# pylint: disable=W0231,E1101
import collections
import functools
import warnings
import operator
import weakref
import gc
import json

import numpy as np
import pandas as pd

from pandas._libs import tslib, properties
from pandas.core.dtypes.common import (
    _ensure_int64,
    _ensure_object,
    is_scalar,
    is_number,
    is_integer, is_bool,
    is_bool_dtype,
    is_categorical_dtype,
    is_numeric_dtype,
    is_datetime64_dtype,
    is_timedelta64_dtype,
    is_datetime64tz_dtype,
    is_list_like,
    is_dict_like,
    is_re_compilable,
    is_period_arraylike,
    pandas_dtype)
from pandas.core.dtypes.cast import maybe_promote, maybe_upcast_putmask
from pandas.core.dtypes.inference import is_hashable
from pandas.core.dtypes.missing import isna, notna
from pandas.core.dtypes.generic import ABCSeries, ABCPanel, ABCDataFrame

from pandas.core.base import PandasObject, SelectionMixin
from pandas.core.index import (Index, MultiIndex, _ensure_index,
                               InvalidIndexError, RangeIndex)
import pandas.core.indexing as indexing
from pandas.core.indexing import maybe_convert_indices
from pandas.core.indexes.datetimes import DatetimeIndex
from pandas.core.indexes.period import PeriodIndex, Period
from pandas.core.internals import BlockManager
import pandas.core.algorithms as algos
import pandas.core.common as com
import pandas.core.missing as missing
from pandas.io.formats.printing import pprint_thing
from pandas.io.formats.format import format_percentiles, DataFrameFormatter
from pandas.tseries.frequencies import to_offset
from pandas import compat
from pandas.compat.numpy import function as nv
from pandas.compat import (map, zip, lzip, lrange, string_types, to_str,
                           isidentifier, set_function_name, cPickle as pkl)
from pandas.core.ops import _align_method_FRAME
import pandas.core.nanops as nanops
from pandas.util._decorators import (Appender, Substitution,
                                     deprecate_kwarg)
from pandas.util._validators import validate_bool_kwarg, validate_fillna_kwargs
from pandas.core import config

# goal is to be able to define the docs close to function, while still being
# able to share
_shared_docs = dict()
_shared_doc_kwargs = dict(
    axes='keywords for axes', klass='NDFrame',
    axes_single_arg='int or labels for object',
    args_transpose='axes to permute (int or label for object)',
    optional_by="""
        by : str or list of str
            Name or list of names to sort by""")


def _single_replace(self, to_replace, method, inplace, limit):
    """
    Replaces values in a Series using the fill method specified when no
    replacement value is given in the replace method
    """
    if self.ndim != 1:
        raise TypeError('cannot replace {0} with method {1} on a {2}'
                        .format(to_replace, method, type(self).__name__))

    orig_dtype = self.dtype
    result = self if inplace else self.copy()
    fill_f = missing.get_fill_func(method)

    mask = missing.mask_missing(result.values, to_replace)
    values = fill_f(result.values, limit=limit, mask=mask)

    if values.dtype == orig_dtype and inplace:
        return

    result = pd.Series(values, index=self.index,
                       dtype=self.dtype).__finalize__(self)

    if inplace:
        self._update_inplace(result._data)
        return

    return result


class NDFrame(PandasObject, SelectionMixin):
    """
    N-dimensional analogue of DataFrame. Store multi-dimensional in a
    size-mutable, labeled data structure

    Parameters
    ----------
    data : BlockManager
    axes : list
    copy : boolean, default False
    """
    _internal_names = ['_data', '_cacher', '_item_cache', '_cache', '_is_copy',
                       '_subtyp', '_name', '_index', '_default_kind',
                       '_default_fill_value', '_metadata', '__array_struct__',
                       '__array_interface__']
    _internal_names_set = set(_internal_names)
    _accessors = frozenset([])
    _deprecations = frozenset(['as_blocks', 'blocks',
                               'consolidate', 'convert_objects', 'is_copy'])
    _metadata = []
    _is_copy = None

    def __init__(self, data, axes=None, copy=False, dtype=None,
                 fastpath=False):

        if not fastpath:
            if dtype is not None:
                data = data.astype(dtype)
            elif copy:
                data = data.copy()

            if axes is not None:
                for i, ax in enumerate(axes):
                    data = data.reindex_axis(ax, axis=i)

        object.__setattr__(self, '_is_copy', None)
        object.__setattr__(self, '_data', data)
        object.__setattr__(self, '_item_cache', {})

    @property
    def is_copy(self):
        warnings.warn("Attribute 'is_copy' is deprecated and will be removed "
                      "in a future version.", FutureWarning, stacklevel=2)
        return self._is_copy

    @is_copy.setter
    def is_copy(self, msg):
        warnings.warn("Attribute 'is_copy' is deprecated and will be removed "
                      "in a future version.", FutureWarning, stacklevel=2)
        self._is_copy = msg

    def _repr_data_resource_(self):
        """
        Not a real Jupyter special repr method, but we use the same
        naming convention.
        """
        if config.get_option("display.html.table_schema"):
            data = self.head(config.get_option('display.max_rows'))
            payload = json.loads(data.to_json(orient='table'),
                                 object_pairs_hook=collections.OrderedDict)
            return payload

    def _validate_dtype(self, dtype):
        """ validate the passed dtype """

        if dtype is not None:
            dtype = pandas_dtype(dtype)

            # a compound dtype
            if dtype.kind == 'V':
                raise NotImplementedError("compound dtypes are not implemented"
                                          " in the {0} constructor"
                                          .format(self.__class__.__name__))

        return dtype

    def _init_mgr(self, mgr, axes=None, dtype=None, copy=False):
        """ passed a manager and a axes dict """
        for a, axe in axes.items():
            if axe is not None:
                mgr = mgr.reindex_axis(axe,
                                       axis=self._get_block_manager_axis(a),
                                       copy=False)

        # make a copy if explicitly requested
        if copy:
            mgr = mgr.copy()
        if dtype is not None:
            # avoid further copies if we can
            if len(mgr.blocks) > 1 or mgr.blocks[0].values.dtype != dtype:
                mgr = mgr.astype(dtype=dtype)
        return mgr

    # ----------------------------------------------------------------------
    # Construction

    @property
    def _constructor(self):
        """Used when a manipulation result has the same dimensions as the
        original.
        """
        raise com.AbstractMethodError(self)

    def __unicode__(self):
        # unicode representation based upon iterating over self
        # (since, by definition, `PandasContainers` are iterable)
        prepr = '[%s]' % ','.join(map(pprint_thing, self))
        return '%s(%s)' % (self.__class__.__name__, prepr)

    def _dir_additions(self):
        """ add the string-like attributes from the info_axis.
        If info_axis is a MultiIndex, it's first level values are used.
        """
        additions = {c for c in self._info_axis.unique(level=0)[:100]
                     if isinstance(c, string_types) and isidentifier(c)}
        return super(NDFrame, self)._dir_additions().union(additions)

    @property
    def _constructor_sliced(self):
        """Used when a manipulation result has one lower dimension(s) as the
        original, such as DataFrame single columns slicing.
        """
        raise com.AbstractMethodError(self)

    @property
    def _constructor_expanddim(self):
        """Used when a manipulation result has one higher dimension as the
        original, such as Series.to_frame() and DataFrame.to_panel()
        """
        raise NotImplementedError

    # ----------------------------------------------------------------------
    # Axis

    @classmethod
    def _setup_axes(cls, axes, info_axis=None, stat_axis=None, aliases=None,
                    slicers=None, axes_are_reversed=False, build_axes=True,
                    ns=None):
        """Provide axes setup for the major PandasObjects.

        Parameters
        ----------
        axes : the names of the axes in order (lowest to highest)
        info_axis_num : the axis of the selector dimension (int)
        stat_axis_num : the number of axis for the default stats (int)
        aliases : other names for a single axis (dict)
        slicers : how axes slice to others (dict)
        axes_are_reversed : boolean whether to treat passed axes as
            reversed (DataFrame)
        build_axes : setup the axis properties (default True)
        """

        cls._AXIS_ORDERS = axes
        cls._AXIS_NUMBERS = {a: i for i, a in enumerate(axes)}
        cls._AXIS_LEN = len(axes)
        cls._AXIS_ALIASES = aliases or dict()
        cls._AXIS_IALIASES = {v: k for k, v in cls._AXIS_ALIASES.items()}
        cls._AXIS_NAMES = dict(enumerate(axes))
        cls._AXIS_SLICEMAP = slicers or None
        cls._AXIS_REVERSED = axes_are_reversed

        # typ
        setattr(cls, '_typ', cls.__name__.lower())

        # indexing support
        cls._ix = None

        if info_axis is not None:
            cls._info_axis_number = info_axis
            cls._info_axis_name = axes[info_axis]

        if stat_axis is not None:
            cls._stat_axis_number = stat_axis
            cls._stat_axis_name = axes[stat_axis]

        # setup the actual axis
        if build_axes:

            def set_axis(a, i):
                setattr(cls, a, properties.AxisProperty(i))
                cls._internal_names_set.add(a)

            if axes_are_reversed:
                m = cls._AXIS_LEN - 1
                for i, a in cls._AXIS_NAMES.items():
                    set_axis(a, m - i)
            else:
                for i, a in cls._AXIS_NAMES.items():
                    set_axis(a, i)

        # addtl parms
        if isinstance(ns, dict):
            for k, v in ns.items():
                setattr(cls, k, v)

    def _construct_axes_dict(self, axes=None, **kwargs):
        """Return an axes dictionary for myself."""
        d = {a: self._get_axis(a) for a in (axes or self._AXIS_ORDERS)}
        d.update(kwargs)
        return d

    @staticmethod
    def _construct_axes_dict_from(self, axes, **kwargs):
        """Return an axes dictionary for the passed axes."""
        d = {a: ax for a, ax in zip(self._AXIS_ORDERS, axes)}
        d.update(kwargs)
        return d

    def _construct_axes_dict_for_slice(self, axes=None, **kwargs):
        """Return an axes dictionary for myself."""
        d = {self._AXIS_SLICEMAP[a]: self._get_axis(a)
             for a in (axes or self._AXIS_ORDERS)}
        d.update(kwargs)
        return d

    def _construct_axes_from_arguments(self, args, kwargs, require_all=False):
        """Construct and returns axes if supplied in args/kwargs.

        If require_all, raise if all axis arguments are not supplied
        return a tuple of (axes, kwargs).
        """

        # construct the args
        args = list(args)
        for a in self._AXIS_ORDERS:

            # if we have an alias for this axis
            alias = self._AXIS_IALIASES.get(a)
            if alias is not None:
                if a in kwargs:
                    if alias in kwargs:
                        raise TypeError("arguments are mutually exclusive "
                                        "for [%s,%s]" % (a, alias))
                    continue
                if alias in kwargs:
                    kwargs[a] = kwargs.pop(alias)
                    continue

            # look for a argument by position
            if a not in kwargs:
                try:
                    kwargs[a] = args.pop(0)
                except IndexError:
                    if require_all:
                        raise TypeError("not enough/duplicate arguments "
                                        "specified!")

        axes = {a: kwargs.pop(a, None) for a in self._AXIS_ORDERS}
        return axes, kwargs

    @classmethod
    def _from_axes(cls, data, axes, **kwargs):
        # for construction from BlockManager
        if isinstance(data, BlockManager):
            return cls(data, **kwargs)
        else:
            if cls._AXIS_REVERSED:
                axes = axes[::-1]
            d = cls._construct_axes_dict_from(cls, axes, copy=False)
            d.update(kwargs)
            return cls(data, **d)

    def _get_axis_number(self, axis):
        axis = self._AXIS_ALIASES.get(axis, axis)
        if is_integer(axis):
            if axis in self._AXIS_NAMES:
                return axis
        else:
            try:
                return self._AXIS_NUMBERS[axis]
            except KeyError:
                pass
        raise ValueError('No axis named {0} for object type {1}'
                         .format(axis, type(self)))

    def _get_axis_name(self, axis):
        axis = self._AXIS_ALIASES.get(axis, axis)
        if isinstance(axis, string_types):
            if axis in self._AXIS_NUMBERS:
                return axis
        else:
            try:
                return self._AXIS_NAMES[axis]
            except KeyError:
                pass
        raise ValueError('No axis named {0} for object type {1}'
                         .format(axis, type(self)))

    def _get_axis(self, axis):
        name = self._get_axis_name(axis)
        return getattr(self, name)

    def _get_block_manager_axis(self, axis):
        """Map the axis to the block_manager axis."""
        axis = self._get_axis_number(axis)
        if self._AXIS_REVERSED:
            m = self._AXIS_LEN - 1
            return m - axis
        return axis

    def _get_axis_resolvers(self, axis):
        # index or columns
        axis_index = getattr(self, axis)
        d = dict()
        prefix = axis[0]

        for i, name in enumerate(axis_index.names):
            if name is not None:
                key = level = name
            else:
                # prefix with 'i' or 'c' depending on the input axis
                # e.g., you must do ilevel_0 for the 0th level of an unnamed
                # multiiindex
                key = '{prefix}level_{i}'.format(prefix=prefix, i=i)
                level = i

            level_values = axis_index.get_level_values(level)
            s = level_values.to_series()
            s.index = axis_index
            d[key] = s

        # put the index/columns itself in the dict
        if isinstance(axis_index, MultiIndex):
            dindex = axis_index
        else:
            dindex = axis_index.to_series()

        d[axis] = dindex
        return d

    def _get_index_resolvers(self):
        d = {}
        for axis_name in self._AXIS_ORDERS:
            d.update(self._get_axis_resolvers(axis_name))
        return d

    @property
    def _info_axis(self):
        return getattr(self, self._info_axis_name)

    @property
    def _stat_axis(self):
        return getattr(self, self._stat_axis_name)

    @property
    def shape(self):
        """Return a tuple of axis dimensions"""
        return tuple(len(self._get_axis(a)) for a in self._AXIS_ORDERS)

    @property
    def axes(self):
        """Return index label(s) of the internal NDFrame"""
        # we do it this way because if we have reversed axes, then
        # the block manager shows then reversed
        return [self._get_axis(a) for a in self._AXIS_ORDERS]

    @property
    def ndim(self):
        """Number of axes / array dimensions"""
        return self._data.ndim

    @property
    def size(self):
        """number of elements in the NDFrame"""
        return np.prod(self.shape)

    @property
    def _selected_obj(self):
        """ internal compat with SelectionMixin """
        return self

    @property
    def _obj_with_exclusions(self):
        """ internal compat with SelectionMixin """
        return self

    def _expand_axes(self, key):
        new_axes = []
        for k, ax in zip(key, self.axes):
            if k not in ax:
                if type(k) != ax.dtype.type:
                    ax = ax.astype('O')
                new_axes.append(ax.insert(len(ax), k))
            else:
                new_axes.append(ax)

        return new_axes

    _shared_docs['set_axis'] = """Assign desired index to given axis

        Parameters
        ----------
        labels: list-like or Index
            The values for the new index
        axis : int or string, default 0
        inplace : boolean, default None
            Whether to return a new %(klass)s instance.

            WARNING: inplace=None currently falls back to to True, but
            in a future version, will default to False.  Use inplace=True
            explicitly rather than relying on the default.

        .. versionadded:: 0.21.0
            The signature is make consistent to the rest of the API.
            Previously, the "axis" and "labels" arguments were respectively
            the first and second positional arguments.

        Returns
        -------
        renamed : %(klass)s or None
            An object of same type as caller if inplace=False, None otherwise.

        See Also
        --------
        pandas.NDFrame.rename

        Examples
        --------
        >>> s = pd.Series([1, 2, 3])
        >>> s
        0    1
        1    2
        2    3
        dtype: int64
        >>> s.set_axis(['a', 'b', 'c'], axis=0, inplace=False)
        a    1
        b    2
        c    3
        dtype: int64
        >>> df = pd.DataFrame({"A": [1, 2, 3], "B": [4, 5, 6]})
        >>> df.set_axis(['a', 'b', 'c'], axis=0, inplace=False)
           A  B
        a  1  4
        b  2  5
        c  3  6
        >>> df.set_axis(['I', 'II'], axis=1, inplace=False)
           I  II
        0  1   4
        1  2   5
        2  3   6
        >>> df.set_axis(['i', 'ii'], axis=1, inplace=True)
        >>> df
           i  ii
        0  1   4
        1  2   5
        2  3   6

        """

    @Appender(_shared_docs['set_axis'] % dict(klass='NDFrame'))
    def set_axis(self, labels, axis=0, inplace=None):
        if is_scalar(labels):
            warnings.warn(
                'set_axis now takes "labels" as first argument, and '
                '"axis" as named parameter. The old form, with "axis" as '
                'first parameter and \"labels\" as second, is still supported '
                'but will be deprecated in a future version of pandas.',
                FutureWarning, stacklevel=2)
            labels, axis = axis, labels

        if inplace is None:
            warnings.warn(
                'set_axis currently defaults to operating inplace.\nThis '
                'will change in a future version of pandas, use '
                'inplace=True to avoid this warning.',
                FutureWarning, stacklevel=2)
            inplace = True
        if inplace:
            setattr(self, self._get_axis_name(axis), labels)
        else:
            obj = self.copy()
            obj.set_axis(labels, axis=axis, inplace=True)
            return obj

    def _set_axis(self, axis, labels):
        self._data.set_axis(axis, labels)
        self._clear_item_cache()

    _shared_docs['transpose'] = """
        Permute the dimensions of the %(klass)s

        Parameters
        ----------
        args : %(args_transpose)s
        copy : boolean, default False
            Make a copy of the underlying data. Mixed-dtype data will
            always result in a copy

        Examples
        --------
        >>> p.transpose(2, 0, 1)
        >>> p.transpose(2, 0, 1, copy=True)

        Returns
        -------
        y : same as input
        """

    @Appender(_shared_docs['transpose'] % _shared_doc_kwargs)
    def transpose(self, *args, **kwargs):

        # construct the args
        axes, kwargs = self._construct_axes_from_arguments(args, kwargs,
                                                           require_all=True)
        axes_names = tuple(self._get_axis_name(axes[a])
                           for a in self._AXIS_ORDERS)
        axes_numbers = tuple(self._get_axis_number(axes[a])
                             for a in self._AXIS_ORDERS)

        # we must have unique axes
        if len(axes) != len(set(axes)):
            raise ValueError('Must specify %s unique axes' % self._AXIS_LEN)

        new_axes = self._construct_axes_dict_from(self, [self._get_axis(x)
                                                         for x in axes_names])
        new_values = self.values.transpose(axes_numbers)
        if kwargs.pop('copy', None) or (len(args) and args[-1]):
            new_values = new_values.copy()

        nv.validate_transpose_for_generic(self, kwargs)
        return self._constructor(new_values, **new_axes).__finalize__(self)

    def swapaxes(self, axis1, axis2, copy=True):
        """
        Interchange axes and swap values axes appropriately

        Returns
        -------
        y : same as input
        """
        i = self._get_axis_number(axis1)
        j = self._get_axis_number(axis2)

        if i == j:
            if copy:
                return self.copy()
            return self

        mapping = {i: j, j: i}

        new_axes = (self._get_axis(mapping.get(k, k))
                    for k in range(self._AXIS_LEN))
        new_values = self.values.swapaxes(i, j)
        if copy:
            new_values = new_values.copy()

        return self._constructor(new_values, *new_axes).__finalize__(self)

    def pop(self, item):
        """
        Return item and drop from frame. Raise KeyError if not found.

        Parameters
        ----------
        item : str
            Column label to be popped

        Returns
        -------
        popped : Series

        Examples
        --------
        >>> df = pd.DataFrame([('falcon', 'bird',    389.0),
        ...                    ('parrot', 'bird',     24.0),
        ...                    ('lion',   'mammal',   80.5),
        ...                    ('monkey', 'mammal', np.nan)],
        ...                   columns=('name', 'class', 'max_speed'))
        >>> df
             name   class  max_speed
        0  falcon    bird      389.0
        1  parrot    bird       24.0
        2    lion  mammal       80.5
        3  monkey  mammal        NaN

        >>> df.pop('class')
        0      bird
        1      bird
        2    mammal
        3    mammal
        Name: class, dtype: object

        >>> df
             name  max_speed
        0  falcon      389.0
        1  parrot       24.0
        2    lion       80.5
        3  monkey        NaN
        """
        result = self[item]
        del self[item]
        try:
            result._reset_cacher()
        except AttributeError:
            pass

        return result

    def squeeze(self, axis=None):
        """
        Squeeze length 1 dimensions.

        Parameters
        ----------
        axis : None, integer or string axis name, optional
            The axis to squeeze if 1-sized.

            .. versionadded:: 0.20.0

        Returns
        -------
        scalar if 1-sized, else original object
        """
        axis = (self._AXIS_NAMES if axis is None else
                (self._get_axis_number(axis),))
        try:
            return self.iloc[
                tuple(0 if i in axis and len(a) == 1 else slice(None)
                      for i, a in enumerate(self.axes))]
        except Exception:
            return self

    def swaplevel(self, i=-2, j=-1, axis=0):
        """
        Swap levels i and j in a MultiIndex on a particular axis

        Parameters
        ----------
        i, j : int, string (can be mixed)
            Level of index to be swapped. Can pass level name as string.

        Returns
        -------
        swapped : type of caller (new object)

        .. versionchanged:: 0.18.1

           The indexes ``i`` and ``j`` are now optional, and default to
           the two innermost levels of the index.

        """
        axis = self._get_axis_number(axis)
        result = self.copy()
        labels = result._data.axes[axis]
        result._data.set_axis(axis, labels.swaplevel(i, j))
        return result

    # ----------------------------------------------------------------------
    # Rename

    # TODO: define separate funcs for DataFrame, Series and Panel so you can
    # get completion on keyword arguments.
    _shared_docs['rename'] = """
        Alter axes input function or functions. Function / dict values must be
        unique (1-to-1). Labels not contained in a dict / Series will be left
        as-is. Extra labels listed don't throw an error. Alternatively, change
        ``Series.name`` with a scalar value (Series only).

        Parameters
        ----------
        %(optional_mapper)s
        %(axes)s : scalar, list-like, dict-like or function, optional
            Scalar or list-like will alter the ``Series.name`` attribute,
            and raise on DataFrame or Panel.
            dict-like or functions are transformations to apply to
            that axis' values
        %(optional_axis)s
        copy : boolean, default True
            Also copy underlying data
        inplace : boolean, default False
            Whether to return a new %(klass)s. If True then value of copy is
            ignored.
        level : int or level name, default None
            In case of a MultiIndex, only rename labels in the specified
            level.

        Returns
        -------
        renamed : %(klass)s (new object)

        See Also
        --------
        pandas.NDFrame.rename_axis

        Examples
        --------

        >>> s = pd.Series([1, 2, 3])
        >>> s
        0    1
        1    2
        2    3
        dtype: int64
        >>> s.rename("my_name") # scalar, changes Series.name
        0    1
        1    2
        2    3
        Name: my_name, dtype: int64
        >>> s.rename(lambda x: x ** 2)  # function, changes labels
        0    1
        1    2
        4    3
        dtype: int64
        >>> s.rename({1: 3, 2: 5})  # mapping, changes labels
        0    1
        3    2
        5    3
        dtype: int64

        Since ``DataFrame`` doesn't have a ``.name`` attribute,
        only mapping-type arguments are allowed.

        >>> df = pd.DataFrame({"A": [1, 2, 3], "B": [4, 5, 6]})
        >>> df.rename(2)
        Traceback (most recent call last):
        ...
        TypeError: 'int' object is not callable

        ``DataFrame.rename`` supports two calling conventions

        * ``(index=index_mapper, columns=columns_mapper, ...)``
        * ``(mapper, axis={'index', 'columns'}, ...)``

        We *highly* recommend using keyword arguments to clarify your
        intent.

        >>> df.rename(index=str, columns={"A": "a", "B": "c"})
           a  c
        0  1  4
        1  2  5
        2  3  6

        >>> df.rename(index=str, columns={"A": "a", "C": "c"})
           a  B
        0  1  4
        1  2  5
        2  3  6

        Using axis-style parameters

        >>> df.rename(str.lower, axis='columns')
           a  b
        0  1  4
        1  2  5
        2  3  6

        >>> df.rename({1: 2, 2: 4}, axis='index')
           A  B
        0  1  4
        2  2  5
        4  3  6

        See the :ref:`user guide <basics.rename>` for more.
        """

    @Appender(_shared_docs['rename'] % dict(axes='axes keywords for this'
                                            ' object', klass='NDFrame',
                                            optional_mapper='',
                                            optional_axis=''))
    def rename(self, *args, **kwargs):
        axes, kwargs = self._construct_axes_from_arguments(args, kwargs)
        copy = kwargs.pop('copy', True)
        inplace = kwargs.pop('inplace', False)
        level = kwargs.pop('level', None)
        axis = kwargs.pop('axis', None)
        if axis is not None:
            axis = self._get_axis_number(axis)

        if kwargs:
            raise TypeError('rename() got an unexpected keyword '
                            'argument "{0}"'.format(list(kwargs.keys())[0]))

        if com._count_not_none(*axes.values()) == 0:
            raise TypeError('must pass an index to rename')

        # renamer function if passed a dict
        def _get_rename_function(mapper):
            if isinstance(mapper, (dict, ABCSeries)):

                def f(x):
                    if x in mapper:
                        return mapper[x]
                    else:
                        return x
            else:
                f = mapper

            return f

        self._consolidate_inplace()
        result = self if inplace else self.copy(deep=copy)

        # start in the axis order to eliminate too many copies
        for axis in lrange(self._AXIS_LEN):
            v = axes.get(self._AXIS_NAMES[axis])
            if v is None:
                continue
            f = _get_rename_function(v)

            baxis = self._get_block_manager_axis(axis)
            if level is not None:
                level = self.axes[axis]._get_level_number(level)
            result._data = result._data.rename_axis(f, axis=baxis, copy=copy,
                                                    level=level)
            result._clear_item_cache()

        if inplace:
            self._update_inplace(result._data)
        else:
            return result.__finalize__(self)

    rename.__doc__ = _shared_docs['rename']

    def rename_axis(self, mapper, axis=0, copy=True, inplace=False):
        """Alter the name of the index or columns.

        Parameters
        ----------
        mapper : scalar, list-like, optional
            Value to set the axis name attribute.
        axis : int or string, default 0
        copy : boolean, default True
            Also copy underlying data
        inplace : boolean, default False

        Returns
        -------
        renamed : type of caller or None if inplace=True

        Notes
        -----
        Prior to version 0.21.0, ``rename_axis`` could also be used to change
        the axis *labels* by passing a mapping or scalar. This behavior is
        deprecated and will be removed in a future version. Use ``rename``
        instead.

        See Also
        --------
        pandas.Series.rename, pandas.DataFrame.rename
        pandas.Index.rename

        Examples
        --------

        >>> df = pd.DataFrame({"A": [1, 2, 3], "B": [4, 5, 6]})
        >>> df.rename_axis("foo")
             A  B
        foo
        0    1  4
        1    2  5
        2    3  6

        >>> df.rename_axis("bar", axis="columns")
        bar  A  B
        0    1  4
        1    2  5
        2    3  6

        """
        inplace = validate_bool_kwarg(inplace, 'inplace')
        non_mapper = is_scalar(mapper) or (is_list_like(mapper) and not
                                           is_dict_like(mapper))
        if non_mapper:
            return self._set_axis_name(mapper, axis=axis, inplace=inplace)
        else:
            msg = ("Using 'rename_axis' to alter labels is deprecated. "
                   "Use '.rename' instead")
            warnings.warn(msg, FutureWarning, stacklevel=2)
            axis = self._get_axis_name(axis)
            d = {'copy': copy, 'inplace': inplace}
            d[axis] = mapper
            return self.rename(**d)

    def _set_axis_name(self, name, axis=0, inplace=False):
        """
        Alter the name or names of the axis.

        Parameters
        ----------
        name : str or list of str
            Name for the Index, or list of names for the MultiIndex
        axis : int or str
           0 or 'index' for the index; 1 or 'columns' for the columns
        inplace : bool
            whether to modify `self` directly or return a copy

            .. versionadded:: 0.21.0

        Returns
        -------
        renamed : type of caller or None if inplace=True

        See Also
        --------
        pandas.DataFrame.rename
        pandas.Series.rename
        pandas.Index.rename

        Examples
        --------
        >>> df._set_axis_name("foo")
             A
        foo
        0    1
        1    2
        2    3
        >>> df.index = pd.MultiIndex.from_product([['A'], ['a', 'b', 'c']])
        >>> df._set_axis_name(["bar", "baz"])
                 A
        bar baz
        A   a    1
            b    2
            c    3
        """
        axis = self._get_axis_number(axis)
        idx = self._get_axis(axis).set_names(name)

        inplace = validate_bool_kwarg(inplace, 'inplace')
        renamed = self if inplace else self.copy()
        renamed.set_axis(idx, axis=axis, inplace=True)
        if not inplace:
            return renamed

    # ----------------------------------------------------------------------
    # Comparisons

    def _indexed_same(self, other):
        return all(self._get_axis(a).equals(other._get_axis(a))
                   for a in self._AXIS_ORDERS)

    def __neg__(self):
        values = com._values_from_object(self)
        if is_bool_dtype(values):
            arr = operator.inv(values)
        elif (is_numeric_dtype(values) or is_timedelta64_dtype(values)):
            arr = operator.neg(values)
        else:
            raise TypeError("Unary negative expects numeric dtype, not {}"
                            .format(values.dtype))
        return self.__array_wrap__(arr)

    def __pos__(self):
        values = com._values_from_object(self)
        if (is_bool_dtype(values) or is_period_arraylike(values)):
            arr = values
        elif (is_numeric_dtype(values) or is_timedelta64_dtype(values)):
            arr = operator.pos(values)
        else:
            raise TypeError("Unary plus expects numeric dtype, not {}"
                            .format(values.dtype))
        return self.__array_wrap__(arr)

    def __invert__(self):
        try:
            arr = operator.inv(com._values_from_object(self))
            return self.__array_wrap__(arr)
        except Exception:

            # inv fails with 0 len
            if not np.prod(self.shape):
                return self

            raise

    def equals(self, other):
        """
        Determines if two NDFrame objects contain the same elements. NaNs in
        the same location are considered equal.
        """
        if not isinstance(other, self._constructor):
            return False
        return self._data.equals(other._data)

    # -------------------------------------------------------------------------
    # Label or Level Combination Helpers
    #
    # A collection of helper methods for DataFrame/Series operations that
    # accept a combination of column/index labels and levels.  All such
    # operations should utilize/extend these methods when possible so that we
    # have consistent precedence and validation logic throughout the library.

    def _is_level_reference(self, key, axis=0):
        """
        Test whether a key is a level reference for a given axis.

        To be considered a level reference, `key` must be a string that:
          - (axis=0): Matches the name of an index level and does NOT match
            a column label.
          - (axis=1): Matches the name of a column level and does NOT match
            an index label.

        Parameters
        ----------
        key: str
            Potential level name for the given axis
        axis: int, default 0
            Axis that levels are associated with (0 for index, 1 for columns)

        Returns
        -------
        is_level: bool
        """
        axis = self._get_axis_number(axis)

        if self.ndim > 2:
            raise NotImplementedError(
                "_is_level_reference is not implemented for {type}"
                .format(type=type(self)))

        return (key is not None and
                is_hashable(key) and
                key in self.axes[axis].names and
                not self._is_label_reference(key, axis=axis))

    def _is_label_reference(self, key, axis=0):
        """
        Test whether a key is a label reference for a given axis.

        To be considered a label reference, `key` must be a string that:
          - (axis=0): Matches a column label
          - (axis=1): Matches an index label

        Parameters
        ----------
        key: str
            Potential label name
        axis: int, default 0
            Axis perpendicular to the axis that labels are associated with
            (0 means search for column labels, 1 means search for index labels)

        Returns
        -------
        is_label: bool
        """
        axis = self._get_axis_number(axis)
        other_axes = [ax for ax in range(self._AXIS_LEN) if ax != axis]

        if self.ndim > 2:
            raise NotImplementedError(
                "_is_label_reference is not implemented for {type}"
                .format(type=type(self)))

        return (key is not None and
                is_hashable(key) and
                any(key in self.axes[ax] for ax in other_axes))

    def _is_label_or_level_reference(self, key, axis=0):
        """
        Test whether a key is a label or level reference for a given axis.

        To be considered either a label or a level reference, `key` must be a
        string that:
          - (axis=0): Matches a column label or an index level
          - (axis=1): Matches an index label or a column level

        Parameters
        ----------
        key: str
            Potential label or level name
        axis: int, default 0
            Axis that levels are associated with (0 for index, 1 for columns)

        Returns
        -------
        is_label_or_level: bool
        """

        if self.ndim > 2:
            raise NotImplementedError(
                "_is_label_or_level_reference is not implemented for {type}"
                .format(type=type(self)))

        return (self._is_level_reference(key, axis=axis) or
                self._is_label_reference(key, axis=axis))

    def _check_label_or_level_ambiguity(self, key, axis=0, stacklevel=1):
        """
        Check whether `key` matches both a level of the input `axis` and a
        label of the other axis and raise a ``FutureWarning`` if this is the
        case.

        Note: This method will be altered to raise an ambiguity exception in
        a future version.

        Parameters
        ----------
        key: str or object
            label or level name
        axis: int, default 0
            Axis that levels are associated with (0 for index, 1 for columns)
        stacklevel: int, default 1
            Stack level used when a FutureWarning is raised (see below).

        Returns
        -------
        ambiguous: bool

        Raises
        ------
        FutureWarning
            if `key` is ambiguous. This will become an ambiguity error in a
            future version
        """

        axis = self._get_axis_number(axis)
        other_axes = [ax for ax in range(self._AXIS_LEN) if ax != axis]

        if self.ndim > 2:
            raise NotImplementedError(
                "_check_label_or_level_ambiguity is not implemented for {type}"
                .format(type=type(self)))

        if (key is not None and
                is_hashable(key) and
                key in self.axes[axis].names and
                any(key in self.axes[ax] for ax in other_axes)):

            # Build an informative and grammatical warning
            level_article, level_type = (('an', 'index')
                                         if axis == 0 else
                                         ('a', 'column'))

            label_article, label_type = (('a', 'column')
                                         if axis == 0 else
                                         ('an', 'index'))

            msg = ("'{key}' is both {level_article} {level_type} level and "
                   "{label_article} {label_type} label.\n"
                   "Defaulting to {label_type}, but this will raise an "
                   "ambiguity error in a future version"
                   ).format(key=key,
                            level_article=level_article,
                            level_type=level_type,
                            label_article=label_article,
                            label_type=label_type)

            warnings.warn(msg, FutureWarning, stacklevel=stacklevel + 1)
            return True
        else:
            return False

    def _get_label_or_level_values(self, key, axis=0, stacklevel=1):
        """
        Return a 1-D array of values associated with `key`, a label or level
        from the given `axis`.

        Retrieval logic:
          - (axis=0): Return column values if `key` matches a column label.
            Otherwise return index level values if `key` matches an index
            level.
          - (axis=1): Return row values if `key` matches an index label.
            Otherwise return column level values if 'key' matches a column
            level

        Parameters
        ----------
        key: str
            Label or level name.
        axis: int, default 0
            Axis that levels are associated with (0 for index, 1 for columns)
        stacklevel: int, default 1
            Stack level used when a FutureWarning is raised (see below).

        Returns
        -------
        values: np.ndarray

        Raises
        ------
        KeyError
            if `key` matches neither a label nor a level
        ValueError
            if `key` matches multiple labels
        FutureWarning
            if `key` is ambiguous. This will become an ambiguity error in a
            future version
        """

        axis = self._get_axis_number(axis)
        other_axes = [ax for ax in range(self._AXIS_LEN) if ax != axis]

        if self.ndim > 2:
            raise NotImplementedError(
                "_get_label_or_level_values is not implemented for {type}"
                .format(type=type(self)))

        if self._is_label_reference(key, axis=axis):
            self._check_label_or_level_ambiguity(key, axis=axis,
                                                 stacklevel=stacklevel + 1)
            values = self.xs(key, axis=other_axes[0])._values
        elif self._is_level_reference(key, axis=axis):
            values = self.axes[axis].get_level_values(key)._values
        else:
            raise KeyError(key)

        # Check for duplicates
        if values.ndim > 1:

            if other_axes and isinstance(
                    self._get_axis(other_axes[0]), MultiIndex):
                multi_message = ('\n'
                                 'For a multi-index, the label must be a '
                                 'tuple with elements corresponding to '
                                 'each level.')
            else:
                multi_message = ''

            label_axis_name = 'column' if axis == 0 else 'index'
            raise ValueError(("The {label_axis_name} label '{key}' "
                              "is not unique.{multi_message}")
                             .format(key=key,
                                     label_axis_name=label_axis_name,
                                     multi_message=multi_message))

        return values

    def _drop_labels_or_levels(self, keys, axis=0):
        """
        Drop labels and/or levels for the given `axis`.

        For each key in `keys`:
          - (axis=0): If key matches a column label then drop the column.
            Otherwise if key matches an index level then drop the level.
          - (axis=1): If key matches an index label then drop the row.
            Otherwise if key matches a column level then drop the level.

        Parameters
        ----------
        keys: str or list of str
            labels or levels to drop
        axis: int, default 0
            Axis that levels are associated with (0 for index, 1 for columns)

        Returns
        -------
        dropped: DataFrame

        Raises
        ------
        ValueError
            if any `keys` match neither a label nor a level
        """

        axis = self._get_axis_number(axis)

        if self.ndim > 2:
            raise NotImplementedError(
                "_drop_labels_or_levels is not implemented for {type}"
                .format(type=type(self)))

        # Validate keys
        keys = com._maybe_make_list(keys)
        invalid_keys = [k for k in keys if not
                        self._is_label_or_level_reference(k, axis=axis)]

        if invalid_keys:
            raise ValueError(("The following keys are not valid labels or "
                              "levels for axis {axis}: {invalid_keys}")
                             .format(axis=axis,
                                     invalid_keys=invalid_keys))

        # Compute levels and labels to drop
        levels_to_drop = [k for k in keys
                          if self._is_level_reference(k, axis=axis)]

        labels_to_drop = [k for k in keys
                          if not self._is_level_reference(k, axis=axis)]

        # Perform copy upfront and then use inplace operations below.
        # This ensures that we always perform exactly one copy.
        # ``copy`` and/or ``inplace`` options could be added in the future.
        dropped = self.copy()

        if axis == 0:
            # Handle dropping index levels
            if levels_to_drop:
                dropped.reset_index(levels_to_drop, drop=True, inplace=True)

            # Handle dropping columns labels
            if labels_to_drop:
                dropped.drop(labels_to_drop, axis=1, inplace=True)
        else:
            # Handle dropping column levels
            if levels_to_drop:
                if isinstance(dropped.columns, MultiIndex):
                    # Drop the specified levels from the MultiIndex
                    dropped.columns = dropped.columns.droplevel(levels_to_drop)
                else:
                    # Drop the last level of Index by replacing with
                    # a RangeIndex
                    dropped.columns = RangeIndex(dropped.columns.size)

            # Handle dropping index labels
            if labels_to_drop:
                dropped.drop(labels_to_drop, axis=0, inplace=True)

        return dropped

    # ----------------------------------------------------------------------
    # Iteration

    def __hash__(self):
        raise TypeError('{0!r} objects are mutable, thus they cannot be'
                        ' hashed'.format(self.__class__.__name__))

    def __iter__(self):
        """Iterate over infor axis"""
        return iter(self._info_axis)

    # can we get a better explanation of this?
    def keys(self):
        """Get the 'info axis' (see Indexing for more)

        This is index for Series, columns for DataFrame and major_axis for
        Panel.
        """
        return self._info_axis

    def iteritems(self):
        """Iterate over (label, values) on info axis

        This is index for Series, columns for DataFrame, major_axis for Panel,
        and so on.
        """
        for h in self._info_axis:
            yield h, self[h]

    def __len__(self):
        """Returns length of info axis"""
        return len(self._info_axis)

    def __contains__(self, key):
        """True if the key is in the info axis"""
        return key in self._info_axis

    @property
    def empty(self):
        """True if NDFrame is entirely empty [no items], meaning any of the
        axes are of length 0.

        Notes
        -----
        If NDFrame contains only NaNs, it is still not considered empty. See
        the example below.

        Examples
        --------
        An example of an actual empty DataFrame. Notice the index is empty:

        >>> df_empty = pd.DataFrame({'A' : []})
        >>> df_empty
        Empty DataFrame
        Columns: [A]
        Index: []
        >>> df_empty.empty
        True

        If we only have NaNs in our DataFrame, it is not considered empty! We
        will need to drop the NaNs to make the DataFrame empty:

        >>> df = pd.DataFrame({'A' : [np.nan]})
        >>> df
            A
        0 NaN
        >>> df.empty
        False
        >>> df.dropna().empty
        True

        See also
        --------
        pandas.Series.dropna
        pandas.DataFrame.dropna
        """
        return any(len(self._get_axis(a)) == 0 for a in self._AXIS_ORDERS)

    def __nonzero__(self):
        raise ValueError("The truth value of a {0} is ambiguous. "
                         "Use a.empty, a.bool(), a.item(), a.any() or a.all()."
                         .format(self.__class__.__name__))

    __bool__ = __nonzero__

    def bool(self):
        """Return the bool of a single element PandasObject.

        This must be a boolean scalar value, either True or False.  Raise a
        ValueError if the PandasObject does not have exactly 1 element, or that
        element is not boolean
        """
        v = self.squeeze()
        if isinstance(v, (bool, np.bool_)):
            return bool(v)
        elif is_scalar(v):
            raise ValueError("bool cannot act on a non-boolean single element "
                             "{0}".format(self.__class__.__name__))

        self.__nonzero__()

    def __abs__(self):
        return self.abs()

    def __round__(self, decimals=0):
        return self.round(decimals)

    # ----------------------------------------------------------------------
    # Array Interface

    def __array__(self, dtype=None):
        return com._values_from_object(self)

    def __array_wrap__(self, result, context=None):
        d = self._construct_axes_dict(self._AXIS_ORDERS, copy=False)
        return self._constructor(result, **d).__finalize__(self)

    # ideally we would define this to avoid the getattr checks, but
    # is slower
    # @property
    # def __array_interface__(self):
    #    """ provide numpy array interface method """
    #    values = self.values
    #    return dict(typestr=values.dtype.str,shape=values.shape,data=values)

    def to_dense(self):
        """Return dense representation of NDFrame (as opposed to sparse)"""
        # compat
        return self

    # ----------------------------------------------------------------------
    # Picklability

    def __getstate__(self):
        meta = {k: getattr(self, k, None) for k in self._metadata}
        return dict(_data=self._data, _typ=self._typ, _metadata=self._metadata,
                    **meta)

    def __setstate__(self, state):

        if isinstance(state, BlockManager):
            self._data = state
        elif isinstance(state, dict):
            typ = state.get('_typ')
            if typ is not None:

                # set in the order of internal names
                # to avoid definitional recursion
                # e.g. say fill_value needing _data to be
                # defined
                meta = set(self._internal_names + self._metadata)
                for k in list(meta):
                    if k in state:
                        v = state[k]
                        object.__setattr__(self, k, v)

                for k, v in state.items():
                    if k not in meta:
                        object.__setattr__(self, k, v)

            else:
                self._unpickle_series_compat(state)
        elif isinstance(state[0], dict):
            if len(state) == 5:
                self._unpickle_sparse_frame_compat(state)
            else:
                self._unpickle_frame_compat(state)
        elif len(state) == 4:
            self._unpickle_panel_compat(state)
        elif len(state) == 2:
            self._unpickle_series_compat(state)
        else:  # pragma: no cover
            # old pickling format, for compatibility
            self._unpickle_matrix_compat(state)

        self._item_cache = {}

    # ----------------------------------------------------------------------
    # IO

    def _repr_latex_(self):
        """
        Returns a LaTeX representation for a particular object.
        Mainly for use with nbconvert (jupyter notebook conversion to pdf).
        """
        if config.get_option('display.latex.repr'):
            return self.to_latex()
        else:
            return None

    # ----------------------------------------------------------------------
    # I/O Methods

    _shared_docs['to_excel'] = """
    Write %(klass)s to an excel sheet
    %(versionadded_to_excel)s

    Parameters
    ----------
    excel_writer : string or ExcelWriter object
        File path or existing ExcelWriter
    sheet_name : string, default 'Sheet1'
        Name of sheet which will contain DataFrame
    na_rep : string, default ''
        Missing data representation
    float_format : string, default None
        Format string for floating point numbers
    columns : sequence, optional
        Columns to write
    header : boolean or list of string, default True
        Write out the column names. If a list of strings is given it is
        assumed to be aliases for the column names
    index : boolean, default True
        Write row names (index)
    index_label : string or sequence, default None
        Column label for index column(s) if desired. If None is given, and
        `header` and `index` are True, then the index names are used. A
        sequence should be given if the DataFrame uses MultiIndex.
    startrow :
        upper left cell row to dump data frame
    startcol :
        upper left cell column to dump data frame
    engine : string, default None
        write engine to use - you can also set this via the options
        ``io.excel.xlsx.writer``, ``io.excel.xls.writer``, and
        ``io.excel.xlsm.writer``.
    merge_cells : boolean, default True
        Write MultiIndex and Hierarchical Rows as merged cells.
    encoding: string, default None
        encoding of the resulting excel file. Only necessary for xlwt,
        other writers support unicode natively.
    inf_rep : string, default 'inf'
        Representation for infinity (there is no native representation for
        infinity in Excel)
    freeze_panes : tuple of integer (length 2), default None
        Specifies the one-based bottommost row and rightmost column that
        is to be frozen

        .. versionadded:: 0.20.0

    Notes
    -----
    If passing an existing ExcelWriter object, then the sheet will be added
    to the existing workbook.  This can be used to save different
    DataFrames to one workbook:

    >>> writer = pd.ExcelWriter('output.xlsx')
    >>> df1.to_excel(writer,'Sheet1')
    >>> df2.to_excel(writer,'Sheet2')
    >>> writer.save()

    For compatibility with to_csv, to_excel serializes lists and dicts to
    strings before writing.
    """

    def to_json(self, path_or_buf=None, orient=None, date_format=None,
                double_precision=10, force_ascii=True, date_unit='ms',
                default_handler=None, lines=False, compression=None,
                index=True):
        """
        Convert the object to a JSON string.

        Note NaN's and None will be converted to null and datetime objects
        will be converted to UNIX timestamps.

        Parameters
        ----------
        path_or_buf : the path or buffer to write the result string
            if this is None, return the converted string
        orient : string

            * Series

              - default is 'index'
              - allowed values are: {'split','records','index'}

            * DataFrame

              - default is 'columns'
              - allowed values are:
                {'split','records','index','columns','values'}

            * The format of the JSON string

              - split : dict like
                {index -> [index], columns -> [columns], data -> [values]}
              - records : list like
                [{column -> value}, ... , {column -> value}]
              - index : dict like {index -> {column -> value}}
              - columns : dict like {column -> {index -> value}}
              - values : just the values array
              - table : dict like {'schema': {schema}, 'data': {data}}
                describing the data, and the data component is
                like ``orient='records'``.

                .. versionchanged:: 0.20.0

        date_format : {None, 'epoch', 'iso'}
            Type of date conversion. `epoch` = epoch milliseconds,
            `iso` = ISO8601. The default depends on the `orient`. For
            `orient='table'`, the default is `'iso'`. For all other orients,
            the default is `'epoch'`.
        double_precision : The number of decimal places to use when encoding
            floating point values, default 10.
        force_ascii : force encoded string to be ASCII, default True.
        date_unit : string, default 'ms' (milliseconds)
            The time unit to encode to, governs timestamp and ISO8601
            precision.  One of 's', 'ms', 'us', 'ns' for second, millisecond,
            microsecond, and nanosecond respectively.
        default_handler : callable, default None
            Handler to call if object cannot otherwise be converted to a
            suitable format for JSON. Should receive a single argument which is
            the object to convert and return a serialisable object.
        lines : boolean, default False
            If 'orient' is 'records' write out line delimited json format. Will
            throw ValueError if incorrect 'orient' since others are not list
            like.

            .. versionadded:: 0.19.0

        compression : {None, 'gzip', 'bz2', 'xz'}
            A string representing the compression to use in the output file,
            only used when the first argument is a filename

            .. versionadded:: 0.21.0

        index : boolean, default True
            Whether to include the index values in the JSON string. Not
            including the index (``index=False``) is only supported when
            orient is 'split' or 'table'.

            .. versionadded:: 0.23.0

        Returns
        -------
        same type as input object with filtered info axis

        See Also
        --------
        pd.read_json

        Examples
        --------

        >>> df = pd.DataFrame([['a', 'b'], ['c', 'd']],
        ...                   index=['row 1', 'row 2'],
        ...                   columns=['col 1', 'col 2'])
        >>> df.to_json(orient='split')
        '{"columns":["col 1","col 2"],
          "index":["row 1","row 2"],
          "data":[["a","b"],["c","d"]]}'

        Encoding/decoding a Dataframe using ``'index'`` formatted JSON:

        >>> df.to_json(orient='index')
        '{"row 1":{"col 1":"a","col 2":"b"},"row 2":{"col 1":"c","col 2":"d"}}'

        Encoding/decoding a Dataframe using ``'records'`` formatted JSON.
        Note that index labels are not preserved with this encoding.

        >>> df.to_json(orient='records')
        '[{"col 1":"a","col 2":"b"},{"col 1":"c","col 2":"d"}]'

        Encoding with Table Schema

        >>> df.to_json(orient='table')
        '{"schema": {"fields": [{"name": "index", "type": "string"},
                                {"name": "col 1", "type": "string"},
                                {"name": "col 2", "type": "string"}],
                     "primaryKey": "index",
                     "pandas_version": "0.20.0"},
          "data": [{"index": "row 1", "col 1": "a", "col 2": "b"},
                   {"index": "row 2", "col 1": "c", "col 2": "d"}]}'
        """

        from pandas.io import json
        if date_format is None and orient == 'table':
            date_format = 'iso'
        elif date_format is None:
            date_format = 'epoch'
        return json.to_json(path_or_buf=path_or_buf, obj=self, orient=orient,
                            date_format=date_format,
                            double_precision=double_precision,
                            force_ascii=force_ascii, date_unit=date_unit,
                            default_handler=default_handler,
                            lines=lines, compression=compression,
                            index=index)

    def to_hdf(self, path_or_buf, key, **kwargs):
        """Write the contained data to an HDF5 file using HDFStore.

        Parameters
        ----------
        path_or_buf : the path (string) or HDFStore object
        key : string
            identifier for the group in the store
        mode : optional, {'a', 'w', 'r+'}, default 'a'

          ``'w'``
              Write; a new file is created (an existing file with the same
              name would be deleted).
          ``'a'``
              Append; an existing file is opened for reading and writing,
              and if the file does not exist it is created.
          ``'r+'``
              It is similar to ``'a'``, but the file must already exist.
        format : 'fixed(f)|table(t)', default is 'fixed'
            fixed(f) : Fixed format
                       Fast writing/reading. Not-appendable, nor searchable
            table(t) : Table format
                       Write as a PyTables Table structure which may perform
                       worse but allow more flexible operations like searching
                       / selecting subsets of the data
        append : boolean, default False
            For Table formats, append the input data to the existing
        data_columns :  list of columns, or True, default None
            List of columns to create as indexed data columns for on-disk
            queries, or True to use all columns. By default only the axes
            of the object are indexed. See `here
            <http://pandas.pydata.org/pandas-docs/stable/io.html#query-via-data-columns>`__.

            Applicable only to format='table'.
        complevel : int, 0-9, default None
            Specifies a compression level for data.
            A value of 0 disables compression.
        complib : {'zlib', 'lzo', 'bzip2', 'blosc'}, default 'zlib'
            Specifies the compression library to be used.
            As of v0.20.2 these additional compressors for Blosc are supported
            (default if no compressor specified: 'blosc:blosclz'):
            {'blosc:blosclz', 'blosc:lz4', 'blosc:lz4hc', 'blosc:snappy',
            'blosc:zlib', 'blosc:zstd'}.
            Specifying a compression library which is not available issues
            a ValueError.
        fletcher32 : bool, default False
            If applying compression use the fletcher32 checksum
        dropna : boolean, default False.
            If true, ALL nan rows will not be written to store.
        """

        from pandas.io import pytables
        return pytables.to_hdf(path_or_buf, key, self, **kwargs)

    def to_msgpack(self, path_or_buf=None, encoding='utf-8', **kwargs):
        """
        msgpack (serialize) object to input file path

        THIS IS AN EXPERIMENTAL LIBRARY and the storage format
        may not be stable until a future release.

        Parameters
        ----------
        path : string File path, buffer-like, or None
            if None, return generated string
        append : boolean whether to append to an existing msgpack
            (default is False)
        compress : type of compressor (zlib or blosc), default to None (no
            compression)
        """

        from pandas.io import packers
        return packers.to_msgpack(path_or_buf, self, encoding=encoding,
                                  **kwargs)

    def to_sql(self, name, con, schema=None, if_exists='fail', index=True,
               index_label=None, chunksize=None, dtype=None):
        """
        Write records stored in a DataFrame to a SQL database.

        Parameters
        ----------
        name : string
            Name of SQL table
        con : SQLAlchemy engine or DBAPI2 connection (legacy mode)
            Using SQLAlchemy makes it possible to use any DB supported by that
            library. If a DBAPI2 object, only sqlite3 is supported.
        schema : string, default None
            Specify the schema (if database flavor supports this). If None, use
            default schema.
        if_exists : {'fail', 'replace', 'append'}, default 'fail'
            - fail: If table exists, do nothing.
            - replace: If table exists, drop it, recreate it, and insert data.
            - append: If table exists, insert data. Create if does not exist.
        index : boolean, default True
            Write DataFrame index as a column.
        index_label : string or sequence, default None
            Column label for index column(s). If None is given (default) and
            `index` is True, then the index names are used.
            A sequence should be given if the DataFrame uses MultiIndex.
        chunksize : int, default None
            If not None, then rows will be written in batches of this size at a
            time.  If None, all rows will be written at once.
        dtype : dict of column name to SQL type, default None
            Optional specifying the datatype for columns. The SQL type should
            be a SQLAlchemy type, or a string for sqlite3 fallback connection.

        """
        from pandas.io import sql
        sql.to_sql(self, name, con, schema=schema, if_exists=if_exists,
                   index=index, index_label=index_label, chunksize=chunksize,
                   dtype=dtype)

    def to_pickle(self, path, compression='infer',
                  protocol=pkl.HIGHEST_PROTOCOL):
        """
        Pickle (serialize) object to input file path.

        Parameters
        ----------
        path : string
            File path
        compression : {'infer', 'gzip', 'bz2', 'xz', None}, default 'infer'
            a string representing the compression to use in the output file

            .. versionadded:: 0.20.0
        protocol : int
            Int which indicates which protocol should be used by the pickler,
            default HIGHEST_PROTOCOL (see [1], paragraph 12.1.2). The possible
            values for this parameter depend on the version of Python. For
            Python 2.x, possible values are 0, 1, 2. For Python>=3.0, 3 is a
            valid value. For Python >= 3.4, 4 is a valid value.A negative value
            for the protocol parameter is equivalent to setting its value to
            HIGHEST_PROTOCOL.

            .. [1] https://docs.python.org/3/library/pickle.html
            .. versionadded:: 0.21.0

        """
        from pandas.io.pickle import to_pickle
        return to_pickle(self, path, compression=compression,
                         protocol=protocol)

    def to_clipboard(self, excel=True, sep=None, **kwargs):
        """
        Attempt to write text representation of object to the system clipboard
        This can be pasted into Excel, for example.

        Parameters
        ----------
        excel : boolean, defaults to True
                if True, use the provided separator, writing in a csv
                format for allowing easy pasting into excel.
                if False, write a string representation of the object
                to the clipboard
        sep : optional, defaults to tab
        other keywords are passed to to_csv

        Notes
        -----
        Requirements for your platform
          - Linux: xclip, or xsel (with gtk or PyQt4 modules)
          - Windows: none
          - OS X: none
        """
        from pandas.io import clipboards
        clipboards.to_clipboard(self, excel=excel, sep=sep, **kwargs)

    def to_xarray(self):
        """
        Return an xarray object from the pandas object.

        Returns
        -------
        a DataArray for a Series
        a Dataset for a DataFrame
        a DataArray for higher dims

        Examples
        --------
        >>> df = pd.DataFrame({'A' : [1, 1, 2],
                               'B' : ['foo', 'bar', 'foo'],
                               'C' : np.arange(4.,7)})
        >>> df
           A    B    C
        0  1  foo  4.0
        1  1  bar  5.0
        2  2  foo  6.0

        >>> df.to_xarray()
        <xarray.Dataset>
        Dimensions:  (index: 3)
        Coordinates:
          * index    (index) int64 0 1 2
        Data variables:
            A        (index) int64 1 1 2
            B        (index) object 'foo' 'bar' 'foo'
            C        (index) float64 4.0 5.0 6.0

        >>> df = pd.DataFrame({'A' : [1, 1, 2],
                               'B' : ['foo', 'bar', 'foo'],
                               'C' : np.arange(4.,7)}
                             ).set_index(['B','A'])
        >>> df
                 C
        B   A
        foo 1  4.0
        bar 1  5.0
        foo 2  6.0

        >>> df.to_xarray()
        <xarray.Dataset>
        Dimensions:  (A: 2, B: 2)
        Coordinates:
          * B        (B) object 'bar' 'foo'
          * A        (A) int64 1 2
        Data variables:
            C        (B, A) float64 5.0 nan 4.0 6.0

        >>> p = pd.Panel(np.arange(24).reshape(4,3,2),
                         items=list('ABCD'),
                         major_axis=pd.date_range('20130101', periods=3),
                         minor_axis=['first', 'second'])
        >>> p
        <class 'pandas.core.panel.Panel'>
        Dimensions: 4 (items) x 3 (major_axis) x 2 (minor_axis)
        Items axis: A to D
        Major_axis axis: 2013-01-01 00:00:00 to 2013-01-03 00:00:00
        Minor_axis axis: first to second

        >>> p.to_xarray()
        <xarray.DataArray (items: 4, major_axis: 3, minor_axis: 2)>
        array([[[ 0,  1],
                [ 2,  3],
                [ 4,  5]],
               [[ 6,  7],
                [ 8,  9],
                [10, 11]],
               [[12, 13],
                [14, 15],
                [16, 17]],
               [[18, 19],
                [20, 21],
                [22, 23]]])
        Coordinates:
          * items       (items) object 'A' 'B' 'C' 'D'
          * major_axis  (major_axis) datetime64[ns] 2013-01-01 2013-01-02 2013-01-03  # noqa
          * minor_axis  (minor_axis) object 'first' 'second'

        Notes
        -----
        See the `xarray docs <http://xarray.pydata.org/en/stable/>`__
        """

        try:
            import xarray
        except ImportError:
            # Give a nice error message
            raise ImportError("the xarray library is not installed\n"
                              "you can install via conda\n"
                              "conda install xarray\n"
                              "or via pip\n"
                              "pip install xarray\n")

        if self.ndim == 1:
            return xarray.DataArray.from_series(self)
        elif self.ndim == 2:
            return xarray.Dataset.from_dataframe(self)

        # > 2 dims
        coords = [(a, self._get_axis(a)) for a in self._AXIS_ORDERS]
        return xarray.DataArray(self,
                                coords=coords,
                                )

    _shared_docs['to_latex'] = r"""
        Render an object to a tabular environment table. You can splice
        this into a LaTeX document. Requires \\usepackage{booktabs}.

        .. versionchanged:: 0.20.2
           Added to Series

        `to_latex`-specific options:

        bold_rows : boolean, default False
            Make the row labels bold in the output
        column_format : str, default None
            The columns format as specified in `LaTeX table format
            <https://en.wikibooks.org/wiki/LaTeX/Tables>`__ e.g 'rcl' for 3
            columns
        longtable : boolean, default will be read from the pandas config module
            Default: False.
            Use a longtable environment instead of tabular. Requires adding
            a \\usepackage{longtable} to your LaTeX preamble.
        escape : boolean, default will be read from the pandas config module
            Default: True.
            When set to False prevents from escaping latex special
            characters in column names.
        encoding : str, default None
            A string representing the encoding to use in the output file,
            defaults to 'ascii' on Python 2 and 'utf-8' on Python 3.
        decimal : string, default '.'
            Character recognized as decimal separator, e.g. ',' in Europe.

            .. versionadded:: 0.18.0

        multicolumn : boolean, default True
            Use \multicolumn to enhance MultiIndex columns.
            The default will be read from the config module.

            .. versionadded:: 0.20.0

        multicolumn_format : str, default 'l'
            The alignment for multicolumns, similar to `column_format`
            The default will be read from the config module.

            .. versionadded:: 0.20.0

        multirow : boolean, default False
            Use \multirow to enhance MultiIndex rows.
            Requires adding a \\usepackage{multirow} to your LaTeX preamble.
            Will print centered labels (instead of top-aligned)
            across the contained rows, separating groups via clines.
            The default will be read from the pandas config module.

            .. versionadded:: 0.20.0
            """

    @Substitution(header='Write out the column names. If a list of strings '
                         'is given, it is assumed to be aliases for the '
                         'column names.')
    @Appender(_shared_docs['to_latex'] % _shared_doc_kwargs)
    def to_latex(self, buf=None, columns=None, col_space=None, header=True,
                 index=True, na_rep='NaN', formatters=None, float_format=None,
                 sparsify=None, index_names=True, bold_rows=False,
                 column_format=None, longtable=None, escape=None,
                 encoding=None, decimal='.', multicolumn=None,
                 multicolumn_format=None, multirow=None):
        # Get defaults from the pandas config
        if self.ndim == 1:
            self = self.to_frame()
        if longtable is None:
            longtable = config.get_option("display.latex.longtable")
        if escape is None:
            escape = config.get_option("display.latex.escape")
        if multicolumn is None:
            multicolumn = config.get_option("display.latex.multicolumn")
        if multicolumn_format is None:
            multicolumn_format = config.get_option(
                "display.latex.multicolumn_format")
        if multirow is None:
            multirow = config.get_option("display.latex.multirow")

        formatter = DataFrameFormatter(self, buf=buf, columns=columns,
                                       col_space=col_space, na_rep=na_rep,
                                       header=header, index=index,
                                       formatters=formatters,
                                       float_format=float_format,
                                       bold_rows=bold_rows,
                                       sparsify=sparsify,
                                       index_names=index_names,
                                       escape=escape, decimal=decimal)
        formatter.to_latex(column_format=column_format, longtable=longtable,
                           encoding=encoding, multicolumn=multicolumn,
                           multicolumn_format=multicolumn_format,
                           multirow=multirow)

        if buf is None:
            return formatter.buf.getvalue()

    # ----------------------------------------------------------------------
    # Fancy Indexing

    @classmethod
    def _create_indexer(cls, name, indexer):
        """Create an indexer like _name in the class."""
        if getattr(cls, name, None) is None:
            _indexer = functools.partial(indexer, name)
            setattr(cls, name, property(_indexer, doc=indexer.__doc__))

    def get(self, key, default=None):
        """
        Get item from object for given key (DataFrame column, Panel slice,
        etc.). Returns default value if not found.

        Parameters
        ----------
        key : object

        Returns
        -------
        value : type of items contained in object
        """
        try:
            return self[key]
        except (KeyError, ValueError, IndexError):
            return default

    def __getitem__(self, item):
        return self._get_item_cache(item)

    def _get_item_cache(self, item):
        """Return the cached item, item represents a label indexer."""
        cache = self._item_cache
        res = cache.get(item)
        if res is None:
            values = self._data.get(item)
            res = self._box_item_values(item, values)
            cache[item] = res
            res._set_as_cached(item, self)

            # for a chain
            res._is_copy = self._is_copy
        return res

    def _set_as_cached(self, item, cacher):
        """Set the _cacher attribute on the calling object with a weakref to
        cacher.
        """
        self._cacher = (item, weakref.ref(cacher))

    def _reset_cacher(self):
        """Reset the cacher."""
        if hasattr(self, '_cacher'):
            del self._cacher

    def _iget_item_cache(self, item):
        """Return the cached item, item represents a positional indexer."""
        ax = self._info_axis
        if ax.is_unique:
            lower = self._get_item_cache(ax[item])
        else:
            lower = self._take(item, axis=self._info_axis_number,
                               convert=True)
        return lower

    def _box_item_values(self, key, values):
        raise com.AbstractMethodError(self)

    def _maybe_cache_changed(self, item, value):
        """The object has called back to us saying maybe it has changed.
        """
        self._data.set(item, value, check=False)

    @property
    def _is_cached(self):
        """Return boolean indicating if self is cached or not."""
        return getattr(self, '_cacher', None) is not None

    def _get_cacher(self):
        """return my cacher or None"""
        cacher = getattr(self, '_cacher', None)
        if cacher is not None:
            cacher = cacher[1]()
        return cacher

    @property
    def _is_view(self):
        """Return boolean indicating if self is view of another array """
        return self._data.is_view

    def _maybe_update_cacher(self, clear=False, verify_is_copy=True):
        """
        See if we need to update our parent cacher if clear, then clear our
        cache.

        Parameters
        ----------
        clear : boolean, default False
            clear the item cache
        verify_is_copy : boolean, default True
            provide is_copy checks

        """

        cacher = getattr(self, '_cacher', None)
        if cacher is not None:
            ref = cacher[1]()

            # we are trying to reference a dead referant, hence
            # a copy
            if ref is None:
                del self._cacher
            else:
                try:
                    ref._maybe_cache_changed(cacher[0], self)
                except Exception:
                    pass

        if verify_is_copy:
            self._check_setitem_copy(stacklevel=5, t='referant')

        if clear:
            self._clear_item_cache()

    def _clear_item_cache(self, i=None):
        if i is not None:
            self._item_cache.pop(i, None)
        else:
            self._item_cache.clear()

    def _slice(self, slobj, axis=0, kind=None):
        """
        Construct a slice of this container.

        kind parameter is maintained for compatibility with Series slicing.
        """
        axis = self._get_block_manager_axis(axis)
        result = self._constructor(self._data.get_slice(slobj, axis=axis))
        result = result.__finalize__(self)

        # this could be a view
        # but only in a single-dtyped view slicable case
        is_copy = axis != 0 or result._is_view
        result._set_is_copy(self, copy=is_copy)
        return result

    def _set_item(self, key, value):
        self._data.set(key, value)
        self._clear_item_cache()

    def _set_is_copy(self, ref=None, copy=True):
        if not copy:
            self._is_copy = None
        else:
            if ref is not None:
                self._is_copy = weakref.ref(ref)
            else:
                self._is_copy = None

    def _check_is_chained_assignment_possible(self):
        """
        Check if we are a view, have a cacher, and are of mixed type.
        If so, then force a setitem_copy check.

        Should be called just near setting a value

        Will return a boolean if it we are a view and are cached, but a
        single-dtype meaning that the cacher should be updated following
        setting.
        """
        if self._is_view and self._is_cached:
            ref = self._get_cacher()
            if ref is not None and ref._is_mixed_type:
                self._check_setitem_copy(stacklevel=4, t='referant',
                                         force=True)
            return True
        elif self._is_copy:
            self._check_setitem_copy(stacklevel=4, t='referant')
        return False

    def _check_setitem_copy(self, stacklevel=4, t='setting', force=False):
        """

        Parameters
        ----------
        stacklevel : integer, default 4
           the level to show of the stack when the error is output
        t : string, the type of setting error
        force : boolean, default False
           if True, then force showing an error

        validate if we are doing a settitem on a chained copy.

        If you call this function, be sure to set the stacklevel such that the
        user will see the error *at the level of setting*

        It is technically possible to figure out that we are setting on
        a copy even WITH a multi-dtyped pandas object. In other words, some
        blocks may be views while other are not. Currently _is_view will ALWAYS
        return False for multi-blocks to avoid having to handle this case.

        df = DataFrame(np.arange(0,9), columns=['count'])
        df['group'] = 'b'

        # This technically need not raise SettingWithCopy if both are view
        # (which is not # generally guaranteed but is usually True.  However,
        # this is in general not a good practice and we recommend using .loc.
        df.iloc[0:5]['group'] = 'a'

        """

        if force or self._is_copy:

            value = config.get_option('mode.chained_assignment')
            if value is None:
                return

            # see if the copy is not actually referred; if so, then dissolve
            # the copy weakref
            try:
                gc.collect(2)
                if not gc.get_referents(self._is_copy()):
                    self._is_copy = None
                    return
            except Exception:
                pass

            # we might be a false positive
            try:
                if self._is_copy().shape == self.shape:
                    self._is_copy = None
                    return
            except Exception:
                pass

            # a custom message
            if isinstance(self._is_copy, string_types):
                t = self._is_copy

            elif t == 'referant':
                t = ("\n"
                     "A value is trying to be set on a copy of a slice from a "
                     "DataFrame\n\n"
                     "See the caveats in the documentation: "
                     "http://pandas.pydata.org/pandas-docs/stable/"
                     "indexing.html#indexing-view-versus-copy"
                     )

            else:
                t = ("\n"
                     "A value is trying to be set on a copy of a slice from a "
                     "DataFrame.\n"
                     "Try using .loc[row_indexer,col_indexer] = value "
                     "instead\n\nSee the caveats in the documentation: "
                     "http://pandas.pydata.org/pandas-docs/stable/"
                     "indexing.html#indexing-view-versus-copy"
                     )

            if value == 'raise':
                raise com.SettingWithCopyError(t)
            elif value == 'warn':
                warnings.warn(t, com.SettingWithCopyWarning,
                              stacklevel=stacklevel)

    def __delitem__(self, key):
        """
        Delete item
        """
        deleted = False

        maybe_shortcut = False
        if hasattr(self, 'columns') and isinstance(self.columns, MultiIndex):
            try:
                maybe_shortcut = key not in self.columns._engine
            except TypeError:
                pass

        if maybe_shortcut:
            # Allow shorthand to delete all columns whose first len(key)
            # elements match key:
            if not isinstance(key, tuple):
                key = (key, )
            for col in self.columns:
                if isinstance(col, tuple) and col[:len(key)] == key:
                    del self[col]
                    deleted = True
        if not deleted:
            # If the above loop ran and didn't delete anything because
            # there was no match, this call should raise the appropriate
            # exception:
            self._data.delete(key)

        # delete from the caches
        try:
            del self._item_cache[key]
        except KeyError:
            pass

    _shared_docs['_take'] = """
        Return the elements in the given *positional* indices along an axis.

        This means that we are not indexing according to actual values in
        the index attribute of the object. We are indexing according to the
        actual position of the element in the object.

        This is the internal version of ``.take()`` and will contain a wider
        selection of parameters useful for internal use but not as suitable
        for public usage.
<<<<<<< HEAD
=======

        Parameters
        ----------
        indices : array-like
            An array of ints indicating which positions to take.
        axis : int, default 0
            The axis on which to select elements. "0" means that we are
            selecting rows, "1" means that we are selecting columns, etc.
        convert : bool, default True
            Whether to convert negative indices into positive ones.
            For example, ``-1`` would map to the ``len(axis) - 1``.
            The conversions are similar to the behavior of indexing a
            regular Python list.
        is_copy : bool, default True
            Whether to return a copy of the original object or not.

        Returns
        -------
        taken : type of caller
            An array-like containing the elements taken from the object.

        See Also
        --------
        numpy.ndarray.take
        numpy.take
        """

    @Appender(_shared_docs['_take'])
    def _take(self, indices, axis=0, convert=True, is_copy=True):
        self._consolidate_inplace()

        if convert:
            indices = maybe_convert_indices(indices, len(self._get_axis(axis)))

        new_data = self._data.take(indices,
                                   axis=self._get_block_manager_axis(axis),
                                   verify=True)
        result = self._constructor(new_data).__finalize__(self)

        # Maybe set copy if we didn't actually change the index.
        if is_copy:
            if not result._get_axis(axis).equals(self._get_axis(axis)):
                result._set_is_copy(self)

        return result

    _shared_docs['take'] = """
        Return the elements in the given *positional* indices along an axis.

        This means that we are not indexing according to actual values in
        the index attribute of the object. We are indexing according to the
        actual position of the element in the object.
>>>>>>> 4708db09

        Parameters
        ----------
        indices : array-like
            An array of ints indicating which positions to take.
        axis : int, default 0
            The axis on which to select elements. "0" means that we are
            selecting rows, "1" means that we are selecting columns, etc.
        convert : bool, default True
<<<<<<< HEAD
=======
            .. deprecated:: 0.21.0
               In the future, negative indices will always be converted.

>>>>>>> 4708db09
            Whether to convert negative indices into positive ones.
            For example, ``-1`` would map to the ``len(axis) - 1``.
            The conversions are similar to the behavior of indexing a
            regular Python list.
        is_copy : bool, default True
            Whether to return a copy of the original object or not.
<<<<<<< HEAD
=======

        Examples
        --------
        >>> df = pd.DataFrame([('falcon', 'bird',    389.0),
                               ('parrot', 'bird',     24.0),
                               ('lion',   'mammal',   80.5),
                               ('monkey', 'mammal', np.nan)],
                              columns=('name', 'class', 'max_speed'),
                              index=[0, 2, 3, 1])
        >>> df
             name   class  max_speed
        0  falcon    bird      389.0
        2  parrot    bird       24.0
        3    lion  mammal       80.5
        1  monkey  mammal        NaN

        Take elements at positions 0 and 3 along the axis 0 (default).

        Note how the actual indices selected (0 and 1) do not correspond to
        our selected indices 0 and 3. That's because we are selecting the 0th
        and 3rd rows, not rows whose indices equal 0 and 3.

        >>> df.take([0, 3])
        0  falcon    bird      389.0
        1  monkey  mammal        NaN

        Take elements at indices 1 and 2 along the axis 1 (column selection).

        >>> df.take([1, 2], axis=1)
            class  max_speed
        0    bird      389.0
        2    bird       24.0
        3  mammal       80.5
        1  mammal        NaN

        We may take elements using negative integers for positive indices,
        starting from the end of the object, just like with Python lists.

        >>> df.take([-1, -2])
             name   class  max_speed
        1  monkey  mammal        NaN
        3    lion  mammal       80.5
>>>>>>> 4708db09

        Returns
        -------
        taken : type of caller
            An array-like containing the elements taken from the object.

        See Also
        --------
        numpy.ndarray.take
        numpy.take
        """
<<<<<<< HEAD

    @Appender(_shared_docs['_take'])
    def _take(self, indices, axis=0, convert=True, is_copy=True):
        self._consolidate_inplace()

        if convert:
            indices = maybe_convert_indices(indices, len(self._get_axis(axis)))

        new_data = self._data.take(indices,
                                   axis=self._get_block_manager_axis(axis),
                                   verify=True)
        result = self._constructor(new_data).__finalize__(self)

        # Maybe set copy if we didn't actually change the index.
        if is_copy:
            if not result._get_axis(axis).equals(self._get_axis(axis)):
                result._set_is_copy(self)
=======

    @Appender(_shared_docs['take'])
    def take(self, indices, axis=0, convert=None, is_copy=True, **kwargs):
        if convert is not None:
            msg = ("The 'convert' parameter is deprecated "
                   "and will be removed in a future version.")
            warnings.warn(msg, FutureWarning, stacklevel=2)
        else:
            convert = True
>>>>>>> 4708db09

        convert = nv.validate_take(tuple(), kwargs)
        return self._take(indices, axis=axis, convert=convert, is_copy=is_copy)

    _shared_docs['take'] = """
        Return the elements in the given *positional* indices along an axis.

        This means that we are not indexing according to actual values in
        the index attribute of the object. We are indexing according to the
        actual position of the element in the object.

        Parameters
        ----------
        indices : array-like
            An array of ints indicating which positions to take.
        axis : int, default 0
            The axis on which to select elements. "0" means that we are
            selecting rows, "1" means that we are selecting columns, etc.
        convert : bool, default True
            .. deprecated:: 0.21.0
               In the future, negative indices will always be converted.

            Whether to convert negative indices into positive ones.
            For example, ``-1`` would map to the ``len(axis) - 1``.
            The conversions are similar to the behavior of indexing a
            regular Python list.
        is_copy : bool, default True
            Whether to return a copy of the original object or not.

        Examples
        --------
        >>> df = pd.DataFrame([('falcon', 'bird',    389.0),
                               ('parrot', 'bird',     24.0),
                               ('lion',   'mammal',   80.5),
                               ('monkey', 'mammal', np.nan)],
                              columns=('name', 'class', 'max_speed'),
                              index=[0, 2, 3, 1])
        >>> df
             name   class  max_speed
        0  falcon    bird      389.0
        2  parrot    bird       24.0
        3    lion  mammal       80.5
        1  monkey  mammal        NaN

        Take elements at positions 0 and 3 along the axis 0 (default).

        Note how the actual indices selected (0 and 1) do not correspond to
        our selected indices 0 and 3. That's because we are selecting the 0th
        and 3rd rows, not rows whose indices equal 0 and 3.

        >>> df.take([0, 3])
        0  falcon    bird      389.0
        1  monkey  mammal        NaN

        Take elements at indices 1 and 2 along the axis 1 (column selection).

        >>> df.take([1, 2], axis=1)
            class  max_speed
        0    bird      389.0
        2    bird       24.0
        3  mammal       80.5
        1  mammal        NaN

        We may take elements using negative integers for positive indices,
        starting from the end of the object, just like with Python lists.

        >>> df.take([-1, -2])
             name   class  max_speed
        1  monkey  mammal        NaN
        3    lion  mammal       80.5

        Returns
        -------
        taken : type of caller
            An array-like containing the elements taken from the object.

        See Also
        --------
        numpy.ndarray.take
        numpy.take
        """

    @Appender(_shared_docs['take'])
    def take(self, indices, axis=0, convert=None, is_copy=True, **kwargs):
        if convert is not None:
            msg = ("The 'convert' parameter is deprecated "
                   "and will be removed in a future version.")
            warnings.warn(msg, FutureWarning, stacklevel=2)
        else:
            convert = True

        convert = nv.validate_take(tuple(), kwargs)
        return self._take(indices, axis=axis, convert=convert, is_copy=is_copy)

    def xs(self, key, axis=0, level=None, drop_level=True):
        """
        Returns a cross-section (row(s) or column(s)) from the
        Series/DataFrame. Defaults to cross-section on the rows (axis=0).

        Parameters
        ----------
        key : object
            Some label contained in the index, or partially in a MultiIndex
        axis : int, default 0
            Axis to retrieve cross-section on
        level : object, defaults to first n levels (n=1 or len(key))
            In case of a key partially contained in a MultiIndex, indicate
            which levels are used. Levels can be referred by label or position.
        drop_level : boolean, default True
            If False, returns object with same levels as self.

        Examples
        --------
        >>> df
           A  B  C
        a  4  5  2
        b  4  0  9
        c  9  7  3
        >>> df.xs('a')
        A    4
        B    5
        C    2
        Name: a
        >>> df.xs('C', axis=1)
        a    2
        b    9
        c    3
        Name: C

        >>> df
                            A  B  C  D
        first second third
        bar   one    1      4  1  8  9
              two    1      7  5  5  0
        baz   one    1      6  6  8  0
              three  2      5  3  5  3
        >>> df.xs(('baz', 'three'))
               A  B  C  D
        third
        2      5  3  5  3
        >>> df.xs('one', level=1)
                     A  B  C  D
        first third
        bar   1      4  1  8  9
        baz   1      6  6  8  0
        >>> df.xs(('baz', 2), level=[0, 'third'])
                A  B  C  D
        second
        three   5  3  5  3

        Returns
        -------
        xs : Series or DataFrame

        Notes
        -----
        xs is only for getting, not setting values.

        MultiIndex Slicers is a generic way to get/set values on any level or
        levels.  It is a superset of xs functionality, see
        :ref:`MultiIndex Slicers <advanced.mi_slicers>`

        """
        axis = self._get_axis_number(axis)
        labels = self._get_axis(axis)
        if level is not None:
            loc, new_ax = labels.get_loc_level(key, level=level,
                                               drop_level=drop_level)

            # create the tuple of the indexer
            indexer = [slice(None)] * self.ndim
            indexer[axis] = loc
            indexer = tuple(indexer)

            result = self.iloc[indexer]
            setattr(result, result._get_axis_name(axis), new_ax)
            return result

        if axis == 1:
            return self[key]

        self._consolidate_inplace()

        index = self.index
        if isinstance(index, MultiIndex):
            loc, new_index = self.index.get_loc_level(key,
                                                      drop_level=drop_level)
        else:
            loc = self.index.get_loc(key)

            if isinstance(loc, np.ndarray):
                if loc.dtype == np.bool_:
                    inds, = loc.nonzero()
                    return self._take(inds, axis=axis, convert=False)
                else:
                    return self._take(loc, axis=axis, convert=True)

            if not is_scalar(loc):
                new_index = self.index[loc]

        if is_scalar(loc):
            new_values = self._data.fast_xs(loc)

            # may need to box a datelike-scalar
            #
            # if we encounter an array-like and we only have 1 dim
            # that means that their are list/ndarrays inside the Series!
            # so just return them (GH 6394)
            if not is_list_like(new_values) or self.ndim == 1:
                return com._maybe_box_datetimelike(new_values)

            result = self._constructor_sliced(
                new_values, index=self.columns,
                name=self.index[loc], dtype=new_values.dtype)

        else:
            result = self.iloc[loc]
            result.index = new_index

        # this could be a view
        # but only in a single-dtyped view slicable case
        result._set_is_copy(self, copy=not result._is_view)
        return result

    _xs = xs

    def select(self, crit, axis=0):
        """Return data corresponding to axis labels matching criteria

        .. deprecated:: 0.21.0
            Use df.loc[df.index.map(crit)] to select via labels

        Parameters
        ----------
        crit : function
            To be called on each index (label). Should return True or False
        axis : int

        Returns
        -------
        selection : type of caller
        """
        warnings.warn("'select' is deprecated and will be removed in a "
                      "future release. You can use "
                      ".loc[labels.map(crit)] as a replacement",
                      FutureWarning, stacklevel=2)

        axis = self._get_axis_number(axis)
        axis_name = self._get_axis_name(axis)
        axis_values = self._get_axis(axis)

        if len(axis_values) > 0:
            new_axis = axis_values[
                np.asarray([bool(crit(label)) for label in axis_values])]
        else:
            new_axis = axis_values

        return self.reindex(**{axis_name: new_axis})

    def reindex_like(self, other, method=None, copy=True, limit=None,
                     tolerance=None):
        """Return an object with matching indices to myself.

        Parameters
        ----------
        other : Object
        method : string or None
        copy : boolean, default True
        limit : int, default None
            Maximum number of consecutive labels to fill for inexact matches.
        tolerance : optional
            Maximum distance between labels of the other object and this
            object for inexact matches. Can be list-like.

            .. versionadded:: 0.21.0 (list-like tolerance)

        Notes
        -----
        Like calling s.reindex(index=other.index, columns=other.columns,
                               method=...)

        Returns
        -------
        reindexed : same as input
        """
        d = other._construct_axes_dict(axes=self._AXIS_ORDERS, method=method,
                                       copy=copy, limit=limit,
                                       tolerance=tolerance)

        return self.reindex(**d)

    def drop(self, labels=None, axis=0, index=None, columns=None, level=None,
             inplace=False, errors='raise'):
        """
        Return new object with labels in requested axis removed.

        Parameters
        ----------
        labels : single label or list-like
            Index or column labels to drop.
        axis : int or axis name
            Whether to drop labels from the index (0 / 'index') or
            columns (1 / 'columns').
        index, columns : single label or list-like
            Alternative to specifying `axis` (``labels, axis=1`` is
            equivalent to ``columns=labels``).

            .. versionadded:: 0.21.0
        level : int or level name, default None
            For MultiIndex
        inplace : bool, default False
            If True, do operation inplace and return None.
        errors : {'ignore', 'raise'}, default 'raise'
            If 'ignore', suppress error and existing labels are dropped.

        Returns
        -------
        dropped : type of caller

        Raises
        ------
        KeyError
            If none of the labels are found in the selected axis

        Examples
        --------
        >>> df = pd.DataFrame(np.arange(12).reshape(3,4),
                              columns=['A', 'B', 'C', 'D'])
        >>> df
           A  B   C   D
        0  0  1   2   3
        1  4  5   6   7
        2  8  9  10  11

        Drop columns

        >>> df.drop(['B', 'C'], axis=1)
           A   D
        0  0   3
        1  4   7
        2  8  11

        >>> df.drop(columns=['B', 'C'])
           A   D
        0  0   3
        1  4   7
        2  8  11

        Drop a row by index

        >>> df.drop([0, 1])
           A  B   C   D
        2  8  9  10  11

        Notes
        -----
        Specifying both `labels` and `index` or `columns` will raise a
        ValueError.

        """
        inplace = validate_bool_kwarg(inplace, 'inplace')

        if labels is not None:
            if index is not None or columns is not None:
                raise ValueError("Cannot specify both 'labels' and "
                                 "'index'/'columns'")
            axis_name = self._get_axis_name(axis)
            axes = {axis_name: labels}
        elif index is not None or columns is not None:
            axes, _ = self._construct_axes_from_arguments((index, columns), {})
        else:
            raise ValueError("Need to specify at least one of 'labels', "
                             "'index' or 'columns'")

        obj = self

        for axis, labels in axes.items():
            if labels is not None:
                obj = obj._drop_axis(labels, axis, level=level, errors=errors)

        if inplace:
            self._update_inplace(obj)
        else:
            return obj

    def _drop_axis(self, labels, axis, level=None, errors='raise'):
        """
        Drop labels from specified axis. Used in the ``drop`` method
        internally.

        Parameters
        ----------
        labels : single label or list-like
        axis : int or axis name
        level : int or level name, default None
            For MultiIndex
        errors : {'ignore', 'raise'}, default 'raise'
            If 'ignore', suppress error and existing labels are dropped.

        """
        axis = self._get_axis_number(axis)
        axis_name = self._get_axis_name(axis)
        axis, axis_ = self._get_axis(axis), axis

        if axis.is_unique:
            if level is not None:
                if not isinstance(axis, MultiIndex):
                    raise AssertionError('axis must be a MultiIndex')
                new_axis = axis.drop(labels, level=level, errors=errors)
            else:
                new_axis = axis.drop(labels, errors=errors)
            dropped = self.reindex(**{axis_name: new_axis})
            try:
                dropped.axes[axis_].set_names(axis.names, inplace=True)
            except AttributeError:
                pass
            result = dropped

        else:
            labels = _ensure_object(com._index_labels_to_array(labels))
            if level is not None:
                if not isinstance(axis, MultiIndex):
                    raise AssertionError('axis must be a MultiIndex')
                indexer = ~axis.get_level_values(level).isin(labels)
            else:
                indexer = ~axis.isin(labels)

            if errors == 'raise' and indexer.all():
                raise KeyError('{} not found in axis'.format(labels))

            slicer = [slice(None)] * self.ndim
            slicer[self._get_axis_number(axis_name)] = indexer

            result = self.loc[tuple(slicer)]

        return result

    def _update_inplace(self, result, verify_is_copy=True):
        """
        Replace self internals with result.

        Parameters
        ----------
        verify_is_copy : boolean, default True
            provide is_copy checks

        """
        # NOTE: This does *not* call __finalize__ and that's an explicit
        # decision that we may revisit in the future.

        self._reset_cache()
        self._clear_item_cache()
        self._data = getattr(result, '_data', result)
        self._maybe_update_cacher(verify_is_copy=verify_is_copy)

    def add_prefix(self, prefix):
        """
        Concatenate prefix string with panel items names.

        Parameters
        ----------
        prefix : string

        Returns
        -------
        with_prefix : type of caller
        """
        new_data = self._data.add_prefix(prefix)
        return self._constructor(new_data).__finalize__(self)

    def add_suffix(self, suffix):
        """
        Concatenate suffix string with panel items names.

        Parameters
        ----------
        suffix : string

        Returns
        -------
        with_suffix : type of caller
        """
        new_data = self._data.add_suffix(suffix)
        return self._constructor(new_data).__finalize__(self)

    _shared_docs['sort_values'] = """
        Sort by the values along either axis

        Parameters
        ----------%(optional_by)s
        axis : %(axes_single_arg)s, default 0
             Axis to be sorted
        ascending : bool or list of bool, default True
             Sort ascending vs. descending. Specify list for multiple sort
             orders.  If this is a list of bools, must match the length of
             the by.
        inplace : bool, default False
             if True, perform operation in-place
        kind : {'quicksort', 'mergesort', 'heapsort'}, default 'quicksort'
             Choice of sorting algorithm. See also ndarray.np.sort for more
             information.  `mergesort` is the only stable algorithm. For
             DataFrames, this option is only applied when sorting on a single
             column or label.
        na_position : {'first', 'last'}, default 'last'
             `first` puts NaNs at the beginning, `last` puts NaNs at the end

        Returns
        -------
        sorted_obj : %(klass)s

        Examples
        --------
        >>> df = pd.DataFrame({
        ...     'col1' : ['A', 'A', 'B', np.nan, 'D', 'C'],
        ...     'col2' : [2, 1, 9, 8, 7, 4],
        ...     'col3': [0, 1, 9, 4, 2, 3],
        ... })
        >>> df
            col1 col2 col3
        0   A    2    0
        1   A    1    1
        2   B    9    9
        3   NaN  8    4
        4   D    7    2
        5   C    4    3

        Sort by col1

        >>> df.sort_values(by=['col1'])
            col1 col2 col3
        0   A    2    0
        1   A    1    1
        2   B    9    9
        5   C    4    3
        4   D    7    2
        3   NaN  8    4

        Sort by multiple columns

        >>> df.sort_values(by=['col1', 'col2'])
            col1 col2 col3
        1   A    1    1
        0   A    2    0
        2   B    9    9
        5   C    4    3
        4   D    7    2
        3   NaN  8    4

        Sort Descending

        >>> df.sort_values(by='col1', ascending=False)
            col1 col2 col3
        4   D    7    2
        5   C    4    3
        2   B    9    9
        0   A    2    0
        1   A    1    1
        3   NaN  8    4

        Putting NAs first

        >>> df.sort_values(by='col1', ascending=False, na_position='first')
            col1 col2 col3
        3   NaN  8    4
        4   D    7    2
        5   C    4    3
        2   B    9    9
        0   A    2    0
        1   A    1    1
        """

    def sort_values(self, by=None, axis=0, ascending=True, inplace=False,
                    kind='quicksort', na_position='last'):
        """
        NOT IMPLEMENTED: do not call this method, as sorting values is not
        supported for Panel objects and will raise an error.
        """
        raise NotImplementedError("sort_values has not been implemented "
                                  "on Panel or Panel4D objects.")

    _shared_docs['sort_index'] = """
        Sort object by labels (along an axis)

        Parameters
        ----------
        axis : %(axes)s to direct sorting
        level : int or level name or list of ints or list of level names
            if not None, sort on values in specified index level(s)
        ascending : boolean, default True
            Sort ascending vs. descending
        inplace : bool, default False
            if True, perform operation in-place
        kind : {'quicksort', 'mergesort', 'heapsort'}, default 'quicksort'
             Choice of sorting algorithm. See also ndarray.np.sort for more
             information.  `mergesort` is the only stable algorithm. For
             DataFrames, this option is only applied when sorting on a single
             column or label.
        na_position : {'first', 'last'}, default 'last'
             `first` puts NaNs at the beginning, `last` puts NaNs at the end.
             Not implemented for MultiIndex.
        sort_remaining : bool, default True
            if true and sorting by level and index is multilevel, sort by other
            levels too (in order) after sorting by specified level

        Returns
        -------
        sorted_obj : %(klass)s
        """

    @Appender(_shared_docs['sort_index'] % dict(axes="axes", klass="NDFrame"))
    def sort_index(self, axis=0, level=None, ascending=True, inplace=False,
                   kind='quicksort', na_position='last', sort_remaining=True):
        inplace = validate_bool_kwarg(inplace, 'inplace')
        axis = self._get_axis_number(axis)
        axis_name = self._get_axis_name(axis)
        labels = self._get_axis(axis)

        if level is not None:
            raise NotImplementedError("level is not implemented")
        if inplace:
            raise NotImplementedError("inplace is not implemented")

        sort_index = labels.argsort()
        if not ascending:
            sort_index = sort_index[::-1]

        new_axis = labels.take(sort_index)
        return self.reindex(**{axis_name: new_axis})

    _shared_docs['reindex'] = """
        Conform %(klass)s to new index with optional filling logic, placing
        NA/NaN in locations having no value in the previous index. A new object
        is produced unless the new index is equivalent to the current one and
        copy=False

        Parameters
        ----------
        %(optional_labels)s
        %(axes)s : array-like, optional (should be specified using keywords)
            New labels / index to conform to. Preferably an Index object to
            avoid duplicating data
        %(optional_axis)s
        method : {None, 'backfill'/'bfill', 'pad'/'ffill', 'nearest'}, optional
            method to use for filling holes in reindexed DataFrame.
            Please note: this is only applicable to DataFrames/Series with a
            monotonically increasing/decreasing index.

            * default: don't fill gaps
            * pad / ffill: propagate last valid observation forward to next
              valid
            * backfill / bfill: use next valid observation to fill gap
            * nearest: use nearest valid observations to fill gap

        copy : boolean, default True
            Return a new object, even if the passed indexes are the same
        level : int or name
            Broadcast across a level, matching Index values on the
            passed MultiIndex level
        fill_value : scalar, default np.NaN
            Value to use for missing values. Defaults to NaN, but can be any
            "compatible" value
        limit : int, default None
            Maximum number of consecutive elements to forward or backward fill
        tolerance : optional
            Maximum distance between original and new labels for inexact
            matches. The values of the index at the matching locations most
            satisfy the equation ``abs(index[indexer] - target) <= tolerance``.

            Tolerance may be a scalar value, which applies the same tolerance
            to all values, or list-like, which applies variable tolerance per
            element. List-like includes list, tuple, array, Series, and must be
            the same size as the index and its dtype must exactly match the
            index's type.

            .. versionadded:: 0.21.0 (list-like tolerance)

        Examples
        --------

        ``DataFrame.reindex`` supports two calling conventions

        * ``(index=index_labels, columns=column_labels, ...)``
        * ``(labels, axis={'index', 'columns'}, ...)``

        We *highly* recommend using keyword arguments to clarify your
        intent.

        Create a dataframe with some fictional data.

        >>> index = ['Firefox', 'Chrome', 'Safari', 'IE10', 'Konqueror']
        >>> df = pd.DataFrame({
        ...      'http_status': [200,200,404,404,301],
        ...      'response_time': [0.04, 0.02, 0.07, 0.08, 1.0]},
        ...       index=index)
        >>> df
                   http_status  response_time
        Firefox            200           0.04
        Chrome             200           0.02
        Safari             404           0.07
        IE10               404           0.08
        Konqueror          301           1.00

        Create a new index and reindex the dataframe. By default
        values in the new index that do not have corresponding
        records in the dataframe are assigned ``NaN``.

        >>> new_index= ['Safari', 'Iceweasel', 'Comodo Dragon', 'IE10',
        ...             'Chrome']
        >>> df.reindex(new_index)
                       http_status  response_time
        Safari               404.0           0.07
        Iceweasel              NaN            NaN
        Comodo Dragon          NaN            NaN
        IE10                 404.0           0.08
        Chrome               200.0           0.02

        We can fill in the missing values by passing a value to
        the keyword ``fill_value``. Because the index is not monotonically
        increasing or decreasing, we cannot use arguments to the keyword
        ``method`` to fill the ``NaN`` values.

        >>> df.reindex(new_index, fill_value=0)
                       http_status  response_time
        Safari                 404           0.07
        Iceweasel                0           0.00
        Comodo Dragon            0           0.00
        IE10                   404           0.08
        Chrome                 200           0.02

        >>> df.reindex(new_index, fill_value='missing')
                      http_status response_time
        Safari                404          0.07
        Iceweasel         missing       missing
        Comodo Dragon     missing       missing
        IE10                  404          0.08
        Chrome                200          0.02

        We can also reindex the columns.

        >>> df.reindex(columns=['http_status', 'user_agent'])
                   http_status  user_agent
        Firefox            200         NaN
        Chrome             200         NaN
        Safari             404         NaN
        IE10               404         NaN
        Konqueror          301         NaN

        Or we can use "axis-style" keyword arguments

        >>> df.reindex(['http_status', 'user_agent'], axis="columns")
                   http_status  user_agent
        Firefox            200         NaN
        Chrome             200         NaN
        Safari             404         NaN
        IE10               404         NaN
        Konqueror          301         NaN

        To further illustrate the filling functionality in
        ``reindex``, we will create a dataframe with a
        monotonically increasing index (for example, a sequence
        of dates).

        >>> date_index = pd.date_range('1/1/2010', periods=6, freq='D')
        >>> df2 = pd.DataFrame({"prices": [100, 101, np.nan, 100, 89, 88]},
        ...                    index=date_index)
        >>> df2
                    prices
        2010-01-01     100
        2010-01-02     101
        2010-01-03     NaN
        2010-01-04     100
        2010-01-05      89
        2010-01-06      88

        Suppose we decide to expand the dataframe to cover a wider
        date range.

        >>> date_index2 = pd.date_range('12/29/2009', periods=10, freq='D')
        >>> df2.reindex(date_index2)
                    prices
        2009-12-29     NaN
        2009-12-30     NaN
        2009-12-31     NaN
        2010-01-01     100
        2010-01-02     101
        2010-01-03     NaN
        2010-01-04     100
        2010-01-05      89
        2010-01-06      88
        2010-01-07     NaN

        The index entries that did not have a value in the original data frame
        (for example, '2009-12-29') are by default filled with ``NaN``.
        If desired, we can fill in the missing values using one of several
        options.

        For example, to backpropagate the last valid value to fill the ``NaN``
        values, pass ``bfill`` as an argument to the ``method`` keyword.

        >>> df2.reindex(date_index2, method='bfill')
                    prices
        2009-12-29     100
        2009-12-30     100
        2009-12-31     100
        2010-01-01     100
        2010-01-02     101
        2010-01-03     NaN
        2010-01-04     100
        2010-01-05      89
        2010-01-06      88
        2010-01-07     NaN

        Please note that the ``NaN`` value present in the original dataframe
        (at index value 2010-01-03) will not be filled by any of the
        value propagation schemes. This is because filling while reindexing
        does not look at dataframe values, but only compares the original and
        desired indexes. If you do want to fill in the ``NaN`` values present
        in the original dataframe, use the ``fillna()`` method.

        See the :ref:`user guide <basics.reindexing>` for more.

        Returns
        -------
        reindexed : %(klass)s
        """

    # TODO: Decide if we care about having different examples for different
    #       kinds

    @Appender(_shared_docs['reindex'] % dict(axes="axes", klass="NDFrame",
                                             optional_labels="",
                                             optional_axis=""))
    def reindex(self, *args, **kwargs):

        # construct the args
        axes, kwargs = self._construct_axes_from_arguments(args, kwargs)
        method = missing.clean_reindex_fill_method(kwargs.pop('method', None))
        level = kwargs.pop('level', None)
        copy = kwargs.pop('copy', True)
        limit = kwargs.pop('limit', None)
        tolerance = kwargs.pop('tolerance', None)
        fill_value = kwargs.pop('fill_value', np.nan)

        # Series.reindex doesn't use / need the axis kwarg
        # We pop and ignore it here, to make writing Series/Frame generic code
        # easier
        kwargs.pop("axis", None)

        if kwargs:
            raise TypeError('reindex() got an unexpected keyword '
                            'argument "{0}"'.format(list(kwargs.keys())[0]))

        self._consolidate_inplace()

        # if all axes that are requested to reindex are equal, then only copy
        # if indicated must have index names equal here as well as values
        if all(self._get_axis(axis).identical(ax)
               for axis, ax in axes.items() if ax is not None):
            if copy:
                return self.copy()
            return self

        # check if we are a multi reindex
        if self._needs_reindex_multi(axes, method, level):
            try:
                return self._reindex_multi(axes, copy, fill_value)
            except Exception:
                pass

        # perform the reindex on the axes
        return self._reindex_axes(axes, level, limit, tolerance, method,
                                  fill_value, copy).__finalize__(self)

    def _reindex_axes(self, axes, level, limit, tolerance, method, fill_value,
                      copy):
        """Perform the reindex for all the axes."""
        obj = self
        for a in self._AXIS_ORDERS:
            labels = axes[a]
            if labels is None:
                continue

            ax = self._get_axis(a)
            new_index, indexer = ax.reindex(labels, level=level, limit=limit,
                                            tolerance=tolerance, method=method)

            axis = self._get_axis_number(a)
            obj = obj._reindex_with_indexers({axis: [new_index, indexer]},
                                             fill_value=fill_value,
                                             copy=copy, allow_dups=False)

        return obj

    def _needs_reindex_multi(self, axes, method, level):
        """Check if we do need a multi reindex."""
        return ((com._count_not_none(*axes.values()) == self._AXIS_LEN) and
                method is None and level is None and not self._is_mixed_type)

    def _reindex_multi(self, axes, copy, fill_value):
        return NotImplemented

    _shared_docs[
        'reindex_axis'] = ("""Conform input object to new index with optional
        filling logic, placing NA/NaN in locations having no value in the
        previous index. A new object is produced unless the new index is
        equivalent to the current one and copy=False

        Parameters
        ----------
        labels : array-like
            New labels / index to conform to. Preferably an Index object to
            avoid duplicating data
        axis : %(axes_single_arg)s
        method : {None, 'backfill'/'bfill', 'pad'/'ffill', 'nearest'}, optional
            Method to use for filling holes in reindexed DataFrame:

            * default: don't fill gaps
            * pad / ffill: propagate last valid observation forward to next
              valid
            * backfill / bfill: use next valid observation to fill gap
            * nearest: use nearest valid observations to fill gap

        copy : boolean, default True
            Return a new object, even if the passed indexes are the same
        level : int or name
            Broadcast across a level, matching Index values on the
            passed MultiIndex level
        limit : int, default None
            Maximum number of consecutive elements to forward or backward fill
        tolerance : optional
            Maximum distance between original and new labels for inexact
            matches. The values of the index at the matching locations most
            satisfy the equation ``abs(index[indexer] - target) <= tolerance``.

            Tolerance may be a scalar value, which applies the same tolerance
            to all values, or list-like, which applies variable tolerance per
            element. List-like includes list, tuple, array, Series, and must be
            the same size as the index and its dtype must exactly match the
            index's type.

            .. versionadded:: 0.21.0 (list-like tolerance)

        Examples
        --------
        >>> df.reindex_axis(['A', 'B', 'C'], axis=1)

        See Also
        --------
        reindex, reindex_like

        Returns
        -------
        reindexed : %(klass)s
        """)

    @Appender(_shared_docs['reindex_axis'] % _shared_doc_kwargs)
    def reindex_axis(self, labels, axis=0, method=None, level=None, copy=True,
                     limit=None, fill_value=np.nan):
        msg = ("'.reindex_axis' is deprecated and will be removed in a future "
               "version. Use '.reindex' instead.")
        self._consolidate_inplace()

        axis_name = self._get_axis_name(axis)
        axis_values = self._get_axis(axis_name)
        method = missing.clean_reindex_fill_method(method)
        warnings.warn(msg, FutureWarning, stacklevel=3)
        new_index, indexer = axis_values.reindex(labels, method, level,
                                                 limit=limit)
        return self._reindex_with_indexers({axis: [new_index, indexer]},
                                           fill_value=fill_value, copy=copy)

    def _reindex_with_indexers(self, reindexers, fill_value=np.nan, copy=False,
                               allow_dups=False):
        """allow_dups indicates an internal call here """

        # reindex doing multiple operations on different axes if indicated
        new_data = self._data
        for axis in sorted(reindexers.keys()):
            index, indexer = reindexers[axis]
            baxis = self._get_block_manager_axis(axis)

            if index is None:
                continue

            index = _ensure_index(index)
            if indexer is not None:
                indexer = _ensure_int64(indexer)

            # TODO: speed up on homogeneous DataFrame objects
            new_data = new_data.reindex_indexer(index, indexer, axis=baxis,
                                                fill_value=fill_value,
                                                allow_dups=allow_dups,
                                                copy=copy)

        if copy and new_data is self._data:
            new_data = new_data.copy()

        return self._constructor(new_data).__finalize__(self)

    def _reindex_axis(self, new_index, fill_method, axis, copy):
        new_data = self._data.reindex_axis(new_index, axis=axis,
                                           method=fill_method, copy=copy)

        if new_data is self._data and not copy:
            return self
        else:
            return self._constructor(new_data).__finalize__(self)

    def filter(self, items=None, like=None, regex=None, axis=None):
        """
        Subset rows or columns of dataframe according to labels in
        the specified index.

        Note that this routine does not filter a dataframe on its
        contents. The filter is applied to the labels of the index.

        Parameters
        ----------
        items : list-like
            List of info axis to restrict to (must not all be present)
        like : string
            Keep info axis where "arg in col == True"
        regex : string (regular expression)
            Keep info axis with re.search(regex, col) == True
        axis : int or string axis name
            The axis to filter on.  By default this is the info axis,
            'index' for Series, 'columns' for DataFrame

        Returns
        -------
        same type as input object

        Examples
        --------
        >>> df
        one  two  three
        mouse     1    2      3
        rabbit    4    5      6

        >>> # select columns by name
        >>> df.filter(items=['one', 'three'])
        one  three
        mouse     1      3
        rabbit    4      6

        >>> # select columns by regular expression
        >>> df.filter(regex='e$', axis=1)
        one  three
        mouse     1      3
        rabbit    4      6

        >>> # select rows containing 'bbi'
        >>> df.filter(like='bbi', axis=0)
        one  two  three
        rabbit    4    5      6

        See Also
        --------
        pandas.DataFrame.loc

        Notes
        -----
        The ``items``, ``like``, and ``regex`` parameters are
        enforced to be mutually exclusive.

        ``axis`` defaults to the info axis that is used when indexing
        with ``[]``.
        """
        import re

        nkw = com._count_not_none(items, like, regex)
        if nkw > 1:
            raise TypeError('Keyword arguments `items`, `like`, or `regex` '
                            'are mutually exclusive')

        if axis is None:
            axis = self._info_axis_name
        labels = self._get_axis(axis)

        if items is not None:
            name = self._get_axis_name(axis)
            return self.reindex(
                **{name: [r for r in items if r in labels]})
        elif like:
            def f(x):
                return like in to_str(x)
            values = labels.map(f)
            return self.loc(axis=axis)[values]
        elif regex:
            def f(x):
                return matcher.search(to_str(x)) is not None
            matcher = re.compile(regex)
            values = labels.map(f)
            return self.loc(axis=axis)[values]
        else:
            raise TypeError('Must pass either `items`, `like`, or `regex`')

    def head(self, n=5):
        """
        Return the first `n` rows.

        This function returns the first `n` rows for the object based
        on position. It is useful for quickly testing if your object
        has the right type of data in it.

        Parameters
        ----------
        n : int, default 5
            Number of rows to select.

        Returns
        -------
        obj_head : type of caller
            The first `n` rows of the caller object.

        See Also
        --------
        pandas.DataFrame.tail: Returns the last `n` rows.

        Examples
        --------
        >>> df = pd.DataFrame({'animal':['alligator', 'bee', 'falcon', 'lion',
        ...                    'monkey', 'parrot', 'shark', 'whale', 'zebra']})
        >>> df
              animal
        0  alligator
        1        bee
        2     falcon
        3       lion
        4     monkey
        5     parrot
        6      shark
        7      whale
        8      zebra

        Viewing the first 5 lines

        >>> df.head()
              animal
        0  alligator
        1        bee
        2     falcon
        3       lion
        4     monkey

        Viewing the first `n` lines (three in this case)

        >>> df.head(3)
              animal
        0  alligator
        1        bee
        2     falcon
        """

        return self.iloc[:n]

    def tail(self, n=5):
        """
        Return the last `n` rows.

        This function returns last `n` rows from the object based on
        position. It is useful for quickly verifying data, for example,
        after sorting or appending rows.

        Parameters
        ----------
        n : int, default 5
            Number of rows to select.

        Returns
        -------
        type of caller
            The last `n` rows of the caller object.

        See Also
        --------
        pandas.DataFrame.head : The first `n` rows of the caller object.

        Examples
        --------
        >>> df = pd.DataFrame({'animal':['alligator', 'bee', 'falcon', 'lion',
        ...                    'monkey', 'parrot', 'shark', 'whale', 'zebra']})
        >>> df
              animal
        0  alligator
        1        bee
        2     falcon
        3       lion
        4     monkey
        5     parrot
        6      shark
        7      whale
        8      zebra

        Viewing the last 5 lines

        >>> df.tail()
           animal
        4  monkey
        5  parrot
        6   shark
        7   whale
        8   zebra

        Viewing the last `n` lines (three in this case)

        >>> df.tail(3)
          animal
        6  shark
        7  whale
        8  zebra
        """

        if n == 0:
            return self.iloc[0:0]
        return self.iloc[-n:]

    def sample(self, n=None, frac=None, replace=False, weights=None,
               random_state=None, axis=None):
        """
        Returns a random sample of items from an axis of object.

        Parameters
        ----------
        n : int, optional
            Number of items from axis to return. Cannot be used with `frac`.
            Default = 1 if `frac` = None.
        frac : float, optional
            Fraction of axis items to return. Cannot be used with `n`.
        replace : boolean, optional
            Sample with or without replacement. Default = False.
        weights : str or ndarray-like, optional
            Default 'None' results in equal probability weighting.
            If passed a Series, will align with target object on index. Index
            values in weights not found in sampled object will be ignored and
            index values in sampled object not in weights will be assigned
            weights of zero.
            If called on a DataFrame, will accept the name of a column
            when axis = 0.
            Unless weights are a Series, weights must be same length as axis
            being sampled.
            If weights do not sum to 1, they will be normalized to sum to 1.
            Missing values in the weights column will be treated as zero.
            inf and -inf values not allowed.
        random_state : int or numpy.random.RandomState, optional
            Seed for the random number generator (if int), or numpy RandomState
            object.
        axis : int or string, optional
            Axis to sample. Accepts axis number or name. Default is stat axis
            for given data type (0 for Series and DataFrames, 1 for Panels).

        Returns
        -------
        A new object of same type as caller.

        Examples
        --------

        Generate an example ``Series`` and ``DataFrame``:

        >>> s = pd.Series(np.random.randn(50))
        >>> s.head()
        0   -0.038497
        1    1.820773
        2   -0.972766
        3   -1.598270
        4   -1.095526
        dtype: float64
        >>> df = pd.DataFrame(np.random.randn(50, 4), columns=list('ABCD'))
        >>> df.head()
                  A         B         C         D
        0  0.016443 -2.318952 -0.566372 -1.028078
        1 -1.051921  0.438836  0.658280 -0.175797
        2 -1.243569 -0.364626 -0.215065  0.057736
        3  1.768216  0.404512 -0.385604 -1.457834
        4  1.072446 -1.137172  0.314194 -0.046661

        Next extract a random sample from both of these objects...

        3 random elements from the ``Series``:

        >>> s.sample(n=3)
        27   -0.994689
        55   -1.049016
        67   -0.224565
        dtype: float64

        And a random 10% of the ``DataFrame`` with replacement:

        >>> df.sample(frac=0.1, replace=True)
                   A         B         C         D
        35  1.981780  0.142106  1.817165 -0.290805
        49 -1.336199 -0.448634 -0.789640  0.217116
        40  0.823173 -0.078816  1.009536  1.015108
        15  1.421154 -0.055301 -1.922594 -0.019696
        6  -0.148339  0.832938  1.787600 -1.383767
        """

        if axis is None:
            axis = self._stat_axis_number

        axis = self._get_axis_number(axis)
        axis_length = self.shape[axis]

        # Process random_state argument
        rs = com._random_state(random_state)

        # Check weights for compliance
        if weights is not None:

            # If a series, align with frame
            if isinstance(weights, pd.Series):
                weights = weights.reindex(self.axes[axis])

            # Strings acceptable if a dataframe and axis = 0
            if isinstance(weights, string_types):
                if isinstance(self, pd.DataFrame):
                    if axis == 0:
                        try:
                            weights = self[weights]
                        except KeyError:
                            raise KeyError("String passed to weights not a "
                                           "valid column")
                    else:
                        raise ValueError("Strings can only be passed to "
                                         "weights when sampling from rows on "
                                         "a DataFrame")
                else:
                    raise ValueError("Strings cannot be passed as weights "
                                     "when sampling from a Series or Panel.")

            weights = pd.Series(weights, dtype='float64')

            if len(weights) != axis_length:
                raise ValueError("Weights and axis to be sampled must be of "
                                 "same length")

            if (weights == np.inf).any() or (weights == -np.inf).any():
                raise ValueError("weight vector may not include `inf` values")

            if (weights < 0).any():
                raise ValueError("weight vector many not include negative "
                                 "values")

            # If has nan, set to zero.
            weights = weights.fillna(0)

            # Renormalize if don't sum to 1
            if weights.sum() != 1:
                if weights.sum() != 0:
                    weights = weights / weights.sum()
                else:
                    raise ValueError("Invalid weights: weights sum to zero")

            weights = weights.values

        # If no frac or n, default to n=1.
        if n is None and frac is None:
            n = 1
        elif n is not None and frac is None and n % 1 != 0:
            raise ValueError("Only integers accepted as `n` values")
        elif n is None and frac is not None:
            n = int(round(frac * axis_length))
        elif n is not None and frac is not None:
            raise ValueError('Please enter a value for `frac` OR `n`, not '
                             'both')

        # Check for negative sizes
        if n < 0:
            raise ValueError("A negative number of rows requested. Please "
                             "provide positive value.")

        locs = rs.choice(axis_length, size=n, replace=replace, p=weights)
        return self.take(locs, axis=axis, is_copy=False)

    _shared_docs['pipe'] = (r"""
        Apply func(self, \*args, \*\*kwargs)

        Parameters
        ----------
        func : function
            function to apply to the %(klass)s.
            ``args``, and ``kwargs`` are passed into ``func``.
            Alternatively a ``(callable, data_keyword)`` tuple where
            ``data_keyword`` is a string indicating the keyword of
            ``callable`` that expects the %(klass)s.
        args : iterable, optional
            positional arguments passed into ``func``.
        kwargs : mapping, optional
            a dictionary of keyword arguments passed into ``func``.

        Returns
        -------
        object : the return type of ``func``.

        Notes
        -----

        Use ``.pipe`` when chaining together functions that expect
        Series, DataFrames or GroupBy objects. Instead of writing

        >>> f(g(h(df), arg1=a), arg2=b, arg3=c)

        You can write

        >>> (df.pipe(h)
        ...    .pipe(g, arg1=a)
        ...    .pipe(f, arg2=b, arg3=c)
        ... )

        If you have a function that takes the data as (say) the second
        argument, pass a tuple indicating which keyword expects the
        data. For example, suppose ``f`` takes its data as ``arg2``:

        >>> (df.pipe(h)
        ...    .pipe(g, arg1=a)
        ...    .pipe((f, 'arg2'), arg1=a, arg3=c)
        ...  )

        See Also
        --------
        pandas.DataFrame.apply
        pandas.DataFrame.applymap
        pandas.Series.map
    """)

    @Appender(_shared_docs['pipe'] % _shared_doc_kwargs)
    def pipe(self, func, *args, **kwargs):
        return com._pipe(self, func, *args, **kwargs)

    _shared_docs['aggregate'] = ("""
    Aggregate using callable, string, dict, or list of string/callables

    %(versionadded)s

    Parameters
    ----------
    func : callable, string, dictionary, or list of string/callables
        Function to use for aggregating the data. If a function, must either
        work when passed a %(klass)s or when passed to %(klass)s.apply. For
        a DataFrame, can pass a dict, if the keys are DataFrame column names.

        Accepted Combinations are:

        - string function name
        - function
        - list of functions
        - dict of column names -> functions (or list of functions)

    Notes
    -----
    Numpy functions mean/median/prod/sum/std/var are special cased so the
    default behavior is applying the function along axis=0
    (e.g., np.mean(arr_2d, axis=0)) as opposed to
    mimicking the default Numpy behavior (e.g., np.mean(arr_2d)).

    `agg` is an alias for `aggregate`. Use the alias.

    Returns
    -------
    aggregated : %(klass)s
    """)

    _shared_docs['transform'] = ("""
    Call function producing a like-indexed %(klass)s
    and return a %(klass)s with the transformed values

    .. versionadded:: 0.20.0

    Parameters
    ----------
    func : callable, string, dictionary, or list of string/callables
        To apply to column

        Accepted Combinations are:

        - string function name
        - function
        - list of functions
        - dict of column names -> functions (or list of functions)

    Returns
    -------
    transformed : %(klass)s

    Examples
    --------
    >>> df = pd.DataFrame(np.random.randn(10, 3), columns=['A', 'B', 'C'],
    ...                   index=pd.date_range('1/1/2000', periods=10))
    df.iloc[3:7] = np.nan

    >>> df.transform(lambda x: (x - x.mean()) / x.std())
                       A         B         C
    2000-01-01  0.579457  1.236184  0.123424
    2000-01-02  0.370357 -0.605875 -1.231325
    2000-01-03  1.455756 -0.277446  0.288967
    2000-01-04       NaN       NaN       NaN
    2000-01-05       NaN       NaN       NaN
    2000-01-06       NaN       NaN       NaN
    2000-01-07       NaN       NaN       NaN
    2000-01-08 -0.498658  1.274522  1.642524
    2000-01-09 -0.540524 -1.012676 -0.828968
    2000-01-10 -1.366388 -0.614710  0.005378

    See also
    --------
    pandas.%(klass)s.aggregate
    pandas.%(klass)s.apply

    """)

    # ----------------------------------------------------------------------
    # Attribute access

    def __finalize__(self, other, method=None, **kwargs):
        """
        Propagate metadata from other to self.

        Parameters
        ----------
        other : the object from which to get the attributes that we are going
            to propagate
        method : optional, a passed method name ; possibly to take different
            types of propagation actions based on this

        """
        if isinstance(other, NDFrame):
            for name in self._metadata:
                object.__setattr__(self, name, getattr(other, name, None))
        return self

    def __getattr__(self, name):
        """After regular attribute access, try looking up the name
        This allows simpler access to columns for interactive use.
        """

        # Note: obj.x will always call obj.__getattribute__('x') prior to
        # calling obj.__getattr__('x').

        if (name in self._internal_names_set or name in self._metadata or
                name in self._accessors):
            return object.__getattribute__(self, name)
        else:
            if name in self._info_axis:
                return self[name]
            return object.__getattribute__(self, name)

    def __setattr__(self, name, value):
        """After regular attribute access, try setting the name
        This allows simpler access to columns for interactive use.
        """

        # first try regular attribute access via __getattribute__, so that
        # e.g. ``obj.x`` and ``obj.x = 4`` will always reference/modify
        # the same attribute.

        try:
            object.__getattribute__(self, name)
            return object.__setattr__(self, name, value)
        except AttributeError:
            pass

        # if this fails, go on to more involved attribute setting
        # (note that this matches __getattr__, above).
        if name in self._internal_names_set:
            object.__setattr__(self, name, value)
        elif name in self._metadata:
            object.__setattr__(self, name, value)
        else:
            try:
                existing = getattr(self, name)
                if isinstance(existing, Index):
                    object.__setattr__(self, name, value)
                elif name in self._info_axis:
                    self[name] = value
                else:
                    object.__setattr__(self, name, value)
            except (AttributeError, TypeError):
                if isinstance(self, ABCDataFrame) and (is_list_like(value)):
                    warnings.warn("Pandas doesn't allow columns to be "
                                  "created via a new attribute name - see "
                                  "https://pandas.pydata.org/pandas-docs/"
                                  "stable/indexing.html#attribute-access",
                                  stacklevel=2)
                object.__setattr__(self, name, value)

    # ----------------------------------------------------------------------
    # Getting and setting elements

    # ----------------------------------------------------------------------
    # Consolidation of internals

    def _protect_consolidate(self, f):
        """Consolidate _data -- if the blocks have changed, then clear the
        cache
        """
        blocks_before = len(self._data.blocks)
        result = f()
        if len(self._data.blocks) != blocks_before:
            self._clear_item_cache()
        return result

    def _consolidate_inplace(self):
        """Consolidate data in place and return None"""

        def f():
            self._data = self._data.consolidate()

        self._protect_consolidate(f)

    def _consolidate(self, inplace=False):
        """
        Compute NDFrame with "consolidated" internals (data of each dtype
        grouped together in a single ndarray).

        Parameters
        ----------
        inplace : boolean, default False
            If False return new object, otherwise modify existing object

        Returns
        -------
        consolidated : type of caller
        """
        inplace = validate_bool_kwarg(inplace, 'inplace')
        if inplace:
            self._consolidate_inplace()
        else:
            f = lambda: self._data.consolidate()
            cons_data = self._protect_consolidate(f)
            return self._constructor(cons_data).__finalize__(self)

    def consolidate(self, inplace=False):
        """Compute NDFrame with "consolidated" internals (data of each dtype
        grouped together in a single ndarray).

        .. deprecated:: 0.20.0
            Consolidate will be an internal implementation only.
        """
        # 15483
        warnings.warn("consolidate is deprecated and will be removed in a "
                      "future release.", FutureWarning, stacklevel=2)
        return self._consolidate(inplace)

    @property
    def _is_mixed_type(self):
        f = lambda: self._data.is_mixed_type
        return self._protect_consolidate(f)

    @property
    def _is_numeric_mixed_type(self):
        f = lambda: self._data.is_numeric_mixed_type
        return self._protect_consolidate(f)

    @property
    def _is_datelike_mixed_type(self):
        f = lambda: self._data.is_datelike_mixed_type
        return self._protect_consolidate(f)

    def _check_inplace_setting(self, value):
        """ check whether we allow in-place setting with this type of value """

        if self._is_mixed_type:
            if not self._is_numeric_mixed_type:

                # allow an actual np.nan thru
                try:
                    if np.isnan(value):
                        return True
                except Exception:
                    pass

                raise TypeError('Cannot do inplace boolean setting on '
                                'mixed-types with a non np.nan value')

        return True

    def _get_numeric_data(self):
        return self._constructor(
            self._data.get_numeric_data()).__finalize__(self)

    def _get_bool_data(self):
        return self._constructor(self._data.get_bool_data()).__finalize__(self)

    # ----------------------------------------------------------------------
    # Internal Interface Methods

    def as_matrix(self, columns=None):
        """Convert the frame to its Numpy-array representation.

        .. deprecated:: 0.23.0
            Use :meth:`DataFrame.values` instead.

        Parameters
        ----------
        columns: list, optional, default:None
            If None, return all columns, otherwise, returns specified columns.

        Returns
        -------
        values : ndarray
            If the caller is heterogeneous and contains booleans or objects,
            the result will be of dtype=object. See Notes.


        Notes
        -----
        Return is NOT a Numpy-matrix, rather, a Numpy-array.

        The dtype will be a lower-common-denominator dtype (implicit
        upcasting); that is to say if the dtypes (even of numeric types)
        are mixed, the one that accommodates all will be chosen. Use this
        with care if you are not dealing with the blocks.

        e.g. If the dtypes are float16 and float32, dtype will be upcast to
        float32.  If dtypes are int32 and uint8, dtype will be upcase to
        int32. By numpy.find_common_type convention, mixing int64 and uint64
        will result in a flot64 dtype.

        This method is provided for backwards compatibility. Generally,
        it is recommended to use '.values'.

        See Also
        --------
        pandas.DataFrame.values
        """
        warnings.warn("Method .as_matrix will be removed in a future version. "
                      "Use .values instead.", FutureWarning, stacklevel=2)
        self._consolidate_inplace()
        return self._data.as_array(transpose=self._AXIS_REVERSED,
                                   items=columns)

    @property
    def values(self):
        """
        Return a Numpy representation of the DataFrame.

        Only the values in the DataFrame will be returned, the axes labels
        will be removed.

        Returns
        -------
        numpy.ndarray
            The values of the DataFrame.

        Examples
        --------
        A DataFrame where all columns are the same type (e.g., int64) results
        in an array of the same type.

        >>> df = pd.DataFrame({'age':    [ 3,  29],
        ...                    'height': [94, 170],
        ...                    'weight': [31, 115]})
        >>> df
           age  height  weight
        0    3      94      31
        1   29     170     115
        >>> df.dtypes
        age       int64
        height    int64
        weight    int64
        dtype: object
        >>> df.values
        array([[  3,  94,  31],
               [ 29, 170, 115]], dtype=int64)

        A DataFrame with mixed type columns(e.g., str/object, int64, float32)
        results in an ndarray of the broadest type that accommodates these
        mixed types (e.g., object).

        >>> df2 = pd.DataFrame([('parrot',   24.0, 'second'),
        ...                     ('lion',     80.5, 1),
        ...                     ('monkey', np.nan, None)],
        ...                   columns=('name', 'max_speed', 'rank'))
        >>> df2.dtypes
        name          object
        max_speed    float64
        rank          object
        dtype: object
        >>> df2.values
        array([['parrot', 24.0, 'second'],
               ['lion', 80.5, 1],
               ['monkey', nan, None]], dtype=object)

        Notes
        -----
        The dtype will be a lower-common-denominator dtype (implicit
        upcasting); that is to say if the dtypes (even of numeric types)
        are mixed, the one that accommodates all will be chosen. Use this
        with care if you are not dealing with the blocks.

        e.g. If the dtypes are float16 and float32, dtype will be upcast to
        float32.  If dtypes are int32 and uint8, dtype will be upcast to
        int32. By :func:`numpy.find_common_type` convention, mixing int64
        and uint64 will result in a float64 dtype.

        See Also
        --------
        pandas.DataFrame.index : Retrievie the index labels
        pandas.DataFrame.columns : Retrieving the column names
        """
        self._consolidate_inplace()
        return self._data.as_array(transpose=self._AXIS_REVERSED)

    @property
    def _values(self):
        """internal implementation"""
        return self.values

    @property
    def _get_values(self):
        # compat
        return self.values

    def get_values(self):
        """same as values (but handles sparseness conversions)"""
        return self.values

    def get_dtype_counts(self):
        """Return the counts of dtypes in this object."""
        from pandas import Series
        return Series(self._data.get_dtype_counts())

    def get_ftype_counts(self):
        """Return the counts of ftypes in this object."""
        from pandas import Series
        return Series(self._data.get_ftype_counts())

    @property
    def dtypes(self):
        """Return the dtypes in this object."""
        from pandas import Series
        return Series(self._data.get_dtypes(), index=self._info_axis,
                      dtype=np.object_)

    @property
    def ftypes(self):
        """
        Return the ftypes (indication of sparse/dense and dtype)
        in this object.
        """
        from pandas import Series
        return Series(self._data.get_ftypes(), index=self._info_axis,
                      dtype=np.object_)

    def as_blocks(self, copy=True):
        """
        Convert the frame to a dict of dtype -> Constructor Types that each has
        a homogeneous dtype.

        .. deprecated:: 0.21.0

        NOTE: the dtypes of the blocks WILL BE PRESERVED HERE (unlike in
              as_matrix)

        Parameters
        ----------
        copy : boolean, default True

        Returns
        -------
        values : a dict of dtype -> Constructor Types
        """
        warnings.warn("as_blocks is deprecated and will "
                      "be removed in a future version",
                      FutureWarning, stacklevel=2)
        return self._to_dict_of_blocks(copy=copy)

    @property
    def blocks(self):
        """
        Internal property, property synonym for as_blocks()

        .. deprecated:: 0.21.0
        """
        return self.as_blocks()

    def _to_dict_of_blocks(self, copy=True):
        """
        Return a dict of dtype -> Constructor Types that
        each is a homogeneous dtype.

        Internal ONLY
        """
        return {k: self._constructor(v).__finalize__(self)
                for k, v, in self._data.to_dict(copy=copy).items()}

    @deprecate_kwarg(old_arg_name='raise_on_error', new_arg_name='errors',
                     mapping={True: 'raise', False: 'ignore'})
    def astype(self, dtype, copy=True, errors='raise', **kwargs):
        """
        Cast a pandas object to a specified dtype ``dtype``.

        Parameters
        ----------
        dtype : data type, or dict of column name -> data type
            Use a numpy.dtype or Python type to cast entire pandas object to
            the same type. Alternatively, use {col: dtype, ...}, where col is a
            column label and dtype is a numpy.dtype or Python type to cast one
            or more of the DataFrame's columns to column-specific types.
        copy : bool, default True.
            Return a copy when ``copy=True`` (be very careful setting
            ``copy=False`` as changes to values then may propagate to other
            pandas objects).
        errors : {'raise', 'ignore'}, default 'raise'.
            Control raising of exceptions on invalid data for provided dtype.

            - ``raise`` : allow exceptions to be raised
            - ``ignore`` : suppress exceptions. On error return original object

            .. versionadded:: 0.20.0

        raise_on_error : raise on invalid input
            .. deprecated:: 0.20.0
               Use ``errors`` instead
        kwargs : keyword arguments to pass on to the constructor

        Returns
        -------
        casted : type of caller

        Examples
        --------
        >>> ser = pd.Series([1, 2], dtype='int32')
        >>> ser
        0    1
        1    2
        dtype: int32
        >>> ser.astype('int64')
        0    1
        1    2
        dtype: int64

        Convert to categorical type:

        >>> ser.astype('category')
        0    1
        1    2
        dtype: category
        Categories (2, int64): [1, 2]

        Convert to ordered categorical type with custom ordering:

        >>> ser.astype('category', ordered=True, categories=[2, 1])
        0    1
        1    2
        dtype: category
        Categories (2, int64): [2 < 1]

        Note that using ``copy=False`` and changing data on a new
        pandas object may propagate changes:

        >>> s1 = pd.Series([1,2])
        >>> s2 = s1.astype('int64', copy=False)
        >>> s2[0] = 10
        >>> s1  # note that s1[0] has changed too
        0    10
        1     2
        dtype: int64

        See also
        --------
        pandas.to_datetime : Convert argument to datetime.
        pandas.to_timedelta : Convert argument to timedelta.
        pandas.to_numeric : Convert argument to a numeric type.
        numpy.ndarray.astype : Cast a numpy array to a specified type.
        """
        if is_dict_like(dtype):
            if self.ndim == 1:  # i.e. Series
                if len(dtype) > 1 or self.name not in dtype:
                    raise KeyError('Only the Series name can be used for '
                                   'the key in Series dtype mappings.')
                new_type = dtype[self.name]
                return self.astype(new_type, copy, errors, **kwargs)
            elif self.ndim > 2:
                raise NotImplementedError(
                    'astype() only accepts a dtype arg of type dict when '
                    'invoked on Series and DataFrames. A single dtype must be '
                    'specified when invoked on a Panel.'
                )
            for col_name in dtype.keys():
                if col_name not in self:
                    raise KeyError('Only a column name can be used for the '
                                   'key in a dtype mappings argument.')
            results = []
            for col_name, col in self.iteritems():
                if col_name in dtype:
                    results.append(col.astype(dtype[col_name], copy=copy))
                else:
                    results.append(results.append(col.copy() if copy else col))

        elif is_categorical_dtype(dtype) and self.ndim > 1:
            # GH 18099: columnwise conversion to categorical
            results = (self[col].astype(dtype, copy=copy) for col in self)

        else:
            # else, only a single dtype is given
            new_data = self._data.astype(dtype=dtype, copy=copy, errors=errors,
                                         **kwargs)
            return self._constructor(new_data).__finalize__(self)

        # GH 19920: retain column metadata after concat
        result = pd.concat(results, axis=1, copy=False)
        result.columns = self.columns
        return result

    def copy(self, deep=True):
        """
        Make a copy of this objects data.

        Parameters
        ----------
        deep : boolean or string, default True
            Make a deep copy, including a copy of the data and the indices.
            With ``deep=False`` neither the indices or the data are copied.

            Note that when ``deep=True`` data is copied, actual python objects
            will not be copied recursively, only the reference to the object.
            This is in contrast to ``copy.deepcopy`` in the Standard Library,
            which recursively copies object data.

        Returns
        -------
        copy : type of caller
        """
        data = self._data.copy(deep=deep)
        return self._constructor(data).__finalize__(self)

    def __copy__(self, deep=True):
        return self.copy(deep=deep)

    def __deepcopy__(self, memo=None):
        if memo is None:
            memo = {}
        return self.copy(deep=True)

    def _convert(self, datetime=False, numeric=False, timedelta=False,
                 coerce=False, copy=True):
        """
        Attempt to infer better dtype for object columns

        Parameters
        ----------
        datetime : boolean, default False
            If True, convert to date where possible.
        numeric : boolean, default False
            If True, attempt to convert to numbers (including strings), with
            unconvertible values becoming NaN.
        timedelta : boolean, default False
            If True, convert to timedelta where possible.
        coerce : boolean, default False
            If True, force conversion with unconvertible values converted to
            nulls (NaN or NaT)
        copy : boolean, default True
            If True, return a copy even if no copy is necessary (e.g. no
            conversion was done). Note: This is meant for internal use, and
            should not be confused with inplace.

        Returns
        -------
        converted : same as input object
        """
        return self._constructor(
            self._data.convert(datetime=datetime, numeric=numeric,
                               timedelta=timedelta, coerce=coerce,
                               copy=copy)).__finalize__(self)

    def convert_objects(self, convert_dates=True, convert_numeric=False,
                        convert_timedeltas=True, copy=True):
        """Attempt to infer better dtype for object columns.

        .. deprecated:: 0.21.0

        Parameters
        ----------
        convert_dates : boolean, default True
            If True, convert to date where possible. If 'coerce', force
            conversion, with unconvertible values becoming NaT.
        convert_numeric : boolean, default False
            If True, attempt to coerce to numbers (including strings), with
            unconvertible values becoming NaN.
        convert_timedeltas : boolean, default True
            If True, convert to timedelta where possible. If 'coerce', force
            conversion, with unconvertible values becoming NaT.
        copy : boolean, default True
            If True, return a copy even if no copy is necessary (e.g. no
            conversion was done). Note: This is meant for internal use, and
            should not be confused with inplace.

        See Also
        --------
        pandas.to_datetime : Convert argument to datetime.
        pandas.to_timedelta : Convert argument to timedelta.
        pandas.to_numeric : Return a fixed frequency timedelta index,
            with day as the default.

        Returns
        -------
        converted : same as input object
        """
        msg = ("convert_objects is deprecated.  To re-infer data dtypes for "
               "object columns, use {klass}.infer_objects()\nFor all "
               "other conversions use the data-type specific converters "
               "pd.to_datetime, pd.to_timedelta and pd.to_numeric."
               ).format(klass=self.__class__.__name__)
        warnings.warn(msg, FutureWarning, stacklevel=2)
<<<<<<< HEAD
=======

        return self._constructor(
            self._data.convert(convert_dates=convert_dates,
                               convert_numeric=convert_numeric,
                               convert_timedeltas=convert_timedeltas,
                               copy=copy)).__finalize__(self)

    def infer_objects(self):
        """
        Attempt to infer better dtypes for object columns.

        Attempts soft conversion of object-dtyped
        columns, leaving non-object and unconvertible
        columns unchanged. The inference rules are the
        same as during normal Series/DataFrame construction.

        .. versionadded:: 0.21.0

        See Also
        --------
        pandas.to_datetime : Convert argument to datetime.
        pandas.to_timedelta : Convert argument to timedelta.
        pandas.to_numeric : Convert argument to numeric typeR

        Returns
        -------
        converted : same type as input object

        Examples
        --------
        >>> df = pd.DataFrame({"A": ["a", 1, 2, 3]})
        >>> df = df.iloc[1:]
        >>> df
           A
        1  1
        2  2
        3  3

        >>> df.dtypes
        A    object
        dtype: object
>>>>>>> 4708db09

        >>> df.infer_objects().dtypes
        A    int64
        dtype: object
        """
        # numeric=False necessary to only soft convert;
        # python objects will still be converted to
        # native numpy numeric types
        return self._constructor(
            self._data.convert(datetime=True, numeric=False,
                               timedelta=True, coerce=False,
                               copy=True)).__finalize__(self)

    def infer_objects(self):
        """
        Attempt to infer better dtypes for object columns.

        Attempts soft conversion of object-dtyped
        columns, leaving non-object and unconvertible
        columns unchanged. The inference rules are the
        same as during normal Series/DataFrame construction.

        .. versionadded:: 0.21.0

        See Also
        --------
        pandas.to_datetime : Convert argument to datetime.
        pandas.to_timedelta : Convert argument to timedelta.
        pandas.to_numeric : Convert argument to numeric typeR

        Returns
        -------
        converted : same type as input object

        Examples
        --------
        >>> df = pd.DataFrame({"A": ["a", 1, 2, 3]})
        >>> df = df.iloc[1:]
        >>> df
           A
        1  1
        2  2
        3  3

        >>> df.dtypes
        A    object
        dtype: object

        >>> df.infer_objects().dtypes
        A    int64
        dtype: object
        """
        # numeric=False necessary to only soft convert;
        # python objects will still be converted to
        # native numpy numeric types
        return self._constructor(
            self._data.convert(datetime=True, numeric=False,
                               timedelta=True, coerce=False,
                               copy=True)).__finalize__(self)

    # ----------------------------------------------------------------------
    # Filling NA's

    _shared_docs['fillna'] = ("""
        Fill NA/NaN values using the specified method

        Parameters
        ----------
        value : scalar, dict, Series, or DataFrame
            Value to use to fill holes (e.g. 0), alternately a
            dict/Series/DataFrame of values specifying which value to use for
            each index (for a Series) or column (for a DataFrame). (values not
            in the dict/Series/DataFrame will not be filled). This value cannot
            be a list.
        method : {'backfill', 'bfill', 'pad', 'ffill', None}, default None
            Method to use for filling holes in reindexed Series
            pad / ffill: propagate last valid observation forward to next valid
            backfill / bfill: use NEXT valid observation to fill gap
        axis : %(axes_single_arg)s
        inplace : boolean, default False
            If True, fill in place. Note: this will modify any
            other views on this object, (e.g. a no-copy slice for a column in a
            DataFrame).
        limit : int, default None
            If method is specified, this is the maximum number of consecutive
            NaN values to forward/backward fill. In other words, if there is
            a gap with more than this number of consecutive NaNs, it will only
            be partially filled. If method is not specified, this is the
            maximum number of entries along the entire axis where NaNs will be
            filled. Must be greater than 0 if not None.
        downcast : dict, default is None
            a dict of item->dtype of what to downcast if possible,
            or the string 'infer' which will try to downcast to an appropriate
            equal type (e.g. float64 to int64 if possible)

        See Also
        --------
        reindex, asfreq

        Returns
        -------
        filled : %(klass)s

        Examples
        --------
        >>> df = pd.DataFrame([[np.nan, 2, np.nan, 0],
        ...                    [3, 4, np.nan, 1],
        ...                    [np.nan, np.nan, np.nan, 5],
        ...                    [np.nan, 3, np.nan, 4]],
        ...                    columns=list('ABCD'))
        >>> df
             A    B   C  D
        0  NaN  2.0 NaN  0
        1  3.0  4.0 NaN  1
        2  NaN  NaN NaN  5
        3  NaN  3.0 NaN  4

        Replace all NaN elements with 0s.

        >>> df.fillna(0)
            A   B   C   D
        0   0.0 2.0 0.0 0
        1   3.0 4.0 0.0 1
        2   0.0 0.0 0.0 5
        3   0.0 3.0 0.0 4

        We can also propagate non-null values forward or backward.

        >>> df.fillna(method='ffill')
            A   B   C   D
        0   NaN 2.0 NaN 0
        1   3.0 4.0 NaN 1
        2   3.0 4.0 NaN 5
        3   3.0 3.0 NaN 4

        Replace all NaN elements in column 'A', 'B', 'C', and 'D', with 0, 1,
        2, and 3 respectively.

        >>> values = {'A': 0, 'B': 1, 'C': 2, 'D': 3}
        >>> df.fillna(value=values)
            A   B   C   D
        0   0.0 2.0 2.0 0
        1   3.0 4.0 2.0 1
        2   0.0 1.0 2.0 5
        3   0.0 3.0 2.0 4

        Only replace the first NaN element.

        >>> df.fillna(value=values, limit=1)
            A   B   C   D
        0   0.0 2.0 2.0 0
        1   3.0 4.0 NaN 1
        2   NaN 1.0 NaN 5
        3   NaN 3.0 NaN 4
        """)

    @Appender(_shared_docs['fillna'] % _shared_doc_kwargs)
    def fillna(self, value=None, method=None, axis=None, inplace=False,
               limit=None, downcast=None):
        inplace = validate_bool_kwarg(inplace, 'inplace')
        value, method = validate_fillna_kwargs(value, method)

        self._consolidate_inplace()

        # set the default here, so functions examining the signaure
        # can detect if something was set (e.g. in groupby) (GH9221)
        if axis is None:
            axis = 0
        axis = self._get_axis_number(axis)

        from pandas import DataFrame
        if value is None:

            if self._is_mixed_type and axis == 1:
                if inplace:
                    raise NotImplementedError()
                result = self.T.fillna(method=method, limit=limit).T

                # need to downcast here because of all of the transposes
                result._data = result._data.downcast()

                return result

            # > 3d
            if self.ndim > 3:
                raise NotImplementedError('Cannot fillna with a method for > '
                                          '3dims')

            # 3d
            elif self.ndim == 3:
                # fill in 2d chunks
                result = {col: s.fillna(method=method, value=value)
                          for col, s in self.iteritems()}
                new_obj = self._constructor.\
                    from_dict(result).__finalize__(self)
                new_data = new_obj._data

            else:
                # 2d or less
                new_data = self._data.interpolate(method=method, axis=axis,
                                                  limit=limit, inplace=inplace,
                                                  coerce=True,
                                                  downcast=downcast)
        else:
            if len(self._get_axis(axis)) == 0:
                return self

            if self.ndim == 1:
                if isinstance(value, (dict, ABCSeries)):
                    from pandas import Series
                    value = Series(value)
                elif not is_list_like(value):
                    pass
                else:
                    raise TypeError('"value" parameter must be a scalar, dict '
                                    'or Series, but you passed a '
                                    '"{0}"'.format(type(value).__name__))

                new_data = self._data.fillna(value=value, limit=limit,
                                             inplace=inplace,
                                             downcast=downcast)

            elif isinstance(value, (dict, ABCSeries)):
                if axis == 1:
                    raise NotImplementedError('Currently only can fill '
                                              'with dict/Series column '
                                              'by column')

                result = self if inplace else self.copy()
                for k, v in compat.iteritems(value):
                    if k not in result:
                        continue
                    obj = result[k]
                    obj.fillna(v, limit=limit, inplace=True, downcast=downcast)
                return result if not inplace else None

            elif not is_list_like(value):
                new_data = self._data.fillna(value=value, limit=limit,
                                             inplace=inplace,
                                             downcast=downcast)
            elif isinstance(value, DataFrame) and self.ndim == 2:
                new_data = self.where(self.notna(), value)
            else:
                raise ValueError("invalid fill value with a %s" % type(value))

        if inplace:
            self._update_inplace(new_data)
        else:
            return self._constructor(new_data).__finalize__(self)

    def ffill(self, axis=None, inplace=False, limit=None, downcast=None):
        """
        Synonym for :meth:`DataFrame.fillna(method='ffill') <DataFrame.fillna>`
        """
        return self.fillna(method='ffill', axis=axis, inplace=inplace,
                           limit=limit, downcast=downcast)

    def bfill(self, axis=None, inplace=False, limit=None, downcast=None):
        """
        Synonym for :meth:`DataFrame.fillna(method='bfill') <DataFrame.fillna>`
        """
        return self.fillna(method='bfill', axis=axis, inplace=inplace,
                           limit=limit, downcast=downcast)

    _shared_docs['replace'] = ("""
        Replace values given in 'to_replace' with 'value'.

        Parameters
        ----------
        to_replace : str, regex, list, dict, Series, numeric, or None

            * numeric, str or regex:

                - numeric: numeric values equal to ``to_replace`` will be
                  replaced with ``value``
                - str: string exactly matching ``to_replace`` will be replaced
                  with ``value``
                - regex: regexs matching ``to_replace`` will be replaced with
                  ``value``

            * list of str, regex, or numeric:

                - First, if ``to_replace`` and ``value`` are both lists, they
                  **must** be the same length.
                - Second, if ``regex=True`` then all of the strings in **both**
                  lists will be interpreted as regexs otherwise they will match
                  directly. This doesn't matter much for ``value`` since there
                  are only a few possible substitution regexes you can use.
                - str, regex and numeric rules apply as above.

            * dict:

                - Dicts can be used to specify different replacement values
                  for different existing values. For example,
                  {'a': 'b', 'y': 'z'} replaces the value 'a' with 'b' and
                  'y' with 'z'. To use a dict in this way the ``value``
                  parameter should be ``None``.
                - For a DataFrame a dict can specify that different values
                  should be replaced in different columns. For example,
                  {'a': 1, 'b': 'z'} looks for the value 1 in column 'a' and
                  the value 'z' in column 'b' and replaces these values with
                  whatever is specified in ``value``. The ``value`` parameter
                  should not be ``None`` in this case. You can treat this as a
                  special case of passing two lists except that you are
                  specifying the column to search in.
                - For a DataFrame nested dictionaries, e.g.,
                  {'a': {'b': np.nan}}, are read as follows: look in column 'a'
                  for the value 'b' and replace it with NaN. The ``value``
                  parameter should be ``None`` to use a nested dict in this
                  way. You can nest regular expressions as well. Note that
                  column names (the top-level dictionary keys in a nested
                  dictionary) **cannot** be regular expressions.

            * None:

                - This means that the ``regex`` argument must be a string,
                  compiled regular expression, or list, dict, ndarray or Series
                  of such elements. If ``value`` is also ``None`` then this
                  **must** be a nested dictionary or ``Series``.

            See the examples section for examples of each of these.
        value : scalar, dict, list, str, regex, default None
            Value to replace any values matching ``to_replace`` with.
            For a DataFrame a dict of values can be used to specify which
            value to use for each column (columns not in the dict will not be
            filled). Regular expressions, strings and lists or dicts of such
            objects are also allowed.
        inplace : boolean, default False
            If True, in place. Note: this will modify any
            other views on this object (e.g. a column from a DataFrame).
            Returns the caller if this is True.
        limit : int, default None
            Maximum size gap to forward or backward fill
        regex : bool or same types as ``to_replace``, default False
            Whether to interpret ``to_replace`` and/or ``value`` as regular
            expressions. If this is ``True`` then ``to_replace`` *must* be a
            string. Alternatively, this could be a regular expression or a
            list, dict, or array of regular expressions in which case
            ``to_replace`` must be ``None``.
        method : string, optional, {'pad', 'ffill', 'bfill'}
            The method to use when for replacement, when ``to_replace`` is a
            scalar, list or tuple and ``value`` is None.

        .. versionchanged:: 0.23.0
           Added to DataFrame

        See Also
        --------
        %(klass)s.fillna : Fill NA/NaN values
        %(klass)s.where : Replace values based on boolean condition

        Returns
        -------
        filled : %(klass)s

        Raises
        ------
        AssertionError
            * If ``regex`` is not a ``bool`` and ``to_replace`` is not
              ``None``.
        TypeError
            * If ``to_replace`` is a ``dict`` and ``value`` is not a ``list``,
              ``dict``, ``ndarray``, or ``Series``
            * If ``to_replace`` is ``None`` and ``regex`` is not compilable
              into a regular expression or is a list, dict, ndarray, or
              Series.
            * When replacing multiple ``bool`` or ``datetime64`` objects and
              the arguments to ``to_replace`` does not match the type of the
              value being replaced
        ValueError
            * If a ``list`` or an ``ndarray`` is passed to ``to_replace`` and
              `value` but they are not the same length.

        Notes
        -----
        * Regex substitution is performed under the hood with ``re.sub``. The
          rules for substitution for ``re.sub`` are the same.
        * Regular expressions will only substitute on strings, meaning you
          cannot provide, for example, a regular expression matching floating
          point numbers and expect the columns in your frame that have a
          numeric dtype to be matched. However, if those floating point
          numbers *are* strings, then you can do this.
        * This method has *a lot* of options. You are encouraged to experiment
          and play with this method to gain intuition about how it works.

        Examples
        --------

        >>> s = pd.Series([0, 1, 2, 3, 4])
        >>> s.replace(0, 5)
        0    5
        1    1
        2    2
        3    3
        4    4
        dtype: int64
        >>> df = pd.DataFrame({'A': [0, 1, 2, 3, 4],
        ...                    'B': [5, 6, 7, 8, 9],
        ...                    'C': ['a', 'b', 'c', 'd', 'e']})
        >>> df.replace(0, 5)
           A  B  C
        0  5  5  a
        1  1  6  b
        2  2  7  c
        3  3  8  d
        4  4  9  e

        >>> df.replace([0, 1, 2, 3], 4)
           A  B  C
        0  4  5  a
        1  4  6  b
        2  4  7  c
        3  4  8  d
        4  4  9  e
        >>> df.replace([0, 1, 2, 3], [4, 3, 2, 1])
           A  B  C
        0  4  5  a
        1  3  6  b
        2  2  7  c
        3  1  8  d
        4  4  9  e
        >>> s.replace([1, 2], method='bfill')
        0    0
        1    3
        2    3
        3    3
        4    4
        dtype: int64

        >>> df.replace({0: 10, 1: 100})
             A  B  C
        0   10  5  a
        1  100  6  b
        2    2  7  c
        3    3  8  d
        4    4  9  e
        >>> df.replace({'A': 0, 'B': 5}, 100)
             A    B  C
        0  100  100  a
        1    1    6  b
        2    2    7  c
        3    3    8  d
        4    4    9  e
        >>> df.replace({'A': {0: 100, 4: 400}})
             A  B  C
        0  100  5  a
        1    1  6  b
        2    2  7  c
        3    3  8  d
        4  400  9  e

        >>> df = pd.DataFrame({'A': ['bat', 'foo', 'bait'],
        ...                    'B': ['abc', 'bar', 'xyz']})
        >>> df.replace(to_replace=r'^ba.$', value='new', regex=True)
              A    B
        0   new  abc
        1   foo  new
        2  bait  xyz
        >>> df.replace({'A': r'^ba.$'}, {'A': 'new'}, regex=True)
              A    B
        0   new  abc
        1   foo  bar
        2  bait  xyz
        >>> df.replace(regex=r'^ba.$', value='new')
              A    B
        0   new  abc
        1   foo  new
        2  bait  xyz
        >>> df.replace(regex={r'^ba.$':'new', 'foo':'xyz'})
              A    B
        0   new  abc
        1   xyz  new
        2  bait  xyz
        >>> df.replace(regex=[r'^ba.$', 'foo'], value='new')
              A    B
        0   new  abc
        1   new  new
        2  bait  xyz

        Note that when replacing multiple ``bool`` or ``datetime64`` objects,
        the data types in the ``to_replace`` parameter must match the data
        type of the value being replaced:

        >>> df = pd.DataFrame({'A': [True, False, True],
        ...                    'B': [False, True, False]})
        >>> df.replace({'a string': 'new value', True: False})  # raises
        TypeError: Cannot compare types 'ndarray(dtype=bool)' and 'str'

        This raises a ``TypeError`` because one of the ``dict`` keys is not of
        the correct type for replacement.
    """)

    @Appender(_shared_docs['replace'] % _shared_doc_kwargs)
    def replace(self, to_replace=None, value=None, inplace=False, limit=None,
                regex=False, method='pad', axis=None):
        inplace = validate_bool_kwarg(inplace, 'inplace')
        if not is_bool(regex) and to_replace is not None:
            raise AssertionError("'to_replace' must be 'None' if 'regex' is "
                                 "not a bool")
        if axis is not None:
            warnings.warn('the "axis" argument is deprecated '
                          'and will be removed in'
                          'v0.13; this argument has no effect')

        self._consolidate_inplace()

        if value is None:
            # passing a single value that is scalar like
            # when value is None (GH5319), for compat
            if not is_dict_like(to_replace) and not is_dict_like(regex):
                to_replace = [to_replace]

            if isinstance(to_replace, (tuple, list)):
                if isinstance(self, pd.DataFrame):
                    return self.apply(_single_replace,
                                      args=(to_replace, method, inplace,
                                            limit))
                return _single_replace(self, to_replace, method, inplace,
                                       limit)

            if not is_dict_like(to_replace):
                if not is_dict_like(regex):
                    raise TypeError('If "to_replace" and "value" are both None'
                                    ' and "to_replace" is not a list, then '
                                    'regex must be a mapping')
                to_replace = regex
                regex = True

            items = list(compat.iteritems(to_replace))
            keys, values = lzip(*items) or ([], [])

            are_mappings = [is_dict_like(v) for v in values]

            if any(are_mappings):
                if not all(are_mappings):
                    raise TypeError("If a nested mapping is passed, all values"
                                    " of the top level mapping must be "
                                    "mappings")
                # passed a nested dict/Series
                to_rep_dict = {}
                value_dict = {}

                for k, v in items:
                    keys, values = lzip(*v.items()) or ([], [])
                    if set(keys) & set(values):
                        raise ValueError("Replacement not allowed with "
                                         "overlapping keys and values")
                    to_rep_dict[k] = list(keys)
                    value_dict[k] = list(values)

                to_replace, value = to_rep_dict, value_dict
            else:
                to_replace, value = keys, values

            return self.replace(to_replace, value, inplace=inplace,
                                limit=limit, regex=regex)
        else:

            # need a non-zero len on all axes
            for a in self._AXIS_ORDERS:
                if not len(self._get_axis(a)):
                    return self

            new_data = self._data
            if is_dict_like(to_replace):
                if is_dict_like(value):  # {'A' : NA} -> {'A' : 0}
                    res = self if inplace else self.copy()
                    for c, src in compat.iteritems(to_replace):
                        if c in value and c in self:
                            # object conversion is handled in
                            # series.replace which is called recursivelly
                            res[c] = res[c].replace(to_replace=src,
                                                    value=value[c],
                                                    inplace=False,
                                                    regex=regex)
                    return None if inplace else res

                # {'A': NA} -> 0
                elif not is_list_like(value):
                    keys = [(k, src) for k, src in compat.iteritems(to_replace)
                            if k in self]
                    keys_len = len(keys) - 1
                    for i, (k, src) in enumerate(keys):
                        convert = i == keys_len
                        new_data = new_data.replace(to_replace=src,
                                                    value=value,
                                                    filter=[k],
                                                    inplace=inplace,
                                                    regex=regex,
                                                    convert=convert)
                else:
                    raise TypeError('value argument must be scalar, dict, or '
                                    'Series')

            elif is_list_like(to_replace):  # [NA, ''] -> [0, 'missing']
                if is_list_like(value):
                    if len(to_replace) != len(value):
                        raise ValueError('Replacement lists must match '
                                         'in length. Expecting %d got %d ' %
                                         (len(to_replace), len(value)))

                    new_data = self._data.replace_list(src_list=to_replace,
                                                       dest_list=value,
                                                       inplace=inplace,
                                                       regex=regex)

                else:  # [NA, ''] -> 0
                    new_data = self._data.replace(to_replace=to_replace,
                                                  value=value, inplace=inplace,
                                                  regex=regex)
            elif to_replace is None:
                if not (is_re_compilable(regex) or
                        is_list_like(regex) or is_dict_like(regex)):
                    raise TypeError("'regex' must be a string or a compiled "
                                    "regular expression or a list or dict of "
                                    "strings or regular expressions, you "
                                    "passed a"
                                    " {0!r}".format(type(regex).__name__))
                return self.replace(regex, value, inplace=inplace, limit=limit,
                                    regex=True)
            else:

                # dest iterable dict-like
                if is_dict_like(value):  # NA -> {'A' : 0, 'B' : -1}
                    new_data = self._data

                    for k, v in compat.iteritems(value):
                        if k in self:
                            new_data = new_data.replace(to_replace=to_replace,
                                                        value=v, filter=[k],
                                                        inplace=inplace,
                                                        regex=regex)

                elif not is_list_like(value):  # NA -> 0
                    new_data = self._data.replace(to_replace=to_replace,
                                                  value=value, inplace=inplace,
                                                  regex=regex)
                else:
                    msg = ('Invalid "to_replace" type: '
                           '{0!r}').format(type(to_replace).__name__)
                    raise TypeError(msg)  # pragma: no cover

        if inplace:
            self._update_inplace(new_data)
        else:
            return self._constructor(new_data).__finalize__(self)

    _shared_docs['interpolate'] = """
        Please note that only ``method='linear'`` is supported for
        DataFrames/Series with a MultiIndex.

        Parameters
        ----------
        method : {'linear', 'time', 'index', 'values', 'nearest', 'zero',
                  'slinear', 'quadratic', 'cubic', 'barycentric', 'krogh',
                  'polynomial', 'spline', 'piecewise_polynomial',
                  'from_derivatives', 'pchip', 'akima'}

            * 'linear': ignore the index and treat the values as equally
              spaced. This is the only method supported on MultiIndexes.
              default
            * 'time': interpolation works on daily and higher resolution
              data to interpolate given length of interval
            * 'index', 'values': use the actual numerical values of the index
            * 'nearest', 'zero', 'slinear', 'quadratic', 'cubic',
              'barycentric', 'polynomial' is passed to
              ``scipy.interpolate.interp1d``. Both 'polynomial' and 'spline'
              require that you also specify an `order` (int),
              e.g. df.interpolate(method='polynomial', order=4).
              These use the actual numerical values of the index.
            * 'krogh', 'piecewise_polynomial', 'spline', 'pchip' and 'akima'
              are all wrappers around the scipy interpolation methods of
              similar names. These use the actual numerical values of the
              index. For more information on their behavior, see the
              `scipy documentation
              <http://docs.scipy.org/doc/scipy/reference/interpolate.html#univariate-interpolation>`__
              and `tutorial documentation
              <http://docs.scipy.org/doc/scipy/reference/tutorial/interpolate.html>`__
            * 'from_derivatives' refers to BPoly.from_derivatives which
              replaces 'piecewise_polynomial' interpolation method in
              scipy 0.18

            .. versionadded:: 0.18.1

               Added support for the 'akima' method
               Added interpolate method 'from_derivatives' which replaces
               'piecewise_polynomial' in scipy 0.18; backwards-compatible with
               scipy < 0.18

        axis : {0, 1}, default 0
            * 0: fill column-by-column
            * 1: fill row-by-row
        limit : int, default None.
            Maximum number of consecutive NaNs to fill. Must be greater than 0.
        limit_direction : {'forward', 'backward', 'both'}, default 'forward'
        limit_area : {'inside', 'outside'}, default None
            * None: (default) no fill restriction
            * 'inside' Only fill NaNs surrounded by valid values (interpolate).
            * 'outside' Only fill NaNs outside valid values (extrapolate).
            .. versionadded:: 0.21.0

            If limit is specified, consecutive NaNs will be filled in this
            direction.
        inplace : bool, default False
            Update the NDFrame in place if possible.
        downcast : optional, 'infer' or None, defaults to None
            Downcast dtypes if possible.
        kwargs : keyword arguments to pass on to the interpolating function.

        Returns
        -------
        Series or DataFrame of same shape interpolated at the NaNs

        See Also
        --------
        reindex, replace, fillna

        Examples
        --------

        Filling in NaNs

        >>> s = pd.Series([0, 1, np.nan, 3])
        >>> s.interpolate()
        0    0
        1    1
        2    2
        3    3
        dtype: float64

        """

    @Appender(_shared_docs['interpolate'] % _shared_doc_kwargs)
    def interpolate(self, method='linear', axis=0, limit=None, inplace=False,
                    limit_direction='forward', limit_area=None,
                    downcast=None, **kwargs):
        """
        Interpolate values according to different methods.
        """
        inplace = validate_bool_kwarg(inplace, 'inplace')

        if self.ndim > 2:
            raise NotImplementedError("Interpolate has not been implemented "
                                      "on Panel and Panel 4D objects.")

        if axis == 0:
            ax = self._info_axis_name
            _maybe_transposed_self = self
        elif axis == 1:
            _maybe_transposed_self = self.T
            ax = 1
        else:
            _maybe_transposed_self = self
        ax = _maybe_transposed_self._get_axis_number(ax)

        if _maybe_transposed_self.ndim == 2:
            alt_ax = 1 - ax
        else:
            alt_ax = ax

        if (isinstance(_maybe_transposed_self.index, MultiIndex) and
                method != 'linear'):
            raise ValueError("Only `method=linear` interpolation is supported "
                             "on MultiIndexes.")

        if _maybe_transposed_self._data.get_dtype_counts().get(
                'object') == len(_maybe_transposed_self.T):
            raise TypeError("Cannot interpolate with all NaNs.")

        # create/use the index
        if method == 'linear':
            # prior default
            index = np.arange(len(_maybe_transposed_self._get_axis(alt_ax)))
        else:
            index = _maybe_transposed_self._get_axis(alt_ax)

        if isna(index).any():
            raise NotImplementedError("Interpolation with NaNs in the index "
                                      "has not been implemented. Try filling "
                                      "those NaNs before interpolating.")
        data = _maybe_transposed_self._data
        new_data = data.interpolate(method=method, axis=ax, index=index,
                                    values=_maybe_transposed_self, limit=limit,
                                    limit_direction=limit_direction,
                                    limit_area=limit_area,
                                    inplace=inplace, downcast=downcast,
                                    **kwargs)

        if inplace:
            if axis == 1:
                new_data = self._constructor(new_data).T._data
            self._update_inplace(new_data)
        else:
            res = self._constructor(new_data).__finalize__(self)
            if axis == 1:
                res = res.T
            return res

    # ----------------------------------------------------------------------
    # Timeseries methods Methods

    def asof(self, where, subset=None):
        """
        The last row without any NaN is taken (or the last row without
        NaN considering only the subset of columns in the case of a DataFrame)

        .. versionadded:: 0.19.0 For DataFrame

        If there is no good value, NaN is returned for a Series
        a Series of NaN values for a DataFrame

        Parameters
        ----------
        where : date or array of dates
        subset : string or list of strings, default None
           if not None use these columns for NaN propagation

        Notes
        -----
        Dates are assumed to be sorted
        Raises if this is not the case

        Returns
        -------
        where is scalar

          - value or NaN if input is Series
          - Series if input is DataFrame

        where is Index: same shape object as input

        See Also
        --------
        merge_asof

        """

        if isinstance(where, compat.string_types):
            from pandas import to_datetime
            where = to_datetime(where)

        if not self.index.is_monotonic:
            raise ValueError("asof requires a sorted index")

        is_series = isinstance(self, ABCSeries)
        if is_series:
            if subset is not None:
                raise ValueError("subset is not valid for Series")
        elif self.ndim > 2:
            raise NotImplementedError("asof is not implemented "
                                      "for {type}".format(type=type(self)))
        else:
            if subset is None:
                subset = self.columns
            if not is_list_like(subset):
                subset = [subset]

        is_list = is_list_like(where)
        if not is_list:
            start = self.index[0]
            if isinstance(self.index, PeriodIndex):
                where = Period(where, freq=self.index.freq).ordinal
                start = start.ordinal

            if where < start:
                if not is_series:
                    from pandas import Series
                    return Series(index=self.columns, name=where)
                return np.nan

            # It's always much faster to use a *while* loop here for
            # Series than pre-computing all the NAs. However a
            # *while* loop is extremely expensive for DataFrame
            # so we later pre-compute all the NAs and use the same
            # code path whether *where* is a scalar or list.
            # See PR: https://github.com/pandas-dev/pandas/pull/14476
            if is_series:
                loc = self.index.searchsorted(where, side='right')
                if loc > 0:
                    loc -= 1

                values = self._values
                while loc > 0 and isna(values[loc]):
                    loc -= 1
                return values[loc]

        if not isinstance(where, Index):
            where = Index(where) if is_list else Index([where])

        nulls = self.isna() if is_series else self[subset].isna().any(1)
        if nulls.all():
            if is_series:
                return self._constructor(np.nan, index=where, name=self.name)
            elif is_list:
                from pandas import DataFrame
                return DataFrame(np.nan, index=where, columns=self.columns)
            else:
                from pandas import Series
                return Series(np.nan, index=self.columns, name=where[0])

        locs = self.index.asof_locs(where, ~(nulls.values))

        # mask the missing
        missing = locs == -1
        data = self.take(locs, is_copy=False)
        data.index = where
        data.loc[missing] = np.nan
        return data if is_list else data.iloc[-1]

    # ----------------------------------------------------------------------
    # Action Methods

    _shared_docs['isna'] = """
        Return a boolean same-sized object indicating if the values are NA.

        See Also
        --------
        %(klass)s.notna : boolean inverse of isna
        %(klass)s.isnull : alias of isna
        isna : top-level isna
        """

    @Appender(_shared_docs['isna'] % _shared_doc_kwargs)
    def isna(self):
        return isna(self).__finalize__(self)

    @Appender(_shared_docs['isna'] % _shared_doc_kwargs)
    def isnull(self):
        return isna(self).__finalize__(self)

    _shared_docs['notna'] = """
        Return a boolean same-sized object indicating if the values are
        not NA.

        See Also
        --------
        %(klass)s.isna : boolean inverse of notna
        %(klass)s.notnull : alias of notna
        notna : top-level notna
        """

    @Appender(_shared_docs['notna'] % _shared_doc_kwargs)
    def notna(self):
        return notna(self).__finalize__(self)

    @Appender(_shared_docs['notna'] % _shared_doc_kwargs)
    def notnull(self):
        return notna(self).__finalize__(self)

    def _clip_with_scalar(self, lower, upper, inplace=False):
        if ((lower is not None and np.any(isna(lower))) or
                (upper is not None and np.any(isna(upper)))):
            raise ValueError("Cannot use an NA value as a clip threshold")

        result = self.values
        mask = isna(result)

        with np.errstate(all='ignore'):
            if upper is not None:
                result = np.where(result >= upper, upper, result)
            if lower is not None:
                result = np.where(result <= lower, lower, result)
        if np.any(mask):
            result[mask] = np.nan

        axes_dict = self._construct_axes_dict()
        result = self._constructor(result, **axes_dict).__finalize__(self)
<<<<<<< HEAD

        if inplace:
            self._update_inplace(result)
        else:
            return result

    def _clip_with_one_bound(self, threshold, method, axis, inplace):

        inplace = validate_bool_kwarg(inplace, 'inplace')
        if axis is not None:
            axis = self._get_axis_number(axis)

        # method is self.le for upper bound and self.ge for lower bound
        if is_scalar(threshold) and is_number(threshold):
            if method.__name__ == 'le':
                return self._clip_with_scalar(None, threshold, inplace=inplace)
            return self._clip_with_scalar(threshold, None, inplace=inplace)

=======

        if inplace:
            self._update_inplace(result)
        else:
            return result

    def _clip_with_one_bound(self, threshold, method, axis, inplace):

        inplace = validate_bool_kwarg(inplace, 'inplace')
        if axis is not None:
            axis = self._get_axis_number(axis)

        # method is self.le for upper bound and self.ge for lower bound
        if is_scalar(threshold) and is_number(threshold):
            if method.__name__ == 'le':
                return self._clip_with_scalar(None, threshold, inplace=inplace)
            return self._clip_with_scalar(threshold, None, inplace=inplace)

>>>>>>> 4708db09
        subset = method(threshold, axis=axis) | isna(self)

        # GH #15390
        # In order for where method to work, the threshold must
        # be transformed to NDFrame from other array like structure.
        if (not isinstance(threshold, ABCSeries)) and is_list_like(threshold):
            if isinstance(self, ABCSeries):
                threshold = pd.Series(threshold, index=self.index)
            else:
                threshold = _align_method_FRAME(self, np.asarray(threshold),
                                                axis)
        return self.where(subset, threshold, axis=axis, inplace=inplace)

    def clip(self, lower=None, upper=None, axis=None, inplace=False,
             *args, **kwargs):
        """
        Trim values at input threshold(s).

        Parameters
        ----------
        lower : float or array_like, default None
        upper : float or array_like, default None
        axis : int or string axis name, optional
            Align object with lower and upper along the given axis.
        inplace : boolean, default False
            Whether to perform the operation in place on the data
                .. versionadded:: 0.21.0

        Returns
        -------
        clipped : Series

        Examples
        --------
        >>> df
                  0         1
        0  0.335232 -1.256177
        1 -1.367855  0.746646
        2  0.027753 -1.176076
        3  0.230930 -0.679613
        4  1.261967  0.570967

        >>> df.clip(-1.0, 0.5)
                  0         1
        0  0.335232 -1.000000
        1 -1.000000  0.500000
        2  0.027753 -1.000000
        3  0.230930 -0.679613
        4  0.500000  0.500000

        >>> t
        0   -0.3
        1   -0.2
        2   -0.1
        3    0.0
        4    0.1
        dtype: float64

        >>> df.clip(t, t + 1, axis=0)
                  0         1
        0  0.335232 -0.300000
        1 -0.200000  0.746646
        2  0.027753 -0.100000
        3  0.230930  0.000000
        4  1.100000  0.570967
        """
        if isinstance(self, ABCPanel):
            raise NotImplementedError("clip is not supported yet for panels")

        inplace = validate_bool_kwarg(inplace, 'inplace')

        axis = nv.validate_clip_with_axis(axis, args, kwargs)
        if axis is not None:
            axis = self._get_axis_number(axis)

        # GH 17276
        # numpy doesn't like NaN as a clip value
        # so ignore
        if np.any(pd.isnull(lower)):
            lower = None
        if np.any(pd.isnull(upper)):
            upper = None

        # GH 2747 (arguments were reversed)
        if lower is not None and upper is not None:
            if is_scalar(lower) and is_scalar(upper):
                lower, upper = min(lower, upper), max(lower, upper)

        # fast-path for scalars
        if ((lower is None or (is_scalar(lower) and is_number(lower))) and
                (upper is None or (is_scalar(upper) and is_number(upper)))):
            return self._clip_with_scalar(lower, upper, inplace=inplace)

        result = self
        if lower is not None:
            result = result.clip_lower(lower, axis, inplace=inplace)
        if upper is not None:
            if inplace:
                result = self
            result = result.clip_upper(upper, axis, inplace=inplace)

        return result

    def clip_upper(self, threshold, axis=None, inplace=False):
        """
        Return copy of input with values above given value(s) truncated.

        Parameters
        ----------
        threshold : float or array_like
        axis : int or string axis name, optional
            Align object with threshold along the given axis.
        inplace : boolean, default False
            Whether to perform the operation in place on the data
                .. versionadded:: 0.21.0

        See Also
        --------
        clip

        Returns
        -------
        clipped : same type as input
        """
        return self._clip_with_one_bound(threshold, method=self.le,
                                         axis=axis, inplace=inplace)

    def clip_lower(self, threshold, axis=None, inplace=False):
        """
        Return copy of the input with values below given value(s) truncated.

        Parameters
        ----------
        threshold : float or array_like
        axis : int or string axis name, optional
            Align object with threshold along the given axis.
        inplace : boolean, default False
            Whether to perform the operation in place on the data
                .. versionadded:: 0.21.0

        See Also
        --------
        clip

        Returns
        -------
        clipped : same type as input
        """
        return self._clip_with_one_bound(threshold, method=self.ge,
                                         axis=axis, inplace=inplace)

    def groupby(self, by=None, axis=0, level=None, as_index=True, sort=True,
                group_keys=True, squeeze=False, **kwargs):
        """
        Group series using mapper (dict or key function, apply given function
        to group, return result as series) or by a series of columns.

        Parameters
        ----------
        by : mapping, function, label, or list of labels
            Used to determine the groups for the groupby.
            If ``by`` is a function, it's called on each value of the object's
            index. If a dict or Series is passed, the Series or dict VALUES
            will be used to determine the groups (the Series' values are first
            aligned; see ``.align()`` method). If an ndarray is passed, the
            values are used as-is determine the groups. A label or list of
            labels may be passed to group by the columns in ``self``. Notice
            that a tuple is interpreted a (single) key.
        axis : int, default 0
        level : int, level name, or sequence of such, default None
            If the axis is a MultiIndex (hierarchical), group by a particular
            level or levels
        as_index : boolean, default True
            For aggregated output, return object with group labels as the
            index. Only relevant for DataFrame input. as_index=False is
            effectively "SQL-style" grouped output
        sort : boolean, default True
            Sort group keys. Get better performance by turning this off.
            Note this does not influence the order of observations within each
            group.  groupby preserves the order of rows within each group.
        group_keys : boolean, default True
            When calling apply, add group keys to index to identify pieces
        squeeze : boolean, default False
            reduce the dimensionality of the return type if possible,
            otherwise return a consistent type

        Returns
        -------
        GroupBy object

        Examples
        --------
        DataFrame results

        >>> data.groupby(func, axis=0).mean()
        >>> data.groupby(['col1', 'col2'])['col3'].mean()

        DataFrame with hierarchical index

        >>> data.groupby(['col1', 'col2']).mean()

        Notes
        -----
        See the `user guide
        <http://pandas.pydata.org/pandas-docs/stable/groupby.html>`_ for more.

        See also
        --------
        resample : Convenience method for frequency conversion and resampling
            of time series.
        """
        from pandas.core.groupby import groupby

        if level is None and by is None:
            raise TypeError("You have to supply one of 'by' and 'level'")
        axis = self._get_axis_number(axis)
        return groupby(self, by=by, axis=axis, level=level, as_index=as_index,
                       sort=sort, group_keys=group_keys, squeeze=squeeze,
                       **kwargs)

    def asfreq(self, freq, method=None, how=None, normalize=False,
               fill_value=None):
        """
        Convert TimeSeries to specified frequency.

        Optionally provide filling method to pad/backfill missing values.

        Returns the original data conformed to a new index with the specified
        frequency. ``resample`` is more appropriate if an operation, such as
        summarization, is necessary to represent the data at the new frequency.

        Parameters
        ----------
        freq : DateOffset object, or string
        method : {'backfill'/'bfill', 'pad'/'ffill'}, default None
            Method to use for filling holes in reindexed Series (note this
            does not fill NaNs that already were present):

            * 'pad' / 'ffill': propagate last valid observation forward to next
              valid
            * 'backfill' / 'bfill': use NEXT valid observation to fill
        how : {'start', 'end'}, default end
            For PeriodIndex only, see PeriodIndex.asfreq
        normalize : bool, default False
            Whether to reset output index to midnight
        fill_value: scalar, optional
            Value to use for missing values, applied during upsampling (note
            this does not fill NaNs that already were present).

            .. versionadded:: 0.20.0

        Returns
        -------
        converted : type of caller

        Examples
        --------

        Start by creating a series with 4 one minute timestamps.

        >>> index = pd.date_range('1/1/2000', periods=4, freq='T')
        >>> series = pd.Series([0.0, None, 2.0, 3.0], index=index)
        >>> df = pd.DataFrame({'s':series})
        >>> df
                               s
        2000-01-01 00:00:00    0.0
        2000-01-01 00:01:00    NaN
        2000-01-01 00:02:00    2.0
        2000-01-01 00:03:00    3.0

        Upsample the series into 30 second bins.

        >>> df.asfreq(freq='30S')
                               s
        2000-01-01 00:00:00    0.0
        2000-01-01 00:00:30    NaN
        2000-01-01 00:01:00    NaN
        2000-01-01 00:01:30    NaN
        2000-01-01 00:02:00    2.0
        2000-01-01 00:02:30    NaN
        2000-01-01 00:03:00    3.0

        Upsample again, providing a ``fill value``.

        >>> df.asfreq(freq='30S', fill_value=9.0)
                               s
        2000-01-01 00:00:00    0.0
        2000-01-01 00:00:30    9.0
        2000-01-01 00:01:00    NaN
        2000-01-01 00:01:30    9.0
        2000-01-01 00:02:00    2.0
        2000-01-01 00:02:30    9.0
        2000-01-01 00:03:00    3.0

        Upsample again, providing a ``method``.

        >>> df.asfreq(freq='30S', method='bfill')
                               s
        2000-01-01 00:00:00    0.0
        2000-01-01 00:00:30    NaN
        2000-01-01 00:01:00    NaN
        2000-01-01 00:01:30    2.0
        2000-01-01 00:02:00    2.0
        2000-01-01 00:02:30    3.0
        2000-01-01 00:03:00    3.0

        See Also
        --------
        reindex

        Notes
        -----
        To learn more about the frequency strings, please see `this link
        <http://pandas.pydata.org/pandas-docs/stable/timeseries.html#offset-aliases>`__.
        """
        from pandas.core.resample import asfreq
        return asfreq(self, freq, method=method, how=how, normalize=normalize,
                      fill_value=fill_value)

    def at_time(self, time, asof=False):
        """
        Select values at particular time of day (e.g. 9:30AM).

        Parameters
        ----------
        time : datetime.time or string

        Returns
        -------
        values_at_time : type of caller
        """
        try:
            indexer = self.index.indexer_at_time(time, asof=asof)
            return self._take(indexer, convert=False)
        except AttributeError:
            raise TypeError('Index must be DatetimeIndex')

    def between_time(self, start_time, end_time, include_start=True,
                     include_end=True):
        """
        Select values between particular times of the day (e.g., 9:00-9:30 AM).

        Parameters
        ----------
        start_time : datetime.time or string
        end_time : datetime.time or string
        include_start : boolean, default True
        include_end : boolean, default True

        Returns
        -------
        values_between_time : type of caller
        """
        try:
            indexer = self.index.indexer_between_time(
                start_time, end_time, include_start=include_start,
                include_end=include_end)
            return self._take(indexer, convert=False)
        except AttributeError:
            raise TypeError('Index must be DatetimeIndex')

    def resample(self, rule, how=None, axis=0, fill_method=None, closed=None,
                 label=None, convention='start', kind=None, loffset=None,
                 limit=None, base=0, on=None, level=None):
        """
        Convenience method for frequency conversion and resampling of time
        series.  Object must have a datetime-like index (DatetimeIndex,
        PeriodIndex, or TimedeltaIndex), or pass datetime-like values
        to the on or level keyword.

        Parameters
        ----------
        rule : string
            the offset string or object representing target conversion
        axis : int, optional, default 0
        closed : {'right', 'left'}
            Which side of bin interval is closed. The default is 'left'
            for all frequency offsets except for 'M', 'A', 'Q', 'BM',
            'BA', 'BQ', and 'W' which all have a default of 'right'.
        label : {'right', 'left'}
            Which bin edge label to label bucket with. The default is 'left'
            for all frequency offsets except for 'M', 'A', 'Q', 'BM',
            'BA', 'BQ', and 'W' which all have a default of 'right'.
        convention : {'start', 'end', 's', 'e'}
            For PeriodIndex only, controls whether to use the start or end of
            `rule`
        kind: {'timestamp', 'period'}, optional
            Pass 'timestamp' to convert the resulting index to a
            ``DateTimeIndex`` or 'period' to convert it to a ``PeriodIndex``.
            By default the input representation is retained.
        loffset : timedelta
            Adjust the resampled time labels
        base : int, default 0
            For frequencies that evenly subdivide 1 day, the "origin" of the
            aggregated intervals. For example, for '5min' frequency, base could
            range from 0 through 4. Defaults to 0
        on : string, optional
            For a DataFrame, column to use instead of index for resampling.
            Column must be datetime-like.

            .. versionadded:: 0.19.0

        level : string or int, optional
            For a MultiIndex, level (name or number) to use for
            resampling.  Level must be datetime-like.

            .. versionadded:: 0.19.0

        Returns
        -------
        Resampler object

        Notes
        -----
        See the `user guide
        <http://pandas.pydata.org/pandas-docs/stable/timeseries.html#resampling>`_
        for more.

        To learn more about the offset strings, please see `this link
        <http://pandas.pydata.org/pandas-docs/stable/timeseries.html#offset-aliases>`__.

        Examples
        --------

        Start by creating a series with 9 one minute timestamps.

        >>> index = pd.date_range('1/1/2000', periods=9, freq='T')
        >>> series = pd.Series(range(9), index=index)
        >>> series
        2000-01-01 00:00:00    0
        2000-01-01 00:01:00    1
        2000-01-01 00:02:00    2
        2000-01-01 00:03:00    3
        2000-01-01 00:04:00    4
        2000-01-01 00:05:00    5
        2000-01-01 00:06:00    6
        2000-01-01 00:07:00    7
        2000-01-01 00:08:00    8
        Freq: T, dtype: int64

        Downsample the series into 3 minute bins and sum the values
        of the timestamps falling into a bin.

        >>> series.resample('3T').sum()
        2000-01-01 00:00:00     3
        2000-01-01 00:03:00    12
        2000-01-01 00:06:00    21
        Freq: 3T, dtype: int64

        Downsample the series into 3 minute bins as above, but label each
        bin using the right edge instead of the left. Please note that the
        value in the bucket used as the label is not included in the bucket,
        which it labels. For example, in the original series the
        bucket ``2000-01-01 00:03:00`` contains the value 3, but the summed
        value in the resampled bucket with the label ``2000-01-01 00:03:00``
        does not include 3 (if it did, the summed value would be 6, not 3).
        To include this value close the right side of the bin interval as
        illustrated in the example below this one.

        >>> series.resample('3T', label='right').sum()
        2000-01-01 00:03:00     3
        2000-01-01 00:06:00    12
        2000-01-01 00:09:00    21
        Freq: 3T, dtype: int64

        Downsample the series into 3 minute bins as above, but close the right
        side of the bin interval.

        >>> series.resample('3T', label='right', closed='right').sum()
        2000-01-01 00:00:00     0
        2000-01-01 00:03:00     6
        2000-01-01 00:06:00    15
        2000-01-01 00:09:00    15
        Freq: 3T, dtype: int64

        Upsample the series into 30 second bins.

        >>> series.resample('30S').asfreq()[0:5] #select first 5 rows
        2000-01-01 00:00:00   0.0
        2000-01-01 00:00:30   NaN
        2000-01-01 00:01:00   1.0
        2000-01-01 00:01:30   NaN
        2000-01-01 00:02:00   2.0
        Freq: 30S, dtype: float64

        Upsample the series into 30 second bins and fill the ``NaN``
        values using the ``pad`` method.

        >>> series.resample('30S').pad()[0:5]
        2000-01-01 00:00:00    0
        2000-01-01 00:00:30    0
        2000-01-01 00:01:00    1
        2000-01-01 00:01:30    1
        2000-01-01 00:02:00    2
        Freq: 30S, dtype: int64

        Upsample the series into 30 second bins and fill the
        ``NaN`` values using the ``bfill`` method.

        >>> series.resample('30S').bfill()[0:5]
        2000-01-01 00:00:00    0
        2000-01-01 00:00:30    1
        2000-01-01 00:01:00    1
        2000-01-01 00:01:30    2
        2000-01-01 00:02:00    2
        Freq: 30S, dtype: int64

        Pass a custom function via ``apply``

        >>> def custom_resampler(array_like):
        ...     return np.sum(array_like)+5

        >>> series.resample('3T').apply(custom_resampler)
        2000-01-01 00:00:00     8
        2000-01-01 00:03:00    17
        2000-01-01 00:06:00    26
        Freq: 3T, dtype: int64

        For a Series with a PeriodIndex, the keyword `convention` can be
        used to control whether to use the start or end of `rule`.

        >>> s = pd.Series([1, 2], index=pd.period_range('2012-01-01',
                                                        freq='A',
                                                        periods=2))
        >>> s
        2012    1
        2013    2
        Freq: A-DEC, dtype: int64

        Resample by month using 'start' `convention`. Values are assigned to
        the first month of the period.

        >>> s.resample('M', convention='start').asfreq().head()
        2012-01    1.0
        2012-02    NaN
        2012-03    NaN
        2012-04    NaN
        2012-05    NaN
        Freq: M, dtype: float64

        Resample by month using 'end' `convention`. Values are assigned to
        the last month of the period.

        >>> s.resample('M', convention='end').asfreq()
        2012-12    1.0
        2013-01    NaN
        2013-02    NaN
        2013-03    NaN
        2013-04    NaN
        2013-05    NaN
        2013-06    NaN
        2013-07    NaN
        2013-08    NaN
        2013-09    NaN
        2013-10    NaN
        2013-11    NaN
        2013-12    2.0
        Freq: M, dtype: float64

        For DataFrame objects, the keyword ``on`` can be used to specify the
        column instead of the index for resampling.

        >>> df = pd.DataFrame(data=9*[range(4)], columns=['a', 'b', 'c', 'd'])
        >>> df['time'] = pd.date_range('1/1/2000', periods=9, freq='T')
        >>> df.resample('3T', on='time').sum()
                             a  b  c  d
        time
        2000-01-01 00:00:00  0  3  6  9
        2000-01-01 00:03:00  0  3  6  9
        2000-01-01 00:06:00  0  3  6  9

        For a DataFrame with MultiIndex, the keyword ``level`` can be used to
        specify on level the resampling needs to take place.

        >>> time = pd.date_range('1/1/2000', periods=5, freq='T')
        >>> df2 = pd.DataFrame(data=10*[range(4)],
                               columns=['a', 'b', 'c', 'd'],
                               index=pd.MultiIndex.from_product([time, [1, 2]])
                               )
        >>> df2.resample('3T', level=0).sum()
                             a  b   c   d
        2000-01-01 00:00:00  0  6  12  18
        2000-01-01 00:03:00  0  4   8  12

        See also
        --------
        groupby : Group by mapping, function, label, or list of labels.
        """
        from pandas.core.resample import (resample,
                                          _maybe_process_deprecations)
        axis = self._get_axis_number(axis)
        r = resample(self, freq=rule, label=label, closed=closed,
                     axis=axis, kind=kind, loffset=loffset,
                     convention=convention,
                     base=base, key=on, level=level)
        return _maybe_process_deprecations(r,
                                           how=how,
                                           fill_method=fill_method,
                                           limit=limit)

    def first(self, offset):
        """
        Convenience method for subsetting initial periods of time series data
        based on a date offset.

        Parameters
        ----------
        offset : string, DateOffset, dateutil.relativedelta

        Examples
        --------
        ts.first('10D') -> First 10 days

        Returns
        -------
        subset : type of caller
        """
        from pandas.tseries.frequencies import to_offset
        if not isinstance(self.index, DatetimeIndex):
            raise NotImplementedError("'first' only supports a DatetimeIndex "
                                      "index")

        if len(self.index) == 0:
            return self

        offset = to_offset(offset)
        end_date = end = self.index[0] + offset

        # Tick-like, e.g. 3 weeks
        if not offset.isAnchored() and hasattr(offset, '_inc'):
            if end_date in self.index:
                end = self.index.searchsorted(end_date, side='left')
                return self.iloc[:end]

        return self.loc[:end]

    def last(self, offset):
        """
        Convenience method for subsetting final periods of time series data
        based on a date offset.

        Parameters
        ----------
        offset : string, DateOffset, dateutil.relativedelta

        Examples
        --------
        ts.last('5M') -> Last 5 months

        Returns
        -------
        subset : type of caller
        """
        from pandas.tseries.frequencies import to_offset
        if not isinstance(self.index, DatetimeIndex):
            raise NotImplementedError("'last' only supports a DatetimeIndex "
                                      "index")

        if len(self.index) == 0:
            return self

        offset = to_offset(offset)

        start_date = self.index[-1] - offset
        start = self.index.searchsorted(start_date, side='right')
        return self.iloc[start:]

    def rank(self, axis=0, method='average', numeric_only=None,
             na_option='keep', ascending=True, pct=False):
        """
        Compute numerical data ranks (1 through n) along axis. Equal values are
        assigned a rank that is the average of the ranks of those values

        Parameters
        ----------
        axis : {0 or 'index', 1 or 'columns'}, default 0
            index to direct ranking
        method : {'average', 'min', 'max', 'first', 'dense'}
            * average: average rank of group
            * min: lowest rank in group
            * max: highest rank in group
            * first: ranks assigned in order they appear in the array
            * dense: like 'min', but rank always increases by 1 between groups
        numeric_only : boolean, default None
            Include only float, int, boolean data. Valid only for DataFrame or
            Panel objects
        na_option : {'keep', 'top', 'bottom'}
            * keep: leave NA values where they are
            * top: smallest rank if ascending
            * bottom: smallest rank if descending
        ascending : boolean, default True
            False for ranks by high (1) to low (N)
        pct : boolean, default False
            Computes percentage rank of data

        Returns
        -------
        ranks : same type as caller
        """
        axis = self._get_axis_number(axis)

        if self.ndim > 2:
            msg = "rank does not make sense when ndim > 2"
            raise NotImplementedError(msg)

        def ranker(data):
            ranks = algos.rank(data.values, axis=axis, method=method,
                               ascending=ascending, na_option=na_option,
                               pct=pct)
            ranks = self._constructor(ranks, **data._construct_axes_dict())
            return ranks.__finalize__(self)

        # if numeric_only is None, and we can't get anything, we try with
        # numeric_only=True
        if numeric_only is None:
            try:
                return ranker(self)
            except TypeError:
                numeric_only = True

        if numeric_only:
            data = self._get_numeric_data()
        else:
            data = self

        return ranker(data)

    _shared_docs['align'] = ("""
        Align two objects on their axes with the
        specified join method for each axis Index

        Parameters
        ----------
        other : DataFrame or Series
        join : {'outer', 'inner', 'left', 'right'}, default 'outer'
        axis : allowed axis of the other object, default None
            Align on index (0), columns (1), or both (None)
        level : int or level name, default None
            Broadcast across a level, matching Index values on the
            passed MultiIndex level
        copy : boolean, default True
            Always returns new objects. If copy=False and no reindexing is
            required then original objects are returned.
        fill_value : scalar, default np.NaN
            Value to use for missing values. Defaults to NaN, but can be any
            "compatible" value
        method : str, default None
        limit : int, default None
        fill_axis : %(axes_single_arg)s, default 0
            Filling axis, method and limit
        broadcast_axis : %(axes_single_arg)s, default None
            Broadcast values along this axis, if aligning two objects of
            different dimensions

        Returns
        -------
        (left, right) : (%(klass)s, type of other)
            Aligned objects
        """)

    @Appender(_shared_docs['align'] % _shared_doc_kwargs)
    def align(self, other, join='outer', axis=None, level=None, copy=True,
              fill_value=None, method=None, limit=None, fill_axis=0,
              broadcast_axis=None):
        from pandas import DataFrame, Series
        method = missing.clean_fill_method(method)

        if broadcast_axis == 1 and self.ndim != other.ndim:
            if isinstance(self, Series):
                # this means other is a DataFrame, and we need to broadcast
                # self
                cons = self._constructor_expanddim
                df = cons({c: self for c in other.columns},
                          **other._construct_axes_dict())
                return df._align_frame(other, join=join, axis=axis,
                                       level=level, copy=copy,
                                       fill_value=fill_value, method=method,
                                       limit=limit, fill_axis=fill_axis)
            elif isinstance(other, Series):
                # this means self is a DataFrame, and we need to broadcast
                # other
                cons = other._constructor_expanddim
                df = cons({c: other for c in self.columns},
                          **self._construct_axes_dict())
                return self._align_frame(df, join=join, axis=axis, level=level,
                                         copy=copy, fill_value=fill_value,
                                         method=method, limit=limit,
                                         fill_axis=fill_axis)

        if axis is not None:
            axis = self._get_axis_number(axis)
        if isinstance(other, DataFrame):
            return self._align_frame(other, join=join, axis=axis, level=level,
                                     copy=copy, fill_value=fill_value,
                                     method=method, limit=limit,
                                     fill_axis=fill_axis)
        elif isinstance(other, Series):
            return self._align_series(other, join=join, axis=axis, level=level,
                                      copy=copy, fill_value=fill_value,
                                      method=method, limit=limit,
                                      fill_axis=fill_axis)
        else:  # pragma: no cover
            raise TypeError('unsupported type: %s' % type(other))

    def _align_frame(self, other, join='outer', axis=None, level=None,
                     copy=True, fill_value=np.nan, method=None, limit=None,
                     fill_axis=0):
        # defaults
        join_index, join_columns = None, None
        ilidx, iridx = None, None
        clidx, cridx = None, None

        is_series = isinstance(self, ABCSeries)

        if axis is None or axis == 0:
            if not self.index.equals(other.index):
                join_index, ilidx, iridx = self.index.join(
                    other.index, how=join, level=level, return_indexers=True)

        if axis is None or axis == 1:
            if not is_series and not self.columns.equals(other.columns):
                join_columns, clidx, cridx = self.columns.join(
                    other.columns, how=join, level=level, return_indexers=True)

        if is_series:
            reindexers = {0: [join_index, ilidx]}
        else:
            reindexers = {0: [join_index, ilidx], 1: [join_columns, clidx]}

        left = self._reindex_with_indexers(reindexers, copy=copy,
                                           fill_value=fill_value,
                                           allow_dups=True)
        # other must be always DataFrame
        right = other._reindex_with_indexers({0: [join_index, iridx],
                                              1: [join_columns, cridx]},
                                             copy=copy, fill_value=fill_value,
                                             allow_dups=True)

        if method is not None:
            left = left.fillna(axis=fill_axis, method=method, limit=limit)
            right = right.fillna(axis=fill_axis, method=method, limit=limit)

        # if DatetimeIndex have different tz, convert to UTC
        if is_datetime64tz_dtype(left.index):
            if left.index.tz != right.index.tz:
                if join_index is not None:
                    left.index = join_index
                    right.index = join_index

        return left.__finalize__(self), right.__finalize__(other)

    def _align_series(self, other, join='outer', axis=None, level=None,
                      copy=True, fill_value=None, method=None, limit=None,
                      fill_axis=0):

        is_series = isinstance(self, ABCSeries)

        # series/series compat, other must always be a Series
        if is_series:
            if axis:
                raise ValueError('cannot align series to a series other than '
                                 'axis 0')

            # equal
            if self.index.equals(other.index):
                join_index, lidx, ridx = None, None, None
            else:
                join_index, lidx, ridx = self.index.join(other.index, how=join,
                                                         level=level,
                                                         return_indexers=True)

            left = self._reindex_indexer(join_index, lidx, copy)
            right = other._reindex_indexer(join_index, ridx, copy)

        else:
            # one has > 1 ndim
            fdata = self._data
            if axis == 0:
                join_index = self.index
                lidx, ridx = None, None
                if not self.index.equals(other.index):
                    join_index, lidx, ridx = self.index.join(
                        other.index, how=join, level=level,
                        return_indexers=True)

                if lidx is not None:
                    fdata = fdata.reindex_indexer(join_index, lidx, axis=1)

            elif axis == 1:
                join_index = self.columns
                lidx, ridx = None, None
                if not self.columns.equals(other.index):
                    join_index, lidx, ridx = self.columns.join(
                        other.index, how=join, level=level,
                        return_indexers=True)

                if lidx is not None:
                    fdata = fdata.reindex_indexer(join_index, lidx, axis=0)
            else:
                raise ValueError('Must specify axis=0 or 1')

            if copy and fdata is self._data:
                fdata = fdata.copy()

            left = self._constructor(fdata)

            if ridx is None:
                right = other
            else:
                right = other.reindex(join_index, level=level)

        # fill
        fill_na = notna(fill_value) or (method is not None)
        if fill_na:
            left = left.fillna(fill_value, method=method, limit=limit,
                               axis=fill_axis)
            right = right.fillna(fill_value, method=method, limit=limit)

        # if DatetimeIndex have different tz, convert to UTC
        if is_series or (not is_series and axis == 0):
            if is_datetime64tz_dtype(left.index):
                if left.index.tz != right.index.tz:
                    if join_index is not None:
                        left.index = join_index
                        right.index = join_index

        return left.__finalize__(self), right.__finalize__(other)

    def _where(self, cond, other=np.nan, inplace=False, axis=None, level=None,
               errors='raise', try_cast=False):
        """
        Equivalent to public method `where`, except that `other` is not
        applied as a function even if callable. Used in __setitem__.
        """
        inplace = validate_bool_kwarg(inplace, 'inplace')

        # align the cond to same shape as myself
        cond = com._apply_if_callable(cond, self)
        if isinstance(cond, NDFrame):
            cond, _ = cond.align(self, join='right', broadcast_axis=1)
        else:
            if not hasattr(cond, 'shape'):
                cond = np.asanyarray(cond)
            if cond.shape != self.shape:
                raise ValueError('Array conditional must be same shape as '
                                 'self')
            cond = self._constructor(cond, **self._construct_axes_dict())

        # make sure we are boolean
        fill_value = True if inplace else False
        cond = cond.fillna(fill_value)

        msg = "Boolean array expected for the condition, not {dtype}"

        if not isinstance(cond, pd.DataFrame):
            # This is a single-dimensional object.
            if not is_bool_dtype(cond):
                raise ValueError(msg.format(dtype=cond.dtype))
        else:
            for dt in cond.dtypes:
                if not is_bool_dtype(dt):
                    raise ValueError(msg.format(dtype=dt))
<<<<<<< HEAD

        cond = cond.astype(bool, copy=False)
        cond = -cond if inplace else cond

=======

        cond = cond.astype(bool, copy=False)
        cond = -cond if inplace else cond

>>>>>>> 4708db09
        # try to align with other
        try_quick = True
        if hasattr(other, 'align'):

            # align with me
            if other.ndim <= self.ndim:

                _, other = self.align(other, join='left', axis=axis,
                                      level=level, fill_value=np.nan)

                # if we are NOT aligned, raise as we cannot where index
                if (axis is None and
                        not all(other._get_axis(i).equals(ax)
                                for i, ax in enumerate(self.axes))):
                    raise InvalidIndexError

            # slice me out of the other
            else:
                raise NotImplementedError("cannot align with a higher "
                                          "dimensional NDFrame")

        if isinstance(other, np.ndarray):

            if other.shape != self.shape:

                if self.ndim == 1:

                    icond = cond.values

                    # GH 2745 / GH 4192
                    # treat like a scalar
                    if len(other) == 1:
                        other = np.array(other[0])

                    # GH 3235
                    # match True cond to other
                    elif len(cond[icond]) == len(other):

                        # try to not change dtype at first (if try_quick)
                        if try_quick:

                            try:
                                new_other = com._values_from_object(self)
                                new_other = new_other.copy()
                                new_other[icond] = other
                                other = new_other
                            except Exception:
                                try_quick = False

                        # let's create a new (if we failed at the above
                        # or not try_quick
                        if not try_quick:

                            dtype, fill_value = maybe_promote(other.dtype)
                            new_other = np.empty(len(icond), dtype=dtype)
                            new_other.fill(fill_value)
                            maybe_upcast_putmask(new_other, icond, other)
                            other = new_other

                    else:
                        raise ValueError('Length of replacements must equal '
                                         'series length')

                else:
                    raise ValueError('other must be the same shape as self '
                                     'when an ndarray')

            # we are the same shape, so create an actual object for alignment
            else:
                other = self._constructor(other, **self._construct_axes_dict())

        if axis is None:
            axis = 0

        if self.ndim == getattr(other, 'ndim', 0):
            align = True
        else:
            align = (self._get_axis_number(axis) == 1)

        block_axis = self._get_block_manager_axis(axis)

        if inplace:
            # we may have different type blocks come out of putmask, so
            # reconstruct the block manager

            self._check_inplace_setting(other)
            new_data = self._data.putmask(mask=cond, new=other, align=align,
                                          inplace=True, axis=block_axis,
                                          transpose=self._AXIS_REVERSED)
            self._update_inplace(new_data)

        else:
            new_data = self._data.where(other=other, cond=cond, align=align,
                                        errors=errors,
                                        try_cast=try_cast, axis=block_axis,
                                        transpose=self._AXIS_REVERSED)

            return self._constructor(new_data).__finalize__(self)

    _shared_docs['where'] = ("""
        Return an object of same shape as self and whose corresponding
        entries are from self where `cond` is %(cond)s and otherwise are from
        `other`.

        Parameters
        ----------
        cond : boolean %(klass)s, array-like, or callable
            Where `cond` is %(cond)s, keep the original value. Where
            %(cond_rev)s, replace with corresponding value from `other`.
            If `cond` is callable, it is computed on the %(klass)s and
            should return boolean %(klass)s or array. The callable must
            not change input %(klass)s (though pandas doesn't check it).

            .. versionadded:: 0.18.1
                A callable can be used as cond.

        other : scalar, %(klass)s, or callable
            Entries where `cond` is %(cond_rev)s are replaced with
            corresponding value from `other`.
            If other is callable, it is computed on the %(klass)s and
            should return scalar or %(klass)s. The callable must not
            change input %(klass)s (though pandas doesn't check it).

            .. versionadded:: 0.18.1
                A callable can be used as other.

        inplace : boolean, default False
            Whether to perform the operation in place on the data
        axis : alignment axis if needed, default None
        level : alignment level if needed, default None
        errors : str, {'raise', 'ignore'}, default 'raise'
            - ``raise`` : allow exceptions to be raised
            - ``ignore`` : suppress exceptions. On error return original object

            Note that currently this parameter won't affect
            the results and will always coerce to a suitable dtype.

        try_cast : boolean, default False
            try to cast the result back to the input type (if possible),
        raise_on_error : boolean, default True
            Whether to raise on invalid data types (e.g. trying to where on
            strings)

            .. deprecated:: 0.21.0

        Returns
        -------
        wh : same type as caller

        Notes
        -----
        The %(name)s method is an application of the if-then idiom. For each
        element in the calling DataFrame, if ``cond`` is ``%(cond)s`` the
        element is used; otherwise the corresponding element from the DataFrame
        ``other`` is used.

        The signature for :func:`DataFrame.where` differs from
        :func:`numpy.where`. Roughly ``df1.where(m, df2)`` is equivalent to
        ``np.where(m, df1, df2)``.

        For further details and examples see the ``%(name)s`` documentation in
        :ref:`indexing <indexing.where_mask>`.

        Examples
        --------
        >>> s = pd.Series(range(5))
        >>> s.where(s > 0)
        0    NaN
        1    1.0
        2    2.0
        3    3.0
        4    4.0

        >>> s.mask(s > 0)
        0    0.0
        1    NaN
        2    NaN
        3    NaN
        4    NaN

        >>> s.where(s > 1, 10)
        0    10.0
        1    10.0
        2    2.0
        3    3.0
        4    4.0

        >>> df = pd.DataFrame(np.arange(10).reshape(-1, 2), columns=['A', 'B'])
        >>> m = df %% 3 == 0
        >>> df.where(m, -df)
           A  B
        0  0 -1
        1 -2  3
        2 -4 -5
        3  6 -7
        4 -8  9
        >>> df.where(m, -df) == np.where(m, df, -df)
              A     B
        0  True  True
        1  True  True
        2  True  True
        3  True  True
        4  True  True
        >>> df.where(m, -df) == df.mask(~m, -df)
              A     B
        0  True  True
        1  True  True
        2  True  True
        3  True  True
        4  True  True

        See Also
        --------
        :func:`DataFrame.%(name_other)s`
        """)

    @Appender(_shared_docs['where'] % dict(_shared_doc_kwargs, cond="True",
                                           cond_rev="False", name='where',
                                           name_other='mask'))
    def where(self, cond, other=np.nan, inplace=False, axis=None, level=None,
              errors='raise', try_cast=False, raise_on_error=None):

        if raise_on_error is not None:
            warnings.warn(
                "raise_on_error is deprecated in "
                "favor of errors='raise|ignore'",
                FutureWarning, stacklevel=2)

            if raise_on_error:
                errors = 'raise'
            else:
                errors = 'ignore'

        other = com._apply_if_callable(other, self)
        return self._where(cond, other, inplace, axis, level,
                           errors=errors, try_cast=try_cast)

    @Appender(_shared_docs['where'] % dict(_shared_doc_kwargs, cond="False",
                                           cond_rev="True", name='mask',
                                           name_other='where'))
    def mask(self, cond, other=np.nan, inplace=False, axis=None, level=None,
             errors='raise', try_cast=False, raise_on_error=None):

        if raise_on_error is not None:
            warnings.warn(
                "raise_on_error is deprecated in "
                "favor of errors='raise|ignore'",
                FutureWarning, stacklevel=2)

            if raise_on_error:
                errors = 'raise'
            else:
                errors = 'ignore'

        inplace = validate_bool_kwarg(inplace, 'inplace')
        cond = com._apply_if_callable(cond, self)

        return self.where(~cond, other=other, inplace=inplace, axis=axis,
                          level=level, try_cast=try_cast,
                          errors=errors)

    _shared_docs['shift'] = ("""
        Shift index by desired number of periods with an optional time freq

        Parameters
        ----------
        periods : int
            Number of periods to move, can be positive or negative
        freq : DateOffset, timedelta, or time rule string, optional
            Increment to use from the tseries module or time rule (e.g. 'EOM').
            See Notes.
        axis : %(axes_single_arg)s

        Notes
        -----
        If freq is specified then the index values are shifted but the data
        is not realigned. That is, use freq if you would like to extend the
        index when shifting and preserve the original data.

        Returns
        -------
        shifted : %(klass)s
    """)

    @Appender(_shared_docs['shift'] % _shared_doc_kwargs)
    def shift(self, periods=1, freq=None, axis=0):
        if periods == 0:
            return self

        block_axis = self._get_block_manager_axis(axis)
        if freq is None:
            new_data = self._data.shift(periods=periods, axis=block_axis)
        else:
            return self.tshift(periods, freq)

        return self._constructor(new_data).__finalize__(self)

    def slice_shift(self, periods=1, axis=0):
        """
        Equivalent to `shift` without copying data. The shifted data will
        not include the dropped periods and the shifted axis will be smaller
        than the original.

        Parameters
        ----------
        periods : int
            Number of periods to move, can be positive or negative

        Notes
        -----
        While the `slice_shift` is faster than `shift`, you may pay for it
        later during alignment.

        Returns
        -------
        shifted : same type as caller
        """
        if periods == 0:
            return self

        if periods > 0:
            vslicer = slice(None, -periods)
            islicer = slice(periods, None)
        else:
            vslicer = slice(-periods, None)
            islicer = slice(None, periods)

        new_obj = self._slice(vslicer, axis=axis)
        shifted_axis = self._get_axis(axis)[islicer]
        new_obj.set_axis(shifted_axis, axis=axis, inplace=True)

        return new_obj.__finalize__(self)

    def tshift(self, periods=1, freq=None, axis=0):
        """
        Shift the time index, using the index's frequency if available.

        Parameters
        ----------
        periods : int
            Number of periods to move, can be positive or negative
        freq : DateOffset, timedelta, or time rule string, default None
            Increment to use from the tseries module or time rule (e.g. 'EOM')
        axis : int or basestring
            Corresponds to the axis that contains the Index

        Notes
        -----
        If freq is not specified then tries to use the freq or inferred_freq
        attributes of the index. If neither of those attributes exist, a
        ValueError is thrown

        Returns
        -------
        shifted : NDFrame
        """

        index = self._get_axis(axis)
        if freq is None:
            freq = getattr(index, 'freq', None)

        if freq is None:
            freq = getattr(index, 'inferred_freq', None)

        if freq is None:
            msg = 'Freq was not given and was not set in the index'
            raise ValueError(msg)

        if periods == 0:
            return self

        if isinstance(freq, string_types):
            freq = to_offset(freq)

        block_axis = self._get_block_manager_axis(axis)
        if isinstance(index, PeriodIndex):
            orig_freq = to_offset(index.freq)
            if freq == orig_freq:
                new_data = self._data.copy()
                new_data.axes[block_axis] = index.shift(periods)
            else:
                msg = ('Given freq %s does not match PeriodIndex freq %s' %
                       (freq.rule_code, orig_freq.rule_code))
                raise ValueError(msg)
        else:
            new_data = self._data.copy()
            new_data.axes[block_axis] = index.shift(periods, freq)

        return self._constructor(new_data).__finalize__(self)

    def truncate(self, before=None, after=None, axis=None, copy=True):
        """
        Truncates a sorted DataFrame/Series before and/or after some
        particular index value. If the axis contains only datetime values,
        before/after parameters are converted to datetime values.

        Parameters
        ----------
        before : date, string, int
            Truncate all rows before this index value
        after : date, string, int
            Truncate all rows after this index value
        axis : {0 or 'index', 1 or 'columns'}

            * 0 or 'index': apply truncation to rows
            * 1 or 'columns': apply truncation to columns

            Default is stat axis for given data type (0 for Series and
            DataFrames, 1 for Panels)
        copy : boolean, default is True,
            return a copy of the truncated section

        Returns
        -------
        truncated : type of caller

        Examples
        --------
        >>> df = pd.DataFrame({'A': ['a', 'b', 'c', 'd', 'e'],
        ...                    'B': ['f', 'g', 'h', 'i', 'j'],
        ...                    'C': ['k', 'l', 'm', 'n', 'o']},
        ...                    index=[1, 2, 3, 4, 5])
        >>> df.truncate(before=2, after=4)
           A  B  C
        2  b  g  l
        3  c  h  m
        4  d  i  n
        >>> df = pd.DataFrame({'A': [1, 2, 3, 4, 5],
        ...                    'B': [6, 7, 8, 9, 10],
        ...                    'C': [11, 12, 13, 14, 15]},
        ...                    index=['a', 'b', 'c', 'd', 'e'])
        >>> df.truncate(before='b', after='d')
           A  B   C
        b  2  7  12
        c  3  8  13
        d  4  9  14

        The index values in ``truncate`` can be datetimes or string
        dates. Note that ``truncate`` assumes a 0 value for any unspecified
        date component in a ``DatetimeIndex`` in contrast to slicing which
        returns any partially matching dates.

        >>> dates = pd.date_range('2016-01-01', '2016-02-01', freq='s')
        >>> df = pd.DataFrame(index=dates, data={'A': 1})
        >>> df.truncate('2016-01-05', '2016-01-10').tail()
                             A
        2016-01-09 23:59:56  1
        2016-01-09 23:59:57  1
        2016-01-09 23:59:58  1
        2016-01-09 23:59:59  1
        2016-01-10 00:00:00  1
        >>> df.loc['2016-01-05':'2016-01-10', :].tail()
                             A
        2016-01-10 23:59:55  1
        2016-01-10 23:59:56  1
        2016-01-10 23:59:57  1
        2016-01-10 23:59:58  1
        2016-01-10 23:59:59  1
        """

        if axis is None:
            axis = self._stat_axis_number
        axis = self._get_axis_number(axis)
        ax = self._get_axis(axis)

        # GH 17935
        # Check that index is sorted
        if not ax.is_monotonic_increasing and not ax.is_monotonic_decreasing:
            raise ValueError("truncate requires a sorted index")

        # if we have a date index, convert to dates, otherwise
        # treat like a slice
        if ax.is_all_dates:
            from pandas.core.tools.datetimes import to_datetime
            before = to_datetime(before)
            after = to_datetime(after)

        if before is not None and after is not None:
            if before > after:
                raise ValueError('Truncate: %s must be after %s' %
                                 (after, before))

        slicer = [slice(None, None)] * self._AXIS_LEN
        slicer[axis] = slice(before, after)
        result = self.loc[tuple(slicer)]

        if isinstance(ax, MultiIndex):
            setattr(result, self._get_axis_name(axis),
                    ax.truncate(before, after))

        if copy:
            result = result.copy()

        return result

    def tz_convert(self, tz, axis=0, level=None, copy=True):
        """
        Convert tz-aware axis to target time zone.

        Parameters
        ----------
        tz : string or pytz.timezone object
        axis : the axis to convert
        level : int, str, default None
            If axis ia a MultiIndex, convert a specific level. Otherwise
            must be None
        copy : boolean, default True
            Also make a copy of the underlying data

        Returns
        -------

        Raises
        ------
        TypeError
            If the axis is tz-naive.
        """
        axis = self._get_axis_number(axis)
        ax = self._get_axis(axis)

        def _tz_convert(ax, tz):
            if not hasattr(ax, 'tz_convert'):
                if len(ax) > 0:
                    ax_name = self._get_axis_name(axis)
                    raise TypeError('%s is not a valid DatetimeIndex or '
                                    'PeriodIndex' % ax_name)
                else:
                    ax = DatetimeIndex([], tz=tz)
            else:
                ax = ax.tz_convert(tz)
            return ax

        # if a level is given it must be a MultiIndex level or
        # equivalent to the axis name
        if isinstance(ax, MultiIndex):
            level = ax._get_level_number(level)
            new_level = _tz_convert(ax.levels[level], tz)
            ax = ax.set_levels(new_level, level=level)
        else:
            if level not in (None, 0, ax.name):
                raise ValueError("The level {0} is not valid".format(level))
            ax = _tz_convert(ax, tz)

        result = self._constructor(self._data, copy=copy)
        result.set_axis(ax, axis=axis, inplace=True)
        return result.__finalize__(self)

    @deprecate_kwarg(old_arg_name='infer_dst', new_arg_name='ambiguous',
                     mapping={True: 'infer',
                              False: 'raise'})
    def tz_localize(self, tz, axis=0, level=None, copy=True,
                    ambiguous='raise'):
        """
        Localize tz-naive TimeSeries to target time zone.

        Parameters
        ----------
        tz : string or pytz.timezone object
        axis : the axis to localize
        level : int, str, default None
            If axis ia a MultiIndex, localize a specific level. Otherwise
            must be None
        copy : boolean, default True
            Also make a copy of the underlying data
        ambiguous : 'infer', bool-ndarray, 'NaT', default 'raise'
            - 'infer' will attempt to infer fall dst-transition hours based on
              order
            - bool-ndarray where True signifies a DST time, False designates
              a non-DST time (note that this flag is only applicable for
              ambiguous times)
            - 'NaT' will return NaT where there are ambiguous times
            - 'raise' will raise an AmbiguousTimeError if there are ambiguous
              times
        infer_dst : boolean, default False
            .. deprecated:: 0.15.0
               Attempt to infer fall dst-transition hours based on order

        Returns
        -------

        Raises
        ------
        TypeError
            If the TimeSeries is tz-aware and tz is not None.
        """
        axis = self._get_axis_number(axis)
        ax = self._get_axis(axis)

        def _tz_localize(ax, tz, ambiguous):
            if not hasattr(ax, 'tz_localize'):
                if len(ax) > 0:
                    ax_name = self._get_axis_name(axis)
                    raise TypeError('%s is not a valid DatetimeIndex or '
                                    'PeriodIndex' % ax_name)
                else:
                    ax = DatetimeIndex([], tz=tz)
            else:
                ax = ax.tz_localize(tz, ambiguous=ambiguous)
            return ax

        # if a level is given it must be a MultiIndex level or
        # equivalent to the axis name
        if isinstance(ax, MultiIndex):
            level = ax._get_level_number(level)
            new_level = _tz_localize(ax.levels[level], tz, ambiguous)
            ax = ax.set_levels(new_level, level=level)
        else:
            if level not in (None, 0, ax.name):
                raise ValueError("The level {0} is not valid".format(level))
            ax = _tz_localize(ax, tz, ambiguous)

        result = self._constructor(self._data, copy=copy)
        result.set_axis(ax, axis=axis, inplace=True)
        return result.__finalize__(self)

    # ----------------------------------------------------------------------
    # Numeric Methods
    def abs(self):
        """
        Return an object with absolute value taken--only applicable to objects
        that are all numeric.

        Returns
        -------
        abs: type of caller
        """
        return np.abs(self)

    def describe(self, percentiles=None, include=None, exclude=None):
        """
        Generates descriptive statistics that summarize the central tendency,
        dispersion and shape of a dataset's distribution, excluding
        ``NaN`` values.

        Analyzes both numeric and object series, as well
        as ``DataFrame`` column sets of mixed data types. The output
        will vary depending on what is provided. Refer to the notes
        below for more detail.

        Parameters
        ----------
        percentiles : list-like of numbers, optional
            The percentiles to include in the output. All should
            fall between 0 and 1. The default is
            ``[.25, .5, .75]``, which returns the 25th, 50th, and
            75th percentiles.
        include : 'all', list-like of dtypes or None (default), optional
            A white list of data types to include in the result. Ignored
            for ``Series``. Here are the options:

            - 'all' : All columns of the input will be included in the output.
            - A list-like of dtypes : Limits the results to the
              provided data types.
              To limit the result to numeric types submit
              ``numpy.number``. To limit it instead to object columns submit
              the ``numpy.object`` data type. Strings
              can also be used in the style of
              ``select_dtypes`` (e.g. ``df.describe(include=['O'])``). To
              select pandas categorical columns, use ``'category'``
            - None (default) : The result will include all numeric columns.
        exclude : list-like of dtypes or None (default), optional,
            A black list of data types to omit from the result. Ignored
            for ``Series``. Here are the options:

            - A list-like of dtypes : Excludes the provided data types
              from the result. To exclude numeric types submit
              ``numpy.number``. To exclude object columns submit the data
              type ``numpy.object``. Strings can also be used in the style of
              ``select_dtypes`` (e.g. ``df.describe(include=['O'])``). To
              exclude pandas categorical columns, use ``'category'``
            - None (default) : The result will exclude nothing.

        Returns
        -------
        summary:  Series/DataFrame of summary statistics

        Notes
        -----
        For numeric data, the result's index will include ``count``,
        ``mean``, ``std``, ``min``, ``max`` as well as lower, ``50`` and
        upper percentiles. By default the lower percentile is ``25`` and the
        upper percentile is ``75``. The ``50`` percentile is the
        same as the median.

        For object data (e.g. strings or timestamps), the result's index
        will include ``count``, ``unique``, ``top``, and ``freq``. The ``top``
        is the most common value. The ``freq`` is the most common value's
        frequency. Timestamps also include the ``first`` and ``last`` items.

        If multiple object values have the highest count, then the
        ``count`` and ``top`` results will be arbitrarily chosen from
        among those with the highest count.

        For mixed data types provided via a ``DataFrame``, the default is to
        return only an analysis of numeric columns. If the dataframe consists
        only of object and categorical data without any numeric columns, the
        default is to return an analysis of both the object and categorical
        columns. If ``include='all'`` is provided as an option, the result
        will include a union of attributes of each type.

        The `include` and `exclude` parameters can be used to limit
        which columns in a ``DataFrame`` are analyzed for the output.
        The parameters are ignored when analyzing a ``Series``.

        Examples
        --------
        Describing a numeric ``Series``.

        >>> s = pd.Series([1, 2, 3])
        >>> s.describe()
        count    3.0
        mean     2.0
        std      1.0
        min      1.0
        25%      1.5
        50%      2.0
        75%      2.5
        max      3.0

        Describing a categorical ``Series``.

        >>> s = pd.Series(['a', 'a', 'b', 'c'])
        >>> s.describe()
        count     4
        unique    3
        top       a
        freq      2
        dtype: object

        Describing a timestamp ``Series``.

        >>> s = pd.Series([
        ...   np.datetime64("2000-01-01"),
        ...   np.datetime64("2010-01-01"),
        ...   np.datetime64("2010-01-01")
        ... ])
        >>> s.describe()
        count                       3
        unique                      2
        top       2010-01-01 00:00:00
        freq                        2
        first     2000-01-01 00:00:00
        last      2010-01-01 00:00:00
        dtype: object

        Describing a ``DataFrame``. By default only numeric fields
        are returned.

        >>> df = pd.DataFrame({ 'object': ['a', 'b', 'c'],
        ...                     'numeric': [1, 2, 3],
        ...                     'categorical': pd.Categorical(['d','e','f'])
        ...                   })
        >>> df.describe()
               numeric
        count      3.0
        mean       2.0
        std        1.0
        min        1.0
        25%        1.5
        50%        2.0
        75%        2.5
        max        3.0

        Describing all columns of a ``DataFrame`` regardless of data type.

        >>> df.describe(include='all')
                categorical  numeric object
        count            3      3.0      3
        unique           3      NaN      3
        top              f      NaN      c
        freq             1      NaN      1
        mean           NaN      2.0    NaN
        std            NaN      1.0    NaN
        min            NaN      1.0    NaN
        25%            NaN      1.5    NaN
        50%            NaN      2.0    NaN
        75%            NaN      2.5    NaN
        max            NaN      3.0    NaN

        Describing a column from a ``DataFrame`` by accessing it as
        an attribute.

        >>> df.numeric.describe()
        count    3.0
        mean     2.0
        std      1.0
        min      1.0
        25%      1.5
        50%      2.0
        75%      2.5
        max      3.0
        Name: numeric, dtype: float64

        Including only numeric columns in a ``DataFrame`` description.

        >>> df.describe(include=[np.number])
               numeric
        count      3.0
        mean       2.0
        std        1.0
        min        1.0
        25%        1.5
        50%        2.0
        75%        2.5
        max        3.0

        Including only string columns in a ``DataFrame`` description.

        >>> df.describe(include=[np.object])
               object
        count       3
        unique      3
        top         c
        freq        1

        Including only categorical columns from a ``DataFrame`` description.

        >>> df.describe(include=['category'])
               categorical
        count            3
        unique           3
        top              f
        freq             1

        Excluding numeric columns from a ``DataFrame`` description.

        >>> df.describe(exclude=[np.number])
               categorical object
        count            3      3
        unique           3      3
        top              f      c
        freq             1      1

        Excluding object columns from a ``DataFrame`` description.

        >>> df.describe(exclude=[np.object])
                categorical  numeric
        count            3      3.0
        unique           3      NaN
        top              f      NaN
        freq             1      NaN
        mean           NaN      2.0
        std            NaN      1.0
        min            NaN      1.0
        25%            NaN      1.5
        50%            NaN      2.0
        75%            NaN      2.5
        max            NaN      3.0

        See Also
        --------
        DataFrame.count
        DataFrame.max
        DataFrame.min
        DataFrame.mean
        DataFrame.std
        DataFrame.select_dtypes
        """
        if self.ndim >= 3:
            msg = "describe is not implemented on Panel objects."
            raise NotImplementedError(msg)
        elif self.ndim == 2 and self.columns.size == 0:
            raise ValueError("Cannot describe a DataFrame without columns")

        if percentiles is not None:
            # explicit conversion of `percentiles` to list
            percentiles = list(percentiles)

            # get them all to be in [0, 1]
            self._check_percentile(percentiles)

            # median should always be included
            if 0.5 not in percentiles:
                percentiles.append(0.5)
            percentiles = np.asarray(percentiles)
        else:
            percentiles = np.array([0.25, 0.5, 0.75])

        # sort and check for duplicates
        unique_pcts = np.unique(percentiles)
        if len(unique_pcts) < len(percentiles):
            raise ValueError("percentiles cannot contain duplicates")
        percentiles = unique_pcts

        formatted_percentiles = format_percentiles(percentiles)

        def describe_numeric_1d(series):
            stat_index = (['count', 'mean', 'std', 'min'] +
                          formatted_percentiles + ['max'])
            d = ([series.count(), series.mean(), series.std(), series.min()] +
                 [series.quantile(x) for x in percentiles] + [series.max()])
            return pd.Series(d, index=stat_index, name=series.name)

        def describe_categorical_1d(data):
            names = ['count', 'unique']
            objcounts = data.value_counts()
            count_unique = len(objcounts[objcounts != 0])
            result = [data.count(), count_unique]
            if result[1] > 0:
                top, freq = objcounts.index[0], objcounts.iloc[0]

                if is_datetime64_dtype(data):
                    asint = data.dropna().values.view('i8')
                    names += ['top', 'freq', 'first', 'last']
                    result += [tslib.Timestamp(top), freq,
                               tslib.Timestamp(asint.min()),
                               tslib.Timestamp(asint.max())]
                else:
                    names += ['top', 'freq']
                    result += [top, freq]

            return pd.Series(result, index=names, name=data.name)

        def describe_1d(data):
            if is_bool_dtype(data):
                return describe_categorical_1d(data)
            elif is_numeric_dtype(data):
                return describe_numeric_1d(data)
            elif is_timedelta64_dtype(data):
                return describe_numeric_1d(data)
            else:
                return describe_categorical_1d(data)

        if self.ndim == 1:
            return describe_1d(self)
        elif (include is None) and (exclude is None):
            # when some numerics are found, keep only numerics
            data = self.select_dtypes(include=[np.number])
            if len(data.columns) == 0:
                data = self
        elif include == 'all':
            if exclude is not None:
                msg = "exclude must be None when include is 'all'"
                raise ValueError(msg)
            data = self
        else:
            data = self.select_dtypes(include=include, exclude=exclude)

        ldesc = [describe_1d(s) for _, s in data.iteritems()]
        # set a convenient order for rows
        names = []
        ldesc_indexes = sorted([x.index for x in ldesc], key=len)
        for idxnames in ldesc_indexes:
            for name in idxnames:
                if name not in names:
                    names.append(name)

        d = pd.concat(ldesc, join_axes=pd.Index([names]), axis=1)
        d.columns = data.columns.copy()
        return d

    def _check_percentile(self, q):
        """Validate percentiles (used by describe and quantile)."""

        msg = ("percentiles should all be in the interval [0, 1]. "
               "Try {0} instead.")
        q = np.asarray(q)
        if q.ndim == 0:
            if not 0 <= q <= 1:
                raise ValueError(msg.format(q / 100.0))
        else:
            if not all(0 <= qs <= 1 for qs in q):
                raise ValueError(msg.format(q / 100.0))
        return q

    _shared_docs['pct_change'] = """
        Percent change over given number of periods.

        Parameters
        ----------
        periods : int, default 1
            Periods to shift for forming percent change
        fill_method : str, default 'pad'
            How to handle NAs before computing percent changes
        limit : int, default None
            The number of consecutive NAs to fill before stopping
        freq : DateOffset, timedelta, or offset alias string, optional
            Increment to use from time series API (e.g. 'M' or BDay())

        Returns
        -------
        chg : %(klass)s

        Notes
        -----

        By default, the percentage change is calculated along the stat
        axis: 0, or ``Index``, for ``DataFrame`` and 1, or ``minor`` for
        ``Panel``. You can change this with the ``axis`` keyword argument.
        """

    @Appender(_shared_docs['pct_change'] % _shared_doc_kwargs)
    def pct_change(self, periods=1, fill_method='pad', limit=None, freq=None,
                   **kwargs):
        # TODO: Not sure if above is correct - need someone to confirm.
        axis = self._get_axis_number(kwargs.pop('axis', self._stat_axis_name))
        if fill_method is None:
            data = self
        else:
            data = self.fillna(method=fill_method, limit=limit, axis=axis)

        rs = (data.div(data.shift(periods=periods, freq=freq, axis=axis,
                                  **kwargs)) - 1)
        rs = rs.reindex_like(data)
        if freq is None:
            mask = isna(com._values_from_object(data))
            np.putmask(rs.values, mask, np.nan)
        return rs

    def _agg_by_level(self, name, axis=0, level=0, skipna=True, **kwargs):
        grouped = self.groupby(level=level, axis=axis, sort=False)
        if hasattr(grouped, name) and skipna:
            return getattr(grouped, name)(**kwargs)
        axis = self._get_axis_number(axis)
        method = getattr(type(self), name)
        applyf = lambda x: method(x, axis=axis, skipna=skipna, **kwargs)
        return grouped.aggregate(applyf)

    @classmethod
    def _add_numeric_operations(cls):
        """Add the operations to the cls; evaluate the doc strings again"""

        axis_descr, name, name2 = _doc_parms(cls)

        cls.any = _make_logical_function(
            cls, 'any', name, name2, axis_descr,
            'Return whether any element is True over requested axis',
            nanops.nanany, '', '')
        cls.all = _make_logical_function(
            cls, 'all', name, name2, axis_descr, _all_doc,
            nanops.nanall, _all_examples, _all_see_also)

        @Substitution(outname='mad',
                      desc="Return the mean absolute deviation of the values "
                           "for the requested axis",
                      name1=name, name2=name2, axis_descr=axis_descr,
                      min_count='', examples='')
        @Appender(_num_doc)
        def mad(self, axis=None, skipna=None, level=None):
            if skipna is None:
                skipna = True
            if axis is None:
                axis = self._stat_axis_number
            if level is not None:
                return self._agg_by_level('mad', axis=axis, level=level,
                                          skipna=skipna)

            data = self._get_numeric_data()
            if axis == 0:
                demeaned = data - data.mean(axis=0)
            else:
                demeaned = data.sub(data.mean(axis=1), axis=0)
            return np.abs(demeaned).mean(axis=axis, skipna=skipna)

        cls.mad = mad

        cls.sem = _make_stat_function_ddof(
            cls, 'sem', name, name2, axis_descr,
            "Return unbiased standard error of the mean over requested "
            "axis.\n\nNormalized by N-1 by default. This can be changed "
            "using the ddof argument",
            nanops.nansem)
        cls.var = _make_stat_function_ddof(
            cls, 'var', name, name2, axis_descr,
            "Return unbiased variance over requested axis.\n\nNormalized by "
            "N-1 by default. This can be changed using the ddof argument",
            nanops.nanvar)
        cls.std = _make_stat_function_ddof(
            cls, 'std', name, name2, axis_descr,
            "Return sample standard deviation over requested axis."
            "\n\nNormalized by N-1 by default. This can be changed using the "
            "ddof argument",
            nanops.nanstd)

        @Substitution(outname='compounded',
                      desc="Return the compound percentage of the values for "
                      "the requested axis", name1=name, name2=name2,
                      axis_descr=axis_descr,
                      min_count='', examples='')
        @Appender(_num_doc)
        def compound(self, axis=None, skipna=None, level=None):
            if skipna is None:
                skipna = True
            return (1 + self).prod(axis=axis, skipna=skipna, level=level) - 1

        cls.compound = compound

        cls.cummin = _make_cum_function(
            cls, 'cummin', name, name2, axis_descr, "cumulative minimum",
            lambda y, axis: np.minimum.accumulate(y, axis), "min",
            np.inf, np.nan)
        cls.cumsum = _make_cum_function(
            cls, 'cumsum', name, name2, axis_descr, "cumulative sum",
            lambda y, axis: y.cumsum(axis), "sum", 0., np.nan)
        cls.cumprod = _make_cum_function(
            cls, 'cumprod', name, name2, axis_descr, "cumulative product",
            lambda y, axis: y.cumprod(axis), "prod", 1., np.nan)
        cls.cummax = _make_cum_function(
            cls, 'cummax', name, name2, axis_descr, "cumulative max",
            lambda y, axis: np.maximum.accumulate(y, axis), "max",
            -np.inf, np.nan)

        cls.sum = _make_min_count_stat_function(
            cls, 'sum', name, name2, axis_descr,
            'Return the sum of the values for the requested axis',
            nanops.nansum, _sum_examples)
        cls.mean = _make_stat_function(
            cls, 'mean', name, name2, axis_descr,
            'Return the mean of the values for the requested axis',
            nanops.nanmean)
        cls.skew = _make_stat_function(
            cls, 'skew', name, name2, axis_descr,
            'Return unbiased skew over requested axis\nNormalized by N-1',
            nanops.nanskew)
        cls.kurt = _make_stat_function(
            cls, 'kurt', name, name2, axis_descr,
            "Return unbiased kurtosis over requested axis using Fisher's "
            "definition of\nkurtosis (kurtosis of normal == 0.0). Normalized "
            "by N-1\n",
            nanops.nankurt)
        cls.kurtosis = cls.kurt
        cls.prod = _make_min_count_stat_function(
            cls, 'prod', name, name2, axis_descr,
            'Return the product of the values for the requested axis',
            nanops.nanprod, _prod_examples)
        cls.product = cls.prod
        cls.median = _make_stat_function(
            cls, 'median', name, name2, axis_descr,
            'Return the median of the values for the requested axis',
            nanops.nanmedian)
        cls.max = _make_stat_function(
            cls, 'max', name, name2, axis_descr,
            """This method returns the maximum of the values in the object.
            If you want the *index* of the maximum, use ``idxmax``. This is
            the equivalent of the ``numpy.ndarray`` method ``argmax``.""",
            nanops.nanmax)
        cls.min = _make_stat_function(
            cls, 'min', name, name2, axis_descr,
            """This method returns the minimum of the values in the object.
            If you want the *index* of the minimum, use ``idxmin``. This is
            the equivalent of the ``numpy.ndarray`` method ``argmin``.""",
            nanops.nanmin)

    @classmethod
    def _add_series_only_operations(cls):
        """Add the series only operations to the cls; evaluate the doc
        strings again.
        """

        axis_descr, name, name2 = _doc_parms(cls)

        def nanptp(values, axis=0, skipna=True):
            nmax = nanops.nanmax(values, axis, skipna)
            nmin = nanops.nanmin(values, axis, skipna)
            return nmax - nmin

        cls.ptp = _make_stat_function(
            cls, 'ptp', name, name2, axis_descr,
            """Returns the difference between the maximum value and the
            minimum value in the object. This is the equivalent of the
            ``numpy.ndarray`` method ``ptp``.""",
            nanptp)

    @classmethod
    def _add_series_or_dataframe_operations(cls):
        """Add the series or dataframe only operations to the cls; evaluate
        the doc strings again.
        """

        from pandas.core import window as rwindow

        @Appender(rwindow.rolling.__doc__)
        def rolling(self, window, min_periods=None, center=False,
                    win_type=None, on=None, axis=0, closed=None):
            axis = self._get_axis_number(axis)
            return rwindow.rolling(self, window=window,
                                   min_periods=min_periods,
                                   center=center, win_type=win_type,
                                   on=on, axis=axis, closed=closed)

        cls.rolling = rolling

        @Appender(rwindow.expanding.__doc__)
        def expanding(self, min_periods=1, center=False, axis=0):
            axis = self._get_axis_number(axis)
            return rwindow.expanding(self, min_periods=min_periods,
                                     center=center, axis=axis)

        cls.expanding = expanding

        @Appender(rwindow.ewm.__doc__)
        def ewm(self, com=None, span=None, halflife=None, alpha=None,
                min_periods=0, adjust=True, ignore_na=False,
                axis=0):
            axis = self._get_axis_number(axis)
            return rwindow.ewm(self, com=com, span=span, halflife=halflife,
                               alpha=alpha, min_periods=min_periods,
                               adjust=adjust, ignore_na=ignore_na, axis=axis)

        cls.ewm = ewm

        @Appender(_shared_docs['transform'] % _shared_doc_kwargs)
        def transform(self, func, *args, **kwargs):
            result = self.agg(func, *args, **kwargs)
            if is_scalar(result) or len(result) != len(self):
                raise ValueError("transforms cannot produce "
                                 "aggregated results")

            return result

        cls.transform = transform

    # ----------------------------------------------------------------------
    # Misc methods

    _shared_docs['valid_index'] = """
        Return index for %(position)s non-NA/null value.

        Notes
        --------
        If all elements are non-NA/null, returns None.
        Also returns None for empty %(klass)s.

        Returns
        --------
        scalar : type of index
        """


def _doc_parms(cls):
    """Return a tuple of the doc parms."""
    axis_descr = "{%s}" % ', '.join(["{0} ({1})".format(a, i)
                                     for i, a in enumerate(cls._AXIS_ORDERS)])
    name = (cls._constructor_sliced.__name__
            if cls._AXIS_LEN > 1 else 'scalar')
    name2 = cls.__name__
    return axis_descr, name, name2


_num_doc = """

%(desc)s

Parameters
----------
axis : %(axis_descr)s
skipna : boolean, default True
    Exclude NA/null values when computing the result.
level : int or level name, default None
    If the axis is a MultiIndex (hierarchical), count along a
    particular level, collapsing into a %(name1)s
numeric_only : boolean, default None
    Include only float, int, boolean columns. If None, will attempt to use
    everything, then use only numeric data. Not implemented for Series.
%(min_count)s\

Returns
-------
%(outname)s : %(name1)s or %(name2)s (if level specified)

%(examples)s"""

_num_ddof_doc = """

%(desc)s

Parameters
----------
axis : %(axis_descr)s
skipna : boolean, default True
    Exclude NA/null values. If an entire row/column is NA, the result
    will be NA
level : int or level name, default None
    If the axis is a MultiIndex (hierarchical), count along a
    particular level, collapsing into a %(name1)s
ddof : int, default 1
    Delta Degrees of Freedom. The divisor used in calculations is N - ddof,
    where N represents the number of elements.
numeric_only : boolean, default None
    Include only float, int, boolean columns. If None, will attempt to use
    everything, then use only numeric data. Not implemented for Series.

Returns
-------
%(outname)s : %(name1)s or %(name2)s (if level specified)\n"""

_bool_doc = """
%(desc)s

Parameters
----------
axis : %(axis_descr)s
skipna : boolean, default True
    Exclude NA/null values. If an entire row/column is NA, the result
    will be NA.
level : int or level name, default None
    If the axis is a MultiIndex (hierarchical), count along a
    particular level, collapsing into a %(name1)s.
bool_only : boolean, default None
    Include only boolean columns. If None, will attempt to use everything,
    then use only boolean data. Not implemented for Series.
**kwargs : any, default None
    Additional keywords have no affect but might be accepted for
    compatibility with numpy.

Returns
-------
%(outname)s : %(name1)s or %(name2)s (if level specified)

%(examples)s
%(see_also)s"""

_all_doc = """\
Return whether all elements are True over series or dataframe axis.

Returns True if all elements within a series or along a dataframe
axis are non-zero, not-empty or not-False."""

_all_examples = """\
Examples
--------
Series

>>> pd.Series([True, True]).all()
True
>>> pd.Series([True, False]).all()
False

Dataframes

Create a dataframe from a dictionary.

>>> df = pd.DataFrame({'col1': [True, True], 'col2': [True, False]})
>>> df
   col1   col2
0  True   True
1  True  False

Default behaviour checks if column-wise values all return True.

>>> df.all()
col1     True
col2    False
dtype: bool

Adding axis=1 argument will check if row-wise values all return True.

>>> df.all(axis=1)
0     True
1    False
dtype: bool
"""

_all_see_also = """\
See also
--------
pandas.Series.all : Return True if all elements are True
pandas.DataFrame.any : Return True if one (or more) elements are True
"""

_cnum_doc = """

Parameters
----------
axis : %(axis_descr)s
skipna : boolean, default True
    Exclude NA/null values. If an entire row/column is NA, the result
    will be NA

Returns
-------
%(outname)s : %(name1)s\n


See also
--------
pandas.core.window.Expanding.%(accum_func_name)s : Similar functionality
    but ignores ``NaN`` values.

"""


_sum_examples = """\
Examples
--------
By default, the sum of an empty or all-NA Series is ``0``.

>>> pd.Series([]).sum()  # min_count=0 is the default
0.0

This can be controlled with the ``min_count`` parameter. For example, if
you'd like the sum of an empty series to be NaN, pass ``min_count=1``.

>>> pd.Series([]).sum(min_count=1)
nan

Thanks to the ``skipna`` parameter, ``min_count`` handles all-NA and
empty series identically.

>>> pd.Series([np.nan]).sum()
0.0

>>> pd.Series([np.nan]).sum(min_count=1)
nan
"""

_prod_examples = """\
Examples
--------
By default, the product of an empty or all-NA Series is ``1``

>>> pd.Series([]).prod()
1.0

This can be controlled with the ``min_count`` parameter

>>> pd.Series([]).prod(min_count=1)
nan

Thanks to the ``skipna`` parameter, ``min_count`` handles all-NA and
empty series identically.

>>> pd.Series([np.nan]).prod()
1.0

>>> pd.Series([np.nan]).prod(min_count=1)
nan
"""


_min_count_stub = """\
min_count : int, default 0
    The required number of valid values to perform the operation. If fewer than
    ``min_count`` non-NA values are present the result will be NA.

    .. versionadded :: 0.22.0

       Added with the default being 0. This means the sum of an all-NA
       or empty Series is 0, and the product of an all-NA or empty
       Series is 1.
"""


def _make_min_count_stat_function(cls, name, name1, name2, axis_descr, desc,
                                  f, examples):
    @Substitution(outname=name, desc=desc, name1=name1, name2=name2,
                  axis_descr=axis_descr, min_count=_min_count_stub,
                  examples=examples)
    @Appender(_num_doc)
    def stat_func(self, axis=None, skipna=None, level=None, numeric_only=None,
                  min_count=0,
                  **kwargs):
        nv.validate_stat_func(tuple(), kwargs, fname=name)
        if skipna is None:
            skipna = True
        if axis is None:
            axis = self._stat_axis_number
        if level is not None:
            return self._agg_by_level(name, axis=axis, level=level,
                                      skipna=skipna, min_count=min_count)
        return self._reduce(f, name, axis=axis, skipna=skipna,
                            numeric_only=numeric_only, min_count=min_count)

    return set_function_name(stat_func, name, cls)


def _make_stat_function(cls, name, name1, name2, axis_descr, desc, f):
    @Substitution(outname=name, desc=desc, name1=name1, name2=name2,
                  axis_descr=axis_descr, min_count='', examples='')
    @Appender(_num_doc)
    def stat_func(self, axis=None, skipna=None, level=None, numeric_only=None,
                  **kwargs):
        nv.validate_stat_func(tuple(), kwargs, fname=name)
        if skipna is None:
            skipna = True
        if axis is None:
            axis = self._stat_axis_number
        if level is not None:
            return self._agg_by_level(name, axis=axis, level=level,
                                      skipna=skipna)
        return self._reduce(f, name, axis=axis, skipna=skipna,
                            numeric_only=numeric_only)

    return set_function_name(stat_func, name, cls)


def _make_stat_function_ddof(cls, name, name1, name2, axis_descr, desc, f):
    @Substitution(outname=name, desc=desc, name1=name1, name2=name2,
                  axis_descr=axis_descr)
    @Appender(_num_ddof_doc)
    def stat_func(self, axis=None, skipna=None, level=None, ddof=1,
                  numeric_only=None, **kwargs):
        nv.validate_stat_ddof_func(tuple(), kwargs, fname=name)
        if skipna is None:
            skipna = True
        if axis is None:
            axis = self._stat_axis_number
        if level is not None:
            return self._agg_by_level(name, axis=axis, level=level,
                                      skipna=skipna, ddof=ddof)
        return self._reduce(f, name, axis=axis, numeric_only=numeric_only,
                            skipna=skipna, ddof=ddof)

    return set_function_name(stat_func, name, cls)


def _make_cum_function(cls, name, name1, name2, axis_descr, desc,
                       accum_func, accum_func_name, mask_a, mask_b):
    @Substitution(outname=name, desc=desc, name1=name1, name2=name2,
                  axis_descr=axis_descr, accum_func_name=accum_func_name)
    @Appender("Return {0} over requested axis.".format(desc) +
              _cnum_doc)
    def cum_func(self, axis=None, skipna=True, *args, **kwargs):
        skipna = nv.validate_cum_func_with_skipna(skipna, args, kwargs, name)
        if axis is None:
            axis = self._stat_axis_number
        else:
            axis = self._get_axis_number(axis)

        y = com._values_from_object(self).copy()

        if (skipna and
                issubclass(y.dtype.type, (np.datetime64, np.timedelta64))):
            result = accum_func(y, axis)
            mask = isna(self)
            np.putmask(result, mask, tslib.iNaT)
        elif skipna and not issubclass(y.dtype.type, (np.integer, np.bool_)):
            mask = isna(self)
            np.putmask(y, mask, mask_a)
            result = accum_func(y, axis)
            np.putmask(result, mask, mask_b)
        else:
            result = accum_func(y, axis)

        d = self._construct_axes_dict()
        d['copy'] = False
        return self._constructor(result, **d).__finalize__(self)

    return set_function_name(cum_func, name, cls)


def _make_logical_function(cls, name, name1, name2, axis_descr, desc, f,
                           examples, see_also):
    @Substitution(outname=name, desc=desc, name1=name1, name2=name2,
                  axis_descr=axis_descr, examples=examples, see_also=see_also)
    @Appender(_bool_doc)
    def logical_func(self, axis=None, bool_only=None, skipna=None, level=None,
                     **kwargs):
        nv.validate_logical_func(tuple(), kwargs, fname=name)
        if skipna is None:
            skipna = True
        if axis is None:
            axis = self._stat_axis_number
        if level is not None:
            if bool_only is not None:
                raise NotImplementedError("Option bool_only is not "
                                          "implemented with option level.")
            return self._agg_by_level(name, axis=axis, level=level,
                                      skipna=skipna)
        return self._reduce(f, axis=axis, skipna=skipna,
                            numeric_only=bool_only, filter_type='bool',
                            name=name)

    return set_function_name(logical_func, name, cls)


# install the indexes
for _name, _indexer in indexing.get_indexers_list():
    NDFrame._create_indexer(_name, _indexer)<|MERGE_RESOLUTION|>--- conflicted
+++ resolved
@@ -2464,8 +2464,6 @@
         This is the internal version of ``.take()`` and will contain a wider
         selection of parameters useful for internal use but not as suitable
         for public usage.
-<<<<<<< HEAD
-=======
 
         Parameters
         ----------
@@ -2511,123 +2509,6 @@
                 result._set_is_copy(self)
 
         return result
-
-    _shared_docs['take'] = """
-        Return the elements in the given *positional* indices along an axis.
-
-        This means that we are not indexing according to actual values in
-        the index attribute of the object. We are indexing according to the
-        actual position of the element in the object.
->>>>>>> 4708db09
-
-        Parameters
-        ----------
-        indices : array-like
-            An array of ints indicating which positions to take.
-        axis : int, default 0
-            The axis on which to select elements. "0" means that we are
-            selecting rows, "1" means that we are selecting columns, etc.
-        convert : bool, default True
-<<<<<<< HEAD
-=======
-            .. deprecated:: 0.21.0
-               In the future, negative indices will always be converted.
-
->>>>>>> 4708db09
-            Whether to convert negative indices into positive ones.
-            For example, ``-1`` would map to the ``len(axis) - 1``.
-            The conversions are similar to the behavior of indexing a
-            regular Python list.
-        is_copy : bool, default True
-            Whether to return a copy of the original object or not.
-<<<<<<< HEAD
-=======
-
-        Examples
-        --------
-        >>> df = pd.DataFrame([('falcon', 'bird',    389.0),
-                               ('parrot', 'bird',     24.0),
-                               ('lion',   'mammal',   80.5),
-                               ('monkey', 'mammal', np.nan)],
-                              columns=('name', 'class', 'max_speed'),
-                              index=[0, 2, 3, 1])
-        >>> df
-             name   class  max_speed
-        0  falcon    bird      389.0
-        2  parrot    bird       24.0
-        3    lion  mammal       80.5
-        1  monkey  mammal        NaN
-
-        Take elements at positions 0 and 3 along the axis 0 (default).
-
-        Note how the actual indices selected (0 and 1) do not correspond to
-        our selected indices 0 and 3. That's because we are selecting the 0th
-        and 3rd rows, not rows whose indices equal 0 and 3.
-
-        >>> df.take([0, 3])
-        0  falcon    bird      389.0
-        1  monkey  mammal        NaN
-
-        Take elements at indices 1 and 2 along the axis 1 (column selection).
-
-        >>> df.take([1, 2], axis=1)
-            class  max_speed
-        0    bird      389.0
-        2    bird       24.0
-        3  mammal       80.5
-        1  mammal        NaN
-
-        We may take elements using negative integers for positive indices,
-        starting from the end of the object, just like with Python lists.
-
-        >>> df.take([-1, -2])
-             name   class  max_speed
-        1  monkey  mammal        NaN
-        3    lion  mammal       80.5
->>>>>>> 4708db09
-
-        Returns
-        -------
-        taken : type of caller
-            An array-like containing the elements taken from the object.
-
-        See Also
-        --------
-        numpy.ndarray.take
-        numpy.take
-        """
-<<<<<<< HEAD
-
-    @Appender(_shared_docs['_take'])
-    def _take(self, indices, axis=0, convert=True, is_copy=True):
-        self._consolidate_inplace()
-
-        if convert:
-            indices = maybe_convert_indices(indices, len(self._get_axis(axis)))
-
-        new_data = self._data.take(indices,
-                                   axis=self._get_block_manager_axis(axis),
-                                   verify=True)
-        result = self._constructor(new_data).__finalize__(self)
-
-        # Maybe set copy if we didn't actually change the index.
-        if is_copy:
-            if not result._get_axis(axis).equals(self._get_axis(axis)):
-                result._set_is_copy(self)
-=======
-
-    @Appender(_shared_docs['take'])
-    def take(self, indices, axis=0, convert=None, is_copy=True, **kwargs):
-        if convert is not None:
-            msg = ("The 'convert' parameter is deprecated "
-                   "and will be removed in a future version.")
-            warnings.warn(msg, FutureWarning, stacklevel=2)
-        else:
-            convert = True
->>>>>>> 4708db09
-
-        convert = nv.validate_take(tuple(), kwargs)
-        return self._take(indices, axis=axis, convert=convert, is_copy=is_copy)
 
     _shared_docs['take'] = """
         Return the elements in the given *positional* indices along an axis.
@@ -4731,62 +4612,12 @@
                "pd.to_datetime, pd.to_timedelta and pd.to_numeric."
                ).format(klass=self.__class__.__name__)
         warnings.warn(msg, FutureWarning, stacklevel=2)
-<<<<<<< HEAD
-=======
 
         return self._constructor(
             self._data.convert(convert_dates=convert_dates,
                                convert_numeric=convert_numeric,
                                convert_timedeltas=convert_timedeltas,
                                copy=copy)).__finalize__(self)
-
-    def infer_objects(self):
-        """
-        Attempt to infer better dtypes for object columns.
-
-        Attempts soft conversion of object-dtyped
-        columns, leaving non-object and unconvertible
-        columns unchanged. The inference rules are the
-        same as during normal Series/DataFrame construction.
-
-        .. versionadded:: 0.21.0
-
-        See Also
-        --------
-        pandas.to_datetime : Convert argument to datetime.
-        pandas.to_timedelta : Convert argument to timedelta.
-        pandas.to_numeric : Convert argument to numeric typeR
-
-        Returns
-        -------
-        converted : same type as input object
-
-        Examples
-        --------
-        >>> df = pd.DataFrame({"A": ["a", 1, 2, 3]})
-        >>> df = df.iloc[1:]
-        >>> df
-           A
-        1  1
-        2  2
-        3  3
-
-        >>> df.dtypes
-        A    object
-        dtype: object
->>>>>>> 4708db09
-
-        >>> df.infer_objects().dtypes
-        A    int64
-        dtype: object
-        """
-        # numeric=False necessary to only soft convert;
-        # python objects will still be converted to
-        # native numpy numeric types
-        return self._constructor(
-            self._data.convert(datetime=True, numeric=False,
-                               timedelta=True, coerce=False,
-                               copy=True)).__finalize__(self)
 
     def infer_objects(self):
         """
@@ -5742,7 +5573,6 @@
 
         axes_dict = self._construct_axes_dict()
         result = self._constructor(result, **axes_dict).__finalize__(self)
-<<<<<<< HEAD
 
         if inplace:
             self._update_inplace(result)
@@ -5761,26 +5591,6 @@
                 return self._clip_with_scalar(None, threshold, inplace=inplace)
             return self._clip_with_scalar(threshold, None, inplace=inplace)
 
-=======
-
-        if inplace:
-            self._update_inplace(result)
-        else:
-            return result
-
-    def _clip_with_one_bound(self, threshold, method, axis, inplace):
-
-        inplace = validate_bool_kwarg(inplace, 'inplace')
-        if axis is not None:
-            axis = self._get_axis_number(axis)
-
-        # method is self.le for upper bound and self.ge for lower bound
-        if is_scalar(threshold) and is_number(threshold):
-            if method.__name__ == 'le':
-                return self._clip_with_scalar(None, threshold, inplace=inplace)
-            return self._clip_with_scalar(threshold, None, inplace=inplace)
-
->>>>>>> 4708db09
         subset = method(threshold, axis=axis) | isna(self)
 
         # GH #15390
@@ -6743,17 +6553,10 @@
             for dt in cond.dtypes:
                 if not is_bool_dtype(dt):
                     raise ValueError(msg.format(dtype=dt))
-<<<<<<< HEAD
 
         cond = cond.astype(bool, copy=False)
         cond = -cond if inplace else cond
 
-=======
-
-        cond = cond.astype(bool, copy=False)
-        cond = -cond if inplace else cond
-
->>>>>>> 4708db09
         # try to align with other
         try_quick = True
         if hasattr(other, 'align'):
