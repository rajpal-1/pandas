import collections
from datetime import timedelta
import functools
import gc
import json
import operator
import pickle
from textwrap import dedent
<<<<<<< HEAD
from typing import Dict, Union
=======
from typing import FrozenSet, List, Set
>>>>>>> 947bd766
import warnings
import weakref

import numpy as np

from pandas._config import config

from pandas._libs import Timestamp, iNaT, properties
from pandas.compat import lrange, lzip, set_function_name, to_str
from pandas.compat.numpy import function as nv
from pandas.errors import AbstractMethodError
from pandas.util._decorators import (
    Appender, Substitution, rewrite_axis_style_signature)
from pandas.util._validators import validate_bool_kwarg, validate_fillna_kwargs

from pandas.core.dtypes.cast import maybe_promote, maybe_upcast_putmask
from pandas.core.dtypes.common import (
    ensure_int64, ensure_object, is_bool, is_bool_dtype,
    is_datetime64_any_dtype, is_datetime64_dtype, is_datetime64tz_dtype,
    is_dict_like, is_extension_array_dtype, is_integer, is_list_like,
    is_number, is_numeric_dtype, is_object_dtype, is_period_arraylike,
    is_re_compilable, is_scalar, is_timedelta64_dtype, pandas_dtype)
from pandas.core.dtypes.generic import ABCDataFrame, ABCPanel, ABCSeries
from pandas.core.dtypes.inference import is_hashable
from pandas.core.dtypes.missing import isna, notna

import pandas as pd
from pandas.core import missing, nanops
import pandas.core.algorithms as algos
from pandas.core.base import PandasObject, SelectionMixin
import pandas.core.common as com
from pandas.core.index import (
    Index, InvalidIndexError, MultiIndex, RangeIndex, ensure_index)
from pandas.core.indexes.datetimes import DatetimeIndex
from pandas.core.indexes.period import Period, PeriodIndex
import pandas.core.indexing as indexing
from pandas.core.internals import BlockManager
from pandas.core.ops import _align_method_FRAME

from pandas.io.formats.format import DataFrameFormatter, format_percentiles
from pandas.io.formats.printing import pprint_thing
from pandas.tseries.frequencies import to_offset

# goal is to be able to define the docs close to function, while still being
# able to share
_shared_docs = dict()
_shared_doc_kwargs = dict(
    axes='keywords for axes', klass='NDFrame',
    axes_single_arg='int or labels for object',
    args_transpose='axes to permute (int or label for object)',
    optional_by="""
        by : str or list of str
            Name or list of names to sort by""")

# sentinel value to use as kwarg in place of None when None has special meaning
# and needs to be distinguished from a user explicitly passing None.
sentinel = object()


def _single_replace(self, to_replace, method, inplace, limit):
    """
    Replaces values in a Series using the fill method specified when no
    replacement value is given in the replace method
    """
    if self.ndim != 1:
        raise TypeError('cannot replace {0} with method {1} on a {2}'
                        .format(to_replace, method, type(self).__name__))

    orig_dtype = self.dtype
    result = self if inplace else self.copy()
    fill_f = missing.get_fill_func(method)

    mask = missing.mask_missing(result.values, to_replace)
    values = fill_f(result.values, limit=limit, mask=mask)

    if values.dtype == orig_dtype and inplace:
        return

    result = pd.Series(values, index=self.index,
                       dtype=self.dtype).__finalize__(self)

    if inplace:
        self._update_inplace(result._data)
        return

    return result


class NDFrame(PandasObject, SelectionMixin):
    """
    N-dimensional analogue of DataFrame. Store multi-dimensional in a
    size-mutable, labeled data structure

    Parameters
    ----------
    data : BlockManager
    axes : list
    copy : boolean, default False
    """
    _internal_names = ['_data', '_cacher', '_item_cache', '_cache', '_is_copy',
                       '_subtyp', '_name', '_index', '_default_kind',
                       '_default_fill_value', '_metadata', '__array_struct__',
                       '__array_interface__']  # type: List[str]
    _internal_names_set = set(_internal_names)  # type: Set[str]
    _accessors = set()  # type: Set[str]
    _deprecations = frozenset([
        'as_blocks', 'blocks', 'convert_objects', 'is_copy'
    ])  # type: FrozenSet[str]
    _metadata = []  # type: List[str]
    _is_copy = None

    # ----------------------------------------------------------------------
    # Constructors

    def __init__(self, data, axes=None, copy=False, dtype=None,
                 fastpath=False):

        if not fastpath:
            if dtype is not None:
                data = data.astype(dtype)
            elif copy:
                data = data.copy()

            if axes is not None:
                for i, ax in enumerate(axes):
                    data = data.reindex_axis(ax, axis=i)

        object.__setattr__(self, '_is_copy', None)
        object.__setattr__(self, '_data', data)
        object.__setattr__(self, '_item_cache', {})

    def _init_mgr(self, mgr, axes=None, dtype=None, copy=False):
        """ passed a manager and a axes dict """
        for a, axe in axes.items():
            if axe is not None:
                mgr = mgr.reindex_axis(axe,
                                       axis=self._get_block_manager_axis(a),
                                       copy=False)

        # make a copy if explicitly requested
        if copy:
            mgr = mgr.copy()
        if dtype is not None:
            # avoid further copies if we can
            if len(mgr.blocks) > 1 or mgr.blocks[0].values.dtype != dtype:
                mgr = mgr.astype(dtype=dtype)
        return mgr

    # ----------------------------------------------------------------------

    @property
    def is_copy(self):
        """
        Return the copy.
        """
        warnings.warn("Attribute 'is_copy' is deprecated and will be removed "
                      "in a future version.", FutureWarning, stacklevel=2)
        return self._is_copy

    @is_copy.setter
    def is_copy(self, msg):
        warnings.warn("Attribute 'is_copy' is deprecated and will be removed "
                      "in a future version.", FutureWarning, stacklevel=2)
        self._is_copy = msg

    def _validate_dtype(self, dtype):
        """ validate the passed dtype """

        if dtype is not None:
            dtype = pandas_dtype(dtype)

            # a compound dtype
            if dtype.kind == 'V':
                raise NotImplementedError("compound dtypes are not implemented"
                                          " in the {0} constructor"
                                          .format(self.__class__.__name__))

        return dtype

    # ----------------------------------------------------------------------
    # Construction

    @property
    def _constructor(self):
        """Used when a manipulation result has the same dimensions as the
        original.
        """
        raise AbstractMethodError(self)

    @property
    def _constructor_sliced(self):
        """Used when a manipulation result has one lower dimension(s) as the
        original, such as DataFrame single columns slicing.
        """
        raise AbstractMethodError(self)

    @property
    def _constructor_expanddim(self):
        """Used when a manipulation result has one higher dimension as the
        original, such as Series.to_frame() and DataFrame.to_panel()
        """
        raise NotImplementedError

    # ----------------------------------------------------------------------
    # Axis

    @classmethod
    def _setup_axes(cls, axes, info_axis=None, stat_axis=None, aliases=None,
                    slicers=None, axes_are_reversed=False, build_axes=True,
                    ns=None, docs=None):
        """Provide axes setup for the major PandasObjects.

        Parameters
        ----------
        axes : the names of the axes in order (lowest to highest)
        info_axis_num : the axis of the selector dimension (int)
        stat_axis_num : the number of axis for the default stats (int)
        aliases : other names for a single axis (dict)
        slicers : how axes slice to others (dict)
        axes_are_reversed : boolean whether to treat passed axes as
            reversed (DataFrame)
        build_axes : setup the axis properties (default True)
        """

        cls._AXIS_ORDERS = axes
        cls._AXIS_NUMBERS = {a: i for i, a in enumerate(axes)}
        cls._AXIS_LEN = len(axes)
        cls._AXIS_ALIASES = aliases or dict()
        cls._AXIS_IALIASES = {v: k for k, v in cls._AXIS_ALIASES.items()}
        cls._AXIS_NAMES = dict(enumerate(axes))
        cls._AXIS_SLICEMAP = slicers or None
        cls._AXIS_REVERSED = axes_are_reversed

        # typ
        setattr(cls, '_typ', cls.__name__.lower())

        # indexing support
        cls._ix = None

        if info_axis is not None:
            cls._info_axis_number = info_axis
            cls._info_axis_name = axes[info_axis]

        if stat_axis is not None:
            cls._stat_axis_number = stat_axis
            cls._stat_axis_name = axes[stat_axis]

        # setup the actual axis
        if build_axes:

            def set_axis(a, i):
                setattr(cls, a, properties.AxisProperty(i, docs.get(a, a)))
                cls._internal_names_set.add(a)

            if axes_are_reversed:
                m = cls._AXIS_LEN - 1
                for i, a in cls._AXIS_NAMES.items():
                    set_axis(a, m - i)
            else:
                for i, a in cls._AXIS_NAMES.items():
                    set_axis(a, i)

        assert not isinstance(ns, dict)

    def _construct_axes_dict(self, axes=None, **kwargs):
        """Return an axes dictionary for myself."""
        d = {a: self._get_axis(a) for a in (axes or self._AXIS_ORDERS)}
        d.update(kwargs)
        return d

    @staticmethod
    def _construct_axes_dict_from(self, axes, **kwargs):
        """Return an axes dictionary for the passed axes."""
        d = {a: ax for a, ax in zip(self._AXIS_ORDERS, axes)}
        d.update(kwargs)
        return d

    def _construct_axes_dict_for_slice(self, axes=None, **kwargs):
        """Return an axes dictionary for myself."""
        d = {self._AXIS_SLICEMAP[a]: self._get_axis(a)
             for a in (axes or self._AXIS_ORDERS)}
        d.update(kwargs)
        return d

    def _construct_axes_from_arguments(
            self, args, kwargs, require_all=False, sentinel=None):
        """Construct and returns axes if supplied in args/kwargs.

        If require_all, raise if all axis arguments are not supplied
        return a tuple of (axes, kwargs).

        sentinel specifies the default parameter when an axis is not
        supplied; useful to distinguish when a user explicitly passes None
        in scenarios where None has special meaning.
        """

        # construct the args
        args = list(args)
        for a in self._AXIS_ORDERS:

            # if we have an alias for this axis
            alias = self._AXIS_IALIASES.get(a)
            if alias is not None:
                if a in kwargs:
                    if alias in kwargs:
                        raise TypeError("arguments are mutually exclusive "
                                        "for [%s,%s]" % (a, alias))
                    continue
                if alias in kwargs:
                    kwargs[a] = kwargs.pop(alias)
                    continue

            # look for a argument by position
            if a not in kwargs:
                try:
                    kwargs[a] = args.pop(0)
                except IndexError:
                    if require_all:
                        raise TypeError("not enough/duplicate arguments "
                                        "specified!")

        axes = {a: kwargs.pop(a, sentinel) for a in self._AXIS_ORDERS}
        return axes, kwargs

    @classmethod
    def _from_axes(cls, data, axes, **kwargs):
        # for construction from BlockManager
        if isinstance(data, BlockManager):
            return cls(data, **kwargs)
        else:
            if cls._AXIS_REVERSED:
                axes = axes[::-1]
            d = cls._construct_axes_dict_from(cls, axes, copy=False)
            d.update(kwargs)
            return cls(data, **d)

    @classmethod
    def _get_axis_number(cls, axis):
        axis = cls._AXIS_ALIASES.get(axis, axis)
        if is_integer(axis):
            if axis in cls._AXIS_NAMES:
                return axis
        else:
            try:
                return cls._AXIS_NUMBERS[axis]
            except KeyError:
                pass
        raise ValueError('No axis named {0} for object type {1}'
                         .format(axis, cls))

    @classmethod
    def _get_axis_name(cls, axis):
        axis = cls._AXIS_ALIASES.get(axis, axis)
        if isinstance(axis, str):
            if axis in cls._AXIS_NUMBERS:
                return axis
        else:
            try:
                return cls._AXIS_NAMES[axis]
            except KeyError:
                pass
        raise ValueError('No axis named {0} for object type {1}'
                         .format(axis, cls))

    def _get_axis(self, axis):
        name = self._get_axis_name(axis)
        return getattr(self, name)

    @classmethod
    def _get_block_manager_axis(cls, axis):
        """Map the axis to the block_manager axis."""
        axis = cls._get_axis_number(axis)
        if cls._AXIS_REVERSED:
            m = cls._AXIS_LEN - 1
            return m - axis
        return axis

    def _get_axis_resolvers(self, axis):
        # index or columns
        axis_index = getattr(self, axis)
        d = dict()
        prefix = axis[0]

        for i, name in enumerate(axis_index.names):
            if name is not None:
                key = level = name
            else:
                # prefix with 'i' or 'c' depending on the input axis
                # e.g., you must do ilevel_0 for the 0th level of an unnamed
                # multiiindex
                key = '{prefix}level_{i}'.format(prefix=prefix, i=i)
                level = i

            level_values = axis_index.get_level_values(level)
            s = level_values.to_series()
            s.index = axis_index
            d[key] = s

        # put the index/columns itself in the dict
        if isinstance(axis_index, MultiIndex):
            dindex = axis_index
        else:
            dindex = axis_index.to_series()

        d[axis] = dindex
        return d

    def _get_index_resolvers(self):
        d = {}
        for axis_name in self._AXIS_ORDERS:
            d.update(self._get_axis_resolvers(axis_name))
        return d

    def _get_space_character_free_column_resolvers(self):
        """Return the space character free column resolvers of a dataframe.

        Column names with spaces are 'cleaned up' so that they can be referred
        to by backtick quoting.
        Used in :meth:`DataFrame.eval`.
        """
        from pandas.core.computation.common import _remove_spaces_column_name

        return {_remove_spaces_column_name(k): v for k, v
                in self.iteritems()}

    @property
    def _info_axis(self):
        return getattr(self, self._info_axis_name)

    @property
    def _stat_axis(self):
        return getattr(self, self._stat_axis_name)

    @property
    def shape(self):
        """
        Return a tuple of axis dimensions
        """
        return tuple(len(self._get_axis(a)) for a in self._AXIS_ORDERS)

    @property
    def axes(self):
        """
        Return index label(s) of the internal NDFrame
        """
        # we do it this way because if we have reversed axes, then
        # the block manager shows then reversed
        return [self._get_axis(a) for a in self._AXIS_ORDERS]

    @property
    def ndim(self):
        """
        Return an int representing the number of axes / array dimensions.

        Return 1 if Series. Otherwise return 2 if DataFrame.

        See Also
        --------
        ndarray.ndim : Number of array dimensions.

        Examples
        --------
        >>> s = pd.Series({'a': 1, 'b': 2, 'c': 3})
        >>> s.ndim
        1

        >>> df = pd.DataFrame({'col1': [1, 2], 'col2': [3, 4]})
        >>> df.ndim
        2
        """
        return self._data.ndim

    @property
    def size(self):
        """
        Return an int representing the number of elements in this object.

        Return the number of rows if Series. Otherwise return the number of
        rows times number of columns if DataFrame.

        See Also
        --------
        ndarray.size : Number of elements in the array.

        Examples
        --------
        >>> s = pd.Series({'a': 1, 'b': 2, 'c': 3})
        >>> s.size
        3

        >>> df = pd.DataFrame({'col1': [1, 2], 'col2': [3, 4]})
        >>> df.size
        4
        """
        return np.prod(self.shape)

    @property
    def _selected_obj(self):
        """ internal compat with SelectionMixin """
        return self

    @property
    def _obj_with_exclusions(self):
        """ internal compat with SelectionMixin """
        return self

    def _expand_axes(self, key):
        new_axes = []
        for k, ax in zip(key, self.axes):
            if k not in ax:
                if type(k) != ax.dtype.type:
                    ax = ax.astype('O')
                new_axes.append(ax.insert(len(ax), k))
            else:
                new_axes.append(ax)

        return new_axes

    def set_axis(self, labels, axis=0, inplace=None):
        """
        Assign desired index to given axis.

        Indexes for column or row labels can be changed by assigning
        a list-like or Index.

        .. versionchanged:: 0.21.0

           The signature is now `labels` and `axis`, consistent with
           the rest of pandas API. Previously, the `axis` and `labels`
           arguments were respectively the first and second positional
           arguments.

        Parameters
        ----------
        labels : list-like, Index
            The values for the new index.

        axis : {0 or 'index', 1 or 'columns'}, default 0
            The axis to update. The value 0 identifies the rows, and 1
            identifies the columns.

        inplace : bool, default None
            Whether to return a new %(klass)s instance.

            .. warning::

               ``inplace=None`` currently falls back to to True, but in a
               future version, will default to False. Use inplace=True
               explicitly rather than relying on the default.

        Returns
        -------
        renamed : %(klass)s or None
            An object of same type as caller if inplace=False, None otherwise.

        See Also
        --------
        DataFrame.rename_axis : Alter the name of the index or columns.

        Examples
        --------
        **Series**

        >>> s = pd.Series([1, 2, 3])
        >>> s
        0    1
        1    2
        2    3
        dtype: int64

        >>> s.set_axis(['a', 'b', 'c'], axis=0, inplace=False)
        a    1
        b    2
        c    3
        dtype: int64

        The original object is not modified.

        >>> s
        0    1
        1    2
        2    3
        dtype: int64

        **DataFrame**

        >>> df = pd.DataFrame({"A": [1, 2, 3], "B": [4, 5, 6]})

        Change the row labels.

        >>> df.set_axis(['a', 'b', 'c'], axis='index', inplace=False)
           A  B
        a  1  4
        b  2  5
        c  3  6

        Change the column labels.

        >>> df.set_axis(['I', 'II'], axis='columns', inplace=False)
           I  II
        0  1   4
        1  2   5
        2  3   6

        Now, update the labels inplace.

        >>> df.set_axis(['i', 'ii'], axis='columns', inplace=True)
        >>> df
           i  ii
        0  1   4
        1  2   5
        2  3   6
        """
        if is_scalar(labels):
            warnings.warn(
                'set_axis now takes "labels" as first argument, and '
                '"axis" as named parameter. The old form, with "axis" as '
                'first parameter and \"labels\" as second, is still supported '
                'but will be deprecated in a future version of pandas.',
                FutureWarning, stacklevel=2)
            labels, axis = axis, labels

        if inplace is None:
            warnings.warn(
                'set_axis currently defaults to operating inplace.\nThis '
                'will change in a future version of pandas, use '
                'inplace=True to avoid this warning.',
                FutureWarning, stacklevel=2)
            inplace = True
        if inplace:
            setattr(self, self._get_axis_name(axis), labels)
        else:
            obj = self.copy()
            obj.set_axis(labels, axis=axis, inplace=True)
            return obj

    def _set_axis(self, axis, labels):
        self._data.set_axis(axis, labels)
        self._clear_item_cache()

    def transpose(self, *args, **kwargs):
        """
        Permute the dimensions of the %(klass)s

        Parameters
        ----------
        args : %(args_transpose)s
        copy : boolean, default False
            Make a copy of the underlying data. Mixed-dtype data will
            always result in a copy
        **kwargs
            Additional keyword arguments will be passed to the function.

        Returns
        -------
        y : same as input

        Examples
        --------
        >>> p.transpose(2, 0, 1)
        >>> p.transpose(2, 0, 1, copy=True)
        """

        # construct the args
        axes, kwargs = self._construct_axes_from_arguments(args, kwargs,
                                                           require_all=True)
        axes_names = tuple(self._get_axis_name(axes[a])
                           for a in self._AXIS_ORDERS)
        axes_numbers = tuple(self._get_axis_number(axes[a])
                             for a in self._AXIS_ORDERS)

        # we must have unique axes
        if len(axes) != len(set(axes)):
            raise ValueError('Must specify %s unique axes' % self._AXIS_LEN)

        new_axes = self._construct_axes_dict_from(self, [self._get_axis(x)
                                                         for x in axes_names])
        new_values = self.values.transpose(axes_numbers)
        if kwargs.pop('copy', None) or (len(args) and args[-1]):
            new_values = new_values.copy()

        nv.validate_transpose_for_generic(self, kwargs)
        return self._constructor(new_values, **new_axes).__finalize__(self)

    def swapaxes(self, axis1, axis2, copy=True):
        """
        Interchange axes and swap values axes appropriately.

        Returns
        -------
        y : same as input
        """
        i = self._get_axis_number(axis1)
        j = self._get_axis_number(axis2)

        if i == j:
            if copy:
                return self.copy()
            return self

        mapping = {i: j, j: i}

        new_axes = (self._get_axis(mapping.get(k, k))
                    for k in range(self._AXIS_LEN))
        new_values = self.values.swapaxes(i, j)
        if copy:
            new_values = new_values.copy()

        return self._constructor(new_values, *new_axes).__finalize__(self)

    def droplevel(self, level, axis=0):
        """
        Return DataFrame with requested index / column level(s) removed.

        .. versionadded:: 0.24.0

        Parameters
        ----------
        level : int, str, or list-like
            If a string is given, must be the name of a level
            If list-like, elements must be names or positional indexes
            of levels.

        axis : {0 or 'index', 1 or 'columns'}, default 0

        Returns
        -------
        DataFrame.droplevel()

        Examples
        --------
        >>> df = pd.DataFrame([
        ...     [1, 2, 3, 4],
        ...     [5, 6, 7, 8],
        ...     [9, 10, 11, 12]
        ... ]).set_index([0, 1]).rename_axis(['a', 'b'])

        >>> df.columns = pd.MultiIndex.from_tuples([
        ...    ('c', 'e'), ('d', 'f')
        ... ], names=['level_1', 'level_2'])

        >>> df
        level_1   c   d
        level_2   e   f
        a b
        1 2      3   4
        5 6      7   8
        9 10    11  12

        >>> df.droplevel('a')
        level_1   c   d
        level_2   e   f
        b
        2        3   4
        6        7   8
        10      11  12

        >>> df.droplevel('level2', axis=1)
        level_1   c   d
        a b
        1 2      3   4
        5 6      7   8
        9 10    11  12
        """
        labels = self._get_axis(axis)
        new_labels = labels.droplevel(level)
        result = self.set_axis(new_labels, axis=axis, inplace=False)
        return result

    def pop(self, item):
        """
        Return item and drop from frame. Raise KeyError if not found.

        Parameters
        ----------
        item : str
            Label of column to be popped.

        Returns
        -------
        Series

        Examples
        --------
        >>> df = pd.DataFrame([('falcon', 'bird', 389.0),
        ...                    ('parrot', 'bird', 24.0),
        ...                    ('lion', 'mammal', 80.5),
        ...                    ('monkey','mammal', np.nan)],
        ...                   columns=('name', 'class', 'max_speed'))
        >>> df
             name   class  max_speed
        0  falcon    bird      389.0
        1  parrot    bird       24.0
        2    lion  mammal       80.5
        3  monkey  mammal        NaN

        >>> df.pop('class')
        0      bird
        1      bird
        2    mammal
        3    mammal
        Name: class, dtype: object

        >>> df
             name  max_speed
        0  falcon      389.0
        1  parrot       24.0
        2    lion       80.5
        3  monkey        NaN
        """
        result = self[item]
        del self[item]
        try:
            result._reset_cacher()
        except AttributeError:
            pass

        return result

    def squeeze(self, axis=None):
        """
        Squeeze 1 dimensional axis objects into scalars.

        Series or DataFrames with a single element are squeezed to a scalar.
        DataFrames with a single column or a single row are squeezed to a
        Series. Otherwise the object is unchanged.

        This method is most useful when you don't know if your
        object is a Series or DataFrame, but you do know it has just a single
        column. In that case you can safely call `squeeze` to ensure you have a
        Series.

        Parameters
        ----------
        axis : {0 or 'index', 1 or 'columns', None}, default None
            A specific axis to squeeze. By default, all length-1 axes are
            squeezed.

            .. versionadded:: 0.20.0

        Returns
        -------
        DataFrame, Series, or scalar
            The projection after squeezing `axis` or all the axes.

        See Also
        --------
        Series.iloc : Integer-location based indexing for selecting scalars.
        DataFrame.iloc : Integer-location based indexing for selecting Series.
        Series.to_frame : Inverse of DataFrame.squeeze for a
            single-column DataFrame.

        Examples
        --------
        >>> primes = pd.Series([2, 3, 5, 7])

        Slicing might produce a Series with a single value:

        >>> even_primes = primes[primes % 2 == 0]
        >>> even_primes
        0    2
        dtype: int64

        >>> even_primes.squeeze()
        2

        Squeezing objects with more than one value in every axis does nothing:

        >>> odd_primes = primes[primes % 2 == 1]
        >>> odd_primes
        1    3
        2    5
        3    7
        dtype: int64

        >>> odd_primes.squeeze()
        1    3
        2    5
        3    7
        dtype: int64

        Squeezing is even more effective when used with DataFrames.

        >>> df = pd.DataFrame([[1, 2], [3, 4]], columns=['a', 'b'])
        >>> df
           a  b
        0  1  2
        1  3  4

        Slicing a single column will produce a DataFrame with the columns
        having only one value:

        >>> df_a = df[['a']]
        >>> df_a
           a
        0  1
        1  3

        So the columns can be squeezed down, resulting in a Series:

        >>> df_a.squeeze('columns')
        0    1
        1    3
        Name: a, dtype: int64

        Slicing a single row from a single column will produce a single
        scalar DataFrame:

        >>> df_0a = df.loc[df.index < 1, ['a']]
        >>> df_0a
           a
        0  1

        Squeezing the rows produces a single scalar Series:

        >>> df_0a.squeeze('rows')
        a    1
        Name: 0, dtype: int64

        Squeezing all axes wil project directly into a scalar:

        >>> df_0a.squeeze()
        1
        """
        axis = (self._AXIS_NAMES if axis is None else
                (self._get_axis_number(axis),))
        try:
            return self.iloc[
                tuple(0 if i in axis and len(a) == 1 else slice(None)
                      for i, a in enumerate(self.axes))]
        except Exception:
            return self

    def swaplevel(self, i=-2, j=-1, axis=0):
        """
        Swap levels i and j in a MultiIndex on a particular axis

        Parameters
        ----------
        i, j : int, str (can be mixed)
            Level of index to be swapped. Can pass level name as string.

        Returns
        -------
        swapped : same type as caller (new object)

        .. versionchanged:: 0.18.1

           The indexes ``i`` and ``j`` are now optional, and default to
           the two innermost levels of the index.
        """
        axis = self._get_axis_number(axis)
        result = self.copy()
        labels = result._data.axes[axis]
        result._data.set_axis(axis, labels.swaplevel(i, j))
        return result

    # ----------------------------------------------------------------------
    # Rename

    def rename(self, *args, **kwargs):
        """
        Alter axes input function or functions. Function / dict values must be
        unique (1-to-1). Labels not contained in a dict / Series will be left
        as-is. Extra labels listed don't throw an error. Alternatively, change
        ``Series.name`` with a scalar value (Series only).

        Parameters
        ----------
        %(axes)s : scalar, list-like, dict-like or function, optional
            Scalar or list-like will alter the ``Series.name`` attribute,
            and raise on DataFrame or Panel.
            dict-like or functions are transformations to apply to
            that axis' values
        copy : bool, default True
            Also copy underlying data.
        inplace : bool, default False
            Whether to return a new %(klass)s. If True then value of copy is
            ignored.
        level : int or level name, default None
            In case of a MultiIndex, only rename labels in the specified
            level.
        errors : {'ignore', 'raise'}, default 'ignore'
            If 'raise', raise a `KeyError` when a dict-like `mapper`, `index`,
            or `columns` contains labels that are not present in the Index
            being transformed.
            If 'ignore', existing keys will be renamed and extra keys will be
            ignored.

        Returns
        -------
        renamed : %(klass)s (new object)

        Raises
        ------
        KeyError
            If any of the labels is not found in the selected axis and
            "errors='raise'".

        See Also
        --------
        NDFrame.rename_axis

        Examples
        --------

        >>> s = pd.Series([1, 2, 3])
        >>> s
        0    1
        1    2
        2    3
        dtype: int64
        >>> s.rename("my_name") # scalar, changes Series.name
        0    1
        1    2
        2    3
        Name: my_name, dtype: int64
        >>> s.rename(lambda x: x ** 2)  # function, changes labels
        0    1
        1    2
        4    3
        dtype: int64
        >>> s.rename({1: 3, 2: 5})  # mapping, changes labels
        0    1
        3    2
        5    3
        dtype: int64

        Since ``DataFrame`` doesn't have a ``.name`` attribute,
        only mapping-type arguments are allowed.

        >>> df = pd.DataFrame({"A": [1, 2, 3], "B": [4, 5, 6]})
        >>> df.rename(2)
        Traceback (most recent call last):
        ...
        TypeError: 'int' object is not callable

        ``DataFrame.rename`` supports two calling conventions

        * ``(index=index_mapper, columns=columns_mapper, ...)``
        * ``(mapper, axis={'index', 'columns'}, ...)``

        We *highly* recommend using keyword arguments to clarify your
        intent.

        >>> df.rename(index=str, columns={"A": "a", "B": "c"})
           a  c
        0  1  4
        1  2  5
        2  3  6

        >>> df.rename(index=str, columns={"A": "a", "C": "c"})
           a  B
        0  1  4
        1  2  5
        2  3  6

        Using axis-style parameters

        >>> df.rename(str.lower, axis='columns')
           a  b
        0  1  4
        1  2  5
        2  3  6

        >>> df.rename({1: 2, 2: 4}, axis='index')
           A  B
        0  1  4
        2  2  5
        4  3  6

        See the :ref:`user guide <basics.rename>` for more.
        """
        axes, kwargs = self._construct_axes_from_arguments(args, kwargs)
        copy = kwargs.pop('copy', True)
        inplace = kwargs.pop('inplace', False)
        level = kwargs.pop('level', None)
        axis = kwargs.pop('axis', None)
        errors = kwargs.pop('errors', 'ignore')
        if axis is not None:
            # Validate the axis
            self._get_axis_number(axis)

        if kwargs:
            raise TypeError('rename() got an unexpected keyword '
                            'argument "{0}"'.format(list(kwargs.keys())[0]))

        if com.count_not_none(*axes.values()) == 0:
            raise TypeError('must pass an index to rename')

        self._consolidate_inplace()
        result = self if inplace else self.copy(deep=copy)

        # start in the axis order to eliminate too many copies
        for axis in lrange(self._AXIS_LEN):
            v = axes.get(self._AXIS_NAMES[axis])
            if v is None:
                continue
            f = com._get_rename_function(v)
            baxis = self._get_block_manager_axis(axis)
            if level is not None:
                level = self.axes[axis]._get_level_number(level)

            # GH 13473
            if not callable(v):
                indexer = self.axes[axis].get_indexer_for(v)
                if errors == 'raise' and len(indexer[indexer == -1]):
                    missing_labels = [label for index, label in enumerate(v)
                                      if indexer[index] == -1]
                    raise KeyError('{} not found in axis'
                                   .format(missing_labels))

            result._data = result._data.rename_axis(f, axis=baxis, copy=copy,
                                                    level=level)
            result._clear_item_cache()

        if inplace:
            self._update_inplace(result._data)
        else:
            return result.__finalize__(self)

    @rewrite_axis_style_signature('mapper', [('copy', True),
                                             ('inplace', False)])
    def rename_axis(self, mapper=sentinel, **kwargs):
        """
        Set the name of the axis for the index or columns.

        Parameters
        ----------
        mapper : scalar, list-like, optional
            Value to set the axis name attribute.
        index, columns : scalar, list-like, dict-like or function, optional
            A scalar, list-like, dict-like or functions transformations to
            apply to that axis' values.

            Use either ``mapper`` and ``axis`` to
            specify the axis to target with ``mapper``, or ``index``
            and/or ``columns``.

            .. versionchanged:: 0.24.0

        axis : {0 or 'index', 1 or 'columns'}, default 0
            The axis to rename.
        copy : bool, default True
            Also copy underlying data.
        inplace : bool, default False
            Modifies the object directly, instead of creating a new Series
            or DataFrame.

        Returns
        -------
        Series, DataFrame, or None
            The same type as the caller or None if `inplace` is True.

        See Also
        --------
        Series.rename : Alter Series index labels or name.
        DataFrame.rename : Alter DataFrame index labels or name.
        Index.rename : Set new names on index.

        Notes
        -----
        Prior to version 0.21.0, ``rename_axis`` could also be used to change
        the axis *labels* by passing a mapping or scalar. This behavior is
        deprecated and will be removed in a future version. Use ``rename``
        instead.

        ``DataFrame.rename_axis`` supports two calling conventions

        * ``(index=index_mapper, columns=columns_mapper, ...)``
        * ``(mapper, axis={'index', 'columns'}, ...)``

        The first calling convention will only modify the names of
        the index and/or the names of the Index object that is the columns.
        In this case, the parameter ``copy`` is ignored.

        The second calling convention will modify the names of the
        the corresponding index if mapper is a list or a scalar.
        However, if mapper is dict-like or a function, it will use the
        deprecated behavior of modifying the axis *labels*.

        We *highly* recommend using keyword arguments to clarify your
        intent.

        Examples
        --------
        **Series**

        >>> s = pd.Series(["dog", "cat", "monkey"])
        >>> s
        0       dog
        1       cat
        2    monkey
        dtype: object
        >>> s.rename_axis("animal")
        animal
        0    dog
        1    cat
        2    monkey
        dtype: object

        **DataFrame**

        >>> df = pd.DataFrame({"num_legs": [4, 4, 2],
        ...                    "num_arms": [0, 0, 2]},
        ...                   ["dog", "cat", "monkey"])
        >>> df
                num_legs  num_arms
        dog            4         0
        cat            4         0
        monkey         2         2
        >>> df = df.rename_axis("animal")
        >>> df
                num_legs  num_arms
        animal
        dog            4         0
        cat            4         0
        monkey         2         2
        >>> df = df.rename_axis("limbs", axis="columns")
        >>> df
        limbs   num_legs  num_arms
        animal
        dog            4         0
        cat            4         0
        monkey         2         2

        **MultiIndex**

        >>> df.index = pd.MultiIndex.from_product([['mammal'],
        ...                                        ['dog', 'cat', 'monkey']],
        ...                                       names=['type', 'name'])
        >>> df
        limbs          num_legs  num_arms
        type   name
        mammal dog            4         0
               cat            4         0
               monkey         2         2

        >>> df.rename_axis(index={'type': 'class'})
        limbs          num_legs  num_arms
        class  name
        mammal dog            4         0
               cat            4         0
               monkey         2         2

        >>> df.rename_axis(columns=str.upper)
        LIMBS          num_legs  num_arms
        type   name
        mammal dog            4         0
               cat            4         0
               monkey         2         2
        """
        axes, kwargs = self._construct_axes_from_arguments(
            (), kwargs, sentinel=sentinel)
        copy = kwargs.pop('copy', True)
        inplace = kwargs.pop('inplace', False)
        axis = kwargs.pop('axis', 0)
        if axis is not None:
            axis = self._get_axis_number(axis)

        if kwargs:
            raise TypeError('rename_axis() got an unexpected keyword '
                            'argument "{0}"'.format(list(kwargs.keys())[0]))

        inplace = validate_bool_kwarg(inplace, 'inplace')

        if (mapper is not sentinel):
            # Use v0.23 behavior if a scalar or list
            non_mapper = is_scalar(mapper) or (is_list_like(mapper) and not
                                               is_dict_like(mapper))
            if non_mapper:
                return self._set_axis_name(mapper, axis=axis, inplace=inplace)
            else:
                # Deprecated (v0.21) behavior is if mapper is specified,
                # and not a list or scalar, then call rename
                msg = ("Using 'rename_axis' to alter labels is deprecated. "
                       "Use '.rename' instead")
                warnings.warn(msg, FutureWarning, stacklevel=3)
                axis = self._get_axis_name(axis)
                d = {'copy': copy, 'inplace': inplace}
                d[axis] = mapper
                return self.rename(**d)
        else:
            # Use new behavior.  Means that index and/or columns
            # is specified
            result = self if inplace else self.copy(deep=copy)

            for axis in lrange(self._AXIS_LEN):
                v = axes.get(self._AXIS_NAMES[axis])
                if v is sentinel:
                    continue
                non_mapper = is_scalar(v) or (is_list_like(v) and not
                                              is_dict_like(v))
                if non_mapper:
                    newnames = v
                else:
                    f = com._get_rename_function(v)
                    curnames = self._get_axis(axis).names
                    newnames = [f(name) for name in curnames]
                result._set_axis_name(newnames, axis=axis,
                                      inplace=True)
            if not inplace:
                return result

    def _set_axis_name(self, name, axis=0, inplace=False):
        """
        Set the name(s) of the axis.

        Parameters
        ----------
        name : str or list of str
            Name(s) to set.
        axis : {0 or 'index', 1 or 'columns'}, default 0
            The axis to set the label. The value 0 or 'index' specifies index,
            and the value 1 or 'columns' specifies columns.
        inplace : bool, default False
            If `True`, do operation inplace and return None.

            .. versionadded:: 0.21.0

        Returns
        -------
        Series, DataFrame, or None
            The same type as the caller or `None` if `inplace` is `True`.

        See Also
        --------
        DataFrame.rename : Alter the axis labels of :class:`DataFrame`.
        Series.rename : Alter the index labels or set the index name
            of :class:`Series`.
        Index.rename : Set the name of :class:`Index` or :class:`MultiIndex`.

        Examples
        --------
        >>> df = pd.DataFrame({"num_legs": [4, 4, 2]},
        ...                   ["dog", "cat", "monkey"])
        >>> df
                num_legs
        dog            4
        cat            4
        monkey         2
        >>> df._set_axis_name("animal")
                num_legs
        animal
        dog            4
        cat            4
        monkey         2
        >>> df.index = pd.MultiIndex.from_product(
        ...                [["mammal"], ['dog', 'cat', 'monkey']])
        >>> df._set_axis_name(["type", "name"])
                       legs
        type   name
        mammal dog        4
               cat        4
               monkey     2
        """
        axis = self._get_axis_number(axis)
        idx = self._get_axis(axis).set_names(name)

        inplace = validate_bool_kwarg(inplace, 'inplace')
        renamed = self if inplace else self.copy()
        renamed.set_axis(idx, axis=axis, inplace=True)
        if not inplace:
            return renamed

    # ----------------------------------------------------------------------
    # Comparison Methods

    def _indexed_same(self, other):
        return all(self._get_axis(a).equals(other._get_axis(a))
                   for a in self._AXIS_ORDERS)

    def equals(self, other):
        """
        Test whether two objects contain the same elements.

        This function allows two Series or DataFrames to be compared against
        each other to see if they have the same shape and elements. NaNs in
        the same location are considered equal. The column headers do not
        need to have the same type, but the elements within the columns must
        be the same dtype.

        Parameters
        ----------
        other : Series or DataFrame
            The other Series or DataFrame to be compared with the first.

        Returns
        -------
        bool
            True if all elements are the same in both objects, False
            otherwise.

        See Also
        --------
        Series.eq : Compare two Series objects of the same length
            and return a Series where each element is True if the element
            in each Series is equal, False otherwise.
        DataFrame.eq : Compare two DataFrame objects of the same shape and
            return a DataFrame where each element is True if the respective
            element in each DataFrame is equal, False otherwise.
        assert_series_equal : Return True if left and right Series are equal,
            False otherwise.
        assert_frame_equal : Return True if left and right DataFrames are
            equal, False otherwise.
        numpy.array_equal : Return True if two arrays have the same shape
            and elements, False otherwise.

        Notes
        -----
        This function requires that the elements have the same dtype as their
        respective elements in the other Series or DataFrame. However, the
        column labels do not need to have the same type, as long as they are
        still considered equal.

        Examples
        --------
        >>> df = pd.DataFrame({1: [10], 2: [20]})
        >>> df
            1   2
        0  10  20

        DataFrames df and exactly_equal have the same types and values for
        their elements and column labels, which will return True.

        >>> exactly_equal = pd.DataFrame({1: [10], 2: [20]})
        >>> exactly_equal
            1   2
        0  10  20
        >>> df.equals(exactly_equal)
        True

        DataFrames df and different_column_type have the same element
        types and values, but have different types for the column labels,
        which will still return True.

        >>> different_column_type = pd.DataFrame({1.0: [10], 2.0: [20]})
        >>> different_column_type
           1.0  2.0
        0   10   20
        >>> df.equals(different_column_type)
        True

        DataFrames df and different_data_type have different types for the
        same values for their elements, and will return False even though
        their column labels are the same values and types.

        >>> different_data_type = pd.DataFrame({1: [10.0], 2: [20.0]})
        >>> different_data_type
              1     2
        0  10.0  20.0
        >>> df.equals(different_data_type)
        False
        """
        if not isinstance(other, self._constructor):
            return False
        return self._data.equals(other._data)

    # -------------------------------------------------------------------------
    # Unary Methods

    def __neg__(self):
        values = com.values_from_object(self)
        if is_bool_dtype(values):
            arr = operator.inv(values)
        elif (is_numeric_dtype(values) or is_timedelta64_dtype(values)
                or is_object_dtype(values)):
            arr = operator.neg(values)
        else:
            raise TypeError("Unary negative expects numeric dtype, not {}"
                            .format(values.dtype))
        return self.__array_wrap__(arr)

    def __pos__(self):
        values = com.values_from_object(self)
        if (is_bool_dtype(values) or is_period_arraylike(values)):
            arr = values
        elif (is_numeric_dtype(values) or is_timedelta64_dtype(values)
                or is_object_dtype(values)):
            arr = operator.pos(values)
        else:
            raise TypeError("Unary plus expects numeric dtype, not {}"
                            .format(values.dtype))
        return self.__array_wrap__(arr)

    def __invert__(self):
        try:
            arr = operator.inv(com.values_from_object(self))
            return self.__array_wrap__(arr)
        except Exception:

            # inv fails with 0 len
            if not np.prod(self.shape):
                return self

            raise

    def __nonzero__(self):
        raise ValueError("The truth value of a {0} is ambiguous. "
                         "Use a.empty, a.bool(), a.item(), a.any() or a.all()."
                         .format(self.__class__.__name__))

    __bool__ = __nonzero__

    def bool(self):
        """
        Return the bool of a single element PandasObject.

        This must be a boolean scalar value, either True or False.  Raise a
        ValueError if the PandasObject does not have exactly 1 element, or that
        element is not boolean
        """
        v = self.squeeze()
        if isinstance(v, (bool, np.bool_)):
            return bool(v)
        elif is_scalar(v):
            raise ValueError("bool cannot act on a non-boolean single element "
                             "{0}".format(self.__class__.__name__))

        self.__nonzero__()

    def __abs__(self):
        return self.abs()

    def __round__(self, decimals=0):
        return self.round(decimals)

    # -------------------------------------------------------------------------
    # Label or Level Combination Helpers
    #
    # A collection of helper methods for DataFrame/Series operations that
    # accept a combination of column/index labels and levels.  All such
    # operations should utilize/extend these methods when possible so that we
    # have consistent precedence and validation logic throughout the library.

    def _is_level_reference(self, key, axis=0):
        """
        Test whether a key is a level reference for a given axis.

        To be considered a level reference, `key` must be a string that:
          - (axis=0): Matches the name of an index level and does NOT match
            a column label.
          - (axis=1): Matches the name of a column level and does NOT match
            an index label.

        Parameters
        ----------
        key : str
            Potential level name for the given axis
        axis : int, default 0
            Axis that levels are associated with (0 for index, 1 for columns)

        Returns
        -------
        is_level : bool
        """
        axis = self._get_axis_number(axis)

        if self.ndim > 2:
            raise NotImplementedError(
                "_is_level_reference is not implemented for {type}"
                .format(type=type(self)))

        return (key is not None and
                is_hashable(key) and
                key in self.axes[axis].names and
                not self._is_label_reference(key, axis=axis))

    def _is_label_reference(self, key, axis=0):
        """
        Test whether a key is a label reference for a given axis.

        To be considered a label reference, `key` must be a string that:
          - (axis=0): Matches a column label
          - (axis=1): Matches an index label

        Parameters
        ----------
        key: str
            Potential label name
        axis: int, default 0
            Axis perpendicular to the axis that labels are associated with
            (0 means search for column labels, 1 means search for index labels)

        Returns
        -------
        is_label: bool
        """
        if self.ndim > 2:
            raise NotImplementedError(
                "_is_label_reference is not implemented for {type}"
                .format(type=type(self)))

        axis = self._get_axis_number(axis)
        other_axes = (ax for ax in range(self._AXIS_LEN) if ax != axis)

        return (key is not None and
                is_hashable(key) and
                any(key in self.axes[ax] for ax in other_axes))

    def _is_label_or_level_reference(self, key, axis=0):
        """
        Test whether a key is a label or level reference for a given axis.

        To be considered either a label or a level reference, `key` must be a
        string that:
          - (axis=0): Matches a column label or an index level
          - (axis=1): Matches an index label or a column level

        Parameters
        ----------
        key: str
            Potential label or level name
        axis: int, default 0
            Axis that levels are associated with (0 for index, 1 for columns)

        Returns
        -------
        is_label_or_level: bool
        """

        if self.ndim > 2:
            raise NotImplementedError(
                "_is_label_or_level_reference is not implemented for {type}"
                .format(type=type(self)))

        return (self._is_level_reference(key, axis=axis) or
                self._is_label_reference(key, axis=axis))

    def _check_label_or_level_ambiguity(self, key, axis=0):
        """
        Check whether `key` is ambiguous.

        By ambiguous, we mean that it matches both a level of the input
        `axis` and a label of the other axis.

        Parameters
        ----------
        key: str or object
            label or level name
        axis: int, default 0
            Axis that levels are associated with (0 for index, 1 for columns)

        Raises
        ------
        ValueError: `key` is ambiguous
        """
        if self.ndim > 2:
            raise NotImplementedError(
                "_check_label_or_level_ambiguity is not implemented for {type}"
                .format(type=type(self)))

        axis = self._get_axis_number(axis)
        other_axes = (ax for ax in range(self._AXIS_LEN) if ax != axis)

        if (key is not None and
                is_hashable(key) and
                key in self.axes[axis].names and
                any(key in self.axes[ax] for ax in other_axes)):

            # Build an informative and grammatical warning
            level_article, level_type = (('an', 'index')
                                         if axis == 0 else
                                         ('a', 'column'))

            label_article, label_type = (('a', 'column')
                                         if axis == 0 else
                                         ('an', 'index'))

            msg = ("'{key}' is both {level_article} {level_type} level and "
                   "{label_article} {label_type} label, which is ambiguous."
                   ).format(key=key,
                            level_article=level_article,
                            level_type=level_type,
                            label_article=label_article,
                            label_type=label_type)
            raise ValueError(msg)

    def _get_label_or_level_values(self, key, axis=0):
        """
        Return a 1-D array of values associated with `key`, a label or level
        from the given `axis`.

        Retrieval logic:
          - (axis=0): Return column values if `key` matches a column label.
            Otherwise return index level values if `key` matches an index
            level.
          - (axis=1): Return row values if `key` matches an index label.
            Otherwise return column level values if 'key' matches a column
            level

        Parameters
        ----------
        key: str
            Label or level name.
        axis: int, default 0
            Axis that levels are associated with (0 for index, 1 for columns)

        Returns
        -------
        values: np.ndarray

        Raises
        ------
        KeyError
            if `key` matches neither a label nor a level
        ValueError
            if `key` matches multiple labels
        FutureWarning
            if `key` is ambiguous. This will become an ambiguity error in a
            future version
        """
        if self.ndim > 2:
            raise NotImplementedError(
                "_get_label_or_level_values is not implemented for {type}"
                .format(type=type(self)))

        axis = self._get_axis_number(axis)
        other_axes = [ax for ax in range(self._AXIS_LEN) if ax != axis]

        if self._is_label_reference(key, axis=axis):
            self._check_label_or_level_ambiguity(key, axis=axis)
            values = self.xs(key, axis=other_axes[0])._values
        elif self._is_level_reference(key, axis=axis):
            values = self.axes[axis].get_level_values(key)._values
        else:
            raise KeyError(key)

        # Check for duplicates
        if values.ndim > 1:

            if other_axes and isinstance(
                    self._get_axis(other_axes[0]), MultiIndex):
                multi_message = ('\n'
                                 'For a multi-index, the label must be a '
                                 'tuple with elements corresponding to '
                                 'each level.')
            else:
                multi_message = ''

            label_axis_name = 'column' if axis == 0 else 'index'
            raise ValueError(("The {label_axis_name} label '{key}' "
                              "is not unique.{multi_message}")
                             .format(key=key,
                                     label_axis_name=label_axis_name,
                                     multi_message=multi_message))

        return values

    def _drop_labels_or_levels(self, keys, axis=0):
        """
        Drop labels and/or levels for the given `axis`.

        For each key in `keys`:
          - (axis=0): If key matches a column label then drop the column.
            Otherwise if key matches an index level then drop the level.
          - (axis=1): If key matches an index label then drop the row.
            Otherwise if key matches a column level then drop the level.

        Parameters
        ----------
        keys: str or list of str
            labels or levels to drop
        axis: int, default 0
            Axis that levels are associated with (0 for index, 1 for columns)

        Returns
        -------
        dropped: DataFrame

        Raises
        ------
        ValueError
            if any `keys` match neither a label nor a level
        """
        if self.ndim > 2:
            raise NotImplementedError(
                "_drop_labels_or_levels is not implemented for {type}"
                .format(type=type(self)))

        axis = self._get_axis_number(axis)

        # Validate keys
        keys = com.maybe_make_list(keys)
        invalid_keys = [k for k in keys if not
                        self._is_label_or_level_reference(k, axis=axis)]

        if invalid_keys:
            raise ValueError(("The following keys are not valid labels or "
                              "levels for axis {axis}: {invalid_keys}")
                             .format(axis=axis,
                                     invalid_keys=invalid_keys))

        # Compute levels and labels to drop
        levels_to_drop = [k for k in keys
                          if self._is_level_reference(k, axis=axis)]

        labels_to_drop = [k for k in keys
                          if not self._is_level_reference(k, axis=axis)]

        # Perform copy upfront and then use inplace operations below.
        # This ensures that we always perform exactly one copy.
        # ``copy`` and/or ``inplace`` options could be added in the future.
        dropped = self.copy()

        if axis == 0:
            # Handle dropping index levels
            if levels_to_drop:
                dropped.reset_index(levels_to_drop, drop=True, inplace=True)

            # Handle dropping columns labels
            if labels_to_drop:
                dropped.drop(labels_to_drop, axis=1, inplace=True)
        else:
            # Handle dropping column levels
            if levels_to_drop:
                if isinstance(dropped.columns, MultiIndex):
                    # Drop the specified levels from the MultiIndex
                    dropped.columns = dropped.columns.droplevel(levels_to_drop)
                else:
                    # Drop the last level of Index by replacing with
                    # a RangeIndex
                    dropped.columns = RangeIndex(dropped.columns.size)

            # Handle dropping index labels
            if labels_to_drop:
                dropped.drop(labels_to_drop, axis=0, inplace=True)

        return dropped

    # ----------------------------------------------------------------------
    # Iteration

    def __hash__(self):
        raise TypeError('{0!r} objects are mutable, thus they cannot be'
                        ' hashed'.format(self.__class__.__name__))

    def __iter__(self):
        """Iterate over info axis"""
        return iter(self._info_axis)

    # can we get a better explanation of this?
    def keys(self):
        """Get the 'info axis' (see Indexing for more)

        This is index for Series, columns for DataFrame and major_axis for
        Panel.
        """
        return self._info_axis

    def iteritems(self):
        """Iterate over (label, values) on info axis

        This is index for Series, columns for DataFrame, major_axis for Panel,
        and so on.
        """
        for h in self._info_axis:
            yield h, self[h]

    def __len__(self):
        """Returns length of info axis"""
        return len(self._info_axis)

    def __contains__(self, key):
        """True if the key is in the info axis"""
        return key in self._info_axis

    @property
    def empty(self):
        """
        Indicator whether DataFrame is empty.

        True if DataFrame is entirely empty (no items), meaning any of the
        axes are of length 0.

        Returns
        -------
        bool
            If DataFrame is empty, return True, if not return False.

        See Also
        --------
        Series.dropna
        DataFrame.dropna

        Notes
        -----
        If DataFrame contains only NaNs, it is still not considered empty. See
        the example below.

        Examples
        --------
        An example of an actual empty DataFrame. Notice the index is empty:

        >>> df_empty = pd.DataFrame({'A' : []})
        >>> df_empty
        Empty DataFrame
        Columns: [A]
        Index: []
        >>> df_empty.empty
        True

        If we only have NaNs in our DataFrame, it is not considered empty! We
        will need to drop the NaNs to make the DataFrame empty:

        >>> df = pd.DataFrame({'A' : [np.nan]})
        >>> df
            A
        0 NaN
        >>> df.empty
        False
        >>> df.dropna().empty
        True
        """
        return any(len(self._get_axis(a)) == 0 for a in self._AXIS_ORDERS)

    # ----------------------------------------------------------------------
    # Array Interface

    # This is also set in IndexOpsMixin
    # GH#23114 Ensure ndarray.__op__(DataFrame) returns NotImplemented
    __array_priority__ = 1000

    def __array__(self, dtype=None):
        return com.values_from_object(self)

    def __array_wrap__(self, result, context=None):
        d = self._construct_axes_dict(self._AXIS_ORDERS, copy=False)
        return self._constructor(result, **d).__finalize__(self)

    # ideally we would define this to avoid the getattr checks, but
    # is slower
    # @property
    # def __array_interface__(self):
    #    """ provide numpy array interface method """
    #    values = self.values
    #    return dict(typestr=values.dtype.str,shape=values.shape,data=values)

    def to_dense(self):
        """
        Return dense representation of NDFrame (as opposed to sparse).
        """
        # compat
        return self

    # ----------------------------------------------------------------------
    # Picklability

    def __getstate__(self):
        meta = {k: getattr(self, k, None) for k in self._metadata}
        return dict(_data=self._data, _typ=self._typ, _metadata=self._metadata,
                    **meta)

    def __setstate__(self, state):

        if isinstance(state, BlockManager):
            self._data = state
        elif isinstance(state, dict):
            typ = state.get('_typ')
            if typ is not None:

                # set in the order of internal names
                # to avoid definitional recursion
                # e.g. say fill_value needing _data to be
                # defined
                meta = set(self._internal_names + self._metadata)
                for k in list(meta):
                    if k in state:
                        v = state[k]
                        object.__setattr__(self, k, v)

                for k, v in state.items():
                    if k not in meta:
                        object.__setattr__(self, k, v)

            else:
                self._unpickle_series_compat(state)
        elif isinstance(state[0], dict):
            if len(state) == 5:
                self._unpickle_sparse_frame_compat(state)
            else:
                self._unpickle_frame_compat(state)
        elif len(state) == 4:
            self._unpickle_panel_compat(state)
        elif len(state) == 2:
            self._unpickle_series_compat(state)
        else:  # pragma: no cover
            # old pickling format, for compatibility
            self._unpickle_matrix_compat(state)

        self._item_cache = {}

    # ----------------------------------------------------------------------
    # Rendering Methods

    def __unicode__(self):
        # unicode representation based upon iterating over self
        # (since, by definition, `PandasContainers` are iterable)
        prepr = '[%s]' % ','.join(map(pprint_thing, self))
        return '%s(%s)' % (self.__class__.__name__, prepr)

    def _repr_latex_(self):
        """
        Returns a LaTeX representation for a particular object.
        Mainly for use with nbconvert (jupyter notebook conversion to pdf).
        """
        if config.get_option('display.latex.repr'):
            return self.to_latex()
        else:
            return None

    def _repr_data_resource_(self):
        """
        Not a real Jupyter special repr method, but we use the same
        naming convention.
        """
        if config.get_option("display.html.table_schema"):
            data = self.head(config.get_option('display.max_rows'))
            payload = json.loads(data.to_json(orient='table'),
                                 object_pairs_hook=collections.OrderedDict)
            return payload

    # ----------------------------------------------------------------------
    # I/O Methods

    _shared_docs['to_excel'] = """
    Write %(klass)s to an Excel sheet.

    To write a single %(klass)s to an Excel .xlsx file it is only necessary to
    specify a target file name. To write to multiple sheets it is necessary to
    create an `ExcelWriter` object with a target file name, and specify a sheet
    in the file to write to.

    Multiple sheets may be written to by specifying unique `sheet_name`.
    With all data written to the file it is necessary to save the changes.
    Note that creating an `ExcelWriter` object with a file name that already
    exists will result in the contents of the existing file being erased.

    Parameters
    ----------
    excel_writer : str or ExcelWriter object
        File path or existing ExcelWriter.
    sheet_name : str, default 'Sheet1'
        Name of sheet which will contain DataFrame.
    na_rep : str, default ''
        Missing data representation.
    float_format : str, optional
        Format string for floating point numbers. For example
        ``float_format="%%.2f"`` will format 0.1234 to 0.12.
    columns : sequence or list of str, optional
        Columns to write.
    header : bool or list of str, default True
        Write out the column names. If a list of string is given it is
        assumed to be aliases for the column names.
    index : bool, default True
        Write row names (index).
    index_label : str or sequence, optional
        Column label for index column(s) if desired. If not specified, and
        `header` and `index` are True, then the index names are used. A
        sequence should be given if the DataFrame uses MultiIndex.
    startrow : int, default 0
        Upper left cell row to dump data frame.
    startcol : int, default 0
        Upper left cell column to dump data frame.
    engine : str, optional
        Write engine to use, 'openpyxl' or 'xlsxwriter'. You can also set this
        via the options ``io.excel.xlsx.writer``, ``io.excel.xls.writer``, and
        ``io.excel.xlsm.writer``.
    merge_cells : bool, default True
        Write MultiIndex and Hierarchical Rows as merged cells.
    encoding : str, optional
        Encoding of the resulting excel file. Only necessary for xlwt,
        other writers support unicode natively.
    inf_rep : str, default 'inf'
        Representation for infinity (there is no native representation for
        infinity in Excel).
    verbose : bool, default True
        Display more information in the error logs.
    freeze_panes : tuple of int (length 2), optional
        Specifies the one-based bottommost row and rightmost column that
        is to be frozen.

        .. versionadded:: 0.20.0.

    See Also
    --------
    to_csv : Write DataFrame to a comma-separated values (csv) file.
    ExcelWriter : Class for writing DataFrame objects into excel sheets.
    read_excel : Read an Excel file into a pandas DataFrame.
    read_csv : Read a comma-separated values (csv) file into DataFrame.

    Notes
    -----
    For compatibility with :meth:`~DataFrame.to_csv`,
    to_excel serializes lists and dicts to strings before writing.

    Once a workbook has been saved it is not possible write further data
    without rewriting the whole workbook.

    Examples
    --------

    Create, write to and save a workbook:

    >>> df1 = pd.DataFrame([['a', 'b'], ['c', 'd']],
    ...                    index=['row 1', 'row 2'],
    ...                    columns=['col 1', 'col 2'])
    >>> df1.to_excel("output.xlsx")  # doctest: +SKIP

    To specify the sheet name:

    >>> df1.to_excel("output.xlsx",
    ...              sheet_name='Sheet_name_1')  # doctest: +SKIP

    If you wish to write to more than one sheet in the workbook, it is
    necessary to specify an ExcelWriter object:

    >>> df2 = df1.copy()
    >>> with pd.ExcelWriter('output.xlsx') as writer:  # doctest: +SKIP
    ...     df1.to_excel(writer, sheet_name='Sheet_name_1')
    ...     df2.to_excel(writer, sheet_name='Sheet_name_2')

    To set the library that is used to write the Excel file,
    you can pass the `engine` keyword (the default engine is
    automatically chosen depending on the file extension):

    >>> df1.to_excel('output1.xlsx', engine='xlsxwriter')  # doctest: +SKIP
    """

    @Appender(_shared_docs["to_excel"] % dict(klass="object"))
    def to_excel(self, excel_writer, sheet_name="Sheet1", na_rep="",
                 float_format=None, columns=None, header=True, index=True,
                 index_label=None, startrow=0, startcol=0, engine=None,
                 merge_cells=True, encoding=None, inf_rep="inf", verbose=True,
                 freeze_panes=None):
        df = self if isinstance(self, ABCDataFrame) else self.to_frame()

        from pandas.io.formats.excel import ExcelFormatter
        formatter = ExcelFormatter(df, na_rep=na_rep, cols=columns,
                                   header=header,
                                   float_format=float_format, index=index,
                                   index_label=index_label,
                                   merge_cells=merge_cells,
                                   inf_rep=inf_rep)
        formatter.write(excel_writer, sheet_name=sheet_name, startrow=startrow,
                        startcol=startcol, freeze_panes=freeze_panes,
                        engine=engine)

    def to_json(self, path_or_buf=None, orient=None, date_format=None,
                double_precision=10, force_ascii=True, date_unit='ms',
                default_handler=None, lines=False, compression='infer',
                index=True):
        """
        Convert the object to a JSON string.

        Note NaN's and None will be converted to null and datetime objects
        will be converted to UNIX timestamps.

        Parameters
        ----------
        path_or_buf : string or file handle, optional
            File path or object. If not specified, the result is returned as
            a string.
        orient : string
            Indication of expected JSON string format.

            * Series

              - default is 'index'
              - allowed values are: {'split','records','index','table'}

            * DataFrame

              - default is 'columns'
              - allowed values are:
                {'split','records','index','columns','values','table'}

            * The format of the JSON string

              - 'split' : dict like {'index' -> [index],
                'columns' -> [columns], 'data' -> [values]}
              - 'records' : list like
                [{column -> value}, ... , {column -> value}]
              - 'index' : dict like {index -> {column -> value}}
              - 'columns' : dict like {column -> {index -> value}}
              - 'values' : just the values array
              - 'table' : dict like {'schema': {schema}, 'data': {data}}
                describing the data, and the data component is
                like ``orient='records'``.

                .. versionchanged:: 0.20.0

        date_format : {None, 'epoch', 'iso'}
            Type of date conversion. 'epoch' = epoch milliseconds,
            'iso' = ISO8601. The default depends on the `orient`. For
            ``orient='table'``, the default is 'iso'. For all other orients,
            the default is 'epoch'.
        double_precision : int, default 10
            The number of decimal places to use when encoding
            floating point values.
        force_ascii : bool, default True
            Force encoded string to be ASCII.
        date_unit : string, default 'ms' (milliseconds)
            The time unit to encode to, governs timestamp and ISO8601
            precision.  One of 's', 'ms', 'us', 'ns' for second, millisecond,
            microsecond, and nanosecond respectively.
        default_handler : callable, default None
            Handler to call if object cannot otherwise be converted to a
            suitable format for JSON. Should receive a single argument which is
            the object to convert and return a serialisable object.
        lines : bool, default False
            If 'orient' is 'records' write out line delimited json format. Will
            throw ValueError if incorrect 'orient' since others are not list
            like.

            .. versionadded:: 0.19.0

        compression : {'infer', 'gzip', 'bz2', 'zip', 'xz', None}

            A string representing the compression to use in the output file,
            only used when the first argument is a filename. By default, the
            compression is inferred from the filename.

            .. versionadded:: 0.21.0
            .. versionchanged:: 0.24.0
               'infer' option added and set to default
        index : bool, default True
            Whether to include the index values in the JSON string. Not
            including the index (``index=False``) is only supported when
            orient is 'split' or 'table'.

            .. versionadded:: 0.23.0

        See Also
        --------
        read_json

        Examples
        --------

        >>> df = pd.DataFrame([['a', 'b'], ['c', 'd']],
        ...                   index=['row 1', 'row 2'],
        ...                   columns=['col 1', 'col 2'])
        >>> df.to_json(orient='split')
        '{"columns":["col 1","col 2"],
          "index":["row 1","row 2"],
          "data":[["a","b"],["c","d"]]}'

        Encoding/decoding a Dataframe using ``'records'`` formatted JSON.
        Note that index labels are not preserved with this encoding.

        >>> df.to_json(orient='records')
        '[{"col 1":"a","col 2":"b"},{"col 1":"c","col 2":"d"}]'

        Encoding/decoding a Dataframe using ``'index'`` formatted JSON:

        >>> df.to_json(orient='index')
        '{"row 1":{"col 1":"a","col 2":"b"},"row 2":{"col 1":"c","col 2":"d"}}'

        Encoding/decoding a Dataframe using ``'columns'`` formatted JSON:

        >>> df.to_json(orient='columns')
        '{"col 1":{"row 1":"a","row 2":"c"},"col 2":{"row 1":"b","row 2":"d"}}'

        Encoding/decoding a Dataframe using ``'values'`` formatted JSON:

        >>> df.to_json(orient='values')
        '[["a","b"],["c","d"]]'

        Encoding with Table Schema

        >>> df.to_json(orient='table')
        '{"schema": {"fields": [{"name": "index", "type": "string"},
                                {"name": "col 1", "type": "string"},
                                {"name": "col 2", "type": "string"}],
                     "primaryKey": "index",
                     "pandas_version": "0.20.0"},
          "data": [{"index": "row 1", "col 1": "a", "col 2": "b"},
                   {"index": "row 2", "col 1": "c", "col 2": "d"}]}'
        """

        from pandas.io import json
        if date_format is None and orient == 'table':
            date_format = 'iso'
        elif date_format is None:
            date_format = 'epoch'
        return json.to_json(path_or_buf=path_or_buf, obj=self, orient=orient,
                            date_format=date_format,
                            double_precision=double_precision,
                            force_ascii=force_ascii, date_unit=date_unit,
                            default_handler=default_handler,
                            lines=lines, compression=compression,
                            index=index)

    def to_hdf(self, path_or_buf, key, **kwargs):
        """
        Write the contained data to an HDF5 file using HDFStore.

        Hierarchical Data Format (HDF) is self-describing, allowing an
        application to interpret the structure and contents of a file with
        no outside information. One HDF file can hold a mix of related objects
        which can be accessed as a group or as individual objects.

        In order to add another DataFrame or Series to an existing HDF file
        please use append mode and a different a key.

        For more information see the :ref:`user guide <io.hdf5>`.

        Parameters
        ----------
        path_or_buf : str or pandas.HDFStore
            File path or HDFStore object.
        key : str
            Identifier for the group in the store.
        mode : {'a', 'w', 'r+'}, default 'a'
            Mode to open file:

            - 'w': write, a new file is created (an existing file with
              the same name would be deleted).
            - 'a': append, an existing file is opened for reading and
              writing, and if the file does not exist it is created.
            - 'r+': similar to 'a', but the file must already exist.
        format : {'fixed', 'table'}, default 'fixed'
            Possible values:

            - 'fixed': Fixed format. Fast writing/reading. Not-appendable,
              nor searchable.
            - 'table': Table format. Write as a PyTables Table structure
              which may perform worse but allow more flexible operations
              like searching / selecting subsets of the data.
        append : bool, default False
            For Table formats, append the input data to the existing.
        data_columns :  list of columns or True, optional
            List of columns to create as indexed data columns for on-disk
            queries, or True to use all columns. By default only the axes
            of the object are indexed. See :ref:`io.hdf5-query-data-columns`.
            Applicable only to format='table'.
        complevel : {0-9}, optional
            Specifies a compression level for data.
            A value of 0 disables compression.
        complib : {'zlib', 'lzo', 'bzip2', 'blosc'}, default 'zlib'
            Specifies the compression library to be used.
            As of v0.20.2 these additional compressors for Blosc are supported
            (default if no compressor specified: 'blosc:blosclz'):
            {'blosc:blosclz', 'blosc:lz4', 'blosc:lz4hc', 'blosc:snappy',
            'blosc:zlib', 'blosc:zstd'}.
            Specifying a compression library which is not available issues
            a ValueError.
        fletcher32 : bool, default False
            If applying compression use the fletcher32 checksum.
        dropna : bool, default False
            If true, ALL nan rows will not be written to store.
        errors : str, default 'strict'
            Specifies how encoding and decoding errors are to be handled.
            See the errors argument for :func:`open` for a full list
            of options.

        See Also
        --------
        DataFrame.read_hdf : Read from HDF file.
        DataFrame.to_parquet : Write a DataFrame to the binary parquet format.
        DataFrame.to_sql : Write to a sql table.
        DataFrame.to_feather : Write out feather-format for DataFrames.
        DataFrame.to_csv : Write out to a csv file.

        Examples
        --------
        >>> df = pd.DataFrame({'A': [1, 2, 3], 'B': [4, 5, 6]},
        ...                   index=['a', 'b', 'c'])
        >>> df.to_hdf('data.h5', key='df', mode='w')

        We can add another object to the same file:

        >>> s = pd.Series([1, 2, 3, 4])
        >>> s.to_hdf('data.h5', key='s')

        Reading from HDF file:

        >>> pd.read_hdf('data.h5', 'df')
        A  B
        a  1  4
        b  2  5
        c  3  6
        >>> pd.read_hdf('data.h5', 's')
        0    1
        1    2
        2    3
        3    4
        dtype: int64

        Deleting file with data:

        >>> import os
        >>> os.remove('data.h5')
        """
        from pandas.io import pytables
        return pytables.to_hdf(path_or_buf, key, self, **kwargs)

    def to_msgpack(self, path_or_buf=None, encoding='utf-8', **kwargs):
        """
        Serialize object to input file path using msgpack format.

        THIS IS AN EXPERIMENTAL LIBRARY and the storage format
        may not be stable until a future release.

        Parameters
        ----------
        path : string File path, buffer-like, or None
            if None, return generated string
        append : bool whether to append to an existing msgpack
            (default is False)
        compress : type of compressor (zlib or blosc), default to None (no
            compression)
        """

        from pandas.io import packers
        return packers.to_msgpack(path_or_buf, self, encoding=encoding,
                                  **kwargs)

    def to_sql(self, name, con, schema=None, if_exists='fail', index=True,
               index_label=None, chunksize=None, dtype=None, method=None):
        """
        Write records stored in a DataFrame to a SQL database.

        Databases supported by SQLAlchemy [1]_ are supported. Tables can be
        newly created, appended to, or overwritten.

        Parameters
        ----------
        name : string
            Name of SQL table.
        con : sqlalchemy.engine.Engine or sqlite3.Connection
            Using SQLAlchemy makes it possible to use any DB supported by that
            library. Legacy support is provided for sqlite3.Connection objects.
        schema : string, optional
            Specify the schema (if database flavor supports this). If None, use
            default schema.
        if_exists : {'fail', 'replace', 'append'}, default 'fail'
            How to behave if the table already exists.

            * fail: Raise a ValueError.
            * replace: Drop the table before inserting new values.
            * append: Insert new values to the existing table.

        index : bool, default True
            Write DataFrame index as a column. Uses `index_label` as the column
            name in the table.
        index_label : string or sequence, default None
            Column label for index column(s). If None is given (default) and
            `index` is True, then the index names are used.
            A sequence should be given if the DataFrame uses MultiIndex.
        chunksize : int, optional
            Rows will be written in batches of this size at a time. By default,
            all rows will be written at once.
        dtype : dict, optional
            Specifying the datatype for columns. The keys should be the column
            names and the values should be the SQLAlchemy types or strings for
            the sqlite3 legacy mode.
        method : {None, 'multi', callable}, default None
            Controls the SQL insertion clause used:

            * None : Uses standard SQL ``INSERT`` clause (one per row).
            * 'multi': Pass multiple values in a single ``INSERT`` clause.
            * callable with signature ``(pd_table, conn, keys, data_iter)``.

            Details and a sample callable implementation can be found in the
            section :ref:`insert method <io.sql.method>`.

            .. versionadded:: 0.24.0

        Raises
        ------
        ValueError
            When the table already exists and `if_exists` is 'fail' (the
            default).

        See Also
        --------
        read_sql : Read a DataFrame from a table.

        Notes
        -----
        Timezone aware datetime columns will be written as
        ``Timestamp with timezone`` type with SQLAlchemy if supported by the
        database. Otherwise, the datetimes will be stored as timezone unaware
        timestamps local to the original timezone.

        .. versionadded:: 0.24.0

        References
        ----------
        .. [1] http://docs.sqlalchemy.org
        .. [2] https://www.python.org/dev/peps/pep-0249/

        Examples
        --------

        Create an in-memory SQLite database.

        >>> from sqlalchemy import create_engine
        >>> engine = create_engine('sqlite://', echo=False)

        Create a table from scratch with 3 rows.

        >>> df = pd.DataFrame({'name' : ['User 1', 'User 2', 'User 3']})
        >>> df
             name
        0  User 1
        1  User 2
        2  User 3

        >>> df.to_sql('users', con=engine)
        >>> engine.execute("SELECT * FROM users").fetchall()
        [(0, 'User 1'), (1, 'User 2'), (2, 'User 3')]

        >>> df1 = pd.DataFrame({'name' : ['User 4', 'User 5']})
        >>> df1.to_sql('users', con=engine, if_exists='append')
        >>> engine.execute("SELECT * FROM users").fetchall()
        [(0, 'User 1'), (1, 'User 2'), (2, 'User 3'),
         (0, 'User 4'), (1, 'User 5')]

        Overwrite the table with just ``df1``.

        >>> df1.to_sql('users', con=engine, if_exists='replace',
        ...            index_label='id')
        >>> engine.execute("SELECT * FROM users").fetchall()
        [(0, 'User 4'), (1, 'User 5')]

        Specify the dtype (especially useful for integers with missing values).
        Notice that while pandas is forced to store the data as floating point,
        the database supports nullable integers. When fetching the data with
        Python, we get back integer scalars.

        >>> df = pd.DataFrame({"A": [1, None, 2]})
        >>> df
             A
        0  1.0
        1  NaN
        2  2.0

        >>> from sqlalchemy.types import Integer
        >>> df.to_sql('integers', con=engine, index=False,
        ...           dtype={"A": Integer()})

        >>> engine.execute("SELECT * FROM integers").fetchall()
        [(1,), (None,), (2,)]
        """
        from pandas.io import sql
        sql.to_sql(self, name, con, schema=schema, if_exists=if_exists,
                   index=index, index_label=index_label, chunksize=chunksize,
                   dtype=dtype, method=method)

    def to_pickle(self, path, compression='infer',
                  protocol=pickle.HIGHEST_PROTOCOL):
        """
        Pickle (serialize) object to file.

        Parameters
        ----------
        path : str
            File path where the pickled object will be stored.
        compression : {'infer', 'gzip', 'bz2', 'zip', 'xz', None}, \
        default 'infer'
            A string representing the compression to use in the output file. By
            default, infers from the file extension in specified path.

            .. versionadded:: 0.20.0
        protocol : int
            Int which indicates which protocol should be used by the pickler,
            default HIGHEST_PROTOCOL (see [1]_ paragraph 12.1.2). The possible
            values are 0, 1, 2, 3, 4. A negative value for the protocol
            parameter is equivalent to setting its value to HIGHEST_PROTOCOL.

            .. [1] https://docs.python.org/3/library/pickle.html
            .. versionadded:: 0.21.0

        See Also
        --------
        read_pickle : Load pickled pandas object (or any object) from file.
        DataFrame.to_hdf : Write DataFrame to an HDF5 file.
        DataFrame.to_sql : Write DataFrame to a SQL database.
        DataFrame.to_parquet : Write a DataFrame to the binary parquet format.

        Examples
        --------
        >>> original_df = pd.DataFrame({"foo": range(5), "bar": range(5, 10)})
        >>> original_df
           foo  bar
        0    0    5
        1    1    6
        2    2    7
        3    3    8
        4    4    9
        >>> original_df.to_pickle("./dummy.pkl")

        >>> unpickled_df = pd.read_pickle("./dummy.pkl")
        >>> unpickled_df
           foo  bar
        0    0    5
        1    1    6
        2    2    7
        3    3    8
        4    4    9

        >>> import os
        >>> os.remove("./dummy.pkl")
        """
        from pandas.io.pickle import to_pickle
        return to_pickle(self, path, compression=compression,
                         protocol=protocol)

    def to_clipboard(self, excel=True, sep=None, **kwargs):
        r"""
        Copy object to the system clipboard.

        Write a text representation of object to the system clipboard.
        This can be pasted into Excel, for example.

        Parameters
        ----------
        excel : bool, default True
            - True, use the provided separator, writing in a csv format for
              allowing easy pasting into excel.
            - False, write a string representation of the object to the
              clipboard.

        sep : str, default ``'\t'``
            Field delimiter.
        **kwargs
            These parameters will be passed to DataFrame.to_csv.

        See Also
        --------
        DataFrame.to_csv : Write a DataFrame to a comma-separated values
            (csv) file.
        read_clipboard : Read text from clipboard and pass to read_table.

        Notes
        -----
        Requirements for your platform.

          - Linux : `xclip`, or `xsel` (with `gtk` or `PyQt4` modules)
          - Windows : none
          - OS X : none

        Examples
        --------
        Copy the contents of a DataFrame to the clipboard.

        >>> df = pd.DataFrame([[1, 2, 3], [4, 5, 6]], columns=['A', 'B', 'C'])
        >>> df.to_clipboard(sep=',')
        ... # Wrote the following to the system clipboard:
        ... # ,A,B,C
        ... # 0,1,2,3
        ... # 1,4,5,6

        We can omit the the index by passing the keyword `index` and setting
        it to false.

        >>> df.to_clipboard(sep=',', index=False)
        ... # Wrote the following to the system clipboard:
        ... # A,B,C
        ... # 1,2,3
        ... # 4,5,6
        """
        from pandas.io import clipboards
        clipboards.to_clipboard(self, excel=excel, sep=sep, **kwargs)

    def to_xarray(self):
        """
        Return an xarray object from the pandas object.

        Returns
        -------
        xarray.DataArray or xarray.Dataset
            Data in the pandas structure converted to Dataset if the object is
            a DataFrame, or a DataArray if the object is a Series.

        See Also
        --------
        DataFrame.to_hdf : Write DataFrame to an HDF5 file.
        DataFrame.to_parquet : Write a DataFrame to the binary parquet format.

        Notes
        -----
        See the `xarray docs <http://xarray.pydata.org/en/stable/>`__

        Examples
        --------
        >>> df = pd.DataFrame([('falcon', 'bird',  389.0, 2),
        ...                    ('parrot', 'bird', 24.0, 2),
        ...                    ('lion',   'mammal', 80.5, 4),
        ...                    ('monkey', 'mammal', np.nan, 4)],
        ...                    columns=['name', 'class', 'max_speed',
        ...                             'num_legs'])
        >>> df
             name   class  max_speed  num_legs
        0  falcon    bird      389.0         2
        1  parrot    bird       24.0         2
        2    lion  mammal       80.5         4
        3  monkey  mammal        NaN         4

        >>> df.to_xarray()
        <xarray.Dataset>
        Dimensions:    (index: 4)
        Coordinates:
          * index      (index) int64 0 1 2 3
        Data variables:
            name       (index) object 'falcon' 'parrot' 'lion' 'monkey'
            class      (index) object 'bird' 'bird' 'mammal' 'mammal'
            max_speed  (index) float64 389.0 24.0 80.5 nan
            num_legs   (index) int64 2 2 4 4

        >>> df['max_speed'].to_xarray()
        <xarray.DataArray 'max_speed' (index: 4)>
        array([389. ,  24. ,  80.5,   nan])
        Coordinates:
          * index    (index) int64 0 1 2 3

        >>> dates = pd.to_datetime(['2018-01-01', '2018-01-01',
        ...                         '2018-01-02', '2018-01-02'])
        >>> df_multiindex = pd.DataFrame({'date': dates,
        ...                    'animal': ['falcon', 'parrot', 'falcon',
        ...                               'parrot'],
        ...                    'speed': [350, 18, 361, 15]}).set_index(['date',
        ...                                                    'animal'])
        >>> df_multiindex
                           speed
        date       animal
        2018-01-01 falcon    350
                   parrot     18
        2018-01-02 falcon    361
                   parrot     15

        >>> df_multiindex.to_xarray()
        <xarray.Dataset>
        Dimensions:  (animal: 2, date: 2)
        Coordinates:
          * date     (date) datetime64[ns] 2018-01-01 2018-01-02
          * animal   (animal) object 'falcon' 'parrot'
        Data variables:
            speed    (date, animal) int64 350 18 361 15
        """

        try:
            import xarray
        except ImportError:
            # Give a nice error message
            raise ImportError("the xarray library is not installed\n"
                              "you can install via conda\n"
                              "conda install xarray\n"
                              "or via pip\n"
                              "pip install xarray\n")

        if self.ndim == 1:
            return xarray.DataArray.from_series(self)
        elif self.ndim == 2:
            return xarray.Dataset.from_dataframe(self)

        # > 2 dims
        coords = [(a, self._get_axis(a)) for a in self._AXIS_ORDERS]
        return xarray.DataArray(self,
                                coords=coords,
                                )

    def to_latex(self, buf=None, columns=None, col_space=None, header=True,
                 index=True, na_rep='NaN', formatters=None, float_format=None,
                 sparsify=None, index_names=True, bold_rows=False,
                 column_format=None, longtable=None, escape=None,
                 encoding=None, decimal='.', multicolumn=None,
                 multicolumn_format=None, multirow=None):
        r"""
        Render an object to a LaTeX tabular environment table.

        Render an object to a tabular environment table. You can splice
        this into a LaTeX document. Requires \usepackage{booktabs}.

        .. versionchanged:: 0.20.2
           Added to Series

        Parameters
        ----------
        buf : file descriptor or None
            Buffer to write to. If None, the output is returned as a string.
        columns : list of label, optional
            The subset of columns to write. Writes all columns by default.
        col_space : int, optional
            The minimum width of each column.
        header : bool or list of str, default True
            Write out the column names. If a list of strings is given,
            it is assumed to be aliases for the column names.
        index : bool, default True
            Write row names (index).
        na_rep : str, default 'NaN'
            Missing data representation.
        formatters : list of functions or dict of {str: function}, optional
            Formatter functions to apply to columns' elements by position or
            name. The result of each function must be a unicode string.
            List must be of length equal to the number of columns.
        float_format : str, optional
            Format string for floating point numbers.
        sparsify : bool, optional
            Set to False for a DataFrame with a hierarchical index to print
            every multiindex key at each row. By default, the value will be
            read from the config module.
        index_names : bool, default True
            Prints the names of the indexes.
        bold_rows : bool, default False
            Make the row labels bold in the output.
        column_format : str, optional
            The columns format as specified in `LaTeX table format
            <https://en.wikibooks.org/wiki/LaTeX/Tables>`__ e.g. 'rcl' for 3
            columns. By default, 'l' will be used for all columns except
            columns of numbers, which default to 'r'.
        longtable : bool, optional
            By default, the value will be read from the pandas config
            module. Use a longtable environment instead of tabular. Requires
            adding a \usepackage{longtable} to your LaTeX preamble.
        escape : bool, optional
            By default, the value will be read from the pandas config
            module. When set to False prevents from escaping latex special
            characters in column names.
        encoding : str, optional
            A string representing the encoding to use in the output file,
            defaults to 'utf-8'.
        decimal : str, default '.'
            Character recognized as decimal separator, e.g. ',' in Europe.

            .. versionadded:: 0.18.0
        multicolumn : bool, default True
            Use \multicolumn to enhance MultiIndex columns.
            The default will be read from the config module.

            .. versionadded:: 0.20.0
        multicolumn_format : str, default 'l'
            The alignment for multicolumns, similar to `column_format`
            The default will be read from the config module.

            .. versionadded:: 0.20.0
        multirow : bool, default False
            Use \multirow to enhance MultiIndex rows. Requires adding a
            \usepackage{multirow} to your LaTeX preamble. Will print
            centered labels (instead of top-aligned) across the contained
            rows, separating groups via clines. The default will be read
            from the pandas config module.

            .. versionadded:: 0.20.0

        Returns
        -------
        str or None
            If buf is None, returns the resulting LateX format as a
            string. Otherwise returns None.

        See Also
        --------
        DataFrame.to_string : Render a DataFrame to a console-friendly
            tabular output.
        DataFrame.to_html : Render a DataFrame as an HTML table.

        Examples
        --------
        >>> df = pd.DataFrame({'name': ['Raphael', 'Donatello'],
        ...                    'mask': ['red', 'purple'],
        ...                    'weapon': ['sai', 'bo staff']})
        >>> df.to_latex(index=False) # doctest: +NORMALIZE_WHITESPACE
        '\\begin{tabular}{lll}\n\\toprule\n      name &    mask &    weapon
        \\\\\n\\midrule\n   Raphael &     red &       sai \\\\\n Donatello &
         purple &  bo staff \\\\\n\\bottomrule\n\\end{tabular}\n'
        """
        # Get defaults from the pandas config
        if self.ndim == 1:
            self = self.to_frame()
        if longtable is None:
            longtable = config.get_option("display.latex.longtable")
        if escape is None:
            escape = config.get_option("display.latex.escape")
        if multicolumn is None:
            multicolumn = config.get_option("display.latex.multicolumn")
        if multicolumn_format is None:
            multicolumn_format = config.get_option(
                "display.latex.multicolumn_format")
        if multirow is None:
            multirow = config.get_option("display.latex.multirow")

        formatter = DataFrameFormatter(self, buf=buf, columns=columns,
                                       col_space=col_space, na_rep=na_rep,
                                       header=header, index=index,
                                       formatters=formatters,
                                       float_format=float_format,
                                       bold_rows=bold_rows,
                                       sparsify=sparsify,
                                       index_names=index_names,
                                       escape=escape, decimal=decimal)
        formatter.to_latex(column_format=column_format, longtable=longtable,
                           encoding=encoding, multicolumn=multicolumn,
                           multicolumn_format=multicolumn_format,
                           multirow=multirow)

        if buf is None:
            return formatter.buf.getvalue()

    def to_csv(self, path_or_buf=None, sep=",", na_rep='', float_format=None,
               columns=None, header=True, index=True, index_label=None,
               mode='w', encoding=None,
               compression: Union[str, Dict, None] = 'infer',
               quoting=None, quotechar='"', line_terminator=None,
               chunksize=None, tupleize_cols=None, date_format=None,
               doublequote=True, escapechar=None, decimal='.'):
        r"""
        Write object to a comma-separated values (csv) file.

        .. versionchanged:: 0.24.0
            The order of arguments for Series was changed.

        Parameters
        ----------
        path_or_buf : str or file handle, default None
            File path or object, if None is provided the result is returned as
            a string.  If a file object is passed it should be opened with
            `newline=''`, disabling universal newlines.

            .. versionchanged:: 0.24.0

               Was previously named "path" for Series.

        sep : str, default ','
            String of length 1. Field delimiter for the output file.
        na_rep : str, default ''
            Missing data representation.
        float_format : str, default None
            Format string for floating point numbers.
        columns : sequence, optional
            Columns to write.
        header : bool or list of str, default True
            Write out the column names. If a list of strings is given it is
            assumed to be aliases for the column names.

            .. versionchanged:: 0.24.0

               Previously defaulted to False for Series.

        index : bool, default True
            Write row names (index).
        index_label : str or sequence, or False, default None
            Column label for index column(s) if desired. If None is given, and
            `header` and `index` are True, then the index names are used. A
            sequence should be given if the object uses MultiIndex. If
            False do not print fields for index names. Use index_label=False
            for easier importing in R.
        mode : str
            Python write mode, default 'w'.
        encoding : str, optional
            A string representing the encoding to use in the output file,
            defaults to 'utf-8'.
        compression : str or dict, default 'infer'
            If str, represents compression mode. If dict, value at 'method' is
            the compression mode. Compression mode may be any of the following
            possible values: {'infer', 'gzip', 'bz2', 'zip', 'xz', None}. If
            compression mode is 'infer' and `path_or_buf` is path-like, then
            detect compression mode from the following extensions: '.gz',
            '.bz2', '.zip' or '.xz'. (otherwise no compression). If dict given
            and mode is 'zip' or inferred as 'zip', other entries passed as
            kwargs to ByteZipFile.

            .. versionchanged:: 0.25.0

               May now be a dict with key 'method' as compression mode
               and other entries as ByteZipFile kwargs if compression mode
               is 'zip'
        quoting : optional constant from csv module
            Defaults to csv.QUOTE_MINIMAL. If you have set a `float_format`
            then floats are converted to strings and thus csv.QUOTE_NONNUMERIC
            will treat them as non-numeric.
        quotechar : str, default '\"'
            String of length 1. Character used to quote fields.
        line_terminator : str, optional
            The newline character or character sequence to use in the output
            file. Defaults to `os.linesep`, which depends on the OS in which
            this method is called ('\n' for linux, '\r\n' for Windows, i.e.).

            .. versionchanged:: 0.24.0
        chunksize : int or None
            Rows to write at a time.
        tupleize_cols : bool, default False
            Write MultiIndex columns as a list of tuples (if True) or in
            the new, expanded format, where each MultiIndex column is a row
            in the CSV (if False).

            .. deprecated:: 0.21.0
               This argument will be removed and will always write each row
               of the multi-index as a separate row in the CSV file.
        date_format : str, default None
            Format string for datetime objects.
        doublequote : bool, default True
            Control quoting of `quotechar` inside a field.
        escapechar : str, default None
            String of length 1. Character used to escape `sep` and `quotechar`
            when appropriate.
        decimal : str, default '.'
            Character recognized as decimal separator. E.g. use ',' for
            European data.

        Returns
        -------
        None or str
            If path_or_buf is None, returns the resulting csv format as a
            string. Otherwise returns None.

        See Also
        --------
        read_csv : Load a CSV file into a DataFrame.
        to_excel : Write DataFrame to an Excel file.

        Examples
        --------
        >>> df = pd.DataFrame({'name': ['Raphael', 'Donatello'],
        ...                    'mask': ['red', 'purple'],
        ...                    'weapon': ['sai', 'bo staff']})
        >>> df.to_csv(index=False)
        'name,mask,weapon\nRaphael,red,sai\nDonatello,purple,bo staff\n'
        """

        df = self if isinstance(self, ABCDataFrame) else self.to_frame()

        if tupleize_cols is not None:
            warnings.warn("The 'tupleize_cols' parameter is deprecated and "
                          "will be removed in a future version",
                          FutureWarning, stacklevel=2)
        else:
            tupleize_cols = False

        from pandas.io.formats.csvs import CSVFormatter
        formatter = CSVFormatter(df, path_or_buf,
                                 line_terminator=line_terminator, sep=sep,
                                 encoding=encoding,
                                 compression=compression, quoting=quoting,
                                 na_rep=na_rep, float_format=float_format,
                                 cols=columns, header=header, index=index,
                                 index_label=index_label, mode=mode,
                                 chunksize=chunksize, quotechar=quotechar,
                                 tupleize_cols=tupleize_cols,
                                 date_format=date_format,
                                 doublequote=doublequote,
                                 escapechar=escapechar, decimal=decimal)
        formatter.save()

        if path_or_buf is None:
            return formatter.path_or_buf.getvalue()

    # ----------------------------------------------------------------------
    # Fancy Indexing

    @classmethod
    def _create_indexer(cls, name, indexer):
        """Create an indexer like _name in the class."""
        if getattr(cls, name, None) is None:
            _indexer = functools.partial(indexer, name)
            setattr(cls, name, property(_indexer, doc=indexer.__doc__))

    def get(self, key, default=None):
        """
        Get item from object for given key (DataFrame column, Panel slice,
        etc.). Returns default value if not found.

        Parameters
        ----------
        key : object

        Returns
        -------
        value : same type as items contained in object
        """
        try:
            return self[key]
        except (KeyError, ValueError, IndexError):
            return default

    def __getitem__(self, item):
        return self._get_item_cache(item)

    def _get_item_cache(self, item):
        """Return the cached item, item represents a label indexer."""
        cache = self._item_cache
        res = cache.get(item)
        if res is None:
            values = self._data.get(item)
            res = self._box_item_values(item, values)
            cache[item] = res
            res._set_as_cached(item, self)

            # for a chain
            res._is_copy = self._is_copy
        return res

    def _set_as_cached(self, item, cacher):
        """Set the _cacher attribute on the calling object with a weakref to
        cacher.
        """
        self._cacher = (item, weakref.ref(cacher))

    def _reset_cacher(self):
        """Reset the cacher."""
        if hasattr(self, '_cacher'):
            del self._cacher

    def _iget_item_cache(self, item):
        """Return the cached item, item represents a positional indexer."""
        ax = self._info_axis
        if ax.is_unique:
            lower = self._get_item_cache(ax[item])
        else:
            lower = self._take(item, axis=self._info_axis_number)
        return lower

    def _box_item_values(self, key, values):
        raise AbstractMethodError(self)

    def _maybe_cache_changed(self, item, value):
        """The object has called back to us saying maybe it has changed.
        """
        self._data.set(item, value)

    @property
    def _is_cached(self):
        """Return boolean indicating if self is cached or not."""
        return getattr(self, '_cacher', None) is not None

    def _get_cacher(self):
        """return my cacher or None"""
        cacher = getattr(self, '_cacher', None)
        if cacher is not None:
            cacher = cacher[1]()
        return cacher

    @property
    def _is_view(self):
        """Return boolean indicating if self is view of another array """
        return self._data.is_view

    def _maybe_update_cacher(self, clear=False, verify_is_copy=True):
        """
        See if we need to update our parent cacher if clear, then clear our
        cache.

        Parameters
        ----------
        clear : boolean, default False
            clear the item cache
        verify_is_copy : boolean, default True
            provide is_copy checks

        """

        cacher = getattr(self, '_cacher', None)
        if cacher is not None:
            ref = cacher[1]()

            # we are trying to reference a dead referant, hence
            # a copy
            if ref is None:
                del self._cacher
            else:
                try:
                    ref._maybe_cache_changed(cacher[0], self)
                except Exception:
                    pass

        if verify_is_copy:
            self._check_setitem_copy(stacklevel=5, t='referant')

        if clear:
            self._clear_item_cache()

    def _clear_item_cache(self, i=None):
        if i is not None:
            self._item_cache.pop(i, None)
        else:
            self._item_cache.clear()

    def _slice(self, slobj, axis=0, kind=None):
        """
        Construct a slice of this container.

        kind parameter is maintained for compatibility with Series slicing.
        """
        axis = self._get_block_manager_axis(axis)
        result = self._constructor(self._data.get_slice(slobj, axis=axis))
        result = result.__finalize__(self)

        # this could be a view
        # but only in a single-dtyped view slicable case
        is_copy = axis != 0 or result._is_view
        result._set_is_copy(self, copy=is_copy)
        return result

    def _set_item(self, key, value):
        self._data.set(key, value)
        self._clear_item_cache()

    def _set_is_copy(self, ref=None, copy=True):
        if not copy:
            self._is_copy = None
        else:
            if ref is not None:
                self._is_copy = weakref.ref(ref)
            else:
                self._is_copy = None

    def _check_is_chained_assignment_possible(self):
        """
        Check if we are a view, have a cacher, and are of mixed type.
        If so, then force a setitem_copy check.

        Should be called just near setting a value

        Will return a boolean if it we are a view and are cached, but a
        single-dtype meaning that the cacher should be updated following
        setting.
        """
        if self._is_view and self._is_cached:
            ref = self._get_cacher()
            if ref is not None and ref._is_mixed_type:
                self._check_setitem_copy(stacklevel=4, t='referant',
                                         force=True)
            return True
        elif self._is_copy:
            self._check_setitem_copy(stacklevel=4, t='referant')
        return False

    def _check_setitem_copy(self, stacklevel=4, t='setting', force=False):
        """

        Parameters
        ----------
        stacklevel : integer, default 4
           the level to show of the stack when the error is output
        t : string, the type of setting error
        force : boolean, default False
           if True, then force showing an error

        validate if we are doing a settitem on a chained copy.

        If you call this function, be sure to set the stacklevel such that the
        user will see the error *at the level of setting*

        It is technically possible to figure out that we are setting on
        a copy even WITH a multi-dtyped pandas object. In other words, some
        blocks may be views while other are not. Currently _is_view will ALWAYS
        return False for multi-blocks to avoid having to handle this case.

        df = DataFrame(np.arange(0,9), columns=['count'])
        df['group'] = 'b'

        # This technically need not raise SettingWithCopy if both are view
        # (which is not # generally guaranteed but is usually True.  However,
        # this is in general not a good practice and we recommend using .loc.
        df.iloc[0:5]['group'] = 'a'

        """

        if force or self._is_copy:

            value = config.get_option('mode.chained_assignment')
            if value is None:
                return

            # see if the copy is not actually referred; if so, then dissolve
            # the copy weakref
            try:
                gc.collect(2)
                if not gc.get_referents(self._is_copy()):
                    self._is_copy = None
                    return
            except Exception:
                pass

            # we might be a false positive
            try:
                if self._is_copy().shape == self.shape:
                    self._is_copy = None
                    return
            except Exception:
                pass

            # a custom message
            if isinstance(self._is_copy, str):
                t = self._is_copy

            elif t == 'referant':
                t = ("\n"
                     "A value is trying to be set on a copy of a slice from a "
                     "DataFrame\n\n"
                     "See the caveats in the documentation: "
                     "http://pandas.pydata.org/pandas-docs/stable/"
                     "indexing.html#indexing-view-versus-copy"
                     )

            else:
                t = ("\n"
                     "A value is trying to be set on a copy of a slice from a "
                     "DataFrame.\n"
                     "Try using .loc[row_indexer,col_indexer] = value "
                     "instead\n\nSee the caveats in the documentation: "
                     "http://pandas.pydata.org/pandas-docs/stable/"
                     "indexing.html#indexing-view-versus-copy"
                     )

            if value == 'raise':
                raise com.SettingWithCopyError(t)
            elif value == 'warn':
                warnings.warn(t, com.SettingWithCopyWarning,
                              stacklevel=stacklevel)

    def __delitem__(self, key):
        """
        Delete item
        """
        deleted = False

        maybe_shortcut = False
        if hasattr(self, 'columns') and isinstance(self.columns, MultiIndex):
            try:
                maybe_shortcut = key not in self.columns._engine
            except TypeError:
                pass

        if maybe_shortcut:
            # Allow shorthand to delete all columns whose first len(key)
            # elements match key:
            if not isinstance(key, tuple):
                key = (key, )
            for col in self.columns:
                if isinstance(col, tuple) and col[:len(key)] == key:
                    del self[col]
                    deleted = True
        if not deleted:
            # If the above loop ran and didn't delete anything because
            # there was no match, this call should raise the appropriate
            # exception:
            self._data.delete(key)

        # delete from the caches
        try:
            del self._item_cache[key]
        except KeyError:
            pass

    def _take(self, indices, axis=0, is_copy=True):
        """
        Return the elements in the given *positional* indices along an axis.

        This means that we are not indexing according to actual values in
        the index attribute of the object. We are indexing according to the
        actual position of the element in the object.

        This is the internal version of ``.take()`` and will contain a wider
        selection of parameters useful for internal use but not as suitable
        for public usage.

        Parameters
        ----------
        indices : array-like
            An array of ints indicating which positions to take.
        axis : int, default 0
            The axis on which to select elements. "0" means that we are
            selecting rows, "1" means that we are selecting columns, etc.
        is_copy : bool, default True
            Whether to return a copy of the original object or not.

        Returns
        -------
        taken : same type as caller
            An array-like containing the elements taken from the object.

        See Also
        --------
        numpy.ndarray.take
        numpy.take
        """
        self._consolidate_inplace()

        new_data = self._data.take(indices,
                                   axis=self._get_block_manager_axis(axis),
                                   verify=True)
        result = self._constructor(new_data).__finalize__(self)

        # Maybe set copy if we didn't actually change the index.
        if is_copy:
            if not result._get_axis(axis).equals(self._get_axis(axis)):
                result._set_is_copy(self)

        return result

    def take(self, indices, axis=0, convert=None, is_copy=True, **kwargs):
        """
        Return the elements in the given *positional* indices along an axis.

        This means that we are not indexing according to actual values in
        the index attribute of the object. We are indexing according to the
        actual position of the element in the object.

        Parameters
        ----------
        indices : array-like
            An array of ints indicating which positions to take.
        axis : {0 or 'index', 1 or 'columns', None}, default 0
            The axis on which to select elements. ``0`` means that we are
            selecting rows, ``1`` means that we are selecting columns.
        convert : bool, default True
            Whether to convert negative indices into positive ones.
            For example, ``-1`` would map to the ``len(axis) - 1``.
            The conversions are similar to the behavior of indexing a
            regular Python list.

            .. deprecated:: 0.21.0
               In the future, negative indices will always be converted.

        is_copy : bool, default True
            Whether to return a copy of the original object or not.
        **kwargs
            For compatibility with :meth:`numpy.take`. Has no effect on the
            output.

        Returns
        -------
        taken : same type as caller
            An array-like containing the elements taken from the object.

        See Also
        --------
        DataFrame.loc : Select a subset of a DataFrame by labels.
        DataFrame.iloc : Select a subset of a DataFrame by positions.
        numpy.take : Take elements from an array along an axis.

        Examples
        --------
        >>> df = pd.DataFrame([('falcon', 'bird',    389.0),
        ...                    ('parrot', 'bird',     24.0),
        ...                    ('lion',   'mammal',   80.5),
        ...                    ('monkey', 'mammal', np.nan)],
        ...                    columns=['name', 'class', 'max_speed'],
        ...                    index=[0, 2, 3, 1])
        >>> df
             name   class  max_speed
        0  falcon    bird      389.0
        2  parrot    bird       24.0
        3    lion  mammal       80.5
        1  monkey  mammal        NaN

        Take elements at positions 0 and 3 along the axis 0 (default).

        Note how the actual indices selected (0 and 1) do not correspond to
        our selected indices 0 and 3. That's because we are selecting the 0th
        and 3rd rows, not rows whose indices equal 0 and 3.

        >>> df.take([0, 3])
             name   class  max_speed
        0  falcon    bird      389.0
        1  monkey  mammal        NaN

        Take elements at indices 1 and 2 along the axis 1 (column selection).

        >>> df.take([1, 2], axis=1)
            class  max_speed
        0    bird      389.0
        2    bird       24.0
        3  mammal       80.5
        1  mammal        NaN

        We may take elements using negative integers for positive indices,
        starting from the end of the object, just like with Python lists.

        >>> df.take([-1, -2])
             name   class  max_speed
        1  monkey  mammal        NaN
        3    lion  mammal       80.5
        """
        if convert is not None:
            msg = ("The 'convert' parameter is deprecated "
                   "and will be removed in a future version.")
            warnings.warn(msg, FutureWarning, stacklevel=2)

        nv.validate_take(tuple(), kwargs)
        return self._take(indices, axis=axis, is_copy=is_copy)

    def xs(self, key, axis=0, level=None, drop_level=True):
        """
        Return cross-section from the Series/DataFrame.

        This method takes a `key` argument to select data at a particular
        level of a MultiIndex.

        Parameters
        ----------
        key : label or tuple of label
            Label contained in the index, or partially in a MultiIndex.
        axis : {0 or 'index', 1 or 'columns'}, default 0
            Axis to retrieve cross-section on.
        level : object, defaults to first n levels (n=1 or len(key))
            In case of a key partially contained in a MultiIndex, indicate
            which levels are used. Levels can be referred by label or position.
        drop_level : bool, default True
            If False, returns object with same levels as self.

        Returns
        -------
        Series or DataFrame
            Cross-section from the original Series or DataFrame
            corresponding to the selected index levels.

        See Also
        --------
        DataFrame.loc : Access a group of rows and columns
            by label(s) or a boolean array.
        DataFrame.iloc : Purely integer-location based indexing
            for selection by position.

        Notes
        -----
        `xs` can not be used to set values.

        MultiIndex Slicers is a generic way to get/set values on
        any level or levels.
        It is a superset of `xs` functionality, see
        :ref:`MultiIndex Slicers <advanced.mi_slicers>`.

        Examples
        --------
        >>> d = {'num_legs': [4, 4, 2, 2],
        ...      'num_wings': [0, 0, 2, 2],
        ...      'class': ['mammal', 'mammal', 'mammal', 'bird'],
        ...      'animal': ['cat', 'dog', 'bat', 'penguin'],
        ...      'locomotion': ['walks', 'walks', 'flies', 'walks']}
        >>> df = pd.DataFrame(data=d)
        >>> df = df.set_index(['class', 'animal', 'locomotion'])
        >>> df
                                   num_legs  num_wings
        class  animal  locomotion
        mammal cat     walks              4          0
               dog     walks              4          0
               bat     flies              2          2
        bird   penguin walks              2          2

        Get values at specified index

        >>> df.xs('mammal')
                           num_legs  num_wings
        animal locomotion
        cat    walks              4          0
        dog    walks              4          0
        bat    flies              2          2

        Get values at several indexes

        >>> df.xs(('mammal', 'dog'))
                    num_legs  num_wings
        locomotion
        walks              4          0

        Get values at specified index and level

        >>> df.xs('cat', level=1)
                           num_legs  num_wings
        class  locomotion
        mammal walks              4          0

        Get values at several indexes and levels

        >>> df.xs(('bird', 'walks'),
        ...       level=[0, 'locomotion'])
                 num_legs  num_wings
        animal
        penguin         2          2

        Get values at specified column and axis

        >>> df.xs('num_wings', axis=1)
        class   animal   locomotion
        mammal  cat      walks         0
                dog      walks         0
                bat      flies         2
        bird    penguin  walks         2
        Name: num_wings, dtype: int64
        """
        axis = self._get_axis_number(axis)
        labels = self._get_axis(axis)
        if level is not None:
            loc, new_ax = labels.get_loc_level(key, level=level,
                                               drop_level=drop_level)

            # create the tuple of the indexer
            indexer = [slice(None)] * self.ndim
            indexer[axis] = loc
            indexer = tuple(indexer)

            result = self.iloc[indexer]
            setattr(result, result._get_axis_name(axis), new_ax)
            return result

        if axis == 1:
            return self[key]

        self._consolidate_inplace()

        index = self.index
        if isinstance(index, MultiIndex):
            loc, new_index = self.index.get_loc_level(key,
                                                      drop_level=drop_level)
        else:
            loc = self.index.get_loc(key)

            if isinstance(loc, np.ndarray):
                if loc.dtype == np.bool_:
                    inds, = loc.nonzero()
                    return self._take(inds, axis=axis)
                else:
                    return self._take(loc, axis=axis)

            if not is_scalar(loc):
                new_index = self.index[loc]

        if is_scalar(loc):
            new_values = self._data.fast_xs(loc)

            # may need to box a datelike-scalar
            #
            # if we encounter an array-like and we only have 1 dim
            # that means that their are list/ndarrays inside the Series!
            # so just return them (GH 6394)
            if not is_list_like(new_values) or self.ndim == 1:
                return com.maybe_box_datetimelike(new_values)

            result = self._constructor_sliced(
                new_values, index=self.columns,
                name=self.index[loc], dtype=new_values.dtype)

        else:
            result = self.iloc[loc]
            result.index = new_index

        # this could be a view
        # but only in a single-dtyped view slicable case
        result._set_is_copy(self, copy=not result._is_view)
        return result

    _xs = xs

    def select(self, crit, axis=0):
        """
        Return data corresponding to axis labels matching criteria.

        .. deprecated:: 0.21.0
            Use df.loc[df.index.map(crit)] to select via labels

        Parameters
        ----------
        crit : function
            To be called on each index (label). Should return True or False
        axis : int

        Returns
        -------
        selection : same type as caller
        """
        warnings.warn("'select' is deprecated and will be removed in a "
                      "future release. You can use "
                      ".loc[labels.map(crit)] as a replacement",
                      FutureWarning, stacklevel=2)

        axis = self._get_axis_number(axis)
        axis_name = self._get_axis_name(axis)
        axis_values = self._get_axis(axis)

        if len(axis_values) > 0:
            new_axis = axis_values[
                np.asarray([bool(crit(label)) for label in axis_values])]
        else:
            new_axis = axis_values

        return self.reindex(**{axis_name: new_axis})

    def reindex_like(self, other, method=None, copy=True, limit=None,
                     tolerance=None):
        """
        Return an object with matching indices as other object.

        Conform the object to the same index on all axes. Optional
        filling logic, placing NaN in locations having no value
        in the previous index. A new object is produced unless the
        new index is equivalent to the current one and copy=False.

        Parameters
        ----------
        other : Object of the same data type
            Its row and column indices are used to define the new indices
            of this object.
        method : {None, 'backfill'/'bfill', 'pad'/'ffill', 'nearest'}
            Method to use for filling holes in reindexed DataFrame.
            Please note: this is only applicable to DataFrames/Series with a
            monotonically increasing/decreasing index.

            * None (default): don't fill gaps
            * pad / ffill: propagate last valid observation forward to next
              valid
            * backfill / bfill: use next valid observation to fill gap
            * nearest: use nearest valid observations to fill gap

        copy : bool, default True
            Return a new object, even if the passed indexes are the same.
        limit : int, default None
            Maximum number of consecutive labels to fill for inexact matches.
        tolerance : optional
            Maximum distance between original and new labels for inexact
            matches. The values of the index at the matching locations most
            satisfy the equation ``abs(index[indexer] - target) <= tolerance``.

            Tolerance may be a scalar value, which applies the same tolerance
            to all values, or list-like, which applies variable tolerance per
            element. List-like includes list, tuple, array, Series, and must be
            the same size as the index and its dtype must exactly match the
            index's type.

            .. versionadded:: 0.21.0 (list-like tolerance)

        Returns
        -------
        Series or DataFrame
            Same type as caller, but with changed indices on each axis.

        See Also
        --------
        DataFrame.set_index : Set row labels.
        DataFrame.reset_index : Remove row labels or move them to new columns.
        DataFrame.reindex : Change to new indices or expand indices.

        Notes
        -----
        Same as calling
        ``.reindex(index=other.index, columns=other.columns,...)``.

        Examples
        --------
        >>> df1 = pd.DataFrame([[24.3, 75.7, 'high'],
        ...                     [31, 87.8, 'high'],
        ...                     [22, 71.6, 'medium'],
        ...                     [35, 95, 'medium']],
        ...     columns=['temp_celsius', 'temp_fahrenheit', 'windspeed'],
        ...     index=pd.date_range(start='2014-02-12',
        ...                         end='2014-02-15', freq='D'))

        >>> df1
                    temp_celsius  temp_fahrenheit windspeed
        2014-02-12          24.3             75.7      high
        2014-02-13          31.0             87.8      high
        2014-02-14          22.0             71.6    medium
        2014-02-15          35.0             95.0    medium

        >>> df2 = pd.DataFrame([[28, 'low'],
        ...                     [30, 'low'],
        ...                     [35.1, 'medium']],
        ...     columns=['temp_celsius', 'windspeed'],
        ...     index=pd.DatetimeIndex(['2014-02-12', '2014-02-13',
        ...                             '2014-02-15']))

        >>> df2
                    temp_celsius windspeed
        2014-02-12          28.0       low
        2014-02-13          30.0       low
        2014-02-15          35.1    medium

        >>> df2.reindex_like(df1)
                    temp_celsius  temp_fahrenheit windspeed
        2014-02-12          28.0              NaN       low
        2014-02-13          30.0              NaN       low
        2014-02-14           NaN              NaN       NaN
        2014-02-15          35.1              NaN    medium
        """
        d = other._construct_axes_dict(axes=self._AXIS_ORDERS, method=method,
                                       copy=copy, limit=limit,
                                       tolerance=tolerance)

        return self.reindex(**d)

    def drop(self, labels=None, axis=0, index=None, columns=None, level=None,
             inplace=False, errors='raise'):

        inplace = validate_bool_kwarg(inplace, 'inplace')

        if labels is not None:
            if index is not None or columns is not None:
                raise ValueError("Cannot specify both 'labels' and "
                                 "'index'/'columns'")
            axis_name = self._get_axis_name(axis)
            axes = {axis_name: labels}
        elif index is not None or columns is not None:
            axes, _ = self._construct_axes_from_arguments((index, columns), {})
        else:
            raise ValueError("Need to specify at least one of 'labels', "
                             "'index' or 'columns'")

        obj = self

        for axis, labels in axes.items():
            if labels is not None:
                obj = obj._drop_axis(labels, axis, level=level, errors=errors)

        if inplace:
            self._update_inplace(obj)
        else:
            return obj

    def _drop_axis(self, labels, axis, level=None, errors='raise'):
        """
        Drop labels from specified axis. Used in the ``drop`` method
        internally.

        Parameters
        ----------
        labels : single label or list-like
        axis : int or axis name
        level : int or level name, default None
            For MultiIndex
        errors : {'ignore', 'raise'}, default 'raise'
            If 'ignore', suppress error and existing labels are dropped.

        """
        axis = self._get_axis_number(axis)
        axis_name = self._get_axis_name(axis)
        axis = self._get_axis(axis)

        if axis.is_unique:
            if level is not None:
                if not isinstance(axis, MultiIndex):
                    raise AssertionError('axis must be a MultiIndex')
                new_axis = axis.drop(labels, level=level, errors=errors)
            else:
                new_axis = axis.drop(labels, errors=errors)
            result = self.reindex(**{axis_name: new_axis})

        # Case for non-unique axis
        else:
            labels = ensure_object(com.index_labels_to_array(labels))
            if level is not None:
                if not isinstance(axis, MultiIndex):
                    raise AssertionError('axis must be a MultiIndex')
                indexer = ~axis.get_level_values(level).isin(labels)

                # GH 18561 MultiIndex.drop should raise if label is absent
                if errors == 'raise' and indexer.all():
                    raise KeyError('{} not found in axis'.format(labels))
            else:
                indexer = ~axis.isin(labels)
                # Check if label doesn't exist along axis
                labels_missing = (axis.get_indexer_for(labels) == -1).any()
                if errors == 'raise' and labels_missing:
                    raise KeyError('{} not found in axis'.format(labels))

            slicer = [slice(None)] * self.ndim
            slicer[self._get_axis_number(axis_name)] = indexer

            result = self.loc[tuple(slicer)]

        return result

    def _update_inplace(self, result, verify_is_copy=True):
        """
        Replace self internals with result.

        Parameters
        ----------
        verify_is_copy : boolean, default True
            provide is_copy checks

        """
        # NOTE: This does *not* call __finalize__ and that's an explicit
        # decision that we may revisit in the future.

        self._reset_cache()
        self._clear_item_cache()
        self._data = getattr(result, '_data', result)
        self._maybe_update_cacher(verify_is_copy=verify_is_copy)

    def add_prefix(self, prefix):
        """
        Prefix labels with string `prefix`.

        For Series, the row labels are prefixed.
        For DataFrame, the column labels are prefixed.

        Parameters
        ----------
        prefix : str
            The string to add before each label.

        Returns
        -------
        Series or DataFrame
            New Series or DataFrame with updated labels.

        See Also
        --------
        Series.add_suffix: Suffix row labels with string `suffix`.
        DataFrame.add_suffix: Suffix column labels with string `suffix`.

        Examples
        --------
        >>> s = pd.Series([1, 2, 3, 4])
        >>> s
        0    1
        1    2
        2    3
        3    4
        dtype: int64

        >>> s.add_prefix('item_')
        item_0    1
        item_1    2
        item_2    3
        item_3    4
        dtype: int64

        >>> df = pd.DataFrame({'A': [1, 2, 3, 4],  'B': [3, 4, 5, 6]})
        >>> df
           A  B
        0  1  3
        1  2  4
        2  3  5
        3  4  6

        >>> df.add_prefix('col_')
             col_A  col_B
        0       1       3
        1       2       4
        2       3       5
        3       4       6
        """
        f = functools.partial('{prefix}{}'.format, prefix=prefix)

        mapper = {self._info_axis_name: f}
        return self.rename(**mapper)

    def add_suffix(self, suffix):
        """
        Suffix labels with string `suffix`.

        For Series, the row labels are suffixed.
        For DataFrame, the column labels are suffixed.

        Parameters
        ----------
        suffix : str
            The string to add after each label.

        Returns
        -------
        Series or DataFrame
            New Series or DataFrame with updated labels.

        See Also
        --------
        Series.add_prefix: Prefix row labels with string `prefix`.
        DataFrame.add_prefix: Prefix column labels with string `prefix`.

        Examples
        --------
        >>> s = pd.Series([1, 2, 3, 4])
        >>> s
        0    1
        1    2
        2    3
        3    4
        dtype: int64

        >>> s.add_suffix('_item')
        0_item    1
        1_item    2
        2_item    3
        3_item    4
        dtype: int64

        >>> df = pd.DataFrame({'A': [1, 2, 3, 4],  'B': [3, 4, 5, 6]})
        >>> df
           A  B
        0  1  3
        1  2  4
        2  3  5
        3  4  6

        >>> df.add_suffix('_col')
             A_col  B_col
        0       1       3
        1       2       4
        2       3       5
        3       4       6
        """
        f = functools.partial('{}{suffix}'.format, suffix=suffix)

        mapper = {self._info_axis_name: f}
        return self.rename(**mapper)

    def sort_values(self, by=None, axis=0, ascending=True, inplace=False,
                    kind='quicksort', na_position='last'):
        """
        Sort by the values along either axis.

        Parameters
        ----------%(optional_by)s
        axis : %(axes_single_arg)s, default 0
             Axis to be sorted.
        ascending : bool or list of bool, default True
             Sort ascending vs. descending. Specify list for multiple sort
             orders.  If this is a list of bools, must match the length of
             the by.
        inplace : bool, default False
             If True, perform operation in-place.
        kind : {'quicksort', 'mergesort', 'heapsort'}, default 'quicksort'
             Choice of sorting algorithm. See also ndarray.np.sort for more
             information.  `mergesort` is the only stable algorithm. For
             DataFrames, this option is only applied when sorting on a single
             column or label.
        na_position : {'first', 'last'}, default 'last'
             Puts NaNs at the beginning if `first`; `last` puts NaNs at the
             end.

        Returns
        -------
        sorted_obj : DataFrame or None
            DataFrame with sorted values if inplace=False, None otherwise.

        Examples
        --------
        >>> df = pd.DataFrame({
        ...     'col1': ['A', 'A', 'B', np.nan, 'D', 'C'],
        ...     'col2': [2, 1, 9, 8, 7, 4],
        ...     'col3': [0, 1, 9, 4, 2, 3],
        ... })
        >>> df
            col1 col2 col3
        0   A    2    0
        1   A    1    1
        2   B    9    9
        3   NaN  8    4
        4   D    7    2
        5   C    4    3

        Sort by col1

        >>> df.sort_values(by=['col1'])
            col1 col2 col3
        0   A    2    0
        1   A    1    1
        2   B    9    9
        5   C    4    3
        4   D    7    2
        3   NaN  8    4

        Sort by multiple columns

        >>> df.sort_values(by=['col1', 'col2'])
            col1 col2 col3
        1   A    1    1
        0   A    2    0
        2   B    9    9
        5   C    4    3
        4   D    7    2
        3   NaN  8    4

        Sort Descending

        >>> df.sort_values(by='col1', ascending=False)
            col1 col2 col3
        4   D    7    2
        5   C    4    3
        2   B    9    9
        0   A    2    0
        1   A    1    1
        3   NaN  8    4

        Putting NAs first

        >>> df.sort_values(by='col1', ascending=False, na_position='first')
            col1 col2 col3
        3   NaN  8    4
        4   D    7    2
        5   C    4    3
        2   B    9    9
        0   A    2    0
        1   A    1    1
        """
        raise NotImplementedError("sort_values has not been implemented "
                                  "on Panel or Panel4D objects.")

    def sort_index(self, axis=0, level=None, ascending=True, inplace=False,
                   kind='quicksort', na_position='last', sort_remaining=True):
        """
        Sort object by labels (along an axis).

        Parameters
        ----------
        axis : {0 or 'index', 1 or 'columns'}, default 0
            The axis along which to sort.  The value 0 identifies the rows,
            and 1 identifies the columns.
        level : int or level name or list of ints or list of level names
            If not None, sort on values in specified index level(s).
        ascending : bool, default True
            Sort ascending vs. descending.
        inplace : bool, default False
            If True, perform operation in-place.
        kind : {'quicksort', 'mergesort', 'heapsort'}, default 'quicksort'
            Choice of sorting algorithm. See also ndarray.np.sort for more
            information.  `mergesort` is the only stable algorithm. For
            DataFrames, this option is only applied when sorting on a single
            column or label.
        na_position : {'first', 'last'}, default 'last'
            Puts NaNs at the beginning if `first`; `last` puts NaNs at the end.
            Not implemented for MultiIndex.
        sort_remaining : bool, default True
            If True and sorting by level and index is multilevel, sort by other
            levels too (in order) after sorting by specified level.

        Returns
        -------
        sorted_obj : DataFrame or None
            DataFrame with sorted index if inplace=False, None otherwise.
        """
        inplace = validate_bool_kwarg(inplace, 'inplace')
        axis = self._get_axis_number(axis)
        axis_name = self._get_axis_name(axis)
        labels = self._get_axis(axis)

        if level is not None:
            raise NotImplementedError("level is not implemented")
        if inplace:
            raise NotImplementedError("inplace is not implemented")

        sort_index = labels.argsort()
        if not ascending:
            sort_index = sort_index[::-1]

        new_axis = labels.take(sort_index)
        return self.reindex(**{axis_name: new_axis})

    def reindex(self, *args, **kwargs):
        """
        Conform %(klass)s to new index with optional filling logic, placing
        NA/NaN in locations having no value in the previous index. A new object
        is produced unless the new index is equivalent to the current one and
        ``copy=False``.

        Parameters
        ----------
        %(optional_labels)s
        %(axes)s : array-like, optional
            New labels / index to conform to, should be specified using
            keywords. Preferably an Index object to avoid duplicating data
        %(optional_axis)s
        method : {None, 'backfill'/'bfill', 'pad'/'ffill', 'nearest'}
            Method to use for filling holes in reindexed DataFrame.
            Please note: this is only applicable to DataFrames/Series with a
            monotonically increasing/decreasing index.

            * None (default): don't fill gaps
            * pad / ffill: propagate last valid observation forward to next
              valid
            * backfill / bfill: use next valid observation to fill gap
            * nearest: use nearest valid observations to fill gap

        copy : bool, default True
            Return a new object, even if the passed indexes are the same.
        level : int or name
            Broadcast across a level, matching Index values on the
            passed MultiIndex level.
        fill_value : scalar, default np.NaN
            Value to use for missing values. Defaults to NaN, but can be any
            "compatible" value.
        limit : int, default None
            Maximum number of consecutive elements to forward or backward fill.
        tolerance : optional
            Maximum distance between original and new labels for inexact
            matches. The values of the index at the matching locations most
            satisfy the equation ``abs(index[indexer] - target) <= tolerance``.

            Tolerance may be a scalar value, which applies the same tolerance
            to all values, or list-like, which applies variable tolerance per
            element. List-like includes list, tuple, array, Series, and must be
            the same size as the index and its dtype must exactly match the
            index's type.

            .. versionadded:: 0.21.0 (list-like tolerance)

        Returns
        -------
        %(klass)s with changed index.

        See Also
        --------
        DataFrame.set_index : Set row labels.
        DataFrame.reset_index : Remove row labels or move them to new columns.
        DataFrame.reindex_like : Change to same indices as other DataFrame.

        Examples
        --------

        ``DataFrame.reindex`` supports two calling conventions

        * ``(index=index_labels, columns=column_labels, ...)``
        * ``(labels, axis={'index', 'columns'}, ...)``

        We *highly* recommend using keyword arguments to clarify your
        intent.

        Create a dataframe with some fictional data.

        >>> index = ['Firefox', 'Chrome', 'Safari', 'IE10', 'Konqueror']
        >>> df = pd.DataFrame({
        ...      'http_status': [200,200,404,404,301],
        ...      'response_time': [0.04, 0.02, 0.07, 0.08, 1.0]},
        ...       index=index)
        >>> df
                   http_status  response_time
        Firefox            200           0.04
        Chrome             200           0.02
        Safari             404           0.07
        IE10               404           0.08
        Konqueror          301           1.00

        Create a new index and reindex the dataframe. By default
        values in the new index that do not have corresponding
        records in the dataframe are assigned ``NaN``.

        >>> new_index= ['Safari', 'Iceweasel', 'Comodo Dragon', 'IE10',
        ...             'Chrome']
        >>> df.reindex(new_index)
                       http_status  response_time
        Safari               404.0           0.07
        Iceweasel              NaN            NaN
        Comodo Dragon          NaN            NaN
        IE10                 404.0           0.08
        Chrome               200.0           0.02

        We can fill in the missing values by passing a value to
        the keyword ``fill_value``. Because the index is not monotonically
        increasing or decreasing, we cannot use arguments to the keyword
        ``method`` to fill the ``NaN`` values.

        >>> df.reindex(new_index, fill_value=0)
                       http_status  response_time
        Safari                 404           0.07
        Iceweasel                0           0.00
        Comodo Dragon            0           0.00
        IE10                   404           0.08
        Chrome                 200           0.02

        >>> df.reindex(new_index, fill_value='missing')
                      http_status response_time
        Safari                404          0.07
        Iceweasel         missing       missing
        Comodo Dragon     missing       missing
        IE10                  404          0.08
        Chrome                200          0.02

        We can also reindex the columns.

        >>> df.reindex(columns=['http_status', 'user_agent'])
                   http_status  user_agent
        Firefox            200         NaN
        Chrome             200         NaN
        Safari             404         NaN
        IE10               404         NaN
        Konqueror          301         NaN

        Or we can use "axis-style" keyword arguments

        >>> df.reindex(['http_status', 'user_agent'], axis="columns")
                   http_status  user_agent
        Firefox            200         NaN
        Chrome             200         NaN
        Safari             404         NaN
        IE10               404         NaN
        Konqueror          301         NaN

        To further illustrate the filling functionality in
        ``reindex``, we will create a dataframe with a
        monotonically increasing index (for example, a sequence
        of dates).

        >>> date_index = pd.date_range('1/1/2010', periods=6, freq='D')
        >>> df2 = pd.DataFrame({"prices": [100, 101, np.nan, 100, 89, 88]},
        ...                    index=date_index)
        >>> df2
                    prices
        2010-01-01   100.0
        2010-01-02   101.0
        2010-01-03     NaN
        2010-01-04   100.0
        2010-01-05    89.0
        2010-01-06    88.0

        Suppose we decide to expand the dataframe to cover a wider
        date range.

        >>> date_index2 = pd.date_range('12/29/2009', periods=10, freq='D')
        >>> df2.reindex(date_index2)
                    prices
        2009-12-29     NaN
        2009-12-30     NaN
        2009-12-31     NaN
        2010-01-01   100.0
        2010-01-02   101.0
        2010-01-03     NaN
        2010-01-04   100.0
        2010-01-05    89.0
        2010-01-06    88.0
        2010-01-07     NaN

        The index entries that did not have a value in the original data frame
        (for example, '2009-12-29') are by default filled with ``NaN``.
        If desired, we can fill in the missing values using one of several
        options.

        For example, to back-propagate the last valid value to fill the ``NaN``
        values, pass ``bfill`` as an argument to the ``method`` keyword.

        >>> df2.reindex(date_index2, method='bfill')
                    prices
        2009-12-29   100.0
        2009-12-30   100.0
        2009-12-31   100.0
        2010-01-01   100.0
        2010-01-02   101.0
        2010-01-03     NaN
        2010-01-04   100.0
        2010-01-05    89.0
        2010-01-06    88.0
        2010-01-07     NaN

        Please note that the ``NaN`` value present in the original dataframe
        (at index value 2010-01-03) will not be filled by any of the
        value propagation schemes. This is because filling while reindexing
        does not look at dataframe values, but only compares the original and
        desired indexes. If you do want to fill in the ``NaN`` values present
        in the original dataframe, use the ``fillna()`` method.

        See the :ref:`user guide <basics.reindexing>` for more.
        """
        # TODO: Decide if we care about having different examples for different
        # kinds

        # construct the args
        axes, kwargs = self._construct_axes_from_arguments(args, kwargs)
        method = missing.clean_reindex_fill_method(kwargs.pop('method', None))
        level = kwargs.pop('level', None)
        copy = kwargs.pop('copy', True)
        limit = kwargs.pop('limit', None)
        tolerance = kwargs.pop('tolerance', None)
        fill_value = kwargs.pop('fill_value', None)

        # Series.reindex doesn't use / need the axis kwarg
        # We pop and ignore it here, to make writing Series/Frame generic code
        # easier
        kwargs.pop("axis", None)

        if kwargs:
            raise TypeError('reindex() got an unexpected keyword '
                            'argument "{0}"'.format(list(kwargs.keys())[0]))

        self._consolidate_inplace()

        # if all axes that are requested to reindex are equal, then only copy
        # if indicated must have index names equal here as well as values
        if all(self._get_axis(axis).identical(ax)
               for axis, ax in axes.items() if ax is not None):
            if copy:
                return self.copy()
            return self

        # check if we are a multi reindex
        if self._needs_reindex_multi(axes, method, level):
            try:
                return self._reindex_multi(axes, copy, fill_value)
            except Exception:
                pass

        # perform the reindex on the axes
        return self._reindex_axes(axes, level, limit, tolerance, method,
                                  fill_value, copy).__finalize__(self)

    def _reindex_axes(self, axes, level, limit, tolerance, method, fill_value,
                      copy):
        """Perform the reindex for all the axes."""
        obj = self
        for a in self._AXIS_ORDERS:
            labels = axes[a]
            if labels is None:
                continue

            ax = self._get_axis(a)
            new_index, indexer = ax.reindex(labels, level=level, limit=limit,
                                            tolerance=tolerance, method=method)

            axis = self._get_axis_number(a)
            obj = obj._reindex_with_indexers({axis: [new_index, indexer]},
                                             fill_value=fill_value,
                                             copy=copy, allow_dups=False)

        return obj

    def _needs_reindex_multi(self, axes, method, level):
        """Check if we do need a multi reindex."""
        return ((com.count_not_none(*axes.values()) == self._AXIS_LEN) and
                method is None and level is None and not self._is_mixed_type)

    def _reindex_multi(self, axes, copy, fill_value):
        return NotImplemented

    _shared_docs['reindex_axis'] = ("""
        Conform input object to new index.

        .. deprecated:: 0.21.0
            Use `reindex` instead.

        By default, places NaN in locations having no value in the
        previous index. A new object is produced unless the new index
        is equivalent to the current one and copy=False.

        Parameters
        ----------
        labels : array-like
            New labels / index to conform to. Preferably an Index object to
            avoid duplicating data.
        axis : %(axes_single_arg)s
            Indicate whether to use rows or columns.
        method : {None, 'backfill'/'bfill', 'pad'/'ffill', 'nearest'}, optional
            Method to use for filling holes in reindexed DataFrame:

            * default: don't fill gaps.
            * pad / ffill: propagate last valid observation forward to next
              valid.
            * backfill / bfill: use next valid observation to fill gap.
            * nearest: use nearest valid observations to fill gap.

        level : int or str
            Broadcast across a level, matching Index values on the
            passed MultiIndex level.
        copy : bool, default True
            Return a new object, even if the passed indexes are the same.
        limit : int, optional
            Maximum number of consecutive elements to forward or backward fill.
        fill_value : float, default NaN
            Value used to fill in locations having no value in the previous
            index.

            .. versionadded:: 0.21.0 (list-like tolerance)

        Returns
        -------
        %(klass)s
            Returns a new DataFrame object with new indices, unless the new
            index is equivalent to the current one and copy=False.

        See Also
        --------
        DataFrame.set_index : Set row labels.
        DataFrame.reset_index : Remove row labels or move them to new columns.
        DataFrame.reindex : Change to new indices or expand indices.
        DataFrame.reindex_like : Change to same indices as other DataFrame.

        Examples
        --------
        >>> df = pd.DataFrame({'num_legs': [4, 2], 'num_wings': [0, 2]},
        ...                   index=['dog', 'hawk'])
        >>> df
              num_legs  num_wings
        dog          4          0
        hawk         2          2
        >>> df.reindex(['num_wings', 'num_legs', 'num_heads'],
        ...            axis='columns')
              num_wings  num_legs  num_heads
        dog           0         4        NaN
        hawk          2         2        NaN
        """)

    @Appender(_shared_docs['reindex_axis'] % _shared_doc_kwargs)
    def reindex_axis(self, labels, axis=0, method=None, level=None, copy=True,
                     limit=None, fill_value=None):
        msg = ("'.reindex_axis' is deprecated and will be removed in a future "
               "version. Use '.reindex' instead.")
        self._consolidate_inplace()

        axis_name = self._get_axis_name(axis)
        axis_values = self._get_axis(axis_name)
        method = missing.clean_reindex_fill_method(method)
        warnings.warn(msg, FutureWarning, stacklevel=3)
        new_index, indexer = axis_values.reindex(labels, method, level,
                                                 limit=limit)
        return self._reindex_with_indexers({axis: [new_index, indexer]},
                                           fill_value=fill_value, copy=copy)

    def _reindex_with_indexers(self, reindexers, fill_value=None, copy=False,
                               allow_dups=False):
        """allow_dups indicates an internal call here """

        # reindex doing multiple operations on different axes if indicated
        new_data = self._data
        for axis in sorted(reindexers.keys()):
            index, indexer = reindexers[axis]
            baxis = self._get_block_manager_axis(axis)

            if index is None:
                continue

            index = ensure_index(index)
            if indexer is not None:
                indexer = ensure_int64(indexer)

            # TODO: speed up on homogeneous DataFrame objects
            new_data = new_data.reindex_indexer(index, indexer, axis=baxis,
                                                fill_value=fill_value,
                                                allow_dups=allow_dups,
                                                copy=copy)

        if copy and new_data is self._data:
            new_data = new_data.copy()

        return self._constructor(new_data).__finalize__(self)

    def filter(self, items=None, like=None, regex=None, axis=None):
        """
        Subset rows or columns of dataframe according to labels in
        the specified index.

        Note that this routine does not filter a dataframe on its
        contents. The filter is applied to the labels of the index.

        Parameters
        ----------
        items : list-like
            Keep labels from axis which are in items.
        like : string
            Keep labels from axis for which "like in label == True".
        regex : string (regular expression)
            Keep labels from axis for which re.search(regex, label) == True.
        axis : int or string axis name
            The axis to filter on.  By default this is the info axis,
            'index' for Series, 'columns' for DataFrame.

        Returns
        -------
        same type as input object

        See Also
        --------
        DataFrame.loc

        Notes
        -----
        The ``items``, ``like``, and ``regex`` parameters are
        enforced to be mutually exclusive.

        ``axis`` defaults to the info axis that is used when indexing
        with ``[]``.

        Examples
        --------
        >>> df = pd.DataFrame(np.array(([1, 2, 3], [4, 5, 6])),
        ...                   index=['mouse', 'rabbit'],
        ...                   columns=['one', 'two', 'three'])

        >>> # select columns by name
        >>> df.filter(items=['one', 'three'])
                 one  three
        mouse     1      3
        rabbit    4      6

        >>> # select columns by regular expression
        >>> df.filter(regex='e$', axis=1)
                 one  three
        mouse     1      3
        rabbit    4      6

        >>> # select rows containing 'bbi'
        >>> df.filter(like='bbi', axis=0)
                 one  two  three
        rabbit    4    5      6
        """
        import re

        nkw = com.count_not_none(items, like, regex)
        if nkw > 1:
            raise TypeError('Keyword arguments `items`, `like`, or `regex` '
                            'are mutually exclusive')

        if axis is None:
            axis = self._info_axis_name
        labels = self._get_axis(axis)

        if items is not None:
            name = self._get_axis_name(axis)
            return self.reindex(
                **{name: [r for r in items if r in labels]})
        elif like:
            def f(x):
                return like in to_str(x)
            values = labels.map(f)
            return self.loc(axis=axis)[values]
        elif regex:
            def f(x):
                return matcher.search(to_str(x)) is not None
            matcher = re.compile(regex)
            values = labels.map(f)
            return self.loc(axis=axis)[values]
        else:
            raise TypeError('Must pass either `items`, `like`, or `regex`')

    def head(self, n=5):
        """
        Return the first `n` rows.

        This function returns the first `n` rows for the object based
        on position. It is useful for quickly testing if your object
        has the right type of data in it.

        Parameters
        ----------
        n : int, default 5
            Number of rows to select.

        Returns
        -------
        obj_head : same type as caller
            The first `n` rows of the caller object.

        See Also
        --------
        DataFrame.tail: Returns the last `n` rows.

        Examples
        --------
        >>> df = pd.DataFrame({'animal':['alligator', 'bee', 'falcon', 'lion',
        ...                    'monkey', 'parrot', 'shark', 'whale', 'zebra']})
        >>> df
              animal
        0  alligator
        1        bee
        2     falcon
        3       lion
        4     monkey
        5     parrot
        6      shark
        7      whale
        8      zebra

        Viewing the first 5 lines

        >>> df.head()
              animal
        0  alligator
        1        bee
        2     falcon
        3       lion
        4     monkey

        Viewing the first `n` lines (three in this case)

        >>> df.head(3)
              animal
        0  alligator
        1        bee
        2     falcon
        """

        return self.iloc[:n]

    def tail(self, n=5):
        """
        Return the last `n` rows.

        This function returns last `n` rows from the object based on
        position. It is useful for quickly verifying data, for example,
        after sorting or appending rows.

        Parameters
        ----------
        n : int, default 5
            Number of rows to select.

        Returns
        -------
        type of caller
            The last `n` rows of the caller object.

        See Also
        --------
        DataFrame.head : The first `n` rows of the caller object.

        Examples
        --------
        >>> df = pd.DataFrame({'animal':['alligator', 'bee', 'falcon', 'lion',
        ...                    'monkey', 'parrot', 'shark', 'whale', 'zebra']})
        >>> df
              animal
        0  alligator
        1        bee
        2     falcon
        3       lion
        4     monkey
        5     parrot
        6      shark
        7      whale
        8      zebra

        Viewing the last 5 lines

        >>> df.tail()
           animal
        4  monkey
        5  parrot
        6   shark
        7   whale
        8   zebra

        Viewing the last `n` lines (three in this case)

        >>> df.tail(3)
          animal
        6  shark
        7  whale
        8  zebra
        """

        if n == 0:
            return self.iloc[0:0]
        return self.iloc[-n:]

    def sample(self, n=None, frac=None, replace=False, weights=None,
               random_state=None, axis=None):
        """
        Return a random sample of items from an axis of object.

        You can use `random_state` for reproducibility.

        Parameters
        ----------
        n : int, optional
            Number of items from axis to return. Cannot be used with `frac`.
            Default = 1 if `frac` = None.
        frac : float, optional
            Fraction of axis items to return. Cannot be used with `n`.
        replace : bool, default False
            Sample with or without replacement.
        weights : str or ndarray-like, optional
            Default 'None' results in equal probability weighting.
            If passed a Series, will align with target object on index. Index
            values in weights not found in sampled object will be ignored and
            index values in sampled object not in weights will be assigned
            weights of zero.
            If called on a DataFrame, will accept the name of a column
            when axis = 0.
            Unless weights are a Series, weights must be same length as axis
            being sampled.
            If weights do not sum to 1, they will be normalized to sum to 1.
            Missing values in the weights column will be treated as zero.
            Infinite values not allowed.
        random_state : int or numpy.random.RandomState, optional
            Seed for the random number generator (if int), or numpy RandomState
            object.
        axis : int or string, optional
            Axis to sample. Accepts axis number or name. Default is stat axis
            for given data type (0 for Series and DataFrames, 1 for Panels).

        Returns
        -------
        Series or DataFrame
            A new object of same type as caller containing `n` items randomly
            sampled from the caller object.

        See Also
        --------
        numpy.random.choice: Generates a random sample from a given 1-D numpy
            array.

        Examples
        --------
        >>> df = pd.DataFrame({'num_legs': [2, 4, 8, 0],
        ...                    'num_wings': [2, 0, 0, 0],
        ...                    'num_specimen_seen': [10, 2, 1, 8]},
        ...                   index=['falcon', 'dog', 'spider', 'fish'])
        >>> df
                num_legs  num_wings  num_specimen_seen
        falcon         2          2                 10
        dog            4          0                  2
        spider         8          0                  1
        fish           0          0                  8

        Extract 3 random elements from the ``Series`` ``df['num_legs']``:
        Note that we use `random_state` to ensure the reproducibility of
        the examples.

        >>> df['num_legs'].sample(n=3, random_state=1)
        fish      0
        spider    8
        falcon    2
        Name: num_legs, dtype: int64

        A random 50% sample of the ``DataFrame`` with replacement:

        >>> df.sample(frac=0.5, replace=True, random_state=1)
              num_legs  num_wings  num_specimen_seen
        dog          4          0                  2
        fish         0          0                  8

        Using a DataFrame column as weights. Rows with larger value in the
        `num_specimen_seen` column are more likely to be sampled.

        >>> df.sample(n=2, weights='num_specimen_seen', random_state=1)
                num_legs  num_wings  num_specimen_seen
        falcon         2          2                 10
        fish           0          0                  8
        """

        if axis is None:
            axis = self._stat_axis_number

        axis = self._get_axis_number(axis)
        axis_length = self.shape[axis]

        # Process random_state argument
        rs = com.random_state(random_state)

        # Check weights for compliance
        if weights is not None:

            # If a series, align with frame
            if isinstance(weights, pd.Series):
                weights = weights.reindex(self.axes[axis])

            # Strings acceptable if a dataframe and axis = 0
            if isinstance(weights, str):
                if isinstance(self, pd.DataFrame):
                    if axis == 0:
                        try:
                            weights = self[weights]
                        except KeyError:
                            raise KeyError("String passed to weights not a "
                                           "valid column")
                    else:
                        raise ValueError("Strings can only be passed to "
                                         "weights when sampling from rows on "
                                         "a DataFrame")
                else:
                    raise ValueError("Strings cannot be passed as weights "
                                     "when sampling from a Series or Panel.")

            weights = pd.Series(weights, dtype='float64')

            if len(weights) != axis_length:
                raise ValueError("Weights and axis to be sampled must be of "
                                 "same length")

            if (weights == np.inf).any() or (weights == -np.inf).any():
                raise ValueError("weight vector may not include `inf` values")

            if (weights < 0).any():
                raise ValueError("weight vector many not include negative "
                                 "values")

            # If has nan, set to zero.
            weights = weights.fillna(0)

            # Renormalize if don't sum to 1
            if weights.sum() != 1:
                if weights.sum() != 0:
                    weights = weights / weights.sum()
                else:
                    raise ValueError("Invalid weights: weights sum to zero")

            weights = weights.values

        # If no frac or n, default to n=1.
        if n is None and frac is None:
            n = 1
        elif n is not None and frac is None and n % 1 != 0:
            raise ValueError("Only integers accepted as `n` values")
        elif n is None and frac is not None:
            n = int(round(frac * axis_length))
        elif n is not None and frac is not None:
            raise ValueError('Please enter a value for `frac` OR `n`, not '
                             'both')

        # Check for negative sizes
        if n < 0:
            raise ValueError("A negative number of rows requested. Please "
                             "provide positive value.")

        locs = rs.choice(axis_length, size=n, replace=replace, p=weights)
        return self.take(locs, axis=axis, is_copy=False)

    _shared_docs['pipe'] = (r"""
        Apply func(self, \*args, \*\*kwargs).

        Parameters
        ----------
        func : function
            function to apply to the %(klass)s.
            ``args``, and ``kwargs`` are passed into ``func``.
            Alternatively a ``(callable, data_keyword)`` tuple where
            ``data_keyword`` is a string indicating the keyword of
            ``callable`` that expects the %(klass)s.
        args : iterable, optional
            positional arguments passed into ``func``.
        kwargs : mapping, optional
            a dictionary of keyword arguments passed into ``func``.

        Returns
        -------
        object : the return type of ``func``.

        See Also
        --------
        DataFrame.apply
        DataFrame.applymap
        Series.map

        Notes
        -----

        Use ``.pipe`` when chaining together functions that expect
        Series, DataFrames or GroupBy objects. Instead of writing

        >>> f(g(h(df), arg1=a), arg2=b, arg3=c)

        You can write

        >>> (df.pipe(h)
        ...    .pipe(g, arg1=a)
        ...    .pipe(f, arg2=b, arg3=c)
        ... )

        If you have a function that takes the data as (say) the second
        argument, pass a tuple indicating which keyword expects the
        data. For example, suppose ``f`` takes its data as ``arg2``:

        >>> (df.pipe(h)
        ...    .pipe(g, arg1=a)
        ...    .pipe((f, 'arg2'), arg1=a, arg3=c)
        ...  )
    """)

    @Appender(_shared_docs['pipe'] % _shared_doc_kwargs)
    def pipe(self, func, *args, **kwargs):
        return com._pipe(self, func, *args, **kwargs)

    _shared_docs['aggregate'] = dedent("""
    Aggregate using one or more operations over the specified axis.
    %(versionadded)s
    Parameters
    ----------
    func : function, str, list or dict
        Function to use for aggregating the data. If a function, must either
        work when passed a %(klass)s or when passed to %(klass)s.apply.

        Accepted combinations are:

        - function
        - string function name
        - list of functions and/or function names, e.g. ``[np.sum, 'mean']``
        - dict of axis labels -> functions, function names or list of such.
    %(axis)s
    *args
        Positional arguments to pass to `func`.
    **kwargs
        Keyword arguments to pass to `func`.

    Returns
    -------
    scalar, Series or DataFrame

        The return can be:

        * scalar : when Series.agg is called with single function
        * Series : when DataFrame.agg is called with a single function
        * DataFrame : when DataFrame.agg is called with several functions

        Return scalar, Series or DataFrame.
    %(see_also)s
    Notes
    -----
    `agg` is an alias for `aggregate`. Use the alias.

    A passed user-defined-function will be passed a Series for evaluation.
    %(examples)s""")

    _shared_docs['transform'] = ("""
    Call ``func`` on self producing a %(klass)s with transformed values
    and that has the same axis length as self.

    .. versionadded:: 0.20.0

    Parameters
    ----------
    func : function, str, list or dict
        Function to use for transforming the data. If a function, must either
        work when passed a %(klass)s or when passed to %(klass)s.apply.

        Accepted combinations are:

        - function
        - string function name
        - list of functions and/or function names, e.g. ``[np.exp. 'sqrt']``
        - dict of axis labels -> functions, function names or list of such.
    %(axis)s
    *args
        Positional arguments to pass to `func`.
    **kwargs
        Keyword arguments to pass to `func`.

    Returns
    -------
    %(klass)s
        A %(klass)s that must have the same length as self.

    Raises
    ------
    ValueError : If the returned %(klass)s has a different length than self.

    See Also
    --------
    %(klass)s.agg : Only perform aggregating type operations.
    %(klass)s.apply : Invoke function on a %(klass)s.

    Examples
    --------
    >>> df = pd.DataFrame({'A': range(3), 'B': range(1, 4)})
    >>> df
       A  B
    0  0  1
    1  1  2
    2  2  3
    >>> df.transform(lambda x: x + 1)
       A  B
    0  1  2
    1  2  3
    2  3  4

    Even though the resulting %(klass)s must have the same length as the
    input %(klass)s, it is possible to provide several input functions:

    >>> s = pd.Series(range(3))
    >>> s
    0    0
    1    1
    2    2
    dtype: int64
    >>> s.transform([np.sqrt, np.exp])
           sqrt        exp
    0  0.000000   1.000000
    1  1.000000   2.718282
    2  1.414214   7.389056
    """)

    # ----------------------------------------------------------------------
    # Attribute access

    def __finalize__(self, other, method=None, **kwargs):
        """
        Propagate metadata from other to self.

        Parameters
        ----------
        other : the object from which to get the attributes that we are going
            to propagate
        method : optional, a passed method name ; possibly to take different
            types of propagation actions based on this

        """
        if isinstance(other, NDFrame):
            for name in self._metadata:
                object.__setattr__(self, name, getattr(other, name, None))
        return self

    def __getattr__(self, name):
        """After regular attribute access, try looking up the name
        This allows simpler access to columns for interactive use.
        """

        # Note: obj.x will always call obj.__getattribute__('x') prior to
        # calling obj.__getattr__('x').

        if (name in self._internal_names_set or name in self._metadata or
                name in self._accessors):
            return object.__getattribute__(self, name)
        else:
            if self._info_axis._can_hold_identifiers_and_holds_name(name):
                return self[name]
            return object.__getattribute__(self, name)

    def __setattr__(self, name, value):
        """After regular attribute access, try setting the name
        This allows simpler access to columns for interactive use.
        """

        # first try regular attribute access via __getattribute__, so that
        # e.g. ``obj.x`` and ``obj.x = 4`` will always reference/modify
        # the same attribute.

        try:
            object.__getattribute__(self, name)
            return object.__setattr__(self, name, value)
        except AttributeError:
            pass

        # if this fails, go on to more involved attribute setting
        # (note that this matches __getattr__, above).
        if name in self._internal_names_set:
            object.__setattr__(self, name, value)
        elif name in self._metadata:
            object.__setattr__(self, name, value)
        else:
            try:
                existing = getattr(self, name)
                if isinstance(existing, Index):
                    object.__setattr__(self, name, value)
                elif name in self._info_axis:
                    self[name] = value
                else:
                    object.__setattr__(self, name, value)
            except (AttributeError, TypeError):
                if isinstance(self, ABCDataFrame) and (is_list_like(value)):
                    warnings.warn("Pandas doesn't allow columns to be "
                                  "created via a new attribute name - see "
                                  "https://pandas.pydata.org/pandas-docs/"
                                  "stable/indexing.html#attribute-access",
                                  stacklevel=2)
                object.__setattr__(self, name, value)

    def _dir_additions(self):
        """ add the string-like attributes from the info_axis.
        If info_axis is a MultiIndex, it's first level values are used.
        """
        additions = {c for c in self._info_axis.unique(level=0)[:100]
                     if isinstance(c, str) and c.isidentifier()}
        return super(NDFrame, self)._dir_additions().union(additions)

    # ----------------------------------------------------------------------
    # Getting and setting elements

    # ----------------------------------------------------------------------
    # Consolidation of internals

    def _protect_consolidate(self, f):
        """Consolidate _data -- if the blocks have changed, then clear the
        cache
        """
        blocks_before = len(self._data.blocks)
        result = f()
        if len(self._data.blocks) != blocks_before:
            self._clear_item_cache()
        return result

    def _consolidate_inplace(self):
        """Consolidate data in place and return None"""

        def f():
            self._data = self._data.consolidate()

        self._protect_consolidate(f)

    def _consolidate(self, inplace=False):
        """
        Compute NDFrame with "consolidated" internals (data of each dtype
        grouped together in a single ndarray).

        Parameters
        ----------
        inplace : boolean, default False
            If False return new object, otherwise modify existing object

        Returns
        -------
        consolidated : same type as caller
        """
        inplace = validate_bool_kwarg(inplace, 'inplace')
        if inplace:
            self._consolidate_inplace()
        else:
            f = lambda: self._data.consolidate()
            cons_data = self._protect_consolidate(f)
            return self._constructor(cons_data).__finalize__(self)

    @property
    def _is_mixed_type(self):
        f = lambda: self._data.is_mixed_type
        return self._protect_consolidate(f)

    @property
    def _is_numeric_mixed_type(self):
        f = lambda: self._data.is_numeric_mixed_type
        return self._protect_consolidate(f)

    @property
    def _is_datelike_mixed_type(self):
        f = lambda: self._data.is_datelike_mixed_type
        return self._protect_consolidate(f)

    def _check_inplace_setting(self, value):
        """ check whether we allow in-place setting with this type of value """

        if self._is_mixed_type:
            if not self._is_numeric_mixed_type:

                # allow an actual np.nan thru
                try:
                    if np.isnan(value):
                        return True
                except Exception:
                    pass

                raise TypeError('Cannot do inplace boolean setting on '
                                'mixed-types with a non np.nan value')

        return True

    def _get_numeric_data(self):
        return self._constructor(
            self._data.get_numeric_data()).__finalize__(self)

    def _get_bool_data(self):
        return self._constructor(self._data.get_bool_data()).__finalize__(self)

    # ----------------------------------------------------------------------
    # Internal Interface Methods

    def as_matrix(self, columns=None):
        """
        Convert the frame to its Numpy-array representation.

        .. deprecated:: 0.23.0
            Use :meth:`DataFrame.values` instead.

        Parameters
        ----------
        columns : list, optional, default:None
            If None, return all columns, otherwise, returns specified columns.

        Returns
        -------
        values : ndarray
            If the caller is heterogeneous and contains booleans or objects,
            the result will be of dtype=object. See Notes.

        See Also
        --------
        DataFrame.values

        Notes
        -----
        Return is NOT a Numpy-matrix, rather, a Numpy-array.

        The dtype will be a lower-common-denominator dtype (implicit
        upcasting); that is to say if the dtypes (even of numeric types)
        are mixed, the one that accommodates all will be chosen. Use this
        with care if you are not dealing with the blocks.

        e.g. If the dtypes are float16 and float32, dtype will be upcast to
        float32.  If dtypes are int32 and uint8, dtype will be upcase to
        int32. By numpy.find_common_type convention, mixing int64 and uint64
        will result in a float64 dtype.

        This method is provided for backwards compatibility. Generally,
        it is recommended to use '.values'.
        """
        warnings.warn("Method .as_matrix will be removed in a future version. "
                      "Use .values instead.", FutureWarning, stacklevel=2)
        self._consolidate_inplace()
        return self._data.as_array(transpose=self._AXIS_REVERSED,
                                   items=columns)

    @property
    def values(self):
        """
        Return a Numpy representation of the DataFrame.

        .. warning::

           We recommend using :meth:`DataFrame.to_numpy` instead.

        Only the values in the DataFrame will be returned, the axes labels
        will be removed.

        Returns
        -------
        numpy.ndarray
            The values of the DataFrame.

        See Also
        --------
        DataFrame.to_numpy : Recommended alternative to this method.
        DataFrame.index : Retrieve the index labels.
        DataFrame.columns : Retrieving the column names.

        Notes
        -----
        The dtype will be a lower-common-denominator dtype (implicit
        upcasting); that is to say if the dtypes (even of numeric types)
        are mixed, the one that accommodates all will be chosen. Use this
        with care if you are not dealing with the blocks.

        e.g. If the dtypes are float16 and float32, dtype will be upcast to
        float32.  If dtypes are int32 and uint8, dtype will be upcast to
        int32. By :func:`numpy.find_common_type` convention, mixing int64
        and uint64 will result in a float64 dtype.

        Examples
        --------
        A DataFrame where all columns are the same type (e.g., int64) results
        in an array of the same type.

        >>> df = pd.DataFrame({'age':    [ 3,  29],
        ...                    'height': [94, 170],
        ...                    'weight': [31, 115]})
        >>> df
           age  height  weight
        0    3      94      31
        1   29     170     115
        >>> df.dtypes
        age       int64
        height    int64
        weight    int64
        dtype: object
        >>> df.values
        array([[  3,  94,  31],
               [ 29, 170, 115]], dtype=int64)

        A DataFrame with mixed type columns(e.g., str/object, int64, float32)
        results in an ndarray of the broadest type that accommodates these
        mixed types (e.g., object).

        >>> df2 = pd.DataFrame([('parrot',   24.0, 'second'),
        ...                     ('lion',     80.5, 1),
        ...                     ('monkey', np.nan, None)],
        ...                   columns=('name', 'max_speed', 'rank'))
        >>> df2.dtypes
        name          object
        max_speed    float64
        rank          object
        dtype: object
        >>> df2.values
        array([['parrot', 24.0, 'second'],
               ['lion', 80.5, 1],
               ['monkey', nan, None]], dtype=object)
        """
        self._consolidate_inplace()
        return self._data.as_array(transpose=self._AXIS_REVERSED)

    @property
    def _values(self):
        """internal implementation"""
        return self.values

    @property
    def _get_values(self):
        # compat
        return self.values

    def get_values(self):
        """
        Return an ndarray after converting sparse values to dense.

        This is the same as ``.values`` for non-sparse data. For sparse
        data contained in a `SparseArray`, the data are first
        converted to a dense representation.

        Returns
        -------
        numpy.ndarray
            Numpy representation of DataFrame.

        See Also
        --------
        values : Numpy representation of DataFrame.
        SparseArray : Container for sparse data.

        Examples
        --------
        >>> df = pd.DataFrame({'a': [1, 2], 'b': [True, False],
        ...                    'c': [1.0, 2.0]})
        >>> df
           a      b    c
        0  1   True  1.0
        1  2  False  2.0

        >>> df.get_values()
        array([[1, True, 1.0], [2, False, 2.0]], dtype=object)

        >>> df = pd.DataFrame({"a": pd.SparseArray([1, None, None]),
        ...                    "c": [1.0, 2.0, 3.0]})
        >>> df
             a    c
        0  1.0  1.0
        1  NaN  2.0
        2  NaN  3.0

        >>> df.get_values()
        array([[ 1.,  1.],
               [nan,  2.],
               [nan,  3.]])
        """
        return self.values

    def get_dtype_counts(self):
        """
        Return counts of unique dtypes in this object.

        Returns
        -------
        dtype : Series
            Series with the count of columns with each dtype.

        See Also
        --------
        dtypes : Return the dtypes in this object.

        Examples
        --------
        >>> a = [['a', 1, 1.0], ['b', 2, 2.0], ['c', 3, 3.0]]
        >>> df = pd.DataFrame(a, columns=['str', 'int', 'float'])
        >>> df
          str  int  float
        0   a    1    1.0
        1   b    2    2.0
        2   c    3    3.0

        >>> df.get_dtype_counts()
        float64    1
        int64      1
        object     1
        dtype: int64
        """
        from pandas import Series
        return Series(self._data.get_dtype_counts())

    def get_ftype_counts(self):
        """
        Return counts of unique ftypes in this object.

        .. deprecated:: 0.23.0

        This is useful for SparseDataFrame or for DataFrames containing
        sparse arrays.

        Returns
        -------
        dtype : Series
            Series with the count of columns with each type and
            sparsity (dense/sparse).

        See Also
        --------
        ftypes : Return ftypes (indication of sparse/dense and dtype) in
            this object.

        Examples
        --------
        >>> a = [['a', 1, 1.0], ['b', 2, 2.0], ['c', 3, 3.0]]
        >>> df = pd.DataFrame(a, columns=['str', 'int', 'float'])
        >>> df
          str  int  float
        0   a    1    1.0
        1   b    2    2.0
        2   c    3    3.0

        >>> df.get_ftype_counts()  # doctest: +SKIP
        float64:dense    1
        int64:dense      1
        object:dense     1
        dtype: int64
        """
        warnings.warn("get_ftype_counts is deprecated and will "
                      "be removed in a future version",
                      FutureWarning, stacklevel=2)

        from pandas import Series
        return Series(self._data.get_ftype_counts())

    @property
    def dtypes(self):
        """
        Return the dtypes in the DataFrame.

        This returns a Series with the data type of each column.
        The result's index is the original DataFrame's columns. Columns
        with mixed types are stored with the ``object`` dtype. See
        :ref:`the User Guide <basics.dtypes>` for more.

        Returns
        -------
        pandas.Series
            The data type of each column.

        See Also
        --------
        DataFrame.ftypes : Dtype and sparsity information.

        Examples
        --------
        >>> df = pd.DataFrame({'float': [1.0],
        ...                    'int': [1],
        ...                    'datetime': [pd.Timestamp('20180310')],
        ...                    'string': ['foo']})
        >>> df.dtypes
        float              float64
        int                  int64
        datetime    datetime64[ns]
        string              object
        dtype: object
        """
        from pandas import Series
        return Series(self._data.get_dtypes(), index=self._info_axis,
                      dtype=np.object_)

    @property
    def ftypes(self):
        """
        Return the ftypes (indication of sparse/dense and dtype) in DataFrame.

        This returns a Series with the data type of each column.
        The result's index is the original DataFrame's columns. Columns
        with mixed types are stored with the ``object`` dtype.  See
        :ref:`the User Guide <basics.dtypes>` for more.

        Returns
        -------
        pandas.Series
            The data type and indication of sparse/dense of each column.

        See Also
        --------
        DataFrame.dtypes: Series with just dtype information.
        SparseDataFrame : Container for sparse tabular data.

        Notes
        -----
        Sparse data should have the same dtypes as its dense representation.

        Examples
        --------
        >>> arr = np.random.RandomState(0).randn(100, 4)
        >>> arr[arr < .8] = np.nan
        >>> pd.DataFrame(arr).ftypes
        0    float64:dense
        1    float64:dense
        2    float64:dense
        3    float64:dense
        dtype: object

        >>> pd.SparseDataFrame(arr).ftypes
        0    float64:sparse
        1    float64:sparse
        2    float64:sparse
        3    float64:sparse
        dtype: object
        """
        from pandas import Series
        return Series(self._data.get_ftypes(), index=self._info_axis,
                      dtype=np.object_)

    def as_blocks(self, copy=True):
        """
        Convert the frame to a dict of dtype -> Constructor Types that each has
        a homogeneous dtype.

        .. deprecated:: 0.21.0

        NOTE: the dtypes of the blocks WILL BE PRESERVED HERE (unlike in
              as_matrix)

        Parameters
        ----------
        copy : boolean, default True

        Returns
        -------
        values : a dict of dtype -> Constructor Types
        """
        warnings.warn("as_blocks is deprecated and will "
                      "be removed in a future version",
                      FutureWarning, stacklevel=2)
        return self._to_dict_of_blocks(copy=copy)

    @property
    def blocks(self):
        """
        Internal property, property synonym for as_blocks().

        .. deprecated:: 0.21.0
        """
        return self.as_blocks()

    def _to_dict_of_blocks(self, copy=True):
        """
        Return a dict of dtype -> Constructor Types that
        each is a homogeneous dtype.

        Internal ONLY
        """
        return {k: self._constructor(v).__finalize__(self)
                for k, v, in self._data.to_dict(copy=copy).items()}

    def astype(self, dtype, copy=True, errors='raise', **kwargs):
        """
        Cast a pandas object to a specified dtype ``dtype``.

        Parameters
        ----------
        dtype : data type, or dict of column name -> data type
            Use a numpy.dtype or Python type to cast entire pandas object to
            the same type. Alternatively, use {col: dtype, ...}, where col is a
            column label and dtype is a numpy.dtype or Python type to cast one
            or more of the DataFrame's columns to column-specific types.
        copy : bool, default True
            Return a copy when ``copy=True`` (be very careful setting
            ``copy=False`` as changes to values then may propagate to other
            pandas objects).
        errors : {'raise', 'ignore'}, default 'raise'
            Control raising of exceptions on invalid data for provided dtype.

            - ``raise`` : allow exceptions to be raised
            - ``ignore`` : suppress exceptions. On error return original object

            .. versionadded:: 0.20.0

        kwargs : keyword arguments to pass on to the constructor

        Returns
        -------
        casted : same type as caller

        See Also
        --------
        to_datetime : Convert argument to datetime.
        to_timedelta : Convert argument to timedelta.
        to_numeric : Convert argument to a numeric type.
        numpy.ndarray.astype : Cast a numpy array to a specified type.

        Examples
        --------
        >>> ser = pd.Series([1, 2], dtype='int32')
        >>> ser
        0    1
        1    2
        dtype: int32
        >>> ser.astype('int64')
        0    1
        1    2
        dtype: int64

        Convert to categorical type:

        >>> ser.astype('category')
        0    1
        1    2
        dtype: category
        Categories (2, int64): [1, 2]

        Convert to ordered categorical type with custom ordering:

        >>> cat_dtype = pd.api.types.CategoricalDtype(
        ...                     categories=[2, 1], ordered=True)
        >>> ser.astype(cat_dtype)
        0    1
        1    2
        dtype: category
        Categories (2, int64): [2 < 1]

        Note that using ``copy=False`` and changing data on a new
        pandas object may propagate changes:

        >>> s1 = pd.Series([1,2])
        >>> s2 = s1.astype('int64', copy=False)
        >>> s2[0] = 10
        >>> s1  # note that s1[0] has changed too
        0    10
        1     2
        dtype: int64
        """
        if is_dict_like(dtype):
            if self.ndim == 1:  # i.e. Series
                if len(dtype) > 1 or self.name not in dtype:
                    raise KeyError('Only the Series name can be used for '
                                   'the key in Series dtype mappings.')
                new_type = dtype[self.name]
                return self.astype(new_type, copy, errors, **kwargs)
            elif self.ndim > 2:
                raise NotImplementedError(
                    'astype() only accepts a dtype arg of type dict when '
                    'invoked on Series and DataFrames. A single dtype must be '
                    'specified when invoked on a Panel.'
                )
            for col_name in dtype.keys():
                if col_name not in self:
                    raise KeyError('Only a column name can be used for the '
                                   'key in a dtype mappings argument.')
            results = []
            for col_name, col in self.iteritems():
                if col_name in dtype:
                    results.append(col.astype(dtype=dtype[col_name], copy=copy,
                                              errors=errors, **kwargs))
                else:
                    results.append(results.append(col.copy() if copy else col))

        elif is_extension_array_dtype(dtype) and self.ndim > 1:
            # GH 18099/22869: columnwise conversion to extension dtype
            # GH 24704: use iloc to handle duplicate column names
            results = (self.iloc[:, i].astype(dtype, copy=copy)
                       for i in range(len(self.columns)))

        else:
            # else, only a single dtype is given
            new_data = self._data.astype(dtype=dtype, copy=copy, errors=errors,
                                         **kwargs)
            return self._constructor(new_data).__finalize__(self)

        # GH 19920: retain column metadata after concat
        result = pd.concat(results, axis=1, copy=False)
        result.columns = self.columns
        return result

    def copy(self, deep=True):
        """
        Make a copy of this object's indices and data.

        When ``deep=True`` (default), a new object will be created with a
        copy of the calling object's data and indices. Modifications to
        the data or indices of the copy will not be reflected in the
        original object (see notes below).

        When ``deep=False``, a new object will be created without copying
        the calling object's data or index (only references to the data
        and index are copied). Any changes to the data of the original
        will be reflected in the shallow copy (and vice versa).

        Parameters
        ----------
        deep : bool, default True
            Make a deep copy, including a copy of the data and the indices.
            With ``deep=False`` neither the indices nor the data are copied.

        Returns
        -------
        copy : Series, DataFrame or Panel
            Object type matches caller.

        Notes
        -----
        When ``deep=True``, data is copied but actual Python objects
        will not be copied recursively, only the reference to the object.
        This is in contrast to `copy.deepcopy` in the Standard Library,
        which recursively copies object data (see examples below).

        While ``Index`` objects are copied when ``deep=True``, the underlying
        numpy array is not copied for performance reasons. Since ``Index`` is
        immutable, the underlying data can be safely shared and a copy
        is not needed.

        Examples
        --------
        >>> s = pd.Series([1, 2], index=["a", "b"])
        >>> s
        a    1
        b    2
        dtype: int64

        >>> s_copy = s.copy()
        >>> s_copy
        a    1
        b    2
        dtype: int64

        **Shallow copy versus default (deep) copy:**

        >>> s = pd.Series([1, 2], index=["a", "b"])
        >>> deep = s.copy()
        >>> shallow = s.copy(deep=False)

        Shallow copy shares data and index with original.

        >>> s is shallow
        False
        >>> s.values is shallow.values and s.index is shallow.index
        True

        Deep copy has own copy of data and index.

        >>> s is deep
        False
        >>> s.values is deep.values or s.index is deep.index
        False

        Updates to the data shared by shallow copy and original is reflected
        in both; deep copy remains unchanged.

        >>> s[0] = 3
        >>> shallow[1] = 4
        >>> s
        a    3
        b    4
        dtype: int64
        >>> shallow
        a    3
        b    4
        dtype: int64
        >>> deep
        a    1
        b    2
        dtype: int64

        Note that when copying an object containing Python objects, a deep copy
        will copy the data, but will not do so recursively. Updating a nested
        data object will be reflected in the deep copy.

        >>> s = pd.Series([[1, 2], [3, 4]])
        >>> deep = s.copy()
        >>> s[0][0] = 10
        >>> s
        0    [10, 2]
        1     [3, 4]
        dtype: object
        >>> deep
        0    [10, 2]
        1     [3, 4]
        dtype: object
        """
        data = self._data.copy(deep=deep)
        return self._constructor(data).__finalize__(self)

    def __copy__(self, deep=True):
        return self.copy(deep=deep)

    def __deepcopy__(self, memo=None):
        """
        Parameters
        ----------
        memo, default None
            Standard signature. Unused
        """
        if memo is None:
            memo = {}
        return self.copy(deep=True)

    def _convert(self, datetime=False, numeric=False, timedelta=False,
                 coerce=False, copy=True):
        """
        Attempt to infer better dtype for object columns

        Parameters
        ----------
        datetime : boolean, default False
            If True, convert to date where possible.
        numeric : boolean, default False
            If True, attempt to convert to numbers (including strings), with
            unconvertible values becoming NaN.
        timedelta : boolean, default False
            If True, convert to timedelta where possible.
        coerce : boolean, default False
            If True, force conversion with unconvertible values converted to
            nulls (NaN or NaT)
        copy : boolean, default True
            If True, return a copy even if no copy is necessary (e.g. no
            conversion was done). Note: This is meant for internal use, and
            should not be confused with inplace.

        Returns
        -------
        converted : same as input object
        """
        return self._constructor(
            self._data.convert(datetime=datetime, numeric=numeric,
                               timedelta=timedelta, coerce=coerce,
                               copy=copy)).__finalize__(self)

    def convert_objects(self, convert_dates=True, convert_numeric=False,
                        convert_timedeltas=True, copy=True):
        """
        Attempt to infer better dtype for object columns.

        .. deprecated:: 0.21.0

        Parameters
        ----------
        convert_dates : boolean, default True
            If True, convert to date where possible. If 'coerce', force
            conversion, with unconvertible values becoming NaT.
        convert_numeric : boolean, default False
            If True, attempt to coerce to numbers (including strings), with
            unconvertible values becoming NaN.
        convert_timedeltas : boolean, default True
            If True, convert to timedelta where possible. If 'coerce', force
            conversion, with unconvertible values becoming NaT.
        copy : boolean, default True
            If True, return a copy even if no copy is necessary (e.g. no
            conversion was done). Note: This is meant for internal use, and
            should not be confused with inplace.

        Returns
        -------
        converted : same as input object

        See Also
        --------
        to_datetime : Convert argument to datetime.
        to_timedelta : Convert argument to timedelta.
        to_numeric : Convert argument to numeric type.
        """
        msg = ("convert_objects is deprecated.  To re-infer data dtypes for "
               "object columns, use {klass}.infer_objects()\nFor all "
               "other conversions use the data-type specific converters "
               "pd.to_datetime, pd.to_timedelta and pd.to_numeric."
               ).format(klass=self.__class__.__name__)
        warnings.warn(msg, FutureWarning, stacklevel=2)

        return self._constructor(
            self._data.convert(convert_dates=convert_dates,
                               convert_numeric=convert_numeric,
                               convert_timedeltas=convert_timedeltas,
                               copy=copy)).__finalize__(self)

    def infer_objects(self):
        """
        Attempt to infer better dtypes for object columns.

        Attempts soft conversion of object-dtyped
        columns, leaving non-object and unconvertible
        columns unchanged. The inference rules are the
        same as during normal Series/DataFrame construction.

        .. versionadded:: 0.21.0

        Returns
        -------
        converted : same type as input object

        See Also
        --------
        to_datetime : Convert argument to datetime.
        to_timedelta : Convert argument to timedelta.
        to_numeric : Convert argument to numeric type.

        Examples
        --------
        >>> df = pd.DataFrame({"A": ["a", 1, 2, 3]})
        >>> df = df.iloc[1:]
        >>> df
           A
        1  1
        2  2
        3  3

        >>> df.dtypes
        A    object
        dtype: object

        >>> df.infer_objects().dtypes
        A    int64
        dtype: object
        """
        # numeric=False necessary to only soft convert;
        # python objects will still be converted to
        # native numpy numeric types
        return self._constructor(
            self._data.convert(datetime=True, numeric=False,
                               timedelta=True, coerce=False,
                               copy=True)).__finalize__(self)

    # ----------------------------------------------------------------------
    # Filling NA's

    def fillna(self, value=None, method=None, axis=None, inplace=False,
               limit=None, downcast=None):
        """
        Fill NA/NaN values using the specified method.

        Parameters
        ----------
        value : scalar, dict, Series, or DataFrame
            Value to use to fill holes (e.g. 0), alternately a
            dict/Series/DataFrame of values specifying which value to use for
            each index (for a Series) or column (for a DataFrame).  Values not
            in the dict/Series/DataFrame will not be filled. This value cannot
            be a list.
        method : {'backfill', 'bfill', 'pad', 'ffill', None}, default None
            Method to use for filling holes in reindexed Series
            pad / ffill: propagate last valid observation forward to next valid
            backfill / bfill: use next valid observation to fill gap.
        axis : %(axes_single_arg)s
            Axis along which to fill missing values.
        inplace : bool, default False
            If True, fill in-place. Note: this will modify any
            other views on this object (e.g., a no-copy slice for a column in a
            DataFrame).
        limit : int, default None
            If method is specified, this is the maximum number of consecutive
            NaN values to forward/backward fill. In other words, if there is
            a gap with more than this number of consecutive NaNs, it will only
            be partially filled. If method is not specified, this is the
            maximum number of entries along the entire axis where NaNs will be
            filled. Must be greater than 0 if not None.
        downcast : dict, default is None
            A dict of item->dtype of what to downcast if possible,
            or the string 'infer' which will try to downcast to an appropriate
            equal type (e.g. float64 to int64 if possible).

        Returns
        -------
        %(klass)s
            Object with missing values filled.

        See Also
        --------
        interpolate : Fill NaN values using interpolation.
        reindex : Conform object to new index.
        asfreq : Convert TimeSeries to specified frequency.

        Examples
        --------
        >>> df = pd.DataFrame([[np.nan, 2, np.nan, 0],
        ...                    [3, 4, np.nan, 1],
        ...                    [np.nan, np.nan, np.nan, 5],
        ...                    [np.nan, 3, np.nan, 4]],
        ...                   columns=list('ABCD'))
        >>> df
             A    B   C  D
        0  NaN  2.0 NaN  0
        1  3.0  4.0 NaN  1
        2  NaN  NaN NaN  5
        3  NaN  3.0 NaN  4

        Replace all NaN elements with 0s.

        >>> df.fillna(0)
            A   B   C   D
        0   0.0 2.0 0.0 0
        1   3.0 4.0 0.0 1
        2   0.0 0.0 0.0 5
        3   0.0 3.0 0.0 4

        We can also propagate non-null values forward or backward.

        >>> df.fillna(method='ffill')
            A   B   C   D
        0   NaN 2.0 NaN 0
        1   3.0 4.0 NaN 1
        2   3.0 4.0 NaN 5
        3   3.0 3.0 NaN 4

        Replace all NaN elements in column 'A', 'B', 'C', and 'D', with 0, 1,
        2, and 3 respectively.

        >>> values = {'A': 0, 'B': 1, 'C': 2, 'D': 3}
        >>> df.fillna(value=values)
            A   B   C   D
        0   0.0 2.0 2.0 0
        1   3.0 4.0 2.0 1
        2   0.0 1.0 2.0 5
        3   0.0 3.0 2.0 4

        Only replace the first NaN element.

        >>> df.fillna(value=values, limit=1)
            A   B   C   D
        0   0.0 2.0 2.0 0
        1   3.0 4.0 NaN 1
        2   NaN 1.0 NaN 5
        3   NaN 3.0 NaN 4
        """
        inplace = validate_bool_kwarg(inplace, 'inplace')
        value, method = validate_fillna_kwargs(value, method)

        self._consolidate_inplace()

        # set the default here, so functions examining the signaure
        # can detect if something was set (e.g. in groupby) (GH9221)
        if axis is None:
            axis = 0
        axis = self._get_axis_number(axis)

        from pandas import DataFrame
        if value is None:

            if self._is_mixed_type and axis == 1:
                if inplace:
                    raise NotImplementedError()
                result = self.T.fillna(method=method, limit=limit).T

                # need to downcast here because of all of the transposes
                result._data = result._data.downcast()

                return result

            # > 3d
            if self.ndim > 3:
                raise NotImplementedError('Cannot fillna with a method for > '
                                          '3dims')

            # 3d
            elif self.ndim == 3:
                # fill in 2d chunks
                result = {col: s.fillna(method=method, value=value)
                          for col, s in self.iteritems()}
                prelim_obj = self._constructor.from_dict(result)
                new_obj = prelim_obj.__finalize__(self)
                new_data = new_obj._data

            else:
                # 2d or less
                new_data = self._data.interpolate(method=method, axis=axis,
                                                  limit=limit, inplace=inplace,
                                                  coerce=True,
                                                  downcast=downcast)
        else:
            if len(self._get_axis(axis)) == 0:
                return self

            if self.ndim == 1:
                if isinstance(value, (dict, ABCSeries)):
                    from pandas import Series
                    value = Series(value)
                elif not is_list_like(value):
                    pass
                else:
                    raise TypeError('"value" parameter must be a scalar, dict '
                                    'or Series, but you passed a '
                                    '"{0}"'.format(type(value).__name__))

                new_data = self._data.fillna(value=value, limit=limit,
                                             inplace=inplace,
                                             downcast=downcast)

            elif isinstance(value, (dict, ABCSeries)):
                if axis == 1:
                    raise NotImplementedError('Currently only can fill '
                                              'with dict/Series column '
                                              'by column')

                result = self if inplace else self.copy()
                for k, v in value.items():
                    if k not in result:
                        continue
                    obj = result[k]
                    obj.fillna(v, limit=limit, inplace=True, downcast=downcast)
                return result if not inplace else None

            elif not is_list_like(value):
                new_data = self._data.fillna(value=value, limit=limit,
                                             inplace=inplace,
                                             downcast=downcast)
            elif isinstance(value, DataFrame) and self.ndim == 2:
                new_data = self.where(self.notna(), value)
            else:
                raise ValueError("invalid fill value with a %s" % type(value))

        if inplace:
            self._update_inplace(new_data)
        else:
            return self._constructor(new_data).__finalize__(self)

    def ffill(self, axis=None, inplace=False, limit=None, downcast=None):
        """
        Synonym for :meth:`DataFrame.fillna` with ``method='ffill'``.
        """
        return self.fillna(method='ffill', axis=axis, inplace=inplace,
                           limit=limit, downcast=downcast)

    def bfill(self, axis=None, inplace=False, limit=None, downcast=None):
        """
        Synonym for :meth:`DataFrame.fillna` with ``method='bfill'``.
        """
        return self.fillna(method='bfill', axis=axis, inplace=inplace,
                           limit=limit, downcast=downcast)

    _shared_docs['replace'] = ("""
        Replace values given in `to_replace` with `value`.

        Values of the %(klass)s are replaced with other values dynamically.
        This differs from updating with ``.loc`` or ``.iloc``, which require
        you to specify a location to update with some value.

        Parameters
        ----------
        to_replace : str, regex, list, dict, Series, int, float, or None
            How to find the values that will be replaced.

            * numeric, str or regex:

                - numeric: numeric values equal to `to_replace` will be
                  replaced with `value`
                - str: string exactly matching `to_replace` will be replaced
                  with `value`
                - regex: regexs matching `to_replace` will be replaced with
                  `value`

            * list of str, regex, or numeric:

                - First, if `to_replace` and `value` are both lists, they
                  **must** be the same length.
                - Second, if ``regex=True`` then all of the strings in **both**
                  lists will be interpreted as regexs otherwise they will match
                  directly. This doesn't matter much for `value` since there
                  are only a few possible substitution regexes you can use.
                - str, regex and numeric rules apply as above.

            * dict:

                - Dicts can be used to specify different replacement values
                  for different existing values. For example,
                  ``{'a': 'b', 'y': 'z'}`` replaces the value 'a' with 'b' and
                  'y' with 'z'. To use a dict in this way the `value`
                  parameter should be `None`.
                - For a DataFrame a dict can specify that different values
                  should be replaced in different columns. For example,
                  ``{'a': 1, 'b': 'z'}`` looks for the value 1 in column 'a'
                  and the value 'z' in column 'b' and replaces these values
                  with whatever is specified in `value`. The `value` parameter
                  should not be ``None`` in this case. You can treat this as a
                  special case of passing two lists except that you are
                  specifying the column to search in.
                - For a DataFrame nested dictionaries, e.g.,
                  ``{'a': {'b': np.nan}}``, are read as follows: look in column
                  'a' for the value 'b' and replace it with NaN. The `value`
                  parameter should be ``None`` to use a nested dict in this
                  way. You can nest regular expressions as well. Note that
                  column names (the top-level dictionary keys in a nested
                  dictionary) **cannot** be regular expressions.

            * None:

                - This means that the `regex` argument must be a string,
                  compiled regular expression, or list, dict, ndarray or
                  Series of such elements. If `value` is also ``None`` then
                  this **must** be a nested dictionary or Series.

            See the examples section for examples of each of these.
        value : scalar, dict, list, str, regex, default None
            Value to replace any values matching `to_replace` with.
            For a DataFrame a dict of values can be used to specify which
            value to use for each column (columns not in the dict will not be
            filled). Regular expressions, strings and lists or dicts of such
            objects are also allowed.
        inplace : bool, default False
            If True, in place. Note: this will modify any
            other views on this object (e.g. a column from a DataFrame).
            Returns the caller if this is True.
        limit : int, default None
            Maximum size gap to forward or backward fill.
        regex : bool or same types as `to_replace`, default False
            Whether to interpret `to_replace` and/or `value` as regular
            expressions. If this is ``True`` then `to_replace` *must* be a
            string. Alternatively, this could be a regular expression or a
            list, dict, or array of regular expressions in which case
            `to_replace` must be ``None``.
        method : {'pad', 'ffill', 'bfill', `None`}
            The method to use when for replacement, when `to_replace` is a
            scalar, list or tuple and `value` is ``None``.

            .. versionchanged:: 0.23.0
                Added to DataFrame.

        Returns
        -------
        %(klass)s
            Object after replacement.

        Raises
        ------
        AssertionError
            * If `regex` is not a ``bool`` and `to_replace` is not
              ``None``.
        TypeError
            * If `to_replace` is a ``dict`` and `value` is not a ``list``,
              ``dict``, ``ndarray``, or ``Series``
            * If `to_replace` is ``None`` and `regex` is not compilable
              into a regular expression or is a list, dict, ndarray, or
              Series.
            * When replacing multiple ``bool`` or ``datetime64`` objects and
              the arguments to `to_replace` does not match the type of the
              value being replaced
        ValueError
            * If a ``list`` or an ``ndarray`` is passed to `to_replace` and
              `value` but they are not the same length.

        See Also
        --------
        %(klass)s.fillna : Fill NA values.
        %(klass)s.where : Replace values based on boolean condition.
        Series.str.replace : Simple string replacement.

        Notes
        -----
        * Regex substitution is performed under the hood with ``re.sub``. The
          rules for substitution for ``re.sub`` are the same.
        * Regular expressions will only substitute on strings, meaning you
          cannot provide, for example, a regular expression matching floating
          point numbers and expect the columns in your frame that have a
          numeric dtype to be matched. However, if those floating point
          numbers *are* strings, then you can do this.
        * This method has *a lot* of options. You are encouraged to experiment
          and play with this method to gain intuition about how it works.
        * When dict is used as the `to_replace` value, it is like
          key(s) in the dict are the to_replace part and
          value(s) in the dict are the value parameter.

        Examples
        --------

        **Scalar `to_replace` and `value`**

        >>> s = pd.Series([0, 1, 2, 3, 4])
        >>> s.replace(0, 5)
        0    5
        1    1
        2    2
        3    3
        4    4
        dtype: int64

        >>> df = pd.DataFrame({'A': [0, 1, 2, 3, 4],
        ...                    'B': [5, 6, 7, 8, 9],
        ...                    'C': ['a', 'b', 'c', 'd', 'e']})
        >>> df.replace(0, 5)
           A  B  C
        0  5  5  a
        1  1  6  b
        2  2  7  c
        3  3  8  d
        4  4  9  e

        **List-like `to_replace`**

        >>> df.replace([0, 1, 2, 3], 4)
           A  B  C
        0  4  5  a
        1  4  6  b
        2  4  7  c
        3  4  8  d
        4  4  9  e

        >>> df.replace([0, 1, 2, 3], [4, 3, 2, 1])
           A  B  C
        0  4  5  a
        1  3  6  b
        2  2  7  c
        3  1  8  d
        4  4  9  e

        >>> s.replace([1, 2], method='bfill')
        0    0
        1    3
        2    3
        3    3
        4    4
        dtype: int64

        **dict-like `to_replace`**

        >>> df.replace({0: 10, 1: 100})
             A  B  C
        0   10  5  a
        1  100  6  b
        2    2  7  c
        3    3  8  d
        4    4  9  e

        >>> df.replace({'A': 0, 'B': 5}, 100)
             A    B  C
        0  100  100  a
        1    1    6  b
        2    2    7  c
        3    3    8  d
        4    4    9  e

        >>> df.replace({'A': {0: 100, 4: 400}})
             A  B  C
        0  100  5  a
        1    1  6  b
        2    2  7  c
        3    3  8  d
        4  400  9  e

        **Regular expression `to_replace`**

        >>> df = pd.DataFrame({'A': ['bat', 'foo', 'bait'],
        ...                    'B': ['abc', 'bar', 'xyz']})
        >>> df.replace(to_replace=r'^ba.$', value='new', regex=True)
              A    B
        0   new  abc
        1   foo  new
        2  bait  xyz

        >>> df.replace({'A': r'^ba.$'}, {'A': 'new'}, regex=True)
              A    B
        0   new  abc
        1   foo  bar
        2  bait  xyz

        >>> df.replace(regex=r'^ba.$', value='new')
              A    B
        0   new  abc
        1   foo  new
        2  bait  xyz

        >>> df.replace(regex={r'^ba.$': 'new', 'foo': 'xyz'})
              A    B
        0   new  abc
        1   xyz  new
        2  bait  xyz

        >>> df.replace(regex=[r'^ba.$', 'foo'], value='new')
              A    B
        0   new  abc
        1   new  new
        2  bait  xyz

        Note that when replacing multiple ``bool`` or ``datetime64`` objects,
        the data types in the `to_replace` parameter must match the data
        type of the value being replaced:

        >>> df = pd.DataFrame({'A': [True, False, True],
        ...                    'B': [False, True, False]})
        >>> df.replace({'a string': 'new value', True: False})  # raises
        Traceback (most recent call last):
            ...
        TypeError: Cannot compare types 'ndarray(dtype=bool)' and 'str'

        This raises a ``TypeError`` because one of the ``dict`` keys is not of
        the correct type for replacement.

        Compare the behavior of ``s.replace({'a': None})`` and
        ``s.replace('a', None)`` to understand the peculiarities
        of the `to_replace` parameter:

        >>> s = pd.Series([10, 'a', 'a', 'b', 'a'])

        When one uses a dict as the `to_replace` value, it is like the
        value(s) in the dict are equal to the `value` parameter.
        ``s.replace({'a': None})`` is equivalent to
        ``s.replace(to_replace={'a': None}, value=None, method=None)``:

        >>> s.replace({'a': None})
        0      10
        1    None
        2    None
        3       b
        4    None
        dtype: object

        When ``value=None`` and `to_replace` is a scalar, list or
        tuple, `replace` uses the method parameter (default 'pad') to do the
        replacement. So this is why the 'a' values are being replaced by 10
        in rows 1 and 2 and 'b' in row 4 in this case.
        The command ``s.replace('a', None)`` is actually equivalent to
        ``s.replace(to_replace='a', value=None, method='pad')``:

        >>> s.replace('a', None)
        0    10
        1    10
        2    10
        3     b
        4     b
        dtype: object
    """)

    @Appender(_shared_docs['replace'] % _shared_doc_kwargs)
    def replace(self, to_replace=None, value=None, inplace=False, limit=None,
                regex=False, method='pad'):
        inplace = validate_bool_kwarg(inplace, 'inplace')
        if not is_bool(regex) and to_replace is not None:
            raise AssertionError("'to_replace' must be 'None' if 'regex' is "
                                 "not a bool")

        self._consolidate_inplace()

        if value is None:
            # passing a single value that is scalar like
            # when value is None (GH5319), for compat
            if not is_dict_like(to_replace) and not is_dict_like(regex):
                to_replace = [to_replace]

            if isinstance(to_replace, (tuple, list)):
                if isinstance(self, pd.DataFrame):
                    return self.apply(_single_replace,
                                      args=(to_replace, method, inplace,
                                            limit))
                return _single_replace(self, to_replace, method, inplace,
                                       limit)

            if not is_dict_like(to_replace):
                if not is_dict_like(regex):
                    raise TypeError('If "to_replace" and "value" are both None'
                                    ' and "to_replace" is not a list, then '
                                    'regex must be a mapping')
                to_replace = regex
                regex = True

            items = list(to_replace.items())
            keys, values = lzip(*items) or ([], [])

            are_mappings = [is_dict_like(v) for v in values]

            if any(are_mappings):
                if not all(are_mappings):
                    raise TypeError("If a nested mapping is passed, all values"
                                    " of the top level mapping must be "
                                    "mappings")
                # passed a nested dict/Series
                to_rep_dict = {}
                value_dict = {}

                for k, v in items:
                    keys, values = lzip(*v.items()) or ([], [])
                    if set(keys) & set(values):
                        raise ValueError("Replacement not allowed with "
                                         "overlapping keys and values")
                    to_rep_dict[k] = list(keys)
                    value_dict[k] = list(values)

                to_replace, value = to_rep_dict, value_dict
            else:
                to_replace, value = keys, values

            return self.replace(to_replace, value, inplace=inplace,
                                limit=limit, regex=regex)
        else:

            # need a non-zero len on all axes
            for a in self._AXIS_ORDERS:
                if not len(self._get_axis(a)):
                    return self

            new_data = self._data
            if is_dict_like(to_replace):
                if is_dict_like(value):  # {'A' : NA} -> {'A' : 0}
                    res = self if inplace else self.copy()
                    for c, src in to_replace.items():
                        if c in value and c in self:
                            # object conversion is handled in
                            # series.replace which is called recursivelly
                            res[c] = res[c].replace(to_replace=src,
                                                    value=value[c],
                                                    inplace=False,
                                                    regex=regex)
                    return None if inplace else res

                # {'A': NA} -> 0
                elif not is_list_like(value):
                    keys = [(k, src) for k, src in to_replace.items()
                            if k in self]
                    keys_len = len(keys) - 1
                    for i, (k, src) in enumerate(keys):
                        convert = i == keys_len
                        new_data = new_data.replace(to_replace=src,
                                                    value=value,
                                                    filter=[k],
                                                    inplace=inplace,
                                                    regex=regex,
                                                    convert=convert)
                else:
                    raise TypeError('value argument must be scalar, dict, or '
                                    'Series')

            elif is_list_like(to_replace):  # [NA, ''] -> [0, 'missing']
                if is_list_like(value):
                    if len(to_replace) != len(value):
                        raise ValueError('Replacement lists must match '
                                         'in length. Expecting %d got %d ' %
                                         (len(to_replace), len(value)))

                    new_data = self._data.replace_list(src_list=to_replace,
                                                       dest_list=value,
                                                       inplace=inplace,
                                                       regex=regex)

                else:  # [NA, ''] -> 0
                    new_data = self._data.replace(to_replace=to_replace,
                                                  value=value, inplace=inplace,
                                                  regex=regex)
            elif to_replace is None:
                if not (is_re_compilable(regex) or
                        is_list_like(regex) or is_dict_like(regex)):
                    raise TypeError("'regex' must be a string or a compiled "
                                    "regular expression or a list or dict of "
                                    "strings or regular expressions, you "
                                    "passed a"
                                    " {0!r}".format(type(regex).__name__))
                return self.replace(regex, value, inplace=inplace, limit=limit,
                                    regex=True)
            else:

                # dest iterable dict-like
                if is_dict_like(value):  # NA -> {'A' : 0, 'B' : -1}
                    new_data = self._data

                    for k, v in value.items():
                        if k in self:
                            new_data = new_data.replace(to_replace=to_replace,
                                                        value=v, filter=[k],
                                                        inplace=inplace,
                                                        regex=regex)

                elif not is_list_like(value):  # NA -> 0
                    new_data = self._data.replace(to_replace=to_replace,
                                                  value=value, inplace=inplace,
                                                  regex=regex)
                else:
                    msg = ('Invalid "to_replace" type: '
                           '{0!r}').format(type(to_replace).__name__)
                    raise TypeError(msg)  # pragma: no cover

        if inplace:
            self._update_inplace(new_data)
        else:
            return self._constructor(new_data).__finalize__(self)

    _shared_docs['interpolate'] = """
        Please note that only ``method='linear'`` is supported for
        DataFrame/Series with a MultiIndex.

        Parameters
        ----------
        method : str, default 'linear'
            Interpolation technique to use. One of:

            * 'linear': Ignore the index and treat the values as equally
              spaced. This is the only method supported on MultiIndexes.
            * 'time': Works on daily and higher resolution data to interpolate
              given length of interval.
            * 'index', 'values': use the actual numerical values of the index.
            * 'pad': Fill in NaNs using existing values.
            * 'nearest', 'zero', 'slinear', 'quadratic', 'cubic', 'spline',
              'barycentric', 'polynomial': Passed to
              `scipy.interpolate.interp1d`. These methods use the numerical
              values of the index.  Both 'polynomial' and 'spline' require that
              you also specify an `order` (int), e.g.
              ``df.interpolate(method='polynomial', order=5)``.
            * 'krogh', 'piecewise_polynomial', 'spline', 'pchip', 'akima':
              Wrappers around the SciPy interpolation methods of similar
              names. See `Notes`.
            * 'from_derivatives': Refers to
              `scipy.interpolate.BPoly.from_derivatives` which
              replaces 'piecewise_polynomial' interpolation method in
              scipy 0.18.

            .. versionadded:: 0.18.1

               Added support for the 'akima' method.
               Added interpolate method 'from_derivatives' which replaces
               'piecewise_polynomial' in SciPy 0.18; backwards-compatible with
               SciPy < 0.18

        axis : {0 or 'index', 1 or 'columns', None}, default None
            Axis to interpolate along.
        limit : int, optional
            Maximum number of consecutive NaNs to fill. Must be greater than
            0.
        inplace : bool, default False
            Update the data in place if possible.
        limit_direction : {'forward', 'backward', 'both'}, default 'forward'
            If limit is specified, consecutive NaNs will be filled in this
            direction.
        limit_area : {`None`, 'inside', 'outside'}, default None
            If limit is specified, consecutive NaNs will be filled with this
            restriction.

            * ``None``: No fill restriction.
            * 'inside': Only fill NaNs surrounded by valid values
              (interpolate).
            * 'outside': Only fill NaNs outside valid values (extrapolate).

            .. versionadded:: 0.23.0

        downcast : optional, 'infer' or None, defaults to None
            Downcast dtypes if possible.
        **kwargs
            Keyword arguments to pass on to the interpolating function.

        Returns
        -------
        Series or DataFrame
            Returns the same object type as the caller, interpolated at
            some or all ``NaN`` values.

        See Also
        --------
        fillna : Fill missing values using different methods.
        scipy.interpolate.Akima1DInterpolator : Piecewise cubic polynomials
            (Akima interpolator).
        scipy.interpolate.BPoly.from_derivatives : Piecewise polynomial in the
            Bernstein basis.
        scipy.interpolate.interp1d : Interpolate a 1-D function.
        scipy.interpolate.KroghInterpolator : Interpolate polynomial (Krogh
            interpolator).
        scipy.interpolate.PchipInterpolator : PCHIP 1-d monotonic cubic
            interpolation.
        scipy.interpolate.CubicSpline : Cubic spline data interpolator.

        Notes
        -----
        The 'krogh', 'piecewise_polynomial', 'spline', 'pchip' and 'akima'
        methods are wrappers around the respective SciPy implementations of
        similar names. These use the actual numerical values of the index.
        For more information on their behavior, see the
        `SciPy documentation
        <http://docs.scipy.org/doc/scipy/reference/interpolate.html#univariate-interpolation>`__
        and `SciPy tutorial
        <http://docs.scipy.org/doc/scipy/reference/tutorial/interpolate.html>`__.

        Examples
        --------
        Filling in ``NaN`` in a :class:`~pandas.Series` via linear
        interpolation.

        >>> s = pd.Series([0, 1, np.nan, 3])
        >>> s
        0    0.0
        1    1.0
        2    NaN
        3    3.0
        dtype: float64
        >>> s.interpolate()
        0    0.0
        1    1.0
        2    2.0
        3    3.0
        dtype: float64

        Filling in ``NaN`` in a Series by padding, but filling at most two
        consecutive ``NaN`` at a time.

        >>> s = pd.Series([np.nan, "single_one", np.nan,
        ...                "fill_two_more", np.nan, np.nan, np.nan,
        ...                4.71, np.nan])
        >>> s
        0              NaN
        1       single_one
        2              NaN
        3    fill_two_more
        4              NaN
        5              NaN
        6              NaN
        7             4.71
        8              NaN
        dtype: object
        >>> s.interpolate(method='pad', limit=2)
        0              NaN
        1       single_one
        2       single_one
        3    fill_two_more
        4    fill_two_more
        5    fill_two_more
        6              NaN
        7             4.71
        8             4.71
        dtype: object

        Filling in ``NaN`` in a Series via polynomial interpolation or splines:
        Both 'polynomial' and 'spline' methods require that you also specify
        an ``order`` (int).

        >>> s = pd.Series([0, 2, np.nan, 8])
        >>> s.interpolate(method='polynomial', order=2)
        0    0.000000
        1    2.000000
        2    4.666667
        3    8.000000
        dtype: float64

        Fill the DataFrame forward (that is, going down) along each column
        using linear interpolation.

        Note how the last entry in column 'a' is interpolated differently,
        because there is no entry after it to use for interpolation.
        Note how the first entry in column 'b' remains ``NaN``, because there
        is no entry befofe it to use for interpolation.

        >>> df = pd.DataFrame([(0.0, np.nan, -1.0, 1.0),
        ...                    (np.nan, 2.0, np.nan, np.nan),
        ...                    (2.0, 3.0, np.nan, 9.0),
        ...                    (np.nan, 4.0, -4.0, 16.0)],
        ...                   columns=list('abcd'))
        >>> df
             a    b    c     d
        0  0.0  NaN -1.0   1.0
        1  NaN  2.0  NaN   NaN
        2  2.0  3.0  NaN   9.0
        3  NaN  4.0 -4.0  16.0
        >>> df.interpolate(method='linear', limit_direction='forward', axis=0)
             a    b    c     d
        0  0.0  NaN -1.0   1.0
        1  1.0  2.0 -2.0   5.0
        2  2.0  3.0 -3.0   9.0
        3  2.0  4.0 -4.0  16.0

        Using polynomial interpolation.

        >>> df['d'].interpolate(method='polynomial', order=2)
        0     1.0
        1     4.0
        2     9.0
        3    16.0
        Name: d, dtype: float64
        """

    @Appender(_shared_docs['interpolate'] % _shared_doc_kwargs)
    def interpolate(self, method='linear', axis=0, limit=None, inplace=False,
                    limit_direction='forward', limit_area=None,
                    downcast=None, **kwargs):
        """
        Interpolate values according to different methods.
        """
        inplace = validate_bool_kwarg(inplace, 'inplace')

        if self.ndim > 2:
            raise NotImplementedError("Interpolate has not been implemented "
                                      "on Panel and Panel 4D objects.")

        if axis == 0:
            ax = self._info_axis_name
            _maybe_transposed_self = self
        elif axis == 1:
            _maybe_transposed_self = self.T
            ax = 1
        else:
            _maybe_transposed_self = self
        ax = _maybe_transposed_self._get_axis_number(ax)

        if _maybe_transposed_self.ndim == 2:
            alt_ax = 1 - ax
        else:
            alt_ax = ax

        if (isinstance(_maybe_transposed_self.index, MultiIndex) and
                method != 'linear'):
            raise ValueError("Only `method=linear` interpolation is supported "
                             "on MultiIndexes.")

        if _maybe_transposed_self._data.get_dtype_counts().get(
                'object') == len(_maybe_transposed_self.T):
            raise TypeError("Cannot interpolate with all object-dtype columns "
                            "in the DataFrame. Try setting at least one "
                            "column to a numeric dtype.")

        # create/use the index
        if method == 'linear':
            # prior default
            index = np.arange(len(_maybe_transposed_self._get_axis(alt_ax)))
        else:
            index = _maybe_transposed_self._get_axis(alt_ax)
            methods = {"index", "values", "nearest", "time"}
            is_numeric_or_datetime = (
                is_numeric_dtype(index) or
                is_datetime64_dtype(index) or
                is_timedelta64_dtype(index)
            )
            if method not in methods and not is_numeric_or_datetime:
                raise ValueError(
                    "Index column must be numeric or datetime type when "
                    "using {method} method other than linear. "
                    "Try setting a numeric or datetime index column before "
                    "interpolating.".format(method=method))

        if isna(index).any():
            raise NotImplementedError("Interpolation with NaNs in the index "
                                      "has not been implemented. Try filling "
                                      "those NaNs before interpolating.")
        data = _maybe_transposed_self._data
        new_data = data.interpolate(method=method, axis=ax, index=index,
                                    values=_maybe_transposed_self, limit=limit,
                                    limit_direction=limit_direction,
                                    limit_area=limit_area,
                                    inplace=inplace, downcast=downcast,
                                    **kwargs)

        if inplace:
            if axis == 1:
                new_data = self._constructor(new_data).T._data
            self._update_inplace(new_data)
        else:
            res = self._constructor(new_data).__finalize__(self)
            if axis == 1:
                res = res.T
            return res

    # ----------------------------------------------------------------------
    # Timeseries methods Methods

    def asof(self, where, subset=None):
        """
        Return the last row(s) without any NaNs before `where`.

        The last row (for each element in `where`, if list) without any
        NaN is taken.
        In case of a :class:`~pandas.DataFrame`, the last row without NaN
        considering only the subset of columns (if not `None`)

        .. versionadded:: 0.19.0 For DataFrame

        If there is no good value, NaN is returned for a Series or
        a Series of NaN values for a DataFrame

        Parameters
        ----------
        where : date or array-like of dates
            Date(s) before which the last row(s) are returned.
        subset : str or array-like of str, default `None`
            For DataFrame, if not `None`, only use these columns to
            check for NaNs.

        Returns
        -------
        scalar, Series, or DataFrame

            The return can be:

            * scalar : when `self` is a Series and `where` is a scalar
            * Series: when `self` is a Series and `where` is an array-like,
              or when `self` is a DataFrame and `where` is a scalar
            * DataFrame : when `self` is a DataFrame and `where` is an
              array-like

            Return scalar, Series, or DataFrame.

        See Also
        --------
        merge_asof : Perform an asof merge. Similar to left join.

        Notes
        -----
        Dates are assumed to be sorted. Raises if this is not the case.

        Examples
        --------
        A Series and a scalar `where`.

        >>> s = pd.Series([1, 2, np.nan, 4], index=[10, 20, 30, 40])
        >>> s
        10    1.0
        20    2.0
        30    NaN
        40    4.0
        dtype: float64

        >>> s.asof(20)
        2.0

        For a sequence `where`, a Series is returned. The first value is
        NaN, because the first element of `where` is before the first
        index value.

        >>> s.asof([5, 20])
        5     NaN
        20    2.0
        dtype: float64

        Missing values are not considered. The following is ``2.0``, not
        NaN, even though NaN is at the index location for ``30``.

        >>> s.asof(30)
        2.0

        Take all columns into consideration

        >>> df = pd.DataFrame({'a': [10, 20, 30, 40, 50],
        ...                    'b': [None, None, None, None, 500]},
        ...                   index=pd.DatetimeIndex(['2018-02-27 09:01:00',
        ...                                           '2018-02-27 09:02:00',
        ...                                           '2018-02-27 09:03:00',
        ...                                           '2018-02-27 09:04:00',
        ...                                           '2018-02-27 09:05:00']))
        >>> df.asof(pd.DatetimeIndex(['2018-02-27 09:03:30',
        ...                           '2018-02-27 09:04:30']))
                              a   b
        2018-02-27 09:03:30 NaN NaN
        2018-02-27 09:04:30 NaN NaN

        Take a single column into consideration

        >>> df.asof(pd.DatetimeIndex(['2018-02-27 09:03:30',
        ...                           '2018-02-27 09:04:30']),
        ...         subset=['a'])
                                 a   b
        2018-02-27 09:03:30   30.0 NaN
        2018-02-27 09:04:30   40.0 NaN
        """
        if isinstance(where, str):
            from pandas import to_datetime
            where = to_datetime(where)

        if not self.index.is_monotonic:
            raise ValueError("asof requires a sorted index")

        is_series = isinstance(self, ABCSeries)
        if is_series:
            if subset is not None:
                raise ValueError("subset is not valid for Series")
        elif self.ndim > 2:
            raise NotImplementedError("asof is not implemented "
                                      "for {type}".format(type=type(self)))
        else:
            if subset is None:
                subset = self.columns
            if not is_list_like(subset):
                subset = [subset]

        is_list = is_list_like(where)
        if not is_list:
            start = self.index[0]
            if isinstance(self.index, PeriodIndex):
                where = Period(where, freq=self.index.freq).ordinal
                start = start.ordinal

            if where < start:
                if not is_series:
                    from pandas import Series
                    return Series(index=self.columns, name=where)
                return np.nan

            # It's always much faster to use a *while* loop here for
            # Series than pre-computing all the NAs. However a
            # *while* loop is extremely expensive for DataFrame
            # so we later pre-compute all the NAs and use the same
            # code path whether *where* is a scalar or list.
            # See PR: https://github.com/pandas-dev/pandas/pull/14476
            if is_series:
                loc = self.index.searchsorted(where, side='right')
                if loc > 0:
                    loc -= 1

                values = self._values
                while loc > 0 and isna(values[loc]):
                    loc -= 1
                return values[loc]

        if not isinstance(where, Index):
            where = Index(where) if is_list else Index([where])

        nulls = self.isna() if is_series else self[subset].isna().any(1)
        if nulls.all():
            if is_series:
                return self._constructor(np.nan, index=where, name=self.name)
            elif is_list:
                from pandas import DataFrame
                return DataFrame(np.nan, index=where, columns=self.columns)
            else:
                from pandas import Series
                return Series(np.nan, index=self.columns, name=where[0])

        locs = self.index.asof_locs(where, ~(nulls.values))

        # mask the missing
        missing = locs == -1
        data = self.take(locs, is_copy=False)
        data.index = where
        data.loc[missing] = np.nan
        return data if is_list else data.iloc[-1]

    # ----------------------------------------------------------------------
    # Action Methods

    _shared_docs['isna'] = """
        Detect missing values.

        Return a boolean same-sized object indicating if the values are NA.
        NA values, such as None or :attr:`numpy.NaN`, gets mapped to True
        values.
        Everything else gets mapped to False values. Characters such as empty
        strings ``''`` or :attr:`numpy.inf` are not considered NA values
        (unless you set ``pandas.options.mode.use_inf_as_na = True``).

        Returns
        -------
        %(klass)s
            Mask of bool values for each element in %(klass)s that
            indicates whether an element is not an NA value.

        See Also
        --------
        %(klass)s.isnull : Alias of isna.
        %(klass)s.notna : Boolean inverse of isna.
        %(klass)s.dropna : Omit axes labels with missing values.
        isna : Top-level isna.

        Examples
        --------
        Show which entries in a DataFrame are NA.

        >>> df = pd.DataFrame({'age': [5, 6, np.NaN],
        ...                    'born': [pd.NaT, pd.Timestamp('1939-05-27'),
        ...                             pd.Timestamp('1940-04-25')],
        ...                    'name': ['Alfred', 'Batman', ''],
        ...                    'toy': [None, 'Batmobile', 'Joker']})
        >>> df
           age       born    name        toy
        0  5.0        NaT  Alfred       None
        1  6.0 1939-05-27  Batman  Batmobile
        2  NaN 1940-04-25              Joker

        >>> df.isna()
             age   born   name    toy
        0  False   True  False   True
        1  False  False  False  False
        2   True  False  False  False

        Show which entries in a Series are NA.

        >>> ser = pd.Series([5, 6, np.NaN])
        >>> ser
        0    5.0
        1    6.0
        2    NaN
        dtype: float64

        >>> ser.isna()
        0    False
        1    False
        2     True
        dtype: bool
        """

    @Appender(_shared_docs['isna'] % _shared_doc_kwargs)
    def isna(self):
        return isna(self).__finalize__(self)

    @Appender(_shared_docs['isna'] % _shared_doc_kwargs)
    def isnull(self):
        return isna(self).__finalize__(self)

    _shared_docs['notna'] = """
        Detect existing (non-missing) values.

        Return a boolean same-sized object indicating if the values are not NA.
        Non-missing values get mapped to True. Characters such as empty
        strings ``''`` or :attr:`numpy.inf` are not considered NA values
        (unless you set ``pandas.options.mode.use_inf_as_na = True``).
        NA values, such as None or :attr:`numpy.NaN`, get mapped to False
        values.

        Returns
        -------
        %(klass)s
            Mask of bool values for each element in %(klass)s that
            indicates whether an element is not an NA value.

        See Also
        --------
        %(klass)s.notnull : Alias of notna.
        %(klass)s.isna : Boolean inverse of notna.
        %(klass)s.dropna : Omit axes labels with missing values.
        notna : Top-level notna.

        Examples
        --------
        Show which entries in a DataFrame are not NA.

        >>> df = pd.DataFrame({'age': [5, 6, np.NaN],
        ...                    'born': [pd.NaT, pd.Timestamp('1939-05-27'),
        ...                             pd.Timestamp('1940-04-25')],
        ...                    'name': ['Alfred', 'Batman', ''],
        ...                    'toy': [None, 'Batmobile', 'Joker']})
        >>> df
           age       born    name        toy
        0  5.0        NaT  Alfred       None
        1  6.0 1939-05-27  Batman  Batmobile
        2  NaN 1940-04-25              Joker

        >>> df.notna()
             age   born  name    toy
        0   True  False  True  False
        1   True   True  True   True
        2  False   True  True   True

        Show which entries in a Series are not NA.

        >>> ser = pd.Series([5, 6, np.NaN])
        >>> ser
        0    5.0
        1    6.0
        2    NaN
        dtype: float64

        >>> ser.notna()
        0     True
        1     True
        2    False
        dtype: bool
        """

    @Appender(_shared_docs['notna'] % _shared_doc_kwargs)
    def notna(self):
        return notna(self).__finalize__(self)

    @Appender(_shared_docs['notna'] % _shared_doc_kwargs)
    def notnull(self):
        return notna(self).__finalize__(self)

    def _clip_with_scalar(self, lower, upper, inplace=False):
        if ((lower is not None and np.any(isna(lower))) or
                (upper is not None and np.any(isna(upper)))):
            raise ValueError("Cannot use an NA value as a clip threshold")

        result = self
        mask = isna(self.values)

        with np.errstate(all='ignore'):
            if upper is not None:
                subset = self.to_numpy() <= upper
                result = result.where(subset, upper, axis=None, inplace=False)
            if lower is not None:
                subset = self.to_numpy() >= lower
                result = result.where(subset, lower, axis=None, inplace=False)

        if np.any(mask):
            result[mask] = np.nan

        if inplace:
            self._update_inplace(result)
        else:
            return result

    def _clip_with_one_bound(self, threshold, method, axis, inplace):

        if axis is not None:
            axis = self._get_axis_number(axis)

        # method is self.le for upper bound and self.ge for lower bound
        if is_scalar(threshold) and is_number(threshold):
            if method.__name__ == 'le':
                return self._clip_with_scalar(None, threshold, inplace=inplace)
            return self._clip_with_scalar(threshold, None, inplace=inplace)

        subset = method(threshold, axis=axis) | isna(self)

        # GH #15390
        # In order for where method to work, the threshold must
        # be transformed to NDFrame from other array like structure.
        if (not isinstance(threshold, ABCSeries)) and is_list_like(threshold):
            if isinstance(self, ABCSeries):
                threshold = pd.Series(threshold, index=self.index)
            else:
                threshold = _align_method_FRAME(self, threshold,
                                                axis)
        return self.where(subset, threshold, axis=axis, inplace=inplace)

    def clip(self, lower=None, upper=None, axis=None, inplace=False,
             *args, **kwargs):
        """
        Trim values at input threshold(s).

        Assigns values outside boundary to boundary values. Thresholds
        can be singular values or array like, and in the latter case
        the clipping is performed element-wise in the specified axis.

        Parameters
        ----------
        lower : float or array_like, default None
            Minimum threshold value. All values below this
            threshold will be set to it.
        upper : float or array_like, default None
            Maximum threshold value. All values above this
            threshold will be set to it.
        axis : int or str axis name, optional
            Align object with lower and upper along the given axis.
        inplace : bool, default False
            Whether to perform the operation in place on the data.

            .. versionadded:: 0.21.0
        *args, **kwargs
            Additional keywords have no effect but might be accepted
            for compatibility with numpy.

        Returns
        -------
        Series or DataFrame
            Same type as calling object with the values outside the
            clip boundaries replaced.

        Examples
        --------
        >>> data = {'col_0': [9, -3, 0, -1, 5], 'col_1': [-2, -7, 6, 8, -5]}
        >>> df = pd.DataFrame(data)
        >>> df
           col_0  col_1
        0      9     -2
        1     -3     -7
        2      0      6
        3     -1      8
        4      5     -5

        Clips per column using lower and upper thresholds:

        >>> df.clip(-4, 6)
           col_0  col_1
        0      6     -2
        1     -3     -4
        2      0      6
        3     -1      6
        4      5     -4

        Clips using specific lower and upper thresholds per column element:

        >>> t = pd.Series([2, -4, -1, 6, 3])
        >>> t
        0    2
        1   -4
        2   -1
        3    6
        4    3
        dtype: int64

        >>> df.clip(t, t + 4, axis=0)
           col_0  col_1
        0      6      2
        1     -3     -4
        2      0      3
        3      6      8
        4      5      3
        """
        if isinstance(self, ABCPanel):
            raise NotImplementedError("clip is not supported yet for panels")

        inplace = validate_bool_kwarg(inplace, 'inplace')

        axis = nv.validate_clip_with_axis(axis, args, kwargs)
        if axis is not None:
            axis = self._get_axis_number(axis)

        # GH 17276
        # numpy doesn't like NaN as a clip value
        # so ignore
        # GH 19992
        # numpy doesn't drop a list-like bound containing NaN
        if not is_list_like(lower) and np.any(pd.isnull(lower)):
            lower = None
        if not is_list_like(upper) and np.any(pd.isnull(upper)):
            upper = None

        # GH 2747 (arguments were reversed)
        if lower is not None and upper is not None:
            if is_scalar(lower) and is_scalar(upper):
                lower, upper = min(lower, upper), max(lower, upper)

        # fast-path for scalars
        if ((lower is None or (is_scalar(lower) and is_number(lower))) and
                (upper is None or (is_scalar(upper) and is_number(upper)))):
            return self._clip_with_scalar(lower, upper, inplace=inplace)

        result = self
        if lower is not None:
            result = result._clip_with_one_bound(lower, method=self.ge,
                                                 axis=axis, inplace=inplace)
        if upper is not None:
            if inplace:
                result = self
            result = result._clip_with_one_bound(upper, method=self.le,
                                                 axis=axis, inplace=inplace)

        return result

    def clip_upper(self, threshold, axis=None, inplace=False):
        """
        Trim values above a given threshold.

        .. deprecated:: 0.24.0
            Use clip(upper=threshold) instead.

        Elements above the `threshold` will be changed to match the
        `threshold` value(s). Threshold can be a single value or an array,
        in the latter case it performs the truncation element-wise.

        Parameters
        ----------
        threshold : numeric or array-like
            Maximum value allowed. All values above threshold will be set to
            this value.

            * float : every value is compared to `threshold`.
            * array-like : The shape of `threshold` should match the object
              it's compared to. When `self` is a Series, `threshold` should be
              the length. When `self` is a DataFrame, `threshold` should 2-D
              and the same shape as `self` for ``axis=None``, or 1-D and the
              same length as the axis being compared.

        axis : {0 or 'index', 1 or 'columns'}, default 0
            Align object with `threshold` along the given axis.
        inplace : bool, default False
            Whether to perform the operation in place on the data.

            .. versionadded:: 0.21.0

        Returns
        -------
        Series or DataFrame
            Original data with values trimmed.

        See Also
        --------
        Series.clip : General purpose method to trim Series values to given
            threshold(s).
        DataFrame.clip : General purpose method to trim DataFrame values to
            given threshold(s).

        Examples
        --------
        >>> s = pd.Series([1, 2, 3, 4, 5])
        >>> s
        0    1
        1    2
        2    3
        3    4
        4    5
        dtype: int64

        >>> s.clip(upper=3)
        0    1
        1    2
        2    3
        3    3
        4    3
        dtype: int64

        >>> elemwise_thresholds = [5, 4, 3, 2, 1]
        >>> elemwise_thresholds
        [5, 4, 3, 2, 1]

        >>> s.clip(upper=elemwise_thresholds)
        0    1
        1    2
        2    3
        3    2
        4    1
        dtype: int64
        """
        warnings.warn('clip_upper(threshold) is deprecated, '
                      'use clip(upper=threshold) instead',
                      FutureWarning, stacklevel=2)
        return self._clip_with_one_bound(threshold, method=self.le,
                                         axis=axis, inplace=inplace)

    def clip_lower(self, threshold, axis=None, inplace=False):
        """
        Trim values below a given threshold.

        .. deprecated:: 0.24.0
            Use clip(lower=threshold) instead.

        Elements below the `threshold` will be changed to match the
        `threshold` value(s). Threshold can be a single value or an array,
        in the latter case it performs the truncation element-wise.

        Parameters
        ----------
        threshold : numeric or array-like
            Minimum value allowed. All values below threshold will be set to
            this value.

            * float : every value is compared to `threshold`.
            * array-like : The shape of `threshold` should match the object
              it's compared to. When `self` is a Series, `threshold` should be
              the length. When `self` is a DataFrame, `threshold` should 2-D
              and the same shape as `self` for ``axis=None``, or 1-D and the
              same length as the axis being compared.

        axis : {0 or 'index', 1 or 'columns'}, default 0
            Align `self` with `threshold` along the given axis.

        inplace : bool, default False
            Whether to perform the operation in place on the data.

            .. versionadded:: 0.21.0

        Returns
        -------
        Series or DataFrame
            Original data with values trimmed.

        See Also
        --------
        Series.clip : General purpose method to trim Series values to given
            threshold(s).
        DataFrame.clip : General purpose method to trim DataFrame values to
            given threshold(s).

        Examples
        --------

        Series single threshold clipping:

        >>> s = pd.Series([5, 6, 7, 8, 9])
        >>> s.clip(lower=8)
        0    8
        1    8
        2    8
        3    8
        4    9
        dtype: int64

        Series clipping element-wise using an array of thresholds. `threshold`
        should be the same length as the Series.

        >>> elemwise_thresholds = [4, 8, 7, 2, 5]
        >>> s.clip(lower=elemwise_thresholds)
        0    5
        1    8
        2    7
        3    8
        4    9
        dtype: int64

        DataFrames can be compared to a scalar.

        >>> df = pd.DataFrame({"A": [1, 3, 5], "B": [2, 4, 6]})
        >>> df
           A  B
        0  1  2
        1  3  4
        2  5  6

        >>> df.clip(lower=3)
           A  B
        0  3  3
        1  3  4
        2  5  6

        Or to an array of values. By default, `threshold` should be the same
        shape as the DataFrame.

        >>> df.clip(lower=np.array([[3, 4], [2, 2], [6, 2]]))
           A  B
        0  3  4
        1  3  4
        2  6  6

        Control how `threshold` is broadcast with `axis`. In this case
        `threshold` should be the same length as the axis specified by
        `axis`.

        >>> df.clip(lower=[3, 3, 5], axis='index')
           A  B
        0  3  3
        1  3  4
        2  5  6

        >>> df.clip(lower=[4, 5], axis='columns')
           A  B
        0  4  5
        1  4  5
        2  5  6
        """
        warnings.warn('clip_lower(threshold) is deprecated, '
                      'use clip(lower=threshold) instead',
                      FutureWarning, stacklevel=2)
        return self._clip_with_one_bound(threshold, method=self.ge,
                                         axis=axis, inplace=inplace)

    def groupby(self, by=None, axis=0, level=None, as_index=True, sort=True,
                group_keys=True, squeeze=False, observed=False, **kwargs):
        """
        Group DataFrame or Series using a mapper or by a Series of columns.

        A groupby operation involves some combination of splitting the
        object, applying a function, and combining the results. This can be
        used to group large amounts of data and compute operations on these
        groups.

        Parameters
        ----------
        by : mapping, function, label, or list of labels
            Used to determine the groups for the groupby.
            If ``by`` is a function, it's called on each value of the object's
            index. If a dict or Series is passed, the Series or dict VALUES
            will be used to determine the groups (the Series' values are first
            aligned; see ``.align()`` method). If an ndarray is passed, the
            values are used as-is determine the groups. A label or list of
            labels may be passed to group by the columns in ``self``. Notice
            that a tuple is interpreted a (single) key.
        axis : {0 or 'index', 1 or 'columns'}, default 0
            Split along rows (0) or columns (1).
        level : int, level name, or sequence of such, default None
            If the axis is a MultiIndex (hierarchical), group by a particular
            level or levels.
        as_index : bool, default True
            For aggregated output, return object with group labels as the
            index. Only relevant for DataFrame input. as_index=False is
            effectively "SQL-style" grouped output.
        sort : bool, default True
            Sort group keys. Get better performance by turning this off.
            Note this does not influence the order of observations within each
            group. Groupby preserves the order of rows within each group.
        group_keys : bool, default True
            When calling apply, add group keys to index to identify pieces.
        squeeze : bool, default False
            Reduce the dimensionality of the return type if possible,
            otherwise return a consistent type.
        observed : bool, default False
            This only applies if any of the groupers are Categoricals.
            If True: only show observed values for categorical groupers.
            If False: show all values for categorical groupers.

            .. versionadded:: 0.23.0

        **kwargs
            Optional, only accepts keyword argument 'mutated' and is passed
            to groupby.

        Returns
        -------
        DataFrameGroupBy or SeriesGroupBy
            Depends on the calling object and returns groupby object that
            contains information about the groups.

        See Also
        --------
        resample : Convenience method for frequency conversion and resampling
            of time series.

        Notes
        -----
        See the `user guide
        <http://pandas.pydata.org/pandas-docs/stable/groupby.html>`_ for more.

        Examples
        --------
        >>> df = pd.DataFrame({'Animal': ['Falcon', 'Falcon',
        ...                               'Parrot', 'Parrot'],
        ...                    'Max Speed': [380., 370., 24., 26.]})
        >>> df
           Animal  Max Speed
        0  Falcon      380.0
        1  Falcon      370.0
        2  Parrot       24.0
        3  Parrot       26.0
        >>> df.groupby(['Animal']).mean()
                Max Speed
        Animal
        Falcon      375.0
        Parrot       25.0

        **Hierarchical Indexes**

        We can groupby different levels of a hierarchical index
        using the `level` parameter:

        >>> arrays = [['Falcon', 'Falcon', 'Parrot', 'Parrot'],
        ...           ['Captive', 'Wild', 'Captive', 'Wild']]
        >>> index = pd.MultiIndex.from_arrays(arrays, names=('Animal', 'Type'))
        >>> df = pd.DataFrame({'Max Speed': [390., 350., 30., 20.]},
        ...                   index=index)
        >>> df
                        Max Speed
        Animal Type
        Falcon Captive      390.0
               Wild         350.0
        Parrot Captive       30.0
               Wild          20.0
        >>> df.groupby(level=0).mean()
                Max Speed
        Animal
        Falcon      370.0
        Parrot       25.0
        >>> df.groupby(level=1).mean()
                 Max Speed
        Type
        Captive      210.0
        Wild         185.0
        """
        from pandas.core.groupby.groupby import groupby

        if level is None and by is None:
            raise TypeError("You have to supply one of 'by' and 'level'")
        axis = self._get_axis_number(axis)
        return groupby(self, by=by, axis=axis, level=level, as_index=as_index,
                       sort=sort, group_keys=group_keys, squeeze=squeeze,
                       observed=observed, **kwargs)

    def asfreq(self, freq, method=None, how=None, normalize=False,
               fill_value=None):
        """
        Convert TimeSeries to specified frequency.

        Optionally provide filling method to pad/backfill missing values.

        Returns the original data conformed to a new index with the specified
        frequency. ``resample`` is more appropriate if an operation, such as
        summarization, is necessary to represent the data at the new frequency.

        Parameters
        ----------
        freq : DateOffset object, or string
        method : {'backfill'/'bfill', 'pad'/'ffill'}, default None
            Method to use for filling holes in reindexed Series (note this
            does not fill NaNs that already were present):

            * 'pad' / 'ffill': propagate last valid observation forward to next
              valid
            * 'backfill' / 'bfill': use NEXT valid observation to fill
        how : {'start', 'end'}, default end
            For PeriodIndex only, see PeriodIndex.asfreq
        normalize : bool, default False
            Whether to reset output index to midnight
        fill_value : scalar, optional
            Value to use for missing values, applied during upsampling (note
            this does not fill NaNs that already were present).

            .. versionadded:: 0.20.0

        Returns
        -------
        converted : same type as caller

        See Also
        --------
        reindex

        Notes
        -----
        To learn more about the frequency strings, please see `this link
        <http://pandas.pydata.org/pandas-docs/stable/timeseries.html#offset-aliases>`__.

        Examples
        --------

        Start by creating a series with 4 one minute timestamps.

        >>> index = pd.date_range('1/1/2000', periods=4, freq='T')
        >>> series = pd.Series([0.0, None, 2.0, 3.0], index=index)
        >>> df = pd.DataFrame({'s':series})
        >>> df
                               s
        2000-01-01 00:00:00    0.0
        2000-01-01 00:01:00    NaN
        2000-01-01 00:02:00    2.0
        2000-01-01 00:03:00    3.0

        Upsample the series into 30 second bins.

        >>> df.asfreq(freq='30S')
                               s
        2000-01-01 00:00:00    0.0
        2000-01-01 00:00:30    NaN
        2000-01-01 00:01:00    NaN
        2000-01-01 00:01:30    NaN
        2000-01-01 00:02:00    2.0
        2000-01-01 00:02:30    NaN
        2000-01-01 00:03:00    3.0

        Upsample again, providing a ``fill value``.

        >>> df.asfreq(freq='30S', fill_value=9.0)
                               s
        2000-01-01 00:00:00    0.0
        2000-01-01 00:00:30    9.0
        2000-01-01 00:01:00    NaN
        2000-01-01 00:01:30    9.0
        2000-01-01 00:02:00    2.0
        2000-01-01 00:02:30    9.0
        2000-01-01 00:03:00    3.0

        Upsample again, providing a ``method``.

        >>> df.asfreq(freq='30S', method='bfill')
                               s
        2000-01-01 00:00:00    0.0
        2000-01-01 00:00:30    NaN
        2000-01-01 00:01:00    NaN
        2000-01-01 00:01:30    2.0
        2000-01-01 00:02:00    2.0
        2000-01-01 00:02:30    3.0
        2000-01-01 00:03:00    3.0
        """
        from pandas.core.resample import asfreq
        return asfreq(self, freq, method=method, how=how, normalize=normalize,
                      fill_value=fill_value)

    def at_time(self, time, asof=False, axis=None):
        """
        Select values at particular time of day (e.g. 9:30AM).

        Parameters
        ----------
        time : datetime.time or str
        axis : {0 or 'index', 1 or 'columns'}, default 0

            .. versionadded:: 0.24.0

        Returns
        -------
        Series or DataFrame

        Raises
        ------
        TypeError
            If the index is not  a :class:`DatetimeIndex`

        See Also
        --------
        between_time : Select values between particular times of the day.
        first : Select initial periods of time series based on a date offset.
        last : Select final periods of time series based on a date offset.
        DatetimeIndex.indexer_at_time : Get just the index locations for
            values at particular time of the day.

        Examples
        --------
        >>> i = pd.date_range('2018-04-09', periods=4, freq='12H')
        >>> ts = pd.DataFrame({'A': [1, 2, 3, 4]}, index=i)
        >>> ts
                             A
        2018-04-09 00:00:00  1
        2018-04-09 12:00:00  2
        2018-04-10 00:00:00  3
        2018-04-10 12:00:00  4

        >>> ts.at_time('12:00')
                             A
        2018-04-09 12:00:00  2
        2018-04-10 12:00:00  4
        """
        if axis is None:
            axis = self._stat_axis_number
        axis = self._get_axis_number(axis)

        index = self._get_axis(axis)
        try:
            indexer = index.indexer_at_time(time, asof=asof)
        except AttributeError:
            raise TypeError('Index must be DatetimeIndex')

        return self._take(indexer, axis=axis)

    def between_time(self, start_time, end_time, include_start=True,
                     include_end=True, axis=None):
        """
        Select values between particular times of the day (e.g., 9:00-9:30 AM).

        By setting ``start_time`` to be later than ``end_time``,
        you can get the times that are *not* between the two times.

        Parameters
        ----------
        start_time : datetime.time or str
        end_time : datetime.time or str
        include_start : bool, default True
        include_end : bool, default True
        axis : {0 or 'index', 1 or 'columns'}, default 0

            .. versionadded:: 0.24.0

        Returns
        -------
        Series or DataFrame

        Raises
        ------
        TypeError
            If the index is not  a :class:`DatetimeIndex`

        See Also
        --------
        at_time : Select values at a particular time of the day.
        first : Select initial periods of time series based on a date offset.
        last : Select final periods of time series based on a date offset.
        DatetimeIndex.indexer_between_time : Get just the index locations for
            values between particular times of the day.

        Examples
        --------
        >>> i = pd.date_range('2018-04-09', periods=4, freq='1D20min')
        >>> ts = pd.DataFrame({'A': [1, 2, 3, 4]}, index=i)
        >>> ts
                             A
        2018-04-09 00:00:00  1
        2018-04-10 00:20:00  2
        2018-04-11 00:40:00  3
        2018-04-12 01:00:00  4

        >>> ts.between_time('0:15', '0:45')
                             A
        2018-04-10 00:20:00  2
        2018-04-11 00:40:00  3

        You get the times that are *not* between two times by setting
        ``start_time`` later than ``end_time``:

        >>> ts.between_time('0:45', '0:15')
                             A
        2018-04-09 00:00:00  1
        2018-04-12 01:00:00  4
        """
        if axis is None:
            axis = self._stat_axis_number
        axis = self._get_axis_number(axis)

        index = self._get_axis(axis)
        try:
            indexer = index.indexer_between_time(
                start_time, end_time, include_start=include_start,
                include_end=include_end)
        except AttributeError:
            raise TypeError('Index must be DatetimeIndex')

        return self._take(indexer, axis=axis)

    def resample(self, rule, how=None, axis=0, fill_method=None, closed=None,
                 label=None, convention='start', kind=None, loffset=None,
                 limit=None, base=0, on=None, level=None):
        """
        Resample time-series data.

        Convenience method for frequency conversion and resampling of time
        series. Object must have a datetime-like index (`DatetimeIndex`,
        `PeriodIndex`, or `TimedeltaIndex`), or pass datetime-like values
        to the `on` or `level` keyword.

        Parameters
        ----------
        rule : str
            The offset string or object representing target conversion.
        how : str
            Method for down/re-sampling, default to 'mean' for downsampling.

            .. deprecated:: 0.18.0
               The new syntax is ``.resample(...).mean()``, or
               ``.resample(...).apply(<func>)``
        axis : {0 or 'index', 1 or 'columns'}, default 0
            Which axis to use for up- or down-sampling. For `Series` this
            will default to 0, i.e. along the rows. Must be
            `DatetimeIndex`, `TimedeltaIndex` or `PeriodIndex`.
        fill_method : str, default None
            Filling method for upsampling.

            .. deprecated:: 0.18.0
               The new syntax is ``.resample(...).<func>()``,
               e.g. ``.resample(...).pad()``
        closed : {'right', 'left'}, default None
            Which side of bin interval is closed. The default is 'left'
            for all frequency offsets except for 'M', 'A', 'Q', 'BM',
            'BA', 'BQ', and 'W' which all have a default of 'right'.
        label : {'right', 'left'}, default None
            Which bin edge label to label bucket with. The default is 'left'
            for all frequency offsets except for 'M', 'A', 'Q', 'BM',
            'BA', 'BQ', and 'W' which all have a default of 'right'.
        convention : {'start', 'end', 's', 'e'}, default 'start'
            For `PeriodIndex` only, controls whether to use the start or
            end of `rule`.
        kind : {'timestamp', 'period'}, optional, default None
            Pass 'timestamp' to convert the resulting index to a
            `DateTimeIndex` or 'period' to convert it to a `PeriodIndex`.
            By default the input representation is retained.
        loffset : timedelta, default None
            Adjust the resampled time labels.
        limit : int, default None
            Maximum size gap when reindexing with `fill_method`.

            .. deprecated:: 0.18.0
        base : int, default 0
            For frequencies that evenly subdivide 1 day, the "origin" of the
            aggregated intervals. For example, for '5min' frequency, base could
            range from 0 through 4. Defaults to 0.
        on : str, optional
            For a DataFrame, column to use instead of index for resampling.
            Column must be datetime-like.

            .. versionadded:: 0.19.0

        level : str or int, optional
            For a MultiIndex, level (name or number) to use for
            resampling. `level` must be datetime-like.

            .. versionadded:: 0.19.0

        Returns
        -------
        Resampler object

        See Also
        --------
        groupby : Group by mapping, function, label, or list of labels.
        Series.resample : Resample a Series.
        DataFrame.resample: Resample a DataFrame.

        Notes
        -----
        See the `user guide
        <http://pandas.pydata.org/pandas-docs/stable/timeseries.html#resampling>`_
        for more.

        To learn more about the offset strings, please see `this link
        <http://pandas.pydata.org/pandas-docs/stable/timeseries.html#offset-aliases>`__.

        Examples
        --------

        Start by creating a series with 9 one minute timestamps.

        >>> index = pd.date_range('1/1/2000', periods=9, freq='T')
        >>> series = pd.Series(range(9), index=index)
        >>> series
        2000-01-01 00:00:00    0
        2000-01-01 00:01:00    1
        2000-01-01 00:02:00    2
        2000-01-01 00:03:00    3
        2000-01-01 00:04:00    4
        2000-01-01 00:05:00    5
        2000-01-01 00:06:00    6
        2000-01-01 00:07:00    7
        2000-01-01 00:08:00    8
        Freq: T, dtype: int64

        Downsample the series into 3 minute bins and sum the values
        of the timestamps falling into a bin.

        >>> series.resample('3T').sum()
        2000-01-01 00:00:00     3
        2000-01-01 00:03:00    12
        2000-01-01 00:06:00    21
        Freq: 3T, dtype: int64

        Downsample the series into 3 minute bins as above, but label each
        bin using the right edge instead of the left. Please note that the
        value in the bucket used as the label is not included in the bucket,
        which it labels. For example, in the original series the
        bucket ``2000-01-01 00:03:00`` contains the value 3, but the summed
        value in the resampled bucket with the label ``2000-01-01 00:03:00``
        does not include 3 (if it did, the summed value would be 6, not 3).
        To include this value close the right side of the bin interval as
        illustrated in the example below this one.

        >>> series.resample('3T', label='right').sum()
        2000-01-01 00:03:00     3
        2000-01-01 00:06:00    12
        2000-01-01 00:09:00    21
        Freq: 3T, dtype: int64

        Downsample the series into 3 minute bins as above, but close the right
        side of the bin interval.

        >>> series.resample('3T', label='right', closed='right').sum()
        2000-01-01 00:00:00     0
        2000-01-01 00:03:00     6
        2000-01-01 00:06:00    15
        2000-01-01 00:09:00    15
        Freq: 3T, dtype: int64

        Upsample the series into 30 second bins.

        >>> series.resample('30S').asfreq()[0:5]   # Select first 5 rows
        2000-01-01 00:00:00   0.0
        2000-01-01 00:00:30   NaN
        2000-01-01 00:01:00   1.0
        2000-01-01 00:01:30   NaN
        2000-01-01 00:02:00   2.0
        Freq: 30S, dtype: float64

        Upsample the series into 30 second bins and fill the ``NaN``
        values using the ``pad`` method.

        >>> series.resample('30S').pad()[0:5]
        2000-01-01 00:00:00    0
        2000-01-01 00:00:30    0
        2000-01-01 00:01:00    1
        2000-01-01 00:01:30    1
        2000-01-01 00:02:00    2
        Freq: 30S, dtype: int64

        Upsample the series into 30 second bins and fill the
        ``NaN`` values using the ``bfill`` method.

        >>> series.resample('30S').bfill()[0:5]
        2000-01-01 00:00:00    0
        2000-01-01 00:00:30    1
        2000-01-01 00:01:00    1
        2000-01-01 00:01:30    2
        2000-01-01 00:02:00    2
        Freq: 30S, dtype: int64

        Pass a custom function via ``apply``

        >>> def custom_resampler(array_like):
        ...     return np.sum(array_like) + 5
        ...
        >>> series.resample('3T').apply(custom_resampler)
        2000-01-01 00:00:00     8
        2000-01-01 00:03:00    17
        2000-01-01 00:06:00    26
        Freq: 3T, dtype: int64

        For a Series with a PeriodIndex, the keyword `convention` can be
        used to control whether to use the start or end of `rule`.

        Resample a year by quarter using 'start' `convention`. Values are
        assigned to the first quarter of the period.

        >>> s = pd.Series([1, 2], index=pd.period_range('2012-01-01',
        ...                                             freq='A',
        ...                                             periods=2))
        >>> s
        2012    1
        2013    2
        Freq: A-DEC, dtype: int64
        >>> s.resample('Q', convention='start').asfreq()
        2012Q1    1.0
        2012Q2    NaN
        2012Q3    NaN
        2012Q4    NaN
        2013Q1    2.0
        2013Q2    NaN
        2013Q3    NaN
        2013Q4    NaN
        Freq: Q-DEC, dtype: float64

        Resample quarters by month using 'end' `convention`. Values are
        assigned to the last month of the period.

        >>> q = pd.Series([1, 2, 3, 4], index=pd.period_range('2018-01-01',
        ...                                                   freq='Q',
        ...                                                   periods=4))
        >>> q
        2018Q1    1
        2018Q2    2
        2018Q3    3
        2018Q4    4
        Freq: Q-DEC, dtype: int64
        >>> q.resample('M', convention='end').asfreq()
        2018-03    1.0
        2018-04    NaN
        2018-05    NaN
        2018-06    2.0
        2018-07    NaN
        2018-08    NaN
        2018-09    3.0
        2018-10    NaN
        2018-11    NaN
        2018-12    4.0
        Freq: M, dtype: float64

        For DataFrame objects, the keyword `on` can be used to specify the
        column instead of the index for resampling.

        >>> d = dict({'price': [10, 11, 9, 13, 14, 18, 17, 19],
        ...           'volume': [50, 60, 40, 100, 50, 100, 40, 50]})
        >>> df = pd.DataFrame(d)
        >>> df['week_starting'] = pd.date_range('01/01/2018',
        ...                                     periods=8,
        ...                                     freq='W')
        >>> df
           price  volume week_starting
        0     10      50    2018-01-07
        1     11      60    2018-01-14
        2      9      40    2018-01-21
        3     13     100    2018-01-28
        4     14      50    2018-02-04
        5     18     100    2018-02-11
        6     17      40    2018-02-18
        7     19      50    2018-02-25
        >>> df.resample('M', on='week_starting').mean()
                       price  volume
        week_starting
        2018-01-31     10.75    62.5
        2018-02-28     17.00    60.0

        For a DataFrame with MultiIndex, the keyword `level` can be used to
        specify on which level the resampling needs to take place.

        >>> days = pd.date_range('1/1/2000', periods=4, freq='D')
        >>> d2 = dict({'price': [10, 11, 9, 13, 14, 18, 17, 19],
        ...            'volume': [50, 60, 40, 100, 50, 100, 40, 50]})
        >>> df2 = pd.DataFrame(d2,
        ...                    index=pd.MultiIndex.from_product([days,
        ...                                                     ['morning',
        ...                                                      'afternoon']]
        ...                                                     ))
        >>> df2
                              price  volume
        2000-01-01 morning       10      50
                   afternoon     11      60
        2000-01-02 morning        9      40
                   afternoon     13     100
        2000-01-03 morning       14      50
                   afternoon     18     100
        2000-01-04 morning       17      40
                   afternoon     19      50
        >>> df2.resample('D', level=0).sum()
                    price  volume
        2000-01-01     21     110
        2000-01-02     22     140
        2000-01-03     32     150
        2000-01-04     36      90
        """

        from pandas.core.resample import (resample,
                                          _maybe_process_deprecations)
        axis = self._get_axis_number(axis)
        r = resample(self, freq=rule, label=label, closed=closed,
                     axis=axis, kind=kind, loffset=loffset,
                     convention=convention,
                     base=base, key=on, level=level)
        return _maybe_process_deprecations(r,
                                           how=how,
                                           fill_method=fill_method,
                                           limit=limit)

    def first(self, offset):
        """
        Convenience method for subsetting initial periods of time series data
        based on a date offset.

        Parameters
        ----------
        offset : string, DateOffset, dateutil.relativedelta

        Returns
        -------
        subset : same type as caller

        Raises
        ------
        TypeError
            If the index is not  a :class:`DatetimeIndex`

        See Also
        --------
        last : Select final periods of time series based on a date offset.
        at_time : Select values at a particular time of the day.
        between_time : Select values between particular times of the day.

        Examples
        --------
        >>> i = pd.date_range('2018-04-09', periods=4, freq='2D')
        >>> ts = pd.DataFrame({'A': [1,2,3,4]}, index=i)
        >>> ts
                    A
        2018-04-09  1
        2018-04-11  2
        2018-04-13  3
        2018-04-15  4

        Get the rows for the first 3 days:

        >>> ts.first('3D')
                    A
        2018-04-09  1
        2018-04-11  2

        Notice the data for 3 first calender days were returned, not the first
        3 days observed in the dataset, and therefore data for 2018-04-13 was
        not returned.
        """
        if not isinstance(self.index, DatetimeIndex):
            raise TypeError("'first' only supports a DatetimeIndex index")

        if len(self.index) == 0:
            return self

        offset = to_offset(offset)
        end_date = end = self.index[0] + offset

        # Tick-like, e.g. 3 weeks
        if not offset.isAnchored() and hasattr(offset, '_inc'):
            if end_date in self.index:
                end = self.index.searchsorted(end_date, side='left')
                return self.iloc[:end]

        return self.loc[:end]

    def last(self, offset):
        """
        Convenience method for subsetting final periods of time series data
        based on a date offset.

        Parameters
        ----------
        offset : string, DateOffset, dateutil.relativedelta

        Returns
        -------
        subset : same type as caller

        Raises
        ------
        TypeError
            If the index is not  a :class:`DatetimeIndex`

        See Also
        --------
        first : Select initial periods of time series based on a date offset.
        at_time : Select values at a particular time of the day.
        between_time : Select values between particular times of the day.

        Examples
        --------
        >>> i = pd.date_range('2018-04-09', periods=4, freq='2D')
        >>> ts = pd.DataFrame({'A': [1,2,3,4]}, index=i)
        >>> ts
                    A
        2018-04-09  1
        2018-04-11  2
        2018-04-13  3
        2018-04-15  4

        Get the rows for the last 3 days:

        >>> ts.last('3D')
                    A
        2018-04-13  3
        2018-04-15  4

        Notice the data for 3 last calender days were returned, not the last
        3 observed days in the dataset, and therefore data for 2018-04-11 was
        not returned.
        """
        if not isinstance(self.index, DatetimeIndex):
            raise TypeError("'last' only supports a DatetimeIndex index")

        if len(self.index) == 0:
            return self

        offset = to_offset(offset)

        start_date = self.index[-1] - offset
        start = self.index.searchsorted(start_date, side='right')
        return self.iloc[start:]

    def rank(self, axis=0, method='average', numeric_only=None,
             na_option='keep', ascending=True, pct=False):
        """
        Compute numerical data ranks (1 through n) along axis. Equal values are
        assigned a rank that is the average of the ranks of those values.

        Parameters
        ----------
        axis : {0 or 'index', 1 or 'columns'}, default 0
            index to direct ranking
        method : {'average', 'min', 'max', 'first', 'dense'}
            * average: average rank of group
            * min: lowest rank in group
            * max: highest rank in group
            * first: ranks assigned in order they appear in the array
            * dense: like 'min', but rank always increases by 1 between groups
        numeric_only : boolean, default None
            Include only float, int, boolean data. Valid only for DataFrame or
            Panel objects
        na_option : {'keep', 'top', 'bottom'}
            * keep: leave NA values where they are
            * top: smallest rank if ascending
            * bottom: smallest rank if descending
        ascending : boolean, default True
            False for ranks by high (1) to low (N)
        pct : boolean, default False
            Computes percentage rank of data

        Returns
        -------
        ranks : same type as caller
        """
        axis = self._get_axis_number(axis)

        if self.ndim > 2:
            msg = "rank does not make sense when ndim > 2"
            raise NotImplementedError(msg)

        if na_option not in {'keep', 'top', 'bottom'}:
            msg = "na_option must be one of 'keep', 'top', or 'bottom'"
            raise ValueError(msg)

        def ranker(data):
            ranks = algos.rank(data.values, axis=axis, method=method,
                               ascending=ascending, na_option=na_option,
                               pct=pct)
            ranks = self._constructor(ranks, **data._construct_axes_dict())
            return ranks.__finalize__(self)

        # if numeric_only is None, and we can't get anything, we try with
        # numeric_only=True
        if numeric_only is None:
            try:
                return ranker(self)
            except TypeError:
                numeric_only = True

        if numeric_only:
            data = self._get_numeric_data()
        else:
            data = self

        return ranker(data)

    _shared_docs['align'] = ("""
        Align two objects on their axes with the
        specified join method for each axis Index.

        Parameters
        ----------
        other : DataFrame or Series
        join : {'outer', 'inner', 'left', 'right'}, default 'outer'
        axis : allowed axis of the other object, default None
            Align on index (0), columns (1), or both (None)
        level : int or level name, default None
            Broadcast across a level, matching Index values on the
            passed MultiIndex level
        copy : boolean, default True
            Always returns new objects. If copy=False and no reindexing is
            required then original objects are returned.
        fill_value : scalar, default np.NaN
            Value to use for missing values. Defaults to NaN, but can be any
            "compatible" value
        method : {'backfill', 'bfill', 'pad', 'ffill', None}, default None
            Method to use for filling holes in reindexed Series
            pad / ffill: propagate last valid observation forward to next valid
            backfill / bfill: use NEXT valid observation to fill gap
        limit : int, default None
            If method is specified, this is the maximum number of consecutive
            NaN values to forward/backward fill. In other words, if there is
            a gap with more than this number of consecutive NaNs, it will only
            be partially filled. If method is not specified, this is the
            maximum number of entries along the entire axis where NaNs will be
            filled. Must be greater than 0 if not None.
        fill_axis : %(axes_single_arg)s, default 0
            Filling axis, method and limit
        broadcast_axis : %(axes_single_arg)s, default None
            Broadcast values along this axis, if aligning two objects of
            different dimensions

        Returns
        -------
        (left, right) : (%(klass)s, type of other)
            Aligned objects.
        """)

    @Appender(_shared_docs['align'] % _shared_doc_kwargs)
    def align(self, other, join='outer', axis=None, level=None, copy=True,
              fill_value=None, method=None, limit=None, fill_axis=0,
              broadcast_axis=None):
        from pandas import DataFrame, Series
        method = missing.clean_fill_method(method)

        if broadcast_axis == 1 and self.ndim != other.ndim:
            if isinstance(self, Series):
                # this means other is a DataFrame, and we need to broadcast
                # self
                cons = self._constructor_expanddim
                df = cons({c: self for c in other.columns},
                          **other._construct_axes_dict())
                return df._align_frame(other, join=join, axis=axis,
                                       level=level, copy=copy,
                                       fill_value=fill_value, method=method,
                                       limit=limit, fill_axis=fill_axis)
            elif isinstance(other, Series):
                # this means self is a DataFrame, and we need to broadcast
                # other
                cons = other._constructor_expanddim
                df = cons({c: other for c in self.columns},
                          **self._construct_axes_dict())
                return self._align_frame(df, join=join, axis=axis, level=level,
                                         copy=copy, fill_value=fill_value,
                                         method=method, limit=limit,
                                         fill_axis=fill_axis)

        if axis is not None:
            axis = self._get_axis_number(axis)
        if isinstance(other, DataFrame):
            return self._align_frame(other, join=join, axis=axis, level=level,
                                     copy=copy, fill_value=fill_value,
                                     method=method, limit=limit,
                                     fill_axis=fill_axis)
        elif isinstance(other, Series):
            return self._align_series(other, join=join, axis=axis, level=level,
                                      copy=copy, fill_value=fill_value,
                                      method=method, limit=limit,
                                      fill_axis=fill_axis)
        else:  # pragma: no cover
            raise TypeError('unsupported type: %s' % type(other))

    def _align_frame(self, other, join='outer', axis=None, level=None,
                     copy=True, fill_value=None, method=None, limit=None,
                     fill_axis=0):
        # defaults
        join_index, join_columns = None, None
        ilidx, iridx = None, None
        clidx, cridx = None, None

        is_series = isinstance(self, ABCSeries)

        if axis is None or axis == 0:
            if not self.index.equals(other.index):
                join_index, ilidx, iridx = self.index.join(
                    other.index, how=join, level=level, return_indexers=True)

        if axis is None or axis == 1:
            if not is_series and not self.columns.equals(other.columns):
                join_columns, clidx, cridx = self.columns.join(
                    other.columns, how=join, level=level, return_indexers=True)

        if is_series:
            reindexers = {0: [join_index, ilidx]}
        else:
            reindexers = {0: [join_index, ilidx], 1: [join_columns, clidx]}

        left = self._reindex_with_indexers(reindexers, copy=copy,
                                           fill_value=fill_value,
                                           allow_dups=True)
        # other must be always DataFrame
        right = other._reindex_with_indexers({0: [join_index, iridx],
                                              1: [join_columns, cridx]},
                                             copy=copy, fill_value=fill_value,
                                             allow_dups=True)

        if method is not None:
            left = left.fillna(axis=fill_axis, method=method, limit=limit)
            right = right.fillna(axis=fill_axis, method=method, limit=limit)

        # if DatetimeIndex have different tz, convert to UTC
        if is_datetime64tz_dtype(left.index):
            if left.index.tz != right.index.tz:
                if join_index is not None:
                    left.index = join_index
                    right.index = join_index

        return left.__finalize__(self), right.__finalize__(other)

    def _align_series(self, other, join='outer', axis=None, level=None,
                      copy=True, fill_value=None, method=None, limit=None,
                      fill_axis=0):

        is_series = isinstance(self, ABCSeries)

        # series/series compat, other must always be a Series
        if is_series:
            if axis:
                raise ValueError('cannot align series to a series other than '
                                 'axis 0')

            # equal
            if self.index.equals(other.index):
                join_index, lidx, ridx = None, None, None
            else:
                join_index, lidx, ridx = self.index.join(other.index, how=join,
                                                         level=level,
                                                         return_indexers=True)

            left = self._reindex_indexer(join_index, lidx, copy)
            right = other._reindex_indexer(join_index, ridx, copy)

        else:
            # one has > 1 ndim
            fdata = self._data
            if axis == 0:
                join_index = self.index
                lidx, ridx = None, None
                if not self.index.equals(other.index):
                    join_index, lidx, ridx = self.index.join(
                        other.index, how=join, level=level,
                        return_indexers=True)

                if lidx is not None:
                    fdata = fdata.reindex_indexer(join_index, lidx, axis=1)

            elif axis == 1:
                join_index = self.columns
                lidx, ridx = None, None
                if not self.columns.equals(other.index):
                    join_index, lidx, ridx = self.columns.join(
                        other.index, how=join, level=level,
                        return_indexers=True)

                if lidx is not None:
                    fdata = fdata.reindex_indexer(join_index, lidx, axis=0)
            else:
                raise ValueError('Must specify axis=0 or 1')

            if copy and fdata is self._data:
                fdata = fdata.copy()

            left = self._constructor(fdata)

            if ridx is None:
                right = other
            else:
                right = other.reindex(join_index, level=level)

        # fill
        fill_na = notna(fill_value) or (method is not None)
        if fill_na:
            left = left.fillna(fill_value, method=method, limit=limit,
                               axis=fill_axis)
            right = right.fillna(fill_value, method=method, limit=limit)

        # if DatetimeIndex have different tz, convert to UTC
        if is_series or (not is_series and axis == 0):
            if is_datetime64tz_dtype(left.index):
                if left.index.tz != right.index.tz:
                    if join_index is not None:
                        left.index = join_index
                        right.index = join_index

        return left.__finalize__(self), right.__finalize__(other)

    def _where(self, cond, other=np.nan, inplace=False, axis=None, level=None,
               errors='raise', try_cast=False):
        """
        Equivalent to public method `where`, except that `other` is not
        applied as a function even if callable. Used in __setitem__.
        """
        inplace = validate_bool_kwarg(inplace, 'inplace')

        # align the cond to same shape as myself
        cond = com.apply_if_callable(cond, self)
        if isinstance(cond, NDFrame):
            cond, _ = cond.align(self, join='right', broadcast_axis=1)
        else:
            if not hasattr(cond, 'shape'):
                cond = np.asanyarray(cond)
            if cond.shape != self.shape:
                raise ValueError('Array conditional must be same shape as '
                                 'self')
            cond = self._constructor(cond, **self._construct_axes_dict())

        # make sure we are boolean
        fill_value = bool(inplace)
        cond = cond.fillna(fill_value)

        msg = "Boolean array expected for the condition, not {dtype}"

        if not isinstance(cond, pd.DataFrame):
            # This is a single-dimensional object.
            if not is_bool_dtype(cond):
                raise ValueError(msg.format(dtype=cond.dtype))
        elif not cond.empty:
            for dt in cond.dtypes:
                if not is_bool_dtype(dt):
                    raise ValueError(msg.format(dtype=dt))

        cond = -cond if inplace else cond

        # try to align with other
        try_quick = True
        if hasattr(other, 'align'):

            # align with me
            if other.ndim <= self.ndim:

                _, other = self.align(other, join='left', axis=axis,
                                      level=level, fill_value=np.nan)

                # if we are NOT aligned, raise as we cannot where index
                if (axis is None and
                        not all(other._get_axis(i).equals(ax)
                                for i, ax in enumerate(self.axes))):
                    raise InvalidIndexError

            # slice me out of the other
            else:
                raise NotImplementedError("cannot align with a higher "
                                          "dimensional NDFrame")

        if isinstance(other, np.ndarray):

            if other.shape != self.shape:

                if self.ndim == 1:

                    icond = cond.values

                    # GH 2745 / GH 4192
                    # treat like a scalar
                    if len(other) == 1:
                        other = np.array(other[0])

                    # GH 3235
                    # match True cond to other
                    elif len(cond[icond]) == len(other):

                        # try to not change dtype at first (if try_quick)
                        if try_quick:

                            try:
                                new_other = com.values_from_object(self)
                                new_other = new_other.copy()
                                new_other[icond] = other
                                other = new_other
                            except Exception:
                                try_quick = False

                        # let's create a new (if we failed at the above
                        # or not try_quick
                        if not try_quick:

                            dtype, fill_value = maybe_promote(other.dtype)
                            new_other = np.empty(len(icond), dtype=dtype)
                            new_other.fill(fill_value)
                            maybe_upcast_putmask(new_other, icond, other)
                            other = new_other

                    else:
                        raise ValueError('Length of replacements must equal '
                                         'series length')

                else:
                    raise ValueError('other must be the same shape as self '
                                     'when an ndarray')

            # we are the same shape, so create an actual object for alignment
            else:
                other = self._constructor(other, **self._construct_axes_dict())

        if axis is None:
            axis = 0

        if self.ndim == getattr(other, 'ndim', 0):
            align = True
        else:
            align = (self._get_axis_number(axis) == 1)

        block_axis = self._get_block_manager_axis(axis)

        if inplace:
            # we may have different type blocks come out of putmask, so
            # reconstruct the block manager

            self._check_inplace_setting(other)
            new_data = self._data.putmask(mask=cond, new=other, align=align,
                                          inplace=True, axis=block_axis,
                                          transpose=self._AXIS_REVERSED)
            self._update_inplace(new_data)

        else:
            new_data = self._data.where(other=other, cond=cond, align=align,
                                        errors=errors,
                                        try_cast=try_cast, axis=block_axis,
                                        transpose=self._AXIS_REVERSED)

            return self._constructor(new_data).__finalize__(self)

    _shared_docs['where'] = ("""
        Replace values where the condition is %(cond_rev)s.

        Parameters
        ----------
        cond : boolean %(klass)s, array-like, or callable
            Where `cond` is %(cond)s, keep the original value. Where
            %(cond_rev)s, replace with corresponding value from `other`.
            If `cond` is callable, it is computed on the %(klass)s and
            should return boolean %(klass)s or array. The callable must
            not change input %(klass)s (though pandas doesn't check it).

            .. versionadded:: 0.18.1
                A callable can be used as cond.

        other : scalar, %(klass)s, or callable
            Entries where `cond` is %(cond_rev)s are replaced with
            corresponding value from `other`.
            If other is callable, it is computed on the %(klass)s and
            should return scalar or %(klass)s. The callable must not
            change input %(klass)s (though pandas doesn't check it).

            .. versionadded:: 0.18.1
                A callable can be used as other.

        inplace : bool, default False
            Whether to perform the operation in place on the data.
        axis : int, default None
            Alignment axis if needed.
        level : int, default None
            Alignment level if needed.
        errors : str, {'raise', 'ignore'}, default 'raise'
            Note that currently this parameter won't affect
            the results and will always coerce to a suitable dtype.

            - 'raise' : allow exceptions to be raised.
            - 'ignore' : suppress exceptions. On error return original object.

        try_cast : bool, default False
            Try to cast the result back to the input type (if possible).
        raise_on_error : bool, default True
            Whether to raise on invalid data types (e.g. trying to where on
            strings).

            .. deprecated:: 0.21.0

               Use `errors`.

        Returns
        -------
        Same type as caller

        See Also
        --------
        :func:`DataFrame.%(name_other)s` : Return an object of same shape as
            self.

        Notes
        -----
        The %(name)s method is an application of the if-then idiom. For each
        element in the calling DataFrame, if ``cond`` is ``%(cond)s`` the
        element is used; otherwise the corresponding element from the DataFrame
        ``other`` is used.

        The signature for :func:`DataFrame.where` differs from
        :func:`numpy.where`. Roughly ``df1.where(m, df2)`` is equivalent to
        ``np.where(m, df1, df2)``.

        For further details and examples see the ``%(name)s`` documentation in
        :ref:`indexing <indexing.where_mask>`.

        Examples
        --------
        >>> s = pd.Series(range(5))
        >>> s.where(s > 0)
        0    NaN
        1    1.0
        2    2.0
        3    3.0
        4    4.0
        dtype: float64

        >>> s.mask(s > 0)
        0    0.0
        1    NaN
        2    NaN
        3    NaN
        4    NaN
        dtype: float64

        >>> s.where(s > 1, 10)
        0    10
        1    10
        2    2
        3    3
        4    4
        dtype: int64

        >>> df = pd.DataFrame(np.arange(10).reshape(-1, 2), columns=['A', 'B'])
        >>> df
           A  B
        0  0  1
        1  2  3
        2  4  5
        3  6  7
        4  8  9
        >>> m = df %% 3 == 0
        >>> df.where(m, -df)
           A  B
        0  0 -1
        1 -2  3
        2 -4 -5
        3  6 -7
        4 -8  9
        >>> df.where(m, -df) == np.where(m, df, -df)
              A     B
        0  True  True
        1  True  True
        2  True  True
        3  True  True
        4  True  True
        >>> df.where(m, -df) == df.mask(~m, -df)
              A     B
        0  True  True
        1  True  True
        2  True  True
        3  True  True
        4  True  True
        """)

    @Appender(_shared_docs['where'] % dict(_shared_doc_kwargs, cond="True",
                                           cond_rev="False", name='where',
                                           name_other='mask'))
    def where(self, cond, other=np.nan, inplace=False, axis=None, level=None,
              errors='raise', try_cast=False, raise_on_error=None):

        if raise_on_error is not None:
            warnings.warn(
                "raise_on_error is deprecated in "
                "favor of errors='raise|ignore'",
                FutureWarning, stacklevel=2)

            if raise_on_error:
                errors = 'raise'
            else:
                errors = 'ignore'

        other = com.apply_if_callable(other, self)
        return self._where(cond, other, inplace, axis, level,
                           errors=errors, try_cast=try_cast)

    @Appender(_shared_docs['where'] % dict(_shared_doc_kwargs, cond="False",
                                           cond_rev="True", name='mask',
                                           name_other='where'))
    def mask(self, cond, other=np.nan, inplace=False, axis=None, level=None,
             errors='raise', try_cast=False, raise_on_error=None):

        if raise_on_error is not None:
            warnings.warn(
                "raise_on_error is deprecated in "
                "favor of errors='raise|ignore'",
                FutureWarning, stacklevel=2)

            if raise_on_error:
                errors = 'raise'
            else:
                errors = 'ignore'

        inplace = validate_bool_kwarg(inplace, 'inplace')
        cond = com.apply_if_callable(cond, self)

        # see gh-21891
        if not hasattr(cond, "__invert__"):
            cond = np.array(cond)

        return self.where(~cond, other=other, inplace=inplace, axis=axis,
                          level=level, try_cast=try_cast,
                          errors=errors)

    _shared_docs['shift'] = ("""
        Shift index by desired number of periods with an optional time `freq`.

        When `freq` is not passed, shift the index without realigning the data.
        If `freq` is passed (in this case, the index must be date or datetime,
        or it will raise a `NotImplementedError`), the index will be
        increased using the periods and the `freq`.

        Parameters
        ----------
        periods : int
            Number of periods to shift. Can be positive or negative.
        freq : DateOffset, tseries.offsets, timedelta, or str, optional
            Offset to use from the tseries module or time rule (e.g. 'EOM').
            If `freq` is specified then the index values are shifted but the
            data is not realigned. That is, use `freq` if you would like to
            extend the index when shifting and preserve the original data.
        axis : {0 or 'index', 1 or 'columns', None}, default None
            Shift direction.
        fill_value : object, optional
            The scalar value to use for newly introduced missing values.
            the default depends on the dtype of `self`.
            For numeric data, ``np.nan`` is used.
            For datetime, timedelta, or period data, etc. :attr:`NaT` is used.
            For extension dtypes, ``self.dtype.na_value`` is used.

            .. versionchanged:: 0.24.0

        Returns
        -------
        %(klass)s
            Copy of input object, shifted.

        See Also
        --------
        Index.shift : Shift values of Index.
        DatetimeIndex.shift : Shift values of DatetimeIndex.
        PeriodIndex.shift : Shift values of PeriodIndex.
        tshift : Shift the time index, using the index's frequency if
            available.

        Examples
        --------
        >>> df = pd.DataFrame({'Col1': [10, 20, 15, 30, 45],
        ...                    'Col2': [13, 23, 18, 33, 48],
        ...                    'Col3': [17, 27, 22, 37, 52]})

        >>> df.shift(periods=3)
           Col1  Col2  Col3
        0   NaN   NaN   NaN
        1   NaN   NaN   NaN
        2   NaN   NaN   NaN
        3  10.0  13.0  17.0
        4  20.0  23.0  27.0

        >>> df.shift(periods=1, axis='columns')
           Col1  Col2  Col3
        0   NaN  10.0  13.0
        1   NaN  20.0  23.0
        2   NaN  15.0  18.0
        3   NaN  30.0  33.0
        4   NaN  45.0  48.0

        >>> df.shift(periods=3, fill_value=0)
           Col1  Col2  Col3
        0     0     0     0
        1     0     0     0
        2     0     0     0
        3    10    13    17
        4    20    23    27
    """)

    @Appender(_shared_docs['shift'] % _shared_doc_kwargs)
    def shift(self, periods=1, freq=None, axis=0, fill_value=None):
        if periods == 0:
            return self.copy()

        block_axis = self._get_block_manager_axis(axis)
        if freq is None:
            new_data = self._data.shift(periods=periods, axis=block_axis,
                                        fill_value=fill_value)
        else:
            return self.tshift(periods, freq)

        return self._constructor(new_data).__finalize__(self)

    def slice_shift(self, periods=1, axis=0):
        """
        Equivalent to `shift` without copying data. The shifted data will
        not include the dropped periods and the shifted axis will be smaller
        than the original.

        Parameters
        ----------
        periods : int
            Number of periods to move, can be positive or negative

        Returns
        -------
        shifted : same type as caller

        Notes
        -----
        While the `slice_shift` is faster than `shift`, you may pay for it
        later during alignment.
        """
        if periods == 0:
            return self

        if periods > 0:
            vslicer = slice(None, -periods)
            islicer = slice(periods, None)
        else:
            vslicer = slice(-periods, None)
            islicer = slice(None, periods)

        new_obj = self._slice(vslicer, axis=axis)
        shifted_axis = self._get_axis(axis)[islicer]
        new_obj.set_axis(shifted_axis, axis=axis, inplace=True)

        return new_obj.__finalize__(self)

    def tshift(self, periods=1, freq=None, axis=0):
        """
        Shift the time index, using the index's frequency if available.

        Parameters
        ----------
        periods : int
            Number of periods to move, can be positive or negative
        freq : DateOffset, timedelta, or time rule string, default None
            Increment to use from the tseries module or time rule (e.g. 'EOM')
        axis : int or basestring
            Corresponds to the axis that contains the Index

        Returns
        -------
        shifted : NDFrame

        Notes
        -----
        If freq is not specified then tries to use the freq or inferred_freq
        attributes of the index. If neither of those attributes exist, a
        ValueError is thrown
        """

        index = self._get_axis(axis)
        if freq is None:
            freq = getattr(index, 'freq', None)

        if freq is None:
            freq = getattr(index, 'inferred_freq', None)

        if freq is None:
            msg = 'Freq was not given and was not set in the index'
            raise ValueError(msg)

        if periods == 0:
            return self

        if isinstance(freq, str):
            freq = to_offset(freq)

        block_axis = self._get_block_manager_axis(axis)
        if isinstance(index, PeriodIndex):
            orig_freq = to_offset(index.freq)
            if freq == orig_freq:
                new_data = self._data.copy()
                new_data.axes[block_axis] = index.shift(periods)
            else:
                msg = ('Given freq %s does not match PeriodIndex freq %s' %
                       (freq.rule_code, orig_freq.rule_code))
                raise ValueError(msg)
        else:
            new_data = self._data.copy()
            new_data.axes[block_axis] = index.shift(periods, freq)

        return self._constructor(new_data).__finalize__(self)

    def truncate(self, before=None, after=None, axis=None, copy=True):
        """
        Truncate a Series or DataFrame before and after some index value.

        This is a useful shorthand for boolean indexing based on index
        values above or below certain thresholds.

        Parameters
        ----------
        before : date, string, int
            Truncate all rows before this index value.
        after : date, string, int
            Truncate all rows after this index value.
        axis : {0 or 'index', 1 or 'columns'}, optional
            Axis to truncate. Truncates the index (rows) by default.
        copy : boolean, default is True,
            Return a copy of the truncated section.

        Returns
        -------
        type of caller
            The truncated Series or DataFrame.

        See Also
        --------
        DataFrame.loc : Select a subset of a DataFrame by label.
        DataFrame.iloc : Select a subset of a DataFrame by position.

        Notes
        -----
        If the index being truncated contains only datetime values,
        `before` and `after` may be specified as strings instead of
        Timestamps.

        Examples
        --------
        >>> df = pd.DataFrame({'A': ['a', 'b', 'c', 'd', 'e'],
        ...                    'B': ['f', 'g', 'h', 'i', 'j'],
        ...                    'C': ['k', 'l', 'm', 'n', 'o']},
        ...                    index=[1, 2, 3, 4, 5])
        >>> df
           A  B  C
        1  a  f  k
        2  b  g  l
        3  c  h  m
        4  d  i  n
        5  e  j  o

        >>> df.truncate(before=2, after=4)
           A  B  C
        2  b  g  l
        3  c  h  m
        4  d  i  n

        The columns of a DataFrame can be truncated.

        >>> df.truncate(before="A", after="B", axis="columns")
           A  B
        1  a  f
        2  b  g
        3  c  h
        4  d  i
        5  e  j

        For Series, only rows can be truncated.

        >>> df['A'].truncate(before=2, after=4)
        2    b
        3    c
        4    d
        Name: A, dtype: object

        The index values in ``truncate`` can be datetimes or string
        dates.

        >>> dates = pd.date_range('2016-01-01', '2016-02-01', freq='s')
        >>> df = pd.DataFrame(index=dates, data={'A': 1})
        >>> df.tail()
                             A
        2016-01-31 23:59:56  1
        2016-01-31 23:59:57  1
        2016-01-31 23:59:58  1
        2016-01-31 23:59:59  1
        2016-02-01 00:00:00  1

        >>> df.truncate(before=pd.Timestamp('2016-01-05'),
        ...             after=pd.Timestamp('2016-01-10')).tail()
                             A
        2016-01-09 23:59:56  1
        2016-01-09 23:59:57  1
        2016-01-09 23:59:58  1
        2016-01-09 23:59:59  1
        2016-01-10 00:00:00  1

        Because the index is a DatetimeIndex containing only dates, we can
        specify `before` and `after` as strings. They will be coerced to
        Timestamps before truncation.

        >>> df.truncate('2016-01-05', '2016-01-10').tail()
                             A
        2016-01-09 23:59:56  1
        2016-01-09 23:59:57  1
        2016-01-09 23:59:58  1
        2016-01-09 23:59:59  1
        2016-01-10 00:00:00  1

        Note that ``truncate`` assumes a 0 value for any unspecified time
        component (midnight). This differs from partial string slicing, which
        returns any partially matching dates.

        >>> df.loc['2016-01-05':'2016-01-10', :].tail()
                             A
        2016-01-10 23:59:55  1
        2016-01-10 23:59:56  1
        2016-01-10 23:59:57  1
        2016-01-10 23:59:58  1
        2016-01-10 23:59:59  1
        """

        if axis is None:
            axis = self._stat_axis_number
        axis = self._get_axis_number(axis)
        ax = self._get_axis(axis)

        # GH 17935
        # Check that index is sorted
        if not ax.is_monotonic_increasing and not ax.is_monotonic_decreasing:
            raise ValueError("truncate requires a sorted index")

        # if we have a date index, convert to dates, otherwise
        # treat like a slice
        if ax.is_all_dates:
            from pandas.core.tools.datetimes import to_datetime
            before = to_datetime(before)
            after = to_datetime(after)

        if before is not None and after is not None:
            if before > after:
                raise ValueError('Truncate: %s must be after %s' %
                                 (after, before))

        slicer = [slice(None, None)] * self._AXIS_LEN
        slicer[axis] = slice(before, after)
        result = self.loc[tuple(slicer)]

        if isinstance(ax, MultiIndex):
            setattr(result, self._get_axis_name(axis),
                    ax.truncate(before, after))

        if copy:
            result = result.copy()

        return result

    def tz_convert(self, tz, axis=0, level=None, copy=True):
        """
        Convert tz-aware axis to target time zone.

        Parameters
        ----------
        tz : string or pytz.timezone object
        axis : the axis to convert
        level : int, str, default None
            If axis ia a MultiIndex, convert a specific level. Otherwise
            must be None
        copy : boolean, default True
            Also make a copy of the underlying data

        Returns
        -------

        Raises
        ------
        TypeError
            If the axis is tz-naive.
        """
        axis = self._get_axis_number(axis)
        ax = self._get_axis(axis)

        def _tz_convert(ax, tz):
            if not hasattr(ax, 'tz_convert'):
                if len(ax) > 0:
                    ax_name = self._get_axis_name(axis)
                    raise TypeError('%s is not a valid DatetimeIndex or '
                                    'PeriodIndex' % ax_name)
                else:
                    ax = DatetimeIndex([], tz=tz)
            else:
                ax = ax.tz_convert(tz)
            return ax

        # if a level is given it must be a MultiIndex level or
        # equivalent to the axis name
        if isinstance(ax, MultiIndex):
            level = ax._get_level_number(level)
            new_level = _tz_convert(ax.levels[level], tz)
            ax = ax.set_levels(new_level, level=level)
        else:
            if level not in (None, 0, ax.name):
                raise ValueError("The level {0} is not valid".format(level))
            ax = _tz_convert(ax, tz)

        result = self._constructor(self._data, copy=copy)
        result = result.set_axis(ax, axis=axis, inplace=False)
        return result.__finalize__(self)

    def tz_localize(self, tz, axis=0, level=None, copy=True,
                    ambiguous='raise', nonexistent='raise'):
        """
        Localize tz-naive index of a Series or DataFrame to target time zone.

        This operation localizes the Index. To localize the values in a
        timezone-naive Series, use :meth:`Series.dt.tz_localize`.

        Parameters
        ----------
        tz : string or pytz.timezone object
        axis : the axis to localize
        level : int, str, default None
            If axis ia a MultiIndex, localize a specific level. Otherwise
            must be None
        copy : boolean, default True
            Also make a copy of the underlying data
        ambiguous : 'infer', bool-ndarray, 'NaT', default 'raise'
            When clocks moved backward due to DST, ambiguous times may arise.
            For example in Central European Time (UTC+01), when going from
            03:00 DST to 02:00 non-DST, 02:30:00 local time occurs both at
            00:30:00 UTC and at 01:30:00 UTC. In such a situation, the
            `ambiguous` parameter dictates how ambiguous times should be
            handled.

            - 'infer' will attempt to infer fall dst-transition hours based on
              order
            - bool-ndarray where True signifies a DST time, False designates
              a non-DST time (note that this flag is only applicable for
              ambiguous times)
            - 'NaT' will return NaT where there are ambiguous times
            - 'raise' will raise an AmbiguousTimeError if there are ambiguous
              times
        nonexistent : str, default 'raise'
            A nonexistent time does not exist in a particular timezone
            where clocks moved forward due to DST. Valid values are:

            - 'shift_forward' will shift the nonexistent time forward to the
              closest existing time
            - 'shift_backward' will shift the nonexistent time backward to the
              closest existing time
            - 'NaT' will return NaT where there are nonexistent times
            - timedelta objects will shift nonexistent times by the timedelta
            - 'raise' will raise an NonExistentTimeError if there are
              nonexistent times

            .. versionadded:: 0.24.0

        Returns
        -------
        Series or DataFrame
            Same type as the input.

        Raises
        ------
        TypeError
            If the TimeSeries is tz-aware and tz is not None.

        Examples
        --------

        Localize local times:

        >>> s = pd.Series([1],
        ... index=pd.DatetimeIndex(['2018-09-15 01:30:00']))
        >>> s.tz_localize('CET')
        2018-09-15 01:30:00+02:00    1
        dtype: int64

        Be careful with DST changes. When there is sequential data, pandas
        can infer the DST time:

        >>> s = pd.Series(range(7), index=pd.DatetimeIndex([
        ... '2018-10-28 01:30:00',
        ... '2018-10-28 02:00:00',
        ... '2018-10-28 02:30:00',
        ... '2018-10-28 02:00:00',
        ... '2018-10-28 02:30:00',
        ... '2018-10-28 03:00:00',
        ... '2018-10-28 03:30:00']))
        >>> s.tz_localize('CET', ambiguous='infer')
        2018-10-28 01:30:00+02:00    0
        2018-10-28 02:00:00+02:00    1
        2018-10-28 02:30:00+02:00    2
        2018-10-28 02:00:00+01:00    3
        2018-10-28 02:30:00+01:00    4
        2018-10-28 03:00:00+01:00    5
        2018-10-28 03:30:00+01:00    6
        dtype: int64

        In some cases, inferring the DST is impossible. In such cases, you can
        pass an ndarray to the ambiguous parameter to set the DST explicitly

        >>> s = pd.Series(range(3), index=pd.DatetimeIndex([
        ... '2018-10-28 01:20:00',
        ... '2018-10-28 02:36:00',
        ... '2018-10-28 03:46:00']))
        >>> s.tz_localize('CET', ambiguous=np.array([True, True, False]))
        2018-10-28 01:20:00+02:00    0
        2018-10-28 02:36:00+02:00    1
        2018-10-28 03:46:00+01:00    2
        dtype: int64

        If the DST transition causes nonexistent times, you can shift these
        dates forward or backwards with a timedelta object or `'shift_forward'`
        or `'shift_backwards'`.
        >>> s = pd.Series(range(2), index=pd.DatetimeIndex([
        ... '2015-03-29 02:30:00',
        ... '2015-03-29 03:30:00']))
        >>> s.tz_localize('Europe/Warsaw', nonexistent='shift_forward')
        2015-03-29 03:00:00+02:00    0
        2015-03-29 03:30:00+02:00    1
        dtype: int64
        >>> s.tz_localize('Europe/Warsaw', nonexistent='shift_backward')
        2015-03-29 01:59:59.999999999+01:00    0
        2015-03-29 03:30:00+02:00              1
        dtype: int64
        >>> s.tz_localize('Europe/Warsaw', nonexistent=pd.Timedelta('1H'))
        2015-03-29 03:30:00+02:00    0
        2015-03-29 03:30:00+02:00    1
        dtype: int64
        """
        nonexistent_options = ('raise', 'NaT', 'shift_forward',
                               'shift_backward')
        if nonexistent not in nonexistent_options and not isinstance(
                nonexistent, timedelta):
            raise ValueError("The nonexistent argument must be one of 'raise',"
                             " 'NaT', 'shift_forward', 'shift_backward' or"
                             " a timedelta object")

        axis = self._get_axis_number(axis)
        ax = self._get_axis(axis)

        def _tz_localize(ax, tz, ambiguous, nonexistent):
            if not hasattr(ax, 'tz_localize'):
                if len(ax) > 0:
                    ax_name = self._get_axis_name(axis)
                    raise TypeError('%s is not a valid DatetimeIndex or '
                                    'PeriodIndex' % ax_name)
                else:
                    ax = DatetimeIndex([], tz=tz)
            else:
                ax = ax.tz_localize(
                    tz, ambiguous=ambiguous, nonexistent=nonexistent
                )
            return ax

        # if a level is given it must be a MultiIndex level or
        # equivalent to the axis name
        if isinstance(ax, MultiIndex):
            level = ax._get_level_number(level)
            new_level = _tz_localize(
                ax.levels[level], tz, ambiguous, nonexistent
            )
            ax = ax.set_levels(new_level, level=level)
        else:
            if level not in (None, 0, ax.name):
                raise ValueError("The level {0} is not valid".format(level))
            ax = _tz_localize(ax, tz, ambiguous, nonexistent)

        result = self._constructor(self._data, copy=copy)
        result = result.set_axis(ax, axis=axis, inplace=False)
        return result.__finalize__(self)

    # ----------------------------------------------------------------------
    # Numeric Methods
    def abs(self):
        """
        Return a Series/DataFrame with absolute numeric value of each element.

        This function only applies to elements that are all numeric.

        Returns
        -------
        abs
            Series/DataFrame containing the absolute value of each element.

        See Also
        --------
        numpy.absolute : Calculate the absolute value element-wise.

        Notes
        -----
        For ``complex`` inputs, ``1.2 + 1j``, the absolute value is
        :math:`\\sqrt{ a^2 + b^2 }`.

        Examples
        --------
        Absolute numeric values in a Series.

        >>> s = pd.Series([-1.10, 2, -3.33, 4])
        >>> s.abs()
        0    1.10
        1    2.00
        2    3.33
        3    4.00
        dtype: float64

        Absolute numeric values in a Series with complex numbers.

        >>> s = pd.Series([1.2 + 1j])
        >>> s.abs()
        0    1.56205
        dtype: float64

        Absolute numeric values in a Series with a Timedelta element.

        >>> s = pd.Series([pd.Timedelta('1 days')])
        >>> s.abs()
        0   1 days
        dtype: timedelta64[ns]

        Select rows with data closest to certain value using argsort (from
        `StackOverflow <https://stackoverflow.com/a/17758115>`__).

        >>> df = pd.DataFrame({
        ...     'a': [4, 5, 6, 7],
        ...     'b': [10, 20, 30, 40],
        ...     'c': [100, 50, -30, -50]
        ... })
        >>> df
             a    b    c
        0    4   10  100
        1    5   20   50
        2    6   30  -30
        3    7   40  -50
        >>> df.loc[(df.c - 43).abs().argsort()]
             a    b    c
        1    5   20   50
        0    4   10  100
        2    6   30  -30
        3    7   40  -50
        """
        return np.abs(self)

    def describe(self, percentiles=None, include=None, exclude=None):
        """
        Generate descriptive statistics that summarize the central tendency,
        dispersion and shape of a dataset's distribution, excluding
        ``NaN`` values.

        Analyzes both numeric and object series, as well
        as ``DataFrame`` column sets of mixed data types. The output
        will vary depending on what is provided. Refer to the notes
        below for more detail.

        Parameters
        ----------
        percentiles : list-like of numbers, optional
            The percentiles to include in the output. All should
            fall between 0 and 1. The default is
            ``[.25, .5, .75]``, which returns the 25th, 50th, and
            75th percentiles.
        include : 'all', list-like of dtypes or None (default), optional
            A white list of data types to include in the result. Ignored
            for ``Series``. Here are the options:

            - 'all' : All columns of the input will be included in the output.
            - A list-like of dtypes : Limits the results to the
              provided data types.
              To limit the result to numeric types submit
              ``numpy.number``. To limit it instead to object columns submit
              the ``numpy.object`` data type. Strings
              can also be used in the style of
              ``select_dtypes`` (e.g. ``df.describe(include=['O'])``). To
              select pandas categorical columns, use ``'category'``
            - None (default) : The result will include all numeric columns.
        exclude : list-like of dtypes or None (default), optional,
            A black list of data types to omit from the result. Ignored
            for ``Series``. Here are the options:

            - A list-like of dtypes : Excludes the provided data types
              from the result. To exclude numeric types submit
              ``numpy.number``. To exclude object columns submit the data
              type ``numpy.object``. Strings can also be used in the style of
              ``select_dtypes`` (e.g. ``df.describe(include=['O'])``). To
              exclude pandas categorical columns, use ``'category'``
            - None (default) : The result will exclude nothing.

        Returns
        -------
        Series or DataFrame
            Summary statistics of the Series or Dataframe provided.

        See Also
        --------
        DataFrame.count: Count number of non-NA/null observations.
        DataFrame.max: Maximum of the values in the object.
        DataFrame.min: Minimum of the values in the object.
        DataFrame.mean: Mean of the values.
        DataFrame.std: Standard deviation of the obersvations.
        DataFrame.select_dtypes: Subset of a DataFrame including/excluding
            columns based on their dtype.

        Notes
        -----
        For numeric data, the result's index will include ``count``,
        ``mean``, ``std``, ``min``, ``max`` as well as lower, ``50`` and
        upper percentiles. By default the lower percentile is ``25`` and the
        upper percentile is ``75``. The ``50`` percentile is the
        same as the median.

        For object data (e.g. strings or timestamps), the result's index
        will include ``count``, ``unique``, ``top``, and ``freq``. The ``top``
        is the most common value. The ``freq`` is the most common value's
        frequency. Timestamps also include the ``first`` and ``last`` items.

        If multiple object values have the highest count, then the
        ``count`` and ``top`` results will be arbitrarily chosen from
        among those with the highest count.

        For mixed data types provided via a ``DataFrame``, the default is to
        return only an analysis of numeric columns. If the dataframe consists
        only of object and categorical data without any numeric columns, the
        default is to return an analysis of both the object and categorical
        columns. If ``include='all'`` is provided as an option, the result
        will include a union of attributes of each type.

        The `include` and `exclude` parameters can be used to limit
        which columns in a ``DataFrame`` are analyzed for the output.
        The parameters are ignored when analyzing a ``Series``.

        Examples
        --------
        Describing a numeric ``Series``.

        >>> s = pd.Series([1, 2, 3])
        >>> s.describe()
        count    3.0
        mean     2.0
        std      1.0
        min      1.0
        25%      1.5
        50%      2.0
        75%      2.5
        max      3.0
        dtype: float64

        Describing a categorical ``Series``.

        >>> s = pd.Series(['a', 'a', 'b', 'c'])
        >>> s.describe()
        count     4
        unique    3
        top       a
        freq      2
        dtype: object

        Describing a timestamp ``Series``.

        >>> s = pd.Series([
        ...   np.datetime64("2000-01-01"),
        ...   np.datetime64("2010-01-01"),
        ...   np.datetime64("2010-01-01")
        ... ])
        >>> s.describe()
        count                       3
        unique                      2
        top       2010-01-01 00:00:00
        freq                        2
        first     2000-01-01 00:00:00
        last      2010-01-01 00:00:00
        dtype: object

        Describing a ``DataFrame``. By default only numeric fields
        are returned.

        >>> df = pd.DataFrame({'categorical': pd.Categorical(['d','e','f']),
        ...                    'numeric': [1, 2, 3],
        ...                    'object': ['a', 'b', 'c']
        ...                   })
        >>> df.describe()
               numeric
        count      3.0
        mean       2.0
        std        1.0
        min        1.0
        25%        1.5
        50%        2.0
        75%        2.5
        max        3.0

        Describing all columns of a ``DataFrame`` regardless of data type.

        >>> df.describe(include='all')
                categorical  numeric object
        count            3      3.0      3
        unique           3      NaN      3
        top              f      NaN      c
        freq             1      NaN      1
        mean           NaN      2.0    NaN
        std            NaN      1.0    NaN
        min            NaN      1.0    NaN
        25%            NaN      1.5    NaN
        50%            NaN      2.0    NaN
        75%            NaN      2.5    NaN
        max            NaN      3.0    NaN

        Describing a column from a ``DataFrame`` by accessing it as
        an attribute.

        >>> df.numeric.describe()
        count    3.0
        mean     2.0
        std      1.0
        min      1.0
        25%      1.5
        50%      2.0
        75%      2.5
        max      3.0
        Name: numeric, dtype: float64

        Including only numeric columns in a ``DataFrame`` description.

        >>> df.describe(include=[np.number])
               numeric
        count      3.0
        mean       2.0
        std        1.0
        min        1.0
        25%        1.5
        50%        2.0
        75%        2.5
        max        3.0

        Including only string columns in a ``DataFrame`` description.

        >>> df.describe(include=[np.object])
               object
        count       3
        unique      3
        top         c
        freq        1

        Including only categorical columns from a ``DataFrame`` description.

        >>> df.describe(include=['category'])
               categorical
        count            3
        unique           3
        top              f
        freq             1

        Excluding numeric columns from a ``DataFrame`` description.

        >>> df.describe(exclude=[np.number])
               categorical object
        count            3      3
        unique           3      3
        top              f      c
        freq             1      1

        Excluding object columns from a ``DataFrame`` description.

        >>> df.describe(exclude=[np.object])
               categorical  numeric
        count            3      3.0
        unique           3      NaN
        top              f      NaN
        freq             1      NaN
        mean           NaN      2.0
        std            NaN      1.0
        min            NaN      1.0
        25%            NaN      1.5
        50%            NaN      2.0
        75%            NaN      2.5
        max            NaN      3.0
        """
        if self.ndim >= 3:
            msg = "describe is not implemented on Panel objects."
            raise NotImplementedError(msg)
        elif self.ndim == 2 and self.columns.size == 0:
            raise ValueError("Cannot describe a DataFrame without columns")

        if percentiles is not None:
            # explicit conversion of `percentiles` to list
            percentiles = list(percentiles)

            # get them all to be in [0, 1]
            self._check_percentile(percentiles)

            # median should always be included
            if 0.5 not in percentiles:
                percentiles.append(0.5)
            percentiles = np.asarray(percentiles)
        else:
            percentiles = np.array([0.25, 0.5, 0.75])

        # sort and check for duplicates
        unique_pcts = np.unique(percentiles)
        if len(unique_pcts) < len(percentiles):
            raise ValueError("percentiles cannot contain duplicates")
        percentiles = unique_pcts

        formatted_percentiles = format_percentiles(percentiles)

        def describe_numeric_1d(series):
            stat_index = (['count', 'mean', 'std', 'min'] +
                          formatted_percentiles + ['max'])
            d = ([series.count(), series.mean(), series.std(), series.min()] +
                 series.quantile(percentiles).tolist() + [series.max()])
            return pd.Series(d, index=stat_index, name=series.name)

        def describe_categorical_1d(data):
            names = ['count', 'unique']
            objcounts = data.value_counts()
            count_unique = len(objcounts[objcounts != 0])
            result = [data.count(), count_unique]
            if result[1] > 0:
                top, freq = objcounts.index[0], objcounts.iloc[0]

                if is_datetime64_any_dtype(data):
                    tz = data.dt.tz
                    asint = data.dropna().values.view('i8')
                    top = Timestamp(top)
                    if top.tzinfo is not None and tz is not None:
                        # Don't tz_localize(None) if key is already tz-aware
                        top = top.tz_convert(tz)
                    else:
                        top = top.tz_localize(tz)
                    names += ['top', 'freq', 'first', 'last']
                    result += [top, freq,
                               Timestamp(asint.min(), tz=tz),
                               Timestamp(asint.max(), tz=tz)]
                else:
                    names += ['top', 'freq']
                    result += [top, freq]

            return pd.Series(result, index=names, name=data.name)

        def describe_1d(data):
            if is_bool_dtype(data):
                return describe_categorical_1d(data)
            elif is_numeric_dtype(data):
                return describe_numeric_1d(data)
            elif is_timedelta64_dtype(data):
                return describe_numeric_1d(data)
            else:
                return describe_categorical_1d(data)

        if self.ndim == 1:
            return describe_1d(self)
        elif (include is None) and (exclude is None):
            # when some numerics are found, keep only numerics
            data = self.select_dtypes(include=[np.number])
            if len(data.columns) == 0:
                data = self
        elif include == 'all':
            if exclude is not None:
                msg = "exclude must be None when include is 'all'"
                raise ValueError(msg)
            data = self
        else:
            data = self.select_dtypes(include=include, exclude=exclude)

        ldesc = [describe_1d(s) for _, s in data.iteritems()]
        # set a convenient order for rows
        names = []
        ldesc_indexes = sorted((x.index for x in ldesc), key=len)
        for idxnames in ldesc_indexes:
            for name in idxnames:
                if name not in names:
                    names.append(name)

        d = pd.concat(ldesc, join_axes=pd.Index([names]), axis=1)
        d.columns = data.columns.copy()
        return d

    def _check_percentile(self, q):
        """
        Validate percentiles (used by describe and quantile).
        """

        msg = ("percentiles should all be in the interval [0, 1]. "
               "Try {0} instead.")
        q = np.asarray(q)
        if q.ndim == 0:
            if not 0 <= q <= 1:
                raise ValueError(msg.format(q / 100.0))
        else:
            if not all(0 <= qs <= 1 for qs in q):
                raise ValueError(msg.format(q / 100.0))
        return q

    _shared_docs['pct_change'] = """
        Percentage change between the current and a prior element.

        Computes the percentage change from the immediately previous row by
        default. This is useful in comparing the percentage of change in a time
        series of elements.

        Parameters
        ----------
        periods : int, default 1
            Periods to shift for forming percent change.
        fill_method : str, default 'pad'
            How to handle NAs before computing percent changes.
        limit : int, default None
            The number of consecutive NAs to fill before stopping.
        freq : DateOffset, timedelta, or offset alias string, optional
            Increment to use from time series API (e.g. 'M' or BDay()).
        **kwargs
            Additional keyword arguments are passed into
            `DataFrame.shift` or `Series.shift`.

        Returns
        -------
        chg : Series or DataFrame
            The same type as the calling object.

        See Also
        --------
        Series.diff : Compute the difference of two elements in a Series.
        DataFrame.diff : Compute the difference of two elements in a DataFrame.
        Series.shift : Shift the index by some number of periods.
        DataFrame.shift : Shift the index by some number of periods.

        Examples
        --------
        **Series**

        >>> s = pd.Series([90, 91, 85])
        >>> s
        0    90
        1    91
        2    85
        dtype: int64

        >>> s.pct_change()
        0         NaN
        1    0.011111
        2   -0.065934
        dtype: float64

        >>> s.pct_change(periods=2)
        0         NaN
        1         NaN
        2   -0.055556
        dtype: float64

        See the percentage change in a Series where filling NAs with last
        valid observation forward to next valid.

        >>> s = pd.Series([90, 91, None, 85])
        >>> s
        0    90.0
        1    91.0
        2     NaN
        3    85.0
        dtype: float64

        >>> s.pct_change(fill_method='ffill')
        0         NaN
        1    0.011111
        2    0.000000
        3   -0.065934
        dtype: float64

        **DataFrame**

        Percentage change in French franc, Deutsche Mark, and Italian lira from
        1980-01-01 to 1980-03-01.

        >>> df = pd.DataFrame({
        ...     'FR': [4.0405, 4.0963, 4.3149],
        ...     'GR': [1.7246, 1.7482, 1.8519],
        ...     'IT': [804.74, 810.01, 860.13]},
        ...     index=['1980-01-01', '1980-02-01', '1980-03-01'])
        >>> df
                        FR      GR      IT
        1980-01-01  4.0405  1.7246  804.74
        1980-02-01  4.0963  1.7482  810.01
        1980-03-01  4.3149  1.8519  860.13

        >>> df.pct_change()
                          FR        GR        IT
        1980-01-01       NaN       NaN       NaN
        1980-02-01  0.013810  0.013684  0.006549
        1980-03-01  0.053365  0.059318  0.061876

        Percentage of change in GOOG and APPL stock volume. Shows computing
        the percentage change between columns.

        >>> df = pd.DataFrame({
        ...     '2016': [1769950, 30586265],
        ...     '2015': [1500923, 40912316],
        ...     '2014': [1371819, 41403351]},
        ...     index=['GOOG', 'APPL'])
        >>> df
                  2016      2015      2014
        GOOG   1769950   1500923   1371819
        APPL  30586265  40912316  41403351

        >>> df.pct_change(axis='columns')
              2016      2015      2014
        GOOG   NaN -0.151997 -0.086016
        APPL   NaN  0.337604  0.012002
        """

    @Appender(_shared_docs['pct_change'] % _shared_doc_kwargs)
    def pct_change(self, periods=1, fill_method='pad', limit=None, freq=None,
                   **kwargs):
        # TODO: Not sure if above is correct - need someone to confirm.
        axis = self._get_axis_number(kwargs.pop('axis', self._stat_axis_name))
        if fill_method is None:
            data = self
        else:
            data = self.fillna(method=fill_method, limit=limit, axis=axis)

        rs = (data.div(data.shift(periods=periods, freq=freq, axis=axis,
                                  **kwargs)) - 1)
        rs = rs.reindex_like(data)
        if freq is None:
            mask = isna(com.values_from_object(data))
            np.putmask(rs.values, mask, np.nan)
        return rs

    def _agg_by_level(self, name, axis=0, level=0, skipna=True, **kwargs):
        if axis is None:
            raise ValueError("Must specify 'axis' when aggregating by level.")
        grouped = self.groupby(level=level, axis=axis, sort=False)
        if hasattr(grouped, name) and skipna:
            return getattr(grouped, name)(**kwargs)
        axis = self._get_axis_number(axis)
        method = getattr(type(self), name)
        applyf = lambda x: method(x, axis=axis, skipna=skipna, **kwargs)
        return grouped.aggregate(applyf)

    @classmethod
    def _add_numeric_operations(cls):
        """
        Add the operations to the cls; evaluate the doc strings again
        """

        axis_descr, name, name2 = _doc_parms(cls)

        cls.any = _make_logical_function(
            cls, 'any', name, name2, axis_descr, _any_desc, nanops.nanany,
            _any_see_also, _any_examples, empty_value=False)
        cls.all = _make_logical_function(
            cls, 'all', name, name2, axis_descr, _all_desc, nanops.nanall,
            _all_see_also, _all_examples, empty_value=True)

        @Substitution(desc="Return the mean absolute deviation of the values "
                           "for the requested axis.",
                      name1=name, name2=name2, axis_descr=axis_descr,
                      min_count='', see_also='', examples='')
        @Appender(_num_doc)
        def mad(self, axis=None, skipna=None, level=None):
            if skipna is None:
                skipna = True
            if axis is None:
                axis = self._stat_axis_number
            if level is not None:
                return self._agg_by_level('mad', axis=axis, level=level,
                                          skipna=skipna)

            data = self._get_numeric_data()
            if axis == 0:
                demeaned = data - data.mean(axis=0)
            else:
                demeaned = data.sub(data.mean(axis=1), axis=0)
            return np.abs(demeaned).mean(axis=axis, skipna=skipna)

        cls.mad = mad

        cls.sem = _make_stat_function_ddof(
            cls, 'sem', name, name2, axis_descr,
            "Return unbiased standard error of the mean over requested "
            "axis.\n\nNormalized by N-1 by default. This can be changed "
            "using the ddof argument",
            nanops.nansem)
        cls.var = _make_stat_function_ddof(
            cls, 'var', name, name2, axis_descr,
            "Return unbiased variance over requested axis.\n\nNormalized by "
            "N-1 by default. This can be changed using the ddof argument",
            nanops.nanvar)
        cls.std = _make_stat_function_ddof(
            cls, 'std', name, name2, axis_descr,
            "Return sample standard deviation over requested axis."
            "\n\nNormalized by N-1 by default. This can be changed using the "
            "ddof argument",
            nanops.nanstd)

        @Substitution(desc="Return the compound percentage of the values for "
                      "the requested axis.", name1=name, name2=name2,
                      axis_descr=axis_descr,
                      min_count='', see_also='', examples='')
        @Appender(_num_doc)
        def compound(self, axis=None, skipna=None, level=None):
            if skipna is None:
                skipna = True
            return (1 + self).prod(axis=axis, skipna=skipna, level=level) - 1

        cls.compound = compound

        cls.cummin = _make_cum_function(
            cls, 'cummin', name, name2, axis_descr, "minimum",
            lambda y, axis: np.minimum.accumulate(y, axis), "min",
            np.inf, np.nan, _cummin_examples)
        cls.cumsum = _make_cum_function(
            cls, 'cumsum', name, name2, axis_descr, "sum",
            lambda y, axis: y.cumsum(axis), "sum", 0.,
            np.nan, _cumsum_examples)
        cls.cumprod = _make_cum_function(
            cls, 'cumprod', name, name2, axis_descr, "product",
            lambda y, axis: y.cumprod(axis), "prod", 1.,
            np.nan, _cumprod_examples)
        cls.cummax = _make_cum_function(
            cls, 'cummax', name, name2, axis_descr, "maximum",
            lambda y, axis: np.maximum.accumulate(y, axis), "max",
            -np.inf, np.nan, _cummax_examples)

        cls.sum = _make_min_count_stat_function(
            cls, 'sum', name, name2, axis_descr,
            """Return the sum of the values for the requested axis.\n
            This is equivalent to the method ``numpy.sum``.""",
            nanops.nansum, _stat_func_see_also, _sum_examples)
        cls.mean = _make_stat_function(
            cls, 'mean', name, name2, axis_descr,
            'Return the mean of the values for the requested axis.',
            nanops.nanmean)
        cls.skew = _make_stat_function(
            cls, 'skew', name, name2, axis_descr,
            'Return unbiased skew over requested axis\nNormalized by N-1.',
            nanops.nanskew)
        cls.kurt = _make_stat_function(
            cls, 'kurt', name, name2, axis_descr,
            "Return unbiased kurtosis over requested axis using Fisher's "
            "definition of\nkurtosis (kurtosis of normal == 0.0). Normalized "
            "by N-1.",
            nanops.nankurt)
        cls.kurtosis = cls.kurt
        cls.prod = _make_min_count_stat_function(
            cls, 'prod', name, name2, axis_descr,
            'Return the product of the values for the requested axis.',
            nanops.nanprod, examples=_prod_examples)
        cls.product = cls.prod
        cls.median = _make_stat_function(
            cls, 'median', name, name2, axis_descr,
            'Return the median of the values for the requested axis.',
            nanops.nanmedian)
        cls.max = _make_stat_function(
            cls, 'max', name, name2, axis_descr,
            """Return the maximum of the values for the requested axis.\n
            If you want the *index* of the maximum, use ``idxmax``. This is
            the equivalent of the ``numpy.ndarray`` method ``argmax``.""",
            nanops.nanmax, _stat_func_see_also, _max_examples)
        cls.min = _make_stat_function(
            cls, 'min', name, name2, axis_descr,
            """Return the minimum of the values for the requested axis.\n
            If you want the *index* of the minimum, use ``idxmin``. This is
            the equivalent of the ``numpy.ndarray`` method ``argmin``.""",
            nanops.nanmin, _stat_func_see_also, _min_examples)

    @classmethod
    def _add_series_only_operations(cls):
        """
        Add the series only operations to the cls; evaluate the doc
        strings again.
        """

        axis_descr, name, name2 = _doc_parms(cls)

        def nanptp(values, axis=0, skipna=True):
            nmax = nanops.nanmax(values, axis, skipna)
            nmin = nanops.nanmin(values, axis, skipna)
            warnings.warn("Method .ptp is deprecated and will be removed "
                          "in a future version. Use numpy.ptp instead.",
                          FutureWarning, stacklevel=4)
            return nmax - nmin

        cls.ptp = _make_stat_function(
            cls, 'ptp', name, name2, axis_descr,
            """Return the difference between the maximum value and the
            minimum value in the object. This is the equivalent of the
            ``numpy.ndarray`` method ``ptp``.\n\n.. deprecated:: 0.24.0
                Use numpy.ptp instead""",
            nanptp)

    @classmethod
    def _add_series_or_dataframe_operations(cls):
        """
        Add the series or dataframe only operations to the cls; evaluate
        the doc strings again.
        """

        from pandas.core import window as rwindow

        @Appender(rwindow.rolling.__doc__)
        def rolling(self, window, min_periods=None, center=False,
                    win_type=None, on=None, axis=0, closed=None):
            axis = self._get_axis_number(axis)
            return rwindow.rolling(self, window=window,
                                   min_periods=min_periods,
                                   center=center, win_type=win_type,
                                   on=on, axis=axis, closed=closed)

        cls.rolling = rolling

        @Appender(rwindow.expanding.__doc__)
        def expanding(self, min_periods=1, center=False, axis=0):
            axis = self._get_axis_number(axis)
            return rwindow.expanding(self, min_periods=min_periods,
                                     center=center, axis=axis)

        cls.expanding = expanding

        @Appender(rwindow.ewm.__doc__)
        def ewm(self, com=None, span=None, halflife=None, alpha=None,
                min_periods=0, adjust=True, ignore_na=False,
                axis=0):
            axis = self._get_axis_number(axis)
            return rwindow.ewm(self, com=com, span=span, halflife=halflife,
                               alpha=alpha, min_periods=min_periods,
                               adjust=adjust, ignore_na=ignore_na, axis=axis)

        cls.ewm = ewm

    @Appender(_shared_docs['transform'] % dict(axis="", **_shared_doc_kwargs))
    def transform(self, func, *args, **kwargs):
        result = self.agg(func, *args, **kwargs)
        if is_scalar(result) or len(result) != len(self):
            raise ValueError("transforms cannot produce "
                             "aggregated results")

        return result

    # ----------------------------------------------------------------------
    # Misc methods

    _shared_docs['valid_index'] = """
        Return index for %(position)s non-NA/null value.

        Returns
        --------
        scalar : type of index

        Notes
        --------
        If all elements are non-NA/null, returns None.
        Also returns None for empty %(klass)s.
        """

    def _find_valid_index(self, how):
        """
        Retrieves the index of the first valid value.

        Parameters
        ----------
        how : {'first', 'last'}
            Use this parameter to change between the first or last valid index.

        Returns
        -------
        idx_first_valid : type of index
        """
        assert how in ['first', 'last']

        if len(self) == 0:  # early stop
            return None
        is_valid = ~self.isna()

        if self.ndim == 2:
            is_valid = is_valid.any(1)  # reduce axis 1

        if how == 'first':
            idxpos = is_valid.values[::].argmax()

        if how == 'last':
            idxpos = len(self) - 1 - is_valid.values[::-1].argmax()

        chk_notna = is_valid.iat[idxpos]
        idx = self.index[idxpos]

        if not chk_notna:
            return None
        return idx

    @Appender(_shared_docs['valid_index'] % {'position': 'first',
                                             'klass': 'NDFrame'})
    def first_valid_index(self):
        return self._find_valid_index('first')

    @Appender(_shared_docs['valid_index'] % {'position': 'last',
                                             'klass': 'NDFrame'})
    def last_valid_index(self):
        return self._find_valid_index('last')


def _doc_parms(cls):
    """Return a tuple of the doc parms."""
    axis_descr = "{%s}" % ', '.join("{0} ({1})".format(a, i)
                                    for i, a in enumerate(cls._AXIS_ORDERS))
    name = (cls._constructor_sliced.__name__
            if cls._AXIS_LEN > 1 else 'scalar')
    name2 = cls.__name__
    return axis_descr, name, name2


_num_doc = """
%(desc)s

Parameters
----------
axis : %(axis_descr)s
    Axis for the function to be applied on.
skipna : bool, default True
    Exclude NA/null values when computing the result.
level : int or level name, default None
    If the axis is a MultiIndex (hierarchical), count along a
    particular level, collapsing into a %(name1)s.
numeric_only : bool, default None
    Include only float, int, boolean columns. If None, will attempt to use
    everything, then use only numeric data. Not implemented for Series.
%(min_count)s\
**kwargs
    Additional keyword arguments to be passed to the function.

Returns
-------
%(name1)s or %(name2)s (if level specified)\
%(see_also)s
%(examples)s\
"""

_num_ddof_doc = """
%(desc)s

Parameters
----------
axis : %(axis_descr)s
skipna : bool, default True
    Exclude NA/null values. If an entire row/column is NA, the result
    will be NA
level : int or level name, default None
    If the axis is a MultiIndex (hierarchical), count along a
    particular level, collapsing into a %(name1)s
ddof : int, default 1
    Delta Degrees of Freedom. The divisor used in calculations is N - ddof,
    where N represents the number of elements.
numeric_only : bool, default None
    Include only float, int, boolean columns. If None, will attempt to use
    everything, then use only numeric data. Not implemented for Series.

Returns
-------
%(name1)s or %(name2)s (if level specified)\n"""

_bool_doc = """
%(desc)s

Parameters
----------
axis : {0 or 'index', 1 or 'columns', None}, default 0
    Indicate which axis or axes should be reduced.

    * 0 / 'index' : reduce the index, return a Series whose index is the
      original column labels.
    * 1 / 'columns' : reduce the columns, return a Series whose index is the
      original index.
    * None : reduce all axes, return a scalar.

bool_only : bool, default None
    Include only boolean columns. If None, will attempt to use everything,
    then use only boolean data. Not implemented for Series.
skipna : bool, default True
    Exclude NA/null values. If the entire row/column is NA and skipna is
    True, then the result will be %(empty_value)s, as for an empty row/column.
    If skipna is False, then NA are treated as True, because these are not
    equal to zero.
level : int or level name, default None
    If the axis is a MultiIndex (hierarchical), count along a
    particular level, collapsing into a %(name1)s.
**kwargs : any, default None
    Additional keywords have no effect but might be accepted for
    compatibility with NumPy.

Returns
-------
%(name1)s or %(name2)s
    If level is specified, then, %(name2)s is returned; otherwise, %(name1)s
    is returned.

%(see_also)s
%(examples)s"""

_all_desc = """\
Return whether all elements are True, potentially over an axis.

Returns True unless there at least one element within a series or
along a Dataframe axis that is False or equivalent (e.g. zero or
empty)."""

_all_examples = """\
Examples
--------
**Series**

>>> pd.Series([True, True]).all()
True
>>> pd.Series([True, False]).all()
False
>>> pd.Series([]).all()
True
>>> pd.Series([np.nan]).all()
True
>>> pd.Series([np.nan]).all(skipna=False)
True

**DataFrames**

Create a dataframe from a dictionary.

>>> df = pd.DataFrame({'col1': [True, True], 'col2': [True, False]})
>>> df
   col1   col2
0  True   True
1  True  False

Default behaviour checks if column-wise values all return True.

>>> df.all()
col1     True
col2    False
dtype: bool

Specify ``axis='columns'`` to check if row-wise values all return True.

>>> df.all(axis='columns')
0     True
1    False
dtype: bool

Or ``axis=None`` for whether every value is True.

>>> df.all(axis=None)
False
"""

_all_see_also = """\
See Also
--------
Series.all : Return True if all elements are True.
DataFrame.any : Return True if one (or more) elements are True.
"""

_cnum_doc = """
Return cumulative %(desc)s over a DataFrame or Series axis.

Returns a DataFrame or Series of the same size containing the cumulative
%(desc)s.

Parameters
----------
axis : {0 or 'index', 1 or 'columns'}, default 0
    The index or the name of the axis. 0 is equivalent to None or 'index'.
skipna : boolean, default True
    Exclude NA/null values. If an entire row/column is NA, the result
    will be NA.
*args, **kwargs :
    Additional keywords have no effect but might be accepted for
    compatibility with NumPy.

Returns
-------
%(name1)s or %(name2)s\n
See Also
--------
core.window.Expanding.%(accum_func_name)s : Similar functionality
    but ignores ``NaN`` values.
%(name2)s.%(accum_func_name)s : Return the %(desc)s over
    %(name2)s axis.
%(name2)s.cummax : Return cumulative maximum over %(name2)s axis.
%(name2)s.cummin : Return cumulative minimum over %(name2)s axis.
%(name2)s.cumsum : Return cumulative sum over %(name2)s axis.
%(name2)s.cumprod : Return cumulative product over %(name2)s axis.

%(examples)s"""

_cummin_examples = """\
Examples
--------
**Series**

>>> s = pd.Series([2, np.nan, 5, -1, 0])
>>> s
0    2.0
1    NaN
2    5.0
3   -1.0
4    0.0
dtype: float64

By default, NA values are ignored.

>>> s.cummin()
0    2.0
1    NaN
2    2.0
3   -1.0
4   -1.0
dtype: float64

To include NA values in the operation, use ``skipna=False``

>>> s.cummin(skipna=False)
0    2.0
1    NaN
2    NaN
3    NaN
4    NaN
dtype: float64

**DataFrame**

>>> df = pd.DataFrame([[2.0, 1.0],
...                    [3.0, np.nan],
...                    [1.0, 0.0]],
...                    columns=list('AB'))
>>> df
     A    B
0  2.0  1.0
1  3.0  NaN
2  1.0  0.0

By default, iterates over rows and finds the minimum
in each column. This is equivalent to ``axis=None`` or ``axis='index'``.

>>> df.cummin()
     A    B
0  2.0  1.0
1  2.0  NaN
2  1.0  0.0

To iterate over columns and find the minimum in each row,
use ``axis=1``

>>> df.cummin(axis=1)
     A    B
0  2.0  1.0
1  3.0  NaN
2  1.0  0.0
"""

_cumsum_examples = """\
Examples
--------
**Series**

>>> s = pd.Series([2, np.nan, 5, -1, 0])
>>> s
0    2.0
1    NaN
2    5.0
3   -1.0
4    0.0
dtype: float64

By default, NA values are ignored.

>>> s.cumsum()
0    2.0
1    NaN
2    7.0
3    6.0
4    6.0
dtype: float64

To include NA values in the operation, use ``skipna=False``

>>> s.cumsum(skipna=False)
0    2.0
1    NaN
2    NaN
3    NaN
4    NaN
dtype: float64

**DataFrame**

>>> df = pd.DataFrame([[2.0, 1.0],
...                    [3.0, np.nan],
...                    [1.0, 0.0]],
...                    columns=list('AB'))
>>> df
     A    B
0  2.0  1.0
1  3.0  NaN
2  1.0  0.0

By default, iterates over rows and finds the sum
in each column. This is equivalent to ``axis=None`` or ``axis='index'``.

>>> df.cumsum()
     A    B
0  2.0  1.0
1  5.0  NaN
2  6.0  1.0

To iterate over columns and find the sum in each row,
use ``axis=1``

>>> df.cumsum(axis=1)
     A    B
0  2.0  3.0
1  3.0  NaN
2  1.0  1.0
"""

_cumprod_examples = """\
Examples
--------
**Series**

>>> s = pd.Series([2, np.nan, 5, -1, 0])
>>> s
0    2.0
1    NaN
2    5.0
3   -1.0
4    0.0
dtype: float64

By default, NA values are ignored.

>>> s.cumprod()
0     2.0
1     NaN
2    10.0
3   -10.0
4    -0.0
dtype: float64

To include NA values in the operation, use ``skipna=False``

>>> s.cumprod(skipna=False)
0    2.0
1    NaN
2    NaN
3    NaN
4    NaN
dtype: float64

**DataFrame**

>>> df = pd.DataFrame([[2.0, 1.0],
...                    [3.0, np.nan],
...                    [1.0, 0.0]],
...                    columns=list('AB'))
>>> df
     A    B
0  2.0  1.0
1  3.0  NaN
2  1.0  0.0

By default, iterates over rows and finds the product
in each column. This is equivalent to ``axis=None`` or ``axis='index'``.

>>> df.cumprod()
     A    B
0  2.0  1.0
1  6.0  NaN
2  6.0  0.0

To iterate over columns and find the product in each row,
use ``axis=1``

>>> df.cumprod(axis=1)
     A    B
0  2.0  2.0
1  3.0  NaN
2  1.0  0.0
"""

_cummax_examples = """\
Examples
--------
**Series**

>>> s = pd.Series([2, np.nan, 5, -1, 0])
>>> s
0    2.0
1    NaN
2    5.0
3   -1.0
4    0.0
dtype: float64

By default, NA values are ignored.

>>> s.cummax()
0    2.0
1    NaN
2    5.0
3    5.0
4    5.0
dtype: float64

To include NA values in the operation, use ``skipna=False``

>>> s.cummax(skipna=False)
0    2.0
1    NaN
2    NaN
3    NaN
4    NaN
dtype: float64

**DataFrame**

>>> df = pd.DataFrame([[2.0, 1.0],
...                    [3.0, np.nan],
...                    [1.0, 0.0]],
...                    columns=list('AB'))
>>> df
     A    B
0  2.0  1.0
1  3.0  NaN
2  1.0  0.0

By default, iterates over rows and finds the maximum
in each column. This is equivalent to ``axis=None`` or ``axis='index'``.

>>> df.cummax()
     A    B
0  2.0  1.0
1  3.0  NaN
2  3.0  1.0

To iterate over columns and find the maximum in each row,
use ``axis=1``

>>> df.cummax(axis=1)
     A    B
0  2.0  2.0
1  3.0  NaN
2  1.0  1.0
"""

_any_see_also = """\
See Also
--------
numpy.any : Numpy version of this method.
Series.any : Return whether any element is True.
Series.all : Return whether all elements are True.
DataFrame.any : Return whether any element is True over requested axis.
DataFrame.all : Return whether all elements are True over requested axis.
"""

_any_desc = """\
Return whether any element is True, potentially over an axis.

Returns False unless there at least one element within a series or
along a Dataframe axis that is True or equivalent (e.g. non-zero or
non-empty)."""

_any_examples = """\
Examples
--------
**Series**

For Series input, the output is a scalar indicating whether any element
is True.

>>> pd.Series([False, False]).any()
False
>>> pd.Series([True, False]).any()
True
>>> pd.Series([]).any()
False
>>> pd.Series([np.nan]).any()
False
>>> pd.Series([np.nan]).any(skipna=False)
True

**DataFrame**

Whether each column contains at least one True element (the default).

>>> df = pd.DataFrame({"A": [1, 2], "B": [0, 2], "C": [0, 0]})
>>> df
   A  B  C
0  1  0  0
1  2  2  0

>>> df.any()
A     True
B     True
C    False
dtype: bool

Aggregating over the columns.

>>> df = pd.DataFrame({"A": [True, False], "B": [1, 2]})
>>> df
       A  B
0   True  1
1  False  2

>>> df.any(axis='columns')
0    True
1    True
dtype: bool

>>> df = pd.DataFrame({"A": [True, False], "B": [1, 0]})
>>> df
       A  B
0   True  1
1  False  0

>>> df.any(axis='columns')
0    True
1    False
dtype: bool

Aggregating over the entire DataFrame with ``axis=None``.

>>> df.any(axis=None)
True

`any` for an empty DataFrame is an empty Series.

>>> pd.DataFrame([]).any()
Series([], dtype: bool)
"""

_shared_docs['stat_func_example'] = """\
Examples
--------

>>> idx = pd.MultiIndex.from_arrays([
...     ['warm', 'warm', 'cold', 'cold'],
...     ['dog', 'falcon', 'fish', 'spider']],
...     names=['blooded', 'animal'])
>>> s = pd.Series([4, 2, 0, 8], name='legs', index=idx)
>>> s
blooded  animal
warm     dog       4
         falcon    2
cold     fish      0
         spider    8
Name: legs, dtype: int64

>>> s.{stat_func}()
{default_output}

{verb} using level names, as well as indices.

>>> s.{stat_func}(level='blooded')
blooded
warm    {level_output_0}
cold    {level_output_1}
Name: legs, dtype: int64

>>> s.{stat_func}(level=0)
blooded
warm    {level_output_0}
cold    {level_output_1}
Name: legs, dtype: int64
"""

_sum_examples = _shared_docs['stat_func_example'].format(
    stat_func='sum',
    verb='Sum',
    default_output=14,
    level_output_0=6,
    level_output_1=8)

_sum_examples += """
By default, the sum of an empty or all-NA Series is ``0``.

>>> pd.Series([]).sum()  # min_count=0 is the default
0.0

This can be controlled with the ``min_count`` parameter. For example, if
you'd like the sum of an empty series to be NaN, pass ``min_count=1``.

>>> pd.Series([]).sum(min_count=1)
nan

Thanks to the ``skipna`` parameter, ``min_count`` handles all-NA and
empty series identically.

>>> pd.Series([np.nan]).sum()
0.0

>>> pd.Series([np.nan]).sum(min_count=1)
nan
"""

_max_examples = _shared_docs['stat_func_example'].format(
    stat_func='max',
    verb='Max',
    default_output=8,
    level_output_0=4,
    level_output_1=8)

_min_examples = _shared_docs['stat_func_example'].format(
    stat_func='min',
    verb='Min',
    default_output=0,
    level_output_0=2,
    level_output_1=0)

_stat_func_see_also = """
See Also
--------
Series.sum : Return the sum.
Series.min : Return the minimum.
Series.max : Return the maximum.
Series.idxmin : Return the index of the minimum.
Series.idxmax : Return the index of the maximum.
DataFrame.sum : Return the sum over the requested axis.
DataFrame.min : Return the minimum over the requested axis.
DataFrame.max : Return the maximum over the requested axis.
DataFrame.idxmin : Return the index of the minimum over the requested axis.
DataFrame.idxmax : Return the index of the maximum over the requested axis.
"""

_prod_examples = """\
Examples
--------
By default, the product of an empty or all-NA Series is ``1``

>>> pd.Series([]).prod()
1.0

This can be controlled with the ``min_count`` parameter

>>> pd.Series([]).prod(min_count=1)
nan

Thanks to the ``skipna`` parameter, ``min_count`` handles all-NA and
empty series identically.

>>> pd.Series([np.nan]).prod()
1.0

>>> pd.Series([np.nan]).prod(min_count=1)
nan
"""

_min_count_stub = """\
min_count : int, default 0
    The required number of valid values to perform the operation. If fewer than
    ``min_count`` non-NA values are present the result will be NA.

    .. versionadded :: 0.22.0

       Added with the default being 0. This means the sum of an all-NA
       or empty Series is 0, and the product of an all-NA or empty
       Series is 1.
"""


def _make_min_count_stat_function(cls, name, name1, name2, axis_descr, desc,
                                  f, see_also='', examples=''):
    @Substitution(desc=desc, name1=name1, name2=name2,
                  axis_descr=axis_descr, min_count=_min_count_stub,
                  see_also=see_also, examples=examples)
    @Appender(_num_doc)
    def stat_func(self, axis=None, skipna=None, level=None, numeric_only=None,
                  min_count=0,
                  **kwargs):
        if name == 'sum':
            nv.validate_sum(tuple(), kwargs)
        elif name == 'prod':
            nv.validate_prod(tuple(), kwargs)
        else:
            nv.validate_stat_func(tuple(), kwargs, fname=name)
        if skipna is None:
            skipna = True
        if axis is None:
            axis = self._stat_axis_number
        if level is not None:
            return self._agg_by_level(name, axis=axis, level=level,
                                      skipna=skipna, min_count=min_count)
        return self._reduce(f, name, axis=axis, skipna=skipna,
                            numeric_only=numeric_only, min_count=min_count)

    return set_function_name(stat_func, name, cls)


def _make_stat_function(cls, name, name1, name2, axis_descr, desc, f,
                        see_also='', examples=''):
    @Substitution(desc=desc, name1=name1, name2=name2,
                  axis_descr=axis_descr, min_count='', see_also=see_also,
                  examples=examples)
    @Appender(_num_doc)
    def stat_func(self, axis=None, skipna=None, level=None, numeric_only=None,
                  **kwargs):
        if name == 'median':
            nv.validate_median(tuple(), kwargs)
        else:
            nv.validate_stat_func(tuple(), kwargs, fname=name)
        if skipna is None:
            skipna = True
        if axis is None:
            axis = self._stat_axis_number
        if level is not None:
            return self._agg_by_level(name, axis=axis, level=level,
                                      skipna=skipna)
        return self._reduce(f, name, axis=axis, skipna=skipna,
                            numeric_only=numeric_only)

    return set_function_name(stat_func, name, cls)


def _make_stat_function_ddof(cls, name, name1, name2, axis_descr, desc, f):
    @Substitution(desc=desc, name1=name1, name2=name2,
                  axis_descr=axis_descr)
    @Appender(_num_ddof_doc)
    def stat_func(self, axis=None, skipna=None, level=None, ddof=1,
                  numeric_only=None, **kwargs):
        nv.validate_stat_ddof_func(tuple(), kwargs, fname=name)
        if skipna is None:
            skipna = True
        if axis is None:
            axis = self._stat_axis_number
        if level is not None:
            return self._agg_by_level(name, axis=axis, level=level,
                                      skipna=skipna, ddof=ddof)
        return self._reduce(f, name, axis=axis, numeric_only=numeric_only,
                            skipna=skipna, ddof=ddof)

    return set_function_name(stat_func, name, cls)


def _make_cum_function(cls, name, name1, name2, axis_descr, desc,
                       accum_func, accum_func_name, mask_a, mask_b, examples):
    @Substitution(desc=desc, name1=name1, name2=name2,
                  axis_descr=axis_descr, accum_func_name=accum_func_name,
                  examples=examples)
    @Appender(_cnum_doc)
    def cum_func(self, axis=None, skipna=True, *args, **kwargs):
        skipna = nv.validate_cum_func_with_skipna(skipna, args, kwargs, name)
        if axis is None:
            axis = self._stat_axis_number
        else:
            axis = self._get_axis_number(axis)

        y = com.values_from_object(self).copy()

        if (skipna and
                issubclass(y.dtype.type, (np.datetime64, np.timedelta64))):
            result = accum_func(y, axis)
            mask = isna(self)
            np.putmask(result, mask, iNaT)
        elif skipna and not issubclass(y.dtype.type, (np.integer, np.bool_)):
            mask = isna(self)
            np.putmask(y, mask, mask_a)
            result = accum_func(y, axis)
            np.putmask(result, mask, mask_b)
        else:
            result = accum_func(y, axis)

        d = self._construct_axes_dict()
        d['copy'] = False
        return self._constructor(result, **d).__finalize__(self)

    return set_function_name(cum_func, name, cls)


def _make_logical_function(cls, name, name1, name2, axis_descr, desc, f,
                           see_also, examples, empty_value):
    @Substitution(desc=desc, name1=name1, name2=name2,
                  axis_descr=axis_descr, see_also=see_also, examples=examples,
                  empty_value=empty_value)
    @Appender(_bool_doc)
    def logical_func(self, axis=0, bool_only=None, skipna=True, level=None,
                     **kwargs):
        nv.validate_logical_func(tuple(), kwargs, fname=name)
        if level is not None:
            if bool_only is not None:
                raise NotImplementedError("Option bool_only is not "
                                          "implemented with option level.")
            return self._agg_by_level(name, axis=axis, level=level,
                                      skipna=skipna)
        return self._reduce(f, name, axis=axis, skipna=skipna,
                            numeric_only=bool_only, filter_type='bool')

    return set_function_name(logical_func, name, cls)


# install the indexes
for _name, _indexer in indexing.get_indexers_list():
    NDFrame._create_indexer(_name, _indexer)<|MERGE_RESOLUTION|>--- conflicted
+++ resolved
@@ -6,11 +6,7 @@
 import operator
 import pickle
 from textwrap import dedent
-<<<<<<< HEAD
-from typing import Dict, Union
-=======
-from typing import FrozenSet, List, Set
->>>>>>> 947bd766
+from typing import Dict, FrozenSet, List, Set, Union
 import warnings
 import weakref
 
