import collections
from datetime import timedelta
import functools
import gc
import json
import operator
import pickle
import re
from textwrap import dedent
from typing import (
    TYPE_CHECKING,
    Any,
    Callable,
    Dict,
    FrozenSet,
    Hashable,
    List,
    Mapping,
    Optional,
    Sequence,
    Set,
    Tuple,
    Type,
    Union,
    cast,
)
import warnings
import weakref

import numpy as np

from pandas._config import config

from pandas._libs import lib
from pandas._libs.tslibs import Tick, Timestamp, to_offset
from pandas._typing import (
    Axis,
    CompressionOptions,
    FilePathOrBuffer,
    FrameOrSeries,
    JSONSerializable,
    Label,
    Level,
    Renamer,
    StorageOptions,
    TimedeltaConvertibleTypes,
    TimestampConvertibleTypes,
    ValueKeyFunc,
)
from pandas.compat import set_function_name
from pandas.compat._optional import import_optional_dependency
from pandas.compat.numpy import function as nv
from pandas.errors import AbstractMethodError, InvalidIndexError
from pandas.util._decorators import (
    Appender,
    Substitution,
    doc,
    rewrite_axis_style_signature,
)
from pandas.util._validators import (
    validate_bool_kwarg,
    validate_fillna_kwargs,
    validate_percentile,
)

from pandas.core.dtypes.common import (
    ensure_int64,
    ensure_object,
    ensure_str,
    is_bool,
    is_bool_dtype,
    is_datetime64_any_dtype,
    is_datetime64tz_dtype,
    is_dict_like,
    is_extension_array_dtype,
    is_float,
    is_list_like,
    is_number,
    is_numeric_dtype,
    is_object_dtype,
    is_re_compilable,
    is_scalar,
    is_timedelta64_dtype,
    pandas_dtype,
)
from pandas.core.dtypes.generic import ABCDataFrame, ABCSeries
from pandas.core.dtypes.inference import is_hashable
from pandas.core.dtypes.missing import isna, notna

import pandas as pd
from pandas.core import missing, nanops
import pandas.core.algorithms as algos
from pandas.core.base import PandasObject, SelectionMixin
import pandas.core.common as com
from pandas.core.construction import create_series_with_explicit_dtype
from pandas.core.indexes.api import Index, MultiIndex, RangeIndex, ensure_index
from pandas.core.indexes.datetimes import DatetimeIndex
from pandas.core.indexes.period import Period, PeriodIndex
import pandas.core.indexing as indexing
from pandas.core.internals import BlockManager
from pandas.core.missing import find_valid_index
from pandas.core.ops import _align_method_FRAME
from pandas.core.shared_docs import _shared_docs

from pandas.io.formats import format as fmt
from pandas.io.formats.format import DataFrameFormatter, format_percentiles
from pandas.io.formats.printing import pprint_thing

if TYPE_CHECKING:
    from pandas.core.resample import Resampler
    from pandas.core.series import Series  # noqa: F401

# goal is to be able to define the docs close to function, while still being
# able to share
_shared_doc_kwargs = dict(
    axes="keywords for axes",
    klass="Series/DataFrame",
    axes_single_arg="int or labels for object",
    args_transpose="axes to permute (int or label for object)",
    optional_by="""
        by : str or list of str
            Name or list of names to sort by""",
)


def _single_replace(self, to_replace, method, inplace, limit):
    """
    Replaces values in a Series using the fill method specified when no
    replacement value is given in the replace method
    """
    if self.ndim != 1:
        raise TypeError(
            f"cannot replace {to_replace} with method {method} on a "
            f"{type(self).__name__}"
        )

    orig_dtype = self.dtype
    result = self if inplace else self.copy()
    fill_f = missing.get_fill_func(method)

    mask = missing.mask_missing(result.values, to_replace)
    values = fill_f(result.values, limit=limit, mask=mask)

    if values.dtype == orig_dtype and inplace:
        return

    result = pd.Series(values, index=self.index, dtype=self.dtype).__finalize__(self)

    if inplace:
        self._update_inplace(result)
        return

    return result


bool_t = bool  # Need alias because NDFrame has def bool:


class NDFrame(PandasObject, SelectionMixin, indexing.IndexingMixin):
    """
    N-dimensional analogue of DataFrame. Store multi-dimensional in a
    size-mutable, labeled data structure

    Parameters
    ----------
    data : BlockManager
    axes : list
    copy : bool, default False
    """

    _internal_names: List[str] = [
        "_mgr",
        "_cacher",
        "_item_cache",
        "_cache",
        "_is_copy",
        "_subtyp",
        "_name",
        "_index",
        "_default_kind",
        "_default_fill_value",
        "_metadata",
        "__array_struct__",
        "__array_interface__",
    ]
    _internal_names_set: Set[str] = set(_internal_names)
    _accessors: Set[str] = set()
    _deprecations: FrozenSet[str] = frozenset(["get_values", "tshift"])
    _metadata: List[str] = []
    _is_copy = None
    _mgr: BlockManager
    _attrs: Dict[Optional[Hashable], Any]
    _typ: str

    # ----------------------------------------------------------------------
    # Constructors

    def __init__(
        self,
        data: BlockManager,
        copy: bool = False,
        attrs: Optional[Mapping[Optional[Hashable], Any]] = None,
    ):
        # copy kwarg is retained for mypy compat, is not used

        object.__setattr__(self, "_is_copy", None)
        object.__setattr__(self, "_mgr", data)
        object.__setattr__(self, "_item_cache", {})
        if attrs is None:
            attrs = {}
        else:
            attrs = dict(attrs)
        object.__setattr__(self, "_attrs", attrs)

    @classmethod
    def _init_mgr(cls, mgr, axes, dtype=None, copy: bool = False) -> BlockManager:
        """ passed a manager and a axes dict """
        for a, axe in axes.items():
            if axe is not None:
                axe = ensure_index(axe)
                bm_axis = cls._get_block_manager_axis(a)
                mgr = mgr.reindex_axis(axe, axis=bm_axis, copy=False)

        # make a copy if explicitly requested
        if copy:
            mgr = mgr.copy()
        if dtype is not None:
            # avoid further copies if we can
            if len(mgr.blocks) > 1 or mgr.blocks[0].values.dtype != dtype:
                mgr = mgr.astype(dtype=dtype)
        return mgr

    # ----------------------------------------------------------------------

    @property
    def attrs(self) -> Dict[Optional[Hashable], Any]:
        """
        Dictionary of global attributes on this object.

        .. warning::

           attrs is experimental and may change without warning.
        """
        if self._attrs is None:
            self._attrs = {}
        return self._attrs

    @attrs.setter
    def attrs(self, value: Mapping[Optional[Hashable], Any]) -> None:
        self._attrs = dict(value)

    @classmethod
    def _validate_dtype(cls, dtype):
        """ validate the passed dtype """
        if dtype is not None:
            dtype = pandas_dtype(dtype)

            # a compound dtype
            if dtype.kind == "V":
                raise NotImplementedError(
                    "compound dtypes are not implemented "
                    f"in the {cls.__name__} constructor"
                )

        return dtype

    # ----------------------------------------------------------------------
    # Construction

    @property
    def _constructor(self: FrameOrSeries) -> Type[FrameOrSeries]:
        """
        Used when a manipulation result has the same dimensions as the
        original.
        """
        raise AbstractMethodError(self)

    @property
    def _constructor_sliced(self):
        """
        Used when a manipulation result has one lower dimension(s) as the
        original, such as DataFrame single columns slicing.
        """
        raise AbstractMethodError(self)

    @property
    def _constructor_expanddim(self):
        """
        Used when a manipulation result has one higher dimension as the
        original, such as Series.to_frame()
        """
        raise NotImplementedError

    # ----------------------------------------------------------------------
    # Internals

    @property
    def _data(self):
        # GH#33054 retained because some downstream packages uses this,
        #  e.g. fastparquet
        return self._mgr

    # ----------------------------------------------------------------------
    # Axis
    _stat_axis_number = 0
    _stat_axis_name = "index"
    _ix = None
    _AXIS_ORDERS: List[str]
    _AXIS_TO_AXIS_NUMBER: Dict[Axis, int] = {0: 0, "index": 0, "rows": 0}
    _AXIS_REVERSED: bool
    _info_axis_number: int
    _info_axis_name: str
    _AXIS_LEN: int

    @property
    def _AXIS_NUMBERS(self) -> Dict[str, int]:
        """.. deprecated:: 1.1.0"""
        warnings.warn(
            "_AXIS_NUMBERS has been deprecated.", FutureWarning, stacklevel=3,
        )
        return {"index": 0}

    @property
    def _AXIS_NAMES(self) -> Dict[int, str]:
        """.. deprecated:: 1.1.0"""
        warnings.warn(
            "_AXIS_NAMES has been deprecated.", FutureWarning, stacklevel=3,
        )
        return {0: "index"}

    def _construct_axes_dict(self, axes=None, **kwargs):
        """Return an axes dictionary for myself."""
        d = {a: self._get_axis(a) for a in (axes or self._AXIS_ORDERS)}
        d.update(kwargs)
        return d

    @classmethod
    def _construct_axes_from_arguments(
        cls, args, kwargs, require_all: bool = False, sentinel=None
    ):
        """
        Construct and returns axes if supplied in args/kwargs.

        If require_all, raise if all axis arguments are not supplied
        return a tuple of (axes, kwargs).

        sentinel specifies the default parameter when an axis is not
        supplied; useful to distinguish when a user explicitly passes None
        in scenarios where None has special meaning.
        """
        # construct the args
        args = list(args)
        for a in cls._AXIS_ORDERS:

            # look for a argument by position
            if a not in kwargs:
                try:
                    kwargs[a] = args.pop(0)
                except IndexError as err:
                    if require_all:
                        raise TypeError(
                            "not enough/duplicate arguments specified!"
                        ) from err

        axes = {a: kwargs.pop(a, sentinel) for a in cls._AXIS_ORDERS}
        return axes, kwargs

    @classmethod
    def _get_axis_number(cls, axis: Axis) -> int:
        try:
            return cls._AXIS_TO_AXIS_NUMBER[axis]
        except KeyError:
            raise ValueError(f"No axis named {axis} for object type {cls.__name__}")

    @classmethod
    def _get_axis_name(cls, axis: Axis) -> str:
        axis_number = cls._get_axis_number(axis)
        return cls._AXIS_ORDERS[axis_number]

    def _get_axis(self, axis: Axis) -> Index:
        axis_number = self._get_axis_number(axis)
        assert axis_number in {0, 1}
        return self.index if axis_number == 0 else self.columns

    @classmethod
    def _get_block_manager_axis(cls, axis: Axis) -> int:
        """Map the axis to the block_manager axis."""
        axis = cls._get_axis_number(axis)
        if cls._AXIS_REVERSED:
            m = cls._AXIS_LEN - 1
            return m - axis
        return axis

    def _get_axis_resolvers(self, axis: str) -> Dict[str, ABCSeries]:
        # index or columns
        axis_index = getattr(self, axis)
        d = dict()
        prefix = axis[0]

        for i, name in enumerate(axis_index.names):
            if name is not None:
                key = level = name
            else:
                # prefix with 'i' or 'c' depending on the input axis
                # e.g., you must do ilevel_0 for the 0th level of an unnamed
                # multiiindex
                key = f"{prefix}level_{i}"
                level = i

            level_values = axis_index.get_level_values(level)
            s = level_values.to_series()
            s.index = axis_index
            d[key] = s

        # put the index/columns itself in the dict
        if isinstance(axis_index, MultiIndex):
            dindex = axis_index
        else:
            dindex = axis_index.to_series()

        d[axis] = dindex
        return d

    def _get_index_resolvers(self) -> Dict[str, ABCSeries]:
        from pandas.core.computation.parsing import clean_column_name

        d: Dict[str, ABCSeries] = {}
        for axis_name in self._AXIS_ORDERS:
            d.update(self._get_axis_resolvers(axis_name))

        return {clean_column_name(k): v for k, v in d.items() if not isinstance(k, int)}

    def _get_cleaned_column_resolvers(self) -> Dict[str, ABCSeries]:
        """
        Return the special character free column resolvers of a dataframe.

        Column names with special characters are 'cleaned up' so that they can
        be referred to by backtick quoting.
        Used in :meth:`DataFrame.eval`.
        """
        from pandas.core.computation.parsing import clean_column_name

        if isinstance(self, ABCSeries):
            return {clean_column_name(self.name): self}

        return {
            clean_column_name(k): v for k, v in self.items() if not isinstance(k, int)
        }

    @property
    def _info_axis(self) -> Index:
        return getattr(self, self._info_axis_name)

    @property
    def _stat_axis(self) -> Index:
        return getattr(self, self._stat_axis_name)

    @property
    def shape(self) -> Tuple[int, ...]:
        """
        Return a tuple of axis dimensions
        """
        return tuple(len(self._get_axis(a)) for a in self._AXIS_ORDERS)

    @property
    def axes(self) -> List[Index]:
        """
        Return index label(s) of the internal NDFrame
        """
        # we do it this way because if we have reversed axes, then
        # the block manager shows then reversed
        return [self._get_axis(a) for a in self._AXIS_ORDERS]

    @property
    def ndim(self) -> int:
        """
        Return an int representing the number of axes / array dimensions.

        Return 1 if Series. Otherwise return 2 if DataFrame.

        See Also
        --------
        ndarray.ndim : Number of array dimensions.

        Examples
        --------
        >>> s = pd.Series({'a': 1, 'b': 2, 'c': 3})
        >>> s.ndim
        1

        >>> df = pd.DataFrame({'col1': [1, 2], 'col2': [3, 4]})
        >>> df.ndim
        2
        """
        return self._mgr.ndim

    @property
    def size(self) -> int:
        """
        Return an int representing the number of elements in this object.

        Return the number of rows if Series. Otherwise return the number of
        rows times number of columns if DataFrame.

        See Also
        --------
        ndarray.size : Number of elements in the array.

        Examples
        --------
        >>> s = pd.Series({'a': 1, 'b': 2, 'c': 3})
        >>> s.size
        3

        >>> df = pd.DataFrame({'col1': [1, 2], 'col2': [3, 4]})
        >>> df.size
        4
        """
        return np.prod(self.shape)

    @property
    def _selected_obj(self: FrameOrSeries) -> FrameOrSeries:
        """ internal compat with SelectionMixin """
        return self

    @property
    def _obj_with_exclusions(self: FrameOrSeries) -> FrameOrSeries:
        """ internal compat with SelectionMixin """
        return self

    def set_axis(self, labels, axis: Axis = 0, inplace: bool = False):
        """
        Assign desired index to given axis.

        Indexes for%(extended_summary_sub)s row labels can be changed by assigning
        a list-like or Index.

        Parameters
        ----------
        labels : list-like, Index
            The values for the new index.

        axis : %(axes_single_arg)s, default 0
            The axis to update. The value 0 identifies the rows%(axis_description_sub)s.

        inplace : bool, default False
            Whether to return a new %(klass)s instance.

        Returns
        -------
        renamed : %(klass)s or None
            An object of type %(klass)s if inplace=False, None otherwise.

        See Also
        --------
        %(klass)s.rename_axis : Alter the name of the index%(see_also_sub)s.
        """
        if inplace:
            setattr(self, self._get_axis_name(axis), labels)
        else:
            obj = self.copy()
            obj.set_axis(labels, axis=axis, inplace=True)
            return obj

    def _set_axis(self, axis: int, labels: Index) -> None:
        labels = ensure_index(labels)
        self._mgr.set_axis(axis, labels)
        self._clear_item_cache()

    def swapaxes(self: FrameOrSeries, axis1, axis2, copy=True) -> FrameOrSeries:
        """
        Interchange axes and swap values axes appropriately.

        Returns
        -------
        y : same as input
        """
        i = self._get_axis_number(axis1)
        j = self._get_axis_number(axis2)

        if i == j:
            if copy:
                return self.copy()
            return self

        mapping = {i: j, j: i}

        new_axes = (self._get_axis(mapping.get(k, k)) for k in range(self._AXIS_LEN))
        new_values = self.values.swapaxes(i, j)
        if copy:
            new_values = new_values.copy()

        # ignore needed because of NDFrame constructor is different than
        # DataFrame/Series constructors.
<<<<<<< HEAD
        return self._constructor(new_values, *new_axes).__finalize__(
            self, method="swapaxes"
        )
=======
        return self._constructor(
            new_values, *new_axes  # type: ignore[arg-type]
        ).__finalize__(self, method="swapaxes")
>>>>>>> fafd6466

    def droplevel(self: FrameOrSeries, level, axis=0) -> FrameOrSeries:
        """
        Return DataFrame with requested index / column level(s) removed.

        .. versionadded:: 0.24.0

        Parameters
        ----------
        level : int, str, or list-like
            If a string is given, must be the name of a level
            If list-like, elements must be names or positional indexes
            of levels.

        axis : {0 or 'index', 1 or 'columns'}, default 0
            Axis along which the level(s) is removed:

            * 0 or 'index': remove level(s) in column.
            * 1 or 'columns': remove level(s) in row.

        Returns
        -------
        DataFrame
            DataFrame with requested index / column level(s) removed.

        Examples
        --------
        >>> df = pd.DataFrame([
        ...     [1, 2, 3, 4],
        ...     [5, 6, 7, 8],
        ...     [9, 10, 11, 12]
        ... ]).set_index([0, 1]).rename_axis(['a', 'b'])

        >>> df.columns = pd.MultiIndex.from_tuples([
        ...     ('c', 'e'), ('d', 'f')
        ... ], names=['level_1', 'level_2'])

        >>> df
        level_1   c   d
        level_2   e   f
        a b
        1 2      3   4
        5 6      7   8
        9 10    11  12

        >>> df.droplevel('a')
        level_1   c   d
        level_2   e   f
        b
        2        3   4
        6        7   8
        10      11  12

        >>> df.droplevel('level_2', axis=1)
        level_1   c   d
        a b
        1 2      3   4
        5 6      7   8
        9 10    11  12
        """
        labels = self._get_axis(axis)
        new_labels = labels.droplevel(level)
        result = self.set_axis(new_labels, axis=axis, inplace=False)
        return result

    def pop(self, item: Label) -> Union["Series", Any]:
        result = self[item]
        del self[item]
        if self.ndim == 2:
            result._reset_cacher()

        return result

    def squeeze(self, axis=None):
        """
        Squeeze 1 dimensional axis objects into scalars.

        Series or DataFrames with a single element are squeezed to a scalar.
        DataFrames with a single column or a single row are squeezed to a
        Series. Otherwise the object is unchanged.

        This method is most useful when you don't know if your
        object is a Series or DataFrame, but you do know it has just a single
        column. In that case you can safely call `squeeze` to ensure you have a
        Series.

        Parameters
        ----------
        axis : {0 or 'index', 1 or 'columns', None}, default None
            A specific axis to squeeze. By default, all length-1 axes are
            squeezed.

        Returns
        -------
        DataFrame, Series, or scalar
            The projection after squeezing `axis` or all the axes.

        See Also
        --------
        Series.iloc : Integer-location based indexing for selecting scalars.
        DataFrame.iloc : Integer-location based indexing for selecting Series.
        Series.to_frame : Inverse of DataFrame.squeeze for a
            single-column DataFrame.

        Examples
        --------
        >>> primes = pd.Series([2, 3, 5, 7])

        Slicing might produce a Series with a single value:

        >>> even_primes = primes[primes % 2 == 0]
        >>> even_primes
        0    2
        dtype: int64

        >>> even_primes.squeeze()
        2

        Squeezing objects with more than one value in every axis does nothing:

        >>> odd_primes = primes[primes % 2 == 1]
        >>> odd_primes
        1    3
        2    5
        3    7
        dtype: int64

        >>> odd_primes.squeeze()
        1    3
        2    5
        3    7
        dtype: int64

        Squeezing is even more effective when used with DataFrames.

        >>> df = pd.DataFrame([[1, 2], [3, 4]], columns=['a', 'b'])
        >>> df
           a  b
        0  1  2
        1  3  4

        Slicing a single column will produce a DataFrame with the columns
        having only one value:

        >>> df_a = df[['a']]
        >>> df_a
           a
        0  1
        1  3

        So the columns can be squeezed down, resulting in a Series:

        >>> df_a.squeeze('columns')
        0    1
        1    3
        Name: a, dtype: int64

        Slicing a single row from a single column will produce a single
        scalar DataFrame:

        >>> df_0a = df.loc[df.index < 1, ['a']]
        >>> df_0a
           a
        0  1

        Squeezing the rows produces a single scalar Series:

        >>> df_0a.squeeze('rows')
        a    1
        Name: 0, dtype: int64

        Squeezing all axes will project directly into a scalar:

        >>> df_0a.squeeze()
        1
        """
        axis = range(self._AXIS_LEN) if axis is None else (self._get_axis_number(axis),)
        return self.iloc[
            tuple(
                0 if i in axis and len(a) == 1 else slice(None)
                for i, a in enumerate(self.axes)
            )
        ]

    # ----------------------------------------------------------------------
    # Rename

    def rename(
        self: FrameOrSeries,
        mapper: Optional[Renamer] = None,
        *,
        index: Optional[Renamer] = None,
        columns: Optional[Renamer] = None,
        axis: Optional[Axis] = None,
        copy: bool = True,
        inplace: bool = False,
        level: Optional[Level] = None,
        errors: str = "ignore",
    ) -> Optional[FrameOrSeries]:
        """
        Alter axes input function or functions. Function / dict values must be
        unique (1-to-1). Labels not contained in a dict / Series will be left
        as-is. Extra labels listed don't throw an error. Alternatively, change
        ``Series.name`` with a scalar value (Series only).

        Parameters
        ----------
        %(axes)s : scalar, list-like, dict-like or function, optional
            Scalar or list-like will alter the ``Series.name`` attribute,
            and raise on DataFrame.
            dict-like or functions are transformations to apply to
            that axis' values
        copy : bool, default True
            Also copy underlying data.
        inplace : bool, default False
            Whether to return a new {klass}. If True then value of copy is
            ignored.
        level : int or level name, default None
            In case of a MultiIndex, only rename labels in the specified
            level.
        errors : {'ignore', 'raise'}, default 'ignore'
            If 'raise', raise a `KeyError` when a dict-like `mapper`, `index`,
            or `columns` contains labels that are not present in the Index
            being transformed.
            If 'ignore', existing keys will be renamed and extra keys will be
            ignored.

        Returns
        -------
        renamed : {klass} (new object)

        Raises
        ------
        KeyError
            If any of the labels is not found in the selected axis and
            "errors='raise'".

        See Also
        --------
        NDFrame.rename_axis

        Examples
        --------
        >>> s = pd.Series([1, 2, 3])
        >>> s
        0    1
        1    2
        2    3
        dtype: int64
        >>> s.rename("my_name") # scalar, changes Series.name
        0    1
        1    2
        2    3
        Name: my_name, dtype: int64
        >>> s.rename(lambda x: x ** 2)  # function, changes labels
        0    1
        1    2
        4    3
        dtype: int64
        >>> s.rename({1: 3, 2: 5})  # mapping, changes labels
        0    1
        3    2
        5    3
        dtype: int64

        Since ``DataFrame`` doesn't have a ``.name`` attribute,
        only mapping-type arguments are allowed.

        >>> df = pd.DataFrame({"A": [1, 2, 3], "B": [4, 5, 6]})
        >>> df.rename(2)
        Traceback (most recent call last):
        ...
        TypeError: 'int' object is not callable

        ``DataFrame.rename`` supports two calling conventions

        * ``(index=index_mapper, columns=columns_mapper, ...)``
        * ``(mapper, axis={'index', 'columns'}, ...)``

        We *highly* recommend using keyword arguments to clarify your
        intent.

        >>> df.rename(index=str, columns={"A": "a", "B": "c"})
           a  c
        0  1  4
        1  2  5
        2  3  6

        >>> df.rename(index=str, columns={"A": "a", "C": "c"})
           a  B
        0  1  4
        1  2  5
        2  3  6

        Using axis-style parameters

        >>> df.rename(str.lower, axis='columns')
           a  b
        0  1  4
        1  2  5
        2  3  6

        >>> df.rename({1: 2, 2: 4}, axis='index')
           A  B
        0  1  4
        2  2  5
        4  3  6

        See the :ref:`user guide <basics.rename>` for more.
        """
        if mapper is None and index is None and columns is None:
            raise TypeError("must pass an index to rename")

        if index is not None or columns is not None:
            if axis is not None:
                raise TypeError(
                    "Cannot specify both 'axis' and any of 'index' or 'columns'"
                )
            elif mapper is not None:
                raise TypeError(
                    "Cannot specify both 'mapper' and any of 'index' or 'columns'"
                )
        else:
            # use the mapper argument
            if axis and self._get_axis_number(axis) == 1:
                columns = mapper
            else:
                index = mapper

        result = self if inplace else self.copy(deep=copy)

        for axis_no, replacements in enumerate((index, columns)):
            if replacements is None:
                continue

            ax = self._get_axis(axis_no)
            f = com.get_rename_function(replacements)

            if level is not None:
                level = ax._get_level_number(level)

            # GH 13473
            if not callable(replacements):
                indexer = ax.get_indexer_for(replacements)
                if errors == "raise" and len(indexer[indexer == -1]):
                    missing_labels = [
                        label
                        for index, label in enumerate(replacements)
                        if indexer[index] == -1
                    ]
                    raise KeyError(f"{missing_labels} not found in axis")

            new_index = ax._transform_index(f, level)
            result.set_axis(new_index, axis=axis_no, inplace=True)
            result._clear_item_cache()

        if inplace:
            self._update_inplace(result)
            return None
        else:
            return result.__finalize__(self, method="rename")

    @rewrite_axis_style_signature("mapper", [("copy", True), ("inplace", False)])
    def rename_axis(self, mapper=lib.no_default, **kwargs):
        """
        Set the name of the axis for the index or columns.

        Parameters
        ----------
        mapper : scalar, list-like, optional
            Value to set the axis name attribute.
        index, columns : scalar, list-like, dict-like or function, optional
            A scalar, list-like, dict-like or functions transformations to
            apply to that axis' values.
            Note that the ``columns`` parameter is not allowed if the
            object is a Series. This parameter only apply for DataFrame
            type objects.

            Use either ``mapper`` and ``axis`` to
            specify the axis to target with ``mapper``, or ``index``
            and/or ``columns``.

            .. versionchanged:: 0.24.0

        axis : {0 or 'index', 1 or 'columns'}, default 0
            The axis to rename.
        copy : bool, default True
            Also copy underlying data.
        inplace : bool, default False
            Modifies the object directly, instead of creating a new Series
            or DataFrame.

        Returns
        -------
        Series, DataFrame, or None
            The same type as the caller or None if `inplace` is True.

        See Also
        --------
        Series.rename : Alter Series index labels or name.
        DataFrame.rename : Alter DataFrame index labels or name.
        Index.rename : Set new names on index.

        Notes
        -----
        ``DataFrame.rename_axis`` supports two calling conventions

        * ``(index=index_mapper, columns=columns_mapper, ...)``
        * ``(mapper, axis={'index', 'columns'}, ...)``

        The first calling convention will only modify the names of
        the index and/or the names of the Index object that is the columns.
        In this case, the parameter ``copy`` is ignored.

        The second calling convention will modify the names of the
        the corresponding index if mapper is a list or a scalar.
        However, if mapper is dict-like or a function, it will use the
        deprecated behavior of modifying the axis *labels*.

        We *highly* recommend using keyword arguments to clarify your
        intent.

        Examples
        --------
        **Series**

        >>> s = pd.Series(["dog", "cat", "monkey"])
        >>> s
        0       dog
        1       cat
        2    monkey
        dtype: object
        >>> s.rename_axis("animal")
        animal
        0    dog
        1    cat
        2    monkey
        dtype: object

        **DataFrame**

        >>> df = pd.DataFrame({"num_legs": [4, 4, 2],
        ...                    "num_arms": [0, 0, 2]},
        ...                   ["dog", "cat", "monkey"])
        >>> df
                num_legs  num_arms
        dog            4         0
        cat            4         0
        monkey         2         2
        >>> df = df.rename_axis("animal")
        >>> df
                num_legs  num_arms
        animal
        dog            4         0
        cat            4         0
        monkey         2         2
        >>> df = df.rename_axis("limbs", axis="columns")
        >>> df
        limbs   num_legs  num_arms
        animal
        dog            4         0
        cat            4         0
        monkey         2         2

        **MultiIndex**

        >>> df.index = pd.MultiIndex.from_product([['mammal'],
        ...                                        ['dog', 'cat', 'monkey']],
        ...                                       names=['type', 'name'])
        >>> df
        limbs          num_legs  num_arms
        type   name
        mammal dog            4         0
               cat            4         0
               monkey         2         2

        >>> df.rename_axis(index={'type': 'class'})
        limbs          num_legs  num_arms
        class  name
        mammal dog            4         0
               cat            4         0
               monkey         2         2

        >>> df.rename_axis(columns=str.upper)
        LIMBS          num_legs  num_arms
        type   name
        mammal dog            4         0
               cat            4         0
               monkey         2         2
        """
        axes, kwargs = self._construct_axes_from_arguments(
            (), kwargs, sentinel=lib.no_default
        )
        copy = kwargs.pop("copy", True)
        inplace = kwargs.pop("inplace", False)
        axis = kwargs.pop("axis", 0)
        if axis is not None:
            axis = self._get_axis_number(axis)

        if kwargs:
            raise TypeError(
                "rename_axis() got an unexpected keyword "
                f'argument "{list(kwargs.keys())[0]}"'
            )

        inplace = validate_bool_kwarg(inplace, "inplace")

        if mapper is not lib.no_default:
            # Use v0.23 behavior if a scalar or list
            non_mapper = is_scalar(mapper) or (
                is_list_like(mapper) and not is_dict_like(mapper)
            )
            if non_mapper:
                return self._set_axis_name(mapper, axis=axis, inplace=inplace)
            else:
                raise ValueError("Use `.rename` to alter labels with a mapper.")
        else:
            # Use new behavior.  Means that index and/or columns
            # is specified
            result = self if inplace else self.copy(deep=copy)

            for axis in range(self._AXIS_LEN):
                v = axes.get(self._get_axis_name(axis))
                if v is lib.no_default:
                    continue
                non_mapper = is_scalar(v) or (is_list_like(v) and not is_dict_like(v))
                if non_mapper:
                    newnames = v
                else:
                    f = com.get_rename_function(v)
                    curnames = self._get_axis(axis).names
                    newnames = [f(name) for name in curnames]
                result._set_axis_name(newnames, axis=axis, inplace=True)
            if not inplace:
                return result

    def _set_axis_name(self, name, axis=0, inplace=False):
        """
        Set the name(s) of the axis.

        Parameters
        ----------
        name : str or list of str
            Name(s) to set.
        axis : {0 or 'index', 1 or 'columns'}, default 0
            The axis to set the label. The value 0 or 'index' specifies index,
            and the value 1 or 'columns' specifies columns.
        inplace : bool, default False
            If `True`, do operation inplace and return None.

        Returns
        -------
        Series, DataFrame, or None
            The same type as the caller or `None` if `inplace` is `True`.

        See Also
        --------
        DataFrame.rename : Alter the axis labels of :class:`DataFrame`.
        Series.rename : Alter the index labels or set the index name
            of :class:`Series`.
        Index.rename : Set the name of :class:`Index` or :class:`MultiIndex`.

        Examples
        --------
        >>> df = pd.DataFrame({"num_legs": [4, 4, 2]},
        ...                   ["dog", "cat", "monkey"])
        >>> df
                num_legs
        dog            4
        cat            4
        monkey         2
        >>> df._set_axis_name("animal")
                num_legs
        animal
        dog            4
        cat            4
        monkey         2
        >>> df.index = pd.MultiIndex.from_product(
        ...                [["mammal"], ['dog', 'cat', 'monkey']])
        >>> df._set_axis_name(["type", "name"])
                       num_legs
        type   name
        mammal dog        4
               cat        4
               monkey     2
        """
        axis = self._get_axis_number(axis)
        idx = self._get_axis(axis).set_names(name)

        inplace = validate_bool_kwarg(inplace, "inplace")
        renamed = self if inplace else self.copy()
        renamed.set_axis(idx, axis=axis, inplace=True)
        if not inplace:
            return renamed

    # ----------------------------------------------------------------------
    # Comparison Methods

    def _indexed_same(self, other) -> bool:
        return all(
            self._get_axis(a).equals(other._get_axis(a)) for a in self._AXIS_ORDERS
        )

    def equals(self, other: object) -> bool:
        """
        Test whether two objects contain the same elements.

        This function allows two Series or DataFrames to be compared against
        each other to see if they have the same shape and elements. NaNs in
        the same location are considered equal.

        The row/column index do not need to have the same type, as long
        as the values are considered equal. Corresponding columns must be of
        the same dtype.

        Parameters
        ----------
        other : Series or DataFrame
            The other Series or DataFrame to be compared with the first.

        Returns
        -------
        bool
            True if all elements are the same in both objects, False
            otherwise.

        See Also
        --------
        Series.eq : Compare two Series objects of the same length
            and return a Series where each element is True if the element
            in each Series is equal, False otherwise.
        DataFrame.eq : Compare two DataFrame objects of the same shape and
            return a DataFrame where each element is True if the respective
            element in each DataFrame is equal, False otherwise.
        testing.assert_series_equal : Raises an AssertionError if left and
            right are not equal. Provides an easy interface to ignore
            inequality in dtypes, indexes and precision among others.
        testing.assert_frame_equal : Like assert_series_equal, but targets
            DataFrames.
        numpy.array_equal : Return True if two arrays have the same shape
            and elements, False otherwise.

        Examples
        --------
        >>> df = pd.DataFrame({1: [10], 2: [20]})
        >>> df
            1   2
        0  10  20

        DataFrames df and exactly_equal have the same types and values for
        their elements and column labels, which will return True.

        >>> exactly_equal = pd.DataFrame({1: [10], 2: [20]})
        >>> exactly_equal
            1   2
        0  10  20
        >>> df.equals(exactly_equal)
        True

        DataFrames df and different_column_type have the same element
        types and values, but have different types for the column labels,
        which will still return True.

        >>> different_column_type = pd.DataFrame({1.0: [10], 2.0: [20]})
        >>> different_column_type
           1.0  2.0
        0   10   20
        >>> df.equals(different_column_type)
        True

        DataFrames df and different_data_type have different types for the
        same values for their elements, and will return False even though
        their column labels are the same values and types.

        >>> different_data_type = pd.DataFrame({1: [10.0], 2: [20.0]})
        >>> different_data_type
              1     2
        0  10.0  20.0
        >>> df.equals(different_data_type)
        False
        """
        if not (isinstance(other, type(self)) or isinstance(self, type(other))):
            return False
        other = cast(NDFrame, other)
        return self._mgr.equals(other._mgr)

    # -------------------------------------------------------------------------
    # Unary Methods

    def __neg__(self):
        values = self._values
        if is_bool_dtype(values):
            arr = operator.inv(values)
        elif (
            is_numeric_dtype(values)
            or is_timedelta64_dtype(values)
            or is_object_dtype(values)
        ):
            arr = operator.neg(values)
        else:
            raise TypeError(f"Unary negative expects numeric dtype, not {values.dtype}")
        return self.__array_wrap__(arr)

    def __pos__(self):
        values = self._values
        if is_bool_dtype(values):
            arr = values
        elif (
            is_numeric_dtype(values)
            or is_timedelta64_dtype(values)
            or is_object_dtype(values)
        ):
            arr = operator.pos(values)
        else:
            raise TypeError(f"Unary plus expects numeric dtype, not {values.dtype}")
        return self.__array_wrap__(arr)

    def __invert__(self):
        if not self.size:
            # inv fails with 0 len
            return self

        new_data = self._mgr.apply(operator.invert)
        result = self._constructor(new_data).__finalize__(self, method="__invert__")
        return result

    def __nonzero__(self):
        raise ValueError(
            f"The truth value of a {type(self).__name__} is ambiguous. "
            "Use a.empty, a.bool(), a.item(), a.any() or a.all()."
        )

    __bool__ = __nonzero__

    def bool(self):
        """
        Return the bool of a single element Series or DataFrame.

        This must be a boolean scalar value, either True or False. It will raise a
        ValueError if the Series or DataFrame does not have exactly 1 element, or that
        element is not boolean (integer values 0 and 1 will also raise an exception).

        Returns
        -------
        bool
            The value in the Series or DataFrame.

        See Also
        --------
        Series.astype : Change the data type of a Series, including to boolean.
        DataFrame.astype : Change the data type of a DataFrame, including to boolean.
        numpy.bool_ : NumPy boolean data type, used by pandas for boolean values.

        Examples
        --------
        The method will only work for single element objects with a boolean value:

        >>> pd.Series([True]).bool()
        True
        >>> pd.Series([False]).bool()
        False

        >>> pd.DataFrame({'col': [True]}).bool()
        True
        >>> pd.DataFrame({'col': [False]}).bool()
        False
        """
        v = self.squeeze()
        if isinstance(v, (bool, np.bool_)):
            return bool(v)
        elif is_scalar(v):
            raise ValueError(
                "bool cannot act on a non-boolean single element "
                f"{type(self).__name__}"
            )

        self.__nonzero__()

    def __abs__(self: FrameOrSeries) -> FrameOrSeries:
        return self.abs()

    def __round__(self: FrameOrSeries, decimals: int = 0) -> FrameOrSeries:
        return self.round(decimals)

    # -------------------------------------------------------------------------
    # Label or Level Combination Helpers
    #
    # A collection of helper methods for DataFrame/Series operations that
    # accept a combination of column/index labels and levels.  All such
    # operations should utilize/extend these methods when possible so that we
    # have consistent precedence and validation logic throughout the library.

    def _is_level_reference(self, key, axis=0):
        """
        Test whether a key is a level reference for a given axis.

        To be considered a level reference, `key` must be a string that:
          - (axis=0): Matches the name of an index level and does NOT match
            a column label.
          - (axis=1): Matches the name of a column level and does NOT match
            an index label.

        Parameters
        ----------
        key : str
            Potential level name for the given axis
        axis : int, default 0
            Axis that levels are associated with (0 for index, 1 for columns)

        Returns
        -------
        is_level : bool
        """
        axis = self._get_axis_number(axis)

        return (
            key is not None
            and is_hashable(key)
            and key in self.axes[axis].names
            and not self._is_label_reference(key, axis=axis)
        )

    def _is_label_reference(self, key, axis=0) -> bool_t:
        """
        Test whether a key is a label reference for a given axis.

        To be considered a label reference, `key` must be a string that:
          - (axis=0): Matches a column label
          - (axis=1): Matches an index label

        Parameters
        ----------
        key: str
            Potential label name
        axis: int, default 0
            Axis perpendicular to the axis that labels are associated with
            (0 means search for column labels, 1 means search for index labels)

        Returns
        -------
        is_label: bool
        """
        axis = self._get_axis_number(axis)
        other_axes = (ax for ax in range(self._AXIS_LEN) if ax != axis)

        return (
            key is not None
            and is_hashable(key)
            and any(key in self.axes[ax] for ax in other_axes)
        )

    def _is_label_or_level_reference(self, key: str, axis: int = 0) -> bool_t:
        """
        Test whether a key is a label or level reference for a given axis.

        To be considered either a label or a level reference, `key` must be a
        string that:
          - (axis=0): Matches a column label or an index level
          - (axis=1): Matches an index label or a column level

        Parameters
        ----------
        key: str
            Potential label or level name
        axis: int, default 0
            Axis that levels are associated with (0 for index, 1 for columns)

        Returns
        -------
        is_label_or_level: bool
        """
        return self._is_level_reference(key, axis=axis) or self._is_label_reference(
            key, axis=axis
        )

    def _check_label_or_level_ambiguity(self, key, axis: int = 0) -> None:
        """
        Check whether `key` is ambiguous.

        By ambiguous, we mean that it matches both a level of the input
        `axis` and a label of the other axis.

        Parameters
        ----------
        key: str or object
            Label or level name.
        axis: int, default 0
            Axis that levels are associated with (0 for index, 1 for columns).

        Raises
        ------
        ValueError: `key` is ambiguous
        """
        axis = self._get_axis_number(axis)
        other_axes = (ax for ax in range(self._AXIS_LEN) if ax != axis)

        if (
            key is not None
            and is_hashable(key)
            and key in self.axes[axis].names
            and any(key in self.axes[ax] for ax in other_axes)
        ):

            # Build an informative and grammatical warning
            level_article, level_type = (
                ("an", "index") if axis == 0 else ("a", "column")
            )

            label_article, label_type = (
                ("a", "column") if axis == 0 else ("an", "index")
            )

            msg = (
                f"'{key}' is both {level_article} {level_type} level and "
                f"{label_article} {label_type} label, which is ambiguous."
            )
            raise ValueError(msg)

    def _get_label_or_level_values(self, key: str, axis: int = 0) -> np.ndarray:
        """
        Return a 1-D array of values associated with `key`, a label or level
        from the given `axis`.

        Retrieval logic:
          - (axis=0): Return column values if `key` matches a column label.
            Otherwise return index level values if `key` matches an index
            level.
          - (axis=1): Return row values if `key` matches an index label.
            Otherwise return column level values if 'key' matches a column
            level

        Parameters
        ----------
        key: str
            Label or level name.
        axis: int, default 0
            Axis that levels are associated with (0 for index, 1 for columns)

        Returns
        -------
        values: np.ndarray

        Raises
        ------
        KeyError
            if `key` matches neither a label nor a level
        ValueError
            if `key` matches multiple labels
        FutureWarning
            if `key` is ambiguous. This will become an ambiguity error in a
            future version
        """
        axis = self._get_axis_number(axis)
        other_axes = [ax for ax in range(self._AXIS_LEN) if ax != axis]

        if self._is_label_reference(key, axis=axis):
            self._check_label_or_level_ambiguity(key, axis=axis)
            values = self.xs(key, axis=other_axes[0])._values
        elif self._is_level_reference(key, axis=axis):
            values = self.axes[axis].get_level_values(key)._values
        else:
            raise KeyError(key)

        # Check for duplicates
        if values.ndim > 1:

            if other_axes and isinstance(self._get_axis(other_axes[0]), MultiIndex):
                multi_message = (
                    "\n"
                    "For a multi-index, the label must be a "
                    "tuple with elements corresponding to each level."
                )
            else:
                multi_message = ""

            label_axis_name = "column" if axis == 0 else "index"
            raise ValueError(
                (
                    f"The {label_axis_name} label '{key}' "
                    f"is not unique.{multi_message}"
                )
            )

        return values

    def _drop_labels_or_levels(self, keys, axis: int = 0):
        """
        Drop labels and/or levels for the given `axis`.

        For each key in `keys`:
          - (axis=0): If key matches a column label then drop the column.
            Otherwise if key matches an index level then drop the level.
          - (axis=1): If key matches an index label then drop the row.
            Otherwise if key matches a column level then drop the level.

        Parameters
        ----------
        keys: str or list of str
            labels or levels to drop
        axis: int, default 0
            Axis that levels are associated with (0 for index, 1 for columns)

        Returns
        -------
        dropped: DataFrame

        Raises
        ------
        ValueError
            if any `keys` match neither a label nor a level
        """
        axis = self._get_axis_number(axis)

        # Validate keys
        keys = com.maybe_make_list(keys)
        invalid_keys = [
            k for k in keys if not self._is_label_or_level_reference(k, axis=axis)
        ]

        if invalid_keys:
            raise ValueError(
                (
                    "The following keys are not valid labels or "
                    f"levels for axis {axis}: {invalid_keys}"
                )
            )

        # Compute levels and labels to drop
        levels_to_drop = [k for k in keys if self._is_level_reference(k, axis=axis)]

        labels_to_drop = [k for k in keys if not self._is_level_reference(k, axis=axis)]

        # Perform copy upfront and then use inplace operations below.
        # This ensures that we always perform exactly one copy.
        # ``copy`` and/or ``inplace`` options could be added in the future.
        dropped = self.copy()

        if axis == 0:
            # Handle dropping index levels
            if levels_to_drop:
                dropped.reset_index(levels_to_drop, drop=True, inplace=True)

            # Handle dropping columns labels
            if labels_to_drop:
                dropped.drop(labels_to_drop, axis=1, inplace=True)
        else:
            # Handle dropping column levels
            if levels_to_drop:
                if isinstance(dropped.columns, MultiIndex):
                    # Drop the specified levels from the MultiIndex
                    dropped.columns = dropped.columns.droplevel(levels_to_drop)
                else:
                    # Drop the last level of Index by replacing with
                    # a RangeIndex
                    dropped.columns = RangeIndex(dropped.columns.size)

            # Handle dropping index labels
            if labels_to_drop:
                dropped.drop(labels_to_drop, axis=0, inplace=True)

        return dropped

    # ----------------------------------------------------------------------
    # Iteration

    def __hash__(self):
        raise TypeError(
            f"{repr(type(self).__name__)} objects are mutable, "
            f"thus they cannot be hashed"
        )

    def __iter__(self):
        """
        Iterate over info axis.

        Returns
        -------
        iterator
            Info axis as iterator.
        """
        return iter(self._info_axis)

    # can we get a better explanation of this?
    def keys(self):
        """
        Get the 'info axis' (see Indexing for more).

        This is index for Series, columns for DataFrame.

        Returns
        -------
        Index
            Info axis.
        """
        return self._info_axis

    def items(self):
        """
        Iterate over (label, values) on info axis

        This is index for Series and columns for DataFrame.

        Returns
        -------
        Generator
        """
        for h in self._info_axis:
            yield h, self[h]

    @doc(items)
    def iteritems(self):
        return self.items()

    def __len__(self) -> int:
        """Returns length of info axis"""
        return len(self._info_axis)

    def __contains__(self, key) -> bool_t:
        """True if the key is in the info axis"""
        return key in self._info_axis

    @property
    def empty(self) -> bool_t:
        """
        Indicator whether DataFrame is empty.

        True if DataFrame is entirely empty (no items), meaning any of the
        axes are of length 0.

        Returns
        -------
        bool
            If DataFrame is empty, return True, if not return False.

        See Also
        --------
        Series.dropna : Return series without null values.
        DataFrame.dropna : Return DataFrame with labels on given axis omitted
            where (all or any) data are missing.

        Notes
        -----
        If DataFrame contains only NaNs, it is still not considered empty. See
        the example below.

        Examples
        --------
        An example of an actual empty DataFrame. Notice the index is empty:

        >>> df_empty = pd.DataFrame({'A' : []})
        >>> df_empty
        Empty DataFrame
        Columns: [A]
        Index: []
        >>> df_empty.empty
        True

        If we only have NaNs in our DataFrame, it is not considered empty! We
        will need to drop the NaNs to make the DataFrame empty:

        >>> df = pd.DataFrame({'A' : [np.nan]})
        >>> df
            A
        0 NaN
        >>> df.empty
        False
        >>> df.dropna().empty
        True
        """
        return any(len(self._get_axis(a)) == 0 for a in self._AXIS_ORDERS)

    # ----------------------------------------------------------------------
    # Array Interface

    # This is also set in IndexOpsMixin
    # GH#23114 Ensure ndarray.__op__(DataFrame) returns NotImplemented
    __array_priority__ = 1000

    def __array__(self, dtype=None) -> np.ndarray:
        return np.asarray(self._values, dtype=dtype)

    def __array_wrap__(
        self,
        result: np.ndarray,
        context: Optional[Tuple[Callable, Tuple[Any, ...], int]] = None,
    ):
        """
        Gets called after a ufunc and other functions.

        Parameters
        ----------
        result: np.ndarray
            The result of the ufunc or other function called on the NumPy array
            returned by __array__
        context: tuple of (func, tuple, int)
            This parameter is returned by ufuncs as a 3-element tuple: (name of the
            ufunc, arguments of the ufunc, domain of the ufunc), but is not set by
            other numpy functions.q

        Notes
        -----
        Series implements __array_ufunc_ so this not called for ufunc on Series.
        """
        result = lib.item_from_zerodim(result)
        if is_scalar(result):
            # e.g. we get here with np.ptp(series)
            # ptp also requires the item_from_zerodim
            return result
        d = self._construct_axes_dict(self._AXIS_ORDERS, copy=False)
        return self._constructor(result, **d).__finalize__(
            self, method="__array_wrap__"
        )

    # ideally we would define this to avoid the getattr checks, but
    # is slower
    # @property
    # def __array_interface__(self):
    #    """ provide numpy array interface method """
    #    values = self.values
    #    return dict(typestr=values.dtype.str,shape=values.shape,data=values)

    # ----------------------------------------------------------------------
    # Picklability

    def __getstate__(self) -> Dict[str, Any]:
        meta = {k: getattr(self, k, None) for k in self._metadata}
        return dict(
            _mgr=self._mgr,
            _typ=self._typ,
            _metadata=self._metadata,
            attrs=self.attrs,
            **meta,
        )

    def __setstate__(self, state):

        if isinstance(state, BlockManager):
            self._mgr = state
        elif isinstance(state, dict):
            if "_data" in state and "_mgr" not in state:
                # compat for older pickles
                state["_mgr"] = state.pop("_data")
            typ = state.get("_typ")
            if typ is not None:
                attrs = state.get("_attrs", {})
                object.__setattr__(self, "_attrs", attrs)

                # set in the order of internal names
                # to avoid definitional recursion
                # e.g. say fill_value needing _mgr to be
                # defined
                meta = set(self._internal_names + self._metadata)
                for k in list(meta):
                    if k in state:
                        v = state[k]
                        object.__setattr__(self, k, v)

                for k, v in state.items():
                    if k not in meta:
                        object.__setattr__(self, k, v)

            else:
                raise NotImplementedError("Pre-0.12 pickles are no longer supported")
        elif len(state) == 2:
            raise NotImplementedError("Pre-0.12 pickles are no longer supported")

        self._item_cache = {}

    # ----------------------------------------------------------------------
    # Rendering Methods

    def __repr__(self) -> str:
        # string representation based upon iterating over self
        # (since, by definition, `PandasContainers` are iterable)
        prepr = f"[{','.join(map(pprint_thing, self))}]"
        return f"{type(self).__name__}({prepr})"

    def _repr_latex_(self):
        """
        Returns a LaTeX representation for a particular object.
        Mainly for use with nbconvert (jupyter notebook conversion to pdf).
        """
        if config.get_option("display.latex.repr"):
            return self.to_latex()
        else:
            return None

    def _repr_data_resource_(self):
        """
        Not a real Jupyter special repr method, but we use the same
        naming convention.
        """
        if config.get_option("display.html.table_schema"):
            data = self.head(config.get_option("display.max_rows"))
            payload = json.loads(
                data.to_json(orient="table"), object_pairs_hook=collections.OrderedDict
            )
            return payload

    # ----------------------------------------------------------------------
    # I/O Methods

    @doc(klass="object")
    def to_excel(
        self,
        excel_writer,
        sheet_name="Sheet1",
        na_rep="",
        float_format=None,
        columns=None,
        header=True,
        index=True,
        index_label=None,
        startrow=0,
        startcol=0,
        engine=None,
        merge_cells=True,
        encoding=None,
        inf_rep="inf",
        verbose=True,
        freeze_panes=None,
    ) -> None:
        """
        Write {klass} to an Excel sheet.

        To write a single {klass} to an Excel .xlsx file it is only necessary to
        specify a target file name. To write to multiple sheets it is necessary to
        create an `ExcelWriter` object with a target file name, and specify a sheet
        in the file to write to.

        Multiple sheets may be written to by specifying unique `sheet_name`.
        With all data written to the file it is necessary to save the changes.
        Note that creating an `ExcelWriter` object with a file name that already
        exists will result in the contents of the existing file being erased.

        Parameters
        ----------
        excel_writer : str or ExcelWriter object
            File path or existing ExcelWriter.
        sheet_name : str, default 'Sheet1'
            Name of sheet which will contain DataFrame.
        na_rep : str, default ''
            Missing data representation.
        float_format : str, optional
            Format string for floating point numbers. For example
            ``float_format="%.2f"`` will format 0.1234 to 0.12.
        columns : sequence or list of str, optional
            Columns to write.
        header : bool or list of str, default True
            Write out the column names. If a list of string is given it is
            assumed to be aliases for the column names.
        index : bool, default True
            Write row names (index).
        index_label : str or sequence, optional
            Column label for index column(s) if desired. If not specified, and
            `header` and `index` are True, then the index names are used. A
            sequence should be given if the DataFrame uses MultiIndex.
        startrow : int, default 0
            Upper left cell row to dump data frame.
        startcol : int, default 0
            Upper left cell column to dump data frame.
        engine : str, optional
            Write engine to use, 'openpyxl' or 'xlsxwriter'. You can also set this
            via the options ``io.excel.xlsx.writer``, ``io.excel.xls.writer``, and
            ``io.excel.xlsm.writer``.
        merge_cells : bool, default True
            Write MultiIndex and Hierarchical Rows as merged cells.
        encoding : str, optional
            Encoding of the resulting excel file. Only necessary for xlwt,
            other writers support unicode natively.
        inf_rep : str, default 'inf'
            Representation for infinity (there is no native representation for
            infinity in Excel).
        verbose : bool, default True
            Display more information in the error logs.
        freeze_panes : tuple of int (length 2), optional
            Specifies the one-based bottommost row and rightmost column that
            is to be frozen.

        See Also
        --------
        to_csv : Write DataFrame to a comma-separated values (csv) file.
        ExcelWriter : Class for writing DataFrame objects into excel sheets.
        read_excel : Read an Excel file into a pandas DataFrame.
        read_csv : Read a comma-separated values (csv) file into DataFrame.

        Notes
        -----
        For compatibility with :meth:`~DataFrame.to_csv`,
        to_excel serializes lists and dicts to strings before writing.

        Once a workbook has been saved it is not possible write further data
        without rewriting the whole workbook.

        Examples
        --------

        Create, write to and save a workbook:

        >>> df1 = pd.DataFrame([['a', 'b'], ['c', 'd']],
        ...                    index=['row 1', 'row 2'],
        ...                    columns=['col 1', 'col 2'])
        >>> df1.to_excel("output.xlsx")  # doctest: +SKIP

        To specify the sheet name:

        >>> df1.to_excel("output.xlsx",
        ...              sheet_name='Sheet_name_1')  # doctest: +SKIP

        If you wish to write to more than one sheet in the workbook, it is
        necessary to specify an ExcelWriter object:

        >>> df2 = df1.copy()
        >>> with pd.ExcelWriter('output.xlsx') as writer:  # doctest: +SKIP
        ...     df1.to_excel(writer, sheet_name='Sheet_name_1')
        ...     df2.to_excel(writer, sheet_name='Sheet_name_2')

        ExcelWriter can also be used to append to an existing Excel file:

        >>> with pd.ExcelWriter('output.xlsx',
        ...                     mode='a') as writer:  # doctest: +SKIP
        ...     df.to_excel(writer, sheet_name='Sheet_name_3')

        To set the library that is used to write the Excel file,
        you can pass the `engine` keyword (the default engine is
        automatically chosen depending on the file extension):

        >>> df1.to_excel('output1.xlsx', engine='xlsxwriter')  # doctest: +SKIP
        """

        df = self if isinstance(self, ABCDataFrame) else self.to_frame()

        from pandas.io.formats.excel import ExcelFormatter

        formatter = ExcelFormatter(
            df,
            na_rep=na_rep,
            cols=columns,
            header=header,
            float_format=float_format,
            index=index,
            index_label=index_label,
            merge_cells=merge_cells,
            inf_rep=inf_rep,
        )
        formatter.write(
            excel_writer,
            sheet_name=sheet_name,
            startrow=startrow,
            startcol=startcol,
            freeze_panes=freeze_panes,
            engine=engine,
        )

    def to_json(
        self,
        path_or_buf: Optional[FilePathOrBuffer] = None,
        orient: Optional[str] = None,
        date_format: Optional[str] = None,
        double_precision: int = 10,
        force_ascii: bool_t = True,
        date_unit: str = "ms",
        default_handler: Optional[Callable[[Any], JSONSerializable]] = None,
        lines: bool_t = False,
        compression: CompressionOptions = "infer",
        index: bool_t = True,
        indent: Optional[int] = None,
        storage_options: StorageOptions = None,
    ) -> Optional[str]:
        """
        Convert the object to a JSON string.

        Note NaN's and None will be converted to null and datetime objects
        will be converted to UNIX timestamps.

        Parameters
        ----------
        path_or_buf : str or file handle, optional
            File path or object. If not specified, the result is returned as
            a string.
        orient : str
            Indication of expected JSON string format.

            * Series:

                - default is 'index'
                - allowed values are: {'split','records','index','table'}.

            * DataFrame:

                - default is 'columns'
                - allowed values are: {'split', 'records', 'index', 'columns',
                  'values', 'table'}.

            * The format of the JSON string:

                - 'split' : dict like {'index' -> [index], 'columns' -> [columns],
                  'data' -> [values]}
                - 'records' : list like [{column -> value}, ... , {column -> value}]
                - 'index' : dict like {index -> {column -> value}}
                - 'columns' : dict like {column -> {index -> value}}
                - 'values' : just the values array
                - 'table' : dict like {'schema': {schema}, 'data': {data}}

                Describing the data, where data component is like ``orient='records'``.

            .. versionchanged:: 0.20.0

        date_format : {None, 'epoch', 'iso'}
            Type of date conversion. 'epoch' = epoch milliseconds,
            'iso' = ISO8601. The default depends on the `orient`. For
            ``orient='table'``, the default is 'iso'. For all other orients,
            the default is 'epoch'.
        double_precision : int, default 10
            The number of decimal places to use when encoding
            floating point values.
        force_ascii : bool, default True
            Force encoded string to be ASCII.
        date_unit : str, default 'ms' (milliseconds)
            The time unit to encode to, governs timestamp and ISO8601
            precision.  One of 's', 'ms', 'us', 'ns' for second, millisecond,
            microsecond, and nanosecond respectively.
        default_handler : callable, default None
            Handler to call if object cannot otherwise be converted to a
            suitable format for JSON. Should receive a single argument which is
            the object to convert and return a serialisable object.
        lines : bool, default False
            If 'orient' is 'records' write out line delimited json format. Will
            throw ValueError if incorrect 'orient' since others are not list
            like.

        compression : {'infer', 'gzip', 'bz2', 'zip', 'xz', None}

            A string representing the compression to use in the output file,
            only used when the first argument is a filename. By default, the
            compression is inferred from the filename.

            .. versionchanged:: 0.24.0
               'infer' option added and set to default
        index : bool, default True
            Whether to include the index values in the JSON string. Not
            including the index (``index=False``) is only supported when
            orient is 'split' or 'table'.

            .. versionadded:: 0.23.0

        indent : int, optional
           Length of whitespace used to indent each record.

           .. versionadded:: 1.0.0

        storage_options : dict, optional
            Extra options that make sense for a particular storage connection, e.g.
            host, port, username, password, etc., if using a URL that will
            be parsed by ``fsspec``, e.g., starting "s3://", "gcs://". An error
            will be raised if providing this argument with a local path or
            a file-like buffer. See the fsspec and backend storage implementation
            docs for the set of allowed keys and values

            .. versionadded:: 1.2.0

        Returns
        -------
        None or str
            If path_or_buf is None, returns the resulting json format as a
            string. Otherwise returns None.

        See Also
        --------
        read_json : Convert a JSON string to pandas object.

        Notes
        -----
        The behavior of ``indent=0`` varies from the stdlib, which does not
        indent the output but does insert newlines. Currently, ``indent=0``
        and the default ``indent=None`` are equivalent in pandas, though this
        may change in a future release.

        Examples
        --------
        >>> import json
        >>> df = pd.DataFrame(
        ...     [["a", "b"], ["c", "d"]],
        ...     index=["row 1", "row 2"],
        ...     columns=["col 1", "col 2"],
        ... )

        >>> result = df.to_json(orient="split")
        >>> parsed = json.loads(result)
        >>> json.dumps(parsed, indent=4)  # doctest: +SKIP
        {
            "columns": [
                "col 1",
                "col 2"
            ],
            "index": [
                "row 1",
                "row 2"
            ],
            "data": [
                [
                    "a",
                    "b"
                ],
                [
                    "c",
                    "d"
                ]
            ]
        }

        Encoding/decoding a Dataframe using ``'records'`` formatted JSON.
        Note that index labels are not preserved with this encoding.

        >>> result = df.to_json(orient="records")
        >>> parsed = json.loads(result)
        >>> json.dumps(parsed, indent=4)  # doctest: +SKIP
        [
            {
                "col 1": "a",
                "col 2": "b"
            },
            {
                "col 1": "c",
                "col 2": "d"
            }
        ]

        Encoding/decoding a Dataframe using ``'index'`` formatted JSON:

        >>> result = df.to_json(orient="index")
        >>> parsed = json.loads(result)
        >>> json.dumps(parsed, indent=4)  # doctest: +SKIP
        {
            "row 1": {
                "col 1": "a",
                "col 2": "b"
            },
            "row 2": {
                "col 1": "c",
                "col 2": "d"
            }
        }

        Encoding/decoding a Dataframe using ``'columns'`` formatted JSON:

        >>> result = df.to_json(orient="columns")
        >>> parsed = json.loads(result)
        >>> json.dumps(parsed, indent=4)  # doctest: +SKIP
        {
            "col 1": {
                "row 1": "a",
                "row 2": "c"
            },
            "col 2": {
                "row 1": "b",
                "row 2": "d"
            }
        }

        Encoding/decoding a Dataframe using ``'values'`` formatted JSON:

        >>> result = df.to_json(orient="values")
        >>> parsed = json.loads(result)
        >>> json.dumps(parsed, indent=4)  # doctest: +SKIP
        [
            [
                "a",
                "b"
            ],
            [
                "c",
                "d"
            ]
        ]

        Encoding with Table Schema:

        >>> result = df.to_json(orient="table")
        >>> parsed = json.loads(result)
        >>> json.dumps(parsed, indent=4)  # doctest: +SKIP
        {
            "schema": {
                "fields": [
                    {
                        "name": "index",
                        "type": "string"
                    },
                    {
                        "name": "col 1",
                        "type": "string"
                    },
                    {
                        "name": "col 2",
                        "type": "string"
                    }
                ],
                "primaryKey": [
                    "index"
                ],
                "pandas_version": "0.20.0"
            },
            "data": [
                {
                    "index": "row 1",
                    "col 1": "a",
                    "col 2": "b"
                },
                {
                    "index": "row 2",
                    "col 1": "c",
                    "col 2": "d"
                }
            ]
        }
        """
        from pandas.io import json

        if date_format is None and orient == "table":
            date_format = "iso"
        elif date_format is None:
            date_format = "epoch"

        config.is_nonnegative_int(indent)
        indent = indent or 0

        return json.to_json(
            path_or_buf=path_or_buf,
            obj=self,
            orient=orient,
            date_format=date_format,
            double_precision=double_precision,
            force_ascii=force_ascii,
            date_unit=date_unit,
            default_handler=default_handler,
            lines=lines,
            compression=compression,
            index=index,
            indent=indent,
            storage_options=storage_options,
        )

    def to_hdf(
        self,
        path_or_buf,
        key: str,
        mode: str = "a",
        complevel: Optional[int] = None,
        complib: Optional[str] = None,
        append: bool_t = False,
        format: Optional[str] = None,
        index: bool_t = True,
        min_itemsize: Optional[Union[int, Dict[str, int]]] = None,
        nan_rep=None,
        dropna: Optional[bool_t] = None,
        data_columns: Optional[Union[bool_t, List[str]]] = None,
        errors: str = "strict",
        encoding: str = "UTF-8",
    ) -> None:
        """
        Write the contained data to an HDF5 file using HDFStore.

        Hierarchical Data Format (HDF) is self-describing, allowing an
        application to interpret the structure and contents of a file with
        no outside information. One HDF file can hold a mix of related objects
        which can be accessed as a group or as individual objects.

        In order to add another DataFrame or Series to an existing HDF file
        please use append mode and a different a key.

        For more information see the :ref:`user guide <io.hdf5>`.

        Parameters
        ----------
        path_or_buf : str or pandas.HDFStore
            File path or HDFStore object.
        key : str
            Identifier for the group in the store.
        mode : {'a', 'w', 'r+'}, default 'a'
            Mode to open file:

            - 'w': write, a new file is created (an existing file with
              the same name would be deleted).
            - 'a': append, an existing file is opened for reading and
              writing, and if the file does not exist it is created.
            - 'r+': similar to 'a', but the file must already exist.
        complevel : {0-9}, optional
            Specifies a compression level for data.
            A value of 0 disables compression.
        complib : {'zlib', 'lzo', 'bzip2', 'blosc'}, default 'zlib'
            Specifies the compression library to be used.
            As of v0.20.2 these additional compressors for Blosc are supported
            (default if no compressor specified: 'blosc:blosclz'):
            {'blosc:blosclz', 'blosc:lz4', 'blosc:lz4hc', 'blosc:snappy',
            'blosc:zlib', 'blosc:zstd'}.
            Specifying a compression library which is not available issues
            a ValueError.
        append : bool, default False
            For Table formats, append the input data to the existing.
        format : {'fixed', 'table', None}, default 'fixed'
            Possible values:

            - 'fixed': Fixed format. Fast writing/reading. Not-appendable,
              nor searchable.
            - 'table': Table format. Write as a PyTables Table structure
              which may perform worse but allow more flexible operations
              like searching / selecting subsets of the data.
            - If None, pd.get_option('io.hdf.default_format') is checked,
              followed by fallback to "fixed"
        errors : str, default 'strict'
            Specifies how encoding and decoding errors are to be handled.
            See the errors argument for :func:`open` for a full list
            of options.
        encoding : str, default "UTF-8"
        min_itemsize : dict or int, optional
            Map column names to minimum string sizes for columns.
        nan_rep : Any, optional
            How to represent null values as str.
            Not allowed with append=True.
        data_columns : list of columns or True, optional
            List of columns to create as indexed data columns for on-disk
            queries, or True to use all columns. By default only the axes
            of the object are indexed. See :ref:`io.hdf5-query-data-columns`.
            Applicable only to format='table'.

        See Also
        --------
        DataFrame.read_hdf : Read from HDF file.
        DataFrame.to_parquet : Write a DataFrame to the binary parquet format.
        DataFrame.to_sql : Write to a sql table.
        DataFrame.to_feather : Write out feather-format for DataFrames.
        DataFrame.to_csv : Write out to a csv file.

        Examples
        --------
        >>> df = pd.DataFrame({'A': [1, 2, 3], 'B': [4, 5, 6]},
        ...                   index=['a', 'b', 'c'])
        >>> df.to_hdf('data.h5', key='df', mode='w')

        We can add another object to the same file:

        >>> s = pd.Series([1, 2, 3, 4])
        >>> s.to_hdf('data.h5', key='s')

        Reading from HDF file:

        >>> pd.read_hdf('data.h5', 'df')
        A  B
        a  1  4
        b  2  5
        c  3  6
        >>> pd.read_hdf('data.h5', 's')
        0    1
        1    2
        2    3
        3    4
        dtype: int64

        Deleting file with data:

        >>> import os
        >>> os.remove('data.h5')
        """
        from pandas.io import pytables

        pytables.to_hdf(
            path_or_buf,
            key,
            self,
            mode=mode,
            complevel=complevel,
            complib=complib,
            append=append,
            format=format,
            index=index,
            min_itemsize=min_itemsize,
            nan_rep=nan_rep,
            dropna=dropna,
            data_columns=data_columns,
            errors=errors,
            encoding=encoding,
        )

    def to_sql(
        self,
        name: str,
        con,
        schema=None,
        if_exists: str = "fail",
        index: bool_t = True,
        index_label=None,
        chunksize=None,
        dtype=None,
        method=None,
    ) -> None:
        """
        Write records stored in a DataFrame to a SQL database.

        Databases supported by SQLAlchemy [1]_ are supported. Tables can be
        newly created, appended to, or overwritten.

        Parameters
        ----------
        name : str
            Name of SQL table.
        con : sqlalchemy.engine.(Engine or Connection) or sqlite3.Connection
            Using SQLAlchemy makes it possible to use any DB supported by that
            library. Legacy support is provided for sqlite3.Connection objects. The user
            is responsible for engine disposal and connection closure for the SQLAlchemy
            connectable See `here \
                <https://docs.sqlalchemy.org/en/13/core/connections.html>`_.

        schema : str, optional
            Specify the schema (if database flavor supports this). If None, use
            default schema.
        if_exists : {'fail', 'replace', 'append', 'upsert_overwrite', 'upsert_keep'},\
        default 'fail'
            How to behave if the table already exists.

            * fail: Raise a ValueError.
            * replace: Drop the table before inserting new values.
            * append: Insert new values to the existing table.
            * upsert_overwrite: Overwrite matches in database with incoming data.
            * upsert_keep: Keep matches in database instead of incoming data.

        index : bool, default True
            Write DataFrame index as a column. Uses `index_label` as the column
            name in the table.
        index_label : str or sequence, default None
            Column label for index column(s). If None is given (default) and
            `index` is True, then the index names are used.
            A sequence should be given if the DataFrame uses MultiIndex.
        chunksize : int, optional
            Specify the number of rows in each batch to be written at a time.
            By default, all rows will be written at once.
        dtype : dict or scalar, optional
            Specifying the datatype for columns. If a dictionary is used, the
            keys should be the column names and the values should be the
            SQLAlchemy types or strings for the sqlite3 legacy mode. If a
            scalar is provided, it will be applied to all columns.
        method : {None, 'multi', callable}, optional
            Controls the SQL insertion clause used:

            * None : Uses standard SQL ``INSERT`` clause (one per row).
            * 'multi': Pass multiple values in a single ``INSERT`` clause.
            * callable with signature ``(pd_table, conn, keys, data_iter)``.

            Details and a sample callable implementation can be found in the
            section :ref:`insert method <io.sql.method>`.

            .. versionadded:: 0.24.0

        Raises
        ------
        ValueError
            When the table already exists and `if_exists` is 'fail' (the
            default).

        See Also
        --------
        read_sql : Read a DataFrame from a table.

        Notes
        -----
        Timezone aware datetime columns will be written as
        ``Timestamp with timezone`` type with SQLAlchemy if supported by the
        database. Otherwise, the datetimes will be stored as timezone unaware
        timestamps local to the original timezone.

        .. versionadded:: 0.24.0

        References
        ----------
        .. [1] https://docs.sqlalchemy.org
        .. [2] https://www.python.org/dev/peps/pep-0249/

        Examples
        --------
        Create an in-memory SQLite database.

        >>> from sqlalchemy import create_engine
        >>> engine = create_engine('sqlite://', echo=False)

        Create a table from scratch with 3 rows.

        >>> df = pd.DataFrame({'name' : ['User 1', 'User 2', 'User 3']})
        >>> df
             name
        0  User 1
        1  User 2
        2  User 3

        >>> df.to_sql('users', con=engine)
        >>> engine.execute("SELECT * FROM users").fetchall()
        [(0, 'User 1'), (1, 'User 2'), (2, 'User 3')]

        An `sqlalchemy.engine.Connection` can also be passed to to `con`:
        >>> with engine.begin() as connection:
        ...     df1 = pd.DataFrame({'name' : ['User 4', 'User 5']})
        ...     df1.to_sql('users', con=connection, if_exists='append')

        This is allowed to support operations that require that the same
        DBAPI connection is used for the entire operation.

        >>> df2 = pd.DataFrame({'name' : ['User 6', 'User 7']})
        >>> df2.to_sql('users', con=engine, if_exists='append')
        >>> engine.execute("SELECT * FROM users").fetchall()
        [(0, 'User 1'), (1, 'User 2'), (2, 'User 3'),
         (0, 'User 4'), (1, 'User 5'), (0, 'User 6'),
         (1, 'User 7')]

        Overwrite the table with just ``df2``.

        >>> df2.to_sql('users', con=engine, if_exists='replace',
        ...            index_label='id')
        >>> engine.execute("SELECT * FROM users").fetchall()
        [(0, 'User 6'), (1, 'User 7')]

        Specify the dtype (especially useful for integers with missing values).
        Notice that while pandas is forced to store the data as floating point,
        the database supports nullable integers. When fetching the data with
        Python, we get back integer scalars.

        >>> df = pd.DataFrame({"A": [1, None, 2]})
        >>> df
             A
        0  1.0
        1  NaN
        2  2.0

        >>> from sqlalchemy.types import Integer
        >>> df.to_sql('integers', con=engine, index=False,
        ...           dtype={"A": Integer()})

        >>> engine.execute("SELECT * FROM integers").fetchall()
        [(1,), (None,), (2,)]
        """
        from pandas.io import sql

        sql.to_sql(
            self,
            name,
            con,
            schema=schema,
            if_exists=if_exists,
            index=index,
            index_label=index_label,
            chunksize=chunksize,
            dtype=dtype,
            method=method,
        )

    def to_pickle(
        self,
        path,
        compression: CompressionOptions = "infer",
        protocol: int = pickle.HIGHEST_PROTOCOL,
        storage_options: StorageOptions = None,
    ) -> None:
        """
        Pickle (serialize) object to file.

        Parameters
        ----------
        path : str
            File path where the pickled object will be stored.
        compression : {'infer', 'gzip', 'bz2', 'zip', 'xz', None}, \
        default 'infer'
            A string representing the compression to use in the output file. By
            default, infers from the file extension in specified path.
        protocol : int
            Int which indicates which protocol should be used by the pickler,
            default HIGHEST_PROTOCOL (see [1]_ paragraph 12.1.2). The possible
            values are 0, 1, 2, 3, 4. A negative value for the protocol
            parameter is equivalent to setting its value to HIGHEST_PROTOCOL.

            .. [1] https://docs.python.org/3/library/pickle.html.

        storage_options : dict, optional
            Extra options that make sense for a particular storage connection, e.g.
            host, port, username, password, etc., if using a URL that will
            be parsed by ``fsspec``, e.g., starting "s3://", "gcs://". An error
            will be raised if providing this argument with a local path or
            a file-like buffer. See the fsspec and backend storage implementation
            docs for the set of allowed keys and values

            .. versionadded:: 1.2.0

        See Also
        --------
        read_pickle : Load pickled pandas object (or any object) from file.
        DataFrame.to_hdf : Write DataFrame to an HDF5 file.
        DataFrame.to_sql : Write DataFrame to a SQL database.
        DataFrame.to_parquet : Write a DataFrame to the binary parquet format.

        Examples
        --------
        >>> original_df = pd.DataFrame({"foo": range(5), "bar": range(5, 10)})
        >>> original_df
           foo  bar
        0    0    5
        1    1    6
        2    2    7
        3    3    8
        4    4    9
        >>> original_df.to_pickle("./dummy.pkl")

        >>> unpickled_df = pd.read_pickle("./dummy.pkl")
        >>> unpickled_df
           foo  bar
        0    0    5
        1    1    6
        2    2    7
        3    3    8
        4    4    9

        >>> import os
        >>> os.remove("./dummy.pkl")
        """
        from pandas.io.pickle import to_pickle

        to_pickle(
            self,
            path,
            compression=compression,
            protocol=protocol,
            storage_options=storage_options,
        )

    def to_clipboard(
        self, excel: bool_t = True, sep: Optional[str] = None, **kwargs
    ) -> None:
        r"""
        Copy object to the system clipboard.

        Write a text representation of object to the system clipboard.
        This can be pasted into Excel, for example.

        Parameters
        ----------
        excel : bool, default True
            Produce output in a csv format for easy pasting into excel.

            - True, use the provided separator for csv pasting.
            - False, write a string representation of the object to the clipboard.

        sep : str, default ``'\t'``
            Field delimiter.
        **kwargs
            These parameters will be passed to DataFrame.to_csv.

        See Also
        --------
        DataFrame.to_csv : Write a DataFrame to a comma-separated values
            (csv) file.
        read_clipboard : Read text from clipboard and pass to read_table.

        Notes
        -----
        Requirements for your platform.

          - Linux : `xclip`, or `xsel` (with `PyQt4` modules)
          - Windows : none
          - OS X : none

        Examples
        --------
        Copy the contents of a DataFrame to the clipboard.

        >>> df = pd.DataFrame([[1, 2, 3], [4, 5, 6]], columns=['A', 'B', 'C'])

        >>> df.to_clipboard(sep=',')  # doctest: +SKIP
        ... # Wrote the following to the system clipboard:
        ... # ,A,B,C
        ... # 0,1,2,3
        ... # 1,4,5,6

        We can omit the index by passing the keyword `index` and setting
        it to false.

        >>> df.to_clipboard(sep=',', index=False)  # doctest: +SKIP
        ... # Wrote the following to the system clipboard:
        ... # A,B,C
        ... # 1,2,3
        ... # 4,5,6
        """
        from pandas.io import clipboards

        clipboards.to_clipboard(self, excel=excel, sep=sep, **kwargs)

    def to_xarray(self):
        """
        Return an xarray object from the pandas object.

        Returns
        -------
        xarray.DataArray or xarray.Dataset
            Data in the pandas structure converted to Dataset if the object is
            a DataFrame, or a DataArray if the object is a Series.

        See Also
        --------
        DataFrame.to_hdf : Write DataFrame to an HDF5 file.
        DataFrame.to_parquet : Write a DataFrame to the binary parquet format.

        Notes
        -----
        See the `xarray docs <https://xarray.pydata.org/en/stable/>`__

        Examples
        --------
        >>> df = pd.DataFrame([('falcon', 'bird', 389.0, 2),
        ...                    ('parrot', 'bird', 24.0, 2),
        ...                    ('lion', 'mammal', 80.5, 4),
        ...                    ('monkey', 'mammal', np.nan, 4)],
        ...                   columns=['name', 'class', 'max_speed',
        ...                            'num_legs'])
        >>> df
             name   class  max_speed  num_legs
        0  falcon    bird      389.0         2
        1  parrot    bird       24.0         2
        2    lion  mammal       80.5         4
        3  monkey  mammal        NaN         4

        >>> df.to_xarray()
        <xarray.Dataset>
        Dimensions:    (index: 4)
        Coordinates:
          * index      (index) int64 0 1 2 3
        Data variables:
            name       (index) object 'falcon' 'parrot' 'lion' 'monkey'
            class      (index) object 'bird' 'bird' 'mammal' 'mammal'
            max_speed  (index) float64 389.0 24.0 80.5 nan
            num_legs   (index) int64 2 2 4 4

        >>> df['max_speed'].to_xarray()
        <xarray.DataArray 'max_speed' (index: 4)>
        array([389. ,  24. ,  80.5,   nan])
        Coordinates:
          * index    (index) int64 0 1 2 3

        >>> dates = pd.to_datetime(['2018-01-01', '2018-01-01',
        ...                         '2018-01-02', '2018-01-02'])
        >>> df_multiindex = pd.DataFrame({'date': dates,
        ...                               'animal': ['falcon', 'parrot',
        ...                                          'falcon', 'parrot'],
        ...                               'speed': [350, 18, 361, 15]})
        >>> df_multiindex = df_multiindex.set_index(['date', 'animal'])

        >>> df_multiindex
                           speed
        date       animal
        2018-01-01 falcon    350
                   parrot     18
        2018-01-02 falcon    361
                   parrot     15

        >>> df_multiindex.to_xarray()
        <xarray.Dataset>
        Dimensions:  (animal: 2, date: 2)
        Coordinates:
          * date     (date) datetime64[ns] 2018-01-01 2018-01-02
          * animal   (animal) object 'falcon' 'parrot'
        Data variables:
            speed    (date, animal) int64 350 18 361 15
        """
        xarray = import_optional_dependency("xarray")

        if self.ndim == 1:
            return xarray.DataArray.from_series(self)
        else:
            return xarray.Dataset.from_dataframe(self)

    @Substitution(returns=fmt.return_docstring)
    def to_latex(
        self,
        buf=None,
        columns=None,
        col_space=None,
        header=True,
        index=True,
        na_rep="NaN",
        formatters=None,
        float_format=None,
        sparsify=None,
        index_names=True,
        bold_rows=False,
        column_format=None,
        longtable=None,
        escape=None,
        encoding=None,
        decimal=".",
        multicolumn=None,
        multicolumn_format=None,
        multirow=None,
        caption=None,
        label=None,
        position=None,
    ):
        r"""
        Render object to a LaTeX tabular, longtable, or nested table/tabular.

        Requires ``\usepackage{booktabs}``.  The output can be copy/pasted
        into a main LaTeX document or read from an external file
        with ``\input{table.tex}``.

        .. versionchanged:: 0.20.2
           Added to Series.

        .. versionchanged:: 1.0.0
           Added caption and label arguments.

        Parameters
        ----------
        buf : str, Path or StringIO-like, optional, default None
            Buffer to write to. If None, the output is returned as a string.
        columns : list of label, optional
            The subset of columns to write. Writes all columns by default.
        col_space : int, optional
            The minimum width of each column.
        header : bool or list of str, default True
            Write out the column names. If a list of strings is given,
            it is assumed to be aliases for the column names.
        index : bool, default True
            Write row names (index).
        na_rep : str, default 'NaN'
            Missing data representation.
        formatters : list of functions or dict of {str: function}, optional
            Formatter functions to apply to columns' elements by position or
            name. The result of each function must be a unicode string.
            List must be of length equal to the number of columns.
        float_format : one-parameter function or str, optional, default None
            Formatter for floating point numbers. For example
            ``float_format="%%.2f"`` and ``float_format="{:0.2f}".format`` will
            both result in 0.1234 being formatted as 0.12.
        sparsify : bool, optional
            Set to False for a DataFrame with a hierarchical index to print
            every multiindex key at each row. By default, the value will be
            read from the config module.
        index_names : bool, default True
            Prints the names of the indexes.
        bold_rows : bool, default False
            Make the row labels bold in the output.
        column_format : str, optional
            The columns format as specified in `LaTeX table format
            <https://en.wikibooks.org/wiki/LaTeX/Tables>`__ e.g. 'rcl' for 3
            columns. By default, 'l' will be used for all columns except
            columns of numbers, which default to 'r'.
        longtable : bool, optional
            By default, the value will be read from the pandas config
            module. Use a longtable environment instead of tabular. Requires
            adding a \usepackage{longtable} to your LaTeX preamble.
        escape : bool, optional
            By default, the value will be read from the pandas config
            module. When set to False prevents from escaping latex special
            characters in column names.
        encoding : str, optional
            A string representing the encoding to use in the output file,
            defaults to 'utf-8'.
        decimal : str, default '.'
            Character recognized as decimal separator, e.g. ',' in Europe.
        multicolumn : bool, default True
            Use \multicolumn to enhance MultiIndex columns.
            The default will be read from the config module.
        multicolumn_format : str, default 'l'
            The alignment for multicolumns, similar to `column_format`
            The default will be read from the config module.
        multirow : bool, default False
            Use \multirow to enhance MultiIndex rows. Requires adding a
            \usepackage{multirow} to your LaTeX preamble. Will print
            centered labels (instead of top-aligned) across the contained
            rows, separating groups via clines. The default will be read
            from the pandas config module.
        caption : str, optional
            The LaTeX caption to be placed inside ``\caption{}`` in the output.

            .. versionadded:: 1.0.0

        label : str, optional
            The LaTeX label to be placed inside ``\label{}`` in the output.
            This is used with ``\ref{}`` in the main ``.tex`` file.

            .. versionadded:: 1.0.0
        position : str, optional
            The LaTeX positional argument for tables, to be placed after
            ``\begin{}`` in the output.
        %(returns)s
        See Also
        --------
        DataFrame.to_string : Render a DataFrame to a console-friendly
            tabular output.
        DataFrame.to_html : Render a DataFrame as an HTML table.

        Examples
        --------
        >>> df = pd.DataFrame({'name': ['Raphael', 'Donatello'],
        ...                    'mask': ['red', 'purple'],
        ...                    'weapon': ['sai', 'bo staff']})
        >>> print(df.to_latex(index=False))  # doctest: +NORMALIZE_WHITESPACE
        \begin{tabular}{lll}
         \toprule
               name &    mask &    weapon \\
         \midrule
            Raphael &     red &       sai \\
          Donatello &  purple &  bo staff \\
        \bottomrule
        \end{tabular}
        """
        # Get defaults from the pandas config
        if self.ndim == 1:
            self = self.to_frame()
        if longtable is None:
            longtable = config.get_option("display.latex.longtable")
        if escape is None:
            escape = config.get_option("display.latex.escape")
        if multicolumn is None:
            multicolumn = config.get_option("display.latex.multicolumn")
        if multicolumn_format is None:
            multicolumn_format = config.get_option("display.latex.multicolumn_format")
        if multirow is None:
            multirow = config.get_option("display.latex.multirow")

        formatter = DataFrameFormatter(
            self,
            columns=columns,
            col_space=col_space,
            na_rep=na_rep,
            header=header,
            index=index,
            formatters=formatters,
            float_format=float_format,
            bold_rows=bold_rows,
            sparsify=sparsify,
            index_names=index_names,
            escape=escape,
            decimal=decimal,
        )
        return formatter.to_latex(
            buf=buf,
            column_format=column_format,
            longtable=longtable,
            encoding=encoding,
            multicolumn=multicolumn,
            multicolumn_format=multicolumn_format,
            multirow=multirow,
            caption=caption,
            label=label,
            position=position,
        )

    def to_csv(
        self,
        path_or_buf: Optional[FilePathOrBuffer] = None,
        sep: str = ",",
        na_rep: str = "",
        float_format: Optional[str] = None,
        columns: Optional[Sequence[Label]] = None,
        header: Union[bool_t, List[str]] = True,
        index: bool_t = True,
        index_label: Optional[Union[bool_t, str, Sequence[Label]]] = None,
        mode: str = "w",
        encoding: Optional[str] = None,
        compression: CompressionOptions = "infer",
        quoting: Optional[int] = None,
        quotechar: str = '"',
        line_terminator: Optional[str] = None,
        chunksize: Optional[int] = None,
        date_format: Optional[str] = None,
        doublequote: bool_t = True,
        escapechar: Optional[str] = None,
        decimal: Optional[str] = ".",
        errors: str = "strict",
        storage_options: StorageOptions = None,
    ) -> Optional[str]:
        r"""
        Write object to a comma-separated values (csv) file.

        .. versionchanged:: 0.24.0
            The order of arguments for Series was changed.

        Parameters
        ----------
        path_or_buf : str or file handle, default None
            File path or object, if None is provided the result is returned as
            a string.  If a non-binary file object is passed, it should be opened
            with `newline=''`, disabling universal newlines. If a binary
            file object is passed, `mode` needs to contain a `'b'`.

            .. versionchanged:: 0.24.0

               Was previously named "path" for Series.

            .. versionchanged:: 1.2.0

               Support for binary file objects was introduced.

        sep : str, default ','
            String of length 1. Field delimiter for the output file.
        na_rep : str, default ''
            Missing data representation.
        float_format : str, default None
            Format string for floating point numbers.
        columns : sequence, optional
            Columns to write.
        header : bool or list of str, default True
            Write out the column names. If a list of strings is given it is
            assumed to be aliases for the column names.

            .. versionchanged:: 0.24.0

               Previously defaulted to False for Series.

        index : bool, default True
            Write row names (index).
        index_label : str or sequence, or False, default None
            Column label for index column(s) if desired. If None is given, and
            `header` and `index` are True, then the index names are used. A
            sequence should be given if the object uses MultiIndex. If
            False do not print fields for index names. Use index_label=False
            for easier importing in R.
        mode : str
            Python write mode, default 'w'.
        encoding : str, optional
            A string representing the encoding to use in the output file,
            defaults to 'utf-8'. `encoding` is not supported if `path_or_buf`
            is a non-binary file object.
        compression : str or dict, default 'infer'
            If str, represents compression mode. If dict, value at 'method' is
            the compression mode. Compression mode may be any of the following
            possible values: {'infer', 'gzip', 'bz2', 'zip', 'xz', None}. If
            compression mode is 'infer' and `path_or_buf` is path-like, then
            detect compression mode from the following extensions: '.gz',
            '.bz2', '.zip' or '.xz'. (otherwise no compression). If dict given
            and mode is one of {'zip', 'gzip', 'bz2'}, or inferred as
            one of the above, other entries passed as
            additional compression options.

            .. versionchanged:: 1.0.0

               May now be a dict with key 'method' as compression mode
               and other entries as additional compression options if
               compression mode is 'zip'.

            .. versionchanged:: 1.1.0

               Passing compression options as keys in dict is
               supported for compression modes 'gzip' and 'bz2'
               as well as 'zip'.

            .. versionchanged:: 1.2.0

                Compression is supported for binary file objects.

            .. versionchanged:: 1.2.0

                Previous versions forwarded dict entries for 'gzip' to
                `gzip.open` instead of `gzip.GzipFile` which prevented
                setting `mtime`.

        quoting : optional constant from csv module
            Defaults to csv.QUOTE_MINIMAL. If you have set a `float_format`
            then floats are converted to strings and thus csv.QUOTE_NONNUMERIC
            will treat them as non-numeric.
        quotechar : str, default '\"'
            String of length 1. Character used to quote fields.
        line_terminator : str, optional
            The newline character or character sequence to use in the output
            file. Defaults to `os.linesep`, which depends on the OS in which
            this method is called ('\n' for linux, '\r\n' for Windows, i.e.).

            .. versionchanged:: 0.24.0
        chunksize : int or None
            Rows to write at a time.
        date_format : str, default None
            Format string for datetime objects.
        doublequote : bool, default True
            Control quoting of `quotechar` inside a field.
        escapechar : str, default None
            String of length 1. Character used to escape `sep` and `quotechar`
            when appropriate.
        decimal : str, default '.'
            Character recognized as decimal separator. E.g. use ',' for
            European data.
        errors : str, default 'strict'
            Specifies how encoding and decoding errors are to be handled.
            See the errors argument for :func:`open` for a full list
            of options.

            .. versionadded:: 1.1.0

        storage_options : dict, optional
            Extra options that make sense for a particular storage connection, e.g.
            host, port, username, password, etc., if using a URL that will
            be parsed by ``fsspec``, e.g., starting "s3://", "gcs://". An error
            will be raised if providing this argument with a local path or
            a file-like buffer. See the fsspec and backend storage implementation
            docs for the set of allowed keys and values

            .. versionadded:: 1.2.0

        Returns
        -------
        None or str
            If path_or_buf is None, returns the resulting csv format as a
            string. Otherwise returns None.

        See Also
        --------
        read_csv : Load a CSV file into a DataFrame.
        to_excel : Write DataFrame to an Excel file.

        Examples
        --------
        >>> df = pd.DataFrame({'name': ['Raphael', 'Donatello'],
        ...                    'mask': ['red', 'purple'],
        ...                    'weapon': ['sai', 'bo staff']})
        >>> df.to_csv(index=False)
        'name,mask,weapon\nRaphael,red,sai\nDonatello,purple,bo staff\n'

        Create 'out.zip' containing 'out.csv'

        >>> compression_opts = dict(method='zip',
        ...                         archive_name='out.csv')  # doctest: +SKIP
        >>> df.to_csv('out.zip', index=False,
        ...           compression=compression_opts)  # doctest: +SKIP
        """
        df = self if isinstance(self, ABCDataFrame) else self.to_frame()

        from pandas.io.formats.csvs import CSVFormatter

        formatter = CSVFormatter(
            df,
            path_or_buf,
            line_terminator=line_terminator,
            sep=sep,
            encoding=encoding,
            errors=errors,
            compression=compression,
            quoting=quoting,
            na_rep=na_rep,
            float_format=float_format,
            cols=columns,
            header=header,
            index=index,
            index_label=index_label,
            mode=mode,
            chunksize=chunksize,
            quotechar=quotechar,
            date_format=date_format,
            doublequote=doublequote,
            escapechar=escapechar,
            decimal=decimal,
            storage_options=storage_options,
        )
        formatter.save()

        if path_or_buf is None:
            return formatter.path_or_buf.getvalue()

        return None

    # ----------------------------------------------------------------------
    # Lookup Caching

    def _set_as_cached(self, item, cacher) -> None:
        """
        Set the _cacher attribute on the calling object with a weakref to
        cacher.
        """
        self._cacher = (item, weakref.ref(cacher))

    def _reset_cacher(self) -> None:
        """
        Reset the cacher.
        """
        if hasattr(self, "_cacher"):
            del self._cacher

    def _maybe_cache_changed(self, item, value) -> None:
        """
        The object has called back to us saying maybe it has changed.
        """
        loc = self._info_axis.get_loc(item)
        self._mgr.iset(loc, value)

    @property
    def _is_cached(self) -> bool_t:
        """Return boolean indicating if self is cached or not."""
        return getattr(self, "_cacher", None) is not None

    def _get_cacher(self):
        """return my cacher or None"""
        cacher = getattr(self, "_cacher", None)
        if cacher is not None:
            cacher = cacher[1]()
        return cacher

    def _maybe_update_cacher(
        self, clear: bool_t = False, verify_is_copy: bool_t = True
    ) -> None:
        """
        See if we need to update our parent cacher if clear, then clear our
        cache.

        Parameters
        ----------
        clear : bool, default False
            Clear the item cache.
        verify_is_copy : bool, default True
            Provide is_copy checks.
        """
        cacher = getattr(self, "_cacher", None)
        if cacher is not None:
            ref = cacher[1]()

            # we are trying to reference a dead referant, hence
            # a copy
            if ref is None:
                del self._cacher
            else:
                if len(self) == len(ref):
                    # otherwise, either self or ref has swapped in new arrays
                    ref._maybe_cache_changed(cacher[0], self)

        if verify_is_copy:
            self._check_setitem_copy(stacklevel=5, t="referant")

        if clear:
            self._clear_item_cache()

    def _clear_item_cache(self) -> None:
        self._item_cache.clear()

    # ----------------------------------------------------------------------
    # Indexing Methods

    def take(
        self: FrameOrSeries, indices, axis=0, is_copy: Optional[bool_t] = None, **kwargs
    ) -> FrameOrSeries:
        """
        Return the elements in the given *positional* indices along an axis.

        This means that we are not indexing according to actual values in
        the index attribute of the object. We are indexing according to the
        actual position of the element in the object.

        Parameters
        ----------
        indices : array-like
            An array of ints indicating which positions to take.
        axis : {0 or 'index', 1 or 'columns', None}, default 0
            The axis on which to select elements. ``0`` means that we are
            selecting rows, ``1`` means that we are selecting columns.
        is_copy : bool
            Before pandas 1.0, ``is_copy=False`` can be specified to ensure
            that the return value is an actual copy. Starting with pandas 1.0,
            ``take`` always returns a copy, and the keyword is therefore
            deprecated.

            .. deprecated:: 1.0.0
        **kwargs
            For compatibility with :meth:`numpy.take`. Has no effect on the
            output.

        Returns
        -------
        taken : same type as caller
            An array-like containing the elements taken from the object.

        See Also
        --------
        DataFrame.loc : Select a subset of a DataFrame by labels.
        DataFrame.iloc : Select a subset of a DataFrame by positions.
        numpy.take : Take elements from an array along an axis.

        Examples
        --------
        >>> df = pd.DataFrame([('falcon', 'bird', 389.0),
        ...                    ('parrot', 'bird', 24.0),
        ...                    ('lion', 'mammal', 80.5),
        ...                    ('monkey', 'mammal', np.nan)],
        ...                   columns=['name', 'class', 'max_speed'],
        ...                   index=[0, 2, 3, 1])
        >>> df
             name   class  max_speed
        0  falcon    bird      389.0
        2  parrot    bird       24.0
        3    lion  mammal       80.5
        1  monkey  mammal        NaN

        Take elements at positions 0 and 3 along the axis 0 (default).

        Note how the actual indices selected (0 and 1) do not correspond to
        our selected indices 0 and 3. That's because we are selecting the 0th
        and 3rd rows, not rows whose indices equal 0 and 3.

        >>> df.take([0, 3])
             name   class  max_speed
        0  falcon    bird      389.0
        1  monkey  mammal        NaN

        Take elements at indices 1 and 2 along the axis 1 (column selection).

        >>> df.take([1, 2], axis=1)
            class  max_speed
        0    bird      389.0
        2    bird       24.0
        3  mammal       80.5
        1  mammal        NaN

        We may take elements using negative integers for positive indices,
        starting from the end of the object, just like with Python lists.

        >>> df.take([-1, -2])
             name   class  max_speed
        1  monkey  mammal        NaN
        3    lion  mammal       80.5
        """
        if is_copy is not None:
            warnings.warn(
                "is_copy is deprecated and will be removed in a future version. "
                "'take' always returns a copy, so there is no need to specify this.",
                FutureWarning,
                stacklevel=2,
            )

        nv.validate_take(tuple(), kwargs)

        new_data = self._mgr.take(
            indices, axis=self._get_block_manager_axis(axis), verify=True
        )
        return self._constructor(new_data).__finalize__(self, method="take")

    def _take_with_is_copy(self: FrameOrSeries, indices, axis=0) -> FrameOrSeries:
        """
        Internal version of the `take` method that sets the `_is_copy`
        attribute to keep track of the parent dataframe (using in indexing
        for the SettingWithCopyWarning).

        See the docstring of `take` for full explanation of the parameters.
        """
        result = self.take(indices=indices, axis=axis)
        # Maybe set copy if we didn't actually change the index.
        if not result._get_axis(axis).equals(self._get_axis(axis)):
            result._set_is_copy(self)
        return result

    def xs(self, key, axis=0, level=None, drop_level: bool_t = True):
        """
        Return cross-section from the Series/DataFrame.

        This method takes a `key` argument to select data at a particular
        level of a MultiIndex.

        Parameters
        ----------
        key : label or tuple of label
            Label contained in the index, or partially in a MultiIndex.
        axis : {0 or 'index', 1 or 'columns'}, default 0
            Axis to retrieve cross-section on.
        level : object, defaults to first n levels (n=1 or len(key))
            In case of a key partially contained in a MultiIndex, indicate
            which levels are used. Levels can be referred by label or position.
        drop_level : bool, default True
            If False, returns object with same levels as self.

        Returns
        -------
        Series or DataFrame
            Cross-section from the original Series or DataFrame
            corresponding to the selected index levels.

        See Also
        --------
        DataFrame.loc : Access a group of rows and columns
            by label(s) or a boolean array.
        DataFrame.iloc : Purely integer-location based indexing
            for selection by position.

        Notes
        -----
        `xs` can not be used to set values.

        MultiIndex Slicers is a generic way to get/set values on
        any level or levels.
        It is a superset of `xs` functionality, see
        :ref:`MultiIndex Slicers <advanced.mi_slicers>`.

        Examples
        --------
        >>> d = {'num_legs': [4, 4, 2, 2],
        ...      'num_wings': [0, 0, 2, 2],
        ...      'class': ['mammal', 'mammal', 'mammal', 'bird'],
        ...      'animal': ['cat', 'dog', 'bat', 'penguin'],
        ...      'locomotion': ['walks', 'walks', 'flies', 'walks']}
        >>> df = pd.DataFrame(data=d)
        >>> df = df.set_index(['class', 'animal', 'locomotion'])
        >>> df
                                   num_legs  num_wings
        class  animal  locomotion
        mammal cat     walks              4          0
               dog     walks              4          0
               bat     flies              2          2
        bird   penguin walks              2          2

        Get values at specified index

        >>> df.xs('mammal')
                           num_legs  num_wings
        animal locomotion
        cat    walks              4          0
        dog    walks              4          0
        bat    flies              2          2

        Get values at several indexes

        >>> df.xs(('mammal', 'dog'))
                    num_legs  num_wings
        locomotion
        walks              4          0

        Get values at specified index and level

        >>> df.xs('cat', level=1)
                           num_legs  num_wings
        class  locomotion
        mammal walks              4          0

        Get values at several indexes and levels

        >>> df.xs(('bird', 'walks'),
        ...       level=[0, 'locomotion'])
                 num_legs  num_wings
        animal
        penguin         2          2

        Get values at specified column and axis

        >>> df.xs('num_wings', axis=1)
        class   animal   locomotion
        mammal  cat      walks         0
                dog      walks         0
                bat      flies         2
        bird    penguin  walks         2
        Name: num_wings, dtype: int64
        """
        axis = self._get_axis_number(axis)
        labels = self._get_axis(axis)
        if level is not None:
            if not isinstance(labels, MultiIndex):
                raise TypeError("Index must be a MultiIndex")
            loc, new_ax = labels.get_loc_level(key, level=level, drop_level=drop_level)

            # create the tuple of the indexer
            _indexer = [slice(None)] * self.ndim
            _indexer[axis] = loc
            indexer = tuple(_indexer)

            result = self.iloc[indexer]
            setattr(result, result._get_axis_name(axis), new_ax)
            return result

        if axis == 1:
            return self[key]

        index = self.index
        if isinstance(index, MultiIndex):
            try:
                loc, new_index = self.index.get_loc_level(key, drop_level=drop_level)
            except TypeError as e:
                raise TypeError(f"Expected label or tuple of labels, got {key}") from e
        else:
            loc = self.index.get_loc(key)

            if isinstance(loc, np.ndarray):
                if loc.dtype == np.bool_:
                    (inds,) = loc.nonzero()
                    return self._take_with_is_copy(inds, axis=axis)
                else:
                    return self._take_with_is_copy(loc, axis=axis)

            if not is_scalar(loc):
                new_index = self.index[loc]

        if is_scalar(loc):
            # In this case loc should be an integer
            if self.ndim == 1:
                # if we encounter an array-like and we only have 1 dim
                # that means that their are list/ndarrays inside the Series!
                # so just return them (GH 6394)
                return self._values[loc]

            new_values = self._mgr.fast_xs(loc)

            result = self._constructor_sliced(
                new_values,
                index=self.columns,
                name=self.index[loc],
                dtype=new_values.dtype,
            )

        else:
            result = self.iloc[loc]
            result.index = new_index

        # this could be a view
        # but only in a single-dtyped view sliceable case
        result._set_is_copy(self, copy=not result._is_view)
        return result

    def __getitem__(self, item):
        raise AbstractMethodError(self)

    def _get_item_cache(self, item):
        """Return the cached item, item represents a label indexer."""
        cache = self._item_cache
        res = cache.get(item)
        if res is None:
            # All places that call _get_item_cache have unique columns,
            #  pending resolution of GH#33047

            loc = self.columns.get_loc(item)
            values = self._mgr.iget(loc)
            res = self._box_col_values(values, loc)

            cache[item] = res
            res._set_as_cached(item, self)

            # for a chain
            res._is_copy = self._is_copy
        return res

    def _slice(self: FrameOrSeries, slobj: slice, axis=0) -> FrameOrSeries:
        """
        Construct a slice of this container.

        Slicing with this method is *always* positional.
        """
        assert isinstance(slobj, slice), type(slobj)
        axis = self._get_block_manager_axis(axis)
        result = self._constructor(self._mgr.get_slice(slobj, axis=axis))
        result = result.__finalize__(self)

        # this could be a view
        # but only in a single-dtyped view sliceable case
        is_copy = axis != 0 or result._is_view
        result._set_is_copy(self, copy=is_copy)
        return result

    def _iset_item(self, loc: int, value) -> None:
        self._mgr.iset(loc, value)
        self._clear_item_cache()

    def _set_item(self, key, value) -> None:
        try:
            loc = self._info_axis.get_loc(key)
        except KeyError:
            # This item wasn't present, just insert at end
            self._mgr.insert(len(self._info_axis), key, value)
            return

        NDFrame._iset_item(self, loc, value)

    def _set_is_copy(self, ref, copy: bool_t = True) -> None:
        if not copy:
            self._is_copy = None
        else:
            assert ref is not None
            self._is_copy = weakref.ref(ref)

    def _check_is_chained_assignment_possible(self) -> bool_t:
        """
        Check if we are a view, have a cacher, and are of mixed type.
        If so, then force a setitem_copy check.

        Should be called just near setting a value

        Will return a boolean if it we are a view and are cached, but a
        single-dtype meaning that the cacher should be updated following
        setting.
        """
        if self._is_view and self._is_cached:
            ref = self._get_cacher()
            if ref is not None and ref._is_mixed_type:
                self._check_setitem_copy(stacklevel=4, t="referant", force=True)
            return True
        elif self._is_copy:
            self._check_setitem_copy(stacklevel=4, t="referant")
        return False

    def _check_setitem_copy(self, stacklevel=4, t="setting", force=False):
        """

        Parameters
        ----------
        stacklevel : int, default 4
           the level to show of the stack when the error is output
        t : str, the type of setting error
        force : bool, default False
           If True, then force showing an error.

        validate if we are doing a setitem on a chained copy.

        If you call this function, be sure to set the stacklevel such that the
        user will see the error *at the level of setting*

        It is technically possible to figure out that we are setting on
        a copy even WITH a multi-dtyped pandas object. In other words, some
        blocks may be views while other are not. Currently _is_view will ALWAYS
        return False for multi-blocks to avoid having to handle this case.

        df = DataFrame(np.arange(0,9), columns=['count'])
        df['group'] = 'b'

        # This technically need not raise SettingWithCopy if both are view
        # (which is not # generally guaranteed but is usually True.  However,
        # this is in general not a good practice and we recommend using .loc.
        df.iloc[0:5]['group'] = 'a'

        """
        # return early if the check is not needed
        if not (force or self._is_copy):
            return

        value = config.get_option("mode.chained_assignment")
        if value is None:
            return

        # see if the copy is not actually referred; if so, then dissolve
        # the copy weakref
        if self._is_copy is not None and not isinstance(self._is_copy, str):
            r = self._is_copy()
            if not gc.get_referents(r) or r.shape == self.shape:
                self._is_copy = None
                return

        # a custom message
        if isinstance(self._is_copy, str):
            t = self._is_copy

        elif t == "referant":
            t = (
                "\n"
                "A value is trying to be set on a copy of a slice from a "
                "DataFrame\n\n"
                "See the caveats in the documentation: "
                "https://pandas.pydata.org/pandas-docs/stable/user_guide/"
                "indexing.html#returning-a-view-versus-a-copy"
            )

        else:
            t = (
                "\n"
                "A value is trying to be set on a copy of a slice from a "
                "DataFrame.\n"
                "Try using .loc[row_indexer,col_indexer] = value "
                "instead\n\nSee the caveats in the documentation: "
                "https://pandas.pydata.org/pandas-docs/stable/user_guide/"
                "indexing.html#returning-a-view-versus-a-copy"
            )

        if value == "raise":
            raise com.SettingWithCopyError(t)
        elif value == "warn":
            warnings.warn(t, com.SettingWithCopyWarning, stacklevel=stacklevel)

    def __delitem__(self, key) -> None:
        """
        Delete item
        """
        deleted = False

        maybe_shortcut = False
        if self.ndim == 2 and isinstance(self.columns, MultiIndex):
            try:
                maybe_shortcut = key not in self.columns._engine
            except TypeError:
                pass

        if maybe_shortcut:
            # Allow shorthand to delete all columns whose first len(key)
            # elements match key:
            if not isinstance(key, tuple):
                key = (key,)
            for col in self.columns:
                if isinstance(col, tuple) and col[: len(key)] == key:
                    del self[col]
                    deleted = True
        if not deleted:
            # If the above loop ran and didn't delete anything because
            # there was no match, this call should raise the appropriate
            # exception:
            loc = self.axes[-1].get_loc(key)
            self._mgr.idelete(loc)

        # delete from the caches
        try:
            del self._item_cache[key]
        except KeyError:
            pass

    # ----------------------------------------------------------------------
    # Unsorted

    def get(self, key, default=None):
        """
        Get item from object for given key (ex: DataFrame column).

        Returns default value if not found.

        Parameters
        ----------
        key : object

        Returns
        -------
        value : same type as items contained in object
        """
        try:
            return self[key]
        except (KeyError, ValueError, IndexError):
            return default

    @property
    def _is_view(self) -> bool_t:
        """Return boolean indicating if self is view of another array """
        return self._mgr.is_view

    def reindex_like(
        self: FrameOrSeries,
        other,
        method: Optional[str] = None,
        copy: bool_t = True,
        limit=None,
        tolerance=None,
    ) -> FrameOrSeries:
        """
        Return an object with matching indices as other object.

        Conform the object to the same index on all axes. Optional
        filling logic, placing NaN in locations having no value
        in the previous index. A new object is produced unless the
        new index is equivalent to the current one and copy=False.

        Parameters
        ----------
        other : Object of the same data type
            Its row and column indices are used to define the new indices
            of this object.
        method : {None, 'backfill'/'bfill', 'pad'/'ffill', 'nearest'}
            Method to use for filling holes in reindexed DataFrame.
            Please note: this is only applicable to DataFrames/Series with a
            monotonically increasing/decreasing index.

            * None (default): don't fill gaps
            * pad / ffill: propagate last valid observation forward to next
              valid
            * backfill / bfill: use next valid observation to fill gap
            * nearest: use nearest valid observations to fill gap.

        copy : bool, default True
            Return a new object, even if the passed indexes are the same.
        limit : int, default None
            Maximum number of consecutive labels to fill for inexact matches.
        tolerance : optional
            Maximum distance between original and new labels for inexact
            matches. The values of the index at the matching locations most
            satisfy the equation ``abs(index[indexer] - target) <= tolerance``.

            Tolerance may be a scalar value, which applies the same tolerance
            to all values, or list-like, which applies variable tolerance per
            element. List-like includes list, tuple, array, Series, and must be
            the same size as the index and its dtype must exactly match the
            index's type.

        Returns
        -------
        Series or DataFrame
            Same type as caller, but with changed indices on each axis.

        See Also
        --------
        DataFrame.set_index : Set row labels.
        DataFrame.reset_index : Remove row labels or move them to new columns.
        DataFrame.reindex : Change to new indices or expand indices.

        Notes
        -----
        Same as calling
        ``.reindex(index=other.index, columns=other.columns,...)``.

        Examples
        --------
        >>> df1 = pd.DataFrame([[24.3, 75.7, 'high'],
        ...                     [31, 87.8, 'high'],
        ...                     [22, 71.6, 'medium'],
        ...                     [35, 95, 'medium']],
        ...                    columns=['temp_celsius', 'temp_fahrenheit',
        ...                             'windspeed'],
        ...                    index=pd.date_range(start='2014-02-12',
        ...                                        end='2014-02-15', freq='D'))

        >>> df1
                    temp_celsius  temp_fahrenheit windspeed
        2014-02-12          24.3             75.7      high
        2014-02-13          31.0             87.8      high
        2014-02-14          22.0             71.6    medium
        2014-02-15          35.0             95.0    medium

        >>> df2 = pd.DataFrame([[28, 'low'],
        ...                     [30, 'low'],
        ...                     [35.1, 'medium']],
        ...                    columns=['temp_celsius', 'windspeed'],
        ...                    index=pd.DatetimeIndex(['2014-02-12', '2014-02-13',
        ...                                            '2014-02-15']))

        >>> df2
                    temp_celsius windspeed
        2014-02-12          28.0       low
        2014-02-13          30.0       low
        2014-02-15          35.1    medium

        >>> df2.reindex_like(df1)
                    temp_celsius  temp_fahrenheit windspeed
        2014-02-12          28.0              NaN       low
        2014-02-13          30.0              NaN       low
        2014-02-14           NaN              NaN       NaN
        2014-02-15          35.1              NaN    medium
        """
        d = other._construct_axes_dict(
            axes=self._AXIS_ORDERS,
            method=method,
            copy=copy,
            limit=limit,
            tolerance=tolerance,
        )

        return self.reindex(**d)

    def drop(
        self,
        labels=None,
        axis=0,
        index=None,
        columns=None,
        level=None,
        inplace: bool_t = False,
        errors: str = "raise",
    ):

        inplace = validate_bool_kwarg(inplace, "inplace")

        if labels is not None:
            if index is not None or columns is not None:
                raise ValueError("Cannot specify both 'labels' and 'index'/'columns'")
            axis_name = self._get_axis_name(axis)
            axes = {axis_name: labels}
        elif index is not None or columns is not None:
            axes, _ = self._construct_axes_from_arguments((index, columns), {})
        else:
            raise ValueError(
                "Need to specify at least one of 'labels', 'index' or 'columns'"
            )

        obj = self

        for axis, labels in axes.items():
            if labels is not None:
                obj = obj._drop_axis(labels, axis, level=level, errors=errors)

        if inplace:
            self._update_inplace(obj)
        else:
            return obj

    def _drop_axis(
        self: FrameOrSeries, labels, axis, level=None, errors: str = "raise"
    ) -> FrameOrSeries:
        """
        Drop labels from specified axis. Used in the ``drop`` method
        internally.

        Parameters
        ----------
        labels : single label or list-like
        axis : int or axis name
        level : int or level name, default None
            For MultiIndex
        errors : {'ignore', 'raise'}, default 'raise'
            If 'ignore', suppress error and existing labels are dropped.

        """
        axis = self._get_axis_number(axis)
        axis_name = self._get_axis_name(axis)
        axis = self._get_axis(axis)

        if axis.is_unique:
            if level is not None:
                if not isinstance(axis, MultiIndex):
                    raise AssertionError("axis must be a MultiIndex")
                new_axis = axis.drop(labels, level=level, errors=errors)
            else:
                new_axis = axis.drop(labels, errors=errors)
            result = self.reindex(**{axis_name: new_axis})

        # Case for non-unique axis
        else:
            labels = ensure_object(com.index_labels_to_array(labels))
            if level is not None:
                if not isinstance(axis, MultiIndex):
                    raise AssertionError("axis must be a MultiIndex")
                indexer = ~axis.get_level_values(level).isin(labels)

                # GH 18561 MultiIndex.drop should raise if label is absent
                if errors == "raise" and indexer.all():
                    raise KeyError(f"{labels} not found in axis")
            else:
                indexer = ~axis.isin(labels)
                # Check if label doesn't exist along axis
                labels_missing = (axis.get_indexer_for(labels) == -1).any()
                if errors == "raise" and labels_missing:
                    raise KeyError(f"{labels} not found in axis")

            slicer = [slice(None)] * self.ndim
            slicer[self._get_axis_number(axis_name)] = indexer

            result = self.loc[tuple(slicer)]

        return result

    def _update_inplace(self, result, verify_is_copy: bool_t = True) -> None:
        """
        Replace self internals with result.

        Parameters
        ----------
        result : same type as self
        verify_is_copy : bool, default True
            Provide is_copy checks.
        """
        # NOTE: This does *not* call __finalize__ and that's an explicit
        # decision that we may revisit in the future.
        self._reset_cache()
        self._clear_item_cache()
        self._mgr = result._mgr
        self._maybe_update_cacher(verify_is_copy=verify_is_copy)

    def add_prefix(self: FrameOrSeries, prefix: str) -> FrameOrSeries:
        """
        Prefix labels with string `prefix`.

        For Series, the row labels are prefixed.
        For DataFrame, the column labels are prefixed.

        Parameters
        ----------
        prefix : str
            The string to add before each label.

        Returns
        -------
        Series or DataFrame
            New Series or DataFrame with updated labels.

        See Also
        --------
        Series.add_suffix: Suffix row labels with string `suffix`.
        DataFrame.add_suffix: Suffix column labels with string `suffix`.

        Examples
        --------
        >>> s = pd.Series([1, 2, 3, 4])
        >>> s
        0    1
        1    2
        2    3
        3    4
        dtype: int64

        >>> s.add_prefix('item_')
        item_0    1
        item_1    2
        item_2    3
        item_3    4
        dtype: int64

        >>> df = pd.DataFrame({'A': [1, 2, 3, 4], 'B': [3, 4, 5, 6]})
        >>> df
           A  B
        0  1  3
        1  2  4
        2  3  5
        3  4  6

        >>> df.add_prefix('col_')
             col_A  col_B
        0       1       3
        1       2       4
        2       3       5
        3       4       6
        """
        f = functools.partial("{prefix}{}".format, prefix=prefix)

        mapper = {self._info_axis_name: f}
<<<<<<< HEAD
        return self.rename(**mapper)
=======
        # error: Incompatible return value type (got "Optional[FrameOrSeries]",
        # expected "FrameOrSeries")
        # error: Argument 1 to "rename" of "NDFrame" has incompatible type
        # "**Dict[str, partial[str]]"; expected "Union[str, int, None]"
        return self.rename(**mapper)  # type: ignore[return-value, arg-type]
>>>>>>> fafd6466

    def add_suffix(self: FrameOrSeries, suffix: str) -> FrameOrSeries:
        """
        Suffix labels with string `suffix`.

        For Series, the row labels are suffixed.
        For DataFrame, the column labels are suffixed.

        Parameters
        ----------
        suffix : str
            The string to add after each label.

        Returns
        -------
        Series or DataFrame
            New Series or DataFrame with updated labels.

        See Also
        --------
        Series.add_prefix: Prefix row labels with string `prefix`.
        DataFrame.add_prefix: Prefix column labels with string `prefix`.

        Examples
        --------
        >>> s = pd.Series([1, 2, 3, 4])
        >>> s
        0    1
        1    2
        2    3
        3    4
        dtype: int64

        >>> s.add_suffix('_item')
        0_item    1
        1_item    2
        2_item    3
        3_item    4
        dtype: int64

        >>> df = pd.DataFrame({'A': [1, 2, 3, 4], 'B': [3, 4, 5, 6]})
        >>> df
           A  B
        0  1  3
        1  2  4
        2  3  5
        3  4  6

        >>> df.add_suffix('_col')
             A_col  B_col
        0       1       3
        1       2       4
        2       3       5
        3       4       6
        """
        f = functools.partial("{}{suffix}".format, suffix=suffix)

        mapper = {self._info_axis_name: f}
<<<<<<< HEAD
        return self.rename(**mapper)
=======

        # error: Incompatible return value type (got "Optional[FrameOrSeries]",
        # expected "FrameOrSeries")
        # error: Argument 1 to "rename" of "NDFrame" has incompatible type
        # "**Dict[str, partial[str]]"; expected "Union[str, int, None]"
        return self.rename(**mapper)  # type: ignore[return-value, arg-type]
>>>>>>> fafd6466

    def sort_values(
        self,
        axis=0,
        ascending=True,
        inplace: bool_t = False,
        kind: str = "quicksort",
        na_position: str = "last",
        ignore_index: bool_t = False,
        key: ValueKeyFunc = None,
    ):
        """
        Sort by the values along either axis.

        Parameters
        ----------%(optional_by)s
        axis : %(axes_single_arg)s, default 0
             Axis to be sorted.
        ascending : bool or list of bool, default True
             Sort ascending vs. descending. Specify list for multiple sort
             orders.  If this is a list of bools, must match the length of
             the by.
        inplace : bool, default False
             If True, perform operation in-place.
        kind : {'quicksort', 'mergesort', 'heapsort'}, default 'quicksort'
             Choice of sorting algorithm. See also ndarray.np.sort for more
             information.  `mergesort` is the only stable algorithm. For
             DataFrames, this option is only applied when sorting on a single
             column or label.
        na_position : {'first', 'last'}, default 'last'
             Puts NaNs at the beginning if `first`; `last` puts NaNs at the
             end.
        ignore_index : bool, default False
             If True, the resulting axis will be labeled 0, 1, …, n - 1.

             .. versionadded:: 1.0.0

        key : callable, optional
            Apply the key function to the values
            before sorting. This is similar to the `key` argument in the
            builtin :meth:`sorted` function, with the notable difference that
            this `key` function should be *vectorized*. It should expect a
            ``Series`` and return a Series with the same shape as the input.
            It will be applied to each column in `by` independently.

            .. versionadded:: 1.1.0

        Returns
        -------
        DataFrame or None
            DataFrame with sorted values if inplace=False, None otherwise.

        See Also
        --------
        DataFrame.sort_index : Sort a DataFrame by the index.
        Series.sort_values : Similar method for a Series.

        Examples
        --------
        >>> df = pd.DataFrame({
        ...     'col1': ['A', 'A', 'B', np.nan, 'D', 'C'],
        ...     'col2': [2, 1, 9, 8, 7, 4],
        ...     'col3': [0, 1, 9, 4, 2, 3],
        ...     'col4': ['a', 'B', 'c', 'D', 'e', 'F']
        ... })
        >>> df
          col1  col2  col3 col4
        0    A     2     0    a
        1    A     1     1    B
        2    B     9     9    c
        3  NaN     8     4    D
        4    D     7     2    e
        5    C     4     3    F

        Sort by col1

        >>> df.sort_values(by=['col1'])
          col1  col2  col3 col4
        0    A     2     0    a
        1    A     1     1    B
        2    B     9     9    c
        5    C     4     3    F
        4    D     7     2    e
        3  NaN     8     4    D

        Sort by multiple columns

        >>> df.sort_values(by=['col1', 'col2'])
          col1  col2  col3 col4
        1    A     1     1    B
        0    A     2     0    a
        2    B     9     9    c
        5    C     4     3    F
        4    D     7     2    e
        3  NaN     8     4    D

        Sort Descending

        >>> df.sort_values(by='col1', ascending=False)
          col1  col2  col3 col4
        4    D     7     2    e
        5    C     4     3    F
        2    B     9     9    c
        0    A     2     0    a
        1    A     1     1    B
        3  NaN     8     4    D

        Putting NAs first

        >>> df.sort_values(by='col1', ascending=False, na_position='first')
          col1  col2  col3 col4
        3  NaN     8     4    D
        4    D     7     2    e
        5    C     4     3    F
        2    B     9     9    c
        0    A     2     0    a
        1    A     1     1    B

        Sorting with a key function

        >>> df.sort_values(by='col4', key=lambda col: col.str.lower())
           col1  col2  col3 col4
        0    A     2     0    a
        1    A     1     1    B
        2    B     9     9    c
        3  NaN     8     4    D
        4    D     7     2    e
        5    C     4     3    F
        """
        raise AbstractMethodError(self)

    @doc(
        klass=_shared_doc_kwargs["klass"],
        axes=_shared_doc_kwargs["axes"],
        optional_labels="",
        optional_axis="",
    )
    def reindex(self: FrameOrSeries, *args, **kwargs) -> FrameOrSeries:
        """
        Conform {klass} to new index with optional filling logic.

        Places NA/NaN in locations having no value in the previous index. A new object
        is produced unless the new index is equivalent to the current one and
        ``copy=False``.

        Parameters
        ----------
        {optional_labels}
        {axes} : array-like, optional
            New labels / index to conform to, should be specified using
            keywords. Preferably an Index object to avoid duplicating data.
        {optional_axis}
        method : {{None, 'backfill'/'bfill', 'pad'/'ffill', 'nearest'}}
            Method to use for filling holes in reindexed DataFrame.
            Please note: this is only applicable to DataFrames/Series with a
            monotonically increasing/decreasing index.

            * None (default): don't fill gaps
            * pad / ffill: Propagate last valid observation forward to next
              valid.
            * backfill / bfill: Use next valid observation to fill gap.
            * nearest: Use nearest valid observations to fill gap.

        copy : bool, default True
            Return a new object, even if the passed indexes are the same.
        level : int or name
            Broadcast across a level, matching Index values on the
            passed MultiIndex level.
        fill_value : scalar, default np.NaN
            Value to use for missing values. Defaults to NaN, but can be any
            "compatible" value.
        limit : int, default None
            Maximum number of consecutive elements to forward or backward fill.
        tolerance : optional
            Maximum distance between original and new labels for inexact
            matches. The values of the index at the matching locations most
            satisfy the equation ``abs(index[indexer] - target) <= tolerance``.

            Tolerance may be a scalar value, which applies the same tolerance
            to all values, or list-like, which applies variable tolerance per
            element. List-like includes list, tuple, array, Series, and must be
            the same size as the index and its dtype must exactly match the
            index's type.

        Returns
        -------
        {klass} with changed index.

        See Also
        --------
        DataFrame.set_index : Set row labels.
        DataFrame.reset_index : Remove row labels or move them to new columns.
        DataFrame.reindex_like : Change to same indices as other DataFrame.

        Examples
        --------
        ``DataFrame.reindex`` supports two calling conventions

        * ``(index=index_labels, columns=column_labels, ...)``
        * ``(labels, axis={{'index', 'columns'}}, ...)``

        We *highly* recommend using keyword arguments to clarify your
        intent.

        Create a dataframe with some fictional data.

        >>> index = ['Firefox', 'Chrome', 'Safari', 'IE10', 'Konqueror']
        >>> df = pd.DataFrame({{'http_status': [200, 200, 404, 404, 301],
        ...                   'response_time': [0.04, 0.02, 0.07, 0.08, 1.0]}},
        ...                   index=index)
        >>> df
                   http_status  response_time
        Firefox            200           0.04
        Chrome             200           0.02
        Safari             404           0.07
        IE10               404           0.08
        Konqueror          301           1.00

        Create a new index and reindex the dataframe. By default
        values in the new index that do not have corresponding
        records in the dataframe are assigned ``NaN``.

        >>> new_index = ['Safari', 'Iceweasel', 'Comodo Dragon', 'IE10',
        ...              'Chrome']
        >>> df.reindex(new_index)
                       http_status  response_time
        Safari               404.0           0.07
        Iceweasel              NaN            NaN
        Comodo Dragon          NaN            NaN
        IE10                 404.0           0.08
        Chrome               200.0           0.02

        We can fill in the missing values by passing a value to
        the keyword ``fill_value``. Because the index is not monotonically
        increasing or decreasing, we cannot use arguments to the keyword
        ``method`` to fill the ``NaN`` values.

        >>> df.reindex(new_index, fill_value=0)
                       http_status  response_time
        Safari                 404           0.07
        Iceweasel                0           0.00
        Comodo Dragon            0           0.00
        IE10                   404           0.08
        Chrome                 200           0.02

        >>> df.reindex(new_index, fill_value='missing')
                      http_status response_time
        Safari                404          0.07
        Iceweasel         missing       missing
        Comodo Dragon     missing       missing
        IE10                  404          0.08
        Chrome                200          0.02

        We can also reindex the columns.

        >>> df.reindex(columns=['http_status', 'user_agent'])
                   http_status  user_agent
        Firefox            200         NaN
        Chrome             200         NaN
        Safari             404         NaN
        IE10               404         NaN
        Konqueror          301         NaN

        Or we can use "axis-style" keyword arguments

        >>> df.reindex(['http_status', 'user_agent'], axis="columns")
                   http_status  user_agent
        Firefox            200         NaN
        Chrome             200         NaN
        Safari             404         NaN
        IE10               404         NaN
        Konqueror          301         NaN

        To further illustrate the filling functionality in
        ``reindex``, we will create a dataframe with a
        monotonically increasing index (for example, a sequence
        of dates).

        >>> date_index = pd.date_range('1/1/2010', periods=6, freq='D')
        >>> df2 = pd.DataFrame({{"prices": [100, 101, np.nan, 100, 89, 88]}},
        ...                    index=date_index)
        >>> df2
                    prices
        2010-01-01   100.0
        2010-01-02   101.0
        2010-01-03     NaN
        2010-01-04   100.0
        2010-01-05    89.0
        2010-01-06    88.0

        Suppose we decide to expand the dataframe to cover a wider
        date range.

        >>> date_index2 = pd.date_range('12/29/2009', periods=10, freq='D')
        >>> df2.reindex(date_index2)
                    prices
        2009-12-29     NaN
        2009-12-30     NaN
        2009-12-31     NaN
        2010-01-01   100.0
        2010-01-02   101.0
        2010-01-03     NaN
        2010-01-04   100.0
        2010-01-05    89.0
        2010-01-06    88.0
        2010-01-07     NaN

        The index entries that did not have a value in the original data frame
        (for example, '2009-12-29') are by default filled with ``NaN``.
        If desired, we can fill in the missing values using one of several
        options.

        For example, to back-propagate the last valid value to fill the ``NaN``
        values, pass ``bfill`` as an argument to the ``method`` keyword.

        >>> df2.reindex(date_index2, method='bfill')
                    prices
        2009-12-29   100.0
        2009-12-30   100.0
        2009-12-31   100.0
        2010-01-01   100.0
        2010-01-02   101.0
        2010-01-03     NaN
        2010-01-04   100.0
        2010-01-05    89.0
        2010-01-06    88.0
        2010-01-07     NaN

        Please note that the ``NaN`` value present in the original dataframe
        (at index value 2010-01-03) will not be filled by any of the
        value propagation schemes. This is because filling while reindexing
        does not look at dataframe values, but only compares the original and
        desired indexes. If you do want to fill in the ``NaN`` values present
        in the original dataframe, use the ``fillna()`` method.

        See the :ref:`user guide <basics.reindexing>` for more.
        """
        # TODO: Decide if we care about having different examples for different
        # kinds

        # construct the args
        axes, kwargs = self._construct_axes_from_arguments(args, kwargs)
        method = missing.clean_reindex_fill_method(kwargs.pop("method", None))
        level = kwargs.pop("level", None)
        copy = kwargs.pop("copy", True)
        limit = kwargs.pop("limit", None)
        tolerance = kwargs.pop("tolerance", None)
        fill_value = kwargs.pop("fill_value", None)

        # Series.reindex doesn't use / need the axis kwarg
        # We pop and ignore it here, to make writing Series/Frame generic code
        # easier
        kwargs.pop("axis", None)

        if kwargs:
            raise TypeError(
                "reindex() got an unexpected keyword "
                f'argument "{list(kwargs.keys())[0]}"'
            )

        self._consolidate_inplace()

        # if all axes that are requested to reindex are equal, then only copy
        # if indicated must have index names equal here as well as values
        if all(
            self._get_axis(axis).identical(ax)
            for axis, ax in axes.items()
            if ax is not None
        ):
            if copy:
                return self.copy()
            return self

        # check if we are a multi reindex
        if self._needs_reindex_multi(axes, method, level):
            return self._reindex_multi(axes, copy, fill_value)

        # perform the reindex on the axes
        return self._reindex_axes(
            axes, level, limit, tolerance, method, fill_value, copy
        ).__finalize__(self, method="reindex")

    def _reindex_axes(
        self: FrameOrSeries, axes, level, limit, tolerance, method, fill_value, copy
    ) -> FrameOrSeries:
        """Perform the reindex for all the axes."""
        obj = self
        for a in self._AXIS_ORDERS:
            labels = axes[a]
            if labels is None:
                continue

            ax = self._get_axis(a)
            new_index, indexer = ax.reindex(
                labels, level=level, limit=limit, tolerance=tolerance, method=method
            )

            axis = self._get_axis_number(a)
            obj = obj._reindex_with_indexers(
                {axis: [new_index, indexer]},
                fill_value=fill_value,
                copy=copy,
                allow_dups=False,
            )

        return obj

    def _needs_reindex_multi(self, axes, method, level) -> bool_t:
        """Check if we do need a multi reindex."""
        return (
            (com.count_not_none(*axes.values()) == self._AXIS_LEN)
            and method is None
            and level is None
            and not self._is_mixed_type
        )

    def _reindex_multi(self, axes, copy, fill_value):
        raise AbstractMethodError(self)

    def _reindex_with_indexers(
        self: FrameOrSeries,
        reindexers,
        fill_value=None,
        copy: bool_t = False,
        allow_dups: bool_t = False,
    ) -> FrameOrSeries:
        """allow_dups indicates an internal call here """
        # reindex doing multiple operations on different axes if indicated
        new_data = self._mgr
        for axis in sorted(reindexers.keys()):
            index, indexer = reindexers[axis]
            baxis = self._get_block_manager_axis(axis)

            if index is None:
                continue

            index = ensure_index(index)
            if indexer is not None:
                indexer = ensure_int64(indexer)

            # TODO: speed up on homogeneous DataFrame objects
            new_data = new_data.reindex_indexer(
                index,
                indexer,
                axis=baxis,
                fill_value=fill_value,
                allow_dups=allow_dups,
                copy=copy,
            )
            # If we've made a copy once, no need to make another one
            copy = False

        if copy and new_data is self._mgr:
            new_data = new_data.copy()

        return self._constructor(new_data).__finalize__(self)

    def filter(
        self: FrameOrSeries,
        items=None,
        like: Optional[str] = None,
        regex: Optional[str] = None,
        axis=None,
    ) -> FrameOrSeries:
        """
        Subset the dataframe rows or columns according to the specified index labels.

        Note that this routine does not filter a dataframe on its
        contents. The filter is applied to the labels of the index.

        Parameters
        ----------
        items : list-like
            Keep labels from axis which are in items.
        like : str
            Keep labels from axis for which "like in label == True".
        regex : str (regular expression)
            Keep labels from axis for which re.search(regex, label) == True.
        axis : {0 or ‘index’, 1 or ‘columns’, None}, default None
            The axis to filter on, expressed either as an index (int)
            or axis name (str). By default this is the info axis,
            'index' for Series, 'columns' for DataFrame.

        Returns
        -------
        same type as input object

        See Also
        --------
        DataFrame.loc : Access a group of rows and columns
            by label(s) or a boolean array.

        Notes
        -----
        The ``items``, ``like``, and ``regex`` parameters are
        enforced to be mutually exclusive.

        ``axis`` defaults to the info axis that is used when indexing
        with ``[]``.

        Examples
        --------
        >>> df = pd.DataFrame(np.array(([1, 2, 3], [4, 5, 6])),
        ...                   index=['mouse', 'rabbit'],
        ...                   columns=['one', 'two', 'three'])
        >>> df
                one  two  three
        mouse     1    2      3
        rabbit    4    5      6

        >>> # select columns by name
        >>> df.filter(items=['one', 'three'])
                 one  three
        mouse     1      3
        rabbit    4      6

        >>> # select columns by regular expression
        >>> df.filter(regex='e$', axis=1)
                 one  three
        mouse     1      3
        rabbit    4      6

        >>> # select rows containing 'bbi'
        >>> df.filter(like='bbi', axis=0)
                 one  two  three
        rabbit    4    5      6
        """
        nkw = com.count_not_none(items, like, regex)
        if nkw > 1:
            raise TypeError(
                "Keyword arguments `items`, `like`, or `regex` "
                "are mutually exclusive"
            )

        if axis is None:
            axis = self._info_axis_name
        labels = self._get_axis(axis)

        if items is not None:
            name = self._get_axis_name(axis)
            return self.reindex(**{name: [r for r in items if r in labels]})
        elif like:

            def f(x):
                return like in ensure_str(x)

            values = labels.map(f)
            return self.loc(axis=axis)[values]
        elif regex:

            def f(x):
                return matcher.search(ensure_str(x)) is not None

            matcher = re.compile(regex)
            values = labels.map(f)
            return self.loc(axis=axis)[values]
        else:
            raise TypeError("Must pass either `items`, `like`, or `regex`")

    def head(self: FrameOrSeries, n: int = 5) -> FrameOrSeries:
        """
        Return the first `n` rows.

        This function returns the first `n` rows for the object based
        on position. It is useful for quickly testing if your object
        has the right type of data in it.

        For negative values of `n`, this function returns all rows except
        the last `n` rows, equivalent to ``df[:-n]``.

        Parameters
        ----------
        n : int, default 5
            Number of rows to select.

        Returns
        -------
        same type as caller
            The first `n` rows of the caller object.

        See Also
        --------
        DataFrame.tail: Returns the last `n` rows.

        Examples
        --------
        >>> df = pd.DataFrame({'animal': ['alligator', 'bee', 'falcon', 'lion',
        ...                    'monkey', 'parrot', 'shark', 'whale', 'zebra']})
        >>> df
              animal
        0  alligator
        1        bee
        2     falcon
        3       lion
        4     monkey
        5     parrot
        6      shark
        7      whale
        8      zebra

        Viewing the first 5 lines

        >>> df.head()
              animal
        0  alligator
        1        bee
        2     falcon
        3       lion
        4     monkey

        Viewing the first `n` lines (three in this case)

        >>> df.head(3)
              animal
        0  alligator
        1        bee
        2     falcon

        For negative values of `n`

        >>> df.head(-3)
              animal
        0  alligator
        1        bee
        2     falcon
        3       lion
        4     monkey
        5     parrot
        """
        return self.iloc[:n]

    def tail(self: FrameOrSeries, n: int = 5) -> FrameOrSeries:
        """
        Return the last `n` rows.

        This function returns last `n` rows from the object based on
        position. It is useful for quickly verifying data, for example,
        after sorting or appending rows.

        For negative values of `n`, this function returns all rows except
        the first `n` rows, equivalent to ``df[n:]``.

        Parameters
        ----------
        n : int, default 5
            Number of rows to select.

        Returns
        -------
        type of caller
            The last `n` rows of the caller object.

        See Also
        --------
        DataFrame.head : The first `n` rows of the caller object.

        Examples
        --------
        >>> df = pd.DataFrame({'animal': ['alligator', 'bee', 'falcon', 'lion',
        ...                    'monkey', 'parrot', 'shark', 'whale', 'zebra']})
        >>> df
              animal
        0  alligator
        1        bee
        2     falcon
        3       lion
        4     monkey
        5     parrot
        6      shark
        7      whale
        8      zebra

        Viewing the last 5 lines

        >>> df.tail()
           animal
        4  monkey
        5  parrot
        6   shark
        7   whale
        8   zebra

        Viewing the last `n` lines (three in this case)

        >>> df.tail(3)
          animal
        6  shark
        7  whale
        8  zebra

        For negative values of `n`

        >>> df.tail(-3)
           animal
        3    lion
        4  monkey
        5  parrot
        6   shark
        7   whale
        8   zebra
        """
        if n == 0:
            return self.iloc[0:0]
        return self.iloc[-n:]

    def sample(
        self: FrameOrSeries,
        n=None,
        frac=None,
        replace=False,
        weights=None,
        random_state=None,
        axis=None,
    ) -> FrameOrSeries:
        """
        Return a random sample of items from an axis of object.

        You can use `random_state` for reproducibility.

        Parameters
        ----------
        n : int, optional
            Number of items from axis to return. Cannot be used with `frac`.
            Default = 1 if `frac` = None.
        frac : float, optional
            Fraction of axis items to return. Cannot be used with `n`.
        replace : bool, default False
            Allow or disallow sampling of the same row more than once.
        weights : str or ndarray-like, optional
            Default 'None' results in equal probability weighting.
            If passed a Series, will align with target object on index. Index
            values in weights not found in sampled object will be ignored and
            index values in sampled object not in weights will be assigned
            weights of zero.
            If called on a DataFrame, will accept the name of a column
            when axis = 0.
            Unless weights are a Series, weights must be same length as axis
            being sampled.
            If weights do not sum to 1, they will be normalized to sum to 1.
            Missing values in the weights column will be treated as zero.
            Infinite values not allowed.
        random_state : int, array-like, BitGenerator, np.random.RandomState, optional
            If int, array-like, or BitGenerator (NumPy>=1.17), seed for
            random number generator
            If np.random.RandomState, use as numpy RandomState object.

            .. versionchanged:: 1.1.0

                array-like and BitGenerator (for NumPy>=1.17) object now passed to
                np.random.RandomState() as seed

        axis : {0 or ‘index’, 1 or ‘columns’, None}, default None
            Axis to sample. Accepts axis number or name. Default is stat axis
            for given data type (0 for Series and DataFrames).

        Returns
        -------
        Series or DataFrame
            A new object of same type as caller containing `n` items randomly
            sampled from the caller object.

        See Also
        --------
        DataFrameGroupBy.sample: Generates random samples from each group of a
            DataFrame object.
        SeriesGroupBy.sample: Generates random samples from each group of a
            Series object.
        numpy.random.choice: Generates a random sample from a given 1-D numpy
            array.

        Notes
        -----
        If `frac` > 1, `replacement` should be set to `True`.

        Examples
        --------
        >>> df = pd.DataFrame({'num_legs': [2, 4, 8, 0],
        ...                    'num_wings': [2, 0, 0, 0],
        ...                    'num_specimen_seen': [10, 2, 1, 8]},
        ...                   index=['falcon', 'dog', 'spider', 'fish'])
        >>> df
                num_legs  num_wings  num_specimen_seen
        falcon         2          2                 10
        dog            4          0                  2
        spider         8          0                  1
        fish           0          0                  8

        Extract 3 random elements from the ``Series`` ``df['num_legs']``:
        Note that we use `random_state` to ensure the reproducibility of
        the examples.

        >>> df['num_legs'].sample(n=3, random_state=1)
        fish      0
        spider    8
        falcon    2
        Name: num_legs, dtype: int64

        A random 50% sample of the ``DataFrame`` with replacement:

        >>> df.sample(frac=0.5, replace=True, random_state=1)
              num_legs  num_wings  num_specimen_seen
        dog          4          0                  2
        fish         0          0                  8

        An upsample sample of the ``DataFrame`` with replacement:
        Note that `replace` parameter has to be `True` for `frac` parameter > 1.

        >>> df.sample(frac=2, replace=True, random_state=1)
                num_legs  num_wings  num_specimen_seen
        dog            4          0                  2
        fish           0          0                  8
        falcon         2          2                 10
        falcon         2          2                 10
        fish           0          0                  8
        dog            4          0                  2
        fish           0          0                  8
        dog            4          0                  2

        Using a DataFrame column as weights. Rows with larger value in the
        `num_specimen_seen` column are more likely to be sampled.

        >>> df.sample(n=2, weights='num_specimen_seen', random_state=1)
                num_legs  num_wings  num_specimen_seen
        falcon         2          2                 10
        fish           0          0                  8
        """
        if axis is None:
            axis = self._stat_axis_number

        axis = self._get_axis_number(axis)
        axis_length = self.shape[axis]

        # Process random_state argument
        rs = com.random_state(random_state)

        # Check weights for compliance
        if weights is not None:

            # If a series, align with frame
            if isinstance(weights, ABCSeries):
                weights = weights.reindex(self.axes[axis])

            # Strings acceptable if a dataframe and axis = 0
            if isinstance(weights, str):
                if isinstance(self, ABCDataFrame):
                    if axis == 0:
                        try:
                            weights = self[weights]
                        except KeyError as err:
                            raise KeyError(
                                "String passed to weights not a valid column"
                            ) from err
                    else:
                        raise ValueError(
                            "Strings can only be passed to "
                            "weights when sampling from rows on "
                            "a DataFrame"
                        )
                else:
                    raise ValueError(
                        "Strings cannot be passed as weights "
                        "when sampling from a Series."
                    )

            weights = pd.Series(weights, dtype="float64")

            if len(weights) != axis_length:
                raise ValueError(
                    "Weights and axis to be sampled must be of same length"
                )

            if (weights == np.inf).any() or (weights == -np.inf).any():
                raise ValueError("weight vector may not include `inf` values")

            if (weights < 0).any():
                raise ValueError("weight vector many not include negative values")

            # If has nan, set to zero.
            weights = weights.fillna(0)

            # Renormalize if don't sum to 1
            if weights.sum() != 1:
                if weights.sum() != 0:
                    weights = weights / weights.sum()
                else:
                    raise ValueError("Invalid weights: weights sum to zero")

            weights = weights._values

        # If no frac or n, default to n=1.
        if n is None and frac is None:
            n = 1
        elif frac is not None and frac > 1 and not replace:
            raise ValueError(
                "Replace has to be set to `True` when "
                "upsampling the population `frac` > 1."
            )
        elif n is not None and frac is None and n % 1 != 0:
            raise ValueError("Only integers accepted as `n` values")
        elif n is None and frac is not None:
            n = int(round(frac * axis_length))
        elif n is not None and frac is not None:
            raise ValueError("Please enter a value for `frac` OR `n`, not both")

        # Check for negative sizes
        if n < 0:
            raise ValueError(
                "A negative number of rows requested. Please provide positive value."
            )

        locs = rs.choice(axis_length, size=n, replace=replace, p=weights)
        return self.take(locs, axis=axis)

    @doc(klass=_shared_doc_kwargs["klass"])
    def pipe(self, func, *args, **kwargs):
        r"""
        Apply func(self, \*args, \*\*kwargs).

        Parameters
        ----------
        func : function
            Function to apply to the {klass}.
            ``args``, and ``kwargs`` are passed into ``func``.
            Alternatively a ``(callable, data_keyword)`` tuple where
            ``data_keyword`` is a string indicating the keyword of
            ``callable`` that expects the {klass}.
        args : iterable, optional
            Positional arguments passed into ``func``.
        kwargs : mapping, optional
            A dictionary of keyword arguments passed into ``func``.

        Returns
        -------
        object : the return type of ``func``.

        See Also
        --------
        DataFrame.apply : Apply a function along input axis of DataFrame.
        DataFrame.applymap : Apply a function elementwise on a whole DataFrame.
        Series.map : Apply a mapping correspondence on a
            :class:`~pandas.Series`.

        Notes
        -----
        Use ``.pipe`` when chaining together functions that expect
        Series, DataFrames or GroupBy objects. Instead of writing

        >>> func(g(h(df), arg1=a), arg2=b, arg3=c)  # doctest: +SKIP

        You can write

        >>> (df.pipe(h)
        ...    .pipe(g, arg1=a)
        ...    .pipe(func, arg2=b, arg3=c)
        ... )  # doctest: +SKIP

        If you have a function that takes the data as (say) the second
        argument, pass a tuple indicating which keyword expects the
        data. For example, suppose ``f`` takes its data as ``arg2``:

        >>> (df.pipe(h)
        ...    .pipe(g, arg1=a)
        ...    .pipe((func, 'arg2'), arg1=a, arg3=c)
        ...  )  # doctest: +SKIP
    """
        return com.pipe(self, func, *args, **kwargs)

    _shared_docs["aggregate"] = dedent(
        """
        Aggregate using one or more operations over the specified axis.
        {versionadded}
        Parameters
        ----------
        func : function, str, list or dict
            Function to use for aggregating the data. If a function, must either
            work when passed a {klass} or when passed to {klass}.apply.

            Accepted combinations are:

            - function
            - string function name
            - list of functions and/or function names, e.g. ``[np.sum, 'mean']``
            - dict of axis labels -> functions, function names or list of such.
        {axis}
        *args
            Positional arguments to pass to `func`.
        **kwargs
            Keyword arguments to pass to `func`.

        Returns
        -------
        scalar, Series or DataFrame

            The return can be:

            * scalar : when Series.agg is called with single function
            * Series : when DataFrame.agg is called with a single function
            * DataFrame : when DataFrame.agg is called with several functions

            Return scalar, Series or DataFrame.
        {see_also}
        Notes
        -----
        `agg` is an alias for `aggregate`. Use the alias.

        A passed user-defined-function will be passed a Series for evaluation.
        {examples}"""
    )

    # ----------------------------------------------------------------------
    # Attribute access

    def __finalize__(
        self: FrameOrSeries, other, method: Optional[str] = None, **kwargs
    ) -> FrameOrSeries:
        """
        Propagate metadata from other to self.

        Parameters
        ----------
        other : the object from which to get the attributes that we are going
            to propagate
        method : str, optional
            A passed method name providing context on where ``__finalize__``
            was called.

            .. warning:

               The value passed as `method` are not currently considered
               stable across pandas releases.
        """
        if isinstance(other, NDFrame):
            for name in other.attrs:
                self.attrs[name] = other.attrs[name]
            # For subclasses using _metadata.
            for name in self._metadata:
                assert isinstance(name, str)
                object.__setattr__(self, name, getattr(other, name, None))
        return self

    def __getattr__(self, name: str):
        """
        After regular attribute access, try looking up the name
        This allows simpler access to columns for interactive use.
        """
        # Note: obj.x will always call obj.__getattribute__('x') prior to
        # calling obj.__getattr__('x').
        if (
            name in self._internal_names_set
            or name in self._metadata
            or name in self._accessors
        ):
            return object.__getattribute__(self, name)
        else:
            if self._info_axis._can_hold_identifiers_and_holds_name(name):
                return self[name]
            return object.__getattribute__(self, name)

    def __setattr__(self, name: str, value) -> None:
        """
        After regular attribute access, try setting the name
        This allows simpler access to columns for interactive use.
        """
        # first try regular attribute access via __getattribute__, so that
        # e.g. ``obj.x`` and ``obj.x = 4`` will always reference/modify
        # the same attribute.

        try:
            object.__getattribute__(self, name)
            return object.__setattr__(self, name, value)
        except AttributeError:
            pass

        # if this fails, go on to more involved attribute setting
        # (note that this matches __getattr__, above).
        if name in self._internal_names_set:
            object.__setattr__(self, name, value)
        elif name in self._metadata:
            object.__setattr__(self, name, value)
        else:
            try:
                existing = getattr(self, name)
                if isinstance(existing, Index):
                    object.__setattr__(self, name, value)
                elif name in self._info_axis:
                    self[name] = value
                else:
                    object.__setattr__(self, name, value)
            except (AttributeError, TypeError):
                if isinstance(self, ABCDataFrame) and (is_list_like(value)):
                    warnings.warn(
                        "Pandas doesn't allow columns to be "
                        "created via a new attribute name - see "
                        "https://pandas.pydata.org/pandas-docs/"
                        "stable/indexing.html#attribute-access",
                        stacklevel=2,
                    )
                object.__setattr__(self, name, value)

    def _dir_additions(self):
        """
        add the string-like attributes from the info_axis.
        If info_axis is a MultiIndex, it's first level values are used.
        """
        additions = {
            c
            for c in self._info_axis.unique(level=0)[:100]
            if isinstance(c, str) and c.isidentifier()
        }
        return super()._dir_additions().union(additions)

    # ----------------------------------------------------------------------
    # Consolidation of internals

    def _protect_consolidate(self, f):
        """
        Consolidate _mgr -- if the blocks have changed, then clear the
        cache
        """
        blocks_before = len(self._mgr.blocks)
        result = f()
        if len(self._mgr.blocks) != blocks_before:
            self._clear_item_cache()
        return result

    def _consolidate_inplace(self) -> None:
        """Consolidate data in place and return None"""

        def f():
            self._mgr = self._mgr.consolidate()

        self._protect_consolidate(f)

    def _consolidate(self, inplace: bool_t = False):
        """
        Compute NDFrame with "consolidated" internals (data of each dtype
        grouped together in a single ndarray).

        Parameters
        ----------
        inplace : bool, default False
            If False return new object, otherwise modify existing object.

        Returns
        -------
        consolidated : same type as caller
        """
        inplace = validate_bool_kwarg(inplace, "inplace")
        if inplace:
            self._consolidate_inplace()
        else:
            f = lambda: self._mgr.consolidate()
            cons_data = self._protect_consolidate(f)
            return self._constructor(cons_data).__finalize__(self)

    @property
    def _is_mixed_type(self) -> bool_t:
        f = lambda: self._mgr.is_mixed_type
        return self._protect_consolidate(f)

    def _check_inplace_setting(self, value) -> bool_t:
        """ check whether we allow in-place setting with this type of value """
        if self._is_mixed_type:
            if not self._mgr.is_numeric_mixed_type:

                # allow an actual np.nan thru
                if is_float(value) and np.isnan(value):
                    return True

                raise TypeError(
                    "Cannot do inplace boolean setting on "
                    "mixed-types with a non np.nan value"
                )

        return True

    def _get_numeric_data(self):
        return self._constructor(self._mgr.get_numeric_data()).__finalize__(self)

    def _get_bool_data(self):
        return self._constructor(self._mgr.get_bool_data()).__finalize__(self)

    # ----------------------------------------------------------------------
    # Internal Interface Methods

    @property
    def values(self) -> np.ndarray:
        """
        Return a Numpy representation of the DataFrame.

        .. warning::

           We recommend using :meth:`DataFrame.to_numpy` instead.

        Only the values in the DataFrame will be returned, the axes labels
        will be removed.

        Returns
        -------
        numpy.ndarray
            The values of the DataFrame.

        See Also
        --------
        DataFrame.to_numpy : Recommended alternative to this method.
        DataFrame.index : Retrieve the index labels.
        DataFrame.columns : Retrieving the column names.

        Notes
        -----
        The dtype will be a lower-common-denominator dtype (implicit
        upcasting); that is to say if the dtypes (even of numeric types)
        are mixed, the one that accommodates all will be chosen. Use this
        with care if you are not dealing with the blocks.

        e.g. If the dtypes are float16 and float32, dtype will be upcast to
        float32.  If dtypes are int32 and uint8, dtype will be upcast to
        int32. By :func:`numpy.find_common_type` convention, mixing int64
        and uint64 will result in a float64 dtype.

        Examples
        --------
        A DataFrame where all columns are the same type (e.g., int64) results
        in an array of the same type.

        >>> df = pd.DataFrame({'age':    [ 3,  29],
        ...                    'height': [94, 170],
        ...                    'weight': [31, 115]})
        >>> df
           age  height  weight
        0    3      94      31
        1   29     170     115
        >>> df.dtypes
        age       int64
        height    int64
        weight    int64
        dtype: object
        >>> df.values
        array([[  3,  94,  31],
               [ 29, 170, 115]])

        A DataFrame with mixed type columns(e.g., str/object, int64, float32)
        results in an ndarray of the broadest type that accommodates these
        mixed types (e.g., object).

        >>> df2 = pd.DataFrame([('parrot',   24.0, 'second'),
        ...                     ('lion',     80.5, 1),
        ...                     ('monkey', np.nan, None)],
        ...                   columns=('name', 'max_speed', 'rank'))
        >>> df2.dtypes
        name          object
        max_speed    float64
        rank          object
        dtype: object
        >>> df2.values
        array([['parrot', 24.0, 'second'],
               ['lion', 80.5, 1],
               ['monkey', nan, None]], dtype=object)
        """
        self._consolidate_inplace()
        return self._mgr.as_array(transpose=self._AXIS_REVERSED)

    @property
    def _values(self) -> np.ndarray:
        """internal implementation"""
        return self.values

    @property
    def dtypes(self):
        """
        Return the dtypes in the DataFrame.

        This returns a Series with the data type of each column.
        The result's index is the original DataFrame's columns. Columns
        with mixed types are stored with the ``object`` dtype. See
        :ref:`the User Guide <basics.dtypes>` for more.

        Returns
        -------
        pandas.Series
            The data type of each column.

        Examples
        --------
        >>> df = pd.DataFrame({'float': [1.0],
        ...                    'int': [1],
        ...                    'datetime': [pd.Timestamp('20180310')],
        ...                    'string': ['foo']})
        >>> df.dtypes
        float              float64
        int                  int64
        datetime    datetime64[ns]
        string              object
        dtype: object
        """
        data = self._mgr.get_dtypes()
        return self._constructor_sliced(data, index=self._info_axis, dtype=np.object_)

    def _to_dict_of_blocks(self, copy: bool_t = True):
        """
        Return a dict of dtype -> Constructor Types that
        each is a homogeneous dtype.

        Internal ONLY
        """
        return {
            k: self._constructor(v).__finalize__(self)
            for k, v, in self._mgr.to_dict(copy=copy).items()
        }

    def astype(
        self: FrameOrSeries, dtype, copy: bool_t = True, errors: str = "raise"
    ) -> FrameOrSeries:
        """
        Cast a pandas object to a specified dtype ``dtype``.

        Parameters
        ----------
        dtype : data type, or dict of column name -> data type
            Use a numpy.dtype or Python type to cast entire pandas object to
            the same type. Alternatively, use {col: dtype, ...}, where col is a
            column label and dtype is a numpy.dtype or Python type to cast one
            or more of the DataFrame's columns to column-specific types.
        copy : bool, default True
            Return a copy when ``copy=True`` (be very careful setting
            ``copy=False`` as changes to values then may propagate to other
            pandas objects).
        errors : {'raise', 'ignore'}, default 'raise'
            Control raising of exceptions on invalid data for provided dtype.

            - ``raise`` : allow exceptions to be raised
            - ``ignore`` : suppress exceptions. On error return original object.

        Returns
        -------
        casted : same type as caller

        See Also
        --------
        to_datetime : Convert argument to datetime.
        to_timedelta : Convert argument to timedelta.
        to_numeric : Convert argument to a numeric type.
        numpy.ndarray.astype : Cast a numpy array to a specified type.

        Examples
        --------
        Create a DataFrame:

        >>> d = {'col1': [1, 2], 'col2': [3, 4]}
        >>> df = pd.DataFrame(data=d)
        >>> df.dtypes
        col1    int64
        col2    int64
        dtype: object

        Cast all columns to int32:

        >>> df.astype('int32').dtypes
        col1    int32
        col2    int32
        dtype: object

        Cast col1 to int32 using a dictionary:

        >>> df.astype({'col1': 'int32'}).dtypes
        col1    int32
        col2    int64
        dtype: object

        Create a series:

        >>> ser = pd.Series([1, 2], dtype='int32')
        >>> ser
        0    1
        1    2
        dtype: int32
        >>> ser.astype('int64')
        0    1
        1    2
        dtype: int64

        Convert to categorical type:

        >>> ser.astype('category')
        0    1
        1    2
        dtype: category
        Categories (2, int64): [1, 2]

        Convert to ordered categorical type with custom ordering:

        >>> cat_dtype = pd.api.types.CategoricalDtype(
        ...     categories=[2, 1], ordered=True)
        >>> ser.astype(cat_dtype)
        0    1
        1    2
        dtype: category
        Categories (2, int64): [2 < 1]

        Note that using ``copy=False`` and changing data on a new
        pandas object may propagate changes:

        >>> s1 = pd.Series([1, 2])
        >>> s2 = s1.astype('int64', copy=False)
        >>> s2[0] = 10
        >>> s1  # note that s1[0] has changed too
        0    10
        1     2
        dtype: int64

        Create a series of dates:

        >>> ser_date = pd.Series(pd.date_range('20200101', periods=3))
        >>> ser_date
        0   2020-01-01
        1   2020-01-02
        2   2020-01-03
        dtype: datetime64[ns]

        Datetimes are localized to UTC first before
        converting to the specified timezone:

        >>> ser_date.astype('datetime64[ns, US/Eastern]')
        0   2019-12-31 19:00:00-05:00
        1   2020-01-01 19:00:00-05:00
        2   2020-01-02 19:00:00-05:00
        dtype: datetime64[ns, US/Eastern]
        """
        if is_dict_like(dtype):
            if self.ndim == 1:  # i.e. Series
                if len(dtype) > 1 or self.name not in dtype:
                    raise KeyError(
                        "Only the Series name can be used for "
                        "the key in Series dtype mappings."
                    )
                new_type = dtype[self.name]
                return self.astype(new_type, copy, errors)

            for col_name in dtype.keys():
                if col_name not in self:
                    raise KeyError(
                        "Only a column name can be used for the "
                        "key in a dtype mappings argument."
                    )
            results = []
            for col_name, col in self.items():
                if col_name in dtype:
                    results.append(
                        col.astype(dtype=dtype[col_name], copy=copy, errors=errors)
                    )
                else:
                    results.append(col.copy() if copy else col)

        elif is_extension_array_dtype(dtype) and self.ndim > 1:
            # GH 18099/22869: columnwise conversion to extension dtype
            # GH 24704: use iloc to handle duplicate column names
            results = [
                self.iloc[:, i].astype(dtype, copy=copy)
                for i in range(len(self.columns))
            ]

        else:
            # else, only a single dtype is given
            new_data = self._mgr.astype(dtype=dtype, copy=copy, errors=errors,)
            return self._constructor(new_data).__finalize__(self, method="astype")

        # GH 33113: handle empty frame or series
        if not results:
            return self.copy()

        # GH 19920: retain column metadata after concat
        result = pd.concat(results, axis=1, copy=False)
        result.columns = self.columns
        return result

    def copy(self: FrameOrSeries, deep: bool_t = True) -> FrameOrSeries:
        """
        Make a copy of this object's indices and data.

        When ``deep=True`` (default), a new object will be created with a
        copy of the calling object's data and indices. Modifications to
        the data or indices of the copy will not be reflected in the
        original object (see notes below).

        When ``deep=False``, a new object will be created without copying
        the calling object's data or index (only references to the data
        and index are copied). Any changes to the data of the original
        will be reflected in the shallow copy (and vice versa).

        Parameters
        ----------
        deep : bool, default True
            Make a deep copy, including a copy of the data and the indices.
            With ``deep=False`` neither the indices nor the data are copied.

        Returns
        -------
        copy : Series or DataFrame
            Object type matches caller.

        Notes
        -----
        When ``deep=True``, data is copied but actual Python objects
        will not be copied recursively, only the reference to the object.
        This is in contrast to `copy.deepcopy` in the Standard Library,
        which recursively copies object data (see examples below).

        While ``Index`` objects are copied when ``deep=True``, the underlying
        numpy array is not copied for performance reasons. Since ``Index`` is
        immutable, the underlying data can be safely shared and a copy
        is not needed.

        Examples
        --------
        >>> s = pd.Series([1, 2], index=["a", "b"])
        >>> s
        a    1
        b    2
        dtype: int64

        >>> s_copy = s.copy()
        >>> s_copy
        a    1
        b    2
        dtype: int64

        **Shallow copy versus default (deep) copy:**

        >>> s = pd.Series([1, 2], index=["a", "b"])
        >>> deep = s.copy()
        >>> shallow = s.copy(deep=False)

        Shallow copy shares data and index with original.

        >>> s is shallow
        False
        >>> s.values is shallow.values and s.index is shallow.index
        True

        Deep copy has own copy of data and index.

        >>> s is deep
        False
        >>> s.values is deep.values or s.index is deep.index
        False

        Updates to the data shared by shallow copy and original is reflected
        in both; deep copy remains unchanged.

        >>> s[0] = 3
        >>> shallow[1] = 4
        >>> s
        a    3
        b    4
        dtype: int64
        >>> shallow
        a    3
        b    4
        dtype: int64
        >>> deep
        a    1
        b    2
        dtype: int64

        Note that when copying an object containing Python objects, a deep copy
        will copy the data, but will not do so recursively. Updating a nested
        data object will be reflected in the deep copy.

        >>> s = pd.Series([[1, 2], [3, 4]])
        >>> deep = s.copy()
        >>> s[0][0] = 10
        >>> s
        0    [10, 2]
        1     [3, 4]
        dtype: object
        >>> deep
        0    [10, 2]
        1     [3, 4]
        dtype: object
        """
        data = self._mgr.copy(deep=deep)
        self._clear_item_cache()
        return self._constructor(data).__finalize__(self, method="copy")

    def __copy__(self: FrameOrSeries, deep: bool_t = True) -> FrameOrSeries:
        return self.copy(deep=deep)

    def __deepcopy__(self: FrameOrSeries, memo=None) -> FrameOrSeries:
        """
        Parameters
        ----------
        memo, default None
            Standard signature. Unused
        """
        return self.copy(deep=True)

    def _convert(
        self: FrameOrSeries,
        datetime: bool_t = False,
        numeric: bool_t = False,
        timedelta: bool_t = False,
        coerce: bool_t = False,
    ) -> FrameOrSeries:
        """
        Attempt to infer better dtype for object columns

        Parameters
        ----------
        datetime : bool, default False
            If True, convert to date where possible.
        numeric : bool, default False
            If True, attempt to convert to numbers (including strings), with
            unconvertible values becoming NaN.
        timedelta : bool, default False
            If True, convert to timedelta where possible.
        coerce : bool, default False
            If True, force conversion with unconvertible values converted to
            nulls (NaN or NaT).

        Returns
        -------
        converted : same as input object
        """
        validate_bool_kwarg(datetime, "datetime")
        validate_bool_kwarg(numeric, "numeric")
        validate_bool_kwarg(timedelta, "timedelta")
        validate_bool_kwarg(coerce, "coerce")
        return self._constructor(
            self._mgr.convert(
                datetime=datetime,
                numeric=numeric,
                timedelta=timedelta,
                coerce=coerce,
                copy=True,
            )
        ).__finalize__(self)

    def infer_objects(self: FrameOrSeries) -> FrameOrSeries:
        """
        Attempt to infer better dtypes for object columns.

        Attempts soft conversion of object-dtyped
        columns, leaving non-object and unconvertible
        columns unchanged. The inference rules are the
        same as during normal Series/DataFrame construction.

        Returns
        -------
        converted : same type as input object

        See Also
        --------
        to_datetime : Convert argument to datetime.
        to_timedelta : Convert argument to timedelta.
        to_numeric : Convert argument to numeric type.
        convert_dtypes : Convert argument to best possible dtype.

        Examples
        --------
        >>> df = pd.DataFrame({"A": ["a", 1, 2, 3]})
        >>> df = df.iloc[1:]
        >>> df
           A
        1  1
        2  2
        3  3

        >>> df.dtypes
        A    object
        dtype: object

        >>> df.infer_objects().dtypes
        A    int64
        dtype: object
        """
        # numeric=False necessary to only soft convert;
        # python objects will still be converted to
        # native numpy numeric types
        return self._constructor(
            self._mgr.convert(
                datetime=True, numeric=False, timedelta=True, coerce=False, copy=True
            )
        ).__finalize__(self, method="infer_objects")

    def convert_dtypes(
        self: FrameOrSeries,
        infer_objects: bool_t = True,
        convert_string: bool_t = True,
        convert_integer: bool_t = True,
        convert_boolean: bool_t = True,
    ) -> FrameOrSeries:
        """
        Convert columns to best possible dtypes using dtypes supporting ``pd.NA``.

        .. versionadded:: 1.0.0

        Parameters
        ----------
        infer_objects : bool, default True
            Whether object dtypes should be converted to the best possible types.
        convert_string : bool, default True
            Whether object dtypes should be converted to ``StringDtype()``.
        convert_integer : bool, default True
            Whether, if possible, conversion can be done to integer extension types.
        convert_boolean : bool, defaults True
            Whether object dtypes should be converted to ``BooleanDtypes()``.

        Returns
        -------
        Series or DataFrame
            Copy of input object with new dtype.

        See Also
        --------
        infer_objects : Infer dtypes of objects.
        to_datetime : Convert argument to datetime.
        to_timedelta : Convert argument to timedelta.
        to_numeric : Convert argument to a numeric type.

        Notes
        -----
        By default, ``convert_dtypes`` will attempt to convert a Series (or each
        Series in a DataFrame) to dtypes that support ``pd.NA``. By using the options
        ``convert_string``, ``convert_integer``, and ``convert_boolean``, it is
        possible to turn off individual conversions to ``StringDtype``, the integer
        extension types or ``BooleanDtype``, respectively.

        For object-dtyped columns, if ``infer_objects`` is ``True``, use the inference
        rules as during normal Series/DataFrame construction.  Then, if possible,
        convert to ``StringDtype``, ``BooleanDtype`` or an appropriate integer extension
        type, otherwise leave as ``object``.

        If the dtype is integer, convert to an appropriate integer extension type.

        If the dtype is numeric, and consists of all integers, convert to an
        appropriate integer extension type.

        In the future, as new dtypes are added that support ``pd.NA``, the results
        of this method will change to support those new dtypes.

        Examples
        --------
        >>> df = pd.DataFrame(
        ...     {
        ...         "a": pd.Series([1, 2, 3], dtype=np.dtype("int32")),
        ...         "b": pd.Series(["x", "y", "z"], dtype=np.dtype("O")),
        ...         "c": pd.Series([True, False, np.nan], dtype=np.dtype("O")),
        ...         "d": pd.Series(["h", "i", np.nan], dtype=np.dtype("O")),
        ...         "e": pd.Series([10, np.nan, 20], dtype=np.dtype("float")),
        ...         "f": pd.Series([np.nan, 100.5, 200], dtype=np.dtype("float")),
        ...     }
        ... )

        Start with a DataFrame with default dtypes.

        >>> df
           a  b      c    d     e      f
        0  1  x   True    h  10.0    NaN
        1  2  y  False    i   NaN  100.5
        2  3  z    NaN  NaN  20.0  200.0

        >>> df.dtypes
        a      int32
        b     object
        c     object
        d     object
        e    float64
        f    float64
        dtype: object

        Convert the DataFrame to use best possible dtypes.

        >>> dfn = df.convert_dtypes()
        >>> dfn
           a  b      c     d     e      f
        0  1  x   True     h    10    NaN
        1  2  y  False     i  <NA>  100.5
        2  3  z   <NA>  <NA>    20  200.0

        >>> dfn.dtypes
        a      Int32
        b     string
        c    boolean
        d     string
        e      Int64
        f    float64
        dtype: object

        Start with a Series of strings and missing data represented by ``np.nan``.

        >>> s = pd.Series(["a", "b", np.nan])
        >>> s
        0      a
        1      b
        2    NaN
        dtype: object

        Obtain a Series with dtype ``StringDtype``.

        >>> s.convert_dtypes()
        0       a
        1       b
        2    <NA>
        dtype: string
        """
        if self.ndim == 1:
            return self._convert_dtypes(
                infer_objects, convert_string, convert_integer, convert_boolean
            )
        else:
            results = [
                col._convert_dtypes(
                    infer_objects, convert_string, convert_integer, convert_boolean
                )
                for col_name, col in self.items()
            ]
            result = pd.concat(results, axis=1, copy=False)
            return result

    # ----------------------------------------------------------------------
    # Filling NA's

    @doc(**_shared_doc_kwargs)
    def fillna(
        self: FrameOrSeries,
        value=None,
        method=None,
        axis=None,
        inplace: bool_t = False,
        limit=None,
        downcast=None,
    ) -> Optional[FrameOrSeries]:
        """
        Fill NA/NaN values using the specified method.

        Parameters
        ----------
        value : scalar, dict, Series, or DataFrame
            Value to use to fill holes (e.g. 0), alternately a
            dict/Series/DataFrame of values specifying which value to use for
            each index (for a Series) or column (for a DataFrame).  Values not
            in the dict/Series/DataFrame will not be filled. This value cannot
            be a list.
        method : {{'backfill', 'bfill', 'pad', 'ffill', None}}, default None
            Method to use for filling holes in reindexed Series
            pad / ffill: propagate last valid observation forward to next valid
            backfill / bfill: use next valid observation to fill gap.
        axis : {axes_single_arg}
            Axis along which to fill missing values.
        inplace : bool, default False
            If True, fill in-place. Note: this will modify any
            other views on this object (e.g., a no-copy slice for a column in a
            DataFrame).
        limit : int, default None
            If method is specified, this is the maximum number of consecutive
            NaN values to forward/backward fill. In other words, if there is
            a gap with more than this number of consecutive NaNs, it will only
            be partially filled. If method is not specified, this is the
            maximum number of entries along the entire axis where NaNs will be
            filled. Must be greater than 0 if not None.
        downcast : dict, default is None
            A dict of item->dtype of what to downcast if possible,
            or the string 'infer' which will try to downcast to an appropriate
            equal type (e.g. float64 to int64 if possible).

        Returns
        -------
        {klass} or None
            Object with missing values filled or None if ``inplace=True``.

        See Also
        --------
        interpolate : Fill NaN values using interpolation.
        reindex : Conform object to new index.
        asfreq : Convert TimeSeries to specified frequency.

        Examples
        --------
        >>> df = pd.DataFrame([[np.nan, 2, np.nan, 0],
        ...                    [3, 4, np.nan, 1],
        ...                    [np.nan, np.nan, np.nan, 5],
        ...                    [np.nan, 3, np.nan, 4]],
        ...                   columns=list('ABCD'))
        >>> df
             A    B   C  D
        0  NaN  2.0 NaN  0
        1  3.0  4.0 NaN  1
        2  NaN  NaN NaN  5
        3  NaN  3.0 NaN  4

        Replace all NaN elements with 0s.

        >>> df.fillna(0)
            A   B   C   D
        0   0.0 2.0 0.0 0
        1   3.0 4.0 0.0 1
        2   0.0 0.0 0.0 5
        3   0.0 3.0 0.0 4

        We can also propagate non-null values forward or backward.

        >>> df.fillna(method='ffill')
            A   B   C   D
        0   NaN 2.0 NaN 0
        1   3.0 4.0 NaN 1
        2   3.0 4.0 NaN 5
        3   3.0 3.0 NaN 4

        Replace all NaN elements in column 'A', 'B', 'C', and 'D', with 0, 1,
        2, and 3 respectively.

        >>> values = {{'A': 0, 'B': 1, 'C': 2, 'D': 3}}
        >>> df.fillna(value=values)
            A   B   C   D
        0   0.0 2.0 2.0 0
        1   3.0 4.0 2.0 1
        2   0.0 1.0 2.0 5
        3   0.0 3.0 2.0 4

        Only replace the first NaN element.

        >>> df.fillna(value=values, limit=1)
            A   B   C   D
        0   0.0 2.0 2.0 0
        1   3.0 4.0 NaN 1
        2   NaN 1.0 NaN 5
        3   NaN 3.0 NaN 4
        """
        inplace = validate_bool_kwarg(inplace, "inplace")
        value, method = validate_fillna_kwargs(value, method)

        # set the default here, so functions examining the signaure
        # can detect if something was set (e.g. in groupby) (GH9221)
        if axis is None:
            axis = 0
        axis = self._get_axis_number(axis)

        if value is None:

            if self._is_mixed_type and axis == 1:
                if inplace:
                    raise NotImplementedError()
                result = self.T.fillna(method=method, limit=limit).T

                # need to downcast here because of all of the transposes
                result._mgr = result._mgr.downcast()

                return result

            new_data = self._mgr.interpolate(
                method=method,
                axis=axis,
                limit=limit,
                inplace=inplace,
                coerce=True,
                downcast=downcast,
            )
        else:
            if self.ndim == 1:
                if isinstance(value, (dict, ABCSeries)):
                    value = create_series_with_explicit_dtype(
                        value, dtype_if_empty=object
                    )
                    value = value.reindex(self.index, copy=False)
                    value = value._values
                elif not is_list_like(value):
                    pass
                else:
                    raise TypeError(
                        '"value" parameter must be a scalar, dict '
                        "or Series, but you passed a "
                        f'"{type(value).__name__}"'
                    )

                new_data = self._mgr.fillna(
                    value=value, limit=limit, inplace=inplace, downcast=downcast
                )

            elif isinstance(value, (dict, ABCSeries)):
                if axis == 1:
                    raise NotImplementedError(
                        "Currently only can fill "
                        "with dict/Series column "
                        "by column"
                    )

                result = self if inplace else self.copy()
                for k, v in value.items():
                    if k not in result:
                        continue
                    obj = result[k]
                    obj.fillna(v, limit=limit, inplace=True, downcast=downcast)
                return result if not inplace else None

            elif not is_list_like(value):
                new_data = self._mgr.fillna(
                    value=value, limit=limit, inplace=inplace, downcast=downcast
                )
            elif isinstance(value, ABCDataFrame) and self.ndim == 2:
                new_data = self.where(self.notna(), value)._data
            else:
                raise ValueError(f"invalid fill value with a {type(value)}")

        result = self._constructor(new_data)
        if inplace:
            return self._update_inplace(result)
        else:
            return result.__finalize__(self, method="fillna")

    def ffill(
        self: FrameOrSeries,
        axis=None,
        inplace: bool_t = False,
        limit=None,
        downcast=None,
    ) -> Optional[FrameOrSeries]:
        """
        Synonym for :meth:`DataFrame.fillna` with ``method='ffill'``.

        Returns
        -------
        {klass} or None
            Object with missing values filled or None if ``inplace=True``.
        """
        return self.fillna(
            method="ffill", axis=axis, inplace=inplace, limit=limit, downcast=downcast
        )

    pad = ffill

    def bfill(
        self: FrameOrSeries,
        axis=None,
        inplace: bool_t = False,
        limit=None,
        downcast=None,
    ) -> Optional[FrameOrSeries]:
        """
        Synonym for :meth:`DataFrame.fillna` with ``method='bfill'``.

        Returns
        -------
        {klass} or None
            Object with missing values filled or None if ``inplace=True``.
        """
        return self.fillna(
            method="bfill", axis=axis, inplace=inplace, limit=limit, downcast=downcast
        )

    backfill = bfill

    @doc(klass=_shared_doc_kwargs["klass"])
    def replace(
        self,
        to_replace=None,
        value=None,
        inplace=False,
        limit=None,
        regex=False,
        method="pad",
    ):
        """
        Replace values given in `to_replace` with `value`.

        Values of the {klass} are replaced with other values dynamically.
        This differs from updating with ``.loc`` or ``.iloc``, which require
        you to specify a location to update with some value.

        Parameters
        ----------
        to_replace : str, regex, list, dict, Series, int, float, or None
            How to find the values that will be replaced.

            * numeric, str or regex:

                - numeric: numeric values equal to `to_replace` will be
                  replaced with `value`
                - str: string exactly matching `to_replace` will be replaced
                  with `value`
                - regex: regexs matching `to_replace` will be replaced with
                  `value`

            * list of str, regex, or numeric:

                - First, if `to_replace` and `value` are both lists, they
                  **must** be the same length.
                - Second, if ``regex=True`` then all of the strings in **both**
                  lists will be interpreted as regexs otherwise they will match
                  directly. This doesn't matter much for `value` since there
                  are only a few possible substitution regexes you can use.
                - str, regex and numeric rules apply as above.

            * dict:

                - Dicts can be used to specify different replacement values
                  for different existing values. For example,
                  ``{{'a': 'b', 'y': 'z'}}`` replaces the value 'a' with 'b' and
                  'y' with 'z'. To use a dict in this way the `value`
                  parameter should be `None`.
                - For a DataFrame a dict can specify that different values
                  should be replaced in different columns. For example,
                  ``{{'a': 1, 'b': 'z'}}`` looks for the value 1 in column 'a'
                  and the value 'z' in column 'b' and replaces these values
                  with whatever is specified in `value`. The `value` parameter
                  should not be ``None`` in this case. You can treat this as a
                  special case of passing two lists except that you are
                  specifying the column to search in.
                - For a DataFrame nested dictionaries, e.g.,
                  ``{{'a': {{'b': np.nan}}}}``, are read as follows: look in column
                  'a' for the value 'b' and replace it with NaN. The `value`
                  parameter should be ``None`` to use a nested dict in this
                  way. You can nest regular expressions as well. Note that
                  column names (the top-level dictionary keys in a nested
                  dictionary) **cannot** be regular expressions.

            * None:

                - This means that the `regex` argument must be a string,
                  compiled regular expression, or list, dict, ndarray or
                  Series of such elements. If `value` is also ``None`` then
                  this **must** be a nested dictionary or Series.

            See the examples section for examples of each of these.
        value : scalar, dict, list, str, regex, default None
            Value to replace any values matching `to_replace` with.
            For a DataFrame a dict of values can be used to specify which
            value to use for each column (columns not in the dict will not be
            filled). Regular expressions, strings and lists or dicts of such
            objects are also allowed.
        inplace : bool, default False
            If True, in place. Note: this will modify any
            other views on this object (e.g. a column from a DataFrame).
            Returns the caller if this is True.
        limit : int, default None
            Maximum size gap to forward or backward fill.
        regex : bool or same types as `to_replace`, default False
            Whether to interpret `to_replace` and/or `value` as regular
            expressions. If this is ``True`` then `to_replace` *must* be a
            string. Alternatively, this could be a regular expression or a
            list, dict, or array of regular expressions in which case
            `to_replace` must be ``None``.
        method : {{'pad', 'ffill', 'bfill', `None`}}
            The method to use when for replacement, when `to_replace` is a
            scalar, list or tuple and `value` is ``None``.

            .. versionchanged:: 0.23.0
                Added to DataFrame.

        Returns
        -------
        {klass}
            Object after replacement.

        Raises
        ------
        AssertionError
            * If `regex` is not a ``bool`` and `to_replace` is not
              ``None``.

        TypeError
            * If `to_replace` is not a scalar, array-like, ``dict``, or ``None``
            * If `to_replace` is a ``dict`` and `value` is not a ``list``,
              ``dict``, ``ndarray``, or ``Series``
            * If `to_replace` is ``None`` and `regex` is not compilable
              into a regular expression or is a list, dict, ndarray, or
              Series.
            * When replacing multiple ``bool`` or ``datetime64`` objects and
              the arguments to `to_replace` does not match the type of the
              value being replaced

        ValueError
            * If a ``list`` or an ``ndarray`` is passed to `to_replace` and
              `value` but they are not the same length.

        See Also
        --------
        {klass}.fillna : Fill NA values.
        {klass}.where : Replace values based on boolean condition.
        Series.str.replace : Simple string replacement.

        Notes
        -----
        * Regex substitution is performed under the hood with ``re.sub``. The
          rules for substitution for ``re.sub`` are the same.
        * Regular expressions will only substitute on strings, meaning you
          cannot provide, for example, a regular expression matching floating
          point numbers and expect the columns in your frame that have a
          numeric dtype to be matched. However, if those floating point
          numbers *are* strings, then you can do this.
        * This method has *a lot* of options. You are encouraged to experiment
          and play with this method to gain intuition about how it works.
        * When dict is used as the `to_replace` value, it is like
          key(s) in the dict are the to_replace part and
          value(s) in the dict are the value parameter.

        Examples
        --------

        **Scalar `to_replace` and `value`**

        >>> s = pd.Series([0, 1, 2, 3, 4])
        >>> s.replace(0, 5)
        0    5
        1    1
        2    2
        3    3
        4    4
        dtype: int64

        >>> df = pd.DataFrame({{'A': [0, 1, 2, 3, 4],
        ...                    'B': [5, 6, 7, 8, 9],
        ...                    'C': ['a', 'b', 'c', 'd', 'e']}})
        >>> df.replace(0, 5)
           A  B  C
        0  5  5  a
        1  1  6  b
        2  2  7  c
        3  3  8  d
        4  4  9  e

        **List-like `to_replace`**

        >>> df.replace([0, 1, 2, 3], 4)
           A  B  C
        0  4  5  a
        1  4  6  b
        2  4  7  c
        3  4  8  d
        4  4  9  e

        >>> df.replace([0, 1, 2, 3], [4, 3, 2, 1])
           A  B  C
        0  4  5  a
        1  3  6  b
        2  2  7  c
        3  1  8  d
        4  4  9  e

        >>> s.replace([1, 2], method='bfill')
        0    0
        1    3
        2    3
        3    3
        4    4
        dtype: int64

        **dict-like `to_replace`**

        >>> df.replace({{0: 10, 1: 100}})
             A  B  C
        0   10  5  a
        1  100  6  b
        2    2  7  c
        3    3  8  d
        4    4  9  e

        >>> df.replace({{'A': 0, 'B': 5}}, 100)
             A    B  C
        0  100  100  a
        1    1    6  b
        2    2    7  c
        3    3    8  d
        4    4    9  e

        >>> df.replace({{'A': {{0: 100, 4: 400}}}})
             A  B  C
        0  100  5  a
        1    1  6  b
        2    2  7  c
        3    3  8  d
        4  400  9  e

        **Regular expression `to_replace`**

        >>> df = pd.DataFrame({{'A': ['bat', 'foo', 'bait'],
        ...                    'B': ['abc', 'bar', 'xyz']}})
        >>> df.replace(to_replace=r'^ba.$', value='new', regex=True)
              A    B
        0   new  abc
        1   foo  new
        2  bait  xyz

        >>> df.replace({{'A': r'^ba.$'}}, {{'A': 'new'}}, regex=True)
              A    B
        0   new  abc
        1   foo  bar
        2  bait  xyz

        >>> df.replace(regex=r'^ba.$', value='new')
              A    B
        0   new  abc
        1   foo  new
        2  bait  xyz

        >>> df.replace(regex={{r'^ba.$': 'new', 'foo': 'xyz'}})
              A    B
        0   new  abc
        1   xyz  new
        2  bait  xyz

        >>> df.replace(regex=[r'^ba.$', 'foo'], value='new')
              A    B
        0   new  abc
        1   new  new
        2  bait  xyz

        Note that when replacing multiple ``bool`` or ``datetime64`` objects,
        the data types in the `to_replace` parameter must match the data
        type of the value being replaced:

        >>> df = pd.DataFrame({{'A': [True, False, True],
        ...                    'B': [False, True, False]}})
        >>> df.replace({{'a string': 'new value', True: False}})  # raises
        Traceback (most recent call last):
            ...
        TypeError: Cannot compare types 'ndarray(dtype=bool)' and 'str'

        This raises a ``TypeError`` because one of the ``dict`` keys is not of
        the correct type for replacement.

        Compare the behavior of ``s.replace({{'a': None}})`` and
        ``s.replace('a', None)`` to understand the peculiarities
        of the `to_replace` parameter:

        >>> s = pd.Series([10, 'a', 'a', 'b', 'a'])

        When one uses a dict as the `to_replace` value, it is like the
        value(s) in the dict are equal to the `value` parameter.
        ``s.replace({{'a': None}})`` is equivalent to
        ``s.replace(to_replace={{'a': None}}, value=None, method=None)``:

        >>> s.replace({{'a': None}})
        0      10
        1    None
        2    None
        3       b
        4    None
        dtype: object

        When ``value=None`` and `to_replace` is a scalar, list or
        tuple, `replace` uses the method parameter (default 'pad') to do the
        replacement. So this is why the 'a' values are being replaced by 10
        in rows 1 and 2 and 'b' in row 4 in this case.
        The command ``s.replace('a', None)`` is actually equivalent to
        ``s.replace(to_replace='a', value=None, method='pad')``:

        >>> s.replace('a', None)
        0    10
        1    10
        2    10
        3     b
        4     b
        dtype: object
    """
        if not (
            is_scalar(to_replace)
            or is_re_compilable(to_replace)
            or is_list_like(to_replace)
        ):
            raise TypeError(
                "Expecting 'to_replace' to be either a scalar, array-like, "
                "dict or None, got invalid type "
                f"{repr(type(to_replace).__name__)}"
            )

        inplace = validate_bool_kwarg(inplace, "inplace")
        if not is_bool(regex) and to_replace is not None:
            raise AssertionError("'to_replace' must be 'None' if 'regex' is not a bool")

        if value is None:
            # passing a single value that is scalar like
            # when value is None (GH5319), for compat
            if not is_dict_like(to_replace) and not is_dict_like(regex):
                to_replace = [to_replace]

            if isinstance(to_replace, (tuple, list)):
                if isinstance(self, ABCDataFrame):
                    return self.apply(
                        _single_replace, args=(to_replace, method, inplace, limit)
                    )
                return _single_replace(self, to_replace, method, inplace, limit)

            if not is_dict_like(to_replace):
                if not is_dict_like(regex):
                    raise TypeError(
                        'If "to_replace" and "value" are both None '
                        'and "to_replace" is not a list, then '
                        "regex must be a mapping"
                    )
                to_replace = regex
                regex = True

            items = list(to_replace.items())
            keys, values = zip(*items) if items else ([], [])

            are_mappings = [is_dict_like(v) for v in values]

            if any(are_mappings):
                if not all(are_mappings):
                    raise TypeError(
                        "If a nested mapping is passed, all values "
                        "of the top level mapping must be mappings"
                    )
                # passed a nested dict/Series
                to_rep_dict = {}
                value_dict = {}

                for k, v in items:
                    keys, values = list(zip(*v.items())) or ([], [])

                    to_rep_dict[k] = list(keys)
                    value_dict[k] = list(values)

                to_replace, value = to_rep_dict, value_dict
            else:
                to_replace, value = keys, values

            return self.replace(
                to_replace, value, inplace=inplace, limit=limit, regex=regex
            )
        else:

            # need a non-zero len on all axes
            if not self.size:
                return self

            if is_dict_like(to_replace):
                if is_dict_like(value):  # {'A' : NA} -> {'A' : 0}
                    # Note: Checking below for `in foo.keys()` instead of
                    #  `in foo`is needed for when we have a Series and not dict
                    mapping = {
                        col: (to_replace[col], value[col])
                        for col in to_replace.keys()
                        if col in value.keys() and col in self
                    }
                    return self._replace_columnwise(mapping, inplace, regex)

                # {'A': NA} -> 0
                elif not is_list_like(value):
                    # Operate column-wise
                    if self.ndim == 1:
                        raise ValueError(
                            "Series.replace cannot use dict-like to_replace "
                            "and non-None value"
                        )
                    mapping = {
                        col: (to_rep, value) for col, to_rep in to_replace.items()
                    }
                    return self._replace_columnwise(mapping, inplace, regex)
                else:
                    raise TypeError("value argument must be scalar, dict, or Series")

            elif is_list_like(to_replace):  # [NA, ''] -> [0, 'missing']
                if is_list_like(value):
                    if len(to_replace) != len(value):
                        raise ValueError(
                            f"Replacement lists must match in length. "
                            f"Expecting {len(to_replace)} got {len(value)} "
                        )
                    self._consolidate_inplace()
                    new_data = self._mgr.replace_list(
                        src_list=to_replace,
                        dest_list=value,
                        inplace=inplace,
                        regex=regex,
                    )

                else:  # [NA, ''] -> 0
                    new_data = self._mgr.replace(
                        to_replace=to_replace, value=value, inplace=inplace, regex=regex
                    )
            elif to_replace is None:
                if not (
                    is_re_compilable(regex)
                    or is_list_like(regex)
                    or is_dict_like(regex)
                ):
                    raise TypeError(
                        f"'regex' must be a string or a compiled regular expression "
                        f"or a list or dict of strings or regular expressions, "
                        f"you passed a {repr(type(regex).__name__)}"
                    )
                return self.replace(
                    regex, value, inplace=inplace, limit=limit, regex=True
                )
            else:

                # dest iterable dict-like
                if is_dict_like(value):  # NA -> {'A' : 0, 'B' : -1}
                    # Operate column-wise
                    if self.ndim == 1:
                        raise ValueError(
                            "Series.replace cannot use dict-value and "
                            "non-None to_replace"
                        )
                    mapping = {col: (to_replace, val) for col, val in value.items()}
                    return self._replace_columnwise(mapping, inplace, regex)

                elif not is_list_like(value):  # NA -> 0
                    new_data = self._mgr.replace(
                        to_replace=to_replace, value=value, inplace=inplace, regex=regex
                    )
                else:
                    raise TypeError(
                        f'Invalid "to_replace" type: {repr(type(to_replace).__name__)}'
                    )

        result = self._constructor(new_data)
        if inplace:
            return self._update_inplace(result)
        else:
            return result.__finalize__(self, method="replace")

    def interpolate(
        self: FrameOrSeries,
        method: str = "linear",
        axis: Axis = 0,
        limit: Optional[int] = None,
        inplace: bool_t = False,
        limit_direction: Optional[str] = None,
        limit_area: Optional[str] = None,
        downcast: Optional[str] = None,
        **kwargs,
    ) -> Optional[FrameOrSeries]:
        """
        Please note that only ``method='linear'`` is supported for
        DataFrame/Series with a MultiIndex.

        Parameters
        ----------
        method : str, default 'linear'
            Interpolation technique to use. One of:

            * 'linear': Ignore the index and treat the values as equally
              spaced. This is the only method supported on MultiIndexes.
            * 'time': Works on daily and higher resolution data to interpolate
              given length of interval.
            * 'index', 'values': use the actual numerical values of the index.
            * 'pad': Fill in NaNs using existing values.
            * 'nearest', 'zero', 'slinear', 'quadratic', 'cubic', 'spline',
              'barycentric', 'polynomial': Passed to
              `scipy.interpolate.interp1d`. These methods use the numerical
              values of the index.  Both 'polynomial' and 'spline' require that
              you also specify an `order` (int), e.g.
              ``df.interpolate(method='polynomial', order=5)``.
            * 'krogh', 'piecewise_polynomial', 'spline', 'pchip', 'akima',
              'cubicspline': Wrappers around the SciPy interpolation methods of
              similar names. See `Notes`.
            * 'from_derivatives': Refers to
              `scipy.interpolate.BPoly.from_derivatives` which
              replaces 'piecewise_polynomial' interpolation method in
              scipy 0.18.
        axis : {{0 or 'index', 1 or 'columns', None}}, default None
            Axis to interpolate along.
        limit : int, optional
            Maximum number of consecutive NaNs to fill. Must be greater than
            0.
        inplace : bool, default False
            Update the data in place if possible.
        limit_direction : {{'forward', 'backward', 'both'}}, Optional
            Consecutive NaNs will be filled in this direction.

            If limit is specified:
                * If 'method' is 'pad' or 'ffill', 'limit_direction' must be 'forward'.
                * If 'method' is 'backfill' or 'bfill', 'limit_direction' must be
                  'backwards'.

            If 'limit' is not specified:
                * If 'method' is 'backfill' or 'bfill', the default is 'backward'
                * else the default is 'forward'

            .. versionchanged:: 1.1.0
                raises ValueError if `limit_direction` is 'forward' or 'both' and
                    method is 'backfill' or 'bfill'.
                raises ValueError if `limit_direction` is 'backward' or 'both' and
                    method is 'pad' or 'ffill'.

        limit_area : {{`None`, 'inside', 'outside'}}, default None
            If limit is specified, consecutive NaNs will be filled with this
            restriction.

            * ``None``: No fill restriction.
            * 'inside': Only fill NaNs surrounded by valid values
              (interpolate).
            * 'outside': Only fill NaNs outside valid values (extrapolate).

            .. versionadded:: 0.23.0

        downcast : optional, 'infer' or None, defaults to None
            Downcast dtypes if possible.
        **kwargs
            Keyword arguments to pass on to the interpolating function.

        Returns
        -------
        Series or DataFrame
            Returns the same object type as the caller, interpolated at
            some or all ``NaN`` values.

        See Also
        --------
        fillna : Fill missing values using different methods.
        scipy.interpolate.Akima1DInterpolator : Piecewise cubic polynomials
            (Akima interpolator).
        scipy.interpolate.BPoly.from_derivatives : Piecewise polynomial in the
            Bernstein basis.
        scipy.interpolate.interp1d : Interpolate a 1-D function.
        scipy.interpolate.KroghInterpolator : Interpolate polynomial (Krogh
            interpolator).
        scipy.interpolate.PchipInterpolator : PCHIP 1-d monotonic cubic
            interpolation.
        scipy.interpolate.CubicSpline : Cubic spline data interpolator.

        Notes
        -----
        The 'krogh', 'piecewise_polynomial', 'spline', 'pchip' and 'akima'
        methods are wrappers around the respective SciPy implementations of
        similar names. These use the actual numerical values of the index.
        For more information on their behavior, see the
        `SciPy documentation
        <https://docs.scipy.org/doc/scipy/reference/interpolate.html#univariate-interpolation>`__
        and `SciPy tutorial
        <https://docs.scipy.org/doc/scipy/reference/tutorial/interpolate.html>`__.

        Examples
        --------
        Filling in ``NaN`` in a :class:`~pandas.Series` via linear
        interpolation.

        >>> s = pd.Series([0, 1, np.nan, 3])
        >>> s
        0    0.0
        1    1.0
        2    NaN
        3    3.0
        dtype: float64
        >>> s.interpolate()
        0    0.0
        1    1.0
        2    2.0
        3    3.0
        dtype: float64

        Filling in ``NaN`` in a Series by padding, but filling at most two
        consecutive ``NaN`` at a time.

        >>> s = pd.Series([np.nan, "single_one", np.nan,
        ...                "fill_two_more", np.nan, np.nan, np.nan,
        ...                4.71, np.nan])
        >>> s
        0              NaN
        1       single_one
        2              NaN
        3    fill_two_more
        4              NaN
        5              NaN
        6              NaN
        7             4.71
        8              NaN
        dtype: object
        >>> s.interpolate(method='pad', limit=2)
        0              NaN
        1       single_one
        2       single_one
        3    fill_two_more
        4    fill_two_more
        5    fill_two_more
        6              NaN
        7             4.71
        8             4.71
        dtype: object

        Filling in ``NaN`` in a Series via polynomial interpolation or splines:
        Both 'polynomial' and 'spline' methods require that you also specify
        an ``order`` (int).

        >>> s = pd.Series([0, 2, np.nan, 8])
        >>> s.interpolate(method='polynomial', order=2)
        0    0.000000
        1    2.000000
        2    4.666667
        3    8.000000
        dtype: float64

        Fill the DataFrame forward (that is, going down) along each column
        using linear interpolation.

        Note how the last entry in column 'a' is interpolated differently,
        because there is no entry after it to use for interpolation.
        Note how the first entry in column 'b' remains ``NaN``, because there
        is no entry before it to use for interpolation.

        >>> df = pd.DataFrame([(0.0, np.nan, -1.0, 1.0),
        ...                    (np.nan, 2.0, np.nan, np.nan),
        ...                    (2.0, 3.0, np.nan, 9.0),
        ...                    (np.nan, 4.0, -4.0, 16.0)],
        ...                   columns=list('abcd'))
        >>> df
             a    b    c     d
        0  0.0  NaN -1.0   1.0
        1  NaN  2.0  NaN   NaN
        2  2.0  3.0  NaN   9.0
        3  NaN  4.0 -4.0  16.0
        >>> df.interpolate(method='linear', limit_direction='forward', axis=0)
             a    b    c     d
        0  0.0  NaN -1.0   1.0
        1  1.0  2.0 -2.0   5.0
        2  2.0  3.0 -3.0   9.0
        3  2.0  4.0 -4.0  16.0

        Using polynomial interpolation.

        >>> df['d'].interpolate(method='polynomial', order=2)
        0     1.0
        1     4.0
        2     9.0
        3    16.0
        Name: d, dtype: float64
        """
        inplace = validate_bool_kwarg(inplace, "inplace")

        axis = self._get_axis_number(axis)

        fillna_methods = ["ffill", "bfill", "pad", "backfill"]
        should_transpose = axis == 1 and method not in fillna_methods

        obj = self.T if should_transpose else self

        if obj.empty:
            return self.copy()

        if method not in fillna_methods:
            axis = self._info_axis_number

        if isinstance(obj.index, MultiIndex) and method != "linear":
            raise ValueError(
                "Only `method=linear` interpolation is supported on MultiIndexes."
            )

        # Set `limit_direction` depending on `method`
        if limit_direction is None:
            limit_direction = (
                "backward" if method in ("backfill", "bfill") else "forward"
            )
        else:
            if method in ("pad", "ffill") and limit_direction != "forward":
                raise ValueError(
                    f"`limit_direction` must be 'forward' for method `{method}`"
                )
            if method in ("backfill", "bfill") and limit_direction != "backward":
                raise ValueError(
                    f"`limit_direction` must be 'backward' for method `{method}`"
                )

        if obj.ndim == 2 and np.all(obj.dtypes == np.dtype(object)):
            raise TypeError(
                "Cannot interpolate with all object-dtype columns "
                "in the DataFrame. Try setting at least one "
                "column to a numeric dtype."
            )

        # create/use the index
        if method == "linear":
            # prior default
            index = np.arange(len(obj.index))
        else:
            index = obj.index
            methods = {"index", "values", "nearest", "time"}
            is_numeric_or_datetime = (
                is_numeric_dtype(index.dtype)
                or is_datetime64_any_dtype(index.dtype)
                or is_timedelta64_dtype(index.dtype)
            )
            if method not in methods and not is_numeric_or_datetime:
                raise ValueError(
                    "Index column must be numeric or datetime type when "
                    f"using {method} method other than linear. "
                    "Try setting a numeric or datetime index column before "
                    "interpolating."
                )

        if isna(index).any():
            raise NotImplementedError(
                "Interpolation with NaNs in the index "
                "has not been implemented. Try filling "
                "those NaNs before interpolating."
            )
        new_data = obj._mgr.interpolate(
            method=method,
            axis=axis,
            index=index,
            limit=limit,
            limit_direction=limit_direction,
            limit_area=limit_area,
            inplace=inplace,
            downcast=downcast,
            **kwargs,
        )

        result = self._constructor(new_data)
        if should_transpose:
            result = result.T
        if inplace:
            return self._update_inplace(result)
        else:
            return result.__finalize__(self, method="interpolate")

    # ----------------------------------------------------------------------
    # Timeseries methods Methods

    def asof(self, where, subset=None):
        """
        Return the last row(s) without any NaNs before `where`.

        The last row (for each element in `where`, if list) without any
        NaN is taken.
        In case of a :class:`~pandas.DataFrame`, the last row without NaN
        considering only the subset of columns (if not `None`)

        If there is no good value, NaN is returned for a Series or
        a Series of NaN values for a DataFrame

        Parameters
        ----------
        where : date or array-like of dates
            Date(s) before which the last row(s) are returned.
        subset : str or array-like of str, default `None`
            For DataFrame, if not `None`, only use these columns to
            check for NaNs.

        Returns
        -------
        scalar, Series, or DataFrame

            The return can be:

            * scalar : when `self` is a Series and `where` is a scalar
            * Series: when `self` is a Series and `where` is an array-like,
              or when `self` is a DataFrame and `where` is a scalar
            * DataFrame : when `self` is a DataFrame and `where` is an
              array-like

            Return scalar, Series, or DataFrame.

        See Also
        --------
        merge_asof : Perform an asof merge. Similar to left join.

        Notes
        -----
        Dates are assumed to be sorted. Raises if this is not the case.

        Examples
        --------
        A Series and a scalar `where`.

        >>> s = pd.Series([1, 2, np.nan, 4], index=[10, 20, 30, 40])
        >>> s
        10    1.0
        20    2.0
        30    NaN
        40    4.0
        dtype: float64

        >>> s.asof(20)
        2.0

        For a sequence `where`, a Series is returned. The first value is
        NaN, because the first element of `where` is before the first
        index value.

        >>> s.asof([5, 20])
        5     NaN
        20    2.0
        dtype: float64

        Missing values are not considered. The following is ``2.0``, not
        NaN, even though NaN is at the index location for ``30``.

        >>> s.asof(30)
        2.0

        Take all columns into consideration

        >>> df = pd.DataFrame({'a': [10, 20, 30, 40, 50],
        ...                    'b': [None, None, None, None, 500]},
        ...                   index=pd.DatetimeIndex(['2018-02-27 09:01:00',
        ...                                           '2018-02-27 09:02:00',
        ...                                           '2018-02-27 09:03:00',
        ...                                           '2018-02-27 09:04:00',
        ...                                           '2018-02-27 09:05:00']))
        >>> df.asof(pd.DatetimeIndex(['2018-02-27 09:03:30',
        ...                           '2018-02-27 09:04:30']))
                              a   b
        2018-02-27 09:03:30 NaN NaN
        2018-02-27 09:04:30 NaN NaN

        Take a single column into consideration

        >>> df.asof(pd.DatetimeIndex(['2018-02-27 09:03:30',
        ...                           '2018-02-27 09:04:30']),
        ...         subset=['a'])
                                 a   b
        2018-02-27 09:03:30   30.0 NaN
        2018-02-27 09:04:30   40.0 NaN
        """
        if isinstance(where, str):
            where = Timestamp(where)

        if not self.index.is_monotonic:
            raise ValueError("asof requires a sorted index")

        is_series = isinstance(self, ABCSeries)
        if is_series:
            if subset is not None:
                raise ValueError("subset is not valid for Series")
        else:
            if subset is None:
                subset = self.columns
            if not is_list_like(subset):
                subset = [subset]

        is_list = is_list_like(where)
        if not is_list:
            start = self.index[0]
            if isinstance(self.index, PeriodIndex):
                where = Period(where, freq=self.index.freq)

            if where < start:
                if not is_series:
                    return self._constructor_sliced(
                        index=self.columns, name=where, dtype=np.float64
                    )
                return np.nan

            # It's always much faster to use a *while* loop here for
            # Series than pre-computing all the NAs. However a
            # *while* loop is extremely expensive for DataFrame
            # so we later pre-compute all the NAs and use the same
            # code path whether *where* is a scalar or list.
            # See PR: https://github.com/pandas-dev/pandas/pull/14476
            if is_series:
                loc = self.index.searchsorted(where, side="right")
                if loc > 0:
                    loc -= 1

                values = self._values
                while loc > 0 and isna(values[loc]):
                    loc -= 1
                return values[loc]

        if not isinstance(where, Index):
            where = Index(where) if is_list else Index([where])

        nulls = self.isna() if is_series else self[subset].isna().any(1)
        if nulls.all():
            if is_series:
                return self._constructor(np.nan, index=where, name=self.name)
            elif is_list:
                return self._constructor(np.nan, index=where, columns=self.columns)
            else:
                return self._constructor_sliced(
                    np.nan, index=self.columns, name=where[0]
                )

        locs = self.index.asof_locs(where, ~(nulls._values))

        # mask the missing
        missing = locs == -1
        data = self.take(locs)
        data.index = where
        data.loc[missing] = np.nan
        return data if is_list else data.iloc[-1]

    # ----------------------------------------------------------------------
    # Action Methods

    @doc(klass=_shared_doc_kwargs["klass"])
    def isna(self: FrameOrSeries) -> FrameOrSeries:
        """
        Detect missing values.

        Return a boolean same-sized object indicating if the values are NA.
        NA values, such as None or :attr:`numpy.NaN`, gets mapped to True
        values.
        Everything else gets mapped to False values. Characters such as empty
        strings ``''`` or :attr:`numpy.inf` are not considered NA values
        (unless you set ``pandas.options.mode.use_inf_as_na = True``).

        Returns
        -------
        {klass}
            Mask of bool values for each element in {klass} that
            indicates whether an element is not an NA value.

        See Also
        --------
        {klass}.isnull : Alias of isna.
        {klass}.notna : Boolean inverse of isna.
        {klass}.dropna : Omit axes labels with missing values.
        isna : Top-level isna.

        Examples
        --------
        Show which entries in a DataFrame are NA.

        >>> df = pd.DataFrame({{'age': [5, 6, np.NaN],
        ...                    'born': [pd.NaT, pd.Timestamp('1939-05-27'),
        ...                             pd.Timestamp('1940-04-25')],
        ...                    'name': ['Alfred', 'Batman', ''],
        ...                    'toy': [None, 'Batmobile', 'Joker']}})
        >>> df
           age       born    name        toy
        0  5.0        NaT  Alfred       None
        1  6.0 1939-05-27  Batman  Batmobile
        2  NaN 1940-04-25              Joker

        >>> df.isna()
             age   born   name    toy
        0  False   True  False   True
        1  False  False  False  False
        2   True  False  False  False

        Show which entries in a Series are NA.

        >>> ser = pd.Series([5, 6, np.NaN])
        >>> ser
        0    5.0
        1    6.0
        2    NaN
        dtype: float64

        >>> ser.isna()
        0    False
        1    False
        2     True
        dtype: bool
        """
        return isna(self).__finalize__(self, method="isna")

    @doc(isna, klass=_shared_doc_kwargs["klass"])
    def isnull(self: FrameOrSeries) -> FrameOrSeries:
        return isna(self).__finalize__(self, method="isnull")

    @doc(klass=_shared_doc_kwargs["klass"])
    def notna(self: FrameOrSeries) -> FrameOrSeries:
        """
        Detect existing (non-missing) values.

        Return a boolean same-sized object indicating if the values are not NA.
        Non-missing values get mapped to True. Characters such as empty
        strings ``''`` or :attr:`numpy.inf` are not considered NA values
        (unless you set ``pandas.options.mode.use_inf_as_na = True``).
        NA values, such as None or :attr:`numpy.NaN`, get mapped to False
        values.

        Returns
        -------
        {klass}
            Mask of bool values for each element in {klass} that
            indicates whether an element is not an NA value.

        See Also
        --------
        {klass}.notnull : Alias of notna.
        {klass}.isna : Boolean inverse of notna.
        {klass}.dropna : Omit axes labels with missing values.
        notna : Top-level notna.

        Examples
        --------
        Show which entries in a DataFrame are not NA.

        >>> df = pd.DataFrame({{'age': [5, 6, np.NaN],
        ...                    'born': [pd.NaT, pd.Timestamp('1939-05-27'),
        ...                             pd.Timestamp('1940-04-25')],
        ...                    'name': ['Alfred', 'Batman', ''],
        ...                    'toy': [None, 'Batmobile', 'Joker']}})
        >>> df
           age       born    name        toy
        0  5.0        NaT  Alfred       None
        1  6.0 1939-05-27  Batman  Batmobile
        2  NaN 1940-04-25              Joker

        >>> df.notna()
             age   born  name    toy
        0   True  False  True  False
        1   True   True  True   True
        2  False   True  True   True

        Show which entries in a Series are not NA.

        >>> ser = pd.Series([5, 6, np.NaN])
        >>> ser
        0    5.0
        1    6.0
        2    NaN
        dtype: float64

        >>> ser.notna()
        0     True
        1     True
        2    False
        dtype: bool
        """
        return notna(self).__finalize__(self, method="notna")

    @doc(notna, klass=_shared_doc_kwargs["klass"])
    def notnull(self: FrameOrSeries) -> FrameOrSeries:
        return notna(self).__finalize__(self, method="notnull")

    def _clip_with_scalar(self, lower, upper, inplace: bool_t = False):
        if (lower is not None and np.any(isna(lower))) or (
            upper is not None and np.any(isna(upper))
        ):
            raise ValueError("Cannot use an NA value as a clip threshold")

        result = self
        mask = isna(self._values)

        with np.errstate(all="ignore"):
            if upper is not None:
                subset = self.to_numpy() <= upper
                result = result.where(subset, upper, axis=None, inplace=False)
            if lower is not None:
                subset = self.to_numpy() >= lower
                result = result.where(subset, lower, axis=None, inplace=False)

        if np.any(mask):
            result[mask] = np.nan

        if inplace:
            return self._update_inplace(result)
        else:
            return result

    def _clip_with_one_bound(self, threshold, method, axis, inplace):

        if axis is not None:
            axis = self._get_axis_number(axis)

        # method is self.le for upper bound and self.ge for lower bound
        if is_scalar(threshold) and is_number(threshold):
            if method.__name__ == "le":
                return self._clip_with_scalar(None, threshold, inplace=inplace)
            return self._clip_with_scalar(threshold, None, inplace=inplace)

        subset = method(threshold, axis=axis) | isna(self)

        # GH #15390
        # In order for where method to work, the threshold must
        # be transformed to NDFrame from other array like structure.
        if (not isinstance(threshold, ABCSeries)) and is_list_like(threshold):
            if isinstance(self, ABCSeries):
                threshold = self._constructor(threshold, index=self.index)
            else:
                threshold = _align_method_FRAME(self, threshold, axis, flex=None)[1]
        return self.where(subset, threshold, axis=axis, inplace=inplace)

    def clip(
        self: FrameOrSeries,
        lower=None,
        upper=None,
        axis=None,
        inplace: bool_t = False,
        *args,
        **kwargs,
    ) -> FrameOrSeries:
        """
        Trim values at input threshold(s).

        Assigns values outside boundary to boundary values. Thresholds
        can be singular values or array like, and in the latter case
        the clipping is performed element-wise in the specified axis.

        Parameters
        ----------
        lower : float or array_like, default None
            Minimum threshold value. All values below this
            threshold will be set to it.
        upper : float or array_like, default None
            Maximum threshold value. All values above this
            threshold will be set to it.
        axis : int or str axis name, optional
            Align object with lower and upper along the given axis.
        inplace : bool, default False
            Whether to perform the operation in place on the data.
        *args, **kwargs
            Additional keywords have no effect but might be accepted
            for compatibility with numpy.

        Returns
        -------
        Series or DataFrame
            Same type as calling object with the values outside the
            clip boundaries replaced.

        See Also
        --------
        Series.clip : Trim values at input threshold in series.
        DataFrame.clip : Trim values at input threshold in dataframe.
        numpy.clip : Clip (limit) the values in an array.

        Examples
        --------
        >>> data = {'col_0': [9, -3, 0, -1, 5], 'col_1': [-2, -7, 6, 8, -5]}
        >>> df = pd.DataFrame(data)
        >>> df
           col_0  col_1
        0      9     -2
        1     -3     -7
        2      0      6
        3     -1      8
        4      5     -5

        Clips per column using lower and upper thresholds:

        >>> df.clip(-4, 6)
           col_0  col_1
        0      6     -2
        1     -3     -4
        2      0      6
        3     -1      6
        4      5     -4

        Clips using specific lower and upper thresholds per column element:

        >>> t = pd.Series([2, -4, -1, 6, 3])
        >>> t
        0    2
        1   -4
        2   -1
        3    6
        4    3
        dtype: int64

        >>> df.clip(t, t + 4, axis=0)
           col_0  col_1
        0      6      2
        1     -3     -4
        2      0      3
        3      6      8
        4      5      3
        """
        inplace = validate_bool_kwarg(inplace, "inplace")

        axis = nv.validate_clip_with_axis(axis, args, kwargs)
        if axis is not None:
            axis = self._get_axis_number(axis)

        # GH 17276
        # numpy doesn't like NaN as a clip value
        # so ignore
        # GH 19992
        # numpy doesn't drop a list-like bound containing NaN
        if not is_list_like(lower) and np.any(isna(lower)):
            lower = None
        if not is_list_like(upper) and np.any(isna(upper)):
            upper = None

        # GH 2747 (arguments were reversed)
        if lower is not None and upper is not None:
            if is_scalar(lower) and is_scalar(upper):
                lower, upper = min(lower, upper), max(lower, upper)

        # fast-path for scalars
        if (lower is None or (is_scalar(lower) and is_number(lower))) and (
            upper is None or (is_scalar(upper) and is_number(upper))
        ):
            return self._clip_with_scalar(lower, upper, inplace=inplace)

        result = self
        if lower is not None:
            result = result._clip_with_one_bound(
                lower, method=self.ge, axis=axis, inplace=inplace
            )
        if upper is not None:
            if inplace:
                result = self
            result = result._clip_with_one_bound(
                upper, method=self.le, axis=axis, inplace=inplace
            )

        return result

    _shared_docs[
        "groupby"
    ] = """
        Group %(klass)s using a mapper or by a Series of columns.

        A groupby operation involves some combination of splitting the
        object, applying a function, and combining the results. This can be
        used to group large amounts of data and compute operations on these
        groups.

        Parameters
        ----------
        by : mapping, function, label, or list of labels
            Used to determine the groups for the groupby.
            If ``by`` is a function, it's called on each value of the object's
            index. If a dict or Series is passed, the Series or dict VALUES
            will be used to determine the groups (the Series' values are first
            aligned; see ``.align()`` method). If an ndarray is passed, the
            values are used as-is determine the groups. A label or list of
            labels may be passed to group by the columns in ``self``. Notice
            that a tuple is interpreted as a (single) key.
        axis : {0 or 'index', 1 or 'columns'}, default 0
            Split along rows (0) or columns (1).
        level : int, level name, or sequence of such, default None
            If the axis is a MultiIndex (hierarchical), group by a particular
            level or levels.
        as_index : bool, default True
            For aggregated output, return object with group labels as the
            index. Only relevant for DataFrame input. as_index=False is
            effectively "SQL-style" grouped output.
        sort : bool, default True
            Sort group keys. Get better performance by turning this off.
            Note this does not influence the order of observations within each
            group. Groupby preserves the order of rows within each group.
        group_keys : bool, default True
            When calling apply, add group keys to index to identify pieces.
        squeeze : bool, default False
            Reduce the dimensionality of the return type if possible,
            otherwise return a consistent type.

            .. deprecated:: 1.1.0

        observed : bool, default False
            This only applies if any of the groupers are Categoricals.
            If True: only show observed values for categorical groupers.
            If False: show all values for categorical groupers.

            .. versionadded:: 0.23.0
        dropna : bool, default True
            If True, and if group keys contain NA values, NA values together
            with row/column will be dropped.
            If False, NA values will also be treated as the key in groups

            .. versionadded:: 1.1.0

        Returns
        -------
        %(klass)sGroupBy
            Returns a groupby object that contains information about the groups.

        See Also
        --------
        resample : Convenience method for frequency conversion and resampling
            of time series.

        Notes
        -----
        See the `user guide
        <https://pandas.pydata.org/pandas-docs/stable/groupby.html>`_ for more.
        """

    def asfreq(
        self: FrameOrSeries,
        freq,
        method=None,
        how: Optional[str] = None,
        normalize: bool_t = False,
        fill_value=None,
    ) -> FrameOrSeries:
        """
        Convert TimeSeries to specified frequency.

        Optionally provide filling method to pad/backfill missing values.

        Returns the original data conformed to a new index with the specified
        frequency. ``resample`` is more appropriate if an operation, such as
        summarization, is necessary to represent the data at the new frequency.

        Parameters
        ----------
        freq : DateOffset or str
            Frequency DateOffset or string.
        method : {'backfill'/'bfill', 'pad'/'ffill'}, default None
            Method to use for filling holes in reindexed Series (note this
            does not fill NaNs that already were present):

            * 'pad' / 'ffill': propagate last valid observation forward to next
              valid
            * 'backfill' / 'bfill': use NEXT valid observation to fill.
        how : {'start', 'end'}, default end
            For PeriodIndex only (see PeriodIndex.asfreq).
        normalize : bool, default False
            Whether to reset output index to midnight.
        fill_value : scalar, optional
            Value to use for missing values, applied during upsampling (note
            this does not fill NaNs that already were present).

        Returns
        -------
        Same type as caller
            Object converted to the specified frequency.

        See Also
        --------
        reindex : Conform DataFrame to new index with optional filling logic.

        Notes
        -----
        To learn more about the frequency strings, please see `this link
        <https://pandas.pydata.org/pandas-docs/stable/user_guide/timeseries.html#offset-aliases>`__.

        Examples
        --------
        Start by creating a series with 4 one minute timestamps.

        >>> index = pd.date_range('1/1/2000', periods=4, freq='T')
        >>> series = pd.Series([0.0, None, 2.0, 3.0], index=index)
        >>> df = pd.DataFrame({'s':series})
        >>> df
                               s
        2000-01-01 00:00:00    0.0
        2000-01-01 00:01:00    NaN
        2000-01-01 00:02:00    2.0
        2000-01-01 00:03:00    3.0

        Upsample the series into 30 second bins.

        >>> df.asfreq(freq='30S')
                               s
        2000-01-01 00:00:00    0.0
        2000-01-01 00:00:30    NaN
        2000-01-01 00:01:00    NaN
        2000-01-01 00:01:30    NaN
        2000-01-01 00:02:00    2.0
        2000-01-01 00:02:30    NaN
        2000-01-01 00:03:00    3.0

        Upsample again, providing a ``fill value``.

        >>> df.asfreq(freq='30S', fill_value=9.0)
                               s
        2000-01-01 00:00:00    0.0
        2000-01-01 00:00:30    9.0
        2000-01-01 00:01:00    NaN
        2000-01-01 00:01:30    9.0
        2000-01-01 00:02:00    2.0
        2000-01-01 00:02:30    9.0
        2000-01-01 00:03:00    3.0

        Upsample again, providing a ``method``.

        >>> df.asfreq(freq='30S', method='bfill')
                               s
        2000-01-01 00:00:00    0.0
        2000-01-01 00:00:30    NaN
        2000-01-01 00:01:00    NaN
        2000-01-01 00:01:30    2.0
        2000-01-01 00:02:00    2.0
        2000-01-01 00:02:30    3.0
        2000-01-01 00:03:00    3.0
        """
        from pandas.core.resample import asfreq

        return asfreq(
            self,
            freq,
            method=method,
            how=how,
            normalize=normalize,
            fill_value=fill_value,
        )

    def at_time(
        self: FrameOrSeries, time, asof: bool_t = False, axis=None
    ) -> FrameOrSeries:
        """
        Select values at particular time of day (e.g., 9:30AM).

        Parameters
        ----------
        time : datetime.time or str
        axis : {0 or 'index', 1 or 'columns'}, default 0

            .. versionadded:: 0.24.0

        Returns
        -------
        Series or DataFrame

        Raises
        ------
        TypeError
            If the index is not  a :class:`DatetimeIndex`

        See Also
        --------
        between_time : Select values between particular times of the day.
        first : Select initial periods of time series based on a date offset.
        last : Select final periods of time series based on a date offset.
        DatetimeIndex.indexer_at_time : Get just the index locations for
            values at particular time of the day.

        Examples
        --------
        >>> i = pd.date_range('2018-04-09', periods=4, freq='12H')
        >>> ts = pd.DataFrame({'A': [1, 2, 3, 4]}, index=i)
        >>> ts
                             A
        2018-04-09 00:00:00  1
        2018-04-09 12:00:00  2
        2018-04-10 00:00:00  3
        2018-04-10 12:00:00  4

        >>> ts.at_time('12:00')
                             A
        2018-04-09 12:00:00  2
        2018-04-10 12:00:00  4
        """
        if axis is None:
            axis = self._stat_axis_number
        axis = self._get_axis_number(axis)

        index = self._get_axis(axis)

        if not isinstance(index, DatetimeIndex):
            raise TypeError("Index must be DatetimeIndex")

        indexer = index.indexer_at_time(time, asof=asof)
        return self._take_with_is_copy(indexer, axis=axis)

    def between_time(
        self: FrameOrSeries,
        start_time,
        end_time,
        include_start: bool_t = True,
        include_end: bool_t = True,
        axis=None,
    ) -> FrameOrSeries:
        """
        Select values between particular times of the day (e.g., 9:00-9:30 AM).

        By setting ``start_time`` to be later than ``end_time``,
        you can get the times that are *not* between the two times.

        Parameters
        ----------
        start_time : datetime.time or str
            Initial time as a time filter limit.
        end_time : datetime.time or str
            End time as a time filter limit.
        include_start : bool, default True
            Whether the start time needs to be included in the result.
        include_end : bool, default True
            Whether the end time needs to be included in the result.
        axis : {0 or 'index', 1 or 'columns'}, default 0
            Determine range time on index or columns value.

            .. versionadded:: 0.24.0

        Returns
        -------
        Series or DataFrame
            Data from the original object filtered to the specified dates range.

        Raises
        ------
        TypeError
            If the index is not  a :class:`DatetimeIndex`

        See Also
        --------
        at_time : Select values at a particular time of the day.
        first : Select initial periods of time series based on a date offset.
        last : Select final periods of time series based on a date offset.
        DatetimeIndex.indexer_between_time : Get just the index locations for
            values between particular times of the day.

        Examples
        --------
        >>> i = pd.date_range('2018-04-09', periods=4, freq='1D20min')
        >>> ts = pd.DataFrame({'A': [1, 2, 3, 4]}, index=i)
        >>> ts
                             A
        2018-04-09 00:00:00  1
        2018-04-10 00:20:00  2
        2018-04-11 00:40:00  3
        2018-04-12 01:00:00  4

        >>> ts.between_time('0:15', '0:45')
                             A
        2018-04-10 00:20:00  2
        2018-04-11 00:40:00  3

        You get the times that are *not* between two times by setting
        ``start_time`` later than ``end_time``:

        >>> ts.between_time('0:45', '0:15')
                             A
        2018-04-09 00:00:00  1
        2018-04-12 01:00:00  4
        """
        if axis is None:
            axis = self._stat_axis_number
        axis = self._get_axis_number(axis)

        index = self._get_axis(axis)
        if not isinstance(index, DatetimeIndex):
            raise TypeError("Index must be DatetimeIndex")

        indexer = index.indexer_between_time(
            start_time, end_time, include_start=include_start, include_end=include_end,
        )
        return self._take_with_is_copy(indexer, axis=axis)

    def resample(
        self,
        rule,
        axis=0,
        closed: Optional[str] = None,
        label: Optional[str] = None,
        convention: str = "start",
        kind: Optional[str] = None,
        loffset=None,
        base: Optional[int] = None,
        on=None,
        level=None,
        origin: Union[str, TimestampConvertibleTypes] = "start_day",
        offset: Optional[TimedeltaConvertibleTypes] = None,
    ) -> "Resampler":
        """
        Resample time-series data.

        Convenience method for frequency conversion and resampling of time
        series. Object must have a datetime-like index (`DatetimeIndex`,
        `PeriodIndex`, or `TimedeltaIndex`), or pass datetime-like values
        to the `on` or `level` keyword.

        Parameters
        ----------
        rule : DateOffset, Timedelta or str
            The offset string or object representing target conversion.
        axis : {0 or 'index', 1 or 'columns'}, default 0
            Which axis to use for up- or down-sampling. For `Series` this
            will default to 0, i.e. along the rows. Must be
            `DatetimeIndex`, `TimedeltaIndex` or `PeriodIndex`.
        closed : {'right', 'left'}, default None
            Which side of bin interval is closed. The default is 'left'
            for all frequency offsets except for 'M', 'A', 'Q', 'BM',
            'BA', 'BQ', and 'W' which all have a default of 'right'.
        label : {'right', 'left'}, default None
            Which bin edge label to label bucket with. The default is 'left'
            for all frequency offsets except for 'M', 'A', 'Q', 'BM',
            'BA', 'BQ', and 'W' which all have a default of 'right'.
        convention : {'start', 'end', 's', 'e'}, default 'start'
            For `PeriodIndex` only, controls whether to use the start or
            end of `rule`.
        kind : {'timestamp', 'period'}, optional, default None
            Pass 'timestamp' to convert the resulting index to a
            `DateTimeIndex` or 'period' to convert it to a `PeriodIndex`.
            By default the input representation is retained.
        loffset : timedelta, default None
            Adjust the resampled time labels.

            .. deprecated:: 1.1.0
                You should add the loffset to the `df.index` after the resample.
                See below.

        base : int, default 0
            For frequencies that evenly subdivide 1 day, the "origin" of the
            aggregated intervals. For example, for '5min' frequency, base could
            range from 0 through 4. Defaults to 0.

            .. deprecated:: 1.1.0
                The new arguments that you should use are 'offset' or 'origin'.

        on : str, optional
            For a DataFrame, column to use instead of index for resampling.
            Column must be datetime-like.
        level : str or int, optional
            For a MultiIndex, level (name or number) to use for
            resampling. `level` must be datetime-like.
        origin : {'epoch', 'start', 'start_day'}, Timestamp or str, default 'start_day'
            The timestamp on which to adjust the grouping. The timezone of origin
            must match the timezone of the index.
            If a timestamp is not used, these values are also supported:

            - 'epoch': `origin` is 1970-01-01
            - 'start': `origin` is the first value of the timeseries
            - 'start_day': `origin` is the first day at midnight of the timeseries

            .. versionadded:: 1.1.0

        offset : Timedelta or str, default is None
            An offset timedelta added to the origin.

            .. versionadded:: 1.1.0

        Returns
        -------
        Resampler object

        See Also
        --------
        groupby : Group by mapping, function, label, or list of labels.
        Series.resample : Resample a Series.
        DataFrame.resample: Resample a DataFrame.

        Notes
        -----
        See the `user guide
        <https://pandas.pydata.org/pandas-docs/stable/user_guide/timeseries.html#resampling>`_
        for more.

        To learn more about the offset strings, please see `this link
        <https://pandas.pydata.org/pandas-docs/stable/user_guide/timeseries.html#dateoffset-objects>`__.

        Examples
        --------
        Start by creating a series with 9 one minute timestamps.

        >>> index = pd.date_range('1/1/2000', periods=9, freq='T')
        >>> series = pd.Series(range(9), index=index)
        >>> series
        2000-01-01 00:00:00    0
        2000-01-01 00:01:00    1
        2000-01-01 00:02:00    2
        2000-01-01 00:03:00    3
        2000-01-01 00:04:00    4
        2000-01-01 00:05:00    5
        2000-01-01 00:06:00    6
        2000-01-01 00:07:00    7
        2000-01-01 00:08:00    8
        Freq: T, dtype: int64

        Downsample the series into 3 minute bins and sum the values
        of the timestamps falling into a bin.

        >>> series.resample('3T').sum()
        2000-01-01 00:00:00     3
        2000-01-01 00:03:00    12
        2000-01-01 00:06:00    21
        Freq: 3T, dtype: int64

        Downsample the series into 3 minute bins as above, but label each
        bin using the right edge instead of the left. Please note that the
        value in the bucket used as the label is not included in the bucket,
        which it labels. For example, in the original series the
        bucket ``2000-01-01 00:03:00`` contains the value 3, but the summed
        value in the resampled bucket with the label ``2000-01-01 00:03:00``
        does not include 3 (if it did, the summed value would be 6, not 3).
        To include this value close the right side of the bin interval as
        illustrated in the example below this one.

        >>> series.resample('3T', label='right').sum()
        2000-01-01 00:03:00     3
        2000-01-01 00:06:00    12
        2000-01-01 00:09:00    21
        Freq: 3T, dtype: int64

        Downsample the series into 3 minute bins as above, but close the right
        side of the bin interval.

        >>> series.resample('3T', label='right', closed='right').sum()
        2000-01-01 00:00:00     0
        2000-01-01 00:03:00     6
        2000-01-01 00:06:00    15
        2000-01-01 00:09:00    15
        Freq: 3T, dtype: int64

        Upsample the series into 30 second bins.

        >>> series.resample('30S').asfreq()[0:5]   # Select first 5 rows
        2000-01-01 00:00:00   0.0
        2000-01-01 00:00:30   NaN
        2000-01-01 00:01:00   1.0
        2000-01-01 00:01:30   NaN
        2000-01-01 00:02:00   2.0
        Freq: 30S, dtype: float64

        Upsample the series into 30 second bins and fill the ``NaN``
        values using the ``pad`` method.

        >>> series.resample('30S').pad()[0:5]
        2000-01-01 00:00:00    0
        2000-01-01 00:00:30    0
        2000-01-01 00:01:00    1
        2000-01-01 00:01:30    1
        2000-01-01 00:02:00    2
        Freq: 30S, dtype: int64

        Upsample the series into 30 second bins and fill the
        ``NaN`` values using the ``bfill`` method.

        >>> series.resample('30S').bfill()[0:5]
        2000-01-01 00:00:00    0
        2000-01-01 00:00:30    1
        2000-01-01 00:01:00    1
        2000-01-01 00:01:30    2
        2000-01-01 00:02:00    2
        Freq: 30S, dtype: int64

        Pass a custom function via ``apply``

        >>> def custom_resampler(array_like):
        ...     return np.sum(array_like) + 5
        ...
        >>> series.resample('3T').apply(custom_resampler)
        2000-01-01 00:00:00     8
        2000-01-01 00:03:00    17
        2000-01-01 00:06:00    26
        Freq: 3T, dtype: int64

        For a Series with a PeriodIndex, the keyword `convention` can be
        used to control whether to use the start or end of `rule`.

        Resample a year by quarter using 'start' `convention`. Values are
        assigned to the first quarter of the period.

        >>> s = pd.Series([1, 2], index=pd.period_range('2012-01-01',
        ...                                             freq='A',
        ...                                             periods=2))
        >>> s
        2012    1
        2013    2
        Freq: A-DEC, dtype: int64
        >>> s.resample('Q', convention='start').asfreq()
        2012Q1    1.0
        2012Q2    NaN
        2012Q3    NaN
        2012Q4    NaN
        2013Q1    2.0
        2013Q2    NaN
        2013Q3    NaN
        2013Q4    NaN
        Freq: Q-DEC, dtype: float64

        Resample quarters by month using 'end' `convention`. Values are
        assigned to the last month of the period.

        >>> q = pd.Series([1, 2, 3, 4], index=pd.period_range('2018-01-01',
        ...                                                   freq='Q',
        ...                                                   periods=4))
        >>> q
        2018Q1    1
        2018Q2    2
        2018Q3    3
        2018Q4    4
        Freq: Q-DEC, dtype: int64
        >>> q.resample('M', convention='end').asfreq()
        2018-03    1.0
        2018-04    NaN
        2018-05    NaN
        2018-06    2.0
        2018-07    NaN
        2018-08    NaN
        2018-09    3.0
        2018-10    NaN
        2018-11    NaN
        2018-12    4.0
        Freq: M, dtype: float64

        For DataFrame objects, the keyword `on` can be used to specify the
        column instead of the index for resampling.

        >>> d = dict({'price': [10, 11, 9, 13, 14, 18, 17, 19],
        ...           'volume': [50, 60, 40, 100, 50, 100, 40, 50]})
        >>> df = pd.DataFrame(d)
        >>> df['week_starting'] = pd.date_range('01/01/2018',
        ...                                     periods=8,
        ...                                     freq='W')
        >>> df
           price  volume week_starting
        0     10      50    2018-01-07
        1     11      60    2018-01-14
        2      9      40    2018-01-21
        3     13     100    2018-01-28
        4     14      50    2018-02-04
        5     18     100    2018-02-11
        6     17      40    2018-02-18
        7     19      50    2018-02-25
        >>> df.resample('M', on='week_starting').mean()
                       price  volume
        week_starting
        2018-01-31     10.75    62.5
        2018-02-28     17.00    60.0

        For a DataFrame with MultiIndex, the keyword `level` can be used to
        specify on which level the resampling needs to take place.

        >>> days = pd.date_range('1/1/2000', periods=4, freq='D')
        >>> d2 = dict({'price': [10, 11, 9, 13, 14, 18, 17, 19],
        ...            'volume': [50, 60, 40, 100, 50, 100, 40, 50]})
        >>> df2 = pd.DataFrame(d2,
        ...                    index=pd.MultiIndex.from_product([days,
        ...                                                     ['morning',
        ...                                                      'afternoon']]
        ...                                                     ))
        >>> df2
                              price  volume
        2000-01-01 morning       10      50
                   afternoon     11      60
        2000-01-02 morning        9      40
                   afternoon     13     100
        2000-01-03 morning       14      50
                   afternoon     18     100
        2000-01-04 morning       17      40
                   afternoon     19      50
        >>> df2.resample('D', level=0).sum()
                    price  volume
        2000-01-01     21     110
        2000-01-02     22     140
        2000-01-03     32     150
        2000-01-04     36      90

        If you want to adjust the start of the bins based on a fixed timestamp:

        >>> start, end = '2000-10-01 23:30:00', '2000-10-02 00:30:00'
        >>> rng = pd.date_range(start, end, freq='7min')
        >>> ts = pd.Series(np.arange(len(rng)) * 3, index=rng)
        >>> ts
        2000-10-01 23:30:00     0
        2000-10-01 23:37:00     3
        2000-10-01 23:44:00     6
        2000-10-01 23:51:00     9
        2000-10-01 23:58:00    12
        2000-10-02 00:05:00    15
        2000-10-02 00:12:00    18
        2000-10-02 00:19:00    21
        2000-10-02 00:26:00    24
        Freq: 7T, dtype: int64

        >>> ts.resample('17min').sum()
        2000-10-01 23:14:00     0
        2000-10-01 23:31:00     9
        2000-10-01 23:48:00    21
        2000-10-02 00:05:00    54
        2000-10-02 00:22:00    24
        Freq: 17T, dtype: int64

        >>> ts.resample('17min', origin='epoch').sum()
        2000-10-01 23:18:00     0
        2000-10-01 23:35:00    18
        2000-10-01 23:52:00    27
        2000-10-02 00:09:00    39
        2000-10-02 00:26:00    24
        Freq: 17T, dtype: int64

        >>> ts.resample('17min', origin='2000-01-01').sum()
        2000-10-01 23:24:00     3
        2000-10-01 23:41:00    15
        2000-10-01 23:58:00    45
        2000-10-02 00:15:00    45
        Freq: 17T, dtype: int64

        If you want to adjust the start of the bins with an `offset` Timedelta, the two
        following lines are equivalent:

        >>> ts.resample('17min', origin='start').sum()
        2000-10-01 23:30:00     9
        2000-10-01 23:47:00    21
        2000-10-02 00:04:00    54
        2000-10-02 00:21:00    24
        Freq: 17T, dtype: int64

        >>> ts.resample('17min', offset='23h30min').sum()
        2000-10-01 23:30:00     9
        2000-10-01 23:47:00    21
        2000-10-02 00:04:00    54
        2000-10-02 00:21:00    24
        Freq: 17T, dtype: int64

        To replace the use of the deprecated `base` argument, you can now use `offset`,
        in this example it is equivalent to have `base=2`:

        >>> ts.resample('17min', offset='2min').sum()
        2000-10-01 23:16:00     0
        2000-10-01 23:33:00     9
        2000-10-01 23:50:00    36
        2000-10-02 00:07:00    39
        2000-10-02 00:24:00    24
        Freq: 17T, dtype: int64

        To replace the use of the deprecated `loffset` argument:

        >>> from pandas.tseries.frequencies import to_offset
        >>> loffset = '19min'
        >>> ts_out = ts.resample('17min').sum()
        >>> ts_out.index = ts_out.index + to_offset(loffset)
        >>> ts_out
        2000-10-01 23:33:00     0
        2000-10-01 23:50:00     9
        2000-10-02 00:07:00    21
        2000-10-02 00:24:00    54
        2000-10-02 00:41:00    24
        Freq: 17T, dtype: int64
        """
        from pandas.core.resample import get_resampler

        axis = self._get_axis_number(axis)
        return get_resampler(
            self,
            freq=rule,
            label=label,
            closed=closed,
            axis=axis,
            kind=kind,
            loffset=loffset,
            convention=convention,
            base=base,
            key=on,
            level=level,
            origin=origin,
            offset=offset,
        )

    def first(self: FrameOrSeries, offset) -> FrameOrSeries:
        """
        Select initial periods of time series data based on a date offset.

        When having a DataFrame with dates as index, this function can
        select the first few rows based on a date offset.

        Parameters
        ----------
        offset : str, DateOffset or dateutil.relativedelta
            The offset length of the data that will be selected. For instance,
            '1M' will display all the rows having their index within the first month.

        Returns
        -------
        Series or DataFrame
            A subset of the caller.

        Raises
        ------
        TypeError
            If the index is not  a :class:`DatetimeIndex`

        See Also
        --------
        last : Select final periods of time series based on a date offset.
        at_time : Select values at a particular time of the day.
        between_time : Select values between particular times of the day.

        Examples
        --------
        >>> i = pd.date_range('2018-04-09', periods=4, freq='2D')
        >>> ts = pd.DataFrame({'A': [1, 2, 3, 4]}, index=i)
        >>> ts
                    A
        2018-04-09  1
        2018-04-11  2
        2018-04-13  3
        2018-04-15  4

        Get the rows for the first 3 days:

        >>> ts.first('3D')
                    A
        2018-04-09  1
        2018-04-11  2

        Notice the data for 3 first calendar days were returned, not the first
        3 days observed in the dataset, and therefore data for 2018-04-13 was
        not returned.
        """
        if not isinstance(self.index, DatetimeIndex):
            raise TypeError("'first' only supports a DatetimeIndex index")

        if len(self.index) == 0:
            return self

        offset = to_offset(offset)
        end_date = end = self.index[0] + offset

        # Tick-like, e.g. 3 weeks
        if isinstance(offset, Tick):
            if end_date in self.index:
                end = self.index.searchsorted(end_date, side="left")
                return self.iloc[:end]

        return self.loc[:end]

    def last(self: FrameOrSeries, offset) -> FrameOrSeries:
        """
        Select final periods of time series data based on a date offset.

        When having a DataFrame with dates as index, this function can
        select the last few rows based on a date offset.

        Parameters
        ----------
        offset : str, DateOffset, dateutil.relativedelta
            The offset length of the data that will be selected. For instance,
            '3D' will display all the rows having their index within the last 3 days.

        Returns
        -------
        Series or DataFrame
            A subset of the caller.

        Raises
        ------
        TypeError
            If the index is not  a :class:`DatetimeIndex`

        See Also
        --------
        first : Select initial periods of time series based on a date offset.
        at_time : Select values at a particular time of the day.
        between_time : Select values between particular times of the day.

        Examples
        --------
        >>> i = pd.date_range('2018-04-09', periods=4, freq='2D')
        >>> ts = pd.DataFrame({'A': [1, 2, 3, 4]}, index=i)
        >>> ts
                    A
        2018-04-09  1
        2018-04-11  2
        2018-04-13  3
        2018-04-15  4

        Get the rows for the last 3 days:

        >>> ts.last('3D')
                    A
        2018-04-13  3
        2018-04-15  4

        Notice the data for 3 last calendar days were returned, not the last
        3 observed days in the dataset, and therefore data for 2018-04-11 was
        not returned.
        """
        if not isinstance(self.index, DatetimeIndex):
            raise TypeError("'last' only supports a DatetimeIndex index")

        if len(self.index) == 0:
            return self

        offset = to_offset(offset)

        start_date = self.index[-1] - offset
        start = self.index.searchsorted(start_date, side="right")
        return self.iloc[start:]

    def rank(
        self: FrameOrSeries,
        axis=0,
        method: str = "average",
        numeric_only: Optional[bool_t] = None,
        na_option: str = "keep",
        ascending: bool_t = True,
        pct: bool_t = False,
    ) -> FrameOrSeries:
        """
        Compute numerical data ranks (1 through n) along axis.

        By default, equal values are assigned a rank that is the average of the
        ranks of those values.

        Parameters
        ----------
        axis : {0 or 'index', 1 or 'columns'}, default 0
            Index to direct ranking.
        method : {'average', 'min', 'max', 'first', 'dense'}, default 'average'
            How to rank the group of records that have the same value (i.e. ties):

            * average: average rank of the group
            * min: lowest rank in the group
            * max: highest rank in the group
            * first: ranks assigned in order they appear in the array
            * dense: like 'min', but rank always increases by 1 between groups.

        numeric_only : bool, optional
            For DataFrame objects, rank only numeric columns if set to True.
        na_option : {'keep', 'top', 'bottom'}, default 'keep'
            How to rank NaN values:

            * keep: assign NaN rank to NaN values
            * top: assign smallest rank to NaN values if ascending
            * bottom: assign highest rank to NaN values if ascending.

        ascending : bool, default True
            Whether or not the elements should be ranked in ascending order.
        pct : bool, default False
            Whether or not to display the returned rankings in percentile
            form.

        Returns
        -------
        same type as caller
            Return a Series or DataFrame with data ranks as values.

        See Also
        --------
        core.groupby.GroupBy.rank : Rank of values within each group.

        Examples
        --------
        >>> df = pd.DataFrame(data={'Animal': ['cat', 'penguin', 'dog',
        ...                                    'spider', 'snake'],
        ...                         'Number_legs': [4, 2, 4, 8, np.nan]})
        >>> df
            Animal  Number_legs
        0      cat          4.0
        1  penguin          2.0
        2      dog          4.0
        3   spider          8.0
        4    snake          NaN

        The following example shows how the method behaves with the above
        parameters:

        * default_rank: this is the default behaviour obtained without using
          any parameter.
        * max_rank: setting ``method = 'max'`` the records that have the
          same values are ranked using the highest rank (e.g.: since 'cat'
          and 'dog' are both in the 2nd and 3rd position, rank 3 is assigned.)
        * NA_bottom: choosing ``na_option = 'bottom'``, if there are records
          with NaN values they are placed at the bottom of the ranking.
        * pct_rank: when setting ``pct = True``, the ranking is expressed as
          percentile rank.

        >>> df['default_rank'] = df['Number_legs'].rank()
        >>> df['max_rank'] = df['Number_legs'].rank(method='max')
        >>> df['NA_bottom'] = df['Number_legs'].rank(na_option='bottom')
        >>> df['pct_rank'] = df['Number_legs'].rank(pct=True)
        >>> df
            Animal  Number_legs  default_rank  max_rank  NA_bottom  pct_rank
        0      cat          4.0           2.5       3.0        2.5     0.625
        1  penguin          2.0           1.0       1.0        1.0     0.250
        2      dog          4.0           2.5       3.0        2.5     0.625
        3   spider          8.0           4.0       4.0        4.0     1.000
        4    snake          NaN           NaN       NaN        5.0       NaN
        """
        axis = self._get_axis_number(axis)

        if na_option not in {"keep", "top", "bottom"}:
            msg = "na_option must be one of 'keep', 'top', or 'bottom'"
            raise ValueError(msg)

        def ranker(data):
            ranks = algos.rank(
                data.values,
                axis=axis,
                method=method,
                ascending=ascending,
                na_option=na_option,
                pct=pct,
            )
            ranks = self._constructor(ranks, **data._construct_axes_dict())
            return ranks.__finalize__(self, method="rank")

        # if numeric_only is None, and we can't get anything, we try with
        # numeric_only=True
        if numeric_only is None:
            try:
                return ranker(self)
            except TypeError:
                numeric_only = True

        if numeric_only:
            data = self._get_numeric_data()
        else:
            data = self

        return ranker(data)

    _shared_docs[
        "compare"
    ] = """
        Compare to another %(klass)s and show the differences.

        .. versionadded:: 1.1.0

        Parameters
        ----------
        other : %(klass)s
            Object to compare with.

        align_axis : {0 or 'index', 1 or 'columns'}, default 1
            Determine which axis to align the comparison on.

            * 0, or 'index' : Resulting differences are stacked vertically
                with rows drawn alternately from self and other.
            * 1, or 'columns' : Resulting differences are aligned horizontally
                with columns drawn alternately from self and other.

        keep_shape : bool, default False
            If true, all rows and columns are kept.
            Otherwise, only the ones with different values are kept.

        keep_equal : bool, default False
            If true, the result keeps values that are equal.
            Otherwise, equal values are shown as NaNs.
        """

    @Appender(_shared_docs["compare"] % _shared_doc_kwargs)
    def compare(
        self,
        other,
        align_axis: Axis = 1,
        keep_shape: bool_t = False,
        keep_equal: bool_t = False,
    ):
        from pandas.core.reshape.concat import concat

        if type(self) is not type(other):
            cls_self, cls_other = type(self).__name__, type(other).__name__
            raise TypeError(
                f"can only compare '{cls_self}' (not '{cls_other}') with '{cls_self}'"
            )

        mask = ~((self == other) | (self.isna() & other.isna()))
        keys = ["self", "other"]

        if not keep_equal:
            self = self.where(mask)
            other = other.where(mask)

        if not keep_shape:
            if isinstance(self, ABCDataFrame):
                cmask = mask.any()
                rmask = mask.any(axis=1)
                self = self.loc[rmask, cmask]
                other = other.loc[rmask, cmask]
            else:
                self = self[mask]
                other = other[mask]

        if align_axis in (1, "columns"):  # This is needed for Series
            axis = 1
        else:
            axis = self._get_axis_number(align_axis)

        diff = concat([self, other], axis=axis, keys=keys)

        if axis >= self.ndim:
            # No need to reorganize data if stacking on new axis
            # This currently applies for stacking two Series on columns
            return diff

        ax = diff._get_axis(axis)
        ax_names = np.array(ax.names)

        # set index names to positions to avoid confusion
        ax.names = np.arange(len(ax_names))

        # bring self-other to inner level
        order = list(range(1, ax.nlevels)) + [0]
        if isinstance(diff, ABCDataFrame):
            diff = diff.reorder_levels(order, axis=axis)
        else:
            diff = diff.reorder_levels(order)

        # restore the index names in order
        diff._get_axis(axis=axis).names = ax_names[order]

        # reorder axis to keep things organized
        indices = (
            np.arange(diff.shape[axis]).reshape([2, diff.shape[axis] // 2]).T.flatten()
        )
        diff = diff.take(indices, axis=axis)

        return diff

    @doc(**_shared_doc_kwargs)
    def align(
        self,
        other,
        join="outer",
        axis=None,
        level=None,
        copy=True,
        fill_value=None,
        method=None,
        limit=None,
        fill_axis=0,
        broadcast_axis=None,
    ):
        """
        Align two objects on their axes with the specified join method.

        Join method is specified for each axis Index.

        Parameters
        ----------
        other : DataFrame or Series
        join : {{'outer', 'inner', 'left', 'right'}}, default 'outer'
        axis : allowed axis of the other object, default None
            Align on index (0), columns (1), or both (None).
        level : int or level name, default None
            Broadcast across a level, matching Index values on the
            passed MultiIndex level.
        copy : bool, default True
            Always returns new objects. If copy=False and no reindexing is
            required then original objects are returned.
        fill_value : scalar, default np.NaN
            Value to use for missing values. Defaults to NaN, but can be any
            "compatible" value.
        method : {{'backfill', 'bfill', 'pad', 'ffill', None}}, default None
            Method to use for filling holes in reindexed Series:

            - pad / ffill: propagate last valid observation forward to next valid.
            - backfill / bfill: use NEXT valid observation to fill gap.

        limit : int, default None
            If method is specified, this is the maximum number of consecutive
            NaN values to forward/backward fill. In other words, if there is
            a gap with more than this number of consecutive NaNs, it will only
            be partially filled. If method is not specified, this is the
            maximum number of entries along the entire axis where NaNs will be
            filled. Must be greater than 0 if not None.
        fill_axis : {axes_single_arg}, default 0
            Filling axis, method and limit.
        broadcast_axis : {axes_single_arg}, default None
            Broadcast values along this axis, if aligning two objects of
            different dimensions.

        Returns
        -------
        (left, right) : ({klass}, type of other)
            Aligned objects.
        """

        method = missing.clean_fill_method(method)

        if broadcast_axis == 1 and self.ndim != other.ndim:
            if isinstance(self, ABCSeries):
                # this means other is a DataFrame, and we need to broadcast
                # self
                cons = self._constructor_expanddim
                df = cons(
                    {c: self for c in other.columns}, **other._construct_axes_dict()
                )
                return df._align_frame(
                    other,
                    join=join,
                    axis=axis,
                    level=level,
                    copy=copy,
                    fill_value=fill_value,
                    method=method,
                    limit=limit,
                    fill_axis=fill_axis,
                )
            elif isinstance(other, ABCSeries):
                # this means self is a DataFrame, and we need to broadcast
                # other
                cons = other._constructor_expanddim
                df = cons(
                    {c: other for c in self.columns}, **self._construct_axes_dict()
                )
                return self._align_frame(
                    df,
                    join=join,
                    axis=axis,
                    level=level,
                    copy=copy,
                    fill_value=fill_value,
                    method=method,
                    limit=limit,
                    fill_axis=fill_axis,
                )

        if axis is not None:
            axis = self._get_axis_number(axis)
        if isinstance(other, ABCDataFrame):
            return self._align_frame(
                other,
                join=join,
                axis=axis,
                level=level,
                copy=copy,
                fill_value=fill_value,
                method=method,
                limit=limit,
                fill_axis=fill_axis,
            )
        elif isinstance(other, ABCSeries):
            return self._align_series(
                other,
                join=join,
                axis=axis,
                level=level,
                copy=copy,
                fill_value=fill_value,
                method=method,
                limit=limit,
                fill_axis=fill_axis,
            )
        else:  # pragma: no cover
            raise TypeError(f"unsupported type: {type(other)}")

    def _align_frame(
        self,
        other,
        join="outer",
        axis=None,
        level=None,
        copy: bool_t = True,
        fill_value=None,
        method=None,
        limit=None,
        fill_axis=0,
    ):
        # defaults
        join_index, join_columns = None, None
        ilidx, iridx = None, None
        clidx, cridx = None, None

        is_series = isinstance(self, ABCSeries)

        if axis is None or axis == 0:
            if not self.index.equals(other.index):
                join_index, ilidx, iridx = self.index.join(
                    other.index, how=join, level=level, return_indexers=True
                )

        if axis is None or axis == 1:
            if not is_series and not self.columns.equals(other.columns):
                join_columns, clidx, cridx = self.columns.join(
                    other.columns, how=join, level=level, return_indexers=True
                )

        if is_series:
            reindexers = {0: [join_index, ilidx]}
        else:
            reindexers = {0: [join_index, ilidx], 1: [join_columns, clidx]}

        left = self._reindex_with_indexers(
            reindexers, copy=copy, fill_value=fill_value, allow_dups=True
        )
        # other must be always DataFrame
        right = other._reindex_with_indexers(
            {0: [join_index, iridx], 1: [join_columns, cridx]},
            copy=copy,
            fill_value=fill_value,
            allow_dups=True,
        )

        if method is not None:
            _left = left.fillna(method=method, axis=fill_axis, limit=limit)
            assert _left is not None  # needed for mypy
            left = _left
            right = right.fillna(method=method, axis=fill_axis, limit=limit)

        # if DatetimeIndex have different tz, convert to UTC
        if is_datetime64tz_dtype(left.index.dtype):
            if left.index.tz != right.index.tz:
                if join_index is not None:
                    left.index = join_index
                    right.index = join_index

        return (
            left.__finalize__(self),
            right.__finalize__(other),
        )

    def _align_series(
        self,
        other,
        join="outer",
        axis=None,
        level=None,
        copy: bool_t = True,
        fill_value=None,
        method=None,
        limit=None,
        fill_axis=0,
    ):

        is_series = isinstance(self, ABCSeries)

        # series/series compat, other must always be a Series
        if is_series:
            if axis:
                raise ValueError("cannot align series to a series other than axis 0")

            # equal
            if self.index.equals(other.index):
                join_index, lidx, ridx = None, None, None
            else:
                join_index, lidx, ridx = self.index.join(
                    other.index, how=join, level=level, return_indexers=True
                )

            left = self._reindex_indexer(join_index, lidx, copy)
            right = other._reindex_indexer(join_index, ridx, copy)

        else:
            # one has > 1 ndim
            fdata = self._mgr
            if axis == 0:
                join_index = self.index
                lidx, ridx = None, None
                if not self.index.equals(other.index):
                    join_index, lidx, ridx = self.index.join(
                        other.index, how=join, level=level, return_indexers=True
                    )

                if lidx is not None:
                    fdata = fdata.reindex_indexer(join_index, lidx, axis=1)

            elif axis == 1:
                join_index = self.columns
                lidx, ridx = None, None
                if not self.columns.equals(other.index):
                    join_index, lidx, ridx = self.columns.join(
                        other.index, how=join, level=level, return_indexers=True
                    )

                if lidx is not None:
                    fdata = fdata.reindex_indexer(join_index, lidx, axis=0)
            else:
                raise ValueError("Must specify axis=0 or 1")

            if copy and fdata is self._mgr:
                fdata = fdata.copy()

            left = self._constructor(fdata)

            if ridx is None:
                right = other
            else:
                right = other.reindex(join_index, level=level)

        # fill
        fill_na = notna(fill_value) or (method is not None)
        if fill_na:
            left = left.fillna(fill_value, method=method, limit=limit, axis=fill_axis)
            right = right.fillna(fill_value, method=method, limit=limit)

        # if DatetimeIndex have different tz, convert to UTC
        if is_series or (not is_series and axis == 0):
            if is_datetime64tz_dtype(left.index.dtype):
                if left.index.tz != right.index.tz:
                    if join_index is not None:
                        left.index = join_index
                        right.index = join_index

        return (
            left.__finalize__(self),
            right.__finalize__(other),
        )

    def _where(
        self,
        cond,
        other=np.nan,
        inplace=False,
        axis=None,
        level=None,
        errors="raise",
        try_cast=False,
    ):
        """
        Equivalent to public method `where`, except that `other` is not
        applied as a function even if callable. Used in __setitem__.
        """
        inplace = validate_bool_kwarg(inplace, "inplace")

        # align the cond to same shape as myself
        cond = com.apply_if_callable(cond, self)
        if isinstance(cond, NDFrame):
            cond, _ = cond.align(self, join="right", broadcast_axis=1)
        else:
            if not hasattr(cond, "shape"):
                cond = np.asanyarray(cond)
            if cond.shape != self.shape:
                raise ValueError("Array conditional must be same shape as self")
            cond = self._constructor(cond, **self._construct_axes_dict())

        # make sure we are boolean
        fill_value = bool(inplace)
        cond = cond.fillna(fill_value)

        msg = "Boolean array expected for the condition, not {dtype}"

        if not cond.empty:
            if not isinstance(cond, ABCDataFrame):
                # This is a single-dimensional object.
                if not is_bool_dtype(cond):
                    raise ValueError(msg.format(dtype=cond.dtype))
            else:
                for dt in cond.dtypes:
                    if not is_bool_dtype(dt):
                        raise ValueError(msg.format(dtype=dt))
        else:
            # GH#21947 we have an empty DataFrame/Series, could be object-dtype
            cond = cond.astype(bool)

        cond = -cond if inplace else cond

        # try to align with other
        try_quick = True
        if isinstance(other, NDFrame):

            # align with me
            if other.ndim <= self.ndim:

                _, other = self.align(
                    other, join="left", axis=axis, level=level, fill_value=np.nan
                )

                # if we are NOT aligned, raise as we cannot where index
                if axis is None and not all(
                    other._get_axis(i).equals(ax) for i, ax in enumerate(self.axes)
                ):
                    raise InvalidIndexError

            # slice me out of the other
            else:
                raise NotImplementedError(
                    "cannot align with a higher dimensional NDFrame"
                )

        if isinstance(other, np.ndarray):

            if other.shape != self.shape:

                if self.ndim == 1:

                    icond = cond._values

                    # GH 2745 / GH 4192
                    # treat like a scalar
                    if len(other) == 1:
                        other = other[0]

                    # GH 3235
                    # match True cond to other
                    elif len(cond[icond]) == len(other):

                        # try to not change dtype at first (if try_quick)
                        if try_quick:
                            new_other = np.asarray(self)
                            new_other = new_other.copy()
                            new_other[icond] = other
                            other = new_other

                    else:
                        raise ValueError(
                            "Length of replacements must equal series length"
                        )

                else:
                    raise ValueError(
                        "other must be the same shape as self when an ndarray"
                    )

            # we are the same shape, so create an actual object for alignment
            else:
                other = self._constructor(other, **self._construct_axes_dict())

        if axis is None:
            axis = 0

        if self.ndim == getattr(other, "ndim", 0):
            align = True
        else:
            align = self._get_axis_number(axis) == 1

        if align and isinstance(other, NDFrame):
            other = other.reindex(self._info_axis, axis=self._info_axis_number)
        if isinstance(cond, NDFrame):
            cond = cond.reindex(self._info_axis, axis=self._info_axis_number)

        block_axis = self._get_block_manager_axis(axis)

        if inplace:
            # we may have different type blocks come out of putmask, so
            # reconstruct the block manager

            self._check_inplace_setting(other)
            new_data = self._mgr.putmask(
                mask=cond, new=other, align=align, axis=block_axis,
            )
            result = self._constructor(new_data)
            return self._update_inplace(result)

        else:
            new_data = self._mgr.where(
                other=other,
                cond=cond,
                align=align,
                errors=errors,
                try_cast=try_cast,
                axis=block_axis,
            )
            result = self._constructor(new_data)
            return result.__finalize__(self)

    @doc(
        klass=_shared_doc_kwargs["klass"],
        cond="True",
        cond_rev="False",
        name="where",
        name_other="mask",
    )
    def where(
        self,
        cond,
        other=np.nan,
        inplace=False,
        axis=None,
        level=None,
        errors="raise",
        try_cast=False,
    ):
        """
        Replace values where the condition is {cond_rev}.

        Parameters
        ----------
        cond : bool {klass}, array-like, or callable
            Where `cond` is {cond}, keep the original value. Where
            {cond_rev}, replace with corresponding value from `other`.
            If `cond` is callable, it is computed on the {klass} and
            should return boolean {klass} or array. The callable must
            not change input {klass} (though pandas doesn't check it).
        other : scalar, {klass}, or callable
            Entries where `cond` is {cond_rev} are replaced with
            corresponding value from `other`.
            If other is callable, it is computed on the {klass} and
            should return scalar or {klass}. The callable must not
            change input {klass} (though pandas doesn't check it).
        inplace : bool, default False
            Whether to perform the operation in place on the data.
        axis : int, default None
            Alignment axis if needed.
        level : int, default None
            Alignment level if needed.
        errors : str, {{'raise', 'ignore'}}, default 'raise'
            Note that currently this parameter won't affect
            the results and will always coerce to a suitable dtype.

            - 'raise' : allow exceptions to be raised.
            - 'ignore' : suppress exceptions. On error return original object.

        try_cast : bool, default False
            Try to cast the result back to the input type (if possible).

        Returns
        -------
        Same type as caller

        See Also
        --------
        :func:`DataFrame.{name_other}` : Return an object of same shape as
            self.

        Notes
        -----
        The {name} method is an application of the if-then idiom. For each
        element in the calling DataFrame, if ``cond`` is ``{cond}`` the
        element is used; otherwise the corresponding element from the DataFrame
        ``other`` is used.

        The signature for :func:`DataFrame.where` differs from
        :func:`numpy.where`. Roughly ``df1.where(m, df2)`` is equivalent to
        ``np.where(m, df1, df2)``.

        For further details and examples see the ``{name}`` documentation in
        :ref:`indexing <indexing.where_mask>`.

        Examples
        --------
        >>> s = pd.Series(range(5))
        >>> s.where(s > 0)
        0    NaN
        1    1.0
        2    2.0
        3    3.0
        4    4.0
        dtype: float64

        >>> s.mask(s > 0)
        0    0.0
        1    NaN
        2    NaN
        3    NaN
        4    NaN
        dtype: float64

        >>> s.where(s > 1, 10)
        0    10
        1    10
        2    2
        3    3
        4    4
        dtype: int64

        >>> df = pd.DataFrame(np.arange(10).reshape(-1, 2), columns=['A', 'B'])
        >>> df
           A  B
        0  0  1
        1  2  3
        2  4  5
        3  6  7
        4  8  9
        >>> m = df % 3 == 0
        >>> df.where(m, -df)
           A  B
        0  0 -1
        1 -2  3
        2 -4 -5
        3  6 -7
        4 -8  9
        >>> df.where(m, -df) == np.where(m, df, -df)
              A     B
        0  True  True
        1  True  True
        2  True  True
        3  True  True
        4  True  True
        >>> df.where(m, -df) == df.mask(~m, -df)
              A     B
        0  True  True
        1  True  True
        2  True  True
        3  True  True
        4  True  True
        """
        other = com.apply_if_callable(other, self)
        return self._where(
            cond, other, inplace, axis, level, errors=errors, try_cast=try_cast
        )

    @doc(
        where,
        klass=_shared_doc_kwargs["klass"],
        cond="False",
        cond_rev="True",
        name="mask",
        name_other="where",
    )
    def mask(
        self,
        cond,
        other=np.nan,
        inplace=False,
        axis=None,
        level=None,
        errors="raise",
        try_cast=False,
    ):

        inplace = validate_bool_kwarg(inplace, "inplace")
        cond = com.apply_if_callable(cond, self)

        # see gh-21891
        if not hasattr(cond, "__invert__"):
            cond = np.array(cond)

        return self.where(
            ~cond,
            other=other,
            inplace=inplace,
            axis=axis,
            level=level,
            try_cast=try_cast,
            errors=errors,
        )

    @doc(klass=_shared_doc_kwargs["klass"])
    def shift(
        self: FrameOrSeries, periods=1, freq=None, axis=0, fill_value=None
    ) -> FrameOrSeries:
        """
        Shift index by desired number of periods with an optional time `freq`.

        When `freq` is not passed, shift the index without realigning the data.
        If `freq` is passed (in this case, the index must be date or datetime,
        or it will raise a `NotImplementedError`), the index will be
        increased using the periods and the `freq`. `freq` can be inferred
        when specified as "infer" as long as either freq or inferred_freq
        attribute is set in the index.

        Parameters
        ----------
        periods : int
            Number of periods to shift. Can be positive or negative.
        freq : DateOffset, tseries.offsets, timedelta, or str, optional
            Offset to use from the tseries module or time rule (e.g. 'EOM').
            If `freq` is specified then the index values are shifted but the
            data is not realigned. That is, use `freq` if you would like to
            extend the index when shifting and preserve the original data.
            If `freq` is specified as "infer" then it will be inferred from
            the freq or inferred_freq attributes of the index. If neither of
            those attributes exist, a ValueError is thrown
        axis : {{0 or 'index', 1 or 'columns', None}}, default None
            Shift direction.
        fill_value : object, optional
            The scalar value to use for newly introduced missing values.
            the default depends on the dtype of `self`.
            For numeric data, ``np.nan`` is used.
            For datetime, timedelta, or period data, etc. :attr:`NaT` is used.
            For extension dtypes, ``self.dtype.na_value`` is used.

            .. versionchanged:: 1.1.0

        Returns
        -------
        {klass}
            Copy of input object, shifted.

        See Also
        --------
        Index.shift : Shift values of Index.
        DatetimeIndex.shift : Shift values of DatetimeIndex.
        PeriodIndex.shift : Shift values of PeriodIndex.
        tshift : Shift the time index, using the index's frequency if
            available.

        Examples
        --------
        >>> df = pd.DataFrame({{"Col1": [10, 20, 15, 30, 45],
        ...                    "Col2": [13, 23, 18, 33, 48],
        ...                    "Col3": [17, 27, 22, 37, 52]}},
        ...                   index=pd.date_range("2020-01-01", "2020-01-05"))
        >>> df
                    Col1  Col2  Col3
        2020-01-01    10    13    17
        2020-01-02    20    23    27
        2020-01-03    15    18    22
        2020-01-04    30    33    37
        2020-01-05    45    48    52

        >>> df.shift(periods=3)
                    Col1  Col2  Col3
        2020-01-01   NaN   NaN   NaN
        2020-01-02   NaN   NaN   NaN
        2020-01-03   NaN   NaN   NaN
        2020-01-04  10.0  13.0  17.0
        2020-01-05  20.0  23.0  27.0

        >>> df.shift(periods=1, axis="columns")
                    Col1  Col2  Col3
        2020-01-01   NaN  10.0  13.0
        2020-01-02   NaN  20.0  23.0
        2020-01-03   NaN  15.0  18.0
        2020-01-04   NaN  30.0  33.0
        2020-01-05   NaN  45.0  48.0

        >>> df.shift(periods=3, fill_value=0)
                    Col1  Col2  Col3
        2020-01-01     0     0     0
        2020-01-02     0     0     0
        2020-01-03     0     0     0
        2020-01-04    10    13    17
        2020-01-05    20    23    27

        >>> df.shift(periods=3, freq="D")
                    Col1  Col2  Col3
        2020-01-04    10    13    17
        2020-01-05    20    23    27
        2020-01-06    15    18    22
        2020-01-07    30    33    37
        2020-01-08    45    48    52

        >>> df.shift(periods=3, freq="infer")
                    Col1  Col2  Col3
        2020-01-04    10    13    17
        2020-01-05    20    23    27
        2020-01-06    15    18    22
        2020-01-07    30    33    37
        2020-01-08    45    48    52
        """
        if periods == 0:
            return self.copy()

        if freq is None:
            # when freq is None, data is shifted, index is not
            block_axis = self._get_block_manager_axis(axis)
            new_data = self._mgr.shift(
                periods=periods, axis=block_axis, fill_value=fill_value
            )
            return self._constructor(new_data).__finalize__(self, method="shift")

        # when freq is given, index is shifted, data is not
        index = self._get_axis(axis)

        if freq == "infer":
            freq = getattr(index, "freq", None)

            if freq is None:
                freq = getattr(index, "inferred_freq", None)

            if freq is None:
                msg = "Freq was not set in the index hence cannot be inferred"
                raise ValueError(msg)

        elif isinstance(freq, str):
            freq = to_offset(freq)

        if isinstance(index, PeriodIndex):
            orig_freq = to_offset(index.freq)
            if freq != orig_freq:
                assert orig_freq is not None  # for mypy
                raise ValueError(
                    f"Given freq {freq.rule_code} does not match "
                    f"PeriodIndex freq {orig_freq.rule_code}"
                )
            new_ax = index.shift(periods)
        else:
            new_ax = index.shift(periods, freq)

        result = self.set_axis(new_ax, axis)
        return result.__finalize__(self, method="shift")

    def slice_shift(self: FrameOrSeries, periods: int = 1, axis=0) -> FrameOrSeries:
        """
        Equivalent to `shift` without copying data.

        The shifted data will not include the dropped periods and the
        shifted axis will be smaller than the original.

        Parameters
        ----------
        periods : int
            Number of periods to move, can be positive or negative.

        Returns
        -------
        shifted : same type as caller

        Notes
        -----
        While the `slice_shift` is faster than `shift`, you may pay for it
        later during alignment.
        """
        if periods == 0:
            return self

        if periods > 0:
            vslicer = slice(None, -periods)
            islicer = slice(periods, None)
        else:
            vslicer = slice(-periods, None)
            islicer = slice(None, periods)

        new_obj = self._slice(vslicer, axis=axis)
        shifted_axis = self._get_axis(axis)[islicer]
        new_obj.set_axis(shifted_axis, axis=axis, inplace=True)

        return new_obj.__finalize__(self, method="slice_shift")

    def tshift(
        self: FrameOrSeries, periods: int = 1, freq=None, axis: Axis = 0
    ) -> FrameOrSeries:
        """
        Shift the time index, using the index's frequency if available.

        .. deprecated:: 1.1.0
            Use `shift` instead.

        Parameters
        ----------
        periods : int
            Number of periods to move, can be positive or negative.
        freq : DateOffset, timedelta, or str, default None
            Increment to use from the tseries module
            or time rule expressed as a string (e.g. 'EOM').
        axis : {0 or ‘index’, 1 or ‘columns’, None}, default 0
            Corresponds to the axis that contains the Index.

        Returns
        -------
        shifted : Series/DataFrame

        Notes
        -----
        If freq is not specified then tries to use the freq or inferred_freq
        attributes of the index. If neither of those attributes exist, a
        ValueError is thrown
        """
        warnings.warn(
            (
                "tshift is deprecated and will be removed in a future version. "
                "Please use shift instead."
            ),
            FutureWarning,
            stacklevel=2,
        )

        if freq is None:
            freq = "infer"

        return self.shift(periods, freq, axis)

    def truncate(
        self: FrameOrSeries, before=None, after=None, axis=None, copy: bool_t = True
    ) -> FrameOrSeries:
        """
        Truncate a Series or DataFrame before and after some index value.

        This is a useful shorthand for boolean indexing based on index
        values above or below certain thresholds.

        Parameters
        ----------
        before : date, str, int
            Truncate all rows before this index value.
        after : date, str, int
            Truncate all rows after this index value.
        axis : {0 or 'index', 1 or 'columns'}, optional
            Axis to truncate. Truncates the index (rows) by default.
        copy : bool, default is True,
            Return a copy of the truncated section.

        Returns
        -------
        type of caller
            The truncated Series or DataFrame.

        See Also
        --------
        DataFrame.loc : Select a subset of a DataFrame by label.
        DataFrame.iloc : Select a subset of a DataFrame by position.

        Notes
        -----
        If the index being truncated contains only datetime values,
        `before` and `after` may be specified as strings instead of
        Timestamps.

        Examples
        --------
        >>> df = pd.DataFrame({'A': ['a', 'b', 'c', 'd', 'e'],
        ...                    'B': ['f', 'g', 'h', 'i', 'j'],
        ...                    'C': ['k', 'l', 'm', 'n', 'o']},
        ...                   index=[1, 2, 3, 4, 5])
        >>> df
           A  B  C
        1  a  f  k
        2  b  g  l
        3  c  h  m
        4  d  i  n
        5  e  j  o

        >>> df.truncate(before=2, after=4)
           A  B  C
        2  b  g  l
        3  c  h  m
        4  d  i  n

        The columns of a DataFrame can be truncated.

        >>> df.truncate(before="A", after="B", axis="columns")
           A  B
        1  a  f
        2  b  g
        3  c  h
        4  d  i
        5  e  j

        For Series, only rows can be truncated.

        >>> df['A'].truncate(before=2, after=4)
        2    b
        3    c
        4    d
        Name: A, dtype: object

        The index values in ``truncate`` can be datetimes or string
        dates.

        >>> dates = pd.date_range('2016-01-01', '2016-02-01', freq='s')
        >>> df = pd.DataFrame(index=dates, data={'A': 1})
        >>> df.tail()
                             A
        2016-01-31 23:59:56  1
        2016-01-31 23:59:57  1
        2016-01-31 23:59:58  1
        2016-01-31 23:59:59  1
        2016-02-01 00:00:00  1

        >>> df.truncate(before=pd.Timestamp('2016-01-05'),
        ...             after=pd.Timestamp('2016-01-10')).tail()
                             A
        2016-01-09 23:59:56  1
        2016-01-09 23:59:57  1
        2016-01-09 23:59:58  1
        2016-01-09 23:59:59  1
        2016-01-10 00:00:00  1

        Because the index is a DatetimeIndex containing only dates, we can
        specify `before` and `after` as strings. They will be coerced to
        Timestamps before truncation.

        >>> df.truncate('2016-01-05', '2016-01-10').tail()
                             A
        2016-01-09 23:59:56  1
        2016-01-09 23:59:57  1
        2016-01-09 23:59:58  1
        2016-01-09 23:59:59  1
        2016-01-10 00:00:00  1

        Note that ``truncate`` assumes a 0 value for any unspecified time
        component (midnight). This differs from partial string slicing, which
        returns any partially matching dates.

        >>> df.loc['2016-01-05':'2016-01-10', :].tail()
                             A
        2016-01-10 23:59:55  1
        2016-01-10 23:59:56  1
        2016-01-10 23:59:57  1
        2016-01-10 23:59:58  1
        2016-01-10 23:59:59  1
        """
        if axis is None:
            axis = self._stat_axis_number
        axis = self._get_axis_number(axis)
        ax = self._get_axis(axis)

        # GH 17935
        # Check that index is sorted
        if not ax.is_monotonic_increasing and not ax.is_monotonic_decreasing:
            raise ValueError("truncate requires a sorted index")

        # if we have a date index, convert to dates, otherwise
        # treat like a slice
        if ax.is_all_dates:
            from pandas.core.tools.datetimes import to_datetime

            before = to_datetime(before)
            after = to_datetime(after)

        if before is not None and after is not None:
            if before > after:
                raise ValueError(f"Truncate: {after} must be after {before}")

        if len(ax) > 1 and ax.is_monotonic_decreasing:
            before, after = after, before

        slicer = [slice(None, None)] * self._AXIS_LEN
        slicer[axis] = slice(before, after)
        result = self.loc[tuple(slicer)]

        if isinstance(ax, MultiIndex):
            setattr(result, self._get_axis_name(axis), ax.truncate(before, after))

        if copy:
            result = result.copy()

        return result

    def tz_convert(
        self: FrameOrSeries, tz, axis=0, level=None, copy: bool_t = True
    ) -> FrameOrSeries:
        """
        Convert tz-aware axis to target time zone.

        Parameters
        ----------
        tz : str or tzinfo object
        axis : the axis to convert
        level : int, str, default None
            If axis is a MultiIndex, convert a specific level. Otherwise
            must be None.
        copy : bool, default True
            Also make a copy of the underlying data.

        Returns
        -------
        {klass}
            Object with time zone converted axis.

        Raises
        ------
        TypeError
            If the axis is tz-naive.
        """
        axis = self._get_axis_number(axis)
        ax = self._get_axis(axis)

        def _tz_convert(ax, tz):
            if not hasattr(ax, "tz_convert"):
                if len(ax) > 0:
                    ax_name = self._get_axis_name(axis)
                    raise TypeError(
                        f"{ax_name} is not a valid DatetimeIndex or PeriodIndex"
                    )
                else:
                    ax = DatetimeIndex([], tz=tz)
            else:
                ax = ax.tz_convert(tz)
            return ax

        # if a level is given it must be a MultiIndex level or
        # equivalent to the axis name
        if isinstance(ax, MultiIndex):
            level = ax._get_level_number(level)
            new_level = _tz_convert(ax.levels[level], tz)
            ax = ax.set_levels(new_level, level=level)
        else:
            if level not in (None, 0, ax.name):
                raise ValueError(f"The level {level} is not valid")
            ax = _tz_convert(ax, tz)

        result = self.copy(deep=copy)
        result = result.set_axis(ax, axis=axis, inplace=False)
        return result.__finalize__(self, method="tz_convert")

    def tz_localize(
        self: FrameOrSeries,
        tz,
        axis=0,
        level=None,
        copy: bool_t = True,
        ambiguous="raise",
        nonexistent: str = "raise",
    ) -> FrameOrSeries:
        """
        Localize tz-naive index of a Series or DataFrame to target time zone.

        This operation localizes the Index. To localize the values in a
        timezone-naive Series, use :meth:`Series.dt.tz_localize`.

        Parameters
        ----------
        tz : str or tzinfo
        axis : the axis to localize
        level : int, str, default None
            If axis ia a MultiIndex, localize a specific level. Otherwise
            must be None.
        copy : bool, default True
            Also make a copy of the underlying data.
        ambiguous : 'infer', bool-ndarray, 'NaT', default 'raise'
            When clocks moved backward due to DST, ambiguous times may arise.
            For example in Central European Time (UTC+01), when going from
            03:00 DST to 02:00 non-DST, 02:30:00 local time occurs both at
            00:30:00 UTC and at 01:30:00 UTC. In such a situation, the
            `ambiguous` parameter dictates how ambiguous times should be
            handled.

            - 'infer' will attempt to infer fall dst-transition hours based on
              order
            - bool-ndarray where True signifies a DST time, False designates
              a non-DST time (note that this flag is only applicable for
              ambiguous times)
            - 'NaT' will return NaT where there are ambiguous times
            - 'raise' will raise an AmbiguousTimeError if there are ambiguous
              times.
        nonexistent : str, default 'raise'
            A nonexistent time does not exist in a particular timezone
            where clocks moved forward due to DST. Valid values are:

            - 'shift_forward' will shift the nonexistent time forward to the
              closest existing time
            - 'shift_backward' will shift the nonexistent time backward to the
              closest existing time
            - 'NaT' will return NaT where there are nonexistent times
            - timedelta objects will shift nonexistent times by the timedelta
            - 'raise' will raise an NonExistentTimeError if there are
              nonexistent times.

            .. versionadded:: 0.24.0

        Returns
        -------
        Series or DataFrame
            Same type as the input.

        Raises
        ------
        TypeError
            If the TimeSeries is tz-aware and tz is not None.

        Examples
        --------
        Localize local times:

        >>> s = pd.Series([1],
        ...               index=pd.DatetimeIndex(['2018-09-15 01:30:00']))
        >>> s.tz_localize('CET')
        2018-09-15 01:30:00+02:00    1
        dtype: int64

        Be careful with DST changes. When there is sequential data, pandas
        can infer the DST time:

        >>> s = pd.Series(range(7),
        ...               index=pd.DatetimeIndex(['2018-10-28 01:30:00',
        ...                                       '2018-10-28 02:00:00',
        ...                                       '2018-10-28 02:30:00',
        ...                                       '2018-10-28 02:00:00',
        ...                                       '2018-10-28 02:30:00',
        ...                                       '2018-10-28 03:00:00',
        ...                                       '2018-10-28 03:30:00']))
        >>> s.tz_localize('CET', ambiguous='infer')
        2018-10-28 01:30:00+02:00    0
        2018-10-28 02:00:00+02:00    1
        2018-10-28 02:30:00+02:00    2
        2018-10-28 02:00:00+01:00    3
        2018-10-28 02:30:00+01:00    4
        2018-10-28 03:00:00+01:00    5
        2018-10-28 03:30:00+01:00    6
        dtype: int64

        In some cases, inferring the DST is impossible. In such cases, you can
        pass an ndarray to the ambiguous parameter to set the DST explicitly

        >>> s = pd.Series(range(3),
        ...               index=pd.DatetimeIndex(['2018-10-28 01:20:00',
        ...                                       '2018-10-28 02:36:00',
        ...                                       '2018-10-28 03:46:00']))
        >>> s.tz_localize('CET', ambiguous=np.array([True, True, False]))
        2018-10-28 01:20:00+02:00    0
        2018-10-28 02:36:00+02:00    1
        2018-10-28 03:46:00+01:00    2
        dtype: int64

        If the DST transition causes nonexistent times, you can shift these
        dates forward or backward with a timedelta object or `'shift_forward'`
        or `'shift_backward'`.

        >>> s = pd.Series(range(2),
        ...               index=pd.DatetimeIndex(['2015-03-29 02:30:00',
        ...                                       '2015-03-29 03:30:00']))
        >>> s.tz_localize('Europe/Warsaw', nonexistent='shift_forward')
        2015-03-29 03:00:00+02:00    0
        2015-03-29 03:30:00+02:00    1
        dtype: int64
        >>> s.tz_localize('Europe/Warsaw', nonexistent='shift_backward')
        2015-03-29 01:59:59.999999999+01:00    0
        2015-03-29 03:30:00+02:00              1
        dtype: int64
        >>> s.tz_localize('Europe/Warsaw', nonexistent=pd.Timedelta('1H'))
        2015-03-29 03:30:00+02:00    0
        2015-03-29 03:30:00+02:00    1
        dtype: int64
        """
        nonexistent_options = ("raise", "NaT", "shift_forward", "shift_backward")
        if nonexistent not in nonexistent_options and not isinstance(
            nonexistent, timedelta
        ):
            raise ValueError(
                "The nonexistent argument must be one of 'raise', "
                "'NaT', 'shift_forward', 'shift_backward' or "
                "a timedelta object"
            )

        axis = self._get_axis_number(axis)
        ax = self._get_axis(axis)

        def _tz_localize(ax, tz, ambiguous, nonexistent):
            if not hasattr(ax, "tz_localize"):
                if len(ax) > 0:
                    ax_name = self._get_axis_name(axis)
                    raise TypeError(
                        f"{ax_name} is not a valid DatetimeIndex or PeriodIndex"
                    )
                else:
                    ax = DatetimeIndex([], tz=tz)
            else:
                ax = ax.tz_localize(tz, ambiguous=ambiguous, nonexistent=nonexistent)
            return ax

        # if a level is given it must be a MultiIndex level or
        # equivalent to the axis name
        if isinstance(ax, MultiIndex):
            level = ax._get_level_number(level)
            new_level = _tz_localize(ax.levels[level], tz, ambiguous, nonexistent)
            ax = ax.set_levels(new_level, level=level)
        else:
            if level not in (None, 0, ax.name):
                raise ValueError(f"The level {level} is not valid")
            ax = _tz_localize(ax, tz, ambiguous, nonexistent)

        result = self.copy(deep=copy)
        result = result.set_axis(ax, axis=axis, inplace=False)
        return result.__finalize__(self, method="tz_localize")

    # ----------------------------------------------------------------------
    # Numeric Methods
    def abs(self: FrameOrSeries) -> FrameOrSeries:
        """
        Return a Series/DataFrame with absolute numeric value of each element.

        This function only applies to elements that are all numeric.

        Returns
        -------
        abs
            Series/DataFrame containing the absolute value of each element.

        See Also
        --------
        numpy.absolute : Calculate the absolute value element-wise.

        Notes
        -----
        For ``complex`` inputs, ``1.2 + 1j``, the absolute value is
        :math:`\\sqrt{ a^2 + b^2 }`.

        Examples
        --------
        Absolute numeric values in a Series.

        >>> s = pd.Series([-1.10, 2, -3.33, 4])
        >>> s.abs()
        0    1.10
        1    2.00
        2    3.33
        3    4.00
        dtype: float64

        Absolute numeric values in a Series with complex numbers.

        >>> s = pd.Series([1.2 + 1j])
        >>> s.abs()
        0    1.56205
        dtype: float64

        Absolute numeric values in a Series with a Timedelta element.

        >>> s = pd.Series([pd.Timedelta('1 days')])
        >>> s.abs()
        0   1 days
        dtype: timedelta64[ns]

        Select rows with data closest to certain value using argsort (from
        `StackOverflow <https://stackoverflow.com/a/17758115>`__).

        >>> df = pd.DataFrame({
        ...     'a': [4, 5, 6, 7],
        ...     'b': [10, 20, 30, 40],
        ...     'c': [100, 50, -30, -50]
        ... })
        >>> df
             a    b    c
        0    4   10  100
        1    5   20   50
        2    6   30  -30
        3    7   40  -50
        >>> df.loc[(df.c - 43).abs().argsort()]
             a    b    c
        1    5   20   50
        0    4   10  100
        2    6   30  -30
        3    7   40  -50
        """
        return np.abs(self)

    def describe(
        self: FrameOrSeries,
        percentiles=None,
        include=None,
        exclude=None,
        datetime_is_numeric=False,
    ) -> FrameOrSeries:
        """
        Generate descriptive statistics.

        Descriptive statistics include those that summarize the central
        tendency, dispersion and shape of a
        dataset's distribution, excluding ``NaN`` values.

        Analyzes both numeric and object series, as well
        as ``DataFrame`` column sets of mixed data types. The output
        will vary depending on what is provided. Refer to the notes
        below for more detail.

        Parameters
        ----------
        percentiles : list-like of numbers, optional
            The percentiles to include in the output. All should
            fall between 0 and 1. The default is
            ``[.25, .5, .75]``, which returns the 25th, 50th, and
            75th percentiles.
        include : 'all', list-like of dtypes or None (default), optional
            A white list of data types to include in the result. Ignored
            for ``Series``. Here are the options:

            - 'all' : All columns of the input will be included in the output.
            - A list-like of dtypes : Limits the results to the
              provided data types.
              To limit the result to numeric types submit
              ``numpy.number``. To limit it instead to object columns submit
              the ``numpy.object`` data type. Strings
              can also be used in the style of
              ``select_dtypes`` (e.g. ``df.describe(include=['O'])``). To
              select pandas categorical columns, use ``'category'``
            - None (default) : The result will include all numeric columns.
        exclude : list-like of dtypes or None (default), optional,
            A black list of data types to omit from the result. Ignored
            for ``Series``. Here are the options:

            - A list-like of dtypes : Excludes the provided data types
              from the result. To exclude numeric types submit
              ``numpy.number``. To exclude object columns submit the data
              type ``numpy.object``. Strings can also be used in the style of
              ``select_dtypes`` (e.g. ``df.describe(include=['O'])``). To
              exclude pandas categorical columns, use ``'category'``
            - None (default) : The result will exclude nothing.
        datetime_is_numeric : bool, default False
            Whether to treat datetime dtypes as numeric. This affects statistics
            calculated for the column. For DataFrame input, this also
            controls whether datetime columns are included by default.

            .. versionadded:: 1.1.0

        Returns
        -------
        Series or DataFrame
            Summary statistics of the Series or Dataframe provided.

        See Also
        --------
        DataFrame.count: Count number of non-NA/null observations.
        DataFrame.max: Maximum of the values in the object.
        DataFrame.min: Minimum of the values in the object.
        DataFrame.mean: Mean of the values.
        DataFrame.std: Standard deviation of the observations.
        DataFrame.select_dtypes: Subset of a DataFrame including/excluding
            columns based on their dtype.

        Notes
        -----
        For numeric data, the result's index will include ``count``,
        ``mean``, ``std``, ``min``, ``max`` as well as lower, ``50`` and
        upper percentiles. By default the lower percentile is ``25`` and the
        upper percentile is ``75``. The ``50`` percentile is the
        same as the median.

        For object data (e.g. strings or timestamps), the result's index
        will include ``count``, ``unique``, ``top``, and ``freq``. The ``top``
        is the most common value. The ``freq`` is the most common value's
        frequency. Timestamps also include the ``first`` and ``last`` items.

        If multiple object values have the highest count, then the
        ``count`` and ``top`` results will be arbitrarily chosen from
        among those with the highest count.

        For mixed data types provided via a ``DataFrame``, the default is to
        return only an analysis of numeric columns. If the dataframe consists
        only of object and categorical data without any numeric columns, the
        default is to return an analysis of both the object and categorical
        columns. If ``include='all'`` is provided as an option, the result
        will include a union of attributes of each type.

        The `include` and `exclude` parameters can be used to limit
        which columns in a ``DataFrame`` are analyzed for the output.
        The parameters are ignored when analyzing a ``Series``.

        Examples
        --------
        Describing a numeric ``Series``.

        >>> s = pd.Series([1, 2, 3])
        >>> s.describe()
        count    3.0
        mean     2.0
        std      1.0
        min      1.0
        25%      1.5
        50%      2.0
        75%      2.5
        max      3.0
        dtype: float64

        Describing a categorical ``Series``.

        >>> s = pd.Series(['a', 'a', 'b', 'c'])
        >>> s.describe()
        count     4
        unique    3
        top       a
        freq      2
        dtype: object

        Describing a timestamp ``Series``.

        >>> s = pd.Series([
        ...   np.datetime64("2000-01-01"),
        ...   np.datetime64("2010-01-01"),
        ...   np.datetime64("2010-01-01")
        ... ])
        >>> s.describe(datetime_is_numeric=True)
        count                      3
        mean     2006-09-01 08:00:00
        min      2000-01-01 00:00:00
        25%      2004-12-31 12:00:00
        50%      2010-01-01 00:00:00
        75%      2010-01-01 00:00:00
        max      2010-01-01 00:00:00
        dtype: object

        Describing a ``DataFrame``. By default only numeric fields
        are returned.

        >>> df = pd.DataFrame({'categorical': pd.Categorical(['d','e','f']),
        ...                    'numeric': [1, 2, 3],
        ...                    'object': ['a', 'b', 'c']
        ...                   })
        >>> df.describe()
               numeric
        count      3.0
        mean       2.0
        std        1.0
        min        1.0
        25%        1.5
        50%        2.0
        75%        2.5
        max        3.0

        Describing all columns of a ``DataFrame`` regardless of data type.

        >>> df.describe(include='all')  # doctest: +SKIP
               categorical  numeric object
        count            3      3.0      3
        unique           3      NaN      3
        top              f      NaN      a
        freq             1      NaN      1
        mean           NaN      2.0    NaN
        std            NaN      1.0    NaN
        min            NaN      1.0    NaN
        25%            NaN      1.5    NaN
        50%            NaN      2.0    NaN
        75%            NaN      2.5    NaN
        max            NaN      3.0    NaN

        Describing a column from a ``DataFrame`` by accessing it as
        an attribute.

        >>> df.numeric.describe()
        count    3.0
        mean     2.0
        std      1.0
        min      1.0
        25%      1.5
        50%      2.0
        75%      2.5
        max      3.0
        Name: numeric, dtype: float64

        Including only numeric columns in a ``DataFrame`` description.

        >>> df.describe(include=[np.number])
               numeric
        count      3.0
        mean       2.0
        std        1.0
        min        1.0
        25%        1.5
        50%        2.0
        75%        2.5
        max        3.0

        Including only string columns in a ``DataFrame`` description.

        >>> df.describe(include=[object])  # doctest: +SKIP
               object
        count       3
        unique      3
        top         a
        freq        1

        Including only categorical columns from a ``DataFrame`` description.

        >>> df.describe(include=['category'])
               categorical
        count            3
        unique           3
        top              f
        freq             1

        Excluding numeric columns from a ``DataFrame`` description.

        >>> df.describe(exclude=[np.number])  # doctest: +SKIP
               categorical object
        count            3      3
        unique           3      3
        top              f      a
        freq             1      1

        Excluding object columns from a ``DataFrame`` description.

        >>> df.describe(exclude=[object])  # doctest: +SKIP
               categorical  numeric
        count            3      3.0
        unique           3      NaN
        top              f      NaN
        freq             1      NaN
        mean           NaN      2.0
        std            NaN      1.0
        min            NaN      1.0
        25%            NaN      1.5
        50%            NaN      2.0
        75%            NaN      2.5
        max            NaN      3.0
        """
        if self.ndim == 2 and self.columns.size == 0:
            raise ValueError("Cannot describe a DataFrame without columns")

        if percentiles is not None:
            # explicit conversion of `percentiles` to list
            percentiles = list(percentiles)

            # get them all to be in [0, 1]
            validate_percentile(percentiles)

            # median should always be included
            if 0.5 not in percentiles:
                percentiles.append(0.5)
            percentiles = np.asarray(percentiles)
        else:
            percentiles = np.array([0.25, 0.5, 0.75])

        # sort and check for duplicates
        unique_pcts = np.unique(percentiles)
        if len(unique_pcts) < len(percentiles):
            raise ValueError("percentiles cannot contain duplicates")
        percentiles = unique_pcts

        formatted_percentiles = format_percentiles(percentiles)

        def describe_numeric_1d(series):
            stat_index = (
                ["count", "mean", "std", "min"] + formatted_percentiles + ["max"]
            )
            d = (
                [series.count(), series.mean(), series.std(), series.min()]
                + series.quantile(percentiles).tolist()
                + [series.max()]
            )
            return pd.Series(d, index=stat_index, name=series.name)

        def describe_categorical_1d(data):
            names = ["count", "unique"]
            objcounts = data.value_counts()
            count_unique = len(objcounts[objcounts != 0])
            result = [data.count(), count_unique]
            dtype = None
            if result[1] > 0:
                top, freq = objcounts.index[0], objcounts.iloc[0]
                if is_datetime64_any_dtype(data.dtype):
                    if self.ndim == 1:
                        stacklevel = 4
                    else:
                        stacklevel = 5
                    warnings.warn(
                        "Treating datetime data as categorical rather than numeric in "
                        "`.describe` is deprecated and will be removed in a future "
                        "version of pandas. Specify `datetime_is_numeric=True` to "
                        "silence this warning and adopt the future behavior now.",
                        FutureWarning,
                        stacklevel=stacklevel,
                    )
                    tz = data.dt.tz
                    asint = data.dropna().values.view("i8")
                    top = Timestamp(top)
                    if top.tzinfo is not None and tz is not None:
                        # Don't tz_localize(None) if key is already tz-aware
                        top = top.tz_convert(tz)
                    else:
                        top = top.tz_localize(tz)
                    names += ["top", "freq", "first", "last"]
                    result += [
                        top,
                        freq,
                        Timestamp(asint.min(), tz=tz),
                        Timestamp(asint.max(), tz=tz),
                    ]
                else:
                    names += ["top", "freq"]
                    result += [top, freq]

            # If the DataFrame is empty, set 'top' and 'freq' to None
            # to maintain output shape consistency
            else:
                names += ["top", "freq"]
                result += [np.nan, np.nan]
                dtype = "object"

            return pd.Series(result, index=names, name=data.name, dtype=dtype)

        def describe_timestamp_1d(data):
            # GH-30164
            stat_index = ["count", "mean", "min"] + formatted_percentiles + ["max"]
            d = (
                [data.count(), data.mean(), data.min()]
                + data.quantile(percentiles).tolist()
                + [data.max()]
            )
            return pd.Series(d, index=stat_index, name=data.name)

        def describe_1d(data):
            if is_bool_dtype(data.dtype):
                return describe_categorical_1d(data)
            elif is_numeric_dtype(data):
                return describe_numeric_1d(data)
            elif is_datetime64_any_dtype(data.dtype) and datetime_is_numeric:
                return describe_timestamp_1d(data)
            elif is_timedelta64_dtype(data.dtype):
                return describe_numeric_1d(data)
            else:
                return describe_categorical_1d(data)

        if self.ndim == 1:
            return describe_1d(self)
        elif (include is None) and (exclude is None):
            # when some numerics are found, keep only numerics
            default_include = [np.number]
            if datetime_is_numeric:
                default_include.append("datetime")
            data = self.select_dtypes(include=default_include)
            if len(data.columns) == 0:
                data = self
        elif include == "all":
            if exclude is not None:
                msg = "exclude must be None when include is 'all'"
                raise ValueError(msg)
            data = self
        else:
            data = self.select_dtypes(include=include, exclude=exclude)

        ldesc = [describe_1d(s) for _, s in data.items()]
        # set a convenient order for rows
        names: List[Label] = []
        ldesc_indexes = sorted((x.index for x in ldesc), key=len)
        for idxnames in ldesc_indexes:
            for name in idxnames:
                if name not in names:
                    names.append(name)

        d = pd.concat([x.reindex(names, copy=False) for x in ldesc], axis=1, sort=False)
        d.columns = data.columns.copy()
        return d

    def pct_change(
        self: FrameOrSeries,
        periods=1,
        fill_method="pad",
        limit=None,
        freq=None,
        **kwargs,
    ) -> FrameOrSeries:
        """
        Percentage change between the current and a prior element.

        Computes the percentage change from the immediately previous row by
        default. This is useful in comparing the percentage of change in a time
        series of elements.

        Parameters
        ----------
        periods : int, default 1
            Periods to shift for forming percent change.
        fill_method : str, default 'pad'
            How to handle NAs before computing percent changes.
        limit : int, default None
            The number of consecutive NAs to fill before stopping.
        freq : DateOffset, timedelta, or str, optional
            Increment to use from time series API (e.g. 'M' or BDay()).
        **kwargs
            Additional keyword arguments are passed into
            `DataFrame.shift` or `Series.shift`.

        Returns
        -------
        chg : Series or DataFrame
            The same type as the calling object.

        See Also
        --------
        Series.diff : Compute the difference of two elements in a Series.
        DataFrame.diff : Compute the difference of two elements in a DataFrame.
        Series.shift : Shift the index by some number of periods.
        DataFrame.shift : Shift the index by some number of periods.

        Examples
        --------
        **Series**

        >>> s = pd.Series([90, 91, 85])
        >>> s
        0    90
        1    91
        2    85
        dtype: int64

        >>> s.pct_change()
        0         NaN
        1    0.011111
        2   -0.065934
        dtype: float64

        >>> s.pct_change(periods=2)
        0         NaN
        1         NaN
        2   -0.055556
        dtype: float64

        See the percentage change in a Series where filling NAs with last
        valid observation forward to next valid.

        >>> s = pd.Series([90, 91, None, 85])
        >>> s
        0    90.0
        1    91.0
        2     NaN
        3    85.0
        dtype: float64

        >>> s.pct_change(fill_method='ffill')
        0         NaN
        1    0.011111
        2    0.000000
        3   -0.065934
        dtype: float64

        **DataFrame**

        Percentage change in French franc, Deutsche Mark, and Italian lira from
        1980-01-01 to 1980-03-01.

        >>> df = pd.DataFrame({
        ...     'FR': [4.0405, 4.0963, 4.3149],
        ...     'GR': [1.7246, 1.7482, 1.8519],
        ...     'IT': [804.74, 810.01, 860.13]},
        ...     index=['1980-01-01', '1980-02-01', '1980-03-01'])
        >>> df
                        FR      GR      IT
        1980-01-01  4.0405  1.7246  804.74
        1980-02-01  4.0963  1.7482  810.01
        1980-03-01  4.3149  1.8519  860.13

        >>> df.pct_change()
                          FR        GR        IT
        1980-01-01       NaN       NaN       NaN
        1980-02-01  0.013810  0.013684  0.006549
        1980-03-01  0.053365  0.059318  0.061876

        Percentage of change in GOOG and APPL stock volume. Shows computing
        the percentage change between columns.

        >>> df = pd.DataFrame({
        ...     '2016': [1769950, 30586265],
        ...     '2015': [1500923, 40912316],
        ...     '2014': [1371819, 41403351]},
        ...     index=['GOOG', 'APPL'])
        >>> df
                  2016      2015      2014
        GOOG   1769950   1500923   1371819
        APPL  30586265  40912316  41403351

        >>> df.pct_change(axis='columns')
              2016      2015      2014
        GOOG   NaN -0.151997 -0.086016
        APPL   NaN  0.337604  0.012002
        """
        axis = self._get_axis_number(kwargs.pop("axis", self._stat_axis_name))
        if fill_method is None:
            data = self
        else:
            _data = self.fillna(method=fill_method, axis=axis, limit=limit)
            assert _data is not None  # needed for mypy
            data = _data

        rs = data.div(data.shift(periods=periods, freq=freq, axis=axis, **kwargs)) - 1
        if freq is not None:
            # Shift method is implemented differently when freq is not None
            # We want to restore the original index
            rs = rs.loc[~rs.index.duplicated()]
            rs = rs.reindex_like(data)
        return rs

    def _agg_by_level(self, name, axis=0, level=0, skipna=True, **kwargs):
        if axis is None:
            raise ValueError("Must specify 'axis' when aggregating by level.")
        grouped = self.groupby(level=level, axis=axis, sort=False)
        if hasattr(grouped, name) and skipna:
            return getattr(grouped, name)(**kwargs)
        axis = self._get_axis_number(axis)
        method = getattr(type(self), name)
        applyf = lambda x: method(x, axis=axis, skipna=skipna, **kwargs)
        return grouped.aggregate(applyf)

    @classmethod
    def _add_numeric_operations(cls):
        """
        Add the operations to the cls; evaluate the doc strings again
        """
        axis_descr, name1, name2 = _doc_parms(cls)

        cls.any = _make_logical_function(
            cls,
            "any",
            name1=name1,
            name2=name2,
            axis_descr=axis_descr,
            desc=_any_desc,
            func=nanops.nanany,
            see_also=_any_see_also,
            examples=_any_examples,
            empty_value=False,
        )
        cls.all = _make_logical_function(
            cls,
            "all",
            name1=name1,
            name2=name2,
            axis_descr=axis_descr,
            desc=_all_desc,
            func=nanops.nanall,
            see_also=_all_see_also,
            examples=_all_examples,
            empty_value=True,
        )

        @doc(
            desc="Return the mean absolute deviation of the values "
            "for the requested axis.",
            name1=name1,
            name2=name2,
            axis_descr=axis_descr,
            see_also="",
            examples="",
        )
        def mad(self, axis=None, skipna=None, level=None):
            """
            {desc}

            Parameters
            ----------
            axis : {axis_descr}
                Axis for the function to be applied on.
            skipna : bool, default None
                Exclude NA/null values when computing the result.
            level : int or level name, default None
                If the axis is a MultiIndex (hierarchical), count along a
                particular level, collapsing into a {name1}.

            Returns
            -------
            {name1} or {name2} (if level specified)\
            {see_also}\
            {examples}
            """
            if skipna is None:
                skipna = True
            if axis is None:
                axis = self._stat_axis_number
            if level is not None:
                return self._agg_by_level("mad", axis=axis, level=level, skipna=skipna)

            data = self._get_numeric_data()
            if axis == 0:
                demeaned = data - data.mean(axis=0)
            else:
                demeaned = data.sub(data.mean(axis=1), axis=0)
            return np.abs(demeaned).mean(axis=axis, skipna=skipna)

        cls.mad = mad

        cls.sem = _make_stat_function_ddof(
            cls,
            "sem",
            name1=name1,
            name2=name2,
            axis_descr=axis_descr,
            desc="Return unbiased standard error of the mean over requested "
            "axis.\n\nNormalized by N-1 by default. This can be changed "
            "using the ddof argument",
            func=nanops.nansem,
        )
        cls.var = _make_stat_function_ddof(
            cls,
            "var",
            name1=name1,
            name2=name2,
            axis_descr=axis_descr,
            desc="Return unbiased variance over requested axis.\n\nNormalized by "
            "N-1 by default. This can be changed using the ddof argument",
            func=nanops.nanvar,
        )
        cls.std = _make_stat_function_ddof(
            cls,
            "std",
            name1=name1,
            name2=name2,
            axis_descr=axis_descr,
            desc="Return sample standard deviation over requested axis."
            "\n\nNormalized by N-1 by default. This can be changed using the "
            "ddof argument",
            func=nanops.nanstd,
        )

        cls.cummin = _make_cum_function(
            cls,
            "cummin",
            name1=name1,
            name2=name2,
            axis_descr=axis_descr,
            desc="minimum",
            accum_func=np.minimum.accumulate,
            accum_func_name="min",
            examples=_cummin_examples,
        )
        cls.cumsum = _make_cum_function(
            cls,
            "cumsum",
            name1=name1,
            name2=name2,
            axis_descr=axis_descr,
            desc="sum",
            accum_func=np.cumsum,
            accum_func_name="sum",
            examples=_cumsum_examples,
        )
        cls.cumprod = _make_cum_function(
            cls,
            "cumprod",
            name1=name1,
            name2=name2,
            axis_descr=axis_descr,
            desc="product",
            accum_func=np.cumprod,
            accum_func_name="prod",
            examples=_cumprod_examples,
        )
        cls.cummax = _make_cum_function(
            cls,
            "cummax",
            name1=name1,
            name2=name2,
            axis_descr=axis_descr,
            desc="maximum",
            accum_func=np.maximum.accumulate,
            accum_func_name="max",
            examples=_cummax_examples,
        )

        cls.sum = _make_min_count_stat_function(
            cls,
            "sum",
            name1=name1,
            name2=name2,
            axis_descr=axis_descr,
            desc="Return the sum of the values for the requested axis.\n\n"
            "This is equivalent to the method ``numpy.sum``.",
            func=nanops.nansum,
            see_also=_stat_func_see_also,
            examples=_sum_examples,
        )
        cls.mean = _make_stat_function(
            cls,
            "mean",
            name1=name1,
            name2=name2,
            axis_descr=axis_descr,
            desc="Return the mean of the values for the requested axis.",
            func=nanops.nanmean,
        )
        cls.skew = _make_stat_function(
            cls,
            "skew",
            name1=name1,
            name2=name2,
            axis_descr=axis_descr,
            desc="Return unbiased skew over requested axis.\n\nNormalized by N-1.",
            func=nanops.nanskew,
        )
        cls.kurt = _make_stat_function(
            cls,
            "kurt",
            name1=name1,
            name2=name2,
            axis_descr=axis_descr,
            desc="Return unbiased kurtosis over requested axis.\n\n"
            "Kurtosis obtained using Fisher's definition of\n"
            "kurtosis (kurtosis of normal == 0.0). Normalized "
            "by N-1.",
            func=nanops.nankurt,
        )
        cls.kurtosis = cls.kurt
        cls.prod = _make_min_count_stat_function(
            cls,
            "prod",
            name1=name1,
            name2=name2,
            axis_descr=axis_descr,
            desc="Return the product of the values for the requested axis.",
            func=nanops.nanprod,
            examples=_prod_examples,
        )
        cls.product = cls.prod
        cls.median = _make_stat_function(
            cls,
            "median",
            name1=name1,
            name2=name2,
            axis_descr=axis_descr,
            desc="Return the median of the values for the requested axis.",
            func=nanops.nanmedian,
        )
        cls.max = _make_stat_function(
            cls,
            "max",
            name1=name1,
            name2=name2,
            axis_descr=axis_descr,
            desc="Return the maximum of the values for the requested axis.\n\n"
            "If you want the *index* of the maximum, use ``idxmax``. This is"
            "the equivalent of the ``numpy.ndarray`` method ``argmax``.",
            func=nanops.nanmax,
            see_also=_stat_func_see_also,
            examples=_max_examples,
        )
        cls.min = _make_stat_function(
            cls,
            "min",
            name1=name1,
            name2=name2,
            axis_descr=axis_descr,
            desc="Return the minimum of the values for the requested axis.\n\n"
            "If you want the *index* of the minimum, use ``idxmin``. This is"
            "the equivalent of the ``numpy.ndarray`` method ``argmin``.",
            func=nanops.nanmin,
            see_also=_stat_func_see_also,
            examples=_min_examples,
        )

    @classmethod
    def _add_series_or_dataframe_operations(cls):
        """
        Add the series or dataframe only operations to the cls; evaluate
        the doc strings again.
        """
        from pandas.core.window import (
            Expanding,
            ExponentialMovingWindow,
            Rolling,
            Window,
        )

        @doc(Rolling)
        def rolling(
            self,
            window,
            min_periods=None,
            center=False,
            win_type=None,
            on=None,
            axis=0,
            closed=None,
        ):
            axis = self._get_axis_number(axis)

            if win_type is not None:
                return Window(
                    self,
                    window=window,
                    min_periods=min_periods,
                    center=center,
                    win_type=win_type,
                    on=on,
                    axis=axis,
                    closed=closed,
                )

            return Rolling(
                self,
                window=window,
                min_periods=min_periods,
                center=center,
                win_type=win_type,
                on=on,
                axis=axis,
                closed=closed,
            )

        cls.rolling = rolling

        @doc(Expanding)
        def expanding(self, min_periods=1, center=None, axis=0):
            axis = self._get_axis_number(axis)
            if center is not None:
                warnings.warn(
                    "The `center` argument on `expanding` "
                    "will be removed in the future",
                    FutureWarning,
                    stacklevel=2,
                )
            else:
                center = False

            return Expanding(self, min_periods=min_periods, center=center, axis=axis)

        cls.expanding = expanding

        @doc(ExponentialMovingWindow)
        def ewm(
            self,
            com=None,
            span=None,
            halflife=None,
            alpha=None,
            min_periods=0,
            adjust=True,
            ignore_na=False,
            axis=0,
            times=None,
        ):
            axis = self._get_axis_number(axis)
            return ExponentialMovingWindow(
                self,
                com=com,
                span=span,
                halflife=halflife,
                alpha=alpha,
                min_periods=min_periods,
                adjust=adjust,
                ignore_na=ignore_na,
                axis=axis,
                times=times,
            )

        cls.ewm = ewm

    @doc(klass=_shared_doc_kwargs["klass"], axis="")
    def transform(self, func, *args, **kwargs):
        """
        Call ``func`` on self producing a {klass} with transformed values.

        Produced {klass} will have same axis length as self.

        Parameters
        ----------
        func : function, str, list or dict
            Function to use for transforming the data. If a function, must either
            work when passed a {klass} or when passed to {klass}.apply.

            Accepted combinations are:

            - function
            - string function name
            - list of functions and/or function names, e.g. ``[np.exp. 'sqrt']``
            - dict of axis labels -> functions, function names or list of such.
        {axis}
        *args
            Positional arguments to pass to `func`.
        **kwargs
            Keyword arguments to pass to `func`.

        Returns
        -------
        {klass}
            A {klass} that must have the same length as self.

        Raises
        ------
        ValueError : If the returned {klass} has a different length than self.

        See Also
        --------
        {klass}.agg : Only perform aggregating type operations.
        {klass}.apply : Invoke function on a {klass}.

        Examples
        --------
        >>> df = pd.DataFrame({{'A': range(3), 'B': range(1, 4)}})
        >>> df
           A  B
        0  0  1
        1  1  2
        2  2  3
        >>> df.transform(lambda x: x + 1)
           A  B
        0  1  2
        1  2  3
        2  3  4

        Even though the resulting {klass} must have the same length as the
        input {klass}, it is possible to provide several input functions:

        >>> s = pd.Series(range(3))
        >>> s
        0    0
        1    1
        2    2
        dtype: int64
        >>> s.transform([np.sqrt, np.exp])
               sqrt        exp
        0  0.000000   1.000000
        1  1.000000   2.718282
        2  1.414214   7.389056
        """
        result = self.agg(func, *args, **kwargs)
        if is_scalar(result) or len(result) != len(self):
            raise ValueError("transforms cannot produce aggregated results")

        return result

    # ----------------------------------------------------------------------
    # Misc methods

    def _find_valid_index(self, how: str):
        """
        Retrieves the index of the first valid value.

        Parameters
        ----------
        how : {'first', 'last'}
            Use this parameter to change between the first or last valid index.

        Returns
        -------
        idx_first_valid : type of index
        """
        idxpos = find_valid_index(self._values, how)
        if idxpos is None:
            return None
        return self.index[idxpos]

    @doc(position="first", klass=_shared_doc_kwargs["klass"])
    def first_valid_index(self):
        """
        Return index for {position} non-NA/null value.

        Returns
        -------
        scalar : type of index

        Notes
        -----
        If all elements are non-NA/null, returns None.
        Also returns None for empty {klass}.
        """
        return self._find_valid_index("first")

    @doc(first_valid_index, position="last", klass=_shared_doc_kwargs["klass"])
    def last_valid_index(self):
        return self._find_valid_index("last")


def _doc_parms(cls):
    """Return a tuple of the doc parms."""
    axis_descr = (
        f"{{{', '.join(f'{a} ({i})' for i, a in enumerate(cls._AXIS_ORDERS))}}}"
    )
    name = cls._constructor_sliced.__name__ if cls._AXIS_LEN > 1 else "scalar"
    name2 = cls.__name__
    return axis_descr, name, name2


_num_doc = """
%(desc)s

Parameters
----------
axis : %(axis_descr)s
    Axis for the function to be applied on.
skipna : bool, default True
    Exclude NA/null values when computing the result.
level : int or level name, default None
    If the axis is a MultiIndex (hierarchical), count along a
    particular level, collapsing into a %(name1)s.
numeric_only : bool, default None
    Include only float, int, boolean columns. If None, will attempt to use
    everything, then use only numeric data. Not implemented for Series.
%(min_count)s\
**kwargs
    Additional keyword arguments to be passed to the function.

Returns
-------
%(name1)s or %(name2)s (if level specified)\
%(see_also)s\
%(examples)s
"""

_num_ddof_doc = """
%(desc)s

Parameters
----------
axis : %(axis_descr)s
skipna : bool, default True
    Exclude NA/null values. If an entire row/column is NA, the result
    will be NA.
level : int or level name, default None
    If the axis is a MultiIndex (hierarchical), count along a
    particular level, collapsing into a %(name1)s.
ddof : int, default 1
    Delta Degrees of Freedom. The divisor used in calculations is N - ddof,
    where N represents the number of elements.
numeric_only : bool, default None
    Include only float, int, boolean columns. If None, will attempt to use
    everything, then use only numeric data. Not implemented for Series.

Returns
-------
%(name1)s or %(name2)s (if level specified)\n"""

_bool_doc = """
%(desc)s

Parameters
----------
axis : {0 or 'index', 1 or 'columns', None}, default 0
    Indicate which axis or axes should be reduced.

    * 0 / 'index' : reduce the index, return a Series whose index is the
      original column labels.
    * 1 / 'columns' : reduce the columns, return a Series whose index is the
      original index.
    * None : reduce all axes, return a scalar.

bool_only : bool, default None
    Include only boolean columns. If None, will attempt to use everything,
    then use only boolean data. Not implemented for Series.
skipna : bool, default True
    Exclude NA/null values. If the entire row/column is NA and skipna is
    True, then the result will be %(empty_value)s, as for an empty row/column.
    If skipna is False, then NA are treated as True, because these are not
    equal to zero.
level : int or level name, default None
    If the axis is a MultiIndex (hierarchical), count along a
    particular level, collapsing into a %(name1)s.
**kwargs : any, default None
    Additional keywords have no effect but might be accepted for
    compatibility with NumPy.

Returns
-------
%(name1)s or %(name2)s
    If level is specified, then, %(name2)s is returned; otherwise, %(name1)s
    is returned.

%(see_also)s
%(examples)s"""

_all_desc = """\
Return whether all elements are True, potentially over an axis.

Returns True unless there at least one element within a series or
along a Dataframe axis that is False or equivalent (e.g. zero or
empty)."""

_all_examples = """\
Examples
--------
**Series**

>>> pd.Series([True, True]).all()
True
>>> pd.Series([True, False]).all()
False
>>> pd.Series([]).all()
True
>>> pd.Series([np.nan]).all()
True
>>> pd.Series([np.nan]).all(skipna=False)
True

**DataFrames**

Create a dataframe from a dictionary.

>>> df = pd.DataFrame({'col1': [True, True], 'col2': [True, False]})
>>> df
   col1   col2
0  True   True
1  True  False

Default behaviour checks if column-wise values all return True.

>>> df.all()
col1     True
col2    False
dtype: bool

Specify ``axis='columns'`` to check if row-wise values all return True.

>>> df.all(axis='columns')
0     True
1    False
dtype: bool

Or ``axis=None`` for whether every value is True.

>>> df.all(axis=None)
False
"""

_all_see_also = """\
See Also
--------
Series.all : Return True if all elements are True.
DataFrame.any : Return True if one (or more) elements are True.
"""

_cnum_doc = """
Return cumulative %(desc)s over a DataFrame or Series axis.

Returns a DataFrame or Series of the same size containing the cumulative
%(desc)s.

Parameters
----------
axis : {0 or 'index', 1 or 'columns'}, default 0
    The index or the name of the axis. 0 is equivalent to None or 'index'.
skipna : bool, default True
    Exclude NA/null values. If an entire row/column is NA, the result
    will be NA.
*args, **kwargs
    Additional keywords have no effect but might be accepted for
    compatibility with NumPy.

Returns
-------
%(name1)s or %(name2)s
    Return cumulative %(desc)s of %(name1)s or %(name2)s.

See Also
--------
core.window.Expanding.%(accum_func_name)s : Similar functionality
    but ignores ``NaN`` values.
%(name2)s.%(accum_func_name)s : Return the %(desc)s over
    %(name2)s axis.
%(name2)s.cummax : Return cumulative maximum over %(name2)s axis.
%(name2)s.cummin : Return cumulative minimum over %(name2)s axis.
%(name2)s.cumsum : Return cumulative sum over %(name2)s axis.
%(name2)s.cumprod : Return cumulative product over %(name2)s axis.

%(examples)s"""

_cummin_examples = """\
Examples
--------
**Series**

>>> s = pd.Series([2, np.nan, 5, -1, 0])
>>> s
0    2.0
1    NaN
2    5.0
3   -1.0
4    0.0
dtype: float64

By default, NA values are ignored.

>>> s.cummin()
0    2.0
1    NaN
2    2.0
3   -1.0
4   -1.0
dtype: float64

To include NA values in the operation, use ``skipna=False``

>>> s.cummin(skipna=False)
0    2.0
1    NaN
2    NaN
3    NaN
4    NaN
dtype: float64

**DataFrame**

>>> df = pd.DataFrame([[2.0, 1.0],
...                    [3.0, np.nan],
...                    [1.0, 0.0]],
...                    columns=list('AB'))
>>> df
     A    B
0  2.0  1.0
1  3.0  NaN
2  1.0  0.0

By default, iterates over rows and finds the minimum
in each column. This is equivalent to ``axis=None`` or ``axis='index'``.

>>> df.cummin()
     A    B
0  2.0  1.0
1  2.0  NaN
2  1.0  0.0

To iterate over columns and find the minimum in each row,
use ``axis=1``

>>> df.cummin(axis=1)
     A    B
0  2.0  1.0
1  3.0  NaN
2  1.0  0.0
"""

_cumsum_examples = """\
Examples
--------
**Series**

>>> s = pd.Series([2, np.nan, 5, -1, 0])
>>> s
0    2.0
1    NaN
2    5.0
3   -1.0
4    0.0
dtype: float64

By default, NA values are ignored.

>>> s.cumsum()
0    2.0
1    NaN
2    7.0
3    6.0
4    6.0
dtype: float64

To include NA values in the operation, use ``skipna=False``

>>> s.cumsum(skipna=False)
0    2.0
1    NaN
2    NaN
3    NaN
4    NaN
dtype: float64

**DataFrame**

>>> df = pd.DataFrame([[2.0, 1.0],
...                    [3.0, np.nan],
...                    [1.0, 0.0]],
...                    columns=list('AB'))
>>> df
     A    B
0  2.0  1.0
1  3.0  NaN
2  1.0  0.0

By default, iterates over rows and finds the sum
in each column. This is equivalent to ``axis=None`` or ``axis='index'``.

>>> df.cumsum()
     A    B
0  2.0  1.0
1  5.0  NaN
2  6.0  1.0

To iterate over columns and find the sum in each row,
use ``axis=1``

>>> df.cumsum(axis=1)
     A    B
0  2.0  3.0
1  3.0  NaN
2  1.0  1.0
"""

_cumprod_examples = """\
Examples
--------
**Series**

>>> s = pd.Series([2, np.nan, 5, -1, 0])
>>> s
0    2.0
1    NaN
2    5.0
3   -1.0
4    0.0
dtype: float64

By default, NA values are ignored.

>>> s.cumprod()
0     2.0
1     NaN
2    10.0
3   -10.0
4    -0.0
dtype: float64

To include NA values in the operation, use ``skipna=False``

>>> s.cumprod(skipna=False)
0    2.0
1    NaN
2    NaN
3    NaN
4    NaN
dtype: float64

**DataFrame**

>>> df = pd.DataFrame([[2.0, 1.0],
...                    [3.0, np.nan],
...                    [1.0, 0.0]],
...                    columns=list('AB'))
>>> df
     A    B
0  2.0  1.0
1  3.0  NaN
2  1.0  0.0

By default, iterates over rows and finds the product
in each column. This is equivalent to ``axis=None`` or ``axis='index'``.

>>> df.cumprod()
     A    B
0  2.0  1.0
1  6.0  NaN
2  6.0  0.0

To iterate over columns and find the product in each row,
use ``axis=1``

>>> df.cumprod(axis=1)
     A    B
0  2.0  2.0
1  3.0  NaN
2  1.0  0.0
"""

_cummax_examples = """\
Examples
--------
**Series**

>>> s = pd.Series([2, np.nan, 5, -1, 0])
>>> s
0    2.0
1    NaN
2    5.0
3   -1.0
4    0.0
dtype: float64

By default, NA values are ignored.

>>> s.cummax()
0    2.0
1    NaN
2    5.0
3    5.0
4    5.0
dtype: float64

To include NA values in the operation, use ``skipna=False``

>>> s.cummax(skipna=False)
0    2.0
1    NaN
2    NaN
3    NaN
4    NaN
dtype: float64

**DataFrame**

>>> df = pd.DataFrame([[2.0, 1.0],
...                    [3.0, np.nan],
...                    [1.0, 0.0]],
...                    columns=list('AB'))
>>> df
     A    B
0  2.0  1.0
1  3.0  NaN
2  1.0  0.0

By default, iterates over rows and finds the maximum
in each column. This is equivalent to ``axis=None`` or ``axis='index'``.

>>> df.cummax()
     A    B
0  2.0  1.0
1  3.0  NaN
2  3.0  1.0

To iterate over columns and find the maximum in each row,
use ``axis=1``

>>> df.cummax(axis=1)
     A    B
0  2.0  2.0
1  3.0  NaN
2  1.0  1.0
"""

_any_see_also = """\
See Also
--------
numpy.any : Numpy version of this method.
Series.any : Return whether any element is True.
Series.all : Return whether all elements are True.
DataFrame.any : Return whether any element is True over requested axis.
DataFrame.all : Return whether all elements are True over requested axis.
"""

_any_desc = """\
Return whether any element is True, potentially over an axis.

Returns False unless there at least one element within a series or
along a Dataframe axis that is True or equivalent (e.g. non-zero or
non-empty)."""

_any_examples = """\
Examples
--------
**Series**

For Series input, the output is a scalar indicating whether any element
is True.

>>> pd.Series([False, False]).any()
False
>>> pd.Series([True, False]).any()
True
>>> pd.Series([]).any()
False
>>> pd.Series([np.nan]).any()
False
>>> pd.Series([np.nan]).any(skipna=False)
True

**DataFrame**

Whether each column contains at least one True element (the default).

>>> df = pd.DataFrame({"A": [1, 2], "B": [0, 2], "C": [0, 0]})
>>> df
   A  B  C
0  1  0  0
1  2  2  0

>>> df.any()
A     True
B     True
C    False
dtype: bool

Aggregating over the columns.

>>> df = pd.DataFrame({"A": [True, False], "B": [1, 2]})
>>> df
       A  B
0   True  1
1  False  2

>>> df.any(axis='columns')
0    True
1    True
dtype: bool

>>> df = pd.DataFrame({"A": [True, False], "B": [1, 0]})
>>> df
       A  B
0   True  1
1  False  0

>>> df.any(axis='columns')
0    True
1    False
dtype: bool

Aggregating over the entire DataFrame with ``axis=None``.

>>> df.any(axis=None)
True

`any` for an empty DataFrame is an empty Series.

>>> pd.DataFrame([]).any()
Series([], dtype: bool)
"""

_shared_docs[
    "stat_func_example"
] = """

Examples
--------
>>> idx = pd.MultiIndex.from_arrays([
...     ['warm', 'warm', 'cold', 'cold'],
...     ['dog', 'falcon', 'fish', 'spider']],
...     names=['blooded', 'animal'])
>>> s = pd.Series([4, 2, 0, 8], name='legs', index=idx)
>>> s
blooded  animal
warm     dog       4
         falcon    2
cold     fish      0
         spider    8
Name: legs, dtype: int64

>>> s.{stat_func}()
{default_output}

{verb} using level names, as well as indices.

>>> s.{stat_func}(level='blooded')
blooded
warm    {level_output_0}
cold    {level_output_1}
Name: legs, dtype: int64

>>> s.{stat_func}(level=0)
blooded
warm    {level_output_0}
cold    {level_output_1}
Name: legs, dtype: int64"""

_sum_examples = _shared_docs["stat_func_example"].format(
    stat_func="sum", verb="Sum", default_output=14, level_output_0=6, level_output_1=8
)

_sum_examples += """

By default, the sum of an empty or all-NA Series is ``0``.

>>> pd.Series([]).sum()  # min_count=0 is the default
0.0

This can be controlled with the ``min_count`` parameter. For example, if
you'd like the sum of an empty series to be NaN, pass ``min_count=1``.

>>> pd.Series([]).sum(min_count=1)
nan

Thanks to the ``skipna`` parameter, ``min_count`` handles all-NA and
empty series identically.

>>> pd.Series([np.nan]).sum()
0.0

>>> pd.Series([np.nan]).sum(min_count=1)
nan"""

_max_examples = _shared_docs["stat_func_example"].format(
    stat_func="max", verb="Max", default_output=8, level_output_0=4, level_output_1=8
)

_min_examples = _shared_docs["stat_func_example"].format(
    stat_func="min", verb="Min", default_output=0, level_output_0=2, level_output_1=0
)

_stat_func_see_also = """

See Also
--------
Series.sum : Return the sum.
Series.min : Return the minimum.
Series.max : Return the maximum.
Series.idxmin : Return the index of the minimum.
Series.idxmax : Return the index of the maximum.
DataFrame.sum : Return the sum over the requested axis.
DataFrame.min : Return the minimum over the requested axis.
DataFrame.max : Return the maximum over the requested axis.
DataFrame.idxmin : Return the index of the minimum over the requested axis.
DataFrame.idxmax : Return the index of the maximum over the requested axis."""

_prod_examples = """

Examples
--------
By default, the product of an empty or all-NA Series is ``1``

>>> pd.Series([]).prod()
1.0

This can be controlled with the ``min_count`` parameter

>>> pd.Series([]).prod(min_count=1)
nan

Thanks to the ``skipna`` parameter, ``min_count`` handles all-NA and
empty series identically.

>>> pd.Series([np.nan]).prod()
1.0

>>> pd.Series([np.nan]).prod(min_count=1)
nan"""

_min_count_stub = """\
min_count : int, default 0
    The required number of valid values to perform the operation. If fewer than
    ``min_count`` non-NA values are present the result will be NA.

    .. versionadded:: 0.22.0

       Added with the default being 0. This means the sum of an all-NA
       or empty Series is 0, and the product of an all-NA or empty
       Series is 1.
"""


def _make_min_count_stat_function(
    cls,
    name: str,
    name1: str,
    name2: str,
    axis_descr: str,
    desc: str,
    func: Callable,
    see_also: str = "",
    examples: str = "",
) -> Callable:
    @Substitution(
        desc=desc,
        name1=name1,
        name2=name2,
        axis_descr=axis_descr,
        min_count=_min_count_stub,
        see_also=see_also,
        examples=examples,
    )
    @Appender(_num_doc)
    def stat_func(
        self,
        axis=None,
        skipna=None,
        level=None,
        numeric_only=None,
        min_count=0,
        **kwargs,
    ):
        if name == "sum":
            nv.validate_sum(tuple(), kwargs)
        elif name == "prod":
            nv.validate_prod(tuple(), kwargs)
        else:
            nv.validate_stat_func(tuple(), kwargs, fname=name)
        if skipna is None:
            skipna = True
        if axis is None:
            axis = self._stat_axis_number
        if level is not None:
            return self._agg_by_level(
                name, axis=axis, level=level, skipna=skipna, min_count=min_count
            )
        return self._reduce(
            func,
            name=name,
            axis=axis,
            skipna=skipna,
            numeric_only=numeric_only,
            min_count=min_count,
        )

    return set_function_name(stat_func, name, cls)


def _make_stat_function(
    cls,
    name: str,
    name1: str,
    name2: str,
    axis_descr: str,
    desc: str,
    func: Callable,
    see_also: str = "",
    examples: str = "",
) -> Callable:
    @Substitution(
        desc=desc,
        name1=name1,
        name2=name2,
        axis_descr=axis_descr,
        min_count="",
        see_also=see_also,
        examples=examples,
    )
    @Appender(_num_doc)
    def stat_func(
        self, axis=None, skipna=None, level=None, numeric_only=None, **kwargs
    ):
        if name == "median":
            nv.validate_median(tuple(), kwargs)
        else:
            nv.validate_stat_func(tuple(), kwargs, fname=name)
        if skipna is None:
            skipna = True
        if axis is None:
            axis = self._stat_axis_number
        if level is not None:
            return self._agg_by_level(name, axis=axis, level=level, skipna=skipna)
        return self._reduce(
            func, name=name, axis=axis, skipna=skipna, numeric_only=numeric_only
        )

    return set_function_name(stat_func, name, cls)


def _make_stat_function_ddof(
    cls, name: str, name1: str, name2: str, axis_descr: str, desc: str, func: Callable
) -> Callable:
    @Substitution(desc=desc, name1=name1, name2=name2, axis_descr=axis_descr)
    @Appender(_num_ddof_doc)
    def stat_func(
        self, axis=None, skipna=None, level=None, ddof=1, numeric_only=None, **kwargs
    ):
        nv.validate_stat_ddof_func(tuple(), kwargs, fname=name)
        if skipna is None:
            skipna = True
        if axis is None:
            axis = self._stat_axis_number
        if level is not None:
            return self._agg_by_level(
                name, axis=axis, level=level, skipna=skipna, ddof=ddof
            )
        return self._reduce(
            func, name, axis=axis, numeric_only=numeric_only, skipna=skipna, ddof=ddof
        )

    return set_function_name(stat_func, name, cls)


def _make_cum_function(
    cls,
    name: str,
    name1: str,
    name2: str,
    axis_descr: str,
    desc: str,
    accum_func: Callable,
    accum_func_name: str,
    examples: str,
) -> Callable:
    @Substitution(
        desc=desc,
        name1=name1,
        name2=name2,
        axis_descr=axis_descr,
        accum_func_name=accum_func_name,
        examples=examples,
    )
    @Appender(_cnum_doc)
    def cum_func(self, axis=None, skipna=True, *args, **kwargs):
        skipna = nv.validate_cum_func_with_skipna(skipna, args, kwargs, name)
        if axis is None:
            axis = self._stat_axis_number
        else:
            axis = self._get_axis_number(axis)

        if axis == 1:
            return cum_func(self.T, axis=0, skipna=skipna, *args, **kwargs).T

        def block_accum_func(blk_values):
            values = blk_values.T if hasattr(blk_values, "T") else blk_values

            result = nanops.na_accum_func(values, accum_func, skipna=skipna)

            result = result.T if hasattr(result, "T") else result
            return result

        result = self._mgr.apply(block_accum_func)

        return self._constructor(result).__finalize__(self, method=name)

    return set_function_name(cum_func, name, cls)


def _make_logical_function(
    cls,
    name: str,
    name1: str,
    name2: str,
    axis_descr: str,
    desc: str,
    func: Callable,
    see_also: str,
    examples: str,
    empty_value: bool,
) -> Callable:
    @Substitution(
        desc=desc,
        name1=name1,
        name2=name2,
        axis_descr=axis_descr,
        see_also=see_also,
        examples=examples,
        empty_value=empty_value,
    )
    @Appender(_bool_doc)
    def logical_func(self, axis=0, bool_only=None, skipna=True, level=None, **kwargs):
        nv.validate_logical_func(tuple(), kwargs, fname=name)
        if level is not None:
            if bool_only is not None:
                raise NotImplementedError(
                    "Option bool_only is not implemented with option level."
                )
            return self._agg_by_level(name, axis=axis, level=level, skipna=skipna)
        return self._reduce(
            func,
            name=name,
            axis=axis,
            skipna=skipna,
            numeric_only=bool_only,
            filter_type="bool",
        )

    return set_function_name(logical_func, name, cls)<|MERGE_RESOLUTION|>--- conflicted
+++ resolved
@@ -592,15 +592,9 @@
 
         # ignore needed because of NDFrame constructor is different than
         # DataFrame/Series constructors.
-<<<<<<< HEAD
-        return self._constructor(new_values, *new_axes).__finalize__(
-            self, method="swapaxes"
-        )
-=======
         return self._constructor(
             new_values, *new_axes  # type: ignore[arg-type]
         ).__finalize__(self, method="swapaxes")
->>>>>>> fafd6466
 
     def droplevel(self: FrameOrSeries, level, axis=0) -> FrameOrSeries:
         """
@@ -4105,15 +4099,11 @@
         f = functools.partial("{prefix}{}".format, prefix=prefix)
 
         mapper = {self._info_axis_name: f}
-<<<<<<< HEAD
-        return self.rename(**mapper)
-=======
         # error: Incompatible return value type (got "Optional[FrameOrSeries]",
         # expected "FrameOrSeries")
         # error: Argument 1 to "rename" of "NDFrame" has incompatible type
         # "**Dict[str, partial[str]]"; expected "Union[str, int, None]"
         return self.rename(**mapper)  # type: ignore[return-value, arg-type]
->>>>>>> fafd6466
 
     def add_suffix(self: FrameOrSeries, suffix: str) -> FrameOrSeries:
         """
@@ -4172,16 +4162,12 @@
         f = functools.partial("{}{suffix}".format, suffix=suffix)
 
         mapper = {self._info_axis_name: f}
-<<<<<<< HEAD
-        return self.rename(**mapper)
-=======
 
         # error: Incompatible return value type (got "Optional[FrameOrSeries]",
         # expected "FrameOrSeries")
         # error: Argument 1 to "rename" of "NDFrame" has incompatible type
         # "**Dict[str, partial[str]]"; expected "Union[str, int, None]"
         return self.rename(**mapper)  # type: ignore[return-value, arg-type]
->>>>>>> fafd6466
 
     def sort_values(
         self,
