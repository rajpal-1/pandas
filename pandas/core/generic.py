from __future__ import annotations

import collections
from datetime import timedelta
import functools
import gc
import json
import operator
import pickle
import re
from typing import (
    TYPE_CHECKING,
    Any,
    Callable,
    Dict,
    FrozenSet,
    Hashable,
    List,
    Mapping,
    Optional,
    Sequence,
    Set,
    Tuple,
    Type,
    Union,
    cast,
)
import warnings
import weakref

import numpy as np

from pandas._config import config

from pandas._libs import lib
from pandas._libs.tslibs import Period, Tick, Timestamp, to_offset
from pandas._typing import (
    Axis,
    CompressionOptions,
    FilePathOrBuffer,
    FrameOrSeries,
    IndexKeyFunc,
    IndexLabel,
    JSONSerializable,
    Label,
    Level,
    Renamer,
    StorageOptions,
    TimedeltaConvertibleTypes,
    TimestampConvertibleTypes,
    ValueKeyFunc,
)
from pandas.compat._optional import import_optional_dependency
from pandas.compat.numpy import function as nv
from pandas.errors import AbstractMethodError, InvalidIndexError
from pandas.util._decorators import Appender, doc, rewrite_axis_style_signature
from pandas.util._validators import validate_bool_kwarg, validate_fillna_kwargs

from pandas.core.dtypes.common import (
    ensure_int64,
    ensure_object,
    ensure_str,
    is_bool,
    is_bool_dtype,
    is_datetime64_any_dtype,
    is_datetime64tz_dtype,
    is_dict_like,
    is_extension_array_dtype,
    is_float,
    is_list_like,
    is_number,
    is_numeric_dtype,
    is_object_dtype,
    is_re_compilable,
    is_scalar,
    is_timedelta64_dtype,
    pandas_dtype,
)
from pandas.core.dtypes.generic import ABCDataFrame, ABCSeries
from pandas.core.dtypes.inference import is_hashable
from pandas.core.dtypes.missing import isna, notna

import pandas as pd
from pandas.core import indexing, missing, nanops
import pandas.core.algorithms as algos
from pandas.core.base import PandasObject, SelectionMixin
import pandas.core.common as com
from pandas.core.construction import create_series_with_explicit_dtype
from pandas.core.flags import Flags
from pandas.core.indexes import base as ibase
from pandas.core.indexes.api import (
    DatetimeIndex,
    Index,
    MultiIndex,
    PeriodIndex,
    RangeIndex,
    ensure_index,
)
from pandas.core.internals import BlockManager
from pandas.core.missing import find_valid_index
from pandas.core.ops import align_method_FRAME
from pandas.core.shared_docs import _shared_docs
from pandas.core.sorting import get_indexer_indexer
from pandas.core.window import Expanding, ExponentialMovingWindow, Rolling, Window

from pandas.io.formats import format as fmt
<<<<<<< HEAD
from pandas.io.formats.describe import describe_ndframe
from pandas.io.formats.format import DataFrameFormatter
=======
from pandas.io.formats.format import (
    DataFrameFormatter,
    DataFrameRenderer,
    format_percentiles,
)
>>>>>>> 4a08c02b
from pandas.io.formats.printing import pprint_thing

if TYPE_CHECKING:
    from pandas._libs.tslibs import BaseOffset

    from pandas.core.frame import DataFrame
    from pandas.core.resample import Resampler
    from pandas.core.series import Series
    from pandas.core.window.indexers import BaseIndexer

# goal is to be able to define the docs close to function, while still being
# able to share
_shared_docs = {**_shared_docs}
_shared_doc_kwargs = dict(
    axes="keywords for axes",
    klass="Series/DataFrame",
    axes_single_arg="int or labels for object",
    args_transpose="axes to permute (int or label for object)",
    optional_by="""
        by : str or list of str
            Name or list of names to sort by""",
)


def _single_replace(self: "Series", to_replace, method, inplace, limit):
    """
    Replaces values in a Series using the fill method specified when no
    replacement value is given in the replace method
    """
    if self.ndim != 1:
        raise TypeError(
            f"cannot replace {to_replace} with method {method} on a "
            f"{type(self).__name__}"
        )

    orig_dtype = self.dtype
    result = self if inplace else self.copy()
    fill_f = missing.get_fill_func(method)

    mask = missing.mask_missing(result.values, to_replace)
    values = fill_f(result.values, limit=limit, mask=mask)

    if values.dtype == orig_dtype and inplace:
        return

    result = pd.Series(values, index=self.index, dtype=self.dtype).__finalize__(self)

    if inplace:
        self._update_inplace(result)
        return

    return result


bool_t = bool  # Need alias because NDFrame has def bool:


class NDFrame(PandasObject, SelectionMixin, indexing.IndexingMixin):
    """
    N-dimensional analogue of DataFrame. Store multi-dimensional in a
    size-mutable, labeled data structure

    Parameters
    ----------
    data : BlockManager
    axes : list
    copy : bool, default False
    """

    _internal_names: List[str] = [
        "_mgr",
        "_cacher",
        "_item_cache",
        "_cache",
        "_is_copy",
        "_subtyp",
        "_name",
        "_index",
        "_default_kind",
        "_default_fill_value",
        "_metadata",
        "__array_struct__",
        "__array_interface__",
        "_flags",
    ]
    _internal_names_set: Set[str] = set(_internal_names)
    _accessors: Set[str] = set()
    _deprecations: FrozenSet[str] = frozenset(["get_values", "tshift"])
    _metadata: List[str] = []
    _is_copy = None
    _mgr: BlockManager
    _attrs: Dict[Optional[Hashable], Any]
    _typ: str

    # ----------------------------------------------------------------------
    # Constructors

    def __init__(
        self,
        data: BlockManager,
        copy: bool = False,
        attrs: Optional[Mapping[Optional[Hashable], Any]] = None,
    ):
        # copy kwarg is retained for mypy compat, is not used

        object.__setattr__(self, "_is_copy", None)
        object.__setattr__(self, "_mgr", data)
        object.__setattr__(self, "_item_cache", {})
        if attrs is None:
            attrs = {}
        else:
            attrs = dict(attrs)
        object.__setattr__(self, "_attrs", attrs)
        object.__setattr__(self, "_flags", Flags(self, allows_duplicate_labels=True))

    @classmethod
    def _init_mgr(cls, mgr, axes, dtype=None, copy: bool = False) -> BlockManager:
        """ passed a manager and a axes dict """
        for a, axe in axes.items():
            if axe is not None:
                axe = ensure_index(axe)
                bm_axis = cls._get_block_manager_axis(a)
                mgr = mgr.reindex_axis(axe, axis=bm_axis, copy=False)

        # make a copy if explicitly requested
        if copy:
            mgr = mgr.copy()
        if dtype is not None:
            # avoid further copies if we can
            if len(mgr.blocks) > 1 or mgr.blocks[0].values.dtype != dtype:
                mgr = mgr.astype(dtype=dtype)
        return mgr

    # ----------------------------------------------------------------------
    # attrs and flags

    @property
    def attrs(self) -> Dict[Optional[Hashable], Any]:
        """
        Dictionary of global attributes of this dataset.

        .. warning::

           attrs is experimental and may change without warning.

        See Also
        --------
        DataFrame.flags
        """
        if self._attrs is None:
            self._attrs = {}
        return self._attrs

    @attrs.setter
    def attrs(self, value: Mapping[Optional[Hashable], Any]) -> None:
        self._attrs = dict(value)

    @property
    def flags(self) -> Flags:
        """
        Get the properties associated with this pandas object.

        The available flags are

        * :attr:`Flags.allows_duplicate_labels`

        See Also
        --------
        Flags
        DataFrame.attrs

        Notes
        -----
        "Flags" differ from "metadata". Flags reflect properties of the
        pandas object (the Series or DataFrame). Metadata refer to properties
        of the dataset, and should be stored in :attr:`DataFrame.attrs`.

        Examples
        --------
        >>> df = pd.DataFrame({"A": [1, 2]})
        >>> df.flags
        <Flags(allows_duplicate_labels=True)>

        Flags can be get or set using ``.``

        >>> df.flags.allows_duplicate_labels
        True
        >>> df.flags.allows_duplicate_labels = False

        Or by slicing with a key

        >>> df.flags["allows_duplicate_labels"]
        False
        >>> df.flags["allows_duplicate_labels"] = True
        """
        return self._flags

    def set_flags(
        self: FrameOrSeries,
        *,
        copy: bool = False,
        allows_duplicate_labels: Optional[bool] = None,
    ) -> FrameOrSeries:
        """
        Return a new object with updated flags.

        Parameters
        ----------
        allows_duplicate_labels : bool, optional
            Whether the returned object allows duplicate labels.

        Returns
        -------
        Series or DataFrame
            The same type as the caller.

        See Also
        --------
        DataFrame.attrs : Global metadata applying to this dataset.
        DataFrame.flags : Global flags applying to this object.

        Notes
        -----
        This method returns a new object that's a view on the same data
        as the input. Mutating the input or the output values will be reflected
        in the other.

        This method is intended to be used in method chains.

        "Flags" differ from "metadata". Flags reflect properties of the
        pandas object (the Series or DataFrame). Metadata refer to properties
        of the dataset, and should be stored in :attr:`DataFrame.attrs`.

        Examples
        --------
        >>> df = pd.DataFrame({"A": [1, 2]})
        >>> df.flags.allows_duplicate_labels
        True
        >>> df2 = df.set_flags(allows_duplicate_labels=False)
        >>> df2.flags.allows_duplicate_labels
        False
        """
        df = self.copy(deep=copy)
        if allows_duplicate_labels is not None:
            df.flags["allows_duplicate_labels"] = allows_duplicate_labels
        return df

    @classmethod
    def _validate_dtype(cls, dtype):
        """ validate the passed dtype """
        if dtype is not None:
            dtype = pandas_dtype(dtype)

            # a compound dtype
            if dtype.kind == "V":
                raise NotImplementedError(
                    "compound dtypes are not implemented "
                    f"in the {cls.__name__} constructor"
                )

        return dtype

    # ----------------------------------------------------------------------
    # Construction

    @property
    def _constructor(self: FrameOrSeries) -> Type[FrameOrSeries]:
        """
        Used when a manipulation result has the same dimensions as the
        original.
        """
        raise AbstractMethodError(self)

    @property
    def _constructor_sliced(self):
        """
        Used when a manipulation result has one lower dimension(s) as the
        original, such as DataFrame single columns slicing.
        """
        raise AbstractMethodError(self)

    @property
    def _constructor_expanddim(self):
        """
        Used when a manipulation result has one higher dimension as the
        original, such as Series.to_frame()
        """
        raise NotImplementedError

    # ----------------------------------------------------------------------
    # Internals

    @property
    def _data(self):
        # GH#33054 retained because some downstream packages uses this,
        #  e.g. fastparquet
        return self._mgr

    # ----------------------------------------------------------------------
    # Axis
    _stat_axis_number = 0
    _stat_axis_name = "index"
    _ix = None
    _AXIS_ORDERS: List[str]
    _AXIS_TO_AXIS_NUMBER: Dict[Axis, int] = {0: 0, "index": 0, "rows": 0}
    _AXIS_REVERSED: bool
    _info_axis_number: int
    _info_axis_name: str
    _AXIS_LEN: int

    @property
    def _AXIS_NUMBERS(self) -> Dict[str, int]:
        """.. deprecated:: 1.1.0"""
        warnings.warn("_AXIS_NUMBERS has been deprecated.", FutureWarning, stacklevel=3)
        return {"index": 0}

    @property
    def _AXIS_NAMES(self) -> Dict[int, str]:
        """.. deprecated:: 1.1.0"""
        warnings.warn("_AXIS_NAMES has been deprecated.", FutureWarning, stacklevel=3)
        return {0: "index"}

    def _construct_axes_dict(self, axes=None, **kwargs):
        """Return an axes dictionary for myself."""
        d = {a: self._get_axis(a) for a in (axes or self._AXIS_ORDERS)}
        d.update(kwargs)
        return d

    @classmethod
    def _construct_axes_from_arguments(
        cls, args, kwargs, require_all: bool = False, sentinel=None
    ):
        """
        Construct and returns axes if supplied in args/kwargs.

        If require_all, raise if all axis arguments are not supplied
        return a tuple of (axes, kwargs).

        sentinel specifies the default parameter when an axis is not
        supplied; useful to distinguish when a user explicitly passes None
        in scenarios where None has special meaning.
        """
        # construct the args
        args = list(args)
        for a in cls._AXIS_ORDERS:

            # look for a argument by position
            if a not in kwargs:
                try:
                    kwargs[a] = args.pop(0)
                except IndexError as err:
                    if require_all:
                        raise TypeError(
                            "not enough/duplicate arguments specified!"
                        ) from err

        axes = {a: kwargs.pop(a, sentinel) for a in cls._AXIS_ORDERS}
        return axes, kwargs

    @classmethod
    def _get_axis_number(cls, axis: Axis) -> int:
        try:
            return cls._AXIS_TO_AXIS_NUMBER[axis]
        except KeyError:
            raise ValueError(f"No axis named {axis} for object type {cls.__name__}")

    @classmethod
    def _get_axis_name(cls, axis: Axis) -> str:
        axis_number = cls._get_axis_number(axis)
        return cls._AXIS_ORDERS[axis_number]

    def _get_axis(self, axis: Axis) -> Index:
        axis_number = self._get_axis_number(axis)
        assert axis_number in {0, 1}
        return self.index if axis_number == 0 else self.columns

    @classmethod
    def _get_block_manager_axis(cls, axis: Axis) -> int:
        """Map the axis to the block_manager axis."""
        axis = cls._get_axis_number(axis)
        if cls._AXIS_REVERSED:
            m = cls._AXIS_LEN - 1
            return m - axis
        return axis

    def _get_axis_resolvers(self, axis: str) -> Dict[str, Union[Series, MultiIndex]]:
        # index or columns
        axis_index = getattr(self, axis)
        d = dict()
        prefix = axis[0]

        for i, name in enumerate(axis_index.names):
            if name is not None:
                key = level = name
            else:
                # prefix with 'i' or 'c' depending on the input axis
                # e.g., you must do ilevel_0 for the 0th level of an unnamed
                # multiiindex
                key = f"{prefix}level_{i}"
                level = i

            level_values = axis_index.get_level_values(level)
            s = level_values.to_series()
            s.index = axis_index
            d[key] = s

        # put the index/columns itself in the dict
        if isinstance(axis_index, MultiIndex):
            dindex = axis_index
        else:
            dindex = axis_index.to_series()

        d[axis] = dindex
        return d

    def _get_index_resolvers(self) -> Dict[str, Union[Series, MultiIndex]]:
        from pandas.core.computation.parsing import clean_column_name

        d: Dict[str, Union[Series, MultiIndex]] = {}
        for axis_name in self._AXIS_ORDERS:
            d.update(self._get_axis_resolvers(axis_name))

        return {clean_column_name(k): v for k, v in d.items() if not isinstance(k, int)}

    def _get_cleaned_column_resolvers(self) -> Dict[str, ABCSeries]:
        """
        Return the special character free column resolvers of a dataframe.

        Column names with special characters are 'cleaned up' so that they can
        be referred to by backtick quoting.
        Used in :meth:`DataFrame.eval`.
        """
        from pandas.core.computation.parsing import clean_column_name

        if isinstance(self, ABCSeries):
            self = cast("Series", self)
            return {clean_column_name(self.name): self}

        return {
            clean_column_name(k): v for k, v in self.items() if not isinstance(k, int)
        }

    @property
    def _info_axis(self) -> Index:
        return getattr(self, self._info_axis_name)

    @property
    def _stat_axis(self) -> Index:
        return getattr(self, self._stat_axis_name)

    @property
    def shape(self) -> Tuple[int, ...]:
        """
        Return a tuple of axis dimensions
        """
        return tuple(len(self._get_axis(a)) for a in self._AXIS_ORDERS)

    @property
    def axes(self) -> List[Index]:
        """
        Return index label(s) of the internal NDFrame
        """
        # we do it this way because if we have reversed axes, then
        # the block manager shows then reversed
        return [self._get_axis(a) for a in self._AXIS_ORDERS]

    @property
    def ndim(self) -> int:
        """
        Return an int representing the number of axes / array dimensions.

        Return 1 if Series. Otherwise return 2 if DataFrame.

        See Also
        --------
        ndarray.ndim : Number of array dimensions.

        Examples
        --------
        >>> s = pd.Series({'a': 1, 'b': 2, 'c': 3})
        >>> s.ndim
        1

        >>> df = pd.DataFrame({'col1': [1, 2], 'col2': [3, 4]})
        >>> df.ndim
        2
        """
        return self._mgr.ndim

    @property
    def size(self) -> int:
        """
        Return an int representing the number of elements in this object.

        Return the number of rows if Series. Otherwise return the number of
        rows times number of columns if DataFrame.

        See Also
        --------
        ndarray.size : Number of elements in the array.

        Examples
        --------
        >>> s = pd.Series({'a': 1, 'b': 2, 'c': 3})
        >>> s.size
        3

        >>> df = pd.DataFrame({'col1': [1, 2], 'col2': [3, 4]})
        >>> df.size
        4
        """
        return np.prod(self.shape)

    @property
    def _selected_obj(self: FrameOrSeries) -> FrameOrSeries:
        """ internal compat with SelectionMixin """
        return self

    @property
    def _obj_with_exclusions(self: FrameOrSeries) -> FrameOrSeries:
        """ internal compat with SelectionMixin """
        return self

    def set_axis(self, labels, axis: Axis = 0, inplace: bool = False):
        """
        Assign desired index to given axis.

        Indexes for%(extended_summary_sub)s row labels can be changed by assigning
        a list-like or Index.

        Parameters
        ----------
        labels : list-like, Index
            The values for the new index.

        axis : %(axes_single_arg)s, default 0
            The axis to update. The value 0 identifies the rows%(axis_description_sub)s.

        inplace : bool, default False
            Whether to return a new %(klass)s instance.

        Returns
        -------
        renamed : %(klass)s or None
            An object of type %(klass)s or None if ``inplace=True``.

        See Also
        --------
        %(klass)s.rename_axis : Alter the name of the index%(see_also_sub)s.
        """
        self._check_inplace_and_allows_duplicate_labels(inplace)
        return self._set_axis_nocheck(labels, axis, inplace)

    def _set_axis_nocheck(self, labels, axis: Axis, inplace: bool):
        # NDFrame.rename with inplace=False calls set_axis(inplace=True) on a copy.
        if inplace:
            setattr(self, self._get_axis_name(axis), labels)
        else:
            obj = self.copy()
            obj.set_axis(labels, axis=axis, inplace=True)
            return obj

    def _set_axis(self, axis: int, labels: Index) -> None:
        labels = ensure_index(labels)
        self._mgr.set_axis(axis, labels)
        self._clear_item_cache()

    def swapaxes(self: FrameOrSeries, axis1, axis2, copy=True) -> FrameOrSeries:
        """
        Interchange axes and swap values axes appropriately.

        Returns
        -------
        y : same as input
        """
        i = self._get_axis_number(axis1)
        j = self._get_axis_number(axis2)

        if i == j:
            if copy:
                return self.copy()
            return self

        mapping = {i: j, j: i}

        new_axes = (self._get_axis(mapping.get(k, k)) for k in range(self._AXIS_LEN))
        new_values = self.values.swapaxes(i, j)
        if copy:
            new_values = new_values.copy()

        # ignore needed because of NDFrame constructor is different than
        # DataFrame/Series constructors.
        return self._constructor(
            new_values, *new_axes  # type: ignore[arg-type]
        ).__finalize__(self, method="swapaxes")

    def droplevel(self: FrameOrSeries, level, axis=0) -> FrameOrSeries:
        """
        Return DataFrame with requested index / column level(s) removed.

        .. versionadded:: 0.24.0

        Parameters
        ----------
        level : int, str, or list-like
            If a string is given, must be the name of a level
            If list-like, elements must be names or positional indexes
            of levels.

        axis : {0 or 'index', 1 or 'columns'}, default 0
            Axis along which the level(s) is removed:

            * 0 or 'index': remove level(s) in column.
            * 1 or 'columns': remove level(s) in row.

        Returns
        -------
        DataFrame
            DataFrame with requested index / column level(s) removed.

        Examples
        --------
        >>> df = pd.DataFrame([
        ...     [1, 2, 3, 4],
        ...     [5, 6, 7, 8],
        ...     [9, 10, 11, 12]
        ... ]).set_index([0, 1]).rename_axis(['a', 'b'])

        >>> df.columns = pd.MultiIndex.from_tuples([
        ...     ('c', 'e'), ('d', 'f')
        ... ], names=['level_1', 'level_2'])

        >>> df
        level_1   c   d
        level_2   e   f
        a b
        1 2      3   4
        5 6      7   8
        9 10    11  12

        >>> df.droplevel('a')
        level_1   c   d
        level_2   e   f
        b
        2        3   4
        6        7   8
        10      11  12

        >>> df.droplevel('level_2', axis=1)
        level_1   c   d
        a b
        1 2      3   4
        5 6      7   8
        9 10    11  12
        """
        labels = self._get_axis(axis)
        new_labels = labels.droplevel(level)
        result = self.set_axis(new_labels, axis=axis, inplace=False)
        return result

    def pop(self, item: Label) -> Union[Series, Any]:
        result = self[item]
        del self[item]
        if self.ndim == 2:
            result._reset_cacher()

        return result

    def squeeze(self, axis=None):
        """
        Squeeze 1 dimensional axis objects into scalars.

        Series or DataFrames with a single element are squeezed to a scalar.
        DataFrames with a single column or a single row are squeezed to a
        Series. Otherwise the object is unchanged.

        This method is most useful when you don't know if your
        object is a Series or DataFrame, but you do know it has just a single
        column. In that case you can safely call `squeeze` to ensure you have a
        Series.

        Parameters
        ----------
        axis : {0 or 'index', 1 or 'columns', None}, default None
            A specific axis to squeeze. By default, all length-1 axes are
            squeezed.

        Returns
        -------
        DataFrame, Series, or scalar
            The projection after squeezing `axis` or all the axes.

        See Also
        --------
        Series.iloc : Integer-location based indexing for selecting scalars.
        DataFrame.iloc : Integer-location based indexing for selecting Series.
        Series.to_frame : Inverse of DataFrame.squeeze for a
            single-column DataFrame.

        Examples
        --------
        >>> primes = pd.Series([2, 3, 5, 7])

        Slicing might produce a Series with a single value:

        >>> even_primes = primes[primes % 2 == 0]
        >>> even_primes
        0    2
        dtype: int64

        >>> even_primes.squeeze()
        2

        Squeezing objects with more than one value in every axis does nothing:

        >>> odd_primes = primes[primes % 2 == 1]
        >>> odd_primes
        1    3
        2    5
        3    7
        dtype: int64

        >>> odd_primes.squeeze()
        1    3
        2    5
        3    7
        dtype: int64

        Squeezing is even more effective when used with DataFrames.

        >>> df = pd.DataFrame([[1, 2], [3, 4]], columns=['a', 'b'])
        >>> df
           a  b
        0  1  2
        1  3  4

        Slicing a single column will produce a DataFrame with the columns
        having only one value:

        >>> df_a = df[['a']]
        >>> df_a
           a
        0  1
        1  3

        So the columns can be squeezed down, resulting in a Series:

        >>> df_a.squeeze('columns')
        0    1
        1    3
        Name: a, dtype: int64

        Slicing a single row from a single column will produce a single
        scalar DataFrame:

        >>> df_0a = df.loc[df.index < 1, ['a']]
        >>> df_0a
           a
        0  1

        Squeezing the rows produces a single scalar Series:

        >>> df_0a.squeeze('rows')
        a    1
        Name: 0, dtype: int64

        Squeezing all axes will project directly into a scalar:

        >>> df_0a.squeeze()
        1
        """
        axis = range(self._AXIS_LEN) if axis is None else (self._get_axis_number(axis),)
        return self.iloc[
            tuple(
                0 if i in axis and len(a) == 1 else slice(None)
                for i, a in enumerate(self.axes)
            )
        ]

    # ----------------------------------------------------------------------
    # Rename

    def rename(
        self: FrameOrSeries,
        mapper: Optional[Renamer] = None,
        *,
        index: Optional[Renamer] = None,
        columns: Optional[Renamer] = None,
        axis: Optional[Axis] = None,
        copy: bool = True,
        inplace: bool = False,
        level: Optional[Level] = None,
        errors: str = "ignore",
    ) -> Optional[FrameOrSeries]:
        """
        Alter axes input function or functions. Function / dict values must be
        unique (1-to-1). Labels not contained in a dict / Series will be left
        as-is. Extra labels listed don't throw an error. Alternatively, change
        ``Series.name`` with a scalar value (Series only).

        Parameters
        ----------
        %(axes)s : scalar, list-like, dict-like or function, optional
            Scalar or list-like will alter the ``Series.name`` attribute,
            and raise on DataFrame.
            dict-like or functions are transformations to apply to
            that axis' values
        copy : bool, default True
            Also copy underlying data.
        inplace : bool, default False
            Whether to return a new {klass}. If True then value of copy is
            ignored.
        level : int or level name, default None
            In case of a MultiIndex, only rename labels in the specified
            level.
        errors : {'ignore', 'raise'}, default 'ignore'
            If 'raise', raise a `KeyError` when a dict-like `mapper`, `index`,
            or `columns` contains labels that are not present in the Index
            being transformed.
            If 'ignore', existing keys will be renamed and extra keys will be
            ignored.

        Returns
        -------
        renamed : {klass} (new object)

        Raises
        ------
        KeyError
            If any of the labels is not found in the selected axis and
            "errors='raise'".

        See Also
        --------
        NDFrame.rename_axis

        Examples
        --------
        >>> s = pd.Series([1, 2, 3])
        >>> s
        0    1
        1    2
        2    3
        dtype: int64
        >>> s.rename("my_name") # scalar, changes Series.name
        0    1
        1    2
        2    3
        Name: my_name, dtype: int64
        >>> s.rename(lambda x: x ** 2)  # function, changes labels
        0    1
        1    2
        4    3
        dtype: int64
        >>> s.rename({1: 3, 2: 5})  # mapping, changes labels
        0    1
        3    2
        5    3
        dtype: int64

        Since ``DataFrame`` doesn't have a ``.name`` attribute,
        only mapping-type arguments are allowed.

        >>> df = pd.DataFrame({"A": [1, 2, 3], "B": [4, 5, 6]})
        >>> df.rename(2)
        Traceback (most recent call last):
        ...
        TypeError: 'int' object is not callable

        ``DataFrame.rename`` supports two calling conventions

        * ``(index=index_mapper, columns=columns_mapper, ...)``
        * ``(mapper, axis={'index', 'columns'}, ...)``

        We *highly* recommend using keyword arguments to clarify your
        intent.

        >>> df.rename(index=str, columns={"A": "a", "B": "c"})
           a  c
        0  1  4
        1  2  5
        2  3  6

        >>> df.rename(index=str, columns={"A": "a", "C": "c"})
           a  B
        0  1  4
        1  2  5
        2  3  6

        Using axis-style parameters

        >>> df.rename(str.lower, axis='columns')
           a  b
        0  1  4
        1  2  5
        2  3  6

        >>> df.rename({1: 2, 2: 4}, axis='index')
           A  B
        0  1  4
        2  2  5
        4  3  6

        See the :ref:`user guide <basics.rename>` for more.
        """
        if mapper is None and index is None and columns is None:
            raise TypeError("must pass an index to rename")

        if index is not None or columns is not None:
            if axis is not None:
                raise TypeError(
                    "Cannot specify both 'axis' and any of 'index' or 'columns'"
                )
            elif mapper is not None:
                raise TypeError(
                    "Cannot specify both 'mapper' and any of 'index' or 'columns'"
                )
        else:
            # use the mapper argument
            if axis and self._get_axis_number(axis) == 1:
                columns = mapper
            else:
                index = mapper

        self._check_inplace_and_allows_duplicate_labels(inplace)
        result = self if inplace else self.copy(deep=copy)

        for axis_no, replacements in enumerate((index, columns)):
            if replacements is None:
                continue

            ax = self._get_axis(axis_no)
            f = com.get_rename_function(replacements)

            if level is not None:
                level = ax._get_level_number(level)

            # GH 13473
            if not callable(replacements):
                indexer = ax.get_indexer_for(replacements)
                if errors == "raise" and len(indexer[indexer == -1]):
                    missing_labels = [
                        label
                        for index, label in enumerate(replacements)
                        if indexer[index] == -1
                    ]
                    raise KeyError(f"{missing_labels} not found in axis")

            new_index = ax._transform_index(f, level)
            result._set_axis_nocheck(new_index, axis=axis_no, inplace=True)
            result._clear_item_cache()

        if inplace:
            self._update_inplace(result)
            return None
        else:
            return result.__finalize__(self, method="rename")

    @rewrite_axis_style_signature("mapper", [("copy", True), ("inplace", False)])
    def rename_axis(self, mapper=lib.no_default, **kwargs):
        """
        Set the name of the axis for the index or columns.

        Parameters
        ----------
        mapper : scalar, list-like, optional
            Value to set the axis name attribute.
        index, columns : scalar, list-like, dict-like or function, optional
            A scalar, list-like, dict-like or functions transformations to
            apply to that axis' values.
            Note that the ``columns`` parameter is not allowed if the
            object is a Series. This parameter only apply for DataFrame
            type objects.

            Use either ``mapper`` and ``axis`` to
            specify the axis to target with ``mapper``, or ``index``
            and/or ``columns``.

            .. versionchanged:: 0.24.0

        axis : {0 or 'index', 1 or 'columns'}, default 0
            The axis to rename.
        copy : bool, default True
            Also copy underlying data.
        inplace : bool, default False
            Modifies the object directly, instead of creating a new Series
            or DataFrame.

        Returns
        -------
        Series, DataFrame, or None
            The same type as the caller or None if ``inplace=True``.

        See Also
        --------
        Series.rename : Alter Series index labels or name.
        DataFrame.rename : Alter DataFrame index labels or name.
        Index.rename : Set new names on index.

        Notes
        -----
        ``DataFrame.rename_axis`` supports two calling conventions

        * ``(index=index_mapper, columns=columns_mapper, ...)``
        * ``(mapper, axis={'index', 'columns'}, ...)``

        The first calling convention will only modify the names of
        the index and/or the names of the Index object that is the columns.
        In this case, the parameter ``copy`` is ignored.

        The second calling convention will modify the names of the
        the corresponding index if mapper is a list or a scalar.
        However, if mapper is dict-like or a function, it will use the
        deprecated behavior of modifying the axis *labels*.

        We *highly* recommend using keyword arguments to clarify your
        intent.

        Examples
        --------
        **Series**

        >>> s = pd.Series(["dog", "cat", "monkey"])
        >>> s
        0       dog
        1       cat
        2    monkey
        dtype: object
        >>> s.rename_axis("animal")
        animal
        0    dog
        1    cat
        2    monkey
        dtype: object

        **DataFrame**

        >>> df = pd.DataFrame({"num_legs": [4, 4, 2],
        ...                    "num_arms": [0, 0, 2]},
        ...                   ["dog", "cat", "monkey"])
        >>> df
                num_legs  num_arms
        dog            4         0
        cat            4         0
        monkey         2         2
        >>> df = df.rename_axis("animal")
        >>> df
                num_legs  num_arms
        animal
        dog            4         0
        cat            4         0
        monkey         2         2
        >>> df = df.rename_axis("limbs", axis="columns")
        >>> df
        limbs   num_legs  num_arms
        animal
        dog            4         0
        cat            4         0
        monkey         2         2

        **MultiIndex**

        >>> df.index = pd.MultiIndex.from_product([['mammal'],
        ...                                        ['dog', 'cat', 'monkey']],
        ...                                       names=['type', 'name'])
        >>> df
        limbs          num_legs  num_arms
        type   name
        mammal dog            4         0
               cat            4         0
               monkey         2         2

        >>> df.rename_axis(index={'type': 'class'})
        limbs          num_legs  num_arms
        class  name
        mammal dog            4         0
               cat            4         0
               monkey         2         2

        >>> df.rename_axis(columns=str.upper)
        LIMBS          num_legs  num_arms
        type   name
        mammal dog            4         0
               cat            4         0
               monkey         2         2
        """
        axes, kwargs = self._construct_axes_from_arguments(
            (), kwargs, sentinel=lib.no_default
        )
        copy = kwargs.pop("copy", True)
        inplace = kwargs.pop("inplace", False)
        axis = kwargs.pop("axis", 0)
        if axis is not None:
            axis = self._get_axis_number(axis)

        if kwargs:
            raise TypeError(
                "rename_axis() got an unexpected keyword "
                f'argument "{list(kwargs.keys())[0]}"'
            )

        inplace = validate_bool_kwarg(inplace, "inplace")

        if mapper is not lib.no_default:
            # Use v0.23 behavior if a scalar or list
            non_mapper = is_scalar(mapper) or (
                is_list_like(mapper) and not is_dict_like(mapper)
            )
            if non_mapper:
                return self._set_axis_name(mapper, axis=axis, inplace=inplace)
            else:
                raise ValueError("Use `.rename` to alter labels with a mapper.")
        else:
            # Use new behavior.  Means that index and/or columns
            # is specified
            result = self if inplace else self.copy(deep=copy)

            for axis in range(self._AXIS_LEN):
                v = axes.get(self._get_axis_name(axis))
                if v is lib.no_default:
                    continue
                non_mapper = is_scalar(v) or (is_list_like(v) and not is_dict_like(v))
                if non_mapper:
                    newnames = v
                else:
                    f = com.get_rename_function(v)
                    curnames = self._get_axis(axis).names
                    newnames = [f(name) for name in curnames]
                result._set_axis_name(newnames, axis=axis, inplace=True)
            if not inplace:
                return result

    def _set_axis_name(self, name, axis=0, inplace=False):
        """
        Set the name(s) of the axis.

        Parameters
        ----------
        name : str or list of str
            Name(s) to set.
        axis : {0 or 'index', 1 or 'columns'}, default 0
            The axis to set the label. The value 0 or 'index' specifies index,
            and the value 1 or 'columns' specifies columns.
        inplace : bool, default False
            If `True`, do operation inplace and return None.

        Returns
        -------
        Series, DataFrame, or None
            The same type as the caller or `None` if `inplace` is `True`.

        See Also
        --------
        DataFrame.rename : Alter the axis labels of :class:`DataFrame`.
        Series.rename : Alter the index labels or set the index name
            of :class:`Series`.
        Index.rename : Set the name of :class:`Index` or :class:`MultiIndex`.

        Examples
        --------
        >>> df = pd.DataFrame({"num_legs": [4, 4, 2]},
        ...                   ["dog", "cat", "monkey"])
        >>> df
                num_legs
        dog            4
        cat            4
        monkey         2
        >>> df._set_axis_name("animal")
                num_legs
        animal
        dog            4
        cat            4
        monkey         2
        >>> df.index = pd.MultiIndex.from_product(
        ...                [["mammal"], ['dog', 'cat', 'monkey']])
        >>> df._set_axis_name(["type", "name"])
                       num_legs
        type   name
        mammal dog        4
               cat        4
               monkey     2
        """
        axis = self._get_axis_number(axis)
        idx = self._get_axis(axis).set_names(name)

        inplace = validate_bool_kwarg(inplace, "inplace")
        renamed = self if inplace else self.copy()
        renamed.set_axis(idx, axis=axis, inplace=True)
        if not inplace:
            return renamed

    # ----------------------------------------------------------------------
    # Comparison Methods

    def _indexed_same(self, other) -> bool:
        return all(
            self._get_axis(a).equals(other._get_axis(a)) for a in self._AXIS_ORDERS
        )

    def equals(self, other: object) -> bool:
        """
        Test whether two objects contain the same elements.

        This function allows two Series or DataFrames to be compared against
        each other to see if they have the same shape and elements. NaNs in
        the same location are considered equal.

        The row/column index do not need to have the same type, as long
        as the values are considered equal. Corresponding columns must be of
        the same dtype.

        Parameters
        ----------
        other : Series or DataFrame
            The other Series or DataFrame to be compared with the first.

        Returns
        -------
        bool
            True if all elements are the same in both objects, False
            otherwise.

        See Also
        --------
        Series.eq : Compare two Series objects of the same length
            and return a Series where each element is True if the element
            in each Series is equal, False otherwise.
        DataFrame.eq : Compare two DataFrame objects of the same shape and
            return a DataFrame where each element is True if the respective
            element in each DataFrame is equal, False otherwise.
        testing.assert_series_equal : Raises an AssertionError if left and
            right are not equal. Provides an easy interface to ignore
            inequality in dtypes, indexes and precision among others.
        testing.assert_frame_equal : Like assert_series_equal, but targets
            DataFrames.
        numpy.array_equal : Return True if two arrays have the same shape
            and elements, False otherwise.

        Examples
        --------
        >>> df = pd.DataFrame({1: [10], 2: [20]})
        >>> df
            1   2
        0  10  20

        DataFrames df and exactly_equal have the same types and values for
        their elements and column labels, which will return True.

        >>> exactly_equal = pd.DataFrame({1: [10], 2: [20]})
        >>> exactly_equal
            1   2
        0  10  20
        >>> df.equals(exactly_equal)
        True

        DataFrames df and different_column_type have the same element
        types and values, but have different types for the column labels,
        which will still return True.

        >>> different_column_type = pd.DataFrame({1.0: [10], 2.0: [20]})
        >>> different_column_type
           1.0  2.0
        0   10   20
        >>> df.equals(different_column_type)
        True

        DataFrames df and different_data_type have different types for the
        same values for their elements, and will return False even though
        their column labels are the same values and types.

        >>> different_data_type = pd.DataFrame({1: [10.0], 2: [20.0]})
        >>> different_data_type
              1     2
        0  10.0  20.0
        >>> df.equals(different_data_type)
        False
        """
        if not (isinstance(other, type(self)) or isinstance(self, type(other))):
            return False
        other = cast(NDFrame, other)
        return self._mgr.equals(other._mgr)

    # -------------------------------------------------------------------------
    # Unary Methods

    def __neg__(self):
        values = self._values
        if is_bool_dtype(values):
            arr = operator.inv(values)
        elif (
            is_numeric_dtype(values)
            or is_timedelta64_dtype(values)
            or is_object_dtype(values)
        ):
            arr = operator.neg(values)
        else:
            raise TypeError(f"Unary negative expects numeric dtype, not {values.dtype}")
        return self.__array_wrap__(arr)

    def __pos__(self):
        values = self._values
        if is_bool_dtype(values):
            arr = values
        elif (
            is_numeric_dtype(values)
            or is_timedelta64_dtype(values)
            or is_object_dtype(values)
        ):
            arr = operator.pos(values)
        else:
            raise TypeError(
                "Unary plus expects bool, numeric, timedelta, "
                f"or object dtype, not {values.dtype}"
            )
        return self.__array_wrap__(arr)

    def __invert__(self):
        if not self.size:
            # inv fails with 0 len
            return self

        new_data = self._mgr.apply(operator.invert)
        result = self._constructor(new_data).__finalize__(self, method="__invert__")
        return result

    def __nonzero__(self):
        raise ValueError(
            f"The truth value of a {type(self).__name__} is ambiguous. "
            "Use a.empty, a.bool(), a.item(), a.any() or a.all()."
        )

    __bool__ = __nonzero__

    def bool(self):
        """
        Return the bool of a single element Series or DataFrame.

        This must be a boolean scalar value, either True or False. It will raise a
        ValueError if the Series or DataFrame does not have exactly 1 element, or that
        element is not boolean (integer values 0 and 1 will also raise an exception).

        Returns
        -------
        bool
            The value in the Series or DataFrame.

        See Also
        --------
        Series.astype : Change the data type of a Series, including to boolean.
        DataFrame.astype : Change the data type of a DataFrame, including to boolean.
        numpy.bool_ : NumPy boolean data type, used by pandas for boolean values.

        Examples
        --------
        The method will only work for single element objects with a boolean value:

        >>> pd.Series([True]).bool()
        True
        >>> pd.Series([False]).bool()
        False

        >>> pd.DataFrame({'col': [True]}).bool()
        True
        >>> pd.DataFrame({'col': [False]}).bool()
        False
        """
        v = self.squeeze()
        if isinstance(v, (bool, np.bool_)):
            return bool(v)
        elif is_scalar(v):
            raise ValueError(
                "bool cannot act on a non-boolean single element "
                f"{type(self).__name__}"
            )

        self.__nonzero__()

    def __abs__(self: FrameOrSeries) -> FrameOrSeries:
        return self.abs()

    def __round__(self: FrameOrSeries, decimals: int = 0) -> FrameOrSeries:
        return self.round(decimals)

    # -------------------------------------------------------------------------
    # Label or Level Combination Helpers
    #
    # A collection of helper methods for DataFrame/Series operations that
    # accept a combination of column/index labels and levels.  All such
    # operations should utilize/extend these methods when possible so that we
    # have consistent precedence and validation logic throughout the library.

    def _is_level_reference(self, key, axis=0):
        """
        Test whether a key is a level reference for a given axis.

        To be considered a level reference, `key` must be a string that:
          - (axis=0): Matches the name of an index level and does NOT match
            a column label.
          - (axis=1): Matches the name of a column level and does NOT match
            an index label.

        Parameters
        ----------
        key : str
            Potential level name for the given axis
        axis : int, default 0
            Axis that levels are associated with (0 for index, 1 for columns)

        Returns
        -------
        is_level : bool
        """
        axis = self._get_axis_number(axis)

        return (
            key is not None
            and is_hashable(key)
            and key in self.axes[axis].names
            and not self._is_label_reference(key, axis=axis)
        )

    def _is_label_reference(self, key, axis=0) -> bool_t:
        """
        Test whether a key is a label reference for a given axis.

        To be considered a label reference, `key` must be a string that:
          - (axis=0): Matches a column label
          - (axis=1): Matches an index label

        Parameters
        ----------
        key: str
            Potential label name
        axis: int, default 0
            Axis perpendicular to the axis that labels are associated with
            (0 means search for column labels, 1 means search for index labels)

        Returns
        -------
        is_label: bool
        """
        axis = self._get_axis_number(axis)
        other_axes = (ax for ax in range(self._AXIS_LEN) if ax != axis)

        return (
            key is not None
            and is_hashable(key)
            and any(key in self.axes[ax] for ax in other_axes)
        )

    def _is_label_or_level_reference(self, key: str, axis: int = 0) -> bool_t:
        """
        Test whether a key is a label or level reference for a given axis.

        To be considered either a label or a level reference, `key` must be a
        string that:
          - (axis=0): Matches a column label or an index level
          - (axis=1): Matches an index label or a column level

        Parameters
        ----------
        key: str
            Potential label or level name
        axis: int, default 0
            Axis that levels are associated with (0 for index, 1 for columns)

        Returns
        -------
        is_label_or_level: bool
        """
        return self._is_level_reference(key, axis=axis) or self._is_label_reference(
            key, axis=axis
        )

    def _check_label_or_level_ambiguity(self, key, axis: int = 0) -> None:
        """
        Check whether `key` is ambiguous.

        By ambiguous, we mean that it matches both a level of the input
        `axis` and a label of the other axis.

        Parameters
        ----------
        key: str or object
            Label or level name.
        axis: int, default 0
            Axis that levels are associated with (0 for index, 1 for columns).

        Raises
        ------
        ValueError: `key` is ambiguous
        """
        axis = self._get_axis_number(axis)
        other_axes = (ax for ax in range(self._AXIS_LEN) if ax != axis)

        if (
            key is not None
            and is_hashable(key)
            and key in self.axes[axis].names
            and any(key in self.axes[ax] for ax in other_axes)
        ):

            # Build an informative and grammatical warning
            level_article, level_type = (
                ("an", "index") if axis == 0 else ("a", "column")
            )

            label_article, label_type = (
                ("a", "column") if axis == 0 else ("an", "index")
            )

            msg = (
                f"'{key}' is both {level_article} {level_type} level and "
                f"{label_article} {label_type} label, which is ambiguous."
            )
            raise ValueError(msg)

    def _get_label_or_level_values(self, key: str, axis: int = 0) -> np.ndarray:
        """
        Return a 1-D array of values associated with `key`, a label or level
        from the given `axis`.

        Retrieval logic:
          - (axis=0): Return column values if `key` matches a column label.
            Otherwise return index level values if `key` matches an index
            level.
          - (axis=1): Return row values if `key` matches an index label.
            Otherwise return column level values if 'key' matches a column
            level

        Parameters
        ----------
        key: str
            Label or level name.
        axis: int, default 0
            Axis that levels are associated with (0 for index, 1 for columns)

        Returns
        -------
        values: np.ndarray

        Raises
        ------
        KeyError
            if `key` matches neither a label nor a level
        ValueError
            if `key` matches multiple labels
        FutureWarning
            if `key` is ambiguous. This will become an ambiguity error in a
            future version
        """
        axis = self._get_axis_number(axis)
        other_axes = [ax for ax in range(self._AXIS_LEN) if ax != axis]

        if self._is_label_reference(key, axis=axis):
            self._check_label_or_level_ambiguity(key, axis=axis)
            values = self.xs(key, axis=other_axes[0])._values
        elif self._is_level_reference(key, axis=axis):
            values = self.axes[axis].get_level_values(key)._values
        else:
            raise KeyError(key)

        # Check for duplicates
        if values.ndim > 1:

            if other_axes and isinstance(self._get_axis(other_axes[0]), MultiIndex):
                multi_message = (
                    "\n"
                    "For a multi-index, the label must be a "
                    "tuple with elements corresponding to each level."
                )
            else:
                multi_message = ""

            label_axis_name = "column" if axis == 0 else "index"
            raise ValueError(
                f"The {label_axis_name} label '{key}' is not unique.{multi_message}"
            )

        return values

    def _drop_labels_or_levels(self, keys, axis: int = 0):
        """
        Drop labels and/or levels for the given `axis`.

        For each key in `keys`:
          - (axis=0): If key matches a column label then drop the column.
            Otherwise if key matches an index level then drop the level.
          - (axis=1): If key matches an index label then drop the row.
            Otherwise if key matches a column level then drop the level.

        Parameters
        ----------
        keys: str or list of str
            labels or levels to drop
        axis: int, default 0
            Axis that levels are associated with (0 for index, 1 for columns)

        Returns
        -------
        dropped: DataFrame

        Raises
        ------
        ValueError
            if any `keys` match neither a label nor a level
        """
        axis = self._get_axis_number(axis)

        # Validate keys
        keys = com.maybe_make_list(keys)
        invalid_keys = [
            k for k in keys if not self._is_label_or_level_reference(k, axis=axis)
        ]

        if invalid_keys:
            raise ValueError(
                "The following keys are not valid labels or "
                f"levels for axis {axis}: {invalid_keys}"
            )

        # Compute levels and labels to drop
        levels_to_drop = [k for k in keys if self._is_level_reference(k, axis=axis)]

        labels_to_drop = [k for k in keys if not self._is_level_reference(k, axis=axis)]

        # Perform copy upfront and then use inplace operations below.
        # This ensures that we always perform exactly one copy.
        # ``copy`` and/or ``inplace`` options could be added in the future.
        dropped = self.copy()

        if axis == 0:
            # Handle dropping index levels
            if levels_to_drop:
                dropped.reset_index(levels_to_drop, drop=True, inplace=True)

            # Handle dropping columns labels
            if labels_to_drop:
                dropped.drop(labels_to_drop, axis=1, inplace=True)
        else:
            # Handle dropping column levels
            if levels_to_drop:
                if isinstance(dropped.columns, MultiIndex):
                    # Drop the specified levels from the MultiIndex
                    dropped.columns = dropped.columns.droplevel(levels_to_drop)
                else:
                    # Drop the last level of Index by replacing with
                    # a RangeIndex
                    dropped.columns = RangeIndex(dropped.columns.size)

            # Handle dropping index labels
            if labels_to_drop:
                dropped.drop(labels_to_drop, axis=0, inplace=True)

        return dropped

    # ----------------------------------------------------------------------
    # Iteration

    def __hash__(self) -> int:
        raise TypeError(
            f"{repr(type(self).__name__)} objects are mutable, "
            f"thus they cannot be hashed"
        )

    def __iter__(self):
        """
        Iterate over info axis.

        Returns
        -------
        iterator
            Info axis as iterator.
        """
        return iter(self._info_axis)

    # can we get a better explanation of this?
    def keys(self):
        """
        Get the 'info axis' (see Indexing for more).

        This is index for Series, columns for DataFrame.

        Returns
        -------
        Index
            Info axis.
        """
        return self._info_axis

    def items(self):
        """
        Iterate over (label, values) on info axis

        This is index for Series and columns for DataFrame.

        Returns
        -------
        Generator
        """
        for h in self._info_axis:
            yield h, self[h]

    @doc(items)
    def iteritems(self):
        return self.items()

    def __len__(self) -> int:
        """Returns length of info axis"""
        return len(self._info_axis)

    def __contains__(self, key) -> bool_t:
        """True if the key is in the info axis"""
        return key in self._info_axis

    @property
    def empty(self) -> bool_t:
        """
        Indicator whether DataFrame is empty.

        True if DataFrame is entirely empty (no items), meaning any of the
        axes are of length 0.

        Returns
        -------
        bool
            If DataFrame is empty, return True, if not return False.

        See Also
        --------
        Series.dropna : Return series without null values.
        DataFrame.dropna : Return DataFrame with labels on given axis omitted
            where (all or any) data are missing.

        Notes
        -----
        If DataFrame contains only NaNs, it is still not considered empty. See
        the example below.

        Examples
        --------
        An example of an actual empty DataFrame. Notice the index is empty:

        >>> df_empty = pd.DataFrame({'A' : []})
        >>> df_empty
        Empty DataFrame
        Columns: [A]
        Index: []
        >>> df_empty.empty
        True

        If we only have NaNs in our DataFrame, it is not considered empty! We
        will need to drop the NaNs to make the DataFrame empty:

        >>> df = pd.DataFrame({'A' : [np.nan]})
        >>> df
            A
        0 NaN
        >>> df.empty
        False
        >>> df.dropna().empty
        True
        """
        return any(len(self._get_axis(a)) == 0 for a in self._AXIS_ORDERS)

    # ----------------------------------------------------------------------
    # Array Interface

    # This is also set in IndexOpsMixin
    # GH#23114 Ensure ndarray.__op__(DataFrame) returns NotImplemented
    __array_priority__ = 1000

    def __array__(self, dtype=None) -> np.ndarray:
        return np.asarray(self._values, dtype=dtype)

    def __array_wrap__(
        self,
        result: np.ndarray,
        context: Optional[Tuple[Callable, Tuple[Any, ...], int]] = None,
    ):
        """
        Gets called after a ufunc and other functions.

        Parameters
        ----------
        result: np.ndarray
            The result of the ufunc or other function called on the NumPy array
            returned by __array__
        context: tuple of (func, tuple, int)
            This parameter is returned by ufuncs as a 3-element tuple: (name of the
            ufunc, arguments of the ufunc, domain of the ufunc), but is not set by
            other numpy functions.q

        Notes
        -----
        Series implements __array_ufunc_ so this not called for ufunc on Series.
        """
        result = lib.item_from_zerodim(result)
        if is_scalar(result):
            # e.g. we get here with np.ptp(series)
            # ptp also requires the item_from_zerodim
            return result
        d = self._construct_axes_dict(self._AXIS_ORDERS, copy=False)
        return self._constructor(result, **d).__finalize__(
            self, method="__array_wrap__"
        )

    # ideally we would define this to avoid the getattr checks, but
    # is slower
    # @property
    # def __array_interface__(self):
    #    """ provide numpy array interface method """
    #    values = self.values
    #    return dict(typestr=values.dtype.str,shape=values.shape,data=values)

    # ----------------------------------------------------------------------
    # Picklability

    def __getstate__(self) -> Dict[str, Any]:
        meta = {k: getattr(self, k, None) for k in self._metadata}
        return dict(
            _mgr=self._mgr,
            _typ=self._typ,
            _metadata=self._metadata,
            attrs=self.attrs,
            _flags={k: self.flags[k] for k in self.flags._keys},
            **meta,
        )

    def __setstate__(self, state):
        if isinstance(state, BlockManager):
            self._mgr = state
        elif isinstance(state, dict):
            if "_data" in state and "_mgr" not in state:
                # compat for older pickles
                state["_mgr"] = state.pop("_data")
            typ = state.get("_typ")
            if typ is not None:
                attrs = state.get("_attrs", {})
                object.__setattr__(self, "_attrs", attrs)
                flags = state.get("_flags", dict(allows_duplicate_labels=True))
                object.__setattr__(self, "_flags", Flags(self, **flags))

                # set in the order of internal names
                # to avoid definitional recursion
                # e.g. say fill_value needing _mgr to be
                # defined
                meta = set(self._internal_names + self._metadata)
                for k in list(meta):
                    if k in state and k != "_flags":
                        v = state[k]
                        object.__setattr__(self, k, v)

                for k, v in state.items():
                    if k not in meta:
                        object.__setattr__(self, k, v)

            else:
                raise NotImplementedError("Pre-0.12 pickles are no longer supported")
        elif len(state) == 2:
            raise NotImplementedError("Pre-0.12 pickles are no longer supported")

        self._item_cache = {}

    # ----------------------------------------------------------------------
    # Rendering Methods

    def __repr__(self) -> str:
        # string representation based upon iterating over self
        # (since, by definition, `PandasContainers` are iterable)
        prepr = f"[{','.join(map(pprint_thing, self))}]"
        return f"{type(self).__name__}({prepr})"

    def _repr_latex_(self):
        """
        Returns a LaTeX representation for a particular object.
        Mainly for use with nbconvert (jupyter notebook conversion to pdf).
        """
        if config.get_option("display.latex.repr"):
            return self.to_latex()
        else:
            return None

    def _repr_data_resource_(self):
        """
        Not a real Jupyter special repr method, but we use the same
        naming convention.
        """
        if config.get_option("display.html.table_schema"):
            data = self.head(config.get_option("display.max_rows"))

            as_json = data.to_json(orient="table")
            as_json = cast(str, as_json)
            payload = json.loads(as_json, object_pairs_hook=collections.OrderedDict)
            return payload

    # ----------------------------------------------------------------------
    # I/O Methods

    @doc(klass="object")
    def to_excel(
        self,
        excel_writer,
        sheet_name="Sheet1",
        na_rep="",
        float_format=None,
        columns=None,
        header=True,
        index=True,
        index_label=None,
        startrow=0,
        startcol=0,
        engine=None,
        merge_cells=True,
        encoding=None,
        inf_rep="inf",
        verbose=True,
        freeze_panes=None,
    ) -> None:
        """
        Write {klass} to an Excel sheet.

        To write a single {klass} to an Excel .xlsx file it is only necessary to
        specify a target file name. To write to multiple sheets it is necessary to
        create an `ExcelWriter` object with a target file name, and specify a sheet
        in the file to write to.

        Multiple sheets may be written to by specifying unique `sheet_name`.
        With all data written to the file it is necessary to save the changes.
        Note that creating an `ExcelWriter` object with a file name that already
        exists will result in the contents of the existing file being erased.

        Parameters
        ----------
        excel_writer : str or ExcelWriter object
            File path or existing ExcelWriter.
        sheet_name : str, default 'Sheet1'
            Name of sheet which will contain DataFrame.
        na_rep : str, default ''
            Missing data representation.
        float_format : str, optional
            Format string for floating point numbers. For example
            ``float_format="%.2f"`` will format 0.1234 to 0.12.
        columns : sequence or list of str, optional
            Columns to write.
        header : bool or list of str, default True
            Write out the column names. If a list of string is given it is
            assumed to be aliases for the column names.
        index : bool, default True
            Write row names (index).
        index_label : str or sequence, optional
            Column label for index column(s) if desired. If not specified, and
            `header` and `index` are True, then the index names are used. A
            sequence should be given if the DataFrame uses MultiIndex.
        startrow : int, default 0
            Upper left cell row to dump data frame.
        startcol : int, default 0
            Upper left cell column to dump data frame.
        engine : str, optional
            Write engine to use, 'openpyxl' or 'xlsxwriter'. You can also set this
            via the options ``io.excel.xlsx.writer``, ``io.excel.xls.writer``, and
            ``io.excel.xlsm.writer``.
        merge_cells : bool, default True
            Write MultiIndex and Hierarchical Rows as merged cells.
        encoding : str, optional
            Encoding of the resulting excel file. Only necessary for xlwt,
            other writers support unicode natively.
        inf_rep : str, default 'inf'
            Representation for infinity (there is no native representation for
            infinity in Excel).
        verbose : bool, default True
            Display more information in the error logs.
        freeze_panes : tuple of int (length 2), optional
            Specifies the one-based bottommost row and rightmost column that
            is to be frozen.

        See Also
        --------
        to_csv : Write DataFrame to a comma-separated values (csv) file.
        ExcelWriter : Class for writing DataFrame objects into excel sheets.
        read_excel : Read an Excel file into a pandas DataFrame.
        read_csv : Read a comma-separated values (csv) file into DataFrame.

        Notes
        -----
        For compatibility with :meth:`~DataFrame.to_csv`,
        to_excel serializes lists and dicts to strings before writing.

        Once a workbook has been saved it is not possible write further data
        without rewriting the whole workbook.

        Examples
        --------

        Create, write to and save a workbook:

        >>> df1 = pd.DataFrame([['a', 'b'], ['c', 'd']],
        ...                    index=['row 1', 'row 2'],
        ...                    columns=['col 1', 'col 2'])
        >>> df1.to_excel("output.xlsx")  # doctest: +SKIP

        To specify the sheet name:

        >>> df1.to_excel("output.xlsx",
        ...              sheet_name='Sheet_name_1')  # doctest: +SKIP

        If you wish to write to more than one sheet in the workbook, it is
        necessary to specify an ExcelWriter object:

        >>> df2 = df1.copy()
        >>> with pd.ExcelWriter('output.xlsx') as writer:  # doctest: +SKIP
        ...     df1.to_excel(writer, sheet_name='Sheet_name_1')
        ...     df2.to_excel(writer, sheet_name='Sheet_name_2')

        ExcelWriter can also be used to append to an existing Excel file:

        >>> with pd.ExcelWriter('output.xlsx',
        ...                     mode='a') as writer:  # doctest: +SKIP
        ...     df.to_excel(writer, sheet_name='Sheet_name_3')

        To set the library that is used to write the Excel file,
        you can pass the `engine` keyword (the default engine is
        automatically chosen depending on the file extension):

        >>> df1.to_excel('output1.xlsx', engine='xlsxwriter')  # doctest: +SKIP
        """

        df = self if isinstance(self, ABCDataFrame) else self.to_frame()

        from pandas.io.formats.excel import ExcelFormatter

        formatter = ExcelFormatter(
            df,
            na_rep=na_rep,
            cols=columns,
            header=header,
            float_format=float_format,
            index=index,
            index_label=index_label,
            merge_cells=merge_cells,
            inf_rep=inf_rep,
        )
        formatter.write(
            excel_writer,
            sheet_name=sheet_name,
            startrow=startrow,
            startcol=startcol,
            freeze_panes=freeze_panes,
            engine=engine,
        )

    def to_json(
        self,
        path_or_buf: Optional[FilePathOrBuffer] = None,
        orient: Optional[str] = None,
        date_format: Optional[str] = None,
        double_precision: int = 10,
        force_ascii: bool_t = True,
        date_unit: str = "ms",
        default_handler: Optional[Callable[[Any], JSONSerializable]] = None,
        lines: bool_t = False,
        compression: CompressionOptions = "infer",
        index: bool_t = True,
        indent: Optional[int] = None,
        storage_options: StorageOptions = None,
    ) -> Optional[str]:
        """
        Convert the object to a JSON string.

        Note NaN's and None will be converted to null and datetime objects
        will be converted to UNIX timestamps.

        Parameters
        ----------
        path_or_buf : str or file handle, optional
            File path or object. If not specified, the result is returned as
            a string.
        orient : str
            Indication of expected JSON string format.

            * Series:

                - default is 'index'
                - allowed values are: {'split','records','index','table'}.

            * DataFrame:

                - default is 'columns'
                - allowed values are: {'split', 'records', 'index', 'columns',
                  'values', 'table'}.

            * The format of the JSON string:

                - 'split' : dict like {'index' -> [index], 'columns' -> [columns],
                  'data' -> [values]}
                - 'records' : list like [{column -> value}, ... , {column -> value}]
                - 'index' : dict like {index -> {column -> value}}
                - 'columns' : dict like {column -> {index -> value}}
                - 'values' : just the values array
                - 'table' : dict like {'schema': {schema}, 'data': {data}}

                Describing the data, where data component is like ``orient='records'``.

        date_format : {None, 'epoch', 'iso'}
            Type of date conversion. 'epoch' = epoch milliseconds,
            'iso' = ISO8601. The default depends on the `orient`. For
            ``orient='table'``, the default is 'iso'. For all other orients,
            the default is 'epoch'.
        double_precision : int, default 10
            The number of decimal places to use when encoding
            floating point values.
        force_ascii : bool, default True
            Force encoded string to be ASCII.
        date_unit : str, default 'ms' (milliseconds)
            The time unit to encode to, governs timestamp and ISO8601
            precision.  One of 's', 'ms', 'us', 'ns' for second, millisecond,
            microsecond, and nanosecond respectively.
        default_handler : callable, default None
            Handler to call if object cannot otherwise be converted to a
            suitable format for JSON. Should receive a single argument which is
            the object to convert and return a serialisable object.
        lines : bool, default False
            If 'orient' is 'records' write out line delimited json format. Will
            throw ValueError if incorrect 'orient' since others are not list
            like.

        compression : {'infer', 'gzip', 'bz2', 'zip', 'xz', None}

            A string representing the compression to use in the output file,
            only used when the first argument is a filename. By default, the
            compression is inferred from the filename.

            .. versionchanged:: 0.24.0
               'infer' option added and set to default
        index : bool, default True
            Whether to include the index values in the JSON string. Not
            including the index (``index=False``) is only supported when
            orient is 'split' or 'table'.
        indent : int, optional
           Length of whitespace used to indent each record.

           .. versionadded:: 1.0.0

        storage_options : dict, optional
            Extra options that make sense for a particular storage connection, e.g.
            host, port, username, password, etc., if using a URL that will
            be parsed by ``fsspec``, e.g., starting "s3://", "gcs://". An error
            will be raised if providing this argument with a local path or
            a file-like buffer. See the fsspec and backend storage implementation
            docs for the set of allowed keys and values.

            .. versionadded:: 1.2.0

        Returns
        -------
        None or str
            If path_or_buf is None, returns the resulting json format as a
            string. Otherwise returns None.

        See Also
        --------
        read_json : Convert a JSON string to pandas object.

        Notes
        -----
        The behavior of ``indent=0`` varies from the stdlib, which does not
        indent the output but does insert newlines. Currently, ``indent=0``
        and the default ``indent=None`` are equivalent in pandas, though this
        may change in a future release.

        ``orient='table'`` contains a 'pandas_version' field under 'schema'.
        This stores the version of `pandas` used in the latest revision of the
        schema.

        Examples
        --------
        >>> import json
        >>> df = pd.DataFrame(
        ...     [["a", "b"], ["c", "d"]],
        ...     index=["row 1", "row 2"],
        ...     columns=["col 1", "col 2"],
        ... )

        >>> result = df.to_json(orient="split")
        >>> parsed = json.loads(result)
        >>> json.dumps(parsed, indent=4)  # doctest: +SKIP
        {
            "columns": [
                "col 1",
                "col 2"
            ],
            "index": [
                "row 1",
                "row 2"
            ],
            "data": [
                [
                    "a",
                    "b"
                ],
                [
                    "c",
                    "d"
                ]
            ]
        }

        Encoding/decoding a Dataframe using ``'records'`` formatted JSON.
        Note that index labels are not preserved with this encoding.

        >>> result = df.to_json(orient="records")
        >>> parsed = json.loads(result)
        >>> json.dumps(parsed, indent=4)  # doctest: +SKIP
        [
            {
                "col 1": "a",
                "col 2": "b"
            },
            {
                "col 1": "c",
                "col 2": "d"
            }
        ]

        Encoding/decoding a Dataframe using ``'index'`` formatted JSON:

        >>> result = df.to_json(orient="index")
        >>> parsed = json.loads(result)
        >>> json.dumps(parsed, indent=4)  # doctest: +SKIP
        {
            "row 1": {
                "col 1": "a",
                "col 2": "b"
            },
            "row 2": {
                "col 1": "c",
                "col 2": "d"
            }
        }

        Encoding/decoding a Dataframe using ``'columns'`` formatted JSON:

        >>> result = df.to_json(orient="columns")
        >>> parsed = json.loads(result)
        >>> json.dumps(parsed, indent=4)  # doctest: +SKIP
        {
            "col 1": {
                "row 1": "a",
                "row 2": "c"
            },
            "col 2": {
                "row 1": "b",
                "row 2": "d"
            }
        }

        Encoding/decoding a Dataframe using ``'values'`` formatted JSON:

        >>> result = df.to_json(orient="values")
        >>> parsed = json.loads(result)
        >>> json.dumps(parsed, indent=4)  # doctest: +SKIP
        [
            [
                "a",
                "b"
            ],
            [
                "c",
                "d"
            ]
        ]

        Encoding with Table Schema:

        >>> result = df.to_json(orient="table")
        >>> parsed = json.loads(result)
        >>> json.dumps(parsed, indent=4)  # doctest: +SKIP
        {
            "schema": {
                "fields": [
                    {
                        "name": "index",
                        "type": "string"
                    },
                    {
                        "name": "col 1",
                        "type": "string"
                    },
                    {
                        "name": "col 2",
                        "type": "string"
                    }
                ],
                "primaryKey": [
                    "index"
                ],
                "pandas_version": "0.20.0"
            },
            "data": [
                {
                    "index": "row 1",
                    "col 1": "a",
                    "col 2": "b"
                },
                {
                    "index": "row 2",
                    "col 1": "c",
                    "col 2": "d"
                }
            ]
        }
        """
        from pandas.io import json

        if date_format is None and orient == "table":
            date_format = "iso"
        elif date_format is None:
            date_format = "epoch"

        config.is_nonnegative_int(indent)
        indent = indent or 0

        return json.to_json(
            path_or_buf=path_or_buf,
            obj=self,
            orient=orient,
            date_format=date_format,
            double_precision=double_precision,
            force_ascii=force_ascii,
            date_unit=date_unit,
            default_handler=default_handler,
            lines=lines,
            compression=compression,
            index=index,
            indent=indent,
            storage_options=storage_options,
        )

    def to_hdf(
        self,
        path_or_buf,
        key: str,
        mode: str = "a",
        complevel: Optional[int] = None,
        complib: Optional[str] = None,
        append: bool_t = False,
        format: Optional[str] = None,
        index: bool_t = True,
        min_itemsize: Optional[Union[int, Dict[str, int]]] = None,
        nan_rep=None,
        dropna: Optional[bool_t] = None,
        data_columns: Optional[Union[bool_t, List[str]]] = None,
        errors: str = "strict",
        encoding: str = "UTF-8",
    ) -> None:
        """
        Write the contained data to an HDF5 file using HDFStore.

        Hierarchical Data Format (HDF) is self-describing, allowing an
        application to interpret the structure and contents of a file with
        no outside information. One HDF file can hold a mix of related objects
        which can be accessed as a group or as individual objects.

        In order to add another DataFrame or Series to an existing HDF file
        please use append mode and a different a key.

        For more information see the :ref:`user guide <io.hdf5>`.

        Parameters
        ----------
        path_or_buf : str or pandas.HDFStore
            File path or HDFStore object.
        key : str
            Identifier for the group in the store.
        mode : {'a', 'w', 'r+'}, default 'a'
            Mode to open file:

            - 'w': write, a new file is created (an existing file with
              the same name would be deleted).
            - 'a': append, an existing file is opened for reading and
              writing, and if the file does not exist it is created.
            - 'r+': similar to 'a', but the file must already exist.
        complevel : {0-9}, optional
            Specifies a compression level for data.
            A value of 0 disables compression.
        complib : {'zlib', 'lzo', 'bzip2', 'blosc'}, default 'zlib'
            Specifies the compression library to be used.
            As of v0.20.2 these additional compressors for Blosc are supported
            (default if no compressor specified: 'blosc:blosclz'):
            {'blosc:blosclz', 'blosc:lz4', 'blosc:lz4hc', 'blosc:snappy',
            'blosc:zlib', 'blosc:zstd'}.
            Specifying a compression library which is not available issues
            a ValueError.
        append : bool, default False
            For Table formats, append the input data to the existing.
        format : {'fixed', 'table', None}, default 'fixed'
            Possible values:

            - 'fixed': Fixed format. Fast writing/reading. Not-appendable,
              nor searchable.
            - 'table': Table format. Write as a PyTables Table structure
              which may perform worse but allow more flexible operations
              like searching / selecting subsets of the data.
            - If None, pd.get_option('io.hdf.default_format') is checked,
              followed by fallback to "fixed"
        errors : str, default 'strict'
            Specifies how encoding and decoding errors are to be handled.
            See the errors argument for :func:`open` for a full list
            of options.
        encoding : str, default "UTF-8"
        min_itemsize : dict or int, optional
            Map column names to minimum string sizes for columns.
        nan_rep : Any, optional
            How to represent null values as str.
            Not allowed with append=True.
        data_columns : list of columns or True, optional
            List of columns to create as indexed data columns for on-disk
            queries, or True to use all columns. By default only the axes
            of the object are indexed. See :ref:`io.hdf5-query-data-columns`.
            Applicable only to format='table'.

        See Also
        --------
        DataFrame.read_hdf : Read from HDF file.
        DataFrame.to_parquet : Write a DataFrame to the binary parquet format.
        DataFrame.to_sql : Write to a sql table.
        DataFrame.to_feather : Write out feather-format for DataFrames.
        DataFrame.to_csv : Write out to a csv file.

        Examples
        --------
        >>> df = pd.DataFrame({'A': [1, 2, 3], 'B': [4, 5, 6]},
        ...                   index=['a', 'b', 'c'])
        >>> df.to_hdf('data.h5', key='df', mode='w')

        We can add another object to the same file:

        >>> s = pd.Series([1, 2, 3, 4])
        >>> s.to_hdf('data.h5', key='s')

        Reading from HDF file:

        >>> pd.read_hdf('data.h5', 'df')
        A  B
        a  1  4
        b  2  5
        c  3  6
        >>> pd.read_hdf('data.h5', 's')
        0    1
        1    2
        2    3
        3    4
        dtype: int64

        Deleting file with data:

        >>> import os
        >>> os.remove('data.h5')
        """
        from pandas.io import pytables

        pytables.to_hdf(
            path_or_buf,
            key,
            self,
            mode=mode,
            complevel=complevel,
            complib=complib,
            append=append,
            format=format,
            index=index,
            min_itemsize=min_itemsize,
            nan_rep=nan_rep,
            dropna=dropna,
            data_columns=data_columns,
            errors=errors,
            encoding=encoding,
        )

    def to_sql(
        self,
        name: str,
        con,
        schema=None,
        if_exists: str = "fail",
        index: bool_t = True,
        index_label=None,
        chunksize=None,
        dtype=None,
        method=None,
    ) -> None:
        """
        Write records stored in a DataFrame to a SQL database.

        Databases supported by SQLAlchemy [1]_ are supported. Tables can be
        newly created, appended to, or overwritten.

        Parameters
        ----------
        name : str
            Name of SQL table.
        con : sqlalchemy.engine.(Engine or Connection) or sqlite3.Connection
            Using SQLAlchemy makes it possible to use any DB supported by that
            library. Legacy support is provided for sqlite3.Connection objects. The user
            is responsible for engine disposal and connection closure for the SQLAlchemy
            connectable See `here \
                <https://docs.sqlalchemy.org/en/13/core/connections.html>`_.

        schema : str, optional
            Specify the schema (if database flavor supports this). If None, use
            default schema.
        if_exists : {'fail', 'replace', 'append'}, default 'fail'
            How to behave if the table already exists.

            * fail: Raise a ValueError.
            * replace: Drop the table before inserting new values.
            * append: Insert new values to the existing table.

        index : bool, default True
            Write DataFrame index as a column. Uses `index_label` as the column
            name in the table.
        index_label : str or sequence, default None
            Column label for index column(s). If None is given (default) and
            `index` is True, then the index names are used.
            A sequence should be given if the DataFrame uses MultiIndex.
        chunksize : int, optional
            Specify the number of rows in each batch to be written at a time.
            By default, all rows will be written at once.
        dtype : dict or scalar, optional
            Specifying the datatype for columns. If a dictionary is used, the
            keys should be the column names and the values should be the
            SQLAlchemy types or strings for the sqlite3 legacy mode. If a
            scalar is provided, it will be applied to all columns.
        method : {None, 'multi', callable}, optional
            Controls the SQL insertion clause used:

            * None : Uses standard SQL ``INSERT`` clause (one per row).
            * 'multi': Pass multiple values in a single ``INSERT`` clause.
            * callable with signature ``(pd_table, conn, keys, data_iter)``.

            Details and a sample callable implementation can be found in the
            section :ref:`insert method <io.sql.method>`.

            .. versionadded:: 0.24.0

        Raises
        ------
        ValueError
            When the table already exists and `if_exists` is 'fail' (the
            default).

        See Also
        --------
        read_sql : Read a DataFrame from a table.

        Notes
        -----
        Timezone aware datetime columns will be written as
        ``Timestamp with timezone`` type with SQLAlchemy if supported by the
        database. Otherwise, the datetimes will be stored as timezone unaware
        timestamps local to the original timezone.

        .. versionadded:: 0.24.0

        References
        ----------
        .. [1] https://docs.sqlalchemy.org
        .. [2] https://www.python.org/dev/peps/pep-0249/

        Examples
        --------
        Create an in-memory SQLite database.

        >>> from sqlalchemy import create_engine
        >>> engine = create_engine('sqlite://', echo=False)

        Create a table from scratch with 3 rows.

        >>> df = pd.DataFrame({'name' : ['User 1', 'User 2', 'User 3']})
        >>> df
             name
        0  User 1
        1  User 2
        2  User 3

        >>> df.to_sql('users', con=engine)
        >>> engine.execute("SELECT * FROM users").fetchall()
        [(0, 'User 1'), (1, 'User 2'), (2, 'User 3')]

        An `sqlalchemy.engine.Connection` can also be passed to to `con`:

        >>> with engine.begin() as connection:
        ...     df1 = pd.DataFrame({'name' : ['User 4', 'User 5']})
        ...     df1.to_sql('users', con=connection, if_exists='append')

        This is allowed to support operations that require that the same
        DBAPI connection is used for the entire operation.

        >>> df2 = pd.DataFrame({'name' : ['User 6', 'User 7']})
        >>> df2.to_sql('users', con=engine, if_exists='append')
        >>> engine.execute("SELECT * FROM users").fetchall()
        [(0, 'User 1'), (1, 'User 2'), (2, 'User 3'),
         (0, 'User 4'), (1, 'User 5'), (0, 'User 6'),
         (1, 'User 7')]

        Overwrite the table with just ``df2``.

        >>> df2.to_sql('users', con=engine, if_exists='replace',
        ...            index_label='id')
        >>> engine.execute("SELECT * FROM users").fetchall()
        [(0, 'User 6'), (1, 'User 7')]

        Specify the dtype (especially useful for integers with missing values).
        Notice that while pandas is forced to store the data as floating point,
        the database supports nullable integers. When fetching the data with
        Python, we get back integer scalars.

        >>> df = pd.DataFrame({"A": [1, None, 2]})
        >>> df
             A
        0  1.0
        1  NaN
        2  2.0

        >>> from sqlalchemy.types import Integer
        >>> df.to_sql('integers', con=engine, index=False,
        ...           dtype={"A": Integer()})

        >>> engine.execute("SELECT * FROM integers").fetchall()
        [(1,), (None,), (2,)]
        """
        from pandas.io import sql

        sql.to_sql(
            self,
            name,
            con,
            schema=schema,
            if_exists=if_exists,
            index=index,
            index_label=index_label,
            chunksize=chunksize,
            dtype=dtype,
            method=method,
        )

    def to_pickle(
        self,
        path,
        compression: CompressionOptions = "infer",
        protocol: int = pickle.HIGHEST_PROTOCOL,
        storage_options: StorageOptions = None,
    ) -> None:
        """
        Pickle (serialize) object to file.

        Parameters
        ----------
        path : str
            File path where the pickled object will be stored.
        compression : {'infer', 'gzip', 'bz2', 'zip', 'xz', None}, \
        default 'infer'
            A string representing the compression to use in the output file. By
            default, infers from the file extension in specified path.
        protocol : int
            Int which indicates which protocol should be used by the pickler,
            default HIGHEST_PROTOCOL (see [1]_ paragraph 12.1.2). The possible
            values are 0, 1, 2, 3, 4. A negative value for the protocol
            parameter is equivalent to setting its value to HIGHEST_PROTOCOL.

            .. [1] https://docs.python.org/3/library/pickle.html.

        storage_options : dict, optional
            Extra options that make sense for a particular storage connection, e.g.
            host, port, username, password, etc., if using a URL that will
            be parsed by ``fsspec``, e.g., starting "s3://", "gcs://". An error
            will be raised if providing this argument with a local path or
            a file-like buffer. See the fsspec and backend storage implementation
            docs for the set of allowed keys and values.

            .. versionadded:: 1.2.0

        See Also
        --------
        read_pickle : Load pickled pandas object (or any object) from file.
        DataFrame.to_hdf : Write DataFrame to an HDF5 file.
        DataFrame.to_sql : Write DataFrame to a SQL database.
        DataFrame.to_parquet : Write a DataFrame to the binary parquet format.

        Examples
        --------
        >>> original_df = pd.DataFrame({"foo": range(5), "bar": range(5, 10)})
        >>> original_df
           foo  bar
        0    0    5
        1    1    6
        2    2    7
        3    3    8
        4    4    9
        >>> original_df.to_pickle("./dummy.pkl")

        >>> unpickled_df = pd.read_pickle("./dummy.pkl")
        >>> unpickled_df
           foo  bar
        0    0    5
        1    1    6
        2    2    7
        3    3    8
        4    4    9

        >>> import os
        >>> os.remove("./dummy.pkl")
        """
        from pandas.io.pickle import to_pickle

        to_pickle(
            self,
            path,
            compression=compression,
            protocol=protocol,
            storage_options=storage_options,
        )

    def to_clipboard(
        self, excel: bool_t = True, sep: Optional[str] = None, **kwargs
    ) -> None:
        r"""
        Copy object to the system clipboard.

        Write a text representation of object to the system clipboard.
        This can be pasted into Excel, for example.

        Parameters
        ----------
        excel : bool, default True
            Produce output in a csv format for easy pasting into excel.

            - True, use the provided separator for csv pasting.
            - False, write a string representation of the object to the clipboard.

        sep : str, default ``'\t'``
            Field delimiter.
        **kwargs
            These parameters will be passed to DataFrame.to_csv.

        See Also
        --------
        DataFrame.to_csv : Write a DataFrame to a comma-separated values
            (csv) file.
        read_clipboard : Read text from clipboard and pass to read_table.

        Notes
        -----
        Requirements for your platform.

          - Linux : `xclip`, or `xsel` (with `PyQt4` modules)
          - Windows : none
          - OS X : none

        Examples
        --------
        Copy the contents of a DataFrame to the clipboard.

        >>> df = pd.DataFrame([[1, 2, 3], [4, 5, 6]], columns=['A', 'B', 'C'])

        >>> df.to_clipboard(sep=',')  # doctest: +SKIP
        ... # Wrote the following to the system clipboard:
        ... # ,A,B,C
        ... # 0,1,2,3
        ... # 1,4,5,6

        We can omit the index by passing the keyword `index` and setting
        it to false.

        >>> df.to_clipboard(sep=',', index=False)  # doctest: +SKIP
        ... # Wrote the following to the system clipboard:
        ... # A,B,C
        ... # 1,2,3
        ... # 4,5,6
        """
        from pandas.io import clipboards

        clipboards.to_clipboard(self, excel=excel, sep=sep, **kwargs)

    def to_xarray(self):
        """
        Return an xarray object from the pandas object.

        Returns
        -------
        xarray.DataArray or xarray.Dataset
            Data in the pandas structure converted to Dataset if the object is
            a DataFrame, or a DataArray if the object is a Series.

        See Also
        --------
        DataFrame.to_hdf : Write DataFrame to an HDF5 file.
        DataFrame.to_parquet : Write a DataFrame to the binary parquet format.

        Notes
        -----
        See the `xarray docs <https://xarray.pydata.org/en/stable/>`__

        Examples
        --------
        >>> df = pd.DataFrame([('falcon', 'bird', 389.0, 2),
        ...                    ('parrot', 'bird', 24.0, 2),
        ...                    ('lion', 'mammal', 80.5, 4),
        ...                    ('monkey', 'mammal', np.nan, 4)],
        ...                   columns=['name', 'class', 'max_speed',
        ...                            'num_legs'])
        >>> df
             name   class  max_speed  num_legs
        0  falcon    bird      389.0         2
        1  parrot    bird       24.0         2
        2    lion  mammal       80.5         4
        3  monkey  mammal        NaN         4

        >>> df.to_xarray()
        <xarray.Dataset>
        Dimensions:    (index: 4)
        Coordinates:
          * index      (index) int64 0 1 2 3
        Data variables:
            name       (index) object 'falcon' 'parrot' 'lion' 'monkey'
            class      (index) object 'bird' 'bird' 'mammal' 'mammal'
            max_speed  (index) float64 389.0 24.0 80.5 nan
            num_legs   (index) int64 2 2 4 4

        >>> df['max_speed'].to_xarray()
        <xarray.DataArray 'max_speed' (index: 4)>
        array([389. ,  24. ,  80.5,   nan])
        Coordinates:
          * index    (index) int64 0 1 2 3

        >>> dates = pd.to_datetime(['2018-01-01', '2018-01-01',
        ...                         '2018-01-02', '2018-01-02'])
        >>> df_multiindex = pd.DataFrame({'date': dates,
        ...                               'animal': ['falcon', 'parrot',
        ...                                          'falcon', 'parrot'],
        ...                               'speed': [350, 18, 361, 15]})
        >>> df_multiindex = df_multiindex.set_index(['date', 'animal'])

        >>> df_multiindex
                           speed
        date       animal
        2018-01-01 falcon    350
                   parrot     18
        2018-01-02 falcon    361
                   parrot     15

        >>> df_multiindex.to_xarray()
        <xarray.Dataset>
        Dimensions:  (animal: 2, date: 2)
        Coordinates:
          * date     (date) datetime64[ns] 2018-01-01 2018-01-02
          * animal   (animal) object 'falcon' 'parrot'
        Data variables:
            speed    (date, animal) int64 350 18 361 15
        """
        xarray = import_optional_dependency("xarray")

        if self.ndim == 1:
            return xarray.DataArray.from_series(self)
        else:
            return xarray.Dataset.from_dataframe(self)

    @doc(returns=fmt.return_docstring)
    def to_latex(
        self,
        buf=None,
        columns=None,
        col_space=None,
        header=True,
        index=True,
        na_rep="NaN",
        formatters=None,
        float_format=None,
        sparsify=None,
        index_names=True,
        bold_rows=False,
        column_format=None,
        longtable=None,
        escape=None,
        encoding=None,
        decimal=".",
        multicolumn=None,
        multicolumn_format=None,
        multirow=None,
        caption=None,
        label=None,
        position=None,
    ):
        r"""
        Render object to a LaTeX tabular, longtable, or nested table/tabular.

        Requires ``\usepackage{{booktabs}}``.  The output can be copy/pasted
        into a main LaTeX document or read from an external file
        with ``\input{{table.tex}}``.

        .. versionchanged:: 1.0.0
           Added caption and label arguments.

        .. versionchanged:: 1.2.0
           Added position argument, changed meaning of caption argument.

        Parameters
        ----------
        buf : str, Path or StringIO-like, optional, default None
            Buffer to write to. If None, the output is returned as a string.
        columns : list of label, optional
            The subset of columns to write. Writes all columns by default.
        col_space : int, optional
            The minimum width of each column.
        header : bool or list of str, default True
            Write out the column names. If a list of strings is given,
            it is assumed to be aliases for the column names.
        index : bool, default True
            Write row names (index).
        na_rep : str, default 'NaN'
            Missing data representation.
        formatters : list of functions or dict of {{str: function}}, optional
            Formatter functions to apply to columns' elements by position or
            name. The result of each function must be a unicode string.
            List must be of length equal to the number of columns.
        float_format : one-parameter function or str, optional, default None
            Formatter for floating point numbers. For example
            ``float_format="%.2f"`` and ``float_format="{{:0.2f}}".format`` will
            both result in 0.1234 being formatted as 0.12.
        sparsify : bool, optional
            Set to False for a DataFrame with a hierarchical index to print
            every multiindex key at each row. By default, the value will be
            read from the config module.
        index_names : bool, default True
            Prints the names of the indexes.
        bold_rows : bool, default False
            Make the row labels bold in the output.
        column_format : str, optional
            The columns format as specified in `LaTeX table format
            <https://en.wikibooks.org/wiki/LaTeX/Tables>`__ e.g. 'rcl' for 3
            columns. By default, 'l' will be used for all columns except
            columns of numbers, which default to 'r'.
        longtable : bool, optional
            By default, the value will be read from the pandas config
            module. Use a longtable environment instead of tabular. Requires
            adding a \usepackage{{longtable}} to your LaTeX preamble.
        escape : bool, optional
            By default, the value will be read from the pandas config
            module. When set to False prevents from escaping latex special
            characters in column names.
        encoding : str, optional
            A string representing the encoding to use in the output file,
            defaults to 'utf-8'.
        decimal : str, default '.'
            Character recognized as decimal separator, e.g. ',' in Europe.
        multicolumn : bool, default True
            Use \multicolumn to enhance MultiIndex columns.
            The default will be read from the config module.
        multicolumn_format : str, default 'l'
            The alignment for multicolumns, similar to `column_format`
            The default will be read from the config module.
        multirow : bool, default False
            Use \multirow to enhance MultiIndex rows. Requires adding a
            \usepackage{{multirow}} to your LaTeX preamble. Will print
            centered labels (instead of top-aligned) across the contained
            rows, separating groups via clines. The default will be read
            from the pandas config module.
        caption : str or tuple, optional
            Tuple (full_caption, short_caption),
            which results in ``\caption[short_caption]{{full_caption}}``;
            if a single string is passed, no short caption will be set.

            .. versionadded:: 1.0.0

            .. versionchanged:: 1.2.0
               Optionally allow caption to be a tuple ``(full_caption, short_caption)``.

        label : str, optional
            The LaTeX label to be placed inside ``\label{{}}`` in the output.
            This is used with ``\ref{{}}`` in the main ``.tex`` file.

            .. versionadded:: 1.0.0
        position : str, optional
            The LaTeX positional argument for tables, to be placed after
            ``\begin{{}}`` in the output.

            .. versionadded:: 1.2.0
        {returns}
        See Also
        --------
        DataFrame.to_string : Render a DataFrame to a console-friendly
            tabular output.
        DataFrame.to_html : Render a DataFrame as an HTML table.

        Examples
        --------
        >>> df = pd.DataFrame(dict(name=['Raphael', 'Donatello'],
        ...                   mask=['red', 'purple'],
        ...                   weapon=['sai', 'bo staff']))
        >>> print(df.to_latex(index=False))  # doctest: +NORMALIZE_WHITESPACE
        \begin{{tabular}}{{lll}}
         \toprule
               name &    mask &    weapon \\
         \midrule
            Raphael &     red &       sai \\
          Donatello &  purple &  bo staff \\
        \bottomrule
        \end{{tabular}}
        """
        # Get defaults from the pandas config
        if self.ndim == 1:
            self = self.to_frame()
        if longtable is None:
            longtable = config.get_option("display.latex.longtable")
        if escape is None:
            escape = config.get_option("display.latex.escape")
        if multicolumn is None:
            multicolumn = config.get_option("display.latex.multicolumn")
        if multicolumn_format is None:
            multicolumn_format = config.get_option("display.latex.multicolumn_format")
        if multirow is None:
            multirow = config.get_option("display.latex.multirow")

        self = cast("DataFrame", self)
        formatter = DataFrameFormatter(
            self,
            columns=columns,
            col_space=col_space,
            na_rep=na_rep,
            header=header,
            index=index,
            formatters=formatters,
            float_format=float_format,
            bold_rows=bold_rows,
            sparsify=sparsify,
            index_names=index_names,
            escape=escape,
            decimal=decimal,
        )
        return DataFrameRenderer(formatter).to_latex(
            buf=buf,
            column_format=column_format,
            longtable=longtable,
            encoding=encoding,
            multicolumn=multicolumn,
            multicolumn_format=multicolumn_format,
            multirow=multirow,
            caption=caption,
            label=label,
            position=position,
        )

    def to_csv(
        self,
        path_or_buf: Optional[FilePathOrBuffer] = None,
        sep: str = ",",
        na_rep: str = "",
        float_format: Optional[str] = None,
        columns: Optional[Sequence[Label]] = None,
        header: Union[bool_t, List[str]] = True,
        index: bool_t = True,
        index_label: Optional[IndexLabel] = None,
        mode: str = "w",
        encoding: Optional[str] = None,
        compression: CompressionOptions = "infer",
        quoting: Optional[int] = None,
        quotechar: str = '"',
        line_terminator: Optional[str] = None,
        chunksize: Optional[int] = None,
        date_format: Optional[str] = None,
        doublequote: bool_t = True,
        escapechar: Optional[str] = None,
        decimal: str = ".",
        errors: str = "strict",
        storage_options: StorageOptions = None,
    ) -> Optional[str]:
        r"""
        Write object to a comma-separated values (csv) file.

        .. versionchanged:: 0.24.0
            The order of arguments for Series was changed.

        Parameters
        ----------
        path_or_buf : str or file handle, default None
            File path or object, if None is provided the result is returned as
            a string.  If a non-binary file object is passed, it should be opened
            with `newline=''`, disabling universal newlines. If a binary
            file object is passed, `mode` needs to contain a `'b'`.

            .. versionchanged:: 0.24.0

               Was previously named "path" for Series.

            .. versionchanged:: 1.2.0

               Support for binary file objects was introduced.

        sep : str, default ','
            String of length 1. Field delimiter for the output file.
        na_rep : str, default ''
            Missing data representation.
        float_format : str, default None
            Format string for floating point numbers.
        columns : sequence, optional
            Columns to write.
        header : bool or list of str, default True
            Write out the column names. If a list of strings is given it is
            assumed to be aliases for the column names.

            .. versionchanged:: 0.24.0

               Previously defaulted to False for Series.

        index : bool, default True
            Write row names (index).
        index_label : str or sequence, or False, default None
            Column label for index column(s) if desired. If None is given, and
            `header` and `index` are True, then the index names are used. A
            sequence should be given if the object uses MultiIndex. If
            False do not print fields for index names. Use index_label=False
            for easier importing in R.
        mode : str
            Python write mode, default 'w'.
        encoding : str, optional
            A string representing the encoding to use in the output file,
            defaults to 'utf-8'. `encoding` is not supported if `path_or_buf`
            is a non-binary file object.
        compression : str or dict, default 'infer'
            If str, represents compression mode. If dict, value at 'method' is
            the compression mode. Compression mode may be any of the following
            possible values: {'infer', 'gzip', 'bz2', 'zip', 'xz', None}. If
            compression mode is 'infer' and `path_or_buf` is path-like, then
            detect compression mode from the following extensions: '.gz',
            '.bz2', '.zip' or '.xz'. (otherwise no compression). If dict given
            and mode is one of {'zip', 'gzip', 'bz2'}, or inferred as
            one of the above, other entries passed as
            additional compression options.

            .. versionchanged:: 1.0.0

               May now be a dict with key 'method' as compression mode
               and other entries as additional compression options if
               compression mode is 'zip'.

            .. versionchanged:: 1.1.0

               Passing compression options as keys in dict is
               supported for compression modes 'gzip' and 'bz2'
               as well as 'zip'.

            .. versionchanged:: 1.2.0

                Compression is supported for binary file objects.

            .. versionchanged:: 1.2.0

                Previous versions forwarded dict entries for 'gzip' to
                `gzip.open` instead of `gzip.GzipFile` which prevented
                setting `mtime`.

        quoting : optional constant from csv module
            Defaults to csv.QUOTE_MINIMAL. If you have set a `float_format`
            then floats are converted to strings and thus csv.QUOTE_NONNUMERIC
            will treat them as non-numeric.
        quotechar : str, default '\"'
            String of length 1. Character used to quote fields.
        line_terminator : str, optional
            The newline character or character sequence to use in the output
            file. Defaults to `os.linesep`, which depends on the OS in which
            this method is called ('\n' for linux, '\r\n' for Windows, i.e.).

            .. versionchanged:: 0.24.0
        chunksize : int or None
            Rows to write at a time.
        date_format : str, default None
            Format string for datetime objects.
        doublequote : bool, default True
            Control quoting of `quotechar` inside a field.
        escapechar : str, default None
            String of length 1. Character used to escape `sep` and `quotechar`
            when appropriate.
        decimal : str, default '.'
            Character recognized as decimal separator. E.g. use ',' for
            European data.
        errors : str, default 'strict'
            Specifies how encoding and decoding errors are to be handled.
            See the errors argument for :func:`open` for a full list
            of options.

            .. versionadded:: 1.1.0

        storage_options : dict, optional
            Extra options that make sense for a particular storage connection, e.g.
            host, port, username, password, etc., if using a URL that will
            be parsed by ``fsspec``, e.g., starting "s3://", "gcs://". An error
            will be raised if providing this argument with a local path or
            a file-like buffer. See the fsspec and backend storage implementation
            docs for the set of allowed keys and values.

            .. versionadded:: 1.2.0

        Returns
        -------
        None or str
            If path_or_buf is None, returns the resulting csv format as a
            string. Otherwise returns None.

        See Also
        --------
        read_csv : Load a CSV file into a DataFrame.
        to_excel : Write DataFrame to an Excel file.

        Examples
        --------
        >>> df = pd.DataFrame({'name': ['Raphael', 'Donatello'],
        ...                    'mask': ['red', 'purple'],
        ...                    'weapon': ['sai', 'bo staff']})
        >>> df.to_csv(index=False)
        'name,mask,weapon\nRaphael,red,sai\nDonatello,purple,bo staff\n'

        Create 'out.zip' containing 'out.csv'

        >>> compression_opts = dict(method='zip',
        ...                         archive_name='out.csv')  # doctest: +SKIP
        >>> df.to_csv('out.zip', index=False,
        ...           compression=compression_opts)  # doctest: +SKIP
        """
        df = self if isinstance(self, ABCDataFrame) else self.to_frame()

        formatter = DataFrameFormatter(
            frame=df,
            header=header,
            index=index,
            na_rep=na_rep,
            float_format=float_format,
            decimal=decimal,
        )

        return DataFrameRenderer(formatter).to_csv(
            path_or_buf,
            line_terminator=line_terminator,
            sep=sep,
            encoding=encoding,
            errors=errors,
            compression=compression,
            quoting=quoting,
            columns=columns,
            index_label=index_label,
            mode=mode,
            chunksize=chunksize,
            quotechar=quotechar,
            date_format=date_format,
            doublequote=doublequote,
            escapechar=escapechar,
            storage_options=storage_options,
        )

    # ----------------------------------------------------------------------
    # Lookup Caching

    def _set_as_cached(self, item, cacher) -> None:
        """
        Set the _cacher attribute on the calling object with a weakref to
        cacher.
        """
        self._cacher = (item, weakref.ref(cacher))

    def _reset_cacher(self) -> None:
        """
        Reset the cacher.
        """
        if hasattr(self, "_cacher"):
            del self._cacher

    def _maybe_cache_changed(self, item, value) -> None:
        """
        The object has called back to us saying maybe it has changed.
        """
        loc = self._info_axis.get_loc(item)
        self._mgr.iset(loc, value)

    @property
    def _is_cached(self) -> bool_t:
        """Return boolean indicating if self is cached or not."""
        return getattr(self, "_cacher", None) is not None

    def _get_cacher(self):
        """return my cacher or None"""
        cacher = getattr(self, "_cacher", None)
        if cacher is not None:
            cacher = cacher[1]()
        return cacher

    def _maybe_update_cacher(
        self, clear: bool_t = False, verify_is_copy: bool_t = True
    ) -> None:
        """
        See if we need to update our parent cacher if clear, then clear our
        cache.

        Parameters
        ----------
        clear : bool, default False
            Clear the item cache.
        verify_is_copy : bool, default True
            Provide is_copy checks.
        """
        cacher = getattr(self, "_cacher", None)
        if cacher is not None:
            ref = cacher[1]()

            # we are trying to reference a dead referent, hence
            # a copy
            if ref is None:
                del self._cacher
            else:
                if len(self) == len(ref):
                    # otherwise, either self or ref has swapped in new arrays
                    ref._maybe_cache_changed(cacher[0], self)
                else:
                    # GH#33675 we have swapped in a new array, so parent
                    #  reference to self is now invalid
                    ref._item_cache.pop(cacher[0], None)

        if verify_is_copy:
            self._check_setitem_copy(stacklevel=5, t="referent")

        if clear:
            self._clear_item_cache()

    def _clear_item_cache(self) -> None:
        self._item_cache.clear()

    # ----------------------------------------------------------------------
    # Indexing Methods

    def take(
        self: FrameOrSeries, indices, axis=0, is_copy: Optional[bool_t] = None, **kwargs
    ) -> FrameOrSeries:
        """
        Return the elements in the given *positional* indices along an axis.

        This means that we are not indexing according to actual values in
        the index attribute of the object. We are indexing according to the
        actual position of the element in the object.

        Parameters
        ----------
        indices : array-like
            An array of ints indicating which positions to take.
        axis : {0 or 'index', 1 or 'columns', None}, default 0
            The axis on which to select elements. ``0`` means that we are
            selecting rows, ``1`` means that we are selecting columns.
        is_copy : bool
            Before pandas 1.0, ``is_copy=False`` can be specified to ensure
            that the return value is an actual copy. Starting with pandas 1.0,
            ``take`` always returns a copy, and the keyword is therefore
            deprecated.

            .. deprecated:: 1.0.0
        **kwargs
            For compatibility with :meth:`numpy.take`. Has no effect on the
            output.

        Returns
        -------
        taken : same type as caller
            An array-like containing the elements taken from the object.

        See Also
        --------
        DataFrame.loc : Select a subset of a DataFrame by labels.
        DataFrame.iloc : Select a subset of a DataFrame by positions.
        numpy.take : Take elements from an array along an axis.

        Examples
        --------
        >>> df = pd.DataFrame([('falcon', 'bird', 389.0),
        ...                    ('parrot', 'bird', 24.0),
        ...                    ('lion', 'mammal', 80.5),
        ...                    ('monkey', 'mammal', np.nan)],
        ...                   columns=['name', 'class', 'max_speed'],
        ...                   index=[0, 2, 3, 1])
        >>> df
             name   class  max_speed
        0  falcon    bird      389.0
        2  parrot    bird       24.0
        3    lion  mammal       80.5
        1  monkey  mammal        NaN

        Take elements at positions 0 and 3 along the axis 0 (default).

        Note how the actual indices selected (0 and 1) do not correspond to
        our selected indices 0 and 3. That's because we are selecting the 0th
        and 3rd rows, not rows whose indices equal 0 and 3.

        >>> df.take([0, 3])
             name   class  max_speed
        0  falcon    bird      389.0
        1  monkey  mammal        NaN

        Take elements at indices 1 and 2 along the axis 1 (column selection).

        >>> df.take([1, 2], axis=1)
            class  max_speed
        0    bird      389.0
        2    bird       24.0
        3  mammal       80.5
        1  mammal        NaN

        We may take elements using negative integers for positive indices,
        starting from the end of the object, just like with Python lists.

        >>> df.take([-1, -2])
             name   class  max_speed
        1  monkey  mammal        NaN
        3    lion  mammal       80.5
        """
        if is_copy is not None:
            warnings.warn(
                "is_copy is deprecated and will be removed in a future version. "
                "'take' always returns a copy, so there is no need to specify this.",
                FutureWarning,
                stacklevel=2,
            )

        nv.validate_take(tuple(), kwargs)

        self._consolidate_inplace()

        new_data = self._mgr.take(
            indices, axis=self._get_block_manager_axis(axis), verify=True
        )
        return self._constructor(new_data).__finalize__(self, method="take")

    def _take_with_is_copy(self: FrameOrSeries, indices, axis=0) -> FrameOrSeries:
        """
        Internal version of the `take` method that sets the `_is_copy`
        attribute to keep track of the parent dataframe (using in indexing
        for the SettingWithCopyWarning).

        See the docstring of `take` for full explanation of the parameters.
        """
        result = self.take(indices=indices, axis=axis)
        # Maybe set copy if we didn't actually change the index.
        if not result._get_axis(axis).equals(self._get_axis(axis)):
            result._set_is_copy(self)
        return result

    def xs(self, key, axis=0, level=None, drop_level: bool_t = True):
        """
        Return cross-section from the Series/DataFrame.

        This method takes a `key` argument to select data at a particular
        level of a MultiIndex.

        Parameters
        ----------
        key : label or tuple of label
            Label contained in the index, or partially in a MultiIndex.
        axis : {0 or 'index', 1 or 'columns'}, default 0
            Axis to retrieve cross-section on.
        level : object, defaults to first n levels (n=1 or len(key))
            In case of a key partially contained in a MultiIndex, indicate
            which levels are used. Levels can be referred by label or position.
        drop_level : bool, default True
            If False, returns object with same levels as self.

        Returns
        -------
        Series or DataFrame
            Cross-section from the original Series or DataFrame
            corresponding to the selected index levels.

        See Also
        --------
        DataFrame.loc : Access a group of rows and columns
            by label(s) or a boolean array.
        DataFrame.iloc : Purely integer-location based indexing
            for selection by position.

        Notes
        -----
        `xs` can not be used to set values.

        MultiIndex Slicers is a generic way to get/set values on
        any level or levels.
        It is a superset of `xs` functionality, see
        :ref:`MultiIndex Slicers <advanced.mi_slicers>`.

        Examples
        --------
        >>> d = {'num_legs': [4, 4, 2, 2],
        ...      'num_wings': [0, 0, 2, 2],
        ...      'class': ['mammal', 'mammal', 'mammal', 'bird'],
        ...      'animal': ['cat', 'dog', 'bat', 'penguin'],
        ...      'locomotion': ['walks', 'walks', 'flies', 'walks']}
        >>> df = pd.DataFrame(data=d)
        >>> df = df.set_index(['class', 'animal', 'locomotion'])
        >>> df
                                   num_legs  num_wings
        class  animal  locomotion
        mammal cat     walks              4          0
               dog     walks              4          0
               bat     flies              2          2
        bird   penguin walks              2          2

        Get values at specified index

        >>> df.xs('mammal')
                           num_legs  num_wings
        animal locomotion
        cat    walks              4          0
        dog    walks              4          0
        bat    flies              2          2

        Get values at several indexes

        >>> df.xs(('mammal', 'dog'))
                    num_legs  num_wings
        locomotion
        walks              4          0

        Get values at specified index and level

        >>> df.xs('cat', level=1)
                           num_legs  num_wings
        class  locomotion
        mammal walks              4          0

        Get values at several indexes and levels

        >>> df.xs(('bird', 'walks'),
        ...       level=[0, 'locomotion'])
                 num_legs  num_wings
        animal
        penguin         2          2

        Get values at specified column and axis

        >>> df.xs('num_wings', axis=1)
        class   animal   locomotion
        mammal  cat      walks         0
                dog      walks         0
                bat      flies         2
        bird    penguin  walks         2
        Name: num_wings, dtype: int64
        """
        axis = self._get_axis_number(axis)
        labels = self._get_axis(axis)
        if level is not None:
            if not isinstance(labels, MultiIndex):
                raise TypeError("Index must be a MultiIndex")
            loc, new_ax = labels.get_loc_level(key, level=level, drop_level=drop_level)

            # create the tuple of the indexer
            _indexer = [slice(None)] * self.ndim
            _indexer[axis] = loc
            indexer = tuple(_indexer)

            result = self.iloc[indexer]
            setattr(result, result._get_axis_name(axis), new_ax)
            return result

        if axis == 1:
            return self[key]

        index = self.index
        if isinstance(index, MultiIndex):
            try:
                loc, new_index = self.index.get_loc_level(key, drop_level=drop_level)
            except TypeError as e:
                raise TypeError(f"Expected label or tuple of labels, got {key}") from e
        else:
            loc = self.index.get_loc(key)

            if isinstance(loc, np.ndarray):
                if loc.dtype == np.bool_:
                    (inds,) = loc.nonzero()
                    return self._take_with_is_copy(inds, axis=axis)
                else:
                    return self._take_with_is_copy(loc, axis=axis)

            if not is_scalar(loc):
                new_index = self.index[loc]

        if is_scalar(loc):
            # In this case loc should be an integer
            if self.ndim == 1:
                # if we encounter an array-like and we only have 1 dim
                # that means that their are list/ndarrays inside the Series!
                # so just return them (GH 6394)
                return self._values[loc]

            new_values = self._mgr.fast_xs(loc)

            result = self._constructor_sliced(
                new_values,
                index=self.columns,
                name=self.index[loc],
                dtype=new_values.dtype,
            )

        else:
            result = self.iloc[loc]
            result.index = new_index

        # this could be a view
        # but only in a single-dtyped view sliceable case
        result._set_is_copy(self, copy=not result._is_view)
        return result

    def __getitem__(self, item):
        raise AbstractMethodError(self)

    def _get_item_cache(self, item):
        """Return the cached item, item represents a label indexer."""
        cache = self._item_cache
        res = cache.get(item)
        if res is None:
            # All places that call _get_item_cache have unique columns,
            #  pending resolution of GH#33047

            loc = self.columns.get_loc(item)
            values = self._mgr.iget(loc)
            res = self._box_col_values(values, loc)

            cache[item] = res
            res._set_as_cached(item, self)

            # for a chain
            res._is_copy = self._is_copy
        return res

    def _slice(self: FrameOrSeries, slobj: slice, axis=0) -> FrameOrSeries:
        """
        Construct a slice of this container.

        Slicing with this method is *always* positional.
        """
        assert isinstance(slobj, slice), type(slobj)
        axis = self._get_block_manager_axis(axis)
        result = self._constructor(self._mgr.get_slice(slobj, axis=axis))
        result = result.__finalize__(self)

        # this could be a view
        # but only in a single-dtyped view sliceable case
        is_copy = axis != 0 or result._is_view
        result._set_is_copy(self, copy=is_copy)
        return result

    def _iset_item(self, loc: int, value) -> None:
        self._mgr.iset(loc, value)
        self._clear_item_cache()

    def _set_item(self, key, value) -> None:
        try:
            loc = self._info_axis.get_loc(key)
        except KeyError:
            # This item wasn't present, just insert at end
            self._mgr.insert(len(self._info_axis), key, value)
            return

        NDFrame._iset_item(self, loc, value)

    def _set_is_copy(self, ref, copy: bool_t = True) -> None:
        if not copy:
            self._is_copy = None
        else:
            assert ref is not None
            self._is_copy = weakref.ref(ref)

    def _check_is_chained_assignment_possible(self) -> bool_t:
        """
        Check if we are a view, have a cacher, and are of mixed type.
        If so, then force a setitem_copy check.

        Should be called just near setting a value

        Will return a boolean if it we are a view and are cached, but a
        single-dtype meaning that the cacher should be updated following
        setting.
        """
        if self._is_view and self._is_cached:
            ref = self._get_cacher()
            if ref is not None and ref._is_mixed_type:
                self._check_setitem_copy(stacklevel=4, t="referent", force=True)
            return True
        elif self._is_copy:
            self._check_setitem_copy(stacklevel=4, t="referent")
        return False

    def _check_setitem_copy(self, stacklevel=4, t="setting", force=False):
        """

        Parameters
        ----------
        stacklevel : int, default 4
           the level to show of the stack when the error is output
        t : str, the type of setting error
        force : bool, default False
           If True, then force showing an error.

        validate if we are doing a setitem on a chained copy.

        If you call this function, be sure to set the stacklevel such that the
        user will see the error *at the level of setting*

        It is technically possible to figure out that we are setting on
        a copy even WITH a multi-dtyped pandas object. In other words, some
        blocks may be views while other are not. Currently _is_view will ALWAYS
        return False for multi-blocks to avoid having to handle this case.

        df = DataFrame(np.arange(0,9), columns=['count'])
        df['group'] = 'b'

        # This technically need not raise SettingWithCopy if both are view
        # (which is not # generally guaranteed but is usually True.  However,
        # this is in general not a good practice and we recommend using .loc.
        df.iloc[0:5]['group'] = 'a'

        """
        # return early if the check is not needed
        if not (force or self._is_copy):
            return

        value = config.get_option("mode.chained_assignment")
        if value is None:
            return

        # see if the copy is not actually referred; if so, then dissolve
        # the copy weakref
        if self._is_copy is not None and not isinstance(self._is_copy, str):
            r = self._is_copy()
            if not gc.get_referents(r) or (r is not None and r.shape == self.shape):
                self._is_copy = None
                return

        # a custom message
        if isinstance(self._is_copy, str):
            t = self._is_copy

        elif t == "referent":
            t = (
                "\n"
                "A value is trying to be set on a copy of a slice from a "
                "DataFrame\n\n"
                "See the caveats in the documentation: "
                "https://pandas.pydata.org/pandas-docs/stable/user_guide/"
                "indexing.html#returning-a-view-versus-a-copy"
            )

        else:
            t = (
                "\n"
                "A value is trying to be set on a copy of a slice from a "
                "DataFrame.\n"
                "Try using .loc[row_indexer,col_indexer] = value "
                "instead\n\nSee the caveats in the documentation: "
                "https://pandas.pydata.org/pandas-docs/stable/user_guide/"
                "indexing.html#returning-a-view-versus-a-copy"
            )

        if value == "raise":
            raise com.SettingWithCopyError(t)
        elif value == "warn":
            warnings.warn(t, com.SettingWithCopyWarning, stacklevel=stacklevel)

    def __delitem__(self, key) -> None:
        """
        Delete item
        """
        deleted = False

        maybe_shortcut = False
        if self.ndim == 2 and isinstance(self.columns, MultiIndex):
            try:
                maybe_shortcut = key not in self.columns._engine
            except TypeError:
                pass

        if maybe_shortcut:
            # Allow shorthand to delete all columns whose first len(key)
            # elements match key:
            if not isinstance(key, tuple):
                key = (key,)
            for col in self.columns:
                if isinstance(col, tuple) and col[: len(key)] == key:
                    del self[col]
                    deleted = True
        if not deleted:
            # If the above loop ran and didn't delete anything because
            # there was no match, this call should raise the appropriate
            # exception:
            loc = self.axes[-1].get_loc(key)
            self._mgr.idelete(loc)

        # delete from the caches
        try:
            del self._item_cache[key]
        except KeyError:
            pass

    # ----------------------------------------------------------------------
    # Unsorted

    def _check_inplace_and_allows_duplicate_labels(self, inplace):
        if inplace and not self.flags.allows_duplicate_labels:
            raise ValueError(
                "Cannot specify 'inplace=True' when "
                "'self.flags.allows_duplicate_labels' is False."
            )

    def get(self, key, default=None):
        """
        Get item from object for given key (ex: DataFrame column).

        Returns default value if not found.

        Parameters
        ----------
        key : object

        Returns
        -------
        value : same type as items contained in object
        """
        try:
            return self[key]
        except (KeyError, ValueError, IndexError):
            return default

    @property
    def _is_view(self) -> bool_t:
        """Return boolean indicating if self is view of another array """
        return self._mgr.is_view

    def reindex_like(
        self: FrameOrSeries,
        other,
        method: Optional[str] = None,
        copy: bool_t = True,
        limit=None,
        tolerance=None,
    ) -> FrameOrSeries:
        """
        Return an object with matching indices as other object.

        Conform the object to the same index on all axes. Optional
        filling logic, placing NaN in locations having no value
        in the previous index. A new object is produced unless the
        new index is equivalent to the current one and copy=False.

        Parameters
        ----------
        other : Object of the same data type
            Its row and column indices are used to define the new indices
            of this object.
        method : {None, 'backfill'/'bfill', 'pad'/'ffill', 'nearest'}
            Method to use for filling holes in reindexed DataFrame.
            Please note: this is only applicable to DataFrames/Series with a
            monotonically increasing/decreasing index.

            * None (default): don't fill gaps
            * pad / ffill: propagate last valid observation forward to next
              valid
            * backfill / bfill: use next valid observation to fill gap
            * nearest: use nearest valid observations to fill gap.

        copy : bool, default True
            Return a new object, even if the passed indexes are the same.
        limit : int, default None
            Maximum number of consecutive labels to fill for inexact matches.
        tolerance : optional
            Maximum distance between original and new labels for inexact
            matches. The values of the index at the matching locations must
            satisfy the equation ``abs(index[indexer] - target) <= tolerance``.

            Tolerance may be a scalar value, which applies the same tolerance
            to all values, or list-like, which applies variable tolerance per
            element. List-like includes list, tuple, array, Series, and must be
            the same size as the index and its dtype must exactly match the
            index's type.

        Returns
        -------
        Series or DataFrame
            Same type as caller, but with changed indices on each axis.

        See Also
        --------
        DataFrame.set_index : Set row labels.
        DataFrame.reset_index : Remove row labels or move them to new columns.
        DataFrame.reindex : Change to new indices or expand indices.

        Notes
        -----
        Same as calling
        ``.reindex(index=other.index, columns=other.columns,...)``.

        Examples
        --------
        >>> df1 = pd.DataFrame([[24.3, 75.7, 'high'],
        ...                     [31, 87.8, 'high'],
        ...                     [22, 71.6, 'medium'],
        ...                     [35, 95, 'medium']],
        ...                    columns=['temp_celsius', 'temp_fahrenheit',
        ...                             'windspeed'],
        ...                    index=pd.date_range(start='2014-02-12',
        ...                                        end='2014-02-15', freq='D'))

        >>> df1
                    temp_celsius  temp_fahrenheit windspeed
        2014-02-12          24.3             75.7      high
        2014-02-13          31.0             87.8      high
        2014-02-14          22.0             71.6    medium
        2014-02-15          35.0             95.0    medium

        >>> df2 = pd.DataFrame([[28, 'low'],
        ...                     [30, 'low'],
        ...                     [35.1, 'medium']],
        ...                    columns=['temp_celsius', 'windspeed'],
        ...                    index=pd.DatetimeIndex(['2014-02-12', '2014-02-13',
        ...                                            '2014-02-15']))

        >>> df2
                    temp_celsius windspeed
        2014-02-12          28.0       low
        2014-02-13          30.0       low
        2014-02-15          35.1    medium

        >>> df2.reindex_like(df1)
                    temp_celsius  temp_fahrenheit windspeed
        2014-02-12          28.0              NaN       low
        2014-02-13          30.0              NaN       low
        2014-02-14           NaN              NaN       NaN
        2014-02-15          35.1              NaN    medium
        """
        d = other._construct_axes_dict(
            axes=self._AXIS_ORDERS,
            method=method,
            copy=copy,
            limit=limit,
            tolerance=tolerance,
        )

        return self.reindex(**d)

    def drop(
        self,
        labels=None,
        axis=0,
        index=None,
        columns=None,
        level=None,
        inplace: bool_t = False,
        errors: str = "raise",
    ):

        inplace = validate_bool_kwarg(inplace, "inplace")

        if labels is not None:
            if index is not None or columns is not None:
                raise ValueError("Cannot specify both 'labels' and 'index'/'columns'")
            axis_name = self._get_axis_name(axis)
            axes = {axis_name: labels}
        elif index is not None or columns is not None:
            axes, _ = self._construct_axes_from_arguments((index, columns), {})
        else:
            raise ValueError(
                "Need to specify at least one of 'labels', 'index' or 'columns'"
            )

        obj = self

        for axis, labels in axes.items():
            if labels is not None:
                obj = obj._drop_axis(labels, axis, level=level, errors=errors)

        if inplace:
            self._update_inplace(obj)
        else:
            return obj

    def _drop_axis(
        self: FrameOrSeries, labels, axis, level=None, errors: str = "raise"
    ) -> FrameOrSeries:
        """
        Drop labels from specified axis. Used in the ``drop`` method
        internally.

        Parameters
        ----------
        labels : single label or list-like
        axis : int or axis name
        level : int or level name, default None
            For MultiIndex
        errors : {'ignore', 'raise'}, default 'raise'
            If 'ignore', suppress error and existing labels are dropped.

        """
        axis = self._get_axis_number(axis)
        axis_name = self._get_axis_name(axis)
        axis = self._get_axis(axis)

        if axis.is_unique:
            if level is not None:
                if not isinstance(axis, MultiIndex):
                    raise AssertionError("axis must be a MultiIndex")
                new_axis = axis.drop(labels, level=level, errors=errors)
            else:
                new_axis = axis.drop(labels, errors=errors)
            result = self.reindex(**{axis_name: new_axis})

        # Case for non-unique axis
        else:
            labels = ensure_object(com.index_labels_to_array(labels))
            if level is not None:
                if not isinstance(axis, MultiIndex):
                    raise AssertionError("axis must be a MultiIndex")
                indexer = ~axis.get_level_values(level).isin(labels)

                # GH 18561 MultiIndex.drop should raise if label is absent
                if errors == "raise" and indexer.all():
                    raise KeyError(f"{labels} not found in axis")
            else:
                indexer = ~axis.isin(labels)
                # Check if label doesn't exist along axis
                labels_missing = (axis.get_indexer_for(labels) == -1).any()
                if errors == "raise" and labels_missing:
                    raise KeyError(f"{labels} not found in axis")

            slicer = [slice(None)] * self.ndim
            slicer[self._get_axis_number(axis_name)] = indexer

            result = self.loc[tuple(slicer)]

        return result

    def _update_inplace(self, result, verify_is_copy: bool_t = True) -> None:
        """
        Replace self internals with result.

        Parameters
        ----------
        result : same type as self
        verify_is_copy : bool, default True
            Provide is_copy checks.
        """
        # NOTE: This does *not* call __finalize__ and that's an explicit
        # decision that we may revisit in the future.
        self._reset_cache()
        self._clear_item_cache()
        self._mgr = result._mgr
        self._maybe_update_cacher(verify_is_copy=verify_is_copy)

    def add_prefix(self: FrameOrSeries, prefix: str) -> FrameOrSeries:
        """
        Prefix labels with string `prefix`.

        For Series, the row labels are prefixed.
        For DataFrame, the column labels are prefixed.

        Parameters
        ----------
        prefix : str
            The string to add before each label.

        Returns
        -------
        Series or DataFrame
            New Series or DataFrame with updated labels.

        See Also
        --------
        Series.add_suffix: Suffix row labels with string `suffix`.
        DataFrame.add_suffix: Suffix column labels with string `suffix`.

        Examples
        --------
        >>> s = pd.Series([1, 2, 3, 4])
        >>> s
        0    1
        1    2
        2    3
        3    4
        dtype: int64

        >>> s.add_prefix('item_')
        item_0    1
        item_1    2
        item_2    3
        item_3    4
        dtype: int64

        >>> df = pd.DataFrame({'A': [1, 2, 3, 4], 'B': [3, 4, 5, 6]})
        >>> df
           A  B
        0  1  3
        1  2  4
        2  3  5
        3  4  6

        >>> df.add_prefix('col_')
             col_A  col_B
        0       1       3
        1       2       4
        2       3       5
        3       4       6
        """
        f = functools.partial("{prefix}{}".format, prefix=prefix)

        mapper = {self._info_axis_name: f}
        # error: Incompatible return value type (got "Optional[FrameOrSeries]",
        # expected "FrameOrSeries")
        # error: Argument 1 to "rename" of "NDFrame" has incompatible type
        # "**Dict[str, partial[str]]"; expected "Union[str, int, None]"
        return self.rename(**mapper)  # type: ignore[return-value, arg-type]

    def add_suffix(self: FrameOrSeries, suffix: str) -> FrameOrSeries:
        """
        Suffix labels with string `suffix`.

        For Series, the row labels are suffixed.
        For DataFrame, the column labels are suffixed.

        Parameters
        ----------
        suffix : str
            The string to add after each label.

        Returns
        -------
        Series or DataFrame
            New Series or DataFrame with updated labels.

        See Also
        --------
        Series.add_prefix: Prefix row labels with string `prefix`.
        DataFrame.add_prefix: Prefix column labels with string `prefix`.

        Examples
        --------
        >>> s = pd.Series([1, 2, 3, 4])
        >>> s
        0    1
        1    2
        2    3
        3    4
        dtype: int64

        >>> s.add_suffix('_item')
        0_item    1
        1_item    2
        2_item    3
        3_item    4
        dtype: int64

        >>> df = pd.DataFrame({'A': [1, 2, 3, 4], 'B': [3, 4, 5, 6]})
        >>> df
           A  B
        0  1  3
        1  2  4
        2  3  5
        3  4  6

        >>> df.add_suffix('_col')
             A_col  B_col
        0       1       3
        1       2       4
        2       3       5
        3       4       6
        """
        f = functools.partial("{}{suffix}".format, suffix=suffix)

        mapper = {self._info_axis_name: f}
        # error: Incompatible return value type (got "Optional[FrameOrSeries]",
        # expected "FrameOrSeries")
        # error: Argument 1 to "rename" of "NDFrame" has incompatible type
        # "**Dict[str, partial[str]]"; expected "Union[str, int, None]"
        return self.rename(**mapper)  # type: ignore[return-value, arg-type]

    def sort_values(
        self,
        axis=0,
        ascending=True,
        inplace: bool_t = False,
        kind: str = "quicksort",
        na_position: str = "last",
        ignore_index: bool_t = False,
        key: ValueKeyFunc = None,
    ):
        """
        Sort by the values along either axis.

        Parameters
        ----------%(optional_by)s
        axis : %(axes_single_arg)s, default 0
             Axis to be sorted.
        ascending : bool or list of bool, default True
             Sort ascending vs. descending. Specify list for multiple sort
             orders.  If this is a list of bools, must match the length of
             the by.
        inplace : bool, default False
             If True, perform operation in-place.
        kind : {'quicksort', 'mergesort', 'heapsort'}, default 'quicksort'
             Choice of sorting algorithm. See also ndarray.np.sort for more
             information.  `mergesort` is the only stable algorithm. For
             DataFrames, this option is only applied when sorting on a single
             column or label.
        na_position : {'first', 'last'}, default 'last'
             Puts NaNs at the beginning if `first`; `last` puts NaNs at the
             end.
        ignore_index : bool, default False
             If True, the resulting axis will be labeled 0, 1, …, n - 1.

             .. versionadded:: 1.0.0

        key : callable, optional
            Apply the key function to the values
            before sorting. This is similar to the `key` argument in the
            builtin :meth:`sorted` function, with the notable difference that
            this `key` function should be *vectorized*. It should expect a
            ``Series`` and return a Series with the same shape as the input.
            It will be applied to each column in `by` independently.

            .. versionadded:: 1.1.0

        Returns
        -------
        DataFrame or None
            DataFrame with sorted values or None if ``inplace=True``.

        See Also
        --------
        DataFrame.sort_index : Sort a DataFrame by the index.
        Series.sort_values : Similar method for a Series.

        Examples
        --------
        >>> df = pd.DataFrame({
        ...     'col1': ['A', 'A', 'B', np.nan, 'D', 'C'],
        ...     'col2': [2, 1, 9, 8, 7, 4],
        ...     'col3': [0, 1, 9, 4, 2, 3],
        ...     'col4': ['a', 'B', 'c', 'D', 'e', 'F']
        ... })
        >>> df
          col1  col2  col3 col4
        0    A     2     0    a
        1    A     1     1    B
        2    B     9     9    c
        3  NaN     8     4    D
        4    D     7     2    e
        5    C     4     3    F

        Sort by col1

        >>> df.sort_values(by=['col1'])
          col1  col2  col3 col4
        0    A     2     0    a
        1    A     1     1    B
        2    B     9     9    c
        5    C     4     3    F
        4    D     7     2    e
        3  NaN     8     4    D

        Sort by multiple columns

        >>> df.sort_values(by=['col1', 'col2'])
          col1  col2  col3 col4
        1    A     1     1    B
        0    A     2     0    a
        2    B     9     9    c
        5    C     4     3    F
        4    D     7     2    e
        3  NaN     8     4    D

        Sort Descending

        >>> df.sort_values(by='col1', ascending=False)
          col1  col2  col3 col4
        4    D     7     2    e
        5    C     4     3    F
        2    B     9     9    c
        0    A     2     0    a
        1    A     1     1    B
        3  NaN     8     4    D

        Putting NAs first

        >>> df.sort_values(by='col1', ascending=False, na_position='first')
          col1  col2  col3 col4
        3  NaN     8     4    D
        4    D     7     2    e
        5    C     4     3    F
        2    B     9     9    c
        0    A     2     0    a
        1    A     1     1    B

        Sorting with a key function

        >>> df.sort_values(by='col4', key=lambda col: col.str.lower())
           col1  col2  col3 col4
        0    A     2     0    a
        1    A     1     1    B
        2    B     9     9    c
        3  NaN     8     4    D
        4    D     7     2    e
        5    C     4     3    F

        Natural sort with the key argument,
        using the `natsort <https://github.com/SethMMorton/natsort>` package.

        >>> df = pd.DataFrame({
        ...    "time": ['0hr', '128hr', '72hr', '48hr', '96hr'],
        ...    "value": [10, 20, 30, 40, 50]
        ... })
        >>> df
            time  value
        0    0hr     10
        1  128hr     20
        2   72hr     30
        3   48hr     40
        4   96hr     50
        >>> from natsort import index_natsorted
        >>> df.sort_values(
        ...    by="time",
        ...    key=lambda x: np.argsort(index_natsorted(df["time"]))
        ... )
            time  value
        0    0hr     10
        3   48hr     40
        2   72hr     30
        4   96hr     50
        1  128hr     20
        """
        raise AbstractMethodError(self)

    def sort_index(
        self,
        axis=0,
        level=None,
        ascending: bool_t = True,
        inplace: bool_t = False,
        kind: str = "quicksort",
        na_position: str = "last",
        sort_remaining: bool_t = True,
        ignore_index: bool_t = False,
        key: IndexKeyFunc = None,
    ):

        inplace = validate_bool_kwarg(inplace, "inplace")
        axis = self._get_axis_number(axis)
        target = self._get_axis(axis)

        indexer = get_indexer_indexer(
            target, level, ascending, kind, na_position, sort_remaining, key
        )

        if indexer is None:
            if inplace:
                return
            else:
                return self.copy()

        baxis = self._get_block_manager_axis(axis)
        new_data = self._mgr.take(indexer, axis=baxis, verify=False)

        # reconstruct axis if needed
        new_data.axes[baxis] = new_data.axes[baxis]._sort_levels_monotonic()

        if ignore_index:
            axis = 1 if isinstance(self, ABCDataFrame) else 0
            new_data.axes[axis] = ibase.default_index(len(indexer))

        result = self._constructor(new_data)

        if inplace:
            return self._update_inplace(result)
        else:
            return result.__finalize__(self, method="sort_index")

    @doc(
        klass=_shared_doc_kwargs["klass"],
        axes=_shared_doc_kwargs["axes"],
        optional_labels="",
        optional_axis="",
    )
    def reindex(self: FrameOrSeries, *args, **kwargs) -> FrameOrSeries:
        """
        Conform {klass} to new index with optional filling logic.

        Places NA/NaN in locations having no value in the previous index. A new object
        is produced unless the new index is equivalent to the current one and
        ``copy=False``.

        Parameters
        ----------
        {optional_labels}
        {axes} : array-like, optional
            New labels / index to conform to, should be specified using
            keywords. Preferably an Index object to avoid duplicating data.
        {optional_axis}
        method : {{None, 'backfill'/'bfill', 'pad'/'ffill', 'nearest'}}
            Method to use for filling holes in reindexed DataFrame.
            Please note: this is only applicable to DataFrames/Series with a
            monotonically increasing/decreasing index.

            * None (default): don't fill gaps
            * pad / ffill: Propagate last valid observation forward to next
              valid.
            * backfill / bfill: Use next valid observation to fill gap.
            * nearest: Use nearest valid observations to fill gap.

        copy : bool, default True
            Return a new object, even if the passed indexes are the same.
        level : int or name
            Broadcast across a level, matching Index values on the
            passed MultiIndex level.
        fill_value : scalar, default np.NaN
            Value to use for missing values. Defaults to NaN, but can be any
            "compatible" value.
        limit : int, default None
            Maximum number of consecutive elements to forward or backward fill.
        tolerance : optional
            Maximum distance between original and new labels for inexact
            matches. The values of the index at the matching locations most
            satisfy the equation ``abs(index[indexer] - target) <= tolerance``.

            Tolerance may be a scalar value, which applies the same tolerance
            to all values, or list-like, which applies variable tolerance per
            element. List-like includes list, tuple, array, Series, and must be
            the same size as the index and its dtype must exactly match the
            index's type.

        Returns
        -------
        {klass} with changed index.

        See Also
        --------
        DataFrame.set_index : Set row labels.
        DataFrame.reset_index : Remove row labels or move them to new columns.
        DataFrame.reindex_like : Change to same indices as other DataFrame.

        Examples
        --------
        ``DataFrame.reindex`` supports two calling conventions

        * ``(index=index_labels, columns=column_labels, ...)``
        * ``(labels, axis={{'index', 'columns'}}, ...)``

        We *highly* recommend using keyword arguments to clarify your
        intent.

        Create a dataframe with some fictional data.

        >>> index = ['Firefox', 'Chrome', 'Safari', 'IE10', 'Konqueror']
        >>> df = pd.DataFrame({{'http_status': [200, 200, 404, 404, 301],
        ...                   'response_time': [0.04, 0.02, 0.07, 0.08, 1.0]}},
        ...                   index=index)
        >>> df
                   http_status  response_time
        Firefox            200           0.04
        Chrome             200           0.02
        Safari             404           0.07
        IE10               404           0.08
        Konqueror          301           1.00

        Create a new index and reindex the dataframe. By default
        values in the new index that do not have corresponding
        records in the dataframe are assigned ``NaN``.

        >>> new_index = ['Safari', 'Iceweasel', 'Comodo Dragon', 'IE10',
        ...              'Chrome']
        >>> df.reindex(new_index)
                       http_status  response_time
        Safari               404.0           0.07
        Iceweasel              NaN            NaN
        Comodo Dragon          NaN            NaN
        IE10                 404.0           0.08
        Chrome               200.0           0.02

        We can fill in the missing values by passing a value to
        the keyword ``fill_value``. Because the index is not monotonically
        increasing or decreasing, we cannot use arguments to the keyword
        ``method`` to fill the ``NaN`` values.

        >>> df.reindex(new_index, fill_value=0)
                       http_status  response_time
        Safari                 404           0.07
        Iceweasel                0           0.00
        Comodo Dragon            0           0.00
        IE10                   404           0.08
        Chrome                 200           0.02

        >>> df.reindex(new_index, fill_value='missing')
                      http_status response_time
        Safari                404          0.07
        Iceweasel         missing       missing
        Comodo Dragon     missing       missing
        IE10                  404          0.08
        Chrome                200          0.02

        We can also reindex the columns.

        >>> df.reindex(columns=['http_status', 'user_agent'])
                   http_status  user_agent
        Firefox            200         NaN
        Chrome             200         NaN
        Safari             404         NaN
        IE10               404         NaN
        Konqueror          301         NaN

        Or we can use "axis-style" keyword arguments

        >>> df.reindex(['http_status', 'user_agent'], axis="columns")
                   http_status  user_agent
        Firefox            200         NaN
        Chrome             200         NaN
        Safari             404         NaN
        IE10               404         NaN
        Konqueror          301         NaN

        To further illustrate the filling functionality in
        ``reindex``, we will create a dataframe with a
        monotonically increasing index (for example, a sequence
        of dates).

        >>> date_index = pd.date_range('1/1/2010', periods=6, freq='D')
        >>> df2 = pd.DataFrame({{"prices": [100, 101, np.nan, 100, 89, 88]}},
        ...                    index=date_index)
        >>> df2
                    prices
        2010-01-01   100.0
        2010-01-02   101.0
        2010-01-03     NaN
        2010-01-04   100.0
        2010-01-05    89.0
        2010-01-06    88.0

        Suppose we decide to expand the dataframe to cover a wider
        date range.

        >>> date_index2 = pd.date_range('12/29/2009', periods=10, freq='D')
        >>> df2.reindex(date_index2)
                    prices
        2009-12-29     NaN
        2009-12-30     NaN
        2009-12-31     NaN
        2010-01-01   100.0
        2010-01-02   101.0
        2010-01-03     NaN
        2010-01-04   100.0
        2010-01-05    89.0
        2010-01-06    88.0
        2010-01-07     NaN

        The index entries that did not have a value in the original data frame
        (for example, '2009-12-29') are by default filled with ``NaN``.
        If desired, we can fill in the missing values using one of several
        options.

        For example, to back-propagate the last valid value to fill the ``NaN``
        values, pass ``bfill`` as an argument to the ``method`` keyword.

        >>> df2.reindex(date_index2, method='bfill')
                    prices
        2009-12-29   100.0
        2009-12-30   100.0
        2009-12-31   100.0
        2010-01-01   100.0
        2010-01-02   101.0
        2010-01-03     NaN
        2010-01-04   100.0
        2010-01-05    89.0
        2010-01-06    88.0
        2010-01-07     NaN

        Please note that the ``NaN`` value present in the original dataframe
        (at index value 2010-01-03) will not be filled by any of the
        value propagation schemes. This is because filling while reindexing
        does not look at dataframe values, but only compares the original and
        desired indexes. If you do want to fill in the ``NaN`` values present
        in the original dataframe, use the ``fillna()`` method.

        See the :ref:`user guide <basics.reindexing>` for more.
        """
        # TODO: Decide if we care about having different examples for different
        # kinds

        # construct the args
        axes, kwargs = self._construct_axes_from_arguments(args, kwargs)
        method = missing.clean_reindex_fill_method(kwargs.pop("method", None))
        level = kwargs.pop("level", None)
        copy = kwargs.pop("copy", True)
        limit = kwargs.pop("limit", None)
        tolerance = kwargs.pop("tolerance", None)
        fill_value = kwargs.pop("fill_value", None)

        # Series.reindex doesn't use / need the axis kwarg
        # We pop and ignore it here, to make writing Series/Frame generic code
        # easier
        kwargs.pop("axis", None)

        if kwargs:
            raise TypeError(
                "reindex() got an unexpected keyword "
                f'argument "{list(kwargs.keys())[0]}"'
            )

        self._consolidate_inplace()

        # if all axes that are requested to reindex are equal, then only copy
        # if indicated must have index names equal here as well as values
        if all(
            self._get_axis(axis).identical(ax)
            for axis, ax in axes.items()
            if ax is not None
        ):
            if copy:
                return self.copy()
            return self

        # check if we are a multi reindex
        if self._needs_reindex_multi(axes, method, level):
            return self._reindex_multi(axes, copy, fill_value)

        # perform the reindex on the axes
        return self._reindex_axes(
            axes, level, limit, tolerance, method, fill_value, copy
        ).__finalize__(self, method="reindex")

    def _reindex_axes(
        self: FrameOrSeries, axes, level, limit, tolerance, method, fill_value, copy
    ) -> FrameOrSeries:
        """Perform the reindex for all the axes."""
        obj = self
        for a in self._AXIS_ORDERS:
            labels = axes[a]
            if labels is None:
                continue

            ax = self._get_axis(a)
            new_index, indexer = ax.reindex(
                labels, level=level, limit=limit, tolerance=tolerance, method=method
            )

            axis = self._get_axis_number(a)
            obj = obj._reindex_with_indexers(
                {axis: [new_index, indexer]},
                fill_value=fill_value,
                copy=copy,
                allow_dups=False,
            )

        return obj

    def _needs_reindex_multi(self, axes, method, level) -> bool_t:
        """Check if we do need a multi reindex."""
        return (
            (com.count_not_none(*axes.values()) == self._AXIS_LEN)
            and method is None
            and level is None
            and not self._is_mixed_type
        )

    def _reindex_multi(self, axes, copy, fill_value):
        raise AbstractMethodError(self)

    def _reindex_with_indexers(
        self: FrameOrSeries,
        reindexers,
        fill_value=None,
        copy: bool_t = False,
        allow_dups: bool_t = False,
    ) -> FrameOrSeries:
        """allow_dups indicates an internal call here """
        # reindex doing multiple operations on different axes if indicated
        new_data = self._mgr
        for axis in sorted(reindexers.keys()):
            index, indexer = reindexers[axis]
            baxis = self._get_block_manager_axis(axis)

            if index is None:
                continue

            index = ensure_index(index)
            if indexer is not None:
                indexer = ensure_int64(indexer)

            # TODO: speed up on homogeneous DataFrame objects
            new_data = new_data.reindex_indexer(
                index,
                indexer,
                axis=baxis,
                fill_value=fill_value,
                allow_dups=allow_dups,
                copy=copy,
            )
            # If we've made a copy once, no need to make another one
            copy = False

        if copy and new_data is self._mgr:
            new_data = new_data.copy()

        return self._constructor(new_data).__finalize__(self)

    def filter(
        self: FrameOrSeries,
        items=None,
        like: Optional[str] = None,
        regex: Optional[str] = None,
        axis=None,
    ) -> FrameOrSeries:
        """
        Subset the dataframe rows or columns according to the specified index labels.

        Note that this routine does not filter a dataframe on its
        contents. The filter is applied to the labels of the index.

        Parameters
        ----------
        items : list-like
            Keep labels from axis which are in items.
        like : str
            Keep labels from axis for which "like in label == True".
        regex : str (regular expression)
            Keep labels from axis for which re.search(regex, label) == True.
        axis : {0 or ‘index’, 1 or ‘columns’, None}, default None
            The axis to filter on, expressed either as an index (int)
            or axis name (str). By default this is the info axis,
            'index' for Series, 'columns' for DataFrame.

        Returns
        -------
        same type as input object

        See Also
        --------
        DataFrame.loc : Access a group of rows and columns
            by label(s) or a boolean array.

        Notes
        -----
        The ``items``, ``like``, and ``regex`` parameters are
        enforced to be mutually exclusive.

        ``axis`` defaults to the info axis that is used when indexing
        with ``[]``.

        Examples
        --------
        >>> df = pd.DataFrame(np.array(([1, 2, 3], [4, 5, 6])),
        ...                   index=['mouse', 'rabbit'],
        ...                   columns=['one', 'two', 'three'])
        >>> df
                one  two  three
        mouse     1    2      3
        rabbit    4    5      6

        >>> # select columns by name
        >>> df.filter(items=['one', 'three'])
                 one  three
        mouse     1      3
        rabbit    4      6

        >>> # select columns by regular expression
        >>> df.filter(regex='e$', axis=1)
                 one  three
        mouse     1      3
        rabbit    4      6

        >>> # select rows containing 'bbi'
        >>> df.filter(like='bbi', axis=0)
                 one  two  three
        rabbit    4    5      6
        """
        nkw = com.count_not_none(items, like, regex)
        if nkw > 1:
            raise TypeError(
                "Keyword arguments `items`, `like`, or `regex` "
                "are mutually exclusive"
            )

        if axis is None:
            axis = self._info_axis_name
        labels = self._get_axis(axis)

        if items is not None:
            name = self._get_axis_name(axis)
            return self.reindex(**{name: [r for r in items if r in labels]})
        elif like:

            def f(x) -> bool:
                assert like is not None  # needed for mypy
                return like in ensure_str(x)

            values = labels.map(f)
            return self.loc(axis=axis)[values]
        elif regex:

            def f(x) -> bool:
                return matcher.search(ensure_str(x)) is not None

            matcher = re.compile(regex)
            values = labels.map(f)
            return self.loc(axis=axis)[values]
        else:
            raise TypeError("Must pass either `items`, `like`, or `regex`")

    def head(self: FrameOrSeries, n: int = 5) -> FrameOrSeries:
        """
        Return the first `n` rows.

        This function returns the first `n` rows for the object based
        on position. It is useful for quickly testing if your object
        has the right type of data in it.

        For negative values of `n`, this function returns all rows except
        the last `n` rows, equivalent to ``df[:-n]``.

        Parameters
        ----------
        n : int, default 5
            Number of rows to select.

        Returns
        -------
        same type as caller
            The first `n` rows of the caller object.

        See Also
        --------
        DataFrame.tail: Returns the last `n` rows.

        Examples
        --------
        >>> df = pd.DataFrame({'animal': ['alligator', 'bee', 'falcon', 'lion',
        ...                    'monkey', 'parrot', 'shark', 'whale', 'zebra']})
        >>> df
              animal
        0  alligator
        1        bee
        2     falcon
        3       lion
        4     monkey
        5     parrot
        6      shark
        7      whale
        8      zebra

        Viewing the first 5 lines

        >>> df.head()
              animal
        0  alligator
        1        bee
        2     falcon
        3       lion
        4     monkey

        Viewing the first `n` lines (three in this case)

        >>> df.head(3)
              animal
        0  alligator
        1        bee
        2     falcon

        For negative values of `n`

        >>> df.head(-3)
              animal
        0  alligator
        1        bee
        2     falcon
        3       lion
        4     monkey
        5     parrot
        """
        return self.iloc[:n]

    def tail(self: FrameOrSeries, n: int = 5) -> FrameOrSeries:
        """
        Return the last `n` rows.

        This function returns last `n` rows from the object based on
        position. It is useful for quickly verifying data, for example,
        after sorting or appending rows.

        For negative values of `n`, this function returns all rows except
        the first `n` rows, equivalent to ``df[n:]``.

        Parameters
        ----------
        n : int, default 5
            Number of rows to select.

        Returns
        -------
        type of caller
            The last `n` rows of the caller object.

        See Also
        --------
        DataFrame.head : The first `n` rows of the caller object.

        Examples
        --------
        >>> df = pd.DataFrame({'animal': ['alligator', 'bee', 'falcon', 'lion',
        ...                    'monkey', 'parrot', 'shark', 'whale', 'zebra']})
        >>> df
              animal
        0  alligator
        1        bee
        2     falcon
        3       lion
        4     monkey
        5     parrot
        6      shark
        7      whale
        8      zebra

        Viewing the last 5 lines

        >>> df.tail()
           animal
        4  monkey
        5  parrot
        6   shark
        7   whale
        8   zebra

        Viewing the last `n` lines (three in this case)

        >>> df.tail(3)
          animal
        6  shark
        7  whale
        8  zebra

        For negative values of `n`

        >>> df.tail(-3)
           animal
        3    lion
        4  monkey
        5  parrot
        6   shark
        7   whale
        8   zebra
        """
        if n == 0:
            return self.iloc[0:0]
        return self.iloc[-n:]

    def sample(
        self: FrameOrSeries,
        n=None,
        frac=None,
        replace=False,
        weights=None,
        random_state=None,
        axis=None,
    ) -> FrameOrSeries:
        """
        Return a random sample of items from an axis of object.

        You can use `random_state` for reproducibility.

        Parameters
        ----------
        n : int, optional
            Number of items from axis to return. Cannot be used with `frac`.
            Default = 1 if `frac` = None.
        frac : float, optional
            Fraction of axis items to return. Cannot be used with `n`.
        replace : bool, default False
            Allow or disallow sampling of the same row more than once.
        weights : str or ndarray-like, optional
            Default 'None' results in equal probability weighting.
            If passed a Series, will align with target object on index. Index
            values in weights not found in sampled object will be ignored and
            index values in sampled object not in weights will be assigned
            weights of zero.
            If called on a DataFrame, will accept the name of a column
            when axis = 0.
            Unless weights are a Series, weights must be same length as axis
            being sampled.
            If weights do not sum to 1, they will be normalized to sum to 1.
            Missing values in the weights column will be treated as zero.
            Infinite values not allowed.
        random_state : int, array-like, BitGenerator, np.random.RandomState, optional
            If int, array-like, or BitGenerator (NumPy>=1.17), seed for
            random number generator
            If np.random.RandomState, use as numpy RandomState object.

            .. versionchanged:: 1.1.0

                array-like and BitGenerator (for NumPy>=1.17) object now passed to
                np.random.RandomState() as seed

        axis : {0 or ‘index’, 1 or ‘columns’, None}, default None
            Axis to sample. Accepts axis number or name. Default is stat axis
            for given data type (0 for Series and DataFrames).

        Returns
        -------
        Series or DataFrame
            A new object of same type as caller containing `n` items randomly
            sampled from the caller object.

        See Also
        --------
        DataFrameGroupBy.sample: Generates random samples from each group of a
            DataFrame object.
        SeriesGroupBy.sample: Generates random samples from each group of a
            Series object.
        numpy.random.choice: Generates a random sample from a given 1-D numpy
            array.

        Notes
        -----
        If `frac` > 1, `replacement` should be set to `True`.

        Examples
        --------
        >>> df = pd.DataFrame({'num_legs': [2, 4, 8, 0],
        ...                    'num_wings': [2, 0, 0, 0],
        ...                    'num_specimen_seen': [10, 2, 1, 8]},
        ...                   index=['falcon', 'dog', 'spider', 'fish'])
        >>> df
                num_legs  num_wings  num_specimen_seen
        falcon         2          2                 10
        dog            4          0                  2
        spider         8          0                  1
        fish           0          0                  8

        Extract 3 random elements from the ``Series`` ``df['num_legs']``:
        Note that we use `random_state` to ensure the reproducibility of
        the examples.

        >>> df['num_legs'].sample(n=3, random_state=1)
        fish      0
        spider    8
        falcon    2
        Name: num_legs, dtype: int64

        A random 50% sample of the ``DataFrame`` with replacement:

        >>> df.sample(frac=0.5, replace=True, random_state=1)
              num_legs  num_wings  num_specimen_seen
        dog          4          0                  2
        fish         0          0                  8

        An upsample sample of the ``DataFrame`` with replacement:
        Note that `replace` parameter has to be `True` for `frac` parameter > 1.

        >>> df.sample(frac=2, replace=True, random_state=1)
                num_legs  num_wings  num_specimen_seen
        dog            4          0                  2
        fish           0          0                  8
        falcon         2          2                 10
        falcon         2          2                 10
        fish           0          0                  8
        dog            4          0                  2
        fish           0          0                  8
        dog            4          0                  2

        Using a DataFrame column as weights. Rows with larger value in the
        `num_specimen_seen` column are more likely to be sampled.

        >>> df.sample(n=2, weights='num_specimen_seen', random_state=1)
                num_legs  num_wings  num_specimen_seen
        falcon         2          2                 10
        fish           0          0                  8
        """
        if axis is None:
            axis = self._stat_axis_number

        axis = self._get_axis_number(axis)
        axis_length = self.shape[axis]

        # Process random_state argument
        rs = com.random_state(random_state)

        # Check weights for compliance
        if weights is not None:

            # If a series, align with frame
            if isinstance(weights, ABCSeries):
                weights = weights.reindex(self.axes[axis])

            # Strings acceptable if a dataframe and axis = 0
            if isinstance(weights, str):
                if isinstance(self, ABCDataFrame):
                    if axis == 0:
                        try:
                            weights = self[weights]
                        except KeyError as err:
                            raise KeyError(
                                "String passed to weights not a valid column"
                            ) from err
                    else:
                        raise ValueError(
                            "Strings can only be passed to "
                            "weights when sampling from rows on "
                            "a DataFrame"
                        )
                else:
                    raise ValueError(
                        "Strings cannot be passed as weights "
                        "when sampling from a Series."
                    )

            weights = pd.Series(weights, dtype="float64")

            if len(weights) != axis_length:
                raise ValueError(
                    "Weights and axis to be sampled must be of same length"
                )

            if (weights == np.inf).any() or (weights == -np.inf).any():
                raise ValueError("weight vector may not include `inf` values")

            if (weights < 0).any():
                raise ValueError("weight vector many not include negative values")

            # If has nan, set to zero.
            weights = weights.fillna(0)

            # Renormalize if don't sum to 1
            if weights.sum() != 1:
                if weights.sum() != 0:
                    weights = weights / weights.sum()
                else:
                    raise ValueError("Invalid weights: weights sum to zero")

            weights = weights._values

        # If no frac or n, default to n=1.
        if n is None and frac is None:
            n = 1
        elif frac is not None and frac > 1 and not replace:
            raise ValueError(
                "Replace has to be set to `True` when "
                "upsampling the population `frac` > 1."
            )
        elif n is not None and frac is None and n % 1 != 0:
            raise ValueError("Only integers accepted as `n` values")
        elif n is None and frac is not None:
            n = int(round(frac * axis_length))
        elif n is not None and frac is not None:
            raise ValueError("Please enter a value for `frac` OR `n`, not both")

        # Check for negative sizes
        if n < 0:
            raise ValueError(
                "A negative number of rows requested. Please provide positive value."
            )

        locs = rs.choice(axis_length, size=n, replace=replace, p=weights)
        return self.take(locs, axis=axis)

    @doc(klass=_shared_doc_kwargs["klass"])
    def pipe(self, func, *args, **kwargs):
        r"""
        Apply func(self, \*args, \*\*kwargs).

        Parameters
        ----------
        func : function
            Function to apply to the {klass}.
            ``args``, and ``kwargs`` are passed into ``func``.
            Alternatively a ``(callable, data_keyword)`` tuple where
            ``data_keyword`` is a string indicating the keyword of
            ``callable`` that expects the {klass}.
        args : iterable, optional
            Positional arguments passed into ``func``.
        kwargs : mapping, optional
            A dictionary of keyword arguments passed into ``func``.

        Returns
        -------
        object : the return type of ``func``.

        See Also
        --------
        DataFrame.apply : Apply a function along input axis of DataFrame.
        DataFrame.applymap : Apply a function elementwise on a whole DataFrame.
        Series.map : Apply a mapping correspondence on a
            :class:`~pandas.Series`.

        Notes
        -----
        Use ``.pipe`` when chaining together functions that expect
        Series, DataFrames or GroupBy objects. Instead of writing

        >>> func(g(h(df), arg1=a), arg2=b, arg3=c)  # doctest: +SKIP

        You can write

        >>> (df.pipe(h)
        ...    .pipe(g, arg1=a)
        ...    .pipe(func, arg2=b, arg3=c)
        ... )  # doctest: +SKIP

        If you have a function that takes the data as (say) the second
        argument, pass a tuple indicating which keyword expects the
        data. For example, suppose ``f`` takes its data as ``arg2``:

        >>> (df.pipe(h)
        ...    .pipe(g, arg1=a)
        ...    .pipe((func, 'arg2'), arg1=a, arg3=c)
        ...  )  # doctest: +SKIP
        """
        return com.pipe(self, func, *args, **kwargs)

    # ----------------------------------------------------------------------
    # Attribute access

    def __finalize__(
        self: FrameOrSeries, other, method: Optional[str] = None, **kwargs
    ) -> FrameOrSeries:
        """
        Propagate metadata from other to self.

        Parameters
        ----------
        other : the object from which to get the attributes that we are going
            to propagate
        method : str, optional
            A passed method name providing context on where ``__finalize__``
            was called.

            .. warning::

               The value passed as `method` are not currently considered
               stable across pandas releases.
        """
        if isinstance(other, NDFrame):
            for name in other.attrs:
                self.attrs[name] = other.attrs[name]

            self.flags.allows_duplicate_labels = other.flags.allows_duplicate_labels
            # For subclasses using _metadata.
            for name in set(self._metadata) & set(other._metadata):
                assert isinstance(name, str)
                object.__setattr__(self, name, getattr(other, name, None))

        if method == "concat":
            allows_duplicate_labels = all(
                x.flags.allows_duplicate_labels for x in other.objs
            )
            self.flags.allows_duplicate_labels = allows_duplicate_labels

        return self

    def __getattr__(self, name: str):
        """
        After regular attribute access, try looking up the name
        This allows simpler access to columns for interactive use.
        """
        # Note: obj.x will always call obj.__getattribute__('x') prior to
        # calling obj.__getattr__('x').
        if (
            name in self._internal_names_set
            or name in self._metadata
            or name in self._accessors
        ):
            return object.__getattribute__(self, name)
        else:
            if self._info_axis._can_hold_identifiers_and_holds_name(name):
                return self[name]
            return object.__getattribute__(self, name)

    def __setattr__(self, name: str, value) -> None:
        """
        After regular attribute access, try setting the name
        This allows simpler access to columns for interactive use.
        """
        # first try regular attribute access via __getattribute__, so that
        # e.g. ``obj.x`` and ``obj.x = 4`` will always reference/modify
        # the same attribute.

        try:
            object.__getattribute__(self, name)
            return object.__setattr__(self, name, value)
        except AttributeError:
            pass

        # if this fails, go on to more involved attribute setting
        # (note that this matches __getattr__, above).
        if name in self._internal_names_set:
            object.__setattr__(self, name, value)
        elif name in self._metadata:
            object.__setattr__(self, name, value)
        else:
            try:
                existing = getattr(self, name)
                if isinstance(existing, Index):
                    object.__setattr__(self, name, value)
                elif name in self._info_axis:
                    self[name] = value
                else:
                    object.__setattr__(self, name, value)
            except (AttributeError, TypeError):
                if isinstance(self, ABCDataFrame) and (is_list_like(value)):
                    warnings.warn(
                        "Pandas doesn't allow columns to be "
                        "created via a new attribute name - see "
                        "https://pandas.pydata.org/pandas-docs/"
                        "stable/indexing.html#attribute-access",
                        stacklevel=2,
                    )
                object.__setattr__(self, name, value)

    def _dir_additions(self) -> Set[str]:
        """
        add the string-like attributes from the info_axis.
        If info_axis is a MultiIndex, it's first level values are used.
        """
        additions = {
            c
            for c in self._info_axis.unique(level=0)[:100]
            if isinstance(c, str) and c.isidentifier()
        }
        return super()._dir_additions().union(additions)

    # ----------------------------------------------------------------------
    # Consolidation of internals

    def _protect_consolidate(self, f):
        """
        Consolidate _mgr -- if the blocks have changed, then clear the
        cache
        """
        blocks_before = len(self._mgr.blocks)
        result = f()
        if len(self._mgr.blocks) != blocks_before:
            self._clear_item_cache()
        return result

    def _consolidate_inplace(self) -> None:
        """Consolidate data in place and return None"""

        def f():
            self._mgr = self._mgr.consolidate()

        self._protect_consolidate(f)

    def _consolidate(self):
        """
        Compute NDFrame with "consolidated" internals (data of each dtype
        grouped together in a single ndarray).

        Returns
        -------
        consolidated : same type as caller
        """
        f = lambda: self._mgr.consolidate()
        cons_data = self._protect_consolidate(f)
        return self._constructor(cons_data).__finalize__(self)

    @property
    def _is_mixed_type(self) -> bool_t:
        if self._mgr.is_single_block:
            return False

        if self._mgr.any_extension_types:
            # Even if they have the same dtype, we cant consolidate them,
            #  so we pretend this is "mixed'"
            return True

        return self.dtypes.nunique() > 1

    def _check_inplace_setting(self, value) -> bool_t:
        """ check whether we allow in-place setting with this type of value """
        if self._is_mixed_type:
            if not self._mgr.is_numeric_mixed_type:

                # allow an actual np.nan thru
                if is_float(value) and np.isnan(value):
                    return True

                raise TypeError(
                    "Cannot do inplace boolean setting on "
                    "mixed-types with a non np.nan value"
                )

        return True

    def _get_numeric_data(self):
        return self._constructor(self._mgr.get_numeric_data()).__finalize__(self)

    def _get_bool_data(self):
        return self._constructor(self._mgr.get_bool_data()).__finalize__(self)

    # ----------------------------------------------------------------------
    # Internal Interface Methods

    @property
    def values(self) -> np.ndarray:
        """
        Return a Numpy representation of the DataFrame.

        .. warning::

           We recommend using :meth:`DataFrame.to_numpy` instead.

        Only the values in the DataFrame will be returned, the axes labels
        will be removed.

        Returns
        -------
        numpy.ndarray
            The values of the DataFrame.

        See Also
        --------
        DataFrame.to_numpy : Recommended alternative to this method.
        DataFrame.index : Retrieve the index labels.
        DataFrame.columns : Retrieving the column names.

        Notes
        -----
        The dtype will be a lower-common-denominator dtype (implicit
        upcasting); that is to say if the dtypes (even of numeric types)
        are mixed, the one that accommodates all will be chosen. Use this
        with care if you are not dealing with the blocks.

        e.g. If the dtypes are float16 and float32, dtype will be upcast to
        float32.  If dtypes are int32 and uint8, dtype will be upcast to
        int32. By :func:`numpy.find_common_type` convention, mixing int64
        and uint64 will result in a float64 dtype.

        Examples
        --------
        A DataFrame where all columns are the same type (e.g., int64) results
        in an array of the same type.

        >>> df = pd.DataFrame({'age':    [ 3,  29],
        ...                    'height': [94, 170],
        ...                    'weight': [31, 115]})
        >>> df
           age  height  weight
        0    3      94      31
        1   29     170     115
        >>> df.dtypes
        age       int64
        height    int64
        weight    int64
        dtype: object
        >>> df.values
        array([[  3,  94,  31],
               [ 29, 170, 115]])

        A DataFrame with mixed type columns(e.g., str/object, int64, float32)
        results in an ndarray of the broadest type that accommodates these
        mixed types (e.g., object).

        >>> df2 = pd.DataFrame([('parrot',   24.0, 'second'),
        ...                     ('lion',     80.5, 1),
        ...                     ('monkey', np.nan, None)],
        ...                   columns=('name', 'max_speed', 'rank'))
        >>> df2.dtypes
        name          object
        max_speed    float64
        rank          object
        dtype: object
        >>> df2.values
        array([['parrot', 24.0, 'second'],
               ['lion', 80.5, 1],
               ['monkey', nan, None]], dtype=object)
        """
        self._consolidate_inplace()
        return self._mgr.as_array(transpose=self._AXIS_REVERSED)

    @property
    def _values(self) -> np.ndarray:
        """internal implementation"""
        return self.values

    @property
    def dtypes(self):
        """
        Return the dtypes in the DataFrame.

        This returns a Series with the data type of each column.
        The result's index is the original DataFrame's columns. Columns
        with mixed types are stored with the ``object`` dtype. See
        :ref:`the User Guide <basics.dtypes>` for more.

        Returns
        -------
        pandas.Series
            The data type of each column.

        Examples
        --------
        >>> df = pd.DataFrame({'float': [1.0],
        ...                    'int': [1],
        ...                    'datetime': [pd.Timestamp('20180310')],
        ...                    'string': ['foo']})
        >>> df.dtypes
        float              float64
        int                  int64
        datetime    datetime64[ns]
        string              object
        dtype: object
        """
        data = self._mgr.get_dtypes()
        return self._constructor_sliced(data, index=self._info_axis, dtype=np.object_)

    def _to_dict_of_blocks(self, copy: bool_t = True):
        """
        Return a dict of dtype -> Constructor Types that
        each is a homogeneous dtype.

        Internal ONLY
        """
        return {
            k: self._constructor(v).__finalize__(self)
            for k, v, in self._mgr.to_dict(copy=copy).items()
        }

    def astype(
        self: FrameOrSeries, dtype, copy: bool_t = True, errors: str = "raise"
    ) -> FrameOrSeries:
        """
        Cast a pandas object to a specified dtype ``dtype``.

        Parameters
        ----------
        dtype : data type, or dict of column name -> data type
            Use a numpy.dtype or Python type to cast entire pandas object to
            the same type. Alternatively, use {col: dtype, ...}, where col is a
            column label and dtype is a numpy.dtype or Python type to cast one
            or more of the DataFrame's columns to column-specific types.
        copy : bool, default True
            Return a copy when ``copy=True`` (be very careful setting
            ``copy=False`` as changes to values then may propagate to other
            pandas objects).
        errors : {'raise', 'ignore'}, default 'raise'
            Control raising of exceptions on invalid data for provided dtype.

            - ``raise`` : allow exceptions to be raised
            - ``ignore`` : suppress exceptions. On error return original object.

        Returns
        -------
        casted : same type as caller

        See Also
        --------
        to_datetime : Convert argument to datetime.
        to_timedelta : Convert argument to timedelta.
        to_numeric : Convert argument to a numeric type.
        numpy.ndarray.astype : Cast a numpy array to a specified type.

        Examples
        --------
        Create a DataFrame:

        >>> d = {'col1': [1, 2], 'col2': [3, 4]}
        >>> df = pd.DataFrame(data=d)
        >>> df.dtypes
        col1    int64
        col2    int64
        dtype: object

        Cast all columns to int32:

        >>> df.astype('int32').dtypes
        col1    int32
        col2    int32
        dtype: object

        Cast col1 to int32 using a dictionary:

        >>> df.astype({'col1': 'int32'}).dtypes
        col1    int32
        col2    int64
        dtype: object

        Create a series:

        >>> ser = pd.Series([1, 2], dtype='int32')
        >>> ser
        0    1
        1    2
        dtype: int32
        >>> ser.astype('int64')
        0    1
        1    2
        dtype: int64

        Convert to categorical type:

        >>> ser.astype('category')
        0    1
        1    2
        dtype: category
        Categories (2, int64): [1, 2]

        Convert to ordered categorical type with custom ordering:

        >>> cat_dtype = pd.api.types.CategoricalDtype(
        ...     categories=[2, 1], ordered=True)
        >>> ser.astype(cat_dtype)
        0    1
        1    2
        dtype: category
        Categories (2, int64): [2 < 1]

        Note that using ``copy=False`` and changing data on a new
        pandas object may propagate changes:

        >>> s1 = pd.Series([1, 2])
        >>> s2 = s1.astype('int64', copy=False)
        >>> s2[0] = 10
        >>> s1  # note that s1[0] has changed too
        0    10
        1     2
        dtype: int64

        Create a series of dates:

        >>> ser_date = pd.Series(pd.date_range('20200101', periods=3))
        >>> ser_date
        0   2020-01-01
        1   2020-01-02
        2   2020-01-03
        dtype: datetime64[ns]

        Datetimes are localized to UTC first before
        converting to the specified timezone:

        >>> ser_date.astype('datetime64[ns, US/Eastern]')
        0   2019-12-31 19:00:00-05:00
        1   2020-01-01 19:00:00-05:00
        2   2020-01-02 19:00:00-05:00
        dtype: datetime64[ns, US/Eastern]
        """
        if is_dict_like(dtype):
            if self.ndim == 1:  # i.e. Series
                if len(dtype) > 1 or self.name not in dtype:
                    raise KeyError(
                        "Only the Series name can be used for "
                        "the key in Series dtype mappings."
                    )
                new_type = dtype[self.name]
                return self.astype(new_type, copy, errors)

            for col_name in dtype.keys():
                if col_name not in self:
                    raise KeyError(
                        "Only a column name can be used for the "
                        "key in a dtype mappings argument."
                    )
            results = []
            for col_name, col in self.items():
                if col_name in dtype:
                    results.append(
                        col.astype(dtype=dtype[col_name], copy=copy, errors=errors)
                    )
                else:
                    results.append(col.copy() if copy else col)

        elif is_extension_array_dtype(dtype) and self.ndim > 1:
            # GH 18099/22869: columnwise conversion to extension dtype
            # GH 24704: use iloc to handle duplicate column names
            results = [
                self.iloc[:, i].astype(dtype, copy=copy)
                for i in range(len(self.columns))
            ]

        else:
            # else, only a single dtype is given
            new_data = self._mgr.astype(dtype=dtype, copy=copy, errors=errors)
            return self._constructor(new_data).__finalize__(self, method="astype")

        # GH 33113: handle empty frame or series
        if not results:
            return self.copy()

        # GH 19920: retain column metadata after concat
        result = pd.concat(results, axis=1, copy=False)
        result.columns = self.columns
        return result

    def copy(self: FrameOrSeries, deep: bool_t = True) -> FrameOrSeries:
        """
        Make a copy of this object's indices and data.

        When ``deep=True`` (default), a new object will be created with a
        copy of the calling object's data and indices. Modifications to
        the data or indices of the copy will not be reflected in the
        original object (see notes below).

        When ``deep=False``, a new object will be created without copying
        the calling object's data or index (only references to the data
        and index are copied). Any changes to the data of the original
        will be reflected in the shallow copy (and vice versa).

        Parameters
        ----------
        deep : bool, default True
            Make a deep copy, including a copy of the data and the indices.
            With ``deep=False`` neither the indices nor the data are copied.

        Returns
        -------
        copy : Series or DataFrame
            Object type matches caller.

        Notes
        -----
        When ``deep=True``, data is copied but actual Python objects
        will not be copied recursively, only the reference to the object.
        This is in contrast to `copy.deepcopy` in the Standard Library,
        which recursively copies object data (see examples below).

        While ``Index`` objects are copied when ``deep=True``, the underlying
        numpy array is not copied for performance reasons. Since ``Index`` is
        immutable, the underlying data can be safely shared and a copy
        is not needed.

        Examples
        --------
        >>> s = pd.Series([1, 2], index=["a", "b"])
        >>> s
        a    1
        b    2
        dtype: int64

        >>> s_copy = s.copy()
        >>> s_copy
        a    1
        b    2
        dtype: int64

        **Shallow copy versus default (deep) copy:**

        >>> s = pd.Series([1, 2], index=["a", "b"])
        >>> deep = s.copy()
        >>> shallow = s.copy(deep=False)

        Shallow copy shares data and index with original.

        >>> s is shallow
        False
        >>> s.values is shallow.values and s.index is shallow.index
        True

        Deep copy has own copy of data and index.

        >>> s is deep
        False
        >>> s.values is deep.values or s.index is deep.index
        False

        Updates to the data shared by shallow copy and original is reflected
        in both; deep copy remains unchanged.

        >>> s[0] = 3
        >>> shallow[1] = 4
        >>> s
        a    3
        b    4
        dtype: int64
        >>> shallow
        a    3
        b    4
        dtype: int64
        >>> deep
        a    1
        b    2
        dtype: int64

        Note that when copying an object containing Python objects, a deep copy
        will copy the data, but will not do so recursively. Updating a nested
        data object will be reflected in the deep copy.

        >>> s = pd.Series([[1, 2], [3, 4]])
        >>> deep = s.copy()
        >>> s[0][0] = 10
        >>> s
        0    [10, 2]
        1     [3, 4]
        dtype: object
        >>> deep
        0    [10, 2]
        1     [3, 4]
        dtype: object
        """
        data = self._mgr.copy(deep=deep)
        self._clear_item_cache()
        return self._constructor(data).__finalize__(self, method="copy")

    def __copy__(self: FrameOrSeries, deep: bool_t = True) -> FrameOrSeries:
        return self.copy(deep=deep)

    def __deepcopy__(self: FrameOrSeries, memo=None) -> FrameOrSeries:
        """
        Parameters
        ----------
        memo, default None
            Standard signature. Unused
        """
        return self.copy(deep=True)

    def _convert(
        self: FrameOrSeries,
        datetime: bool_t = False,
        numeric: bool_t = False,
        timedelta: bool_t = False,
        coerce: bool_t = False,
    ) -> FrameOrSeries:
        """
        Attempt to infer better dtype for object columns

        Parameters
        ----------
        datetime : bool, default False
            If True, convert to date where possible.
        numeric : bool, default False
            If True, attempt to convert to numbers (including strings), with
            unconvertible values becoming NaN.
        timedelta : bool, default False
            If True, convert to timedelta where possible.
        coerce : bool, default False
            If True, force conversion with unconvertible values converted to
            nulls (NaN or NaT).

        Returns
        -------
        converted : same as input object
        """
        validate_bool_kwarg(datetime, "datetime")
        validate_bool_kwarg(numeric, "numeric")
        validate_bool_kwarg(timedelta, "timedelta")
        validate_bool_kwarg(coerce, "coerce")
        return self._constructor(
            self._mgr.convert(
                datetime=datetime,
                numeric=numeric,
                timedelta=timedelta,
                coerce=coerce,
                copy=True,
            )
        ).__finalize__(self)

    def infer_objects(self: FrameOrSeries) -> FrameOrSeries:
        """
        Attempt to infer better dtypes for object columns.

        Attempts soft conversion of object-dtyped
        columns, leaving non-object and unconvertible
        columns unchanged. The inference rules are the
        same as during normal Series/DataFrame construction.

        Returns
        -------
        converted : same type as input object

        See Also
        --------
        to_datetime : Convert argument to datetime.
        to_timedelta : Convert argument to timedelta.
        to_numeric : Convert argument to numeric type.
        convert_dtypes : Convert argument to best possible dtype.

        Examples
        --------
        >>> df = pd.DataFrame({"A": ["a", 1, 2, 3]})
        >>> df = df.iloc[1:]
        >>> df
           A
        1  1
        2  2
        3  3

        >>> df.dtypes
        A    object
        dtype: object

        >>> df.infer_objects().dtypes
        A    int64
        dtype: object
        """
        # numeric=False necessary to only soft convert;
        # python objects will still be converted to
        # native numpy numeric types
        return self._constructor(
            self._mgr.convert(
                datetime=True, numeric=False, timedelta=True, coerce=False, copy=True
            )
        ).__finalize__(self, method="infer_objects")

    def convert_dtypes(
        self: FrameOrSeries,
        infer_objects: bool_t = True,
        convert_string: bool_t = True,
        convert_integer: bool_t = True,
        convert_boolean: bool_t = True,
    ) -> FrameOrSeries:
        """
        Convert columns to best possible dtypes using dtypes supporting ``pd.NA``.

        .. versionadded:: 1.0.0

        Parameters
        ----------
        infer_objects : bool, default True
            Whether object dtypes should be converted to the best possible types.
        convert_string : bool, default True
            Whether object dtypes should be converted to ``StringDtype()``.
        convert_integer : bool, default True
            Whether, if possible, conversion can be done to integer extension types.
        convert_boolean : bool, defaults True
            Whether object dtypes should be converted to ``BooleanDtypes()``.

        Returns
        -------
        Series or DataFrame
            Copy of input object with new dtype.

        See Also
        --------
        infer_objects : Infer dtypes of objects.
        to_datetime : Convert argument to datetime.
        to_timedelta : Convert argument to timedelta.
        to_numeric : Convert argument to a numeric type.

        Notes
        -----
        By default, ``convert_dtypes`` will attempt to convert a Series (or each
        Series in a DataFrame) to dtypes that support ``pd.NA``. By using the options
        ``convert_string``, ``convert_integer``, and ``convert_boolean``, it is
        possible to turn off individual conversions to ``StringDtype``, the integer
        extension types or ``BooleanDtype``, respectively.

        For object-dtyped columns, if ``infer_objects`` is ``True``, use the inference
        rules as during normal Series/DataFrame construction.  Then, if possible,
        convert to ``StringDtype``, ``BooleanDtype`` or an appropriate integer extension
        type, otherwise leave as ``object``.

        If the dtype is integer, convert to an appropriate integer extension type.

        If the dtype is numeric, and consists of all integers, convert to an
        appropriate integer extension type.

        In the future, as new dtypes are added that support ``pd.NA``, the results
        of this method will change to support those new dtypes.

        Examples
        --------
        >>> df = pd.DataFrame(
        ...     {
        ...         "a": pd.Series([1, 2, 3], dtype=np.dtype("int32")),
        ...         "b": pd.Series(["x", "y", "z"], dtype=np.dtype("O")),
        ...         "c": pd.Series([True, False, np.nan], dtype=np.dtype("O")),
        ...         "d": pd.Series(["h", "i", np.nan], dtype=np.dtype("O")),
        ...         "e": pd.Series([10, np.nan, 20], dtype=np.dtype("float")),
        ...         "f": pd.Series([np.nan, 100.5, 200], dtype=np.dtype("float")),
        ...     }
        ... )

        Start with a DataFrame with default dtypes.

        >>> df
           a  b      c    d     e      f
        0  1  x   True    h  10.0    NaN
        1  2  y  False    i   NaN  100.5
        2  3  z    NaN  NaN  20.0  200.0

        >>> df.dtypes
        a      int32
        b     object
        c     object
        d     object
        e    float64
        f    float64
        dtype: object

        Convert the DataFrame to use best possible dtypes.

        >>> dfn = df.convert_dtypes()
        >>> dfn
           a  b      c     d     e      f
        0  1  x   True     h    10    NaN
        1  2  y  False     i  <NA>  100.5
        2  3  z   <NA>  <NA>    20  200.0

        >>> dfn.dtypes
        a      Int32
        b     string
        c    boolean
        d     string
        e      Int64
        f    float64
        dtype: object

        Start with a Series of strings and missing data represented by ``np.nan``.

        >>> s = pd.Series(["a", "b", np.nan])
        >>> s
        0      a
        1      b
        2    NaN
        dtype: object

        Obtain a Series with dtype ``StringDtype``.

        >>> s.convert_dtypes()
        0       a
        1       b
        2    <NA>
        dtype: string
        """
        if self.ndim == 1:
            return self._convert_dtypes(
                infer_objects, convert_string, convert_integer, convert_boolean
            )
        else:
            results = [
                col._convert_dtypes(
                    infer_objects, convert_string, convert_integer, convert_boolean
                )
                for col_name, col in self.items()
            ]
            result = pd.concat(results, axis=1, copy=False)
            return result

    # ----------------------------------------------------------------------
    # Filling NA's

    @doc(**_shared_doc_kwargs)
    def fillna(
        self: FrameOrSeries,
        value=None,
        method=None,
        axis=None,
        inplace: bool_t = False,
        limit=None,
        downcast=None,
    ) -> Optional[FrameOrSeries]:
        """
        Fill NA/NaN values using the specified method.

        Parameters
        ----------
        value : scalar, dict, Series, or DataFrame
            Value to use to fill holes (e.g. 0), alternately a
            dict/Series/DataFrame of values specifying which value to use for
            each index (for a Series) or column (for a DataFrame).  Values not
            in the dict/Series/DataFrame will not be filled. This value cannot
            be a list.
        method : {{'backfill', 'bfill', 'pad', 'ffill', None}}, default None
            Method to use for filling holes in reindexed Series
            pad / ffill: propagate last valid observation forward to next valid
            backfill / bfill: use next valid observation to fill gap.
        axis : {axes_single_arg}
            Axis along which to fill missing values.
        inplace : bool, default False
            If True, fill in-place. Note: this will modify any
            other views on this object (e.g., a no-copy slice for a column in a
            DataFrame).
        limit : int, default None
            If method is specified, this is the maximum number of consecutive
            NaN values to forward/backward fill. In other words, if there is
            a gap with more than this number of consecutive NaNs, it will only
            be partially filled. If method is not specified, this is the
            maximum number of entries along the entire axis where NaNs will be
            filled. Must be greater than 0 if not None.
        downcast : dict, default is None
            A dict of item->dtype of what to downcast if possible,
            or the string 'infer' which will try to downcast to an appropriate
            equal type (e.g. float64 to int64 if possible).

        Returns
        -------
        {klass} or None
            Object with missing values filled or None if ``inplace=True``.

        See Also
        --------
        interpolate : Fill NaN values using interpolation.
        reindex : Conform object to new index.
        asfreq : Convert TimeSeries to specified frequency.

        Examples
        --------
        >>> df = pd.DataFrame([[np.nan, 2, np.nan, 0],
        ...                    [3, 4, np.nan, 1],
        ...                    [np.nan, np.nan, np.nan, 5],
        ...                    [np.nan, 3, np.nan, 4]],
        ...                   columns=list('ABCD'))
        >>> df
             A    B   C  D
        0  NaN  2.0 NaN  0
        1  3.0  4.0 NaN  1
        2  NaN  NaN NaN  5
        3  NaN  3.0 NaN  4

        Replace all NaN elements with 0s.

        >>> df.fillna(0)
            A   B   C   D
        0   0.0 2.0 0.0 0
        1   3.0 4.0 0.0 1
        2   0.0 0.0 0.0 5
        3   0.0 3.0 0.0 4

        We can also propagate non-null values forward or backward.

        >>> df.fillna(method='ffill')
            A   B   C   D
        0   NaN 2.0 NaN 0
        1   3.0 4.0 NaN 1
        2   3.0 4.0 NaN 5
        3   3.0 3.0 NaN 4

        Replace all NaN elements in column 'A', 'B', 'C', and 'D', with 0, 1,
        2, and 3 respectively.

        >>> values = {{'A': 0, 'B': 1, 'C': 2, 'D': 3}}
        >>> df.fillna(value=values)
            A   B   C   D
        0   0.0 2.0 2.0 0
        1   3.0 4.0 2.0 1
        2   0.0 1.0 2.0 5
        3   0.0 3.0 2.0 4

        Only replace the first NaN element.

        >>> df.fillna(value=values, limit=1)
            A   B   C   D
        0   0.0 2.0 2.0 0
        1   3.0 4.0 NaN 1
        2   NaN 1.0 NaN 5
        3   NaN 3.0 NaN 4
        """
        inplace = validate_bool_kwarg(inplace, "inplace")
        value, method = validate_fillna_kwargs(value, method)

        # set the default here, so functions examining the signaure
        # can detect if something was set (e.g. in groupby) (GH9221)
        if axis is None:
            axis = 0
        axis = self._get_axis_number(axis)

        if value is None:
            if not self._mgr.is_single_block and axis == 1:
                if inplace:
                    raise NotImplementedError()
                result = self.T.fillna(method=method, limit=limit).T

                # need to downcast here because of all of the transposes
                result._mgr = result._mgr.downcast()

                return result

            new_data = self._mgr.interpolate(
                method=method,
                axis=axis,
                limit=limit,
                inplace=inplace,
                coerce=True,
                downcast=downcast,
            )
        else:
            if self.ndim == 1:
                if isinstance(value, (dict, ABCSeries)):
                    value = create_series_with_explicit_dtype(
                        value, dtype_if_empty=object
                    )
                    value = value.reindex(self.index, copy=False)
                    value = value._values
                elif not is_list_like(value):
                    pass
                else:
                    raise TypeError(
                        '"value" parameter must be a scalar, dict '
                        "or Series, but you passed a "
                        f'"{type(value).__name__}"'
                    )

                new_data = self._mgr.fillna(
                    value=value, limit=limit, inplace=inplace, downcast=downcast
                )

            elif isinstance(value, (dict, ABCSeries)):
                if axis == 1:
                    raise NotImplementedError(
                        "Currently only can fill "
                        "with dict/Series column "
                        "by column"
                    )

                result = self if inplace else self.copy()
                for k, v in value.items():
                    if k not in result:
                        continue
                    obj = result[k]
                    obj.fillna(v, limit=limit, inplace=True, downcast=downcast)
                return result if not inplace else None

            elif not is_list_like(value):
                new_data = self._mgr.fillna(
                    value=value, limit=limit, inplace=inplace, downcast=downcast
                )
            elif isinstance(value, ABCDataFrame) and self.ndim == 2:
                new_data = self.where(self.notna(), value)._data
            else:
                raise ValueError(f"invalid fill value with a {type(value)}")

        result = self._constructor(new_data)
        if inplace:
            return self._update_inplace(result)
        else:
            return result.__finalize__(self, method="fillna")

    def ffill(
        self: FrameOrSeries,
        axis=None,
        inplace: bool_t = False,
        limit=None,
        downcast=None,
    ) -> Optional[FrameOrSeries]:
        """
        Synonym for :meth:`DataFrame.fillna` with ``method='ffill'``.

        Returns
        -------
        {klass} or None
            Object with missing values filled or None if ``inplace=True``.
        """
        return self.fillna(
            method="ffill", axis=axis, inplace=inplace, limit=limit, downcast=downcast
        )

    pad = ffill

    def bfill(
        self: FrameOrSeries,
        axis=None,
        inplace: bool_t = False,
        limit=None,
        downcast=None,
    ) -> Optional[FrameOrSeries]:
        """
        Synonym for :meth:`DataFrame.fillna` with ``method='bfill'``.

        Returns
        -------
        {klass} or None
            Object with missing values filled or None if ``inplace=True``.
        """
        return self.fillna(
            method="bfill", axis=axis, inplace=inplace, limit=limit, downcast=downcast
        )

    backfill = bfill

    @doc(klass=_shared_doc_kwargs["klass"])
    def replace(
        self,
        to_replace=None,
        value=None,
        inplace: bool_t = False,
        limit: Optional[int] = None,
        regex=False,
        method="pad",
    ):
        """
        Replace values given in `to_replace` with `value`.

        Values of the {klass} are replaced with other values dynamically.
        This differs from updating with ``.loc`` or ``.iloc``, which require
        you to specify a location to update with some value.

        Parameters
        ----------
        to_replace : str, regex, list, dict, Series, int, float, or None
            How to find the values that will be replaced.

            * numeric, str or regex:

                - numeric: numeric values equal to `to_replace` will be
                  replaced with `value`
                - str: string exactly matching `to_replace` will be replaced
                  with `value`
                - regex: regexs matching `to_replace` will be replaced with
                  `value`

            * list of str, regex, or numeric:

                - First, if `to_replace` and `value` are both lists, they
                  **must** be the same length.
                - Second, if ``regex=True`` then all of the strings in **both**
                  lists will be interpreted as regexs otherwise they will match
                  directly. This doesn't matter much for `value` since there
                  are only a few possible substitution regexes you can use.
                - str, regex and numeric rules apply as above.

            * dict:

                - Dicts can be used to specify different replacement values
                  for different existing values. For example,
                  ``{{'a': 'b', 'y': 'z'}}`` replaces the value 'a' with 'b' and
                  'y' with 'z'. To use a dict in this way the `value`
                  parameter should be `None`.
                - For a DataFrame a dict can specify that different values
                  should be replaced in different columns. For example,
                  ``{{'a': 1, 'b': 'z'}}`` looks for the value 1 in column 'a'
                  and the value 'z' in column 'b' and replaces these values
                  with whatever is specified in `value`. The `value` parameter
                  should not be ``None`` in this case. You can treat this as a
                  special case of passing two lists except that you are
                  specifying the column to search in.
                - For a DataFrame nested dictionaries, e.g.,
                  ``{{'a': {{'b': np.nan}}}}``, are read as follows: look in column
                  'a' for the value 'b' and replace it with NaN. The `value`
                  parameter should be ``None`` to use a nested dict in this
                  way. You can nest regular expressions as well. Note that
                  column names (the top-level dictionary keys in a nested
                  dictionary) **cannot** be regular expressions.

            * None:

                - This means that the `regex` argument must be a string,
                  compiled regular expression, or list, dict, ndarray or
                  Series of such elements. If `value` is also ``None`` then
                  this **must** be a nested dictionary or Series.

            See the examples section for examples of each of these.
        value : scalar, dict, list, str, regex, default None
            Value to replace any values matching `to_replace` with.
            For a DataFrame a dict of values can be used to specify which
            value to use for each column (columns not in the dict will not be
            filled). Regular expressions, strings and lists or dicts of such
            objects are also allowed.
        inplace : bool, default False
            If True, in place. Note: this will modify any
            other views on this object (e.g. a column from a DataFrame).
            Returns the caller if this is True.
        limit : int or None, default None
            Maximum size gap to forward or backward fill.
        regex : bool or same types as `to_replace`, default False
            Whether to interpret `to_replace` and/or `value` as regular
            expressions. If this is ``True`` then `to_replace` *must* be a
            string. Alternatively, this could be a regular expression or a
            list, dict, or array of regular expressions in which case
            `to_replace` must be ``None``.
        method : {{'pad', 'ffill', 'bfill', `None`}}
            The method to use when for replacement, when `to_replace` is a
            scalar, list or tuple and `value` is ``None``.

        Returns
        -------
        {klass} or None
            Object after replacement or None if ``inplace=True``.

        Raises
        ------
        AssertionError
            * If `regex` is not a ``bool`` and `to_replace` is not
              ``None``.

        TypeError
            * If `to_replace` is not a scalar, array-like, ``dict``, or ``None``
            * If `to_replace` is a ``dict`` and `value` is not a ``list``,
              ``dict``, ``ndarray``, or ``Series``
            * If `to_replace` is ``None`` and `regex` is not compilable
              into a regular expression or is a list, dict, ndarray, or
              Series.
            * When replacing multiple ``bool`` or ``datetime64`` objects and
              the arguments to `to_replace` does not match the type of the
              value being replaced

        ValueError
            * If a ``list`` or an ``ndarray`` is passed to `to_replace` and
              `value` but they are not the same length.

        See Also
        --------
        {klass}.fillna : Fill NA values.
        {klass}.where : Replace values based on boolean condition.
        Series.str.replace : Simple string replacement.

        Notes
        -----
        * Regex substitution is performed under the hood with ``re.sub``. The
          rules for substitution for ``re.sub`` are the same.
        * Regular expressions will only substitute on strings, meaning you
          cannot provide, for example, a regular expression matching floating
          point numbers and expect the columns in your frame that have a
          numeric dtype to be matched. However, if those floating point
          numbers *are* strings, then you can do this.
        * This method has *a lot* of options. You are encouraged to experiment
          and play with this method to gain intuition about how it works.
        * When dict is used as the `to_replace` value, it is like
          key(s) in the dict are the to_replace part and
          value(s) in the dict are the value parameter.

        Examples
        --------

        **Scalar `to_replace` and `value`**

        >>> s = pd.Series([0, 1, 2, 3, 4])
        >>> s.replace(0, 5)
        0    5
        1    1
        2    2
        3    3
        4    4
        dtype: int64

        >>> df = pd.DataFrame({{'A': [0, 1, 2, 3, 4],
        ...                    'B': [5, 6, 7, 8, 9],
        ...                    'C': ['a', 'b', 'c', 'd', 'e']}})
        >>> df.replace(0, 5)
           A  B  C
        0  5  5  a
        1  1  6  b
        2  2  7  c
        3  3  8  d
        4  4  9  e

        **List-like `to_replace`**

        >>> df.replace([0, 1, 2, 3], 4)
           A  B  C
        0  4  5  a
        1  4  6  b
        2  4  7  c
        3  4  8  d
        4  4  9  e

        >>> df.replace([0, 1, 2, 3], [4, 3, 2, 1])
           A  B  C
        0  4  5  a
        1  3  6  b
        2  2  7  c
        3  1  8  d
        4  4  9  e

        >>> s.replace([1, 2], method='bfill')
        0    0
        1    3
        2    3
        3    3
        4    4
        dtype: int64

        **dict-like `to_replace`**

        >>> df.replace({{0: 10, 1: 100}})
             A  B  C
        0   10  5  a
        1  100  6  b
        2    2  7  c
        3    3  8  d
        4    4  9  e

        >>> df.replace({{'A': 0, 'B': 5}}, 100)
             A    B  C
        0  100  100  a
        1    1    6  b
        2    2    7  c
        3    3    8  d
        4    4    9  e

        >>> df.replace({{'A': {{0: 100, 4: 400}}}})
             A  B  C
        0  100  5  a
        1    1  6  b
        2    2  7  c
        3    3  8  d
        4  400  9  e

        **Regular expression `to_replace`**

        >>> df = pd.DataFrame({{'A': ['bat', 'foo', 'bait'],
        ...                    'B': ['abc', 'bar', 'xyz']}})
        >>> df.replace(to_replace=r'^ba.$', value='new', regex=True)
              A    B
        0   new  abc
        1   foo  new
        2  bait  xyz

        >>> df.replace({{'A': r'^ba.$'}}, {{'A': 'new'}}, regex=True)
              A    B
        0   new  abc
        1   foo  bar
        2  bait  xyz

        >>> df.replace(regex=r'^ba.$', value='new')
              A    B
        0   new  abc
        1   foo  new
        2  bait  xyz

        >>> df.replace(regex={{r'^ba.$': 'new', 'foo': 'xyz'}})
              A    B
        0   new  abc
        1   xyz  new
        2  bait  xyz

        >>> df.replace(regex=[r'^ba.$', 'foo'], value='new')
              A    B
        0   new  abc
        1   new  new
        2  bait  xyz

        Compare the behavior of ``s.replace({{'a': None}})`` and
        ``s.replace('a', None)`` to understand the peculiarities
        of the `to_replace` parameter:

        >>> s = pd.Series([10, 'a', 'a', 'b', 'a'])

        When one uses a dict as the `to_replace` value, it is like the
        value(s) in the dict are equal to the `value` parameter.
        ``s.replace({{'a': None}})`` is equivalent to
        ``s.replace(to_replace={{'a': None}}, value=None, method=None)``:

        >>> s.replace({{'a': None}})
        0      10
        1    None
        2    None
        3       b
        4    None
        dtype: object

        When ``value=None`` and `to_replace` is a scalar, list or
        tuple, `replace` uses the method parameter (default 'pad') to do the
        replacement. So this is why the 'a' values are being replaced by 10
        in rows 1 and 2 and 'b' in row 4 in this case.
        The command ``s.replace('a', None)`` is actually equivalent to
        ``s.replace(to_replace='a', value=None, method='pad')``:

        >>> s.replace('a', None)
        0    10
        1    10
        2    10
        3     b
        4     b
        dtype: object
        """
        if not (
            is_scalar(to_replace)
            or is_re_compilable(to_replace)
            or is_list_like(to_replace)
        ):
            raise TypeError(
                "Expecting 'to_replace' to be either a scalar, array-like, "
                "dict or None, got invalid type "
                f"{repr(type(to_replace).__name__)}"
            )

        inplace = validate_bool_kwarg(inplace, "inplace")
        if not is_bool(regex) and to_replace is not None:
            raise ValueError("'to_replace' must be 'None' if 'regex' is not a bool")

        if value is None:
            # passing a single value that is scalar like
            # when value is None (GH5319), for compat
            if not is_dict_like(to_replace) and not is_dict_like(regex):
                to_replace = [to_replace]

            if isinstance(to_replace, (tuple, list)):
                if isinstance(self, ABCDataFrame):
                    return self.apply(
                        _single_replace, args=(to_replace, method, inplace, limit)
                    )
                self = cast("Series", self)
                return _single_replace(self, to_replace, method, inplace, limit)

            if not is_dict_like(to_replace):
                if not is_dict_like(regex):
                    raise TypeError(
                        'If "to_replace" and "value" are both None '
                        'and "to_replace" is not a list, then '
                        "regex must be a mapping"
                    )
                to_replace = regex
                regex = True

            items = list(to_replace.items())
            if items:
                keys, values = zip(*items)
            else:
                keys, values = ([], [])

            are_mappings = [is_dict_like(v) for v in values]

            if any(are_mappings):
                if not all(are_mappings):
                    raise TypeError(
                        "If a nested mapping is passed, all values "
                        "of the top level mapping must be mappings"
                    )
                # passed a nested dict/Series
                to_rep_dict = {}
                value_dict = {}

                for k, v in items:
                    keys, values = list(zip(*v.items())) or ([], [])

                    to_rep_dict[k] = list(keys)
                    value_dict[k] = list(values)

                to_replace, value = to_rep_dict, value_dict
            else:
                to_replace, value = keys, values

            return self.replace(
                to_replace, value, inplace=inplace, limit=limit, regex=regex
            )
        else:

            # need a non-zero len on all axes
            if not self.size:
                if inplace:
                    return
                return self.copy()

            if is_dict_like(to_replace):
                if is_dict_like(value):  # {'A' : NA} -> {'A' : 0}
                    # Note: Checking below for `in foo.keys()` instead of
                    #  `in foo` is needed for when we have a Series and not dict
                    mapping = {
                        col: (to_replace[col], value[col])
                        for col in to_replace.keys()
                        if col in value.keys() and col in self
                    }
                    return self._replace_columnwise(mapping, inplace, regex)

                # {'A': NA} -> 0
                elif not is_list_like(value):
                    # Operate column-wise
                    if self.ndim == 1:
                        raise ValueError(
                            "Series.replace cannot use dict-like to_replace "
                            "and non-None value"
                        )
                    mapping = {
                        col: (to_rep, value) for col, to_rep in to_replace.items()
                    }
                    return self._replace_columnwise(mapping, inplace, regex)
                else:
                    raise TypeError("value argument must be scalar, dict, or Series")

            elif is_list_like(to_replace):  # [NA, ''] -> [0, 'missing']
                if is_list_like(value):
                    if len(to_replace) != len(value):
                        raise ValueError(
                            f"Replacement lists must match in length. "
                            f"Expecting {len(to_replace)} got {len(value)} "
                        )
                    self._consolidate_inplace()
                    new_data = self._mgr.replace_list(
                        src_list=to_replace,
                        dest_list=value,
                        inplace=inplace,
                        regex=regex,
                    )

                else:  # [NA, ''] -> 0
                    new_data = self._mgr.replace(
                        to_replace=to_replace, value=value, inplace=inplace, regex=regex
                    )
            elif to_replace is None:
                if not (
                    is_re_compilable(regex)
                    or is_list_like(regex)
                    or is_dict_like(regex)
                ):
                    raise TypeError(
                        f"'regex' must be a string or a compiled regular expression "
                        f"or a list or dict of strings or regular expressions, "
                        f"you passed a {repr(type(regex).__name__)}"
                    )
                return self.replace(
                    regex, value, inplace=inplace, limit=limit, regex=True
                )
            else:

                # dest iterable dict-like
                if is_dict_like(value):  # NA -> {'A' : 0, 'B' : -1}
                    # Operate column-wise
                    if self.ndim == 1:
                        raise ValueError(
                            "Series.replace cannot use dict-value and "
                            "non-None to_replace"
                        )
                    mapping = {col: (to_replace, val) for col, val in value.items()}
                    return self._replace_columnwise(mapping, inplace, regex)

                elif not is_list_like(value):  # NA -> 0
                    new_data = self._mgr.replace(
                        to_replace=to_replace, value=value, inplace=inplace, regex=regex
                    )
                else:
                    raise TypeError(
                        f'Invalid "to_replace" type: {repr(type(to_replace).__name__)}'
                    )

        result = self._constructor(new_data)
        if inplace:
            return self._update_inplace(result)
        else:
            return result.__finalize__(self, method="replace")

    def interpolate(
        self: FrameOrSeries,
        method: str = "linear",
        axis: Axis = 0,
        limit: Optional[int] = None,
        inplace: bool_t = False,
        limit_direction: Optional[str] = None,
        limit_area: Optional[str] = None,
        downcast: Optional[str] = None,
        **kwargs,
    ) -> Optional[FrameOrSeries]:
        """
        Fill NaN values using an interpolation method.

        Please note that only ``method='linear'`` is supported for
        DataFrame/Series with a MultiIndex.

        Parameters
        ----------
        method : str, default 'linear'
            Interpolation technique to use. One of:

            * 'linear': Ignore the index and treat the values as equally
              spaced. This is the only method supported on MultiIndexes.
            * 'time': Works on daily and higher resolution data to interpolate
              given length of interval.
            * 'index', 'values': use the actual numerical values of the index.
            * 'pad': Fill in NaNs using existing values.
            * 'nearest', 'zero', 'slinear', 'quadratic', 'cubic', 'spline',
              'barycentric', 'polynomial': Passed to
              `scipy.interpolate.interp1d`. These methods use the numerical
              values of the index.  Both 'polynomial' and 'spline' require that
              you also specify an `order` (int), e.g.
              ``df.interpolate(method='polynomial', order=5)``.
            * 'krogh', 'piecewise_polynomial', 'spline', 'pchip', 'akima',
              'cubicspline': Wrappers around the SciPy interpolation methods of
              similar names. See `Notes`.
            * 'from_derivatives': Refers to
              `scipy.interpolate.BPoly.from_derivatives` which
              replaces 'piecewise_polynomial' interpolation method in
              scipy 0.18.

        axis : {{0 or 'index', 1 or 'columns', None}}, default None
            Axis to interpolate along.
        limit : int, optional
            Maximum number of consecutive NaNs to fill. Must be greater than
            0.
        inplace : bool, default False
            Update the data in place if possible.
        limit_direction : {{'forward', 'backward', 'both'}}, Optional
            Consecutive NaNs will be filled in this direction.

            If limit is specified:
                * If 'method' is 'pad' or 'ffill', 'limit_direction' must be 'forward'.
                * If 'method' is 'backfill' or 'bfill', 'limit_direction' must be
                  'backwards'.

            If 'limit' is not specified:
                * If 'method' is 'backfill' or 'bfill', the default is 'backward'
                * else the default is 'forward'

            .. versionchanged:: 1.1.0
                raises ValueError if `limit_direction` is 'forward' or 'both' and
                    method is 'backfill' or 'bfill'.
                raises ValueError if `limit_direction` is 'backward' or 'both' and
                    method is 'pad' or 'ffill'.

        limit_area : {{`None`, 'inside', 'outside'}}, default None
            If limit is specified, consecutive NaNs will be filled with this
            restriction.

            * ``None``: No fill restriction.
            * 'inside': Only fill NaNs surrounded by valid values
              (interpolate).
            * 'outside': Only fill NaNs outside valid values (extrapolate).

        downcast : optional, 'infer' or None, defaults to None
            Downcast dtypes if possible.
        ``**kwargs`` : optional
            Keyword arguments to pass on to the interpolating function.

        Returns
        -------
        Series or DataFrame or None
            Returns the same object type as the caller, interpolated at
            some or all ``NaN`` values or None if ``inplace=True``.

        See Also
        --------
        fillna : Fill missing values using different methods.
        scipy.interpolate.Akima1DInterpolator : Piecewise cubic polynomials
            (Akima interpolator).
        scipy.interpolate.BPoly.from_derivatives : Piecewise polynomial in the
            Bernstein basis.
        scipy.interpolate.interp1d : Interpolate a 1-D function.
        scipy.interpolate.KroghInterpolator : Interpolate polynomial (Krogh
            interpolator).
        scipy.interpolate.PchipInterpolator : PCHIP 1-d monotonic cubic
            interpolation.
        scipy.interpolate.CubicSpline : Cubic spline data interpolator.

        Notes
        -----
        The 'krogh', 'piecewise_polynomial', 'spline', 'pchip' and 'akima'
        methods are wrappers around the respective SciPy implementations of
        similar names. These use the actual numerical values of the index.
        For more information on their behavior, see the
        `SciPy documentation
        <https://docs.scipy.org/doc/scipy/reference/interpolate.html#univariate-interpolation>`__
        and `SciPy tutorial
        <https://docs.scipy.org/doc/scipy/reference/tutorial/interpolate.html>`__.

        Examples
        --------
        Filling in ``NaN`` in a :class:`~pandas.Series` via linear
        interpolation.

        >>> s = pd.Series([0, 1, np.nan, 3])
        >>> s
        0    0.0
        1    1.0
        2    NaN
        3    3.0
        dtype: float64
        >>> s.interpolate()
        0    0.0
        1    1.0
        2    2.0
        3    3.0
        dtype: float64

        Filling in ``NaN`` in a Series by padding, but filling at most two
        consecutive ``NaN`` at a time.

        >>> s = pd.Series([np.nan, "single_one", np.nan,
        ...                "fill_two_more", np.nan, np.nan, np.nan,
        ...                4.71, np.nan])
        >>> s
        0              NaN
        1       single_one
        2              NaN
        3    fill_two_more
        4              NaN
        5              NaN
        6              NaN
        7             4.71
        8              NaN
        dtype: object
        >>> s.interpolate(method='pad', limit=2)
        0              NaN
        1       single_one
        2       single_one
        3    fill_two_more
        4    fill_two_more
        5    fill_two_more
        6              NaN
        7             4.71
        8             4.71
        dtype: object

        Filling in ``NaN`` in a Series via polynomial interpolation or splines:
        Both 'polynomial' and 'spline' methods require that you also specify
        an ``order`` (int).

        >>> s = pd.Series([0, 2, np.nan, 8])
        >>> s.interpolate(method='polynomial', order=2)
        0    0.000000
        1    2.000000
        2    4.666667
        3    8.000000
        dtype: float64

        Fill the DataFrame forward (that is, going down) along each column
        using linear interpolation.

        Note how the last entry in column 'a' is interpolated differently,
        because there is no entry after it to use for interpolation.
        Note how the first entry in column 'b' remains ``NaN``, because there
        is no entry before it to use for interpolation.

        >>> df = pd.DataFrame([(0.0, np.nan, -1.0, 1.0),
        ...                    (np.nan, 2.0, np.nan, np.nan),
        ...                    (2.0, 3.0, np.nan, 9.0),
        ...                    (np.nan, 4.0, -4.0, 16.0)],
        ...                   columns=list('abcd'))
        >>> df
             a    b    c     d
        0  0.0  NaN -1.0   1.0
        1  NaN  2.0  NaN   NaN
        2  2.0  3.0  NaN   9.0
        3  NaN  4.0 -4.0  16.0
        >>> df.interpolate(method='linear', limit_direction='forward', axis=0)
             a    b    c     d
        0  0.0  NaN -1.0   1.0
        1  1.0  2.0 -2.0   5.0
        2  2.0  3.0 -3.0   9.0
        3  2.0  4.0 -4.0  16.0

        Using polynomial interpolation.

        >>> df['d'].interpolate(method='polynomial', order=2)
        0     1.0
        1     4.0
        2     9.0
        3    16.0
        Name: d, dtype: float64
        """
        inplace = validate_bool_kwarg(inplace, "inplace")

        axis = self._get_axis_number(axis)

        fillna_methods = ["ffill", "bfill", "pad", "backfill"]
        should_transpose = axis == 1 and method not in fillna_methods

        obj = self.T if should_transpose else self

        if obj.empty:
            return self.copy()

        if method not in fillna_methods:
            axis = self._info_axis_number

        if isinstance(obj.index, MultiIndex) and method != "linear":
            raise ValueError(
                "Only `method=linear` interpolation is supported on MultiIndexes."
            )

        # Set `limit_direction` depending on `method`
        if limit_direction is None:
            limit_direction = (
                "backward" if method in ("backfill", "bfill") else "forward"
            )
        else:
            if method in ("pad", "ffill") and limit_direction != "forward":
                raise ValueError(
                    f"`limit_direction` must be 'forward' for method `{method}`"
                )
            if method in ("backfill", "bfill") and limit_direction != "backward":
                raise ValueError(
                    f"`limit_direction` must be 'backward' for method `{method}`"
                )

        if obj.ndim == 2 and np.all(obj.dtypes == np.dtype(object)):
            raise TypeError(
                "Cannot interpolate with all object-dtype columns "
                "in the DataFrame. Try setting at least one "
                "column to a numeric dtype."
            )

        # create/use the index
        if method == "linear":
            # prior default
            index = np.arange(len(obj.index))
        else:
            index = obj.index
            methods = {"index", "values", "nearest", "time"}
            is_numeric_or_datetime = (
                is_numeric_dtype(index.dtype)
                or is_datetime64_any_dtype(index.dtype)
                or is_timedelta64_dtype(index.dtype)
            )
            if method not in methods and not is_numeric_or_datetime:
                raise ValueError(
                    "Index column must be numeric or datetime type when "
                    f"using {method} method other than linear. "
                    "Try setting a numeric or datetime index column before "
                    "interpolating."
                )

        if isna(index).any():
            raise NotImplementedError(
                "Interpolation with NaNs in the index "
                "has not been implemented. Try filling "
                "those NaNs before interpolating."
            )
        new_data = obj._mgr.interpolate(
            method=method,
            axis=axis,
            index=index,
            limit=limit,
            limit_direction=limit_direction,
            limit_area=limit_area,
            inplace=inplace,
            downcast=downcast,
            **kwargs,
        )

        result = self._constructor(new_data)
        if should_transpose:
            result = result.T
        if inplace:
            return self._update_inplace(result)
        else:
            return result.__finalize__(self, method="interpolate")

    # ----------------------------------------------------------------------
    # Timeseries methods Methods

    def asof(self, where, subset=None):
        """
        Return the last row(s) without any NaNs before `where`.

        The last row (for each element in `where`, if list) without any
        NaN is taken.
        In case of a :class:`~pandas.DataFrame`, the last row without NaN
        considering only the subset of columns (if not `None`)

        If there is no good value, NaN is returned for a Series or
        a Series of NaN values for a DataFrame

        Parameters
        ----------
        where : date or array-like of dates
            Date(s) before which the last row(s) are returned.
        subset : str or array-like of str, default `None`
            For DataFrame, if not `None`, only use these columns to
            check for NaNs.

        Returns
        -------
        scalar, Series, or DataFrame

            The return can be:

            * scalar : when `self` is a Series and `where` is a scalar
            * Series: when `self` is a Series and `where` is an array-like,
              or when `self` is a DataFrame and `where` is a scalar
            * DataFrame : when `self` is a DataFrame and `where` is an
              array-like

            Return scalar, Series, or DataFrame.

        See Also
        --------
        merge_asof : Perform an asof merge. Similar to left join.

        Notes
        -----
        Dates are assumed to be sorted. Raises if this is not the case.

        Examples
        --------
        A Series and a scalar `where`.

        >>> s = pd.Series([1, 2, np.nan, 4], index=[10, 20, 30, 40])
        >>> s
        10    1.0
        20    2.0
        30    NaN
        40    4.0
        dtype: float64

        >>> s.asof(20)
        2.0

        For a sequence `where`, a Series is returned. The first value is
        NaN, because the first element of `where` is before the first
        index value.

        >>> s.asof([5, 20])
        5     NaN
        20    2.0
        dtype: float64

        Missing values are not considered. The following is ``2.0``, not
        NaN, even though NaN is at the index location for ``30``.

        >>> s.asof(30)
        2.0

        Take all columns into consideration

        >>> df = pd.DataFrame({'a': [10, 20, 30, 40, 50],
        ...                    'b': [None, None, None, None, 500]},
        ...                   index=pd.DatetimeIndex(['2018-02-27 09:01:00',
        ...                                           '2018-02-27 09:02:00',
        ...                                           '2018-02-27 09:03:00',
        ...                                           '2018-02-27 09:04:00',
        ...                                           '2018-02-27 09:05:00']))
        >>> df.asof(pd.DatetimeIndex(['2018-02-27 09:03:30',
        ...                           '2018-02-27 09:04:30']))
                              a   b
        2018-02-27 09:03:30 NaN NaN
        2018-02-27 09:04:30 NaN NaN

        Take a single column into consideration

        >>> df.asof(pd.DatetimeIndex(['2018-02-27 09:03:30',
        ...                           '2018-02-27 09:04:30']),
        ...         subset=['a'])
                                 a   b
        2018-02-27 09:03:30   30.0 NaN
        2018-02-27 09:04:30   40.0 NaN
        """
        if isinstance(where, str):
            where = Timestamp(where)

        if not self.index.is_monotonic:
            raise ValueError("asof requires a sorted index")

        is_series = isinstance(self, ABCSeries)
        if is_series:
            if subset is not None:
                raise ValueError("subset is not valid for Series")
        else:
            if subset is None:
                subset = self.columns
            if not is_list_like(subset):
                subset = [subset]

        is_list = is_list_like(where)
        if not is_list:
            start = self.index[0]
            if isinstance(self.index, PeriodIndex):
                where = Period(where, freq=self.index.freq)

            if where < start:
                if not is_series:
                    return self._constructor_sliced(
                        index=self.columns, name=where, dtype=np.float64
                    )
                return np.nan

            # It's always much faster to use a *while* loop here for
            # Series than pre-computing all the NAs. However a
            # *while* loop is extremely expensive for DataFrame
            # so we later pre-compute all the NAs and use the same
            # code path whether *where* is a scalar or list.
            # See PR: https://github.com/pandas-dev/pandas/pull/14476
            if is_series:
                loc = self.index.searchsorted(where, side="right")
                if loc > 0:
                    loc -= 1

                values = self._values
                while loc > 0 and isna(values[loc]):
                    loc -= 1
                return values[loc]

        if not isinstance(where, Index):
            where = Index(where) if is_list else Index([where])

        nulls = self.isna() if is_series else self[subset].isna().any(1)
        if nulls.all():
            if is_series:
                self = cast("Series", self)
                return self._constructor(np.nan, index=where, name=self.name)
            elif is_list:
                self = cast("DataFrame", self)
                return self._constructor(np.nan, index=where, columns=self.columns)
            else:
                self = cast("DataFrame", self)
                return self._constructor_sliced(
                    np.nan, index=self.columns, name=where[0]
                )

        locs = self.index.asof_locs(where, ~(nulls._values))

        # mask the missing
        missing = locs == -1
        data = self.take(locs)
        data.index = where
        data.loc[missing] = np.nan
        return data if is_list else data.iloc[-1]

    # ----------------------------------------------------------------------
    # Action Methods

    @doc(klass=_shared_doc_kwargs["klass"])
    def isna(self: FrameOrSeries) -> FrameOrSeries:
        """
        Detect missing values.

        Return a boolean same-sized object indicating if the values are NA.
        NA values, such as None or :attr:`numpy.NaN`, gets mapped to True
        values.
        Everything else gets mapped to False values. Characters such as empty
        strings ``''`` or :attr:`numpy.inf` are not considered NA values
        (unless you set ``pandas.options.mode.use_inf_as_na = True``).

        Returns
        -------
        {klass}
            Mask of bool values for each element in {klass} that
            indicates whether an element is an NA value.

        See Also
        --------
        {klass}.isnull : Alias of isna.
        {klass}.notna : Boolean inverse of isna.
        {klass}.dropna : Omit axes labels with missing values.
        isna : Top-level isna.

        Examples
        --------
        Show which entries in a DataFrame are NA.

        >>> df = pd.DataFrame(dict(age=[5, 6, np.NaN],
        ...                    born=[pd.NaT, pd.Timestamp('1939-05-27'),
        ...                             pd.Timestamp('1940-04-25')],
        ...                    name=['Alfred', 'Batman', ''],
        ...                    toy=[None, 'Batmobile', 'Joker']))
        >>> df
           age       born    name        toy
        0  5.0        NaT  Alfred       None
        1  6.0 1939-05-27  Batman  Batmobile
        2  NaN 1940-04-25              Joker

        >>> df.isna()
             age   born   name    toy
        0  False   True  False   True
        1  False  False  False  False
        2   True  False  False  False

        Show which entries in a Series are NA.

        >>> ser = pd.Series([5, 6, np.NaN])
        >>> ser
        0    5.0
        1    6.0
        2    NaN
        dtype: float64

        >>> ser.isna()
        0    False
        1    False
        2     True
        dtype: bool
        """
        return isna(self).__finalize__(self, method="isna")

    @doc(isna, klass=_shared_doc_kwargs["klass"])
    def isnull(self: FrameOrSeries) -> FrameOrSeries:
        return isna(self).__finalize__(self, method="isnull")

    @doc(klass=_shared_doc_kwargs["klass"])
    def notna(self: FrameOrSeries) -> FrameOrSeries:
        """
        Detect existing (non-missing) values.

        Return a boolean same-sized object indicating if the values are not NA.
        Non-missing values get mapped to True. Characters such as empty
        strings ``''`` or :attr:`numpy.inf` are not considered NA values
        (unless you set ``pandas.options.mode.use_inf_as_na = True``).
        NA values, such as None or :attr:`numpy.NaN`, get mapped to False
        values.

        Returns
        -------
        {klass}
            Mask of bool values for each element in {klass} that
            indicates whether an element is not an NA value.

        See Also
        --------
        {klass}.notnull : Alias of notna.
        {klass}.isna : Boolean inverse of notna.
        {klass}.dropna : Omit axes labels with missing values.
        notna : Top-level notna.

        Examples
        --------
        Show which entries in a DataFrame are not NA.

        >>> df = pd.DataFrame(dict(age=[5, 6, np.NaN],
        ...                    born=[pd.NaT, pd.Timestamp('1939-05-27'),
        ...                             pd.Timestamp('1940-04-25')],
        ...                    name=['Alfred', 'Batman', ''],
        ...                    toy=[None, 'Batmobile', 'Joker']))
        >>> df
           age       born    name        toy
        0  5.0        NaT  Alfred       None
        1  6.0 1939-05-27  Batman  Batmobile
        2  NaN 1940-04-25              Joker

        >>> df.notna()
             age   born  name    toy
        0   True  False  True  False
        1   True   True  True   True
        2  False   True  True   True

        Show which entries in a Series are not NA.

        >>> ser = pd.Series([5, 6, np.NaN])
        >>> ser
        0    5.0
        1    6.0
        2    NaN
        dtype: float64

        >>> ser.notna()
        0     True
        1     True
        2    False
        dtype: bool
        """
        return notna(self).__finalize__(self, method="notna")

    @doc(notna, klass=_shared_doc_kwargs["klass"])
    def notnull(self: FrameOrSeries) -> FrameOrSeries:
        return notna(self).__finalize__(self, method="notnull")

    def _clip_with_scalar(self, lower, upper, inplace: bool_t = False):
        if (lower is not None and np.any(isna(lower))) or (
            upper is not None and np.any(isna(upper))
        ):
            raise ValueError("Cannot use an NA value as a clip threshold")

        result = self
        mask = isna(self._values)

        with np.errstate(all="ignore"):
            if upper is not None:
                subset = self.to_numpy() <= upper
                result = result.where(subset, upper, axis=None, inplace=False)
            if lower is not None:
                subset = self.to_numpy() >= lower
                result = result.where(subset, lower, axis=None, inplace=False)

        if np.any(mask):
            result[mask] = np.nan

        if inplace:
            return self._update_inplace(result)
        else:
            return result

    def _clip_with_one_bound(self, threshold, method, axis, inplace):

        if axis is not None:
            axis = self._get_axis_number(axis)

        # method is self.le for upper bound and self.ge for lower bound
        if is_scalar(threshold) and is_number(threshold):
            if method.__name__ == "le":
                return self._clip_with_scalar(None, threshold, inplace=inplace)
            return self._clip_with_scalar(threshold, None, inplace=inplace)

        subset = method(threshold, axis=axis) | isna(self)

        # GH #15390
        # In order for where method to work, the threshold must
        # be transformed to NDFrame from other array like structure.
        if (not isinstance(threshold, ABCSeries)) and is_list_like(threshold):
            if isinstance(self, ABCSeries):
                threshold = self._constructor(threshold, index=self.index)
            else:
                threshold = align_method_FRAME(self, threshold, axis, flex=None)[1]
        return self.where(subset, threshold, axis=axis, inplace=inplace)

    def clip(
        self: FrameOrSeries,
        lower=None,
        upper=None,
        axis=None,
        inplace: bool_t = False,
        *args,
        **kwargs,
    ) -> FrameOrSeries:
        """
        Trim values at input threshold(s).

        Assigns values outside boundary to boundary values. Thresholds
        can be singular values or array like, and in the latter case
        the clipping is performed element-wise in the specified axis.

        Parameters
        ----------
        lower : float or array_like, default None
            Minimum threshold value. All values below this
            threshold will be set to it.
        upper : float or array_like, default None
            Maximum threshold value. All values above this
            threshold will be set to it.
        axis : int or str axis name, optional
            Align object with lower and upper along the given axis.
        inplace : bool, default False
            Whether to perform the operation in place on the data.
        *args, **kwargs
            Additional keywords have no effect but might be accepted
            for compatibility with numpy.

        Returns
        -------
        Series or DataFrame or None
            Same type as calling object with the values outside the
            clip boundaries replaced or None if ``inplace=True``.

        See Also
        --------
        Series.clip : Trim values at input threshold in series.
        DataFrame.clip : Trim values at input threshold in dataframe.
        numpy.clip : Clip (limit) the values in an array.

        Examples
        --------
        >>> data = {'col_0': [9, -3, 0, -1, 5], 'col_1': [-2, -7, 6, 8, -5]}
        >>> df = pd.DataFrame(data)
        >>> df
           col_0  col_1
        0      9     -2
        1     -3     -7
        2      0      6
        3     -1      8
        4      5     -5

        Clips per column using lower and upper thresholds:

        >>> df.clip(-4, 6)
           col_0  col_1
        0      6     -2
        1     -3     -4
        2      0      6
        3     -1      6
        4      5     -4

        Clips using specific lower and upper thresholds per column element:

        >>> t = pd.Series([2, -4, -1, 6, 3])
        >>> t
        0    2
        1   -4
        2   -1
        3    6
        4    3
        dtype: int64

        >>> df.clip(t, t + 4, axis=0)
           col_0  col_1
        0      6      2
        1     -3     -4
        2      0      3
        3      6      8
        4      5      3
        """
        inplace = validate_bool_kwarg(inplace, "inplace")

        axis = nv.validate_clip_with_axis(axis, args, kwargs)
        if axis is not None:
            axis = self._get_axis_number(axis)

        # GH 17276
        # numpy doesn't like NaN as a clip value
        # so ignore
        # GH 19992
        # numpy doesn't drop a list-like bound containing NaN
        if not is_list_like(lower) and np.any(isna(lower)):
            lower = None
        if not is_list_like(upper) and np.any(isna(upper)):
            upper = None

        # GH 2747 (arguments were reversed)
        if lower is not None and upper is not None:
            if is_scalar(lower) and is_scalar(upper):
                lower, upper = min(lower, upper), max(lower, upper)

        # fast-path for scalars
        if (lower is None or (is_scalar(lower) and is_number(lower))) and (
            upper is None or (is_scalar(upper) and is_number(upper))
        ):
            return self._clip_with_scalar(lower, upper, inplace=inplace)

        result = self
        if lower is not None:
            result = result._clip_with_one_bound(
                lower, method=self.ge, axis=axis, inplace=inplace
            )
        if upper is not None:
            if inplace:
                result = self
            result = result._clip_with_one_bound(
                upper, method=self.le, axis=axis, inplace=inplace
            )

        return result

    def asfreq(
        self: FrameOrSeries,
        freq,
        method=None,
        how: Optional[str] = None,
        normalize: bool_t = False,
        fill_value=None,
    ) -> FrameOrSeries:
        """
        Convert TimeSeries to specified frequency.

        Optionally provide filling method to pad/backfill missing values.

        Returns the original data conformed to a new index with the specified
        frequency. ``resample`` is more appropriate if an operation, such as
        summarization, is necessary to represent the data at the new frequency.

        Parameters
        ----------
        freq : DateOffset or str
            Frequency DateOffset or string.
        method : {'backfill'/'bfill', 'pad'/'ffill'}, default None
            Method to use for filling holes in reindexed Series (note this
            does not fill NaNs that already were present):

            * 'pad' / 'ffill': propagate last valid observation forward to next
              valid
            * 'backfill' / 'bfill': use NEXT valid observation to fill.
        how : {'start', 'end'}, default end
            For PeriodIndex only (see PeriodIndex.asfreq).
        normalize : bool, default False
            Whether to reset output index to midnight.
        fill_value : scalar, optional
            Value to use for missing values, applied during upsampling (note
            this does not fill NaNs that already were present).

        Returns
        -------
        Same type as caller
            Object converted to the specified frequency.

        See Also
        --------
        reindex : Conform DataFrame to new index with optional filling logic.

        Notes
        -----
        To learn more about the frequency strings, please see `this link
        <https://pandas.pydata.org/pandas-docs/stable/user_guide/timeseries.html#offset-aliases>`__.

        Examples
        --------
        Start by creating a series with 4 one minute timestamps.

        >>> index = pd.date_range('1/1/2000', periods=4, freq='T')
        >>> series = pd.Series([0.0, None, 2.0, 3.0], index=index)
        >>> df = pd.DataFrame({'s':series})
        >>> df
                               s
        2000-01-01 00:00:00    0.0
        2000-01-01 00:01:00    NaN
        2000-01-01 00:02:00    2.0
        2000-01-01 00:03:00    3.0

        Upsample the series into 30 second bins.

        >>> df.asfreq(freq='30S')
                               s
        2000-01-01 00:00:00    0.0
        2000-01-01 00:00:30    NaN
        2000-01-01 00:01:00    NaN
        2000-01-01 00:01:30    NaN
        2000-01-01 00:02:00    2.0
        2000-01-01 00:02:30    NaN
        2000-01-01 00:03:00    3.0

        Upsample again, providing a ``fill value``.

        >>> df.asfreq(freq='30S', fill_value=9.0)
                               s
        2000-01-01 00:00:00    0.0
        2000-01-01 00:00:30    9.0
        2000-01-01 00:01:00    NaN
        2000-01-01 00:01:30    9.0
        2000-01-01 00:02:00    2.0
        2000-01-01 00:02:30    9.0
        2000-01-01 00:03:00    3.0

        Upsample again, providing a ``method``.

        >>> df.asfreq(freq='30S', method='bfill')
                               s
        2000-01-01 00:00:00    0.0
        2000-01-01 00:00:30    NaN
        2000-01-01 00:01:00    NaN
        2000-01-01 00:01:30    2.0
        2000-01-01 00:02:00    2.0
        2000-01-01 00:02:30    3.0
        2000-01-01 00:03:00    3.0
        """
        from pandas.core.resample import asfreq

        return asfreq(
            self,
            freq,
            method=method,
            how=how,
            normalize=normalize,
            fill_value=fill_value,
        )

    def at_time(
        self: FrameOrSeries, time, asof: bool_t = False, axis=None
    ) -> FrameOrSeries:
        """
        Select values at particular time of day (e.g., 9:30AM).

        Parameters
        ----------
        time : datetime.time or str
        axis : {0 or 'index', 1 or 'columns'}, default 0

            .. versionadded:: 0.24.0

        Returns
        -------
        Series or DataFrame

        Raises
        ------
        TypeError
            If the index is not  a :class:`DatetimeIndex`

        See Also
        --------
        between_time : Select values between particular times of the day.
        first : Select initial periods of time series based on a date offset.
        last : Select final periods of time series based on a date offset.
        DatetimeIndex.indexer_at_time : Get just the index locations for
            values at particular time of the day.

        Examples
        --------
        >>> i = pd.date_range('2018-04-09', periods=4, freq='12H')
        >>> ts = pd.DataFrame({'A': [1, 2, 3, 4]}, index=i)
        >>> ts
                             A
        2018-04-09 00:00:00  1
        2018-04-09 12:00:00  2
        2018-04-10 00:00:00  3
        2018-04-10 12:00:00  4

        >>> ts.at_time('12:00')
                             A
        2018-04-09 12:00:00  2
        2018-04-10 12:00:00  4
        """
        if axis is None:
            axis = self._stat_axis_number
        axis = self._get_axis_number(axis)

        index = self._get_axis(axis)

        if not isinstance(index, DatetimeIndex):
            raise TypeError("Index must be DatetimeIndex")

        indexer = index.indexer_at_time(time, asof=asof)
        return self._take_with_is_copy(indexer, axis=axis)

    def between_time(
        self: FrameOrSeries,
        start_time,
        end_time,
        include_start: bool_t = True,
        include_end: bool_t = True,
        axis=None,
    ) -> FrameOrSeries:
        """
        Select values between particular times of the day (e.g., 9:00-9:30 AM).

        By setting ``start_time`` to be later than ``end_time``,
        you can get the times that are *not* between the two times.

        Parameters
        ----------
        start_time : datetime.time or str
            Initial time as a time filter limit.
        end_time : datetime.time or str
            End time as a time filter limit.
        include_start : bool, default True
            Whether the start time needs to be included in the result.
        include_end : bool, default True
            Whether the end time needs to be included in the result.
        axis : {0 or 'index', 1 or 'columns'}, default 0
            Determine range time on index or columns value.

            .. versionadded:: 0.24.0

        Returns
        -------
        Series or DataFrame
            Data from the original object filtered to the specified dates range.

        Raises
        ------
        TypeError
            If the index is not  a :class:`DatetimeIndex`

        See Also
        --------
        at_time : Select values at a particular time of the day.
        first : Select initial periods of time series based on a date offset.
        last : Select final periods of time series based on a date offset.
        DatetimeIndex.indexer_between_time : Get just the index locations for
            values between particular times of the day.

        Examples
        --------
        >>> i = pd.date_range('2018-04-09', periods=4, freq='1D20min')
        >>> ts = pd.DataFrame({'A': [1, 2, 3, 4]}, index=i)
        >>> ts
                             A
        2018-04-09 00:00:00  1
        2018-04-10 00:20:00  2
        2018-04-11 00:40:00  3
        2018-04-12 01:00:00  4

        >>> ts.between_time('0:15', '0:45')
                             A
        2018-04-10 00:20:00  2
        2018-04-11 00:40:00  3

        You get the times that are *not* between two times by setting
        ``start_time`` later than ``end_time``:

        >>> ts.between_time('0:45', '0:15')
                             A
        2018-04-09 00:00:00  1
        2018-04-12 01:00:00  4
        """
        if axis is None:
            axis = self._stat_axis_number
        axis = self._get_axis_number(axis)

        index = self._get_axis(axis)
        if not isinstance(index, DatetimeIndex):
            raise TypeError("Index must be DatetimeIndex")

        indexer = index.indexer_between_time(
            start_time, end_time, include_start=include_start, include_end=include_end
        )
        return self._take_with_is_copy(indexer, axis=axis)

    def resample(
        self,
        rule,
        axis=0,
        closed: Optional[str] = None,
        label: Optional[str] = None,
        convention: str = "start",
        kind: Optional[str] = None,
        loffset=None,
        base: Optional[int] = None,
        on=None,
        level=None,
        origin: Union[str, TimestampConvertibleTypes] = "start_day",
        offset: Optional[TimedeltaConvertibleTypes] = None,
    ) -> Resampler:
        """
        Resample time-series data.

        Convenience method for frequency conversion and resampling of time
        series. Object must have a datetime-like index (`DatetimeIndex`,
        `PeriodIndex`, or `TimedeltaIndex`), or pass datetime-like values
        to the `on` or `level` keyword.

        Parameters
        ----------
        rule : DateOffset, Timedelta or str
            The offset string or object representing target conversion.
        axis : {0 or 'index', 1 or 'columns'}, default 0
            Which axis to use for up- or down-sampling. For `Series` this
            will default to 0, i.e. along the rows. Must be
            `DatetimeIndex`, `TimedeltaIndex` or `PeriodIndex`.
        closed : {'right', 'left'}, default None
            Which side of bin interval is closed. The default is 'left'
            for all frequency offsets except for 'M', 'A', 'Q', 'BM',
            'BA', 'BQ', and 'W' which all have a default of 'right'.
        label : {'right', 'left'}, default None
            Which bin edge label to label bucket with. The default is 'left'
            for all frequency offsets except for 'M', 'A', 'Q', 'BM',
            'BA', 'BQ', and 'W' which all have a default of 'right'.
        convention : {'start', 'end', 's', 'e'}, default 'start'
            For `PeriodIndex` only, controls whether to use the start or
            end of `rule`.
        kind : {'timestamp', 'period'}, optional, default None
            Pass 'timestamp' to convert the resulting index to a
            `DateTimeIndex` or 'period' to convert it to a `PeriodIndex`.
            By default the input representation is retained.
        loffset : timedelta, default None
            Adjust the resampled time labels.

            .. deprecated:: 1.1.0
                You should add the loffset to the `df.index` after the resample.
                See below.

        base : int, default 0
            For frequencies that evenly subdivide 1 day, the "origin" of the
            aggregated intervals. For example, for '5min' frequency, base could
            range from 0 through 4. Defaults to 0.

            .. deprecated:: 1.1.0
                The new arguments that you should use are 'offset' or 'origin'.

        on : str, optional
            For a DataFrame, column to use instead of index for resampling.
            Column must be datetime-like.
        level : str or int, optional
            For a MultiIndex, level (name or number) to use for
            resampling. `level` must be datetime-like.
        origin : {'epoch', 'start', 'start_day'}, Timestamp or str, default 'start_day'
            The timestamp on which to adjust the grouping. The timezone of origin
            must match the timezone of the index.
            If a timestamp is not used, these values are also supported:

            - 'epoch': `origin` is 1970-01-01
            - 'start': `origin` is the first value of the timeseries
            - 'start_day': `origin` is the first day at midnight of the timeseries

            .. versionadded:: 1.1.0

        offset : Timedelta or str, default is None
            An offset timedelta added to the origin.

            .. versionadded:: 1.1.0

        Returns
        -------
        Resampler object

        See Also
        --------
        groupby : Group by mapping, function, label, or list of labels.
        Series.resample : Resample a Series.
        DataFrame.resample: Resample a DataFrame.

        Notes
        -----
        See the `user guide
        <https://pandas.pydata.org/pandas-docs/stable/user_guide/timeseries.html#resampling>`_
        for more.

        To learn more about the offset strings, please see `this link
        <https://pandas.pydata.org/pandas-docs/stable/user_guide/timeseries.html#dateoffset-objects>`__.

        Examples
        --------
        Start by creating a series with 9 one minute timestamps.

        >>> index = pd.date_range('1/1/2000', periods=9, freq='T')
        >>> series = pd.Series(range(9), index=index)
        >>> series
        2000-01-01 00:00:00    0
        2000-01-01 00:01:00    1
        2000-01-01 00:02:00    2
        2000-01-01 00:03:00    3
        2000-01-01 00:04:00    4
        2000-01-01 00:05:00    5
        2000-01-01 00:06:00    6
        2000-01-01 00:07:00    7
        2000-01-01 00:08:00    8
        Freq: T, dtype: int64

        Downsample the series into 3 minute bins and sum the values
        of the timestamps falling into a bin.

        >>> series.resample('3T').sum()
        2000-01-01 00:00:00     3
        2000-01-01 00:03:00    12
        2000-01-01 00:06:00    21
        Freq: 3T, dtype: int64

        Downsample the series into 3 minute bins as above, but label each
        bin using the right edge instead of the left. Please note that the
        value in the bucket used as the label is not included in the bucket,
        which it labels. For example, in the original series the
        bucket ``2000-01-01 00:03:00`` contains the value 3, but the summed
        value in the resampled bucket with the label ``2000-01-01 00:03:00``
        does not include 3 (if it did, the summed value would be 6, not 3).
        To include this value close the right side of the bin interval as
        illustrated in the example below this one.

        >>> series.resample('3T', label='right').sum()
        2000-01-01 00:03:00     3
        2000-01-01 00:06:00    12
        2000-01-01 00:09:00    21
        Freq: 3T, dtype: int64

        Downsample the series into 3 minute bins as above, but close the right
        side of the bin interval.

        >>> series.resample('3T', label='right', closed='right').sum()
        2000-01-01 00:00:00     0
        2000-01-01 00:03:00     6
        2000-01-01 00:06:00    15
        2000-01-01 00:09:00    15
        Freq: 3T, dtype: int64

        Upsample the series into 30 second bins.

        >>> series.resample('30S').asfreq()[0:5]   # Select first 5 rows
        2000-01-01 00:00:00   0.0
        2000-01-01 00:00:30   NaN
        2000-01-01 00:01:00   1.0
        2000-01-01 00:01:30   NaN
        2000-01-01 00:02:00   2.0
        Freq: 30S, dtype: float64

        Upsample the series into 30 second bins and fill the ``NaN``
        values using the ``pad`` method.

        >>> series.resample('30S').pad()[0:5]
        2000-01-01 00:00:00    0
        2000-01-01 00:00:30    0
        2000-01-01 00:01:00    1
        2000-01-01 00:01:30    1
        2000-01-01 00:02:00    2
        Freq: 30S, dtype: int64

        Upsample the series into 30 second bins and fill the
        ``NaN`` values using the ``bfill`` method.

        >>> series.resample('30S').bfill()[0:5]
        2000-01-01 00:00:00    0
        2000-01-01 00:00:30    1
        2000-01-01 00:01:00    1
        2000-01-01 00:01:30    2
        2000-01-01 00:02:00    2
        Freq: 30S, dtype: int64

        Pass a custom function via ``apply``

        >>> def custom_resampler(array_like):
        ...     return np.sum(array_like) + 5
        ...
        >>> series.resample('3T').apply(custom_resampler)
        2000-01-01 00:00:00     8
        2000-01-01 00:03:00    17
        2000-01-01 00:06:00    26
        Freq: 3T, dtype: int64

        For a Series with a PeriodIndex, the keyword `convention` can be
        used to control whether to use the start or end of `rule`.

        Resample a year by quarter using 'start' `convention`. Values are
        assigned to the first quarter of the period.

        >>> s = pd.Series([1, 2], index=pd.period_range('2012-01-01',
        ...                                             freq='A',
        ...                                             periods=2))
        >>> s
        2012    1
        2013    2
        Freq: A-DEC, dtype: int64
        >>> s.resample('Q', convention='start').asfreq()
        2012Q1    1.0
        2012Q2    NaN
        2012Q3    NaN
        2012Q4    NaN
        2013Q1    2.0
        2013Q2    NaN
        2013Q3    NaN
        2013Q4    NaN
        Freq: Q-DEC, dtype: float64

        Resample quarters by month using 'end' `convention`. Values are
        assigned to the last month of the period.

        >>> q = pd.Series([1, 2, 3, 4], index=pd.period_range('2018-01-01',
        ...                                                   freq='Q',
        ...                                                   periods=4))
        >>> q
        2018Q1    1
        2018Q2    2
        2018Q3    3
        2018Q4    4
        Freq: Q-DEC, dtype: int64
        >>> q.resample('M', convention='end').asfreq()
        2018-03    1.0
        2018-04    NaN
        2018-05    NaN
        2018-06    2.0
        2018-07    NaN
        2018-08    NaN
        2018-09    3.0
        2018-10    NaN
        2018-11    NaN
        2018-12    4.0
        Freq: M, dtype: float64

        For DataFrame objects, the keyword `on` can be used to specify the
        column instead of the index for resampling.

        >>> d = dict({'price': [10, 11, 9, 13, 14, 18, 17, 19],
        ...           'volume': [50, 60, 40, 100, 50, 100, 40, 50]})
        >>> df = pd.DataFrame(d)
        >>> df['week_starting'] = pd.date_range('01/01/2018',
        ...                                     periods=8,
        ...                                     freq='W')
        >>> df
           price  volume week_starting
        0     10      50    2018-01-07
        1     11      60    2018-01-14
        2      9      40    2018-01-21
        3     13     100    2018-01-28
        4     14      50    2018-02-04
        5     18     100    2018-02-11
        6     17      40    2018-02-18
        7     19      50    2018-02-25
        >>> df.resample('M', on='week_starting').mean()
                       price  volume
        week_starting
        2018-01-31     10.75    62.5
        2018-02-28     17.00    60.0

        For a DataFrame with MultiIndex, the keyword `level` can be used to
        specify on which level the resampling needs to take place.

        >>> days = pd.date_range('1/1/2000', periods=4, freq='D')
        >>> d2 = dict({'price': [10, 11, 9, 13, 14, 18, 17, 19],
        ...            'volume': [50, 60, 40, 100, 50, 100, 40, 50]})
        >>> df2 = pd.DataFrame(d2,
        ...                    index=pd.MultiIndex.from_product([days,
        ...                                                     ['morning',
        ...                                                      'afternoon']]
        ...                                                     ))
        >>> df2
                              price  volume
        2000-01-01 morning       10      50
                   afternoon     11      60
        2000-01-02 morning        9      40
                   afternoon     13     100
        2000-01-03 morning       14      50
                   afternoon     18     100
        2000-01-04 morning       17      40
                   afternoon     19      50
        >>> df2.resample('D', level=0).sum()
                    price  volume
        2000-01-01     21     110
        2000-01-02     22     140
        2000-01-03     32     150
        2000-01-04     36      90

        If you want to adjust the start of the bins based on a fixed timestamp:

        >>> start, end = '2000-10-01 23:30:00', '2000-10-02 00:30:00'
        >>> rng = pd.date_range(start, end, freq='7min')
        >>> ts = pd.Series(np.arange(len(rng)) * 3, index=rng)
        >>> ts
        2000-10-01 23:30:00     0
        2000-10-01 23:37:00     3
        2000-10-01 23:44:00     6
        2000-10-01 23:51:00     9
        2000-10-01 23:58:00    12
        2000-10-02 00:05:00    15
        2000-10-02 00:12:00    18
        2000-10-02 00:19:00    21
        2000-10-02 00:26:00    24
        Freq: 7T, dtype: int64

        >>> ts.resample('17min').sum()
        2000-10-01 23:14:00     0
        2000-10-01 23:31:00     9
        2000-10-01 23:48:00    21
        2000-10-02 00:05:00    54
        2000-10-02 00:22:00    24
        Freq: 17T, dtype: int64

        >>> ts.resample('17min', origin='epoch').sum()
        2000-10-01 23:18:00     0
        2000-10-01 23:35:00    18
        2000-10-01 23:52:00    27
        2000-10-02 00:09:00    39
        2000-10-02 00:26:00    24
        Freq: 17T, dtype: int64

        >>> ts.resample('17min', origin='2000-01-01').sum()
        2000-10-01 23:24:00     3
        2000-10-01 23:41:00    15
        2000-10-01 23:58:00    45
        2000-10-02 00:15:00    45
        Freq: 17T, dtype: int64

        If you want to adjust the start of the bins with an `offset` Timedelta, the two
        following lines are equivalent:

        >>> ts.resample('17min', origin='start').sum()
        2000-10-01 23:30:00     9
        2000-10-01 23:47:00    21
        2000-10-02 00:04:00    54
        2000-10-02 00:21:00    24
        Freq: 17T, dtype: int64

        >>> ts.resample('17min', offset='23h30min').sum()
        2000-10-01 23:30:00     9
        2000-10-01 23:47:00    21
        2000-10-02 00:04:00    54
        2000-10-02 00:21:00    24
        Freq: 17T, dtype: int64

        To replace the use of the deprecated `base` argument, you can now use `offset`,
        in this example it is equivalent to have `base=2`:

        >>> ts.resample('17min', offset='2min').sum()
        2000-10-01 23:16:00     0
        2000-10-01 23:33:00     9
        2000-10-01 23:50:00    36
        2000-10-02 00:07:00    39
        2000-10-02 00:24:00    24
        Freq: 17T, dtype: int64

        To replace the use of the deprecated `loffset` argument:

        >>> from pandas.tseries.frequencies import to_offset
        >>> loffset = '19min'
        >>> ts_out = ts.resample('17min').sum()
        >>> ts_out.index = ts_out.index + to_offset(loffset)
        >>> ts_out
        2000-10-01 23:33:00     0
        2000-10-01 23:50:00     9
        2000-10-02 00:07:00    21
        2000-10-02 00:24:00    54
        2000-10-02 00:41:00    24
        Freq: 17T, dtype: int64
        """
        from pandas.core.resample import get_resampler

        axis = self._get_axis_number(axis)
        return get_resampler(
            self,
            freq=rule,
            label=label,
            closed=closed,
            axis=axis,
            kind=kind,
            loffset=loffset,
            convention=convention,
            base=base,
            key=on,
            level=level,
            origin=origin,
            offset=offset,
        )

    def first(self: FrameOrSeries, offset) -> FrameOrSeries:
        """
        Select initial periods of time series data based on a date offset.

        When having a DataFrame with dates as index, this function can
        select the first few rows based on a date offset.

        Parameters
        ----------
        offset : str, DateOffset or dateutil.relativedelta
            The offset length of the data that will be selected. For instance,
            '1M' will display all the rows having their index within the first month.

        Returns
        -------
        Series or DataFrame
            A subset of the caller.

        Raises
        ------
        TypeError
            If the index is not  a :class:`DatetimeIndex`

        See Also
        --------
        last : Select final periods of time series based on a date offset.
        at_time : Select values at a particular time of the day.
        between_time : Select values between particular times of the day.

        Examples
        --------
        >>> i = pd.date_range('2018-04-09', periods=4, freq='2D')
        >>> ts = pd.DataFrame({'A': [1, 2, 3, 4]}, index=i)
        >>> ts
                    A
        2018-04-09  1
        2018-04-11  2
        2018-04-13  3
        2018-04-15  4

        Get the rows for the first 3 days:

        >>> ts.first('3D')
                    A
        2018-04-09  1
        2018-04-11  2

        Notice the data for 3 first calendar days were returned, not the first
        3 days observed in the dataset, and therefore data for 2018-04-13 was
        not returned.
        """
        if not isinstance(self.index, DatetimeIndex):
            raise TypeError("'first' only supports a DatetimeIndex index")

        if len(self.index) == 0:
            return self

        offset = to_offset(offset)
        end_date = end = self.index[0] + offset

        # Tick-like, e.g. 3 weeks
        if isinstance(offset, Tick):
            if end_date in self.index:
                end = self.index.searchsorted(end_date, side="left")
                return self.iloc[:end]

        return self.loc[:end]

    def last(self: FrameOrSeries, offset) -> FrameOrSeries:
        """
        Select final periods of time series data based on a date offset.

        When having a DataFrame with dates as index, this function can
        select the last few rows based on a date offset.

        Parameters
        ----------
        offset : str, DateOffset, dateutil.relativedelta
            The offset length of the data that will be selected. For instance,
            '3D' will display all the rows having their index within the last 3 days.

        Returns
        -------
        Series or DataFrame
            A subset of the caller.

        Raises
        ------
        TypeError
            If the index is not  a :class:`DatetimeIndex`

        See Also
        --------
        first : Select initial periods of time series based on a date offset.
        at_time : Select values at a particular time of the day.
        between_time : Select values between particular times of the day.

        Examples
        --------
        >>> i = pd.date_range('2018-04-09', periods=4, freq='2D')
        >>> ts = pd.DataFrame({'A': [1, 2, 3, 4]}, index=i)
        >>> ts
                    A
        2018-04-09  1
        2018-04-11  2
        2018-04-13  3
        2018-04-15  4

        Get the rows for the last 3 days:

        >>> ts.last('3D')
                    A
        2018-04-13  3
        2018-04-15  4

        Notice the data for 3 last calendar days were returned, not the last
        3 observed days in the dataset, and therefore data for 2018-04-11 was
        not returned.
        """
        if not isinstance(self.index, DatetimeIndex):
            raise TypeError("'last' only supports a DatetimeIndex index")

        if len(self.index) == 0:
            return self

        offset = to_offset(offset)

        start_date = self.index[-1] - offset
        start = self.index.searchsorted(start_date, side="right")
        return self.iloc[start:]

    def rank(
        self: FrameOrSeries,
        axis=0,
        method: str = "average",
        numeric_only: Optional[bool_t] = None,
        na_option: str = "keep",
        ascending: bool_t = True,
        pct: bool_t = False,
    ) -> FrameOrSeries:
        """
        Compute numerical data ranks (1 through n) along axis.

        By default, equal values are assigned a rank that is the average of the
        ranks of those values.

        Parameters
        ----------
        axis : {0 or 'index', 1 or 'columns'}, default 0
            Index to direct ranking.
        method : {'average', 'min', 'max', 'first', 'dense'}, default 'average'
            How to rank the group of records that have the same value (i.e. ties):

            * average: average rank of the group
            * min: lowest rank in the group
            * max: highest rank in the group
            * first: ranks assigned in order they appear in the array
            * dense: like 'min', but rank always increases by 1 between groups.

        numeric_only : bool, optional
            For DataFrame objects, rank only numeric columns if set to True.
        na_option : {'keep', 'top', 'bottom'}, default 'keep'
            How to rank NaN values:

            * keep: assign NaN rank to NaN values
            * top: assign smallest rank to NaN values if ascending
            * bottom: assign highest rank to NaN values if ascending.

        ascending : bool, default True
            Whether or not the elements should be ranked in ascending order.
        pct : bool, default False
            Whether or not to display the returned rankings in percentile
            form.

        Returns
        -------
        same type as caller
            Return a Series or DataFrame with data ranks as values.

        See Also
        --------
        core.groupby.GroupBy.rank : Rank of values within each group.

        Examples
        --------
        >>> df = pd.DataFrame(data={'Animal': ['cat', 'penguin', 'dog',
        ...                                    'spider', 'snake'],
        ...                         'Number_legs': [4, 2, 4, 8, np.nan]})
        >>> df
            Animal  Number_legs
        0      cat          4.0
        1  penguin          2.0
        2      dog          4.0
        3   spider          8.0
        4    snake          NaN

        The following example shows how the method behaves with the above
        parameters:

        * default_rank: this is the default behaviour obtained without using
          any parameter.
        * max_rank: setting ``method = 'max'`` the records that have the
          same values are ranked using the highest rank (e.g.: since 'cat'
          and 'dog' are both in the 2nd and 3rd position, rank 3 is assigned.)
        * NA_bottom: choosing ``na_option = 'bottom'``, if there are records
          with NaN values they are placed at the bottom of the ranking.
        * pct_rank: when setting ``pct = True``, the ranking is expressed as
          percentile rank.

        >>> df['default_rank'] = df['Number_legs'].rank()
        >>> df['max_rank'] = df['Number_legs'].rank(method='max')
        >>> df['NA_bottom'] = df['Number_legs'].rank(na_option='bottom')
        >>> df['pct_rank'] = df['Number_legs'].rank(pct=True)
        >>> df
            Animal  Number_legs  default_rank  max_rank  NA_bottom  pct_rank
        0      cat          4.0           2.5       3.0        2.5     0.625
        1  penguin          2.0           1.0       1.0        1.0     0.250
        2      dog          4.0           2.5       3.0        2.5     0.625
        3   spider          8.0           4.0       4.0        4.0     1.000
        4    snake          NaN           NaN       NaN        5.0       NaN
        """
        axis = self._get_axis_number(axis)

        if na_option not in {"keep", "top", "bottom"}:
            msg = "na_option must be one of 'keep', 'top', or 'bottom'"
            raise ValueError(msg)

        def ranker(data):
            ranks = algos.rank(
                data.values,
                axis=axis,
                method=method,
                ascending=ascending,
                na_option=na_option,
                pct=pct,
            )
            ranks = self._constructor(ranks, **data._construct_axes_dict())
            return ranks.__finalize__(self, method="rank")

        # if numeric_only is None, and we can't get anything, we try with
        # numeric_only=True
        if numeric_only is None:
            try:
                return ranker(self)
            except TypeError:
                numeric_only = True

        if numeric_only:
            data = self._get_numeric_data()
        else:
            data = self

        return ranker(data)

    @Appender(_shared_docs["compare"] % _shared_doc_kwargs)
    def compare(
        self,
        other,
        align_axis: Axis = 1,
        keep_shape: bool_t = False,
        keep_equal: bool_t = False,
    ):
        from pandas.core.reshape.concat import concat

        if type(self) is not type(other):
            cls_self, cls_other = type(self).__name__, type(other).__name__
            raise TypeError(
                f"can only compare '{cls_self}' (not '{cls_other}') with '{cls_self}'"
            )

        mask = ~((self == other) | (self.isna() & other.isna()))
        keys = ["self", "other"]

        if not keep_equal:
            self = self.where(mask)
            other = other.where(mask)

        if not keep_shape:
            if isinstance(self, ABCDataFrame):
                cmask = mask.any()
                rmask = mask.any(axis=1)
                self = self.loc[rmask, cmask]
                other = other.loc[rmask, cmask]
            else:
                self = self[mask]
                other = other[mask]

        if align_axis in (1, "columns"):  # This is needed for Series
            axis = 1
        else:
            axis = self._get_axis_number(align_axis)

        diff = concat([self, other], axis=axis, keys=keys)

        if axis >= self.ndim:
            # No need to reorganize data if stacking on new axis
            # This currently applies for stacking two Series on columns
            return diff

        ax = diff._get_axis(axis)
        ax_names = np.array(ax.names)

        # set index names to positions to avoid confusion
        ax.names = np.arange(len(ax_names))

        # bring self-other to inner level
        order = list(range(1, ax.nlevels)) + [0]
        if isinstance(diff, ABCDataFrame):
            diff = diff.reorder_levels(order, axis=axis)
        else:
            diff = diff.reorder_levels(order)

        # restore the index names in order
        diff._get_axis(axis=axis).names = ax_names[order]

        # reorder axis to keep things organized
        indices = (
            np.arange(diff.shape[axis]).reshape([2, diff.shape[axis] // 2]).T.flatten()
        )
        diff = diff.take(indices, axis=axis)

        return diff

    @doc(**_shared_doc_kwargs)
    def align(
        self,
        other,
        join="outer",
        axis=None,
        level=None,
        copy=True,
        fill_value=None,
        method=None,
        limit=None,
        fill_axis=0,
        broadcast_axis=None,
    ):
        """
        Align two objects on their axes with the specified join method.

        Join method is specified for each axis Index.

        Parameters
        ----------
        other : DataFrame or Series
        join : {{'outer', 'inner', 'left', 'right'}}, default 'outer'
        axis : allowed axis of the other object, default None
            Align on index (0), columns (1), or both (None).
        level : int or level name, default None
            Broadcast across a level, matching Index values on the
            passed MultiIndex level.
        copy : bool, default True
            Always returns new objects. If copy=False and no reindexing is
            required then original objects are returned.
        fill_value : scalar, default np.NaN
            Value to use for missing values. Defaults to NaN, but can be any
            "compatible" value.
        method : {{'backfill', 'bfill', 'pad', 'ffill', None}}, default None
            Method to use for filling holes in reindexed Series:

            - pad / ffill: propagate last valid observation forward to next valid.
            - backfill / bfill: use NEXT valid observation to fill gap.

        limit : int, default None
            If method is specified, this is the maximum number of consecutive
            NaN values to forward/backward fill. In other words, if there is
            a gap with more than this number of consecutive NaNs, it will only
            be partially filled. If method is not specified, this is the
            maximum number of entries along the entire axis where NaNs will be
            filled. Must be greater than 0 if not None.
        fill_axis : {axes_single_arg}, default 0
            Filling axis, method and limit.
        broadcast_axis : {axes_single_arg}, default None
            Broadcast values along this axis, if aligning two objects of
            different dimensions.

        Returns
        -------
        (left, right) : ({klass}, type of other)
            Aligned objects.
        """

        method = missing.clean_fill_method(method)

        if broadcast_axis == 1 and self.ndim != other.ndim:
            if isinstance(self, ABCSeries):
                # this means other is a DataFrame, and we need to broadcast
                # self
                cons = self._constructor_expanddim
                df = cons(
                    {c: self for c in other.columns}, **other._construct_axes_dict()
                )
                return df._align_frame(
                    other,
                    join=join,
                    axis=axis,
                    level=level,
                    copy=copy,
                    fill_value=fill_value,
                    method=method,
                    limit=limit,
                    fill_axis=fill_axis,
                )
            elif isinstance(other, ABCSeries):
                # this means self is a DataFrame, and we need to broadcast
                # other
                cons = other._constructor_expanddim
                df = cons(
                    {c: other for c in self.columns}, **self._construct_axes_dict()
                )
                return self._align_frame(
                    df,
                    join=join,
                    axis=axis,
                    level=level,
                    copy=copy,
                    fill_value=fill_value,
                    method=method,
                    limit=limit,
                    fill_axis=fill_axis,
                )

        if axis is not None:
            axis = self._get_axis_number(axis)
        if isinstance(other, ABCDataFrame):
            return self._align_frame(
                other,
                join=join,
                axis=axis,
                level=level,
                copy=copy,
                fill_value=fill_value,
                method=method,
                limit=limit,
                fill_axis=fill_axis,
            )
        elif isinstance(other, ABCSeries):
            return self._align_series(
                other,
                join=join,
                axis=axis,
                level=level,
                copy=copy,
                fill_value=fill_value,
                method=method,
                limit=limit,
                fill_axis=fill_axis,
            )
        else:  # pragma: no cover
            raise TypeError(f"unsupported type: {type(other)}")

    def _align_frame(
        self,
        other,
        join="outer",
        axis=None,
        level=None,
        copy: bool_t = True,
        fill_value=None,
        method=None,
        limit=None,
        fill_axis=0,
    ):
        # defaults
        join_index, join_columns = None, None
        ilidx, iridx = None, None
        clidx, cridx = None, None

        is_series = isinstance(self, ABCSeries)

        if axis is None or axis == 0:
            if not self.index.equals(other.index):
                join_index, ilidx, iridx = self.index.join(
                    other.index, how=join, level=level, return_indexers=True
                )

        if axis is None or axis == 1:
            if not is_series and not self.columns.equals(other.columns):
                join_columns, clidx, cridx = self.columns.join(
                    other.columns, how=join, level=level, return_indexers=True
                )

        if is_series:
            reindexers = {0: [join_index, ilidx]}
        else:
            reindexers = {0: [join_index, ilidx], 1: [join_columns, clidx]}

        left = self._reindex_with_indexers(
            reindexers, copy=copy, fill_value=fill_value, allow_dups=True
        )
        # other must be always DataFrame
        right = other._reindex_with_indexers(
            {0: [join_index, iridx], 1: [join_columns, cridx]},
            copy=copy,
            fill_value=fill_value,
            allow_dups=True,
        )

        if method is not None:
            _left = left.fillna(method=method, axis=fill_axis, limit=limit)
            assert _left is not None  # needed for mypy
            left = _left
            right = right.fillna(method=method, axis=fill_axis, limit=limit)

        # if DatetimeIndex have different tz, convert to UTC
        if is_datetime64tz_dtype(left.index.dtype):
            if left.index.tz != right.index.tz:
                if join_index is not None:
                    # GH#33671 ensure we don't change the index on
                    #  our original Series (NB: by default deep=False)
                    left = left.copy()
                    right = right.copy()
                    left.index = join_index
                    right.index = join_index

        return (
            left.__finalize__(self),
            right.__finalize__(other),
        )

    def _align_series(
        self,
        other,
        join="outer",
        axis=None,
        level=None,
        copy: bool_t = True,
        fill_value=None,
        method=None,
        limit=None,
        fill_axis=0,
    ):

        is_series = isinstance(self, ABCSeries)

        # series/series compat, other must always be a Series
        if is_series:
            if axis:
                raise ValueError("cannot align series to a series other than axis 0")

            # equal
            if self.index.equals(other.index):
                join_index, lidx, ridx = None, None, None
            else:
                join_index, lidx, ridx = self.index.join(
                    other.index, how=join, level=level, return_indexers=True
                )

            left = self._reindex_indexer(join_index, lidx, copy)
            right = other._reindex_indexer(join_index, ridx, copy)

        else:
            # one has > 1 ndim
            fdata = self._mgr
            if axis == 0:
                join_index = self.index
                lidx, ridx = None, None
                if not self.index.equals(other.index):
                    join_index, lidx, ridx = self.index.join(
                        other.index, how=join, level=level, return_indexers=True
                    )

                if lidx is not None:
                    fdata = fdata.reindex_indexer(join_index, lidx, axis=1)

            elif axis == 1:
                join_index = self.columns
                lidx, ridx = None, None
                if not self.columns.equals(other.index):
                    join_index, lidx, ridx = self.columns.join(
                        other.index, how=join, level=level, return_indexers=True
                    )

                if lidx is not None:
                    fdata = fdata.reindex_indexer(join_index, lidx, axis=0)
            else:
                raise ValueError("Must specify axis=0 or 1")

            if copy and fdata is self._mgr:
                fdata = fdata.copy()

            left = self._constructor(fdata)

            if ridx is None:
                right = other
            else:
                right = other.reindex(join_index, level=level)

        # fill
        fill_na = notna(fill_value) or (method is not None)
        if fill_na:
            left = left.fillna(fill_value, method=method, limit=limit, axis=fill_axis)
            right = right.fillna(fill_value, method=method, limit=limit)

        # if DatetimeIndex have different tz, convert to UTC
        if is_series or (not is_series and axis == 0):
            if is_datetime64tz_dtype(left.index.dtype):
                if left.index.tz != right.index.tz:
                    if join_index is not None:
                        # GH#33671 ensure we don't change the index on
                        #  our original Series (NB: by default deep=False)
                        left = left.copy()
                        right = right.copy()
                        left.index = join_index
                        right.index = join_index

        return (
            left.__finalize__(self),
            right.__finalize__(other),
        )

    def _where(
        self,
        cond,
        other=np.nan,
        inplace=False,
        axis=None,
        level=None,
        errors="raise",
        try_cast=False,
    ):
        """
        Equivalent to public method `where`, except that `other` is not
        applied as a function even if callable. Used in __setitem__.
        """
        inplace = validate_bool_kwarg(inplace, "inplace")

        # align the cond to same shape as myself
        cond = com.apply_if_callable(cond, self)
        if isinstance(cond, NDFrame):
            cond, _ = cond.align(self, join="right", broadcast_axis=1)
        else:
            if not hasattr(cond, "shape"):
                cond = np.asanyarray(cond)
            if cond.shape != self.shape:
                raise ValueError("Array conditional must be same shape as self")
            cond = self._constructor(cond, **self._construct_axes_dict())

        # make sure we are boolean
        fill_value = bool(inplace)
        cond = cond.fillna(fill_value)

        msg = "Boolean array expected for the condition, not {dtype}"

        if not cond.empty:
            if not isinstance(cond, ABCDataFrame):
                # This is a single-dimensional object.
                if not is_bool_dtype(cond):
                    raise ValueError(msg.format(dtype=cond.dtype))
            else:
                for dt in cond.dtypes:
                    if not is_bool_dtype(dt):
                        raise ValueError(msg.format(dtype=dt))
        else:
            # GH#21947 we have an empty DataFrame/Series, could be object-dtype
            cond = cond.astype(bool)

        cond = -cond if inplace else cond

        # try to align with other
        try_quick = True
        if isinstance(other, NDFrame):

            # align with me
            if other.ndim <= self.ndim:

                _, other = self.align(
                    other, join="left", axis=axis, level=level, fill_value=np.nan
                )

                # if we are NOT aligned, raise as we cannot where index
                if axis is None and not all(
                    other._get_axis(i).equals(ax) for i, ax in enumerate(self.axes)
                ):
                    raise InvalidIndexError

            # slice me out of the other
            else:
                raise NotImplementedError(
                    "cannot align with a higher dimensional NDFrame"
                )

        if isinstance(other, np.ndarray):

            if other.shape != self.shape:

                if self.ndim == 1:

                    icond = cond._values

                    # GH 2745 / GH 4192
                    # treat like a scalar
                    if len(other) == 1:
                        other = other[0]

                    # GH 3235
                    # match True cond to other
                    elif len(cond[icond]) == len(other):

                        # try to not change dtype at first (if try_quick)
                        if try_quick:
                            new_other = np.asarray(self)
                            new_other = new_other.copy()
                            new_other[icond] = other
                            other = new_other

                    else:
                        raise ValueError(
                            "Length of replacements must equal series length"
                        )

                else:
                    raise ValueError(
                        "other must be the same shape as self when an ndarray"
                    )

            # we are the same shape, so create an actual object for alignment
            else:
                other = self._constructor(other, **self._construct_axes_dict())

        if axis is None:
            axis = 0

        if self.ndim == getattr(other, "ndim", 0):
            align = True
        else:
            align = self._get_axis_number(axis) == 1

        if align and isinstance(other, NDFrame):
            other = other.reindex(self._info_axis, axis=self._info_axis_number)
        if isinstance(cond, NDFrame):
            cond = cond.reindex(self._info_axis, axis=self._info_axis_number)

        block_axis = self._get_block_manager_axis(axis)

        if inplace:
            # we may have different type blocks come out of putmask, so
            # reconstruct the block manager

            self._check_inplace_setting(other)
            new_data = self._mgr.putmask(
                mask=cond, new=other, align=align, axis=block_axis
            )
            result = self._constructor(new_data)
            return self._update_inplace(result)

        else:
            new_data = self._mgr.where(
                other=other,
                cond=cond,
                align=align,
                errors=errors,
                try_cast=try_cast,
                axis=block_axis,
            )
            result = self._constructor(new_data)
            return result.__finalize__(self)

    @doc(
        klass=_shared_doc_kwargs["klass"],
        cond="True",
        cond_rev="False",
        name="where",
        name_other="mask",
    )
    def where(
        self,
        cond,
        other=np.nan,
        inplace=False,
        axis=None,
        level=None,
        errors="raise",
        try_cast=False,
    ):
        """
        Replace values where the condition is {cond_rev}.

        Parameters
        ----------
        cond : bool {klass}, array-like, or callable
            Where `cond` is {cond}, keep the original value. Where
            {cond_rev}, replace with corresponding value from `other`.
            If `cond` is callable, it is computed on the {klass} and
            should return boolean {klass} or array. The callable must
            not change input {klass} (though pandas doesn't check it).
        other : scalar, {klass}, or callable
            Entries where `cond` is {cond_rev} are replaced with
            corresponding value from `other`.
            If other is callable, it is computed on the {klass} and
            should return scalar or {klass}. The callable must not
            change input {klass} (though pandas doesn't check it).
        inplace : bool, default False
            Whether to perform the operation in place on the data.
        axis : int, default None
            Alignment axis if needed.
        level : int, default None
            Alignment level if needed.
        errors : str, {{'raise', 'ignore'}}, default 'raise'
            Note that currently this parameter won't affect
            the results and will always coerce to a suitable dtype.

            - 'raise' : allow exceptions to be raised.
            - 'ignore' : suppress exceptions. On error return original object.

        try_cast : bool, default False
            Try to cast the result back to the input type (if possible).

        Returns
        -------
        Same type as caller or None if ``inplace=True``.

        See Also
        --------
        :func:`DataFrame.{name_other}` : Return an object of same shape as
            self.

        Notes
        -----
        The {name} method is an application of the if-then idiom. For each
        element in the calling DataFrame, if ``cond`` is ``{cond}`` the
        element is used; otherwise the corresponding element from the DataFrame
        ``other`` is used.

        The signature for :func:`DataFrame.where` differs from
        :func:`numpy.where`. Roughly ``df1.where(m, df2)`` is equivalent to
        ``np.where(m, df1, df2)``.

        For further details and examples see the ``{name}`` documentation in
        :ref:`indexing <indexing.where_mask>`.

        Examples
        --------
        >>> s = pd.Series(range(5))
        >>> s.where(s > 0)
        0    NaN
        1    1.0
        2    2.0
        3    3.0
        4    4.0
        dtype: float64
        >>> s.mask(s > 0)
        0    0.0
        1    NaN
        2    NaN
        3    NaN
        4    NaN
        dtype: float64

        >>> s.where(s > 1, 10)
        0    10
        1    10
        2    2
        3    3
        4    4
        dtype: int64
        >>> s.mask(s > 1, 10)
        0     0
        1     1
        2    10
        3    10
        4    10
        dtype: int64

        >>> df = pd.DataFrame(np.arange(10).reshape(-1, 2), columns=['A', 'B'])
        >>> df
           A  B
        0  0  1
        1  2  3
        2  4  5
        3  6  7
        4  8  9
        >>> m = df % 3 == 0
        >>> df.where(m, -df)
           A  B
        0  0 -1
        1 -2  3
        2 -4 -5
        3  6 -7
        4 -8  9
        >>> df.where(m, -df) == np.where(m, df, -df)
              A     B
        0  True  True
        1  True  True
        2  True  True
        3  True  True
        4  True  True
        >>> df.where(m, -df) == df.mask(~m, -df)
              A     B
        0  True  True
        1  True  True
        2  True  True
        3  True  True
        4  True  True
        """
        other = com.apply_if_callable(other, self)
        return self._where(
            cond, other, inplace, axis, level, errors=errors, try_cast=try_cast
        )

    @doc(
        where,
        klass=_shared_doc_kwargs["klass"],
        cond="False",
        cond_rev="True",
        name="mask",
        name_other="where",
    )
    def mask(
        self,
        cond,
        other=np.nan,
        inplace=False,
        axis=None,
        level=None,
        errors="raise",
        try_cast=False,
    ):

        inplace = validate_bool_kwarg(inplace, "inplace")
        cond = com.apply_if_callable(cond, self)

        # see gh-21891
        if not hasattr(cond, "__invert__"):
            cond = np.array(cond)

        return self.where(
            ~cond,
            other=other,
            inplace=inplace,
            axis=axis,
            level=level,
            try_cast=try_cast,
            errors=errors,
        )

    @doc(klass=_shared_doc_kwargs["klass"])
    def shift(
        self: FrameOrSeries, periods=1, freq=None, axis=0, fill_value=None
    ) -> FrameOrSeries:
        """
        Shift index by desired number of periods with an optional time `freq`.

        When `freq` is not passed, shift the index without realigning the data.
        If `freq` is passed (in this case, the index must be date or datetime,
        or it will raise a `NotImplementedError`), the index will be
        increased using the periods and the `freq`. `freq` can be inferred
        when specified as "infer" as long as either freq or inferred_freq
        attribute is set in the index.

        Parameters
        ----------
        periods : int
            Number of periods to shift. Can be positive or negative.
        freq : DateOffset, tseries.offsets, timedelta, or str, optional
            Offset to use from the tseries module or time rule (e.g. 'EOM').
            If `freq` is specified then the index values are shifted but the
            data is not realigned. That is, use `freq` if you would like to
            extend the index when shifting and preserve the original data.
            If `freq` is specified as "infer" then it will be inferred from
            the freq or inferred_freq attributes of the index. If neither of
            those attributes exist, a ValueError is thrown.
        axis : {{0 or 'index', 1 or 'columns', None}}, default None
            Shift direction.
        fill_value : object, optional
            The scalar value to use for newly introduced missing values.
            the default depends on the dtype of `self`.
            For numeric data, ``np.nan`` is used.
            For datetime, timedelta, or period data, etc. :attr:`NaT` is used.
            For extension dtypes, ``self.dtype.na_value`` is used.

            .. versionchanged:: 1.1.0

        Returns
        -------
        {klass}
            Copy of input object, shifted.

        See Also
        --------
        Index.shift : Shift values of Index.
        DatetimeIndex.shift : Shift values of DatetimeIndex.
        PeriodIndex.shift : Shift values of PeriodIndex.
        tshift : Shift the time index, using the index's frequency if
            available.

        Examples
        --------
        >>> df = pd.DataFrame({{"Col1": [10, 20, 15, 30, 45],
        ...                    "Col2": [13, 23, 18, 33, 48],
        ...                    "Col3": [17, 27, 22, 37, 52]}},
        ...                   index=pd.date_range("2020-01-01", "2020-01-05"))
        >>> df
                    Col1  Col2  Col3
        2020-01-01    10    13    17
        2020-01-02    20    23    27
        2020-01-03    15    18    22
        2020-01-04    30    33    37
        2020-01-05    45    48    52

        >>> df.shift(periods=3)
                    Col1  Col2  Col3
        2020-01-01   NaN   NaN   NaN
        2020-01-02   NaN   NaN   NaN
        2020-01-03   NaN   NaN   NaN
        2020-01-04  10.0  13.0  17.0
        2020-01-05  20.0  23.0  27.0

        >>> df.shift(periods=1, axis="columns")
                    Col1  Col2  Col3
        2020-01-01   NaN    10    13
        2020-01-02   NaN    20    23
        2020-01-03   NaN    15    18
        2020-01-04   NaN    30    33
        2020-01-05   NaN    45    48

        >>> df.shift(periods=3, fill_value=0)
                    Col1  Col2  Col3
        2020-01-01     0     0     0
        2020-01-02     0     0     0
        2020-01-03     0     0     0
        2020-01-04    10    13    17
        2020-01-05    20    23    27

        >>> df.shift(periods=3, freq="D")
                    Col1  Col2  Col3
        2020-01-04    10    13    17
        2020-01-05    20    23    27
        2020-01-06    15    18    22
        2020-01-07    30    33    37
        2020-01-08    45    48    52

        >>> df.shift(periods=3, freq="infer")
                    Col1  Col2  Col3
        2020-01-04    10    13    17
        2020-01-05    20    23    27
        2020-01-06    15    18    22
        2020-01-07    30    33    37
        2020-01-08    45    48    52
        """
        if periods == 0:
            return self.copy()

        if freq is None:
            # when freq is None, data is shifted, index is not
            block_axis = self._get_block_manager_axis(axis)
            new_data = self._mgr.shift(
                periods=periods, axis=block_axis, fill_value=fill_value
            )
            return self._constructor(new_data).__finalize__(self, method="shift")

        # when freq is given, index is shifted, data is not
        index = self._get_axis(axis)

        if freq == "infer":
            freq = getattr(index, "freq", None)

            if freq is None:
                freq = getattr(index, "inferred_freq", None)

            if freq is None:
                msg = "Freq was not set in the index hence cannot be inferred"
                raise ValueError(msg)

        elif isinstance(freq, str):
            freq = to_offset(freq)

        if isinstance(index, PeriodIndex):
            orig_freq = to_offset(index.freq)
            if freq != orig_freq:
                assert orig_freq is not None  # for mypy
                raise ValueError(
                    f"Given freq {freq.rule_code} does not match "
                    f"PeriodIndex freq {orig_freq.rule_code}"
                )
            new_ax = index.shift(periods)
        else:
            new_ax = index.shift(periods, freq)

        result = self.set_axis(new_ax, axis)
        return result.__finalize__(self, method="shift")

    def slice_shift(self: FrameOrSeries, periods: int = 1, axis=0) -> FrameOrSeries:
        """
        Equivalent to `shift` without copying data.

        The shifted data will not include the dropped periods and the
        shifted axis will be smaller than the original.

        Parameters
        ----------
        periods : int
            Number of periods to move, can be positive or negative.

        Returns
        -------
        shifted : same type as caller

        Notes
        -----
        While the `slice_shift` is faster than `shift`, you may pay for it
        later during alignment.
        """
        if periods == 0:
            return self

        if periods > 0:
            vslicer = slice(None, -periods)
            islicer = slice(periods, None)
        else:
            vslicer = slice(-periods, None)
            islicer = slice(None, periods)

        new_obj = self._slice(vslicer, axis=axis)
        shifted_axis = self._get_axis(axis)[islicer]
        new_obj.set_axis(shifted_axis, axis=axis, inplace=True)

        return new_obj.__finalize__(self, method="slice_shift")

    def tshift(
        self: FrameOrSeries, periods: int = 1, freq=None, axis: Axis = 0
    ) -> FrameOrSeries:
        """
        Shift the time index, using the index's frequency if available.

        .. deprecated:: 1.1.0
            Use `shift` instead.

        Parameters
        ----------
        periods : int
            Number of periods to move, can be positive or negative.
        freq : DateOffset, timedelta, or str, default None
            Increment to use from the tseries module
            or time rule expressed as a string (e.g. 'EOM').
        axis : {0 or ‘index’, 1 or ‘columns’, None}, default 0
            Corresponds to the axis that contains the Index.

        Returns
        -------
        shifted : Series/DataFrame

        Notes
        -----
        If freq is not specified then tries to use the freq or inferred_freq
        attributes of the index. If neither of those attributes exist, a
        ValueError is thrown
        """
        warnings.warn(
            (
                "tshift is deprecated and will be removed in a future version. "
                "Please use shift instead."
            ),
            FutureWarning,
            stacklevel=2,
        )

        if freq is None:
            freq = "infer"

        return self.shift(periods, freq, axis)

    def truncate(
        self: FrameOrSeries, before=None, after=None, axis=None, copy: bool_t = True
    ) -> FrameOrSeries:
        """
        Truncate a Series or DataFrame before and after some index value.

        This is a useful shorthand for boolean indexing based on index
        values above or below certain thresholds.

        Parameters
        ----------
        before : date, str, int
            Truncate all rows before this index value.
        after : date, str, int
            Truncate all rows after this index value.
        axis : {0 or 'index', 1 or 'columns'}, optional
            Axis to truncate. Truncates the index (rows) by default.
        copy : bool, default is True,
            Return a copy of the truncated section.

        Returns
        -------
        type of caller
            The truncated Series or DataFrame.

        See Also
        --------
        DataFrame.loc : Select a subset of a DataFrame by label.
        DataFrame.iloc : Select a subset of a DataFrame by position.

        Notes
        -----
        If the index being truncated contains only datetime values,
        `before` and `after` may be specified as strings instead of
        Timestamps.

        Examples
        --------
        >>> df = pd.DataFrame({'A': ['a', 'b', 'c', 'd', 'e'],
        ...                    'B': ['f', 'g', 'h', 'i', 'j'],
        ...                    'C': ['k', 'l', 'm', 'n', 'o']},
        ...                   index=[1, 2, 3, 4, 5])
        >>> df
           A  B  C
        1  a  f  k
        2  b  g  l
        3  c  h  m
        4  d  i  n
        5  e  j  o

        >>> df.truncate(before=2, after=4)
           A  B  C
        2  b  g  l
        3  c  h  m
        4  d  i  n

        The columns of a DataFrame can be truncated.

        >>> df.truncate(before="A", after="B", axis="columns")
           A  B
        1  a  f
        2  b  g
        3  c  h
        4  d  i
        5  e  j

        For Series, only rows can be truncated.

        >>> df['A'].truncate(before=2, after=4)
        2    b
        3    c
        4    d
        Name: A, dtype: object

        The index values in ``truncate`` can be datetimes or string
        dates.

        >>> dates = pd.date_range('2016-01-01', '2016-02-01', freq='s')
        >>> df = pd.DataFrame(index=dates, data={'A': 1})
        >>> df.tail()
                             A
        2016-01-31 23:59:56  1
        2016-01-31 23:59:57  1
        2016-01-31 23:59:58  1
        2016-01-31 23:59:59  1
        2016-02-01 00:00:00  1

        >>> df.truncate(before=pd.Timestamp('2016-01-05'),
        ...             after=pd.Timestamp('2016-01-10')).tail()
                             A
        2016-01-09 23:59:56  1
        2016-01-09 23:59:57  1
        2016-01-09 23:59:58  1
        2016-01-09 23:59:59  1
        2016-01-10 00:00:00  1

        Because the index is a DatetimeIndex containing only dates, we can
        specify `before` and `after` as strings. They will be coerced to
        Timestamps before truncation.

        >>> df.truncate('2016-01-05', '2016-01-10').tail()
                             A
        2016-01-09 23:59:56  1
        2016-01-09 23:59:57  1
        2016-01-09 23:59:58  1
        2016-01-09 23:59:59  1
        2016-01-10 00:00:00  1

        Note that ``truncate`` assumes a 0 value for any unspecified time
        component (midnight). This differs from partial string slicing, which
        returns any partially matching dates.

        >>> df.loc['2016-01-05':'2016-01-10', :].tail()
                             A
        2016-01-10 23:59:55  1
        2016-01-10 23:59:56  1
        2016-01-10 23:59:57  1
        2016-01-10 23:59:58  1
        2016-01-10 23:59:59  1
        """
        if axis is None:
            axis = self._stat_axis_number
        axis = self._get_axis_number(axis)
        ax = self._get_axis(axis)

        # GH 17935
        # Check that index is sorted
        if not ax.is_monotonic_increasing and not ax.is_monotonic_decreasing:
            raise ValueError("truncate requires a sorted index")

        # if we have a date index, convert to dates, otherwise
        # treat like a slice
        if ax._is_all_dates:
            if is_object_dtype(ax.dtype):
                warnings.warn(
                    "Treating object-dtype Index of date objects as DatetimeIndex "
                    "is deprecated, will be removed in a future version.",
                    FutureWarning,
                )
            from pandas.core.tools.datetimes import to_datetime

            before = to_datetime(before)
            after = to_datetime(after)

        if before is not None and after is not None:
            if before > after:
                raise ValueError(f"Truncate: {after} must be after {before}")

        if len(ax) > 1 and ax.is_monotonic_decreasing:
            before, after = after, before

        slicer = [slice(None, None)] * self._AXIS_LEN
        slicer[axis] = slice(before, after)
        result = self.loc[tuple(slicer)]

        if isinstance(ax, MultiIndex):
            setattr(result, self._get_axis_name(axis), ax.truncate(before, after))

        if copy:
            result = result.copy()

        return result

    def tz_convert(
        self: FrameOrSeries, tz, axis=0, level=None, copy: bool_t = True
    ) -> FrameOrSeries:
        """
        Convert tz-aware axis to target time zone.

        Parameters
        ----------
        tz : str or tzinfo object
        axis : the axis to convert
        level : int, str, default None
            If axis is a MultiIndex, convert a specific level. Otherwise
            must be None.
        copy : bool, default True
            Also make a copy of the underlying data.

        Returns
        -------
        {klass}
            Object with time zone converted axis.

        Raises
        ------
        TypeError
            If the axis is tz-naive.
        """
        axis = self._get_axis_number(axis)
        ax = self._get_axis(axis)

        def _tz_convert(ax, tz):
            if not hasattr(ax, "tz_convert"):
                if len(ax) > 0:
                    ax_name = self._get_axis_name(axis)
                    raise TypeError(
                        f"{ax_name} is not a valid DatetimeIndex or PeriodIndex"
                    )
                else:
                    ax = DatetimeIndex([], tz=tz)
            else:
                ax = ax.tz_convert(tz)
            return ax

        # if a level is given it must be a MultiIndex level or
        # equivalent to the axis name
        if isinstance(ax, MultiIndex):
            level = ax._get_level_number(level)
            new_level = _tz_convert(ax.levels[level], tz)
            ax = ax.set_levels(new_level, level=level)
        else:
            if level not in (None, 0, ax.name):
                raise ValueError(f"The level {level} is not valid")
            ax = _tz_convert(ax, tz)

        result = self.copy(deep=copy)
        result = result.set_axis(ax, axis=axis, inplace=False)
        return result.__finalize__(self, method="tz_convert")

    def tz_localize(
        self: FrameOrSeries,
        tz,
        axis=0,
        level=None,
        copy: bool_t = True,
        ambiguous="raise",
        nonexistent: str = "raise",
    ) -> FrameOrSeries:
        """
        Localize tz-naive index of a Series or DataFrame to target time zone.

        This operation localizes the Index. To localize the values in a
        timezone-naive Series, use :meth:`Series.dt.tz_localize`.

        Parameters
        ----------
        tz : str or tzinfo
        axis : the axis to localize
        level : int, str, default None
            If axis ia a MultiIndex, localize a specific level. Otherwise
            must be None.
        copy : bool, default True
            Also make a copy of the underlying data.
        ambiguous : 'infer', bool-ndarray, 'NaT', default 'raise'
            When clocks moved backward due to DST, ambiguous times may arise.
            For example in Central European Time (UTC+01), when going from
            03:00 DST to 02:00 non-DST, 02:30:00 local time occurs both at
            00:30:00 UTC and at 01:30:00 UTC. In such a situation, the
            `ambiguous` parameter dictates how ambiguous times should be
            handled.

            - 'infer' will attempt to infer fall dst-transition hours based on
              order
            - bool-ndarray where True signifies a DST time, False designates
              a non-DST time (note that this flag is only applicable for
              ambiguous times)
            - 'NaT' will return NaT where there are ambiguous times
            - 'raise' will raise an AmbiguousTimeError if there are ambiguous
              times.
        nonexistent : str, default 'raise'
            A nonexistent time does not exist in a particular timezone
            where clocks moved forward due to DST. Valid values are:

            - 'shift_forward' will shift the nonexistent time forward to the
              closest existing time
            - 'shift_backward' will shift the nonexistent time backward to the
              closest existing time
            - 'NaT' will return NaT where there are nonexistent times
            - timedelta objects will shift nonexistent times by the timedelta
            - 'raise' will raise an NonExistentTimeError if there are
              nonexistent times.

            .. versionadded:: 0.24.0

        Returns
        -------
        Series or DataFrame
            Same type as the input.

        Raises
        ------
        TypeError
            If the TimeSeries is tz-aware and tz is not None.

        Examples
        --------
        Localize local times:

        >>> s = pd.Series([1],
        ...               index=pd.DatetimeIndex(['2018-09-15 01:30:00']))
        >>> s.tz_localize('CET')
        2018-09-15 01:30:00+02:00    1
        dtype: int64

        Be careful with DST changes. When there is sequential data, pandas
        can infer the DST time:

        >>> s = pd.Series(range(7),
        ...               index=pd.DatetimeIndex(['2018-10-28 01:30:00',
        ...                                       '2018-10-28 02:00:00',
        ...                                       '2018-10-28 02:30:00',
        ...                                       '2018-10-28 02:00:00',
        ...                                       '2018-10-28 02:30:00',
        ...                                       '2018-10-28 03:00:00',
        ...                                       '2018-10-28 03:30:00']))
        >>> s.tz_localize('CET', ambiguous='infer')
        2018-10-28 01:30:00+02:00    0
        2018-10-28 02:00:00+02:00    1
        2018-10-28 02:30:00+02:00    2
        2018-10-28 02:00:00+01:00    3
        2018-10-28 02:30:00+01:00    4
        2018-10-28 03:00:00+01:00    5
        2018-10-28 03:30:00+01:00    6
        dtype: int64

        In some cases, inferring the DST is impossible. In such cases, you can
        pass an ndarray to the ambiguous parameter to set the DST explicitly

        >>> s = pd.Series(range(3),
        ...               index=pd.DatetimeIndex(['2018-10-28 01:20:00',
        ...                                       '2018-10-28 02:36:00',
        ...                                       '2018-10-28 03:46:00']))
        >>> s.tz_localize('CET', ambiguous=np.array([True, True, False]))
        2018-10-28 01:20:00+02:00    0
        2018-10-28 02:36:00+02:00    1
        2018-10-28 03:46:00+01:00    2
        dtype: int64

        If the DST transition causes nonexistent times, you can shift these
        dates forward or backward with a timedelta object or `'shift_forward'`
        or `'shift_backward'`.

        >>> s = pd.Series(range(2),
        ...               index=pd.DatetimeIndex(['2015-03-29 02:30:00',
        ...                                       '2015-03-29 03:30:00']))
        >>> s.tz_localize('Europe/Warsaw', nonexistent='shift_forward')
        2015-03-29 03:00:00+02:00    0
        2015-03-29 03:30:00+02:00    1
        dtype: int64
        >>> s.tz_localize('Europe/Warsaw', nonexistent='shift_backward')
        2015-03-29 01:59:59.999999999+01:00    0
        2015-03-29 03:30:00+02:00              1
        dtype: int64
        >>> s.tz_localize('Europe/Warsaw', nonexistent=pd.Timedelta('1H'))
        2015-03-29 03:30:00+02:00    0
        2015-03-29 03:30:00+02:00    1
        dtype: int64
        """
        nonexistent_options = ("raise", "NaT", "shift_forward", "shift_backward")
        if nonexistent not in nonexistent_options and not isinstance(
            nonexistent, timedelta
        ):
            raise ValueError(
                "The nonexistent argument must be one of 'raise', "
                "'NaT', 'shift_forward', 'shift_backward' or "
                "a timedelta object"
            )

        axis = self._get_axis_number(axis)
        ax = self._get_axis(axis)

        def _tz_localize(ax, tz, ambiguous, nonexistent):
            if not hasattr(ax, "tz_localize"):
                if len(ax) > 0:
                    ax_name = self._get_axis_name(axis)
                    raise TypeError(
                        f"{ax_name} is not a valid DatetimeIndex or PeriodIndex"
                    )
                else:
                    ax = DatetimeIndex([], tz=tz)
            else:
                ax = ax.tz_localize(tz, ambiguous=ambiguous, nonexistent=nonexistent)
            return ax

        # if a level is given it must be a MultiIndex level or
        # equivalent to the axis name
        if isinstance(ax, MultiIndex):
            level = ax._get_level_number(level)
            new_level = _tz_localize(ax.levels[level], tz, ambiguous, nonexistent)
            ax = ax.set_levels(new_level, level=level)
        else:
            if level not in (None, 0, ax.name):
                raise ValueError(f"The level {level} is not valid")
            ax = _tz_localize(ax, tz, ambiguous, nonexistent)

        result = self.copy(deep=copy)
        result = result.set_axis(ax, axis=axis, inplace=False)
        return result.__finalize__(self, method="tz_localize")

    # ----------------------------------------------------------------------
    # Numeric Methods

    def abs(self: FrameOrSeries) -> FrameOrSeries:
        """
        Return a Series/DataFrame with absolute numeric value of each element.

        This function only applies to elements that are all numeric.

        Returns
        -------
        abs
            Series/DataFrame containing the absolute value of each element.

        See Also
        --------
        numpy.absolute : Calculate the absolute value element-wise.

        Notes
        -----
        For ``complex`` inputs, ``1.2 + 1j``, the absolute value is
        :math:`\\sqrt{ a^2 + b^2 }`.

        Examples
        --------
        Absolute numeric values in a Series.

        >>> s = pd.Series([-1.10, 2, -3.33, 4])
        >>> s.abs()
        0    1.10
        1    2.00
        2    3.33
        3    4.00
        dtype: float64

        Absolute numeric values in a Series with complex numbers.

        >>> s = pd.Series([1.2 + 1j])
        >>> s.abs()
        0    1.56205
        dtype: float64

        Absolute numeric values in a Series with a Timedelta element.

        >>> s = pd.Series([pd.Timedelta('1 days')])
        >>> s.abs()
        0   1 days
        dtype: timedelta64[ns]

        Select rows with data closest to certain value using argsort (from
        `StackOverflow <https://stackoverflow.com/a/17758115>`__).

        >>> df = pd.DataFrame({
        ...     'a': [4, 5, 6, 7],
        ...     'b': [10, 20, 30, 40],
        ...     'c': [100, 50, -30, -50]
        ... })
        >>> df
             a    b    c
        0    4   10  100
        1    5   20   50
        2    6   30  -30
        3    7   40  -50
        >>> df.loc[(df.c - 43).abs().argsort()]
             a    b    c
        1    5   20   50
        0    4   10  100
        2    6   30  -30
        3    7   40  -50
        """
        return np.abs(self)

    def describe(
        self: FrameOrSeries,
        percentiles=None,
        include=None,
        exclude=None,
        datetime_is_numeric=False,
    ) -> FrameOrSeries:
        """
        Generate descriptive statistics.

        Descriptive statistics include those that summarize the central
        tendency, dispersion and shape of a
        dataset's distribution, excluding ``NaN`` values.

        Analyzes both numeric and object series, as well
        as ``DataFrame`` column sets of mixed data types. The output
        will vary depending on what is provided. Refer to the notes
        below for more detail.

        Parameters
        ----------
        percentiles : list-like of numbers, optional
            The percentiles to include in the output. All should
            fall between 0 and 1. The default is
            ``[.25, .5, .75]``, which returns the 25th, 50th, and
            75th percentiles.
        include : 'all', list-like of dtypes or None (default), optional
            A white list of data types to include in the result. Ignored
            for ``Series``. Here are the options:

            - 'all' : All columns of the input will be included in the output.
            - A list-like of dtypes : Limits the results to the
              provided data types.
              To limit the result to numeric types submit
              ``numpy.number``. To limit it instead to object columns submit
              the ``numpy.object`` data type. Strings
              can also be used in the style of
              ``select_dtypes`` (e.g. ``df.describe(include=['O'])``). To
              select pandas categorical columns, use ``'category'``
            - None (default) : The result will include all numeric columns.
        exclude : list-like of dtypes or None (default), optional,
            A black list of data types to omit from the result. Ignored
            for ``Series``. Here are the options:

            - A list-like of dtypes : Excludes the provided data types
              from the result. To exclude numeric types submit
              ``numpy.number``. To exclude object columns submit the data
              type ``numpy.object``. Strings can also be used in the style of
              ``select_dtypes`` (e.g. ``df.describe(include=['O'])``). To
              exclude pandas categorical columns, use ``'category'``
            - None (default) : The result will exclude nothing.
        datetime_is_numeric : bool, default False
            Whether to treat datetime dtypes as numeric. This affects statistics
            calculated for the column. For DataFrame input, this also
            controls whether datetime columns are included by default.

            .. versionadded:: 1.1.0

        Returns
        -------
        Series or DataFrame
            Summary statistics of the Series or Dataframe provided.

        See Also
        --------
        DataFrame.count: Count number of non-NA/null observations.
        DataFrame.max: Maximum of the values in the object.
        DataFrame.min: Minimum of the values in the object.
        DataFrame.mean: Mean of the values.
        DataFrame.std: Standard deviation of the observations.
        DataFrame.select_dtypes: Subset of a DataFrame including/excluding
            columns based on their dtype.

        Notes
        -----
        For numeric data, the result's index will include ``count``,
        ``mean``, ``std``, ``min``, ``max`` as well as lower, ``50`` and
        upper percentiles. By default the lower percentile is ``25`` and the
        upper percentile is ``75``. The ``50`` percentile is the
        same as the median.

        For object data (e.g. strings or timestamps), the result's index
        will include ``count``, ``unique``, ``top``, and ``freq``. The ``top``
        is the most common value. The ``freq`` is the most common value's
        frequency. Timestamps also include the ``first`` and ``last`` items.

        If multiple object values have the highest count, then the
        ``count`` and ``top`` results will be arbitrarily chosen from
        among those with the highest count.

        For mixed data types provided via a ``DataFrame``, the default is to
        return only an analysis of numeric columns. If the dataframe consists
        only of object and categorical data without any numeric columns, the
        default is to return an analysis of both the object and categorical
        columns. If ``include='all'`` is provided as an option, the result
        will include a union of attributes of each type.

        The `include` and `exclude` parameters can be used to limit
        which columns in a ``DataFrame`` are analyzed for the output.
        The parameters are ignored when analyzing a ``Series``.

        Examples
        --------
        Describing a numeric ``Series``.

        >>> s = pd.Series([1, 2, 3])
        >>> s.describe()
        count    3.0
        mean     2.0
        std      1.0
        min      1.0
        25%      1.5
        50%      2.0
        75%      2.5
        max      3.0
        dtype: float64

        Describing a categorical ``Series``.

        >>> s = pd.Series(['a', 'a', 'b', 'c'])
        >>> s.describe()
        count     4
        unique    3
        top       a
        freq      2
        dtype: object

        Describing a timestamp ``Series``.

        >>> s = pd.Series([
        ...   np.datetime64("2000-01-01"),
        ...   np.datetime64("2010-01-01"),
        ...   np.datetime64("2010-01-01")
        ... ])
        >>> s.describe(datetime_is_numeric=True)
        count                      3
        mean     2006-09-01 08:00:00
        min      2000-01-01 00:00:00
        25%      2004-12-31 12:00:00
        50%      2010-01-01 00:00:00
        75%      2010-01-01 00:00:00
        max      2010-01-01 00:00:00
        dtype: object

        Describing a ``DataFrame``. By default only numeric fields
        are returned.

        >>> df = pd.DataFrame({'categorical': pd.Categorical(['d','e','f']),
        ...                    'numeric': [1, 2, 3],
        ...                    'object': ['a', 'b', 'c']
        ...                   })
        >>> df.describe()
               numeric
        count      3.0
        mean       2.0
        std        1.0
        min        1.0
        25%        1.5
        50%        2.0
        75%        2.5
        max        3.0

        Describing all columns of a ``DataFrame`` regardless of data type.

        >>> df.describe(include='all')  # doctest: +SKIP
               categorical  numeric object
        count            3      3.0      3
        unique           3      NaN      3
        top              f      NaN      a
        freq             1      NaN      1
        mean           NaN      2.0    NaN
        std            NaN      1.0    NaN
        min            NaN      1.0    NaN
        25%            NaN      1.5    NaN
        50%            NaN      2.0    NaN
        75%            NaN      2.5    NaN
        max            NaN      3.0    NaN

        Describing a column from a ``DataFrame`` by accessing it as
        an attribute.

        >>> df.numeric.describe()
        count    3.0
        mean     2.0
        std      1.0
        min      1.0
        25%      1.5
        50%      2.0
        75%      2.5
        max      3.0
        Name: numeric, dtype: float64

        Including only numeric columns in a ``DataFrame`` description.

        >>> df.describe(include=[np.number])
               numeric
        count      3.0
        mean       2.0
        std        1.0
        min        1.0
        25%        1.5
        50%        2.0
        75%        2.5
        max        3.0

        Including only string columns in a ``DataFrame`` description.

        >>> df.describe(include=[object])  # doctest: +SKIP
               object
        count       3
        unique      3
        top         a
        freq        1

        Including only categorical columns from a ``DataFrame`` description.

        >>> df.describe(include=['category'])
               categorical
        count            3
        unique           3
        top              f
        freq             1

        Excluding numeric columns from a ``DataFrame`` description.

        >>> df.describe(exclude=[np.number])  # doctest: +SKIP
               categorical object
        count            3      3
        unique           3      3
        top              f      a
        freq             1      1

        Excluding object columns from a ``DataFrame`` description.

        >>> df.describe(exclude=[object])  # doctest: +SKIP
               categorical  numeric
        count            3      3.0
        unique           3      NaN
        top              f      NaN
        freq             1      NaN
        mean           NaN      2.0
        std            NaN      1.0
        min            NaN      1.0
        25%            NaN      1.5
        50%            NaN      2.0
        75%            NaN      2.5
        max            NaN      3.0
        """
        return describe_ndframe(
            data=self,
            include=include,
            exclude=exclude,
            datetime_is_numeric=datetime_is_numeric,
            percentiles=percentiles,
        )

    def pct_change(
        self: FrameOrSeries,
        periods=1,
        fill_method="pad",
        limit=None,
        freq=None,
        **kwargs,
    ) -> FrameOrSeries:
        """
        Percentage change between the current and a prior element.

        Computes the percentage change from the immediately previous row by
        default. This is useful in comparing the percentage of change in a time
        series of elements.

        Parameters
        ----------
        periods : int, default 1
            Periods to shift for forming percent change.
        fill_method : str, default 'pad'
            How to handle NAs before computing percent changes.
        limit : int, default None
            The number of consecutive NAs to fill before stopping.
        freq : DateOffset, timedelta, or str, optional
            Increment to use from time series API (e.g. 'M' or BDay()).
        **kwargs
            Additional keyword arguments are passed into
            `DataFrame.shift` or `Series.shift`.

        Returns
        -------
        chg : Series or DataFrame
            The same type as the calling object.

        See Also
        --------
        Series.diff : Compute the difference of two elements in a Series.
        DataFrame.diff : Compute the difference of two elements in a DataFrame.
        Series.shift : Shift the index by some number of periods.
        DataFrame.shift : Shift the index by some number of periods.

        Examples
        --------
        **Series**

        >>> s = pd.Series([90, 91, 85])
        >>> s
        0    90
        1    91
        2    85
        dtype: int64

        >>> s.pct_change()
        0         NaN
        1    0.011111
        2   -0.065934
        dtype: float64

        >>> s.pct_change(periods=2)
        0         NaN
        1         NaN
        2   -0.055556
        dtype: float64

        See the percentage change in a Series where filling NAs with last
        valid observation forward to next valid.

        >>> s = pd.Series([90, 91, None, 85])
        >>> s
        0    90.0
        1    91.0
        2     NaN
        3    85.0
        dtype: float64

        >>> s.pct_change(fill_method='ffill')
        0         NaN
        1    0.011111
        2    0.000000
        3   -0.065934
        dtype: float64

        **DataFrame**

        Percentage change in French franc, Deutsche Mark, and Italian lira from
        1980-01-01 to 1980-03-01.

        >>> df = pd.DataFrame(dict(
        ...     FR=[4.0405, 4.0963, 4.3149],
        ...     GR=[1.7246, 1.7482, 1.8519],
        ...     IT=[804.74, 810.01, 860.13]),
        ...     index=['1980-01-01', '1980-02-01', '1980-03-01'])
        >>> df
                        FR      GR      IT
        1980-01-01  4.0405  1.7246  804.74
        1980-02-01  4.0963  1.7482  810.01
        1980-03-01  4.3149  1.8519  860.13

        >>> df.pct_change()
                          FR        GR        IT
        1980-01-01       NaN       NaN       NaN
        1980-02-01  0.013810  0.013684  0.006549
        1980-03-01  0.053365  0.059318  0.061876

        Percentage of change in GOOG and APPL stock volume. Shows computing
        the percentage change between columns.

        >>> df = pd.DataFrame(dict([
        ...     ('2016', [1769950, 30586265]),
        ...     ('2015', [1500923, 40912316]),
        ...     ('2014', [1371819, 41403351])]),
        ...     index=['GOOG', 'APPL'])
        >>> df
                  2016      2015      2014
        GOOG   1769950   1500923   1371819
        APPL  30586265  40912316  41403351

        >>> df.pct_change(axis='columns')
              2016      2015      2014
        GOOG   NaN -0.151997 -0.086016
        APPL   NaN  0.337604  0.012002
        """
        axis = self._get_axis_number(kwargs.pop("axis", self._stat_axis_name))
        if fill_method is None:
            data = self
        else:
            _data = self.fillna(method=fill_method, axis=axis, limit=limit)
            assert _data is not None  # needed for mypy
            data = _data

        rs = data.div(data.shift(periods=periods, freq=freq, axis=axis, **kwargs)) - 1
        if freq is not None:
            # Shift method is implemented differently when freq is not None
            # We want to restore the original index
            rs = rs.loc[~rs.index.duplicated()]
            rs = rs.reindex_like(data)
        return rs

    def _agg_by_level(self, name, axis=0, level=0, skipna=True, **kwargs):
        if axis is None:
            raise ValueError("Must specify 'axis' when aggregating by level.")
        grouped = self.groupby(level=level, axis=axis, sort=False)
        if hasattr(grouped, name) and skipna:
            return getattr(grouped, name)(**kwargs)
        axis = self._get_axis_number(axis)
        method = getattr(type(self), name)
        applyf = lambda x: method(x, axis=axis, skipna=skipna, **kwargs)
        return grouped.aggregate(applyf)

    def _logical_func(
        self, name: str, func, axis=0, bool_only=None, skipna=True, level=None, **kwargs
    ):
        nv.validate_logical_func(tuple(), kwargs, fname=name)
        if level is not None:
            if bool_only is not None:
                raise NotImplementedError(
                    "Option bool_only is not implemented with option level."
                )
            return self._agg_by_level(name, axis=axis, level=level, skipna=skipna)

        if self.ndim > 1 and axis is None:
            # Reduce along one dimension then the other, to simplify DataFrame._reduce
            res = self._logical_func(
                name, func, axis=0, bool_only=bool_only, skipna=skipna, **kwargs
            )
            return res._logical_func(name, func, skipna=skipna, **kwargs)

        return self._reduce(
            func,
            name=name,
            axis=axis,
            skipna=skipna,
            numeric_only=bool_only,
            filter_type="bool",
        )

    def any(self, axis=0, bool_only=None, skipna=True, level=None, **kwargs):
        return self._logical_func(
            "any", nanops.nanany, axis, bool_only, skipna, level, **kwargs
        )

    def all(self, axis=0, bool_only=None, skipna=True, level=None, **kwargs):
        return self._logical_func(
            "all", nanops.nanall, axis, bool_only, skipna, level, **kwargs
        )

    def _accum_func(self, name: str, func, axis=None, skipna=True, *args, **kwargs):
        skipna = nv.validate_cum_func_with_skipna(skipna, args, kwargs, name)
        if axis is None:
            axis = self._stat_axis_number
        else:
            axis = self._get_axis_number(axis)

        if axis == 1:
            return self.T._accum_func(
                name, func, axis=0, skipna=skipna, *args, **kwargs
            ).T

        def block_accum_func(blk_values):
            values = blk_values.T if hasattr(blk_values, "T") else blk_values

            result = nanops.na_accum_func(values, func, skipna=skipna)

            result = result.T if hasattr(result, "T") else result
            return result

        result = self._mgr.apply(block_accum_func)

        return self._constructor(result).__finalize__(self, method=name)

    def cummax(self, axis=None, skipna=True, *args, **kwargs):
        return self._accum_func(
            "cummax", np.maximum.accumulate, axis, skipna, *args, **kwargs
        )

    def cummin(self, axis=None, skipna=True, *args, **kwargs):
        return self._accum_func(
            "cummin", np.minimum.accumulate, axis, skipna, *args, **kwargs
        )

    def cumsum(self, axis=None, skipna=True, *args, **kwargs):
        return self._accum_func("cumsum", np.cumsum, axis, skipna, *args, **kwargs)

    def cumprod(self, axis=None, skipna=True, *args, **kwargs):
        return self._accum_func("cumprod", np.cumprod, axis, skipna, *args, **kwargs)

    def _stat_function_ddof(
        self,
        name: str,
        func,
        axis=None,
        skipna=None,
        level=None,
        ddof=1,
        numeric_only=None,
        **kwargs,
    ):
        nv.validate_stat_ddof_func(tuple(), kwargs, fname=name)
        if skipna is None:
            skipna = True
        if axis is None:
            axis = self._stat_axis_number
        if level is not None:
            return self._agg_by_level(
                name, axis=axis, level=level, skipna=skipna, ddof=ddof
            )
        return self._reduce(
            func, name, axis=axis, numeric_only=numeric_only, skipna=skipna, ddof=ddof
        )

    def sem(
        self, axis=None, skipna=None, level=None, ddof=1, numeric_only=None, **kwargs
    ):
        return self._stat_function_ddof(
            "sem", nanops.nansem, axis, skipna, level, ddof, numeric_only, **kwargs
        )

    def var(
        self, axis=None, skipna=None, level=None, ddof=1, numeric_only=None, **kwargs
    ):
        return self._stat_function_ddof(
            "var", nanops.nanvar, axis, skipna, level, ddof, numeric_only, **kwargs
        )

    def std(
        self, axis=None, skipna=None, level=None, ddof=1, numeric_only=None, **kwargs
    ):
        return self._stat_function_ddof(
            "std", nanops.nanstd, axis, skipna, level, ddof, numeric_only, **kwargs
        )

    def _stat_function(
        self,
        name: str,
        func,
        axis=None,
        skipna=None,
        level=None,
        numeric_only=None,
        **kwargs,
    ):
        if name == "median":
            nv.validate_median(tuple(), kwargs)
        else:
            nv.validate_stat_func(tuple(), kwargs, fname=name)
        if skipna is None:
            skipna = True
        if axis is None:
            axis = self._stat_axis_number
        if level is not None:
            return self._agg_by_level(name, axis=axis, level=level, skipna=skipna)
        return self._reduce(
            func, name=name, axis=axis, skipna=skipna, numeric_only=numeric_only
        )

    def min(self, axis=None, skipna=None, level=None, numeric_only=None, **kwargs):
        return self._stat_function(
            "min", nanops.nanmin, axis, skipna, level, numeric_only, **kwargs
        )

    def max(self, axis=None, skipna=None, level=None, numeric_only=None, **kwargs):
        return self._stat_function(
            "max", nanops.nanmax, axis, skipna, level, numeric_only, **kwargs
        )

    def mean(self, axis=None, skipna=None, level=None, numeric_only=None, **kwargs):
        return self._stat_function(
            "mean", nanops.nanmean, axis, skipna, level, numeric_only, **kwargs
        )

    def median(self, axis=None, skipna=None, level=None, numeric_only=None, **kwargs):
        return self._stat_function(
            "median", nanops.nanmedian, axis, skipna, level, numeric_only, **kwargs
        )

    def skew(self, axis=None, skipna=None, level=None, numeric_only=None, **kwargs):
        return self._stat_function(
            "skew", nanops.nanskew, axis, skipna, level, numeric_only, **kwargs
        )

    def kurt(self, axis=None, skipna=None, level=None, numeric_only=None, **kwargs):
        return self._stat_function(
            "kurt", nanops.nankurt, axis, skipna, level, numeric_only, **kwargs
        )

    kurtosis = kurt

    def _min_count_stat_function(
        self,
        name: str,
        func,
        axis=None,
        skipna=None,
        level=None,
        numeric_only=None,
        min_count=0,
        **kwargs,
    ):
        if name == "sum":
            nv.validate_sum(tuple(), kwargs)
        elif name == "prod":
            nv.validate_prod(tuple(), kwargs)
        else:
            nv.validate_stat_func(tuple(), kwargs, fname=name)
        if skipna is None:
            skipna = True
        if axis is None:
            axis = self._stat_axis_number
        if level is not None:
            return self._agg_by_level(
                name, axis=axis, level=level, skipna=skipna, min_count=min_count
            )
        return self._reduce(
            func,
            name=name,
            axis=axis,
            skipna=skipna,
            numeric_only=numeric_only,
            min_count=min_count,
        )

    def sum(
        self,
        axis=None,
        skipna=None,
        level=None,
        numeric_only=None,
        min_count=0,
        **kwargs,
    ):
        return self._min_count_stat_function(
            "sum", nanops.nansum, axis, skipna, level, numeric_only, min_count, **kwargs
        )

    def prod(
        self,
        axis=None,
        skipna=None,
        level=None,
        numeric_only=None,
        min_count=0,
        **kwargs,
    ):
        return self._min_count_stat_function(
            "prod",
            nanops.nanprod,
            axis,
            skipna,
            level,
            numeric_only,
            min_count,
            **kwargs,
        )

    product = prod

    def mad(self, axis=None, skipna=None, level=None):
        """
        {desc}

        Parameters
        ----------
        axis : {axis_descr}
            Axis for the function to be applied on.
        skipna : bool, default None
            Exclude NA/null values when computing the result.
        level : int or level name, default None
            If the axis is a MultiIndex (hierarchical), count along a
            particular level, collapsing into a {name1}.

        Returns
        -------
        {name1} or {name2} (if level specified)\
        {see_also}\
        {examples}
        """
        if skipna is None:
            skipna = True
        if axis is None:
            axis = self._stat_axis_number
        if level is not None:
            return self._agg_by_level("mad", axis=axis, level=level, skipna=skipna)

        data = self._get_numeric_data()
        if axis == 0:
            demeaned = data - data.mean(axis=0)
        else:
            demeaned = data.sub(data.mean(axis=1), axis=0)
        return np.abs(demeaned).mean(axis=axis, skipna=skipna)

    @classmethod
    def _add_numeric_operations(cls):
        """
        Add the operations to the cls; evaluate the doc strings again
        """
        axis_descr, name1, name2 = _doc_parms(cls)

        @doc(
            _bool_doc,
            desc=_any_desc,
            name1=name1,
            name2=name2,
            axis_descr=axis_descr,
            see_also=_any_see_also,
            examples=_any_examples,
            empty_value=False,
        )
        def any(self, axis=0, bool_only=None, skipna=True, level=None, **kwargs):
            return NDFrame.any(self, axis, bool_only, skipna, level, **kwargs)

        cls.any = any

        @doc(
            _bool_doc,
            desc=_all_desc,
            name1=name1,
            name2=name2,
            axis_descr=axis_descr,
            see_also=_all_see_also,
            examples=_all_examples,
            empty_value=True,
        )
        def all(self, axis=0, bool_only=None, skipna=True, level=None, **kwargs):
            return NDFrame.all(self, axis, bool_only, skipna, level, **kwargs)

        cls.all = all

        @doc(
            desc="Return the mean absolute deviation of the values "
            "over the requested axis.",
            name1=name1,
            name2=name2,
            axis_descr=axis_descr,
            see_also="",
            examples="",
        )
        @Appender(NDFrame.mad.__doc__)
        def mad(self, axis=None, skipna=None, level=None):
            return NDFrame.mad(self, axis, skipna, level)

        cls.mad = mad

        @doc(
            _num_ddof_doc,
            desc="Return unbiased standard error of the mean over requested "
            "axis.\n\nNormalized by N-1 by default. This can be changed "
            "using the ddof argument",
            name1=name1,
            name2=name2,
            axis_descr=axis_descr,
        )
        def sem(
            self,
            axis=None,
            skipna=None,
            level=None,
            ddof=1,
            numeric_only=None,
            **kwargs,
        ):
            return NDFrame.sem(self, axis, skipna, level, ddof, numeric_only, **kwargs)

        cls.sem = sem

        @doc(
            _num_ddof_doc,
            desc="Return unbiased variance over requested axis.\n\nNormalized by "
            "N-1 by default. This can be changed using the ddof argument",
            name1=name1,
            name2=name2,
            axis_descr=axis_descr,
        )
        def var(
            self,
            axis=None,
            skipna=None,
            level=None,
            ddof=1,
            numeric_only=None,
            **kwargs,
        ):
            return NDFrame.var(self, axis, skipna, level, ddof, numeric_only, **kwargs)

        cls.var = var

        @doc(
            _num_ddof_doc,
            desc="Return sample standard deviation over requested axis."
            "\n\nNormalized by N-1 by default. This can be changed using the "
            "ddof argument",
            name1=name1,
            name2=name2,
            axis_descr=axis_descr,
        )
        def std(
            self,
            axis=None,
            skipna=None,
            level=None,
            ddof=1,
            numeric_only=None,
            **kwargs,
        ):
            return NDFrame.std(self, axis, skipna, level, ddof, numeric_only, **kwargs)

        cls.std = std

        @doc(
            _cnum_doc,
            desc="minimum",
            name1=name1,
            name2=name2,
            axis_descr=axis_descr,
            accum_func_name="min",
            examples=_cummin_examples,
        )
        def cummin(self, axis=None, skipna=True, *args, **kwargs):
            return NDFrame.cummin(self, axis, skipna, *args, **kwargs)

        cls.cummin = cummin

        @doc(
            _cnum_doc,
            desc="maximum",
            name1=name1,
            name2=name2,
            axis_descr=axis_descr,
            accum_func_name="max",
            examples=_cummax_examples,
        )
        def cummax(self, axis=None, skipna=True, *args, **kwargs):
            return NDFrame.cummax(self, axis, skipna, *args, **kwargs)

        cls.cummax = cummax

        @doc(
            _cnum_doc,
            desc="sum",
            name1=name1,
            name2=name2,
            axis_descr=axis_descr,
            accum_func_name="sum",
            examples=_cumsum_examples,
        )
        def cumsum(self, axis=None, skipna=True, *args, **kwargs):
            return NDFrame.cumsum(self, axis, skipna, *args, **kwargs)

        cls.cumsum = cumsum

        @doc(
            _cnum_doc,
            desc="product",
            name1=name1,
            name2=name2,
            axis_descr=axis_descr,
            accum_func_name="prod",
            examples=_cumprod_examples,
        )
        def cumprod(self, axis=None, skipna=True, *args, **kwargs):
            return NDFrame.cumprod(self, axis, skipna, *args, **kwargs)

        cls.cumprod = cumprod

        @doc(
            _num_doc,
            desc="Return the sum of the values over the requested axis.\n\n"
            "This is equivalent to the method ``numpy.sum``.",
            name1=name1,
            name2=name2,
            axis_descr=axis_descr,
            min_count=_min_count_stub,
            see_also=_stat_func_see_also,
            examples=_sum_examples,
        )
        def sum(
            self,
            axis=None,
            skipna=None,
            level=None,
            numeric_only=None,
            min_count=0,
            **kwargs,
        ):
            return NDFrame.sum(
                self, axis, skipna, level, numeric_only, min_count, **kwargs
            )

        cls.sum = sum

        @doc(
            _num_doc,
            desc="Return the product of the values over the requested axis.",
            name1=name1,
            name2=name2,
            axis_descr=axis_descr,
            min_count=_min_count_stub,
            see_also=_stat_func_see_also,
            examples=_prod_examples,
        )
        def prod(
            self,
            axis=None,
            skipna=None,
            level=None,
            numeric_only=None,
            min_count=0,
            **kwargs,
        ):
            return NDFrame.prod(
                self, axis, skipna, level, numeric_only, min_count, **kwargs
            )

        cls.prod = prod
        cls.product = prod

        @doc(
            _num_doc,
            desc="Return the mean of the values over the requested axis.",
            name1=name1,
            name2=name2,
            axis_descr=axis_descr,
            min_count="",
            see_also="",
            examples="",
        )
        def mean(self, axis=None, skipna=None, level=None, numeric_only=None, **kwargs):
            return NDFrame.mean(self, axis, skipna, level, numeric_only, **kwargs)

        cls.mean = mean

        @doc(
            _num_doc,
            desc="Return unbiased skew over requested axis.\n\nNormalized by N-1.",
            name1=name1,
            name2=name2,
            axis_descr=axis_descr,
            min_count="",
            see_also="",
            examples="",
        )
        def skew(self, axis=None, skipna=None, level=None, numeric_only=None, **kwargs):
            return NDFrame.skew(self, axis, skipna, level, numeric_only, **kwargs)

        cls.skew = skew

        @doc(
            _num_doc,
            desc="Return unbiased kurtosis over requested axis.\n\n"
            "Kurtosis obtained using Fisher's definition of\n"
            "kurtosis (kurtosis of normal == 0.0). Normalized "
            "by N-1.",
            name1=name1,
            name2=name2,
            axis_descr=axis_descr,
            min_count="",
            see_also="",
            examples="",
        )
        def kurt(self, axis=None, skipna=None, level=None, numeric_only=None, **kwargs):
            return NDFrame.kurt(self, axis, skipna, level, numeric_only, **kwargs)

        cls.kurt = kurt
        cls.kurtosis = kurt

        @doc(
            _num_doc,
            desc="Return the median of the values over the requested axis.",
            name1=name1,
            name2=name2,
            axis_descr=axis_descr,
            min_count="",
            see_also="",
            examples="",
        )
        def median(
            self, axis=None, skipna=None, level=None, numeric_only=None, **kwargs
        ):
            return NDFrame.median(self, axis, skipna, level, numeric_only, **kwargs)

        cls.median = median

        @doc(
            _num_doc,
            desc="Return the maximum of the values over the requested axis.\n\n"
            "If you want the *index* of the maximum, use ``idxmax``. This is"
            "the equivalent of the ``numpy.ndarray`` method ``argmax``.",
            name1=name1,
            name2=name2,
            axis_descr=axis_descr,
            min_count="",
            see_also=_stat_func_see_also,
            examples=_max_examples,
        )
        def max(self, axis=None, skipna=None, level=None, numeric_only=None, **kwargs):
            return NDFrame.max(self, axis, skipna, level, numeric_only, **kwargs)

        cls.max = max

        @doc(
            _num_doc,
            desc="Return the minimum of the values over the requested axis.\n\n"
            "If you want the *index* of the minimum, use ``idxmin``. This is"
            "the equivalent of the ``numpy.ndarray`` method ``argmin``.",
            name1=name1,
            name2=name2,
            axis_descr=axis_descr,
            min_count="",
            see_also=_stat_func_see_also,
            examples=_min_examples,
        )
        def min(self, axis=None, skipna=None, level=None, numeric_only=None, **kwargs):
            return NDFrame.min(self, axis, skipna, level, numeric_only, **kwargs)

        cls.min = min

    @doc(Rolling)
    def rolling(
        self,
        window: Union[int, timedelta, BaseOffset, BaseIndexer],
        min_periods: Optional[int] = None,
        center: bool_t = False,
        win_type: Optional[str] = None,
        on: Optional[str] = None,
        axis: Axis = 0,
        closed: Optional[str] = None,
    ):
        axis = self._get_axis_number(axis)

        if win_type is not None:
            return Window(
                self,
                window=window,
                min_periods=min_periods,
                center=center,
                win_type=win_type,
                on=on,
                axis=axis,
                closed=closed,
            )

        return Rolling(
            self,
            window=window,
            min_periods=min_periods,
            center=center,
            win_type=win_type,
            on=on,
            axis=axis,
            closed=closed,
        )

    @doc(Expanding)
    def expanding(
        self, min_periods: int = 1, center: Optional[bool_t] = None, axis: Axis = 0
    ) -> Expanding:
        axis = self._get_axis_number(axis)
        if center is not None:
            warnings.warn(
                "The `center` argument on `expanding` will be removed in the future",
                FutureWarning,
                stacklevel=2,
            )
        else:
            center = False

        return Expanding(self, min_periods=min_periods, center=center, axis=axis)

    @doc(ExponentialMovingWindow)
    def ewm(
        self,
        com: Optional[float] = None,
        span: Optional[float] = None,
        halflife: Optional[Union[float, TimedeltaConvertibleTypes]] = None,
        alpha: Optional[float] = None,
        min_periods: int = 0,
        adjust: bool_t = True,
        ignore_na: bool_t = False,
        axis: Axis = 0,
        times: Optional[Union[str, np.ndarray, FrameOrSeries]] = None,
    ) -> ExponentialMovingWindow:
        axis = self._get_axis_number(axis)
        return ExponentialMovingWindow(
            self,
            com=com,
            span=span,
            halflife=halflife,
            alpha=alpha,
            min_periods=min_periods,
            adjust=adjust,
            ignore_na=ignore_na,
            axis=axis,
            times=times,
        )

    # ----------------------------------------------------------------------
    # Arithmetic Methods

    def _inplace_method(self, other, op):
        """
        Wrap arithmetic method to operate inplace.
        """
        result = op(self, other)

        # Delete cacher
        self._reset_cacher()

        # this makes sure that we are aligned like the input
        # we are updating inplace so we want to ignore is_copy
        self._update_inplace(
            result.reindex_like(self, copy=False), verify_is_copy=False
        )
        return self

    def __iadd__(self, other):
        return self._inplace_method(other, type(self).__add__)

    def __isub__(self, other):
        return self._inplace_method(other, type(self).__sub__)

    def __imul__(self, other):
        return self._inplace_method(other, type(self).__mul__)

    def __itruediv__(self, other):
        return self._inplace_method(other, type(self).__truediv__)

    def __ifloordiv__(self, other):
        return self._inplace_method(other, type(self).__floordiv__)

    def __imod__(self, other):
        return self._inplace_method(other, type(self).__mod__)

    def __ipow__(self, other):
        return self._inplace_method(other, type(self).__pow__)

    def __iand__(self, other):
        return self._inplace_method(other, type(self).__and__)

    def __ior__(self, other):
        return self._inplace_method(other, type(self).__or__)

    def __ixor__(self, other):
        return self._inplace_method(other, type(self).__xor__)

    # ----------------------------------------------------------------------
    # Misc methods

    def _find_valid_index(self, how: str):
        """
        Retrieves the index of the first valid value.

        Parameters
        ----------
        how : {'first', 'last'}
            Use this parameter to change between the first or last valid index.

        Returns
        -------
        idx_first_valid : type of index
        """
        idxpos = find_valid_index(self._values, how)
        if idxpos is None:
            return None
        return self.index[idxpos]

    @doc(position="first", klass=_shared_doc_kwargs["klass"])
    def first_valid_index(self):
        """
        Return index for {position} non-NA/null value.

        Returns
        -------
        scalar : type of index

        Notes
        -----
        If all elements are non-NA/null, returns None.
        Also returns None for empty {klass}.
        """
        return self._find_valid_index("first")

    @doc(first_valid_index, position="last", klass=_shared_doc_kwargs["klass"])
    def last_valid_index(self):
        return self._find_valid_index("last")


def _doc_parms(cls):
    """Return a tuple of the doc parms."""
    axis_descr = (
        f"{{{', '.join(f'{a} ({i})' for i, a in enumerate(cls._AXIS_ORDERS))}}}"
    )
    name = cls._constructor_sliced.__name__ if cls._AXIS_LEN > 1 else "scalar"
    name2 = cls.__name__
    return axis_descr, name, name2


_num_doc = """
{desc}

Parameters
----------
axis : {axis_descr}
    Axis for the function to be applied on.
skipna : bool, default True
    Exclude NA/null values when computing the result.
level : int or level name, default None
    If the axis is a MultiIndex (hierarchical), count along a
    particular level, collapsing into a {name1}.
numeric_only : bool, default None
    Include only float, int, boolean columns. If None, will attempt to use
    everything, then use only numeric data. Not implemented for Series.
{min_count}\
**kwargs
    Additional keyword arguments to be passed to the function.

Returns
-------
{name1} or {name2} (if level specified)\
{see_also}\
{examples}
"""

_num_ddof_doc = """
{desc}

Parameters
----------
axis : {axis_descr}
skipna : bool, default True
    Exclude NA/null values. If an entire row/column is NA, the result
    will be NA.
level : int or level name, default None
    If the axis is a MultiIndex (hierarchical), count along a
    particular level, collapsing into a {name1}.
ddof : int, default 1
    Delta Degrees of Freedom. The divisor used in calculations is N - ddof,
    where N represents the number of elements.
numeric_only : bool, default None
    Include only float, int, boolean columns. If None, will attempt to use
    everything, then use only numeric data. Not implemented for Series.

Returns
-------
{name1} or {name2} (if level specified)

Notes
-----
To have the same behaviour as `numpy.std`, use `ddof=0` (instead of the
default `ddof=1`)\n"""

_bool_doc = """
{desc}

Parameters
----------
axis : {{0 or 'index', 1 or 'columns', None}}, default 0
    Indicate which axis or axes should be reduced.

    * 0 / 'index' : reduce the index, return a Series whose index is the
      original column labels.
    * 1 / 'columns' : reduce the columns, return a Series whose index is the
      original index.
    * None : reduce all axes, return a scalar.

bool_only : bool, default None
    Include only boolean columns. If None, will attempt to use everything,
    then use only boolean data. Not implemented for Series.
skipna : bool, default True
    Exclude NA/null values. If the entire row/column is NA and skipna is
    True, then the result will be {empty_value}, as for an empty row/column.
    If skipna is False, then NA are treated as True, because these are not
    equal to zero.
level : int or level name, default None
    If the axis is a MultiIndex (hierarchical), count along a
    particular level, collapsing into a {name1}.
**kwargs : any, default None
    Additional keywords have no effect but might be accepted for
    compatibility with NumPy.

Returns
-------
{name1} or {name2}
    If level is specified, then, {name2} is returned; otherwise, {name1}
    is returned.

{see_also}
{examples}"""

_all_desc = """\
Return whether all elements are True, potentially over an axis.

Returns True unless there at least one element within a series or
along a Dataframe axis that is False or equivalent (e.g. zero or
empty)."""

_all_examples = """\
Examples
--------
**Series**

>>> pd.Series([True, True]).all()
True
>>> pd.Series([True, False]).all()
False
>>> pd.Series([]).all()
True
>>> pd.Series([np.nan]).all()
True
>>> pd.Series([np.nan]).all(skipna=False)
True

**DataFrames**

Create a dataframe from a dictionary.

>>> df = pd.DataFrame({'col1': [True, True], 'col2': [True, False]})
>>> df
   col1   col2
0  True   True
1  True  False

Default behaviour checks if column-wise values all return True.

>>> df.all()
col1     True
col2    False
dtype: bool

Specify ``axis='columns'`` to check if row-wise values all return True.

>>> df.all(axis='columns')
0     True
1    False
dtype: bool

Or ``axis=None`` for whether every value is True.

>>> df.all(axis=None)
False
"""

_all_see_also = """\
See Also
--------
Series.all : Return True if all elements are True.
DataFrame.any : Return True if one (or more) elements are True.
"""

_cnum_doc = """
Return cumulative {desc} over a DataFrame or Series axis.

Returns a DataFrame or Series of the same size containing the cumulative
{desc}.

Parameters
----------
axis : {{0 or 'index', 1 or 'columns'}}, default 0
    The index or the name of the axis. 0 is equivalent to None or 'index'.
skipna : bool, default True
    Exclude NA/null values. If an entire row/column is NA, the result
    will be NA.
*args, **kwargs
    Additional keywords have no effect but might be accepted for
    compatibility with NumPy.

Returns
-------
{name1} or {name2}
    Return cumulative {desc} of {name1} or {name2}.

See Also
--------
core.window.Expanding.{accum_func_name} : Similar functionality
    but ignores ``NaN`` values.
{name2}.{accum_func_name} : Return the {desc} over
    {name2} axis.
{name2}.cummax : Return cumulative maximum over {name2} axis.
{name2}.cummin : Return cumulative minimum over {name2} axis.
{name2}.cumsum : Return cumulative sum over {name2} axis.
{name2}.cumprod : Return cumulative product over {name2} axis.

{examples}"""

_cummin_examples = """\
Examples
--------
**Series**

>>> s = pd.Series([2, np.nan, 5, -1, 0])
>>> s
0    2.0
1    NaN
2    5.0
3   -1.0
4    0.0
dtype: float64

By default, NA values are ignored.

>>> s.cummin()
0    2.0
1    NaN
2    2.0
3   -1.0
4   -1.0
dtype: float64

To include NA values in the operation, use ``skipna=False``

>>> s.cummin(skipna=False)
0    2.0
1    NaN
2    NaN
3    NaN
4    NaN
dtype: float64

**DataFrame**

>>> df = pd.DataFrame([[2.0, 1.0],
...                    [3.0, np.nan],
...                    [1.0, 0.0]],
...                    columns=list('AB'))
>>> df
     A    B
0  2.0  1.0
1  3.0  NaN
2  1.0  0.0

By default, iterates over rows and finds the minimum
in each column. This is equivalent to ``axis=None`` or ``axis='index'``.

>>> df.cummin()
     A    B
0  2.0  1.0
1  2.0  NaN
2  1.0  0.0

To iterate over columns and find the minimum in each row,
use ``axis=1``

>>> df.cummin(axis=1)
     A    B
0  2.0  1.0
1  3.0  NaN
2  1.0  0.0
"""

_cumsum_examples = """\
Examples
--------
**Series**

>>> s = pd.Series([2, np.nan, 5, -1, 0])
>>> s
0    2.0
1    NaN
2    5.0
3   -1.0
4    0.0
dtype: float64

By default, NA values are ignored.

>>> s.cumsum()
0    2.0
1    NaN
2    7.0
3    6.0
4    6.0
dtype: float64

To include NA values in the operation, use ``skipna=False``

>>> s.cumsum(skipna=False)
0    2.0
1    NaN
2    NaN
3    NaN
4    NaN
dtype: float64

**DataFrame**

>>> df = pd.DataFrame([[2.0, 1.0],
...                    [3.0, np.nan],
...                    [1.0, 0.0]],
...                    columns=list('AB'))
>>> df
     A    B
0  2.0  1.0
1  3.0  NaN
2  1.0  0.0

By default, iterates over rows and finds the sum
in each column. This is equivalent to ``axis=None`` or ``axis='index'``.

>>> df.cumsum()
     A    B
0  2.0  1.0
1  5.0  NaN
2  6.0  1.0

To iterate over columns and find the sum in each row,
use ``axis=1``

>>> df.cumsum(axis=1)
     A    B
0  2.0  3.0
1  3.0  NaN
2  1.0  1.0
"""

_cumprod_examples = """\
Examples
--------
**Series**

>>> s = pd.Series([2, np.nan, 5, -1, 0])
>>> s
0    2.0
1    NaN
2    5.0
3   -1.0
4    0.0
dtype: float64

By default, NA values are ignored.

>>> s.cumprod()
0     2.0
1     NaN
2    10.0
3   -10.0
4    -0.0
dtype: float64

To include NA values in the operation, use ``skipna=False``

>>> s.cumprod(skipna=False)
0    2.0
1    NaN
2    NaN
3    NaN
4    NaN
dtype: float64

**DataFrame**

>>> df = pd.DataFrame([[2.0, 1.0],
...                    [3.0, np.nan],
...                    [1.0, 0.0]],
...                    columns=list('AB'))
>>> df
     A    B
0  2.0  1.0
1  3.0  NaN
2  1.0  0.0

By default, iterates over rows and finds the product
in each column. This is equivalent to ``axis=None`` or ``axis='index'``.

>>> df.cumprod()
     A    B
0  2.0  1.0
1  6.0  NaN
2  6.0  0.0

To iterate over columns and find the product in each row,
use ``axis=1``

>>> df.cumprod(axis=1)
     A    B
0  2.0  2.0
1  3.0  NaN
2  1.0  0.0
"""

_cummax_examples = """\
Examples
--------
**Series**

>>> s = pd.Series([2, np.nan, 5, -1, 0])
>>> s
0    2.0
1    NaN
2    5.0
3   -1.0
4    0.0
dtype: float64

By default, NA values are ignored.

>>> s.cummax()
0    2.0
1    NaN
2    5.0
3    5.0
4    5.0
dtype: float64

To include NA values in the operation, use ``skipna=False``

>>> s.cummax(skipna=False)
0    2.0
1    NaN
2    NaN
3    NaN
4    NaN
dtype: float64

**DataFrame**

>>> df = pd.DataFrame([[2.0, 1.0],
...                    [3.0, np.nan],
...                    [1.0, 0.0]],
...                    columns=list('AB'))
>>> df
     A    B
0  2.0  1.0
1  3.0  NaN
2  1.0  0.0

By default, iterates over rows and finds the maximum
in each column. This is equivalent to ``axis=None`` or ``axis='index'``.

>>> df.cummax()
     A    B
0  2.0  1.0
1  3.0  NaN
2  3.0  1.0

To iterate over columns and find the maximum in each row,
use ``axis=1``

>>> df.cummax(axis=1)
     A    B
0  2.0  2.0
1  3.0  NaN
2  1.0  1.0
"""

_any_see_also = """\
See Also
--------
numpy.any : Numpy version of this method.
Series.any : Return whether any element is True.
Series.all : Return whether all elements are True.
DataFrame.any : Return whether any element is True over requested axis.
DataFrame.all : Return whether all elements are True over requested axis.
"""

_any_desc = """\
Return whether any element is True, potentially over an axis.

Returns False unless there at least one element within a series or
along a Dataframe axis that is True or equivalent (e.g. non-zero or
non-empty)."""

_any_examples = """\
Examples
--------
**Series**

For Series input, the output is a scalar indicating whether any element
is True.

>>> pd.Series([False, False]).any()
False
>>> pd.Series([True, False]).any()
True
>>> pd.Series([]).any()
False
>>> pd.Series([np.nan]).any()
False
>>> pd.Series([np.nan]).any(skipna=False)
True

**DataFrame**

Whether each column contains at least one True element (the default).

>>> df = pd.DataFrame({"A": [1, 2], "B": [0, 2], "C": [0, 0]})
>>> df
   A  B  C
0  1  0  0
1  2  2  0

>>> df.any()
A     True
B     True
C    False
dtype: bool

Aggregating over the columns.

>>> df = pd.DataFrame({"A": [True, False], "B": [1, 2]})
>>> df
       A  B
0   True  1
1  False  2

>>> df.any(axis='columns')
0    True
1    True
dtype: bool

>>> df = pd.DataFrame({"A": [True, False], "B": [1, 0]})
>>> df
       A  B
0   True  1
1  False  0

>>> df.any(axis='columns')
0    True
1    False
dtype: bool

Aggregating over the entire DataFrame with ``axis=None``.

>>> df.any(axis=None)
True

`any` for an empty DataFrame is an empty Series.

>>> pd.DataFrame([]).any()
Series([], dtype: bool)
"""

_shared_docs[
    "stat_func_example"
] = """

Examples
--------
>>> idx = pd.MultiIndex.from_arrays([
...     ['warm', 'warm', 'cold', 'cold'],
...     ['dog', 'falcon', 'fish', 'spider']],
...     names=['blooded', 'animal'])
>>> s = pd.Series([4, 2, 0, 8], name='legs', index=idx)
>>> s
blooded  animal
warm     dog       4
         falcon    2
cold     fish      0
         spider    8
Name: legs, dtype: int64

>>> s.{stat_func}()
{default_output}

{verb} using level names, as well as indices.

>>> s.{stat_func}(level='blooded')
blooded
warm    {level_output_0}
cold    {level_output_1}
Name: legs, dtype: int64

>>> s.{stat_func}(level=0)
blooded
warm    {level_output_0}
cold    {level_output_1}
Name: legs, dtype: int64"""

_sum_examples = _shared_docs["stat_func_example"].format(
    stat_func="sum", verb="Sum", default_output=14, level_output_0=6, level_output_1=8
)

_sum_examples += """

By default, the sum of an empty or all-NA Series is ``0``.

>>> pd.Series([]).sum()  # min_count=0 is the default
0.0

This can be controlled with the ``min_count`` parameter. For example, if
you'd like the sum of an empty series to be NaN, pass ``min_count=1``.

>>> pd.Series([]).sum(min_count=1)
nan

Thanks to the ``skipna`` parameter, ``min_count`` handles all-NA and
empty series identically.

>>> pd.Series([np.nan]).sum()
0.0

>>> pd.Series([np.nan]).sum(min_count=1)
nan"""

_max_examples = _shared_docs["stat_func_example"].format(
    stat_func="max", verb="Max", default_output=8, level_output_0=4, level_output_1=8
)

_min_examples = _shared_docs["stat_func_example"].format(
    stat_func="min", verb="Min", default_output=0, level_output_0=2, level_output_1=0
)

_stat_func_see_also = """

See Also
--------
Series.sum : Return the sum.
Series.min : Return the minimum.
Series.max : Return the maximum.
Series.idxmin : Return the index of the minimum.
Series.idxmax : Return the index of the maximum.
DataFrame.sum : Return the sum over the requested axis.
DataFrame.min : Return the minimum over the requested axis.
DataFrame.max : Return the maximum over the requested axis.
DataFrame.idxmin : Return the index of the minimum over the requested axis.
DataFrame.idxmax : Return the index of the maximum over the requested axis."""

_prod_examples = """

Examples
--------
By default, the product of an empty or all-NA Series is ``1``

>>> pd.Series([]).prod()
1.0

This can be controlled with the ``min_count`` parameter

>>> pd.Series([]).prod(min_count=1)
nan

Thanks to the ``skipna`` parameter, ``min_count`` handles all-NA and
empty series identically.

>>> pd.Series([np.nan]).prod()
1.0

>>> pd.Series([np.nan]).prod(min_count=1)
nan"""

_min_count_stub = """\
min_count : int, default 0
    The required number of valid values to perform the operation. If fewer than
    ``min_count`` non-NA values are present the result will be NA.
"""<|MERGE_RESOLUTION|>--- conflicted
+++ resolved
@@ -104,16 +104,8 @@
 from pandas.core.window import Expanding, ExponentialMovingWindow, Rolling, Window
 
 from pandas.io.formats import format as fmt
-<<<<<<< HEAD
 from pandas.io.formats.describe import describe_ndframe
-from pandas.io.formats.format import DataFrameFormatter
-=======
-from pandas.io.formats.format import (
-    DataFrameFormatter,
-    DataFrameRenderer,
-    format_percentiles,
-)
->>>>>>> 4a08c02b
+from pandas.io.formats.format import DataFrameFormatter, DataFrameRenderer
 from pandas.io.formats.printing import pprint_thing
 
 if TYPE_CHECKING:
