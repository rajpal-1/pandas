import collections
from datetime import timedelta
import functools
import gc
import json
import operator
import pickle
import re
from textwrap import dedent
from typing import (
    TYPE_CHECKING,
    Any,
    Callable,
    Dict,
    FrozenSet,
    Hashable,
    List,
    Mapping,
    Optional,
    Sequence,
    Set,
    Tuple,
    Type,
    Union,
)
import warnings
import weakref

import numpy as np

from pandas._config import config

from pandas._libs import Timestamp, lib
from pandas._typing import (
    Axis,
    FilePathOrBuffer,
    FrameOrSeries,
    JSONSerializable,
    Label,
    Level,
    Renamer,
)
from pandas.compat import set_function_name
from pandas.compat._optional import import_optional_dependency
from pandas.compat.numpy import function as nv
from pandas.errors import AbstractMethodError
from pandas.util._decorators import (
    Appender,
    Substitution,
    doc,
    rewrite_axis_style_signature,
)
from pandas.util._validators import (
    validate_bool_kwarg,
    validate_fillna_kwargs,
    validate_percentile,
)

from pandas.core.dtypes.common import (
    ensure_int64,
    ensure_object,
    ensure_str,
    is_bool,
    is_bool_dtype,
    is_datetime64_any_dtype,
    is_datetime64tz_dtype,
    is_dict_like,
    is_extension_array_dtype,
    is_float,
    is_integer,
    is_list_like,
    is_number,
    is_numeric_dtype,
    is_object_dtype,
    is_re_compilable,
    is_scalar,
    is_timedelta64_dtype,
    pandas_dtype,
)
from pandas.core.dtypes.generic import ABCDataFrame, ABCSeries
from pandas.core.dtypes.inference import is_hashable
from pandas.core.dtypes.missing import isna, notna

import pandas as pd
from pandas.core import missing, nanops
import pandas.core.algorithms as algos
from pandas.core.base import PandasObject, SelectionMixin
import pandas.core.common as com
from pandas.core.construction import create_series_with_explicit_dtype
from pandas.core.indexes.api import (
    Index,
    InvalidIndexError,
    MultiIndex,
    RangeIndex,
    ensure_index,
)
from pandas.core.indexes.datetimes import DatetimeIndex
from pandas.core.indexes.period import Period, PeriodIndex
import pandas.core.indexing as indexing
from pandas.core.internals import BlockManager
from pandas.core.missing import find_valid_index
from pandas.core.ops import _align_method_FRAME

from pandas.io.formats import format as fmt
from pandas.io.formats.format import DataFrameFormatter, format_percentiles
from pandas.io.formats.printing import pprint_thing
from pandas.tseries.frequencies import to_offset

if TYPE_CHECKING:
    from pandas.core.resample import Resampler

# goal is to be able to define the docs close to function, while still being
# able to share
_shared_docs: Dict[str, str] = dict()
_shared_doc_kwargs = dict(
    axes="keywords for axes",
    klass="Series/DataFrame",
    axes_single_arg="int or labels for object",
    args_transpose="axes to permute (int or label for object)",
    optional_by="""
        by : str or list of str
            Name or list of names to sort by""",
)


def _single_replace(self, to_replace, method, inplace, limit):
    """
    Replaces values in a Series using the fill method specified when no
    replacement value is given in the replace method
    """
    if self.ndim != 1:
        raise TypeError(
            f"cannot replace {to_replace} with method {method} on a "
            f"{type(self).__name__}"
        )

    orig_dtype = self.dtype
    result = self if inplace else self.copy()
    fill_f = missing.get_fill_func(method)

    mask = missing.mask_missing(result.values, to_replace)
    values = fill_f(result.values, limit=limit, mask=mask)

    if values.dtype == orig_dtype and inplace:
        return

    result = pd.Series(values, index=self.index, dtype=self.dtype).__finalize__(self)

    if inplace:
<<<<<<< HEAD
        self._update_inplace(result._mgr)
=======
        self._update_inplace(result)
>>>>>>> 49bc8d8c
        return

    return result


bool_t = bool  # Need alias because NDFrame has def bool:


class NDFrame(PandasObject, SelectionMixin, indexing.IndexingMixin):
    """
    N-dimensional analogue of DataFrame. Store multi-dimensional in a
    size-mutable, labeled data structure

    Parameters
    ----------
    data : BlockManager
    axes : list
    copy : bool, default False
    """

    _internal_names: List[str] = [
        "_mgr",
        "_cacher",
        "_item_cache",
        "_cache",
        "_is_copy",
        "_subtyp",
        "_name",
        "_index",
        "_default_kind",
        "_default_fill_value",
        "_metadata",
        "__array_struct__",
        "__array_interface__",
    ]
    _internal_names_set: Set[str] = set(_internal_names)
    _accessors: Set[str] = set()
    _deprecations: FrozenSet[str] = frozenset(["get_values"])
    _metadata: List[str] = []
    _is_copy = None
    _mgr: BlockManager
    _attrs: Dict[Optional[Hashable], Any]
    _typ: str

    # ----------------------------------------------------------------------
    # Constructors

    def __init__(
        self,
        data: BlockManager,
        copy: bool = False,
        attrs: Optional[Mapping[Optional[Hashable], Any]] = None,
    ):
        # copy kwarg is retained for mypy compat, is not used

        object.__setattr__(self, "_is_copy", None)
        object.__setattr__(self, "_mgr", data)
        object.__setattr__(self, "_item_cache", {})
        if attrs is None:
            attrs = {}
        else:
            attrs = dict(attrs)
        object.__setattr__(self, "_attrs", attrs)

    @classmethod
    def _init_mgr(cls, mgr, axes=None, dtype=None, copy=False):
        """ passed a manager and a axes dict """
        for a, axe in axes.items():
            if axe is not None:
                mgr = mgr.reindex_axis(
                    axe, axis=cls._get_block_manager_axis(a), copy=False
                )

        # make a copy if explicitly requested
        if copy:
            mgr = mgr.copy()
        if dtype is not None:
            # avoid further copies if we can
            if len(mgr.blocks) > 1 or mgr.blocks[0].values.dtype != dtype:
                mgr = mgr.astype(dtype=dtype)
        return mgr

    # ----------------------------------------------------------------------

    @property
    def attrs(self) -> Dict[Optional[Hashable], Any]:
        """
        Dictionary of global attributes on this object.

        .. warning::

           attrs is experimental and may change without warning.
        """
        if self._attrs is None:
            self._attrs = {}
        return self._attrs

    @attrs.setter
    def attrs(self, value: Mapping[Optional[Hashable], Any]) -> None:
        self._attrs = dict(value)

    @classmethod
    def _validate_dtype(cls, dtype):
        """ validate the passed dtype """
        if dtype is not None:
            dtype = pandas_dtype(dtype)

            # a compound dtype
            if dtype.kind == "V":
                raise NotImplementedError(
                    "compound dtypes are not implemented "
                    f"in the {cls.__name__} constructor"
                )

        return dtype

    # ----------------------------------------------------------------------
    # Construction

    @property
    def _constructor(self: FrameOrSeries) -> Type[FrameOrSeries]:
        """
        Used when a manipulation result has the same dimensions as the
        original.
        """
        raise AbstractMethodError(self)

    @property
    def _constructor_sliced(self):
        """
        Used when a manipulation result has one lower dimension(s) as the
        original, such as DataFrame single columns slicing.
        """
        raise AbstractMethodError(self)

    @property
    def _constructor_expanddim(self):
        """
        Used when a manipulation result has one higher dimension as the
        original, such as Series.to_frame()
        """
        raise NotImplementedError

    # ----------------------------------------------------------------------
    # Internals

    @property
    def _data(self):
        # GH#33054 retained because some downstream packages uses this,
        #  e.g. fastparquet
        return self._mgr

    # ----------------------------------------------------------------------
    # Axis
    _AXIS_ALIASES = {"rows": 0}
    _AXIS_IALIASES = {0: "rows"}
    _stat_axis_number = 0
    _stat_axis_name = "index"
    _ix = None
    _AXIS_ORDERS: List[str]
    _AXIS_NUMBERS: Dict[str, int]
    _AXIS_NAMES: Dict[int, str]
    _AXIS_REVERSED: bool
    _info_axis_number: int
    _info_axis_name: str
    _AXIS_LEN: int

    def _construct_axes_dict(self, axes=None, **kwargs):
        """Return an axes dictionary for myself."""
        d = {a: self._get_axis(a) for a in (axes or self._AXIS_ORDERS)}
        d.update(kwargs)
        return d

    @classmethod
    def _construct_axes_from_arguments(
        cls, args, kwargs, require_all: bool = False, sentinel=None
    ):
        """
        Construct and returns axes if supplied in args/kwargs.

        If require_all, raise if all axis arguments are not supplied
        return a tuple of (axes, kwargs).

        sentinel specifies the default parameter when an axis is not
        supplied; useful to distinguish when a user explicitly passes None
        in scenarios where None has special meaning.
        """
        # construct the args
        args = list(args)
        for a in cls._AXIS_ORDERS:

            # look for a argument by position
            if a not in kwargs:
                try:
                    kwargs[a] = args.pop(0)
                except IndexError as err:
                    if require_all:
                        raise TypeError(
                            "not enough/duplicate arguments specified!"
                        ) from err

        axes = {a: kwargs.pop(a, sentinel) for a in cls._AXIS_ORDERS}
        return axes, kwargs

    @classmethod
    def _get_axis_number(cls, axis):
        axis = cls._AXIS_ALIASES.get(axis, axis)
        if is_integer(axis):
            if axis in cls._AXIS_NAMES:
                return axis
        else:
            try:
                return cls._AXIS_NUMBERS[axis]
            except KeyError:
                pass
        raise ValueError(f"No axis named {axis} for object type {cls.__name__}")

    @classmethod
    def _get_axis_name(cls, axis):
        axis = cls._AXIS_ALIASES.get(axis, axis)
        if isinstance(axis, str):
            if axis in cls._AXIS_NUMBERS:
                return axis
        else:
            try:
                return cls._AXIS_NAMES[axis]
            except KeyError:
                pass
        raise ValueError(f"No axis named {axis} for object type {cls.__name__}")

    def _get_axis(self, axis):
        name = self._get_axis_name(axis)
        return getattr(self, name)

    @classmethod
    def _get_block_manager_axis(cls, axis):
        """Map the axis to the block_manager axis."""
        axis = cls._get_axis_number(axis)
        if cls._AXIS_REVERSED:
            m = cls._AXIS_LEN - 1
            return m - axis
        return axis

    def _get_axis_resolvers(self, axis: str) -> Dict[str, ABCSeries]:
        # index or columns
        axis_index = getattr(self, axis)
        d = dict()
        prefix = axis[0]

        for i, name in enumerate(axis_index.names):
            if name is not None:
                key = level = name
            else:
                # prefix with 'i' or 'c' depending on the input axis
                # e.g., you must do ilevel_0 for the 0th level of an unnamed
                # multiiindex
                key = f"{prefix}level_{i}"
                level = i

            level_values = axis_index.get_level_values(level)
            s = level_values.to_series()
            s.index = axis_index
            d[key] = s

        # put the index/columns itself in the dict
        if isinstance(axis_index, MultiIndex):
            dindex = axis_index
        else:
            dindex = axis_index.to_series()

        d[axis] = dindex
        return d

    def _get_index_resolvers(self) -> Dict[str, ABCSeries]:
        from pandas.core.computation.parsing import clean_column_name

        d: Dict[str, ABCSeries] = {}
        for axis_name in self._AXIS_ORDERS:
            d.update(self._get_axis_resolvers(axis_name))

        return {clean_column_name(k): v for k, v in d.items() if not isinstance(k, int)}

    def _get_cleaned_column_resolvers(self) -> Dict[str, ABCSeries]:
        """
        Return the special character free column resolvers of a dataframe.

        Column names with special characters are 'cleaned up' so that they can
        be referred to by backtick quoting.
        Used in :meth:`DataFrame.eval`.
        """
        from pandas.core.computation.parsing import clean_column_name

        if isinstance(self, ABCSeries):
            return {clean_column_name(self.name): self}

        return {
            clean_column_name(k): v for k, v in self.items() if not isinstance(k, int)
        }

    @property
    def _info_axis(self):
        return getattr(self, self._info_axis_name)

    @property
    def _stat_axis(self):
        return getattr(self, self._stat_axis_name)

    @property
    def shape(self) -> Tuple[int, ...]:
        """
        Return a tuple of axis dimensions
        """
        return tuple(len(self._get_axis(a)) for a in self._AXIS_ORDERS)

    @property
    def axes(self) -> List[Index]:
        """
        Return index label(s) of the internal NDFrame
        """
        # we do it this way because if we have reversed axes, then
        # the block manager shows then reversed
        return [self._get_axis(a) for a in self._AXIS_ORDERS]

    @property
    def ndim(self) -> int:
        """
        Return an int representing the number of axes / array dimensions.

        Return 1 if Series. Otherwise return 2 if DataFrame.

        See Also
        --------
        ndarray.ndim : Number of array dimensions.

        Examples
        --------
        >>> s = pd.Series({'a': 1, 'b': 2, 'c': 3})
        >>> s.ndim
        1

        >>> df = pd.DataFrame({'col1': [1, 2], 'col2': [3, 4]})
        >>> df.ndim
        2
        """
        return self._mgr.ndim

    @property
    def size(self) -> int:
        """
        Return an int representing the number of elements in this object.

        Return the number of rows if Series. Otherwise return the number of
        rows times number of columns if DataFrame.

        See Also
        --------
        ndarray.size : Number of elements in the array.

        Examples
        --------
        >>> s = pd.Series({'a': 1, 'b': 2, 'c': 3})
        >>> s.size
        3

        >>> df = pd.DataFrame({'col1': [1, 2], 'col2': [3, 4]})
        >>> df.size
        4
        """
        return np.prod(self.shape)

    @property
    def _selected_obj(self: FrameOrSeries) -> FrameOrSeries:
        """ internal compat with SelectionMixin """
        return self

    @property
    def _obj_with_exclusions(self: FrameOrSeries) -> FrameOrSeries:
        """ internal compat with SelectionMixin """
        return self

    def set_axis(self, labels, axis: Axis = 0, inplace: bool = False):
        """
        Assign desired index to given axis.

        Indexes for%(extended_summary_sub)s row labels can be changed by assigning
        a list-like or Index.

        .. versionchanged:: 0.21.0

           The signature is now `labels` and `axis`, consistent with
           the rest of pandas API. Previously, the `axis` and `labels`
           arguments were respectively the first and second positional
           arguments.

        Parameters
        ----------
        labels : list-like, Index
            The values for the new index.

        axis : %(axes_single_arg)s, default 0
            The axis to update. The value 0 identifies the rows%(axis_description_sub)s.

        inplace : bool, default False
            Whether to return a new %(klass)s instance.

        Returns
        -------
        renamed : %(klass)s or None
            An object of type %(klass)s if inplace=False, None otherwise.

        See Also
        --------
        %(klass)s.rename_axis : Alter the name of the index%(see_also_sub)s.
        """
        if inplace:
            setattr(self, self._get_axis_name(axis), labels)
        else:
            obj = self.copy()
            obj.set_axis(labels, axis=axis, inplace=True)
            return obj

    def _set_axis(self, axis: int, labels: Index) -> None:
        labels = ensure_index(labels)
        self._mgr.set_axis(axis, labels)
        self._clear_item_cache()

    def swapaxes(self: FrameOrSeries, axis1, axis2, copy=True) -> FrameOrSeries:
        """
        Interchange axes and swap values axes appropriately.

        Returns
        -------
        y : same as input
        """
        i = self._get_axis_number(axis1)
        j = self._get_axis_number(axis2)

        if i == j:
            if copy:
                return self.copy()
            return self

        mapping = {i: j, j: i}

        new_axes = (self._get_axis(mapping.get(k, k)) for k in range(self._AXIS_LEN))
        new_values = self.values.swapaxes(i, j)
        if copy:
            new_values = new_values.copy()

        return self._constructor(new_values, *new_axes).__finalize__(self)

    def droplevel(self: FrameOrSeries, level, axis=0) -> FrameOrSeries:
        """
        Return DataFrame with requested index / column level(s) removed.

        .. versionadded:: 0.24.0

        Parameters
        ----------
        level : int, str, or list-like
            If a string is given, must be the name of a level
            If list-like, elements must be names or positional indexes
            of levels.

        axis : {0 or 'index', 1 or 'columns'}, default 0
            Axis along which the level(s) is removed:

            * 0 or 'index': remove level(s) in column.
            * 1 or 'columns': remove level(s) in row.

        Returns
        -------
        DataFrame
            DataFrame with requested index / column level(s) removed.

        Examples
        --------
        >>> df = pd.DataFrame([
        ...     [1, 2, 3, 4],
        ...     [5, 6, 7, 8],
        ...     [9, 10, 11, 12]
        ... ]).set_index([0, 1]).rename_axis(['a', 'b'])

        >>> df.columns = pd.MultiIndex.from_tuples([
        ...     ('c', 'e'), ('d', 'f')
        ... ], names=['level_1', 'level_2'])

        >>> df
        level_1   c   d
        level_2   e   f
        a b
        1 2      3   4
        5 6      7   8
        9 10    11  12

        >>> df.droplevel('a')
        level_1   c   d
        level_2   e   f
        b
        2        3   4
        6        7   8
        10      11  12

        >>> df.droplevel('level_2', axis=1)
        level_1   c   d
        a b
        1 2      3   4
        5 6      7   8
        9 10    11  12
        """
        labels = self._get_axis(axis)
        new_labels = labels.droplevel(level)
        result = self.set_axis(new_labels, axis=axis, inplace=False)
        return result

    def pop(self: FrameOrSeries, item) -> FrameOrSeries:
        """
        Return item and drop from frame. Raise KeyError if not found.

        Parameters
        ----------
        item : str
            Label of column to be popped.

        Returns
        -------
        Series

        Examples
        --------
        >>> df = pd.DataFrame([('falcon', 'bird', 389.0),
        ...                    ('parrot', 'bird', 24.0),
        ...                    ('lion', 'mammal', 80.5),
        ...                    ('monkey', 'mammal', np.nan)],
        ...                   columns=('name', 'class', 'max_speed'))
        >>> df
             name   class  max_speed
        0  falcon    bird      389.0
        1  parrot    bird       24.0
        2    lion  mammal       80.5
        3  monkey  mammal        NaN

        >>> df.pop('class')
        0      bird
        1      bird
        2    mammal
        3    mammal
        Name: class, dtype: object

        >>> df
             name  max_speed
        0  falcon      389.0
        1  parrot       24.0
        2    lion       80.5
        3  monkey        NaN
        """
        result = self[item]
        del self[item]
        try:
            result._reset_cacher()
        except AttributeError:
            pass

        return result

    def squeeze(self, axis=None):
        """
        Squeeze 1 dimensional axis objects into scalars.

        Series or DataFrames with a single element are squeezed to a scalar.
        DataFrames with a single column or a single row are squeezed to a
        Series. Otherwise the object is unchanged.

        This method is most useful when you don't know if your
        object is a Series or DataFrame, but you do know it has just a single
        column. In that case you can safely call `squeeze` to ensure you have a
        Series.

        Parameters
        ----------
        axis : {0 or 'index', 1 or 'columns', None}, default None
            A specific axis to squeeze. By default, all length-1 axes are
            squeezed.

        Returns
        -------
        DataFrame, Series, or scalar
            The projection after squeezing `axis` or all the axes.

        See Also
        --------
        Series.iloc : Integer-location based indexing for selecting scalars.
        DataFrame.iloc : Integer-location based indexing for selecting Series.
        Series.to_frame : Inverse of DataFrame.squeeze for a
            single-column DataFrame.

        Examples
        --------
        >>> primes = pd.Series([2, 3, 5, 7])

        Slicing might produce a Series with a single value:

        >>> even_primes = primes[primes % 2 == 0]
        >>> even_primes
        0    2
        dtype: int64

        >>> even_primes.squeeze()
        2

        Squeezing objects with more than one value in every axis does nothing:

        >>> odd_primes = primes[primes % 2 == 1]
        >>> odd_primes
        1    3
        2    5
        3    7
        dtype: int64

        >>> odd_primes.squeeze()
        1    3
        2    5
        3    7
        dtype: int64

        Squeezing is even more effective when used with DataFrames.

        >>> df = pd.DataFrame([[1, 2], [3, 4]], columns=['a', 'b'])
        >>> df
           a  b
        0  1  2
        1  3  4

        Slicing a single column will produce a DataFrame with the columns
        having only one value:

        >>> df_a = df[['a']]
        >>> df_a
           a
        0  1
        1  3

        So the columns can be squeezed down, resulting in a Series:

        >>> df_a.squeeze('columns')
        0    1
        1    3
        Name: a, dtype: int64

        Slicing a single row from a single column will produce a single
        scalar DataFrame:

        >>> df_0a = df.loc[df.index < 1, ['a']]
        >>> df_0a
           a
        0  1

        Squeezing the rows produces a single scalar Series:

        >>> df_0a.squeeze('rows')
        a    1
        Name: 0, dtype: int64

        Squeezing all axes will project directly into a scalar:

        >>> df_0a.squeeze()
        1
        """
        axis = self._AXIS_NAMES if axis is None else (self._get_axis_number(axis),)
        return self.iloc[
            tuple(
                0 if i in axis and len(a) == 1 else slice(None)
                for i, a in enumerate(self.axes)
            )
        ]

    # ----------------------------------------------------------------------
    # Rename

    def rename(
        self: FrameOrSeries,
        mapper: Optional[Renamer] = None,
        *,
        index: Optional[Renamer] = None,
        columns: Optional[Renamer] = None,
        axis: Optional[Axis] = None,
        copy: bool = True,
        inplace: bool = False,
        level: Optional[Level] = None,
        errors: str = "ignore",
    ) -> Optional[FrameOrSeries]:
        """
        Alter axes input function or functions. Function / dict values must be
        unique (1-to-1). Labels not contained in a dict / Series will be left
        as-is. Extra labels listed don't throw an error. Alternatively, change
        ``Series.name`` with a scalar value (Series only).

        Parameters
        ----------
        %(axes)s : scalar, list-like, dict-like or function, optional
            Scalar or list-like will alter the ``Series.name`` attribute,
            and raise on DataFrame.
            dict-like or functions are transformations to apply to
            that axis' values
        copy : bool, default True
            Also copy underlying data.
        inplace : bool, default False
            Whether to return a new %(klass)s. If True then value of copy is
            ignored.
        level : int or level name, default None
            In case of a MultiIndex, only rename labels in the specified
            level.
        errors : {'ignore', 'raise'}, default 'ignore'
            If 'raise', raise a `KeyError` when a dict-like `mapper`, `index`,
            or `columns` contains labels that are not present in the Index
            being transformed.
            If 'ignore', existing keys will be renamed and extra keys will be
            ignored.

        Returns
        -------
        renamed : %(klass)s (new object)

        Raises
        ------
        KeyError
            If any of the labels is not found in the selected axis and
            "errors='raise'".

        See Also
        --------
        NDFrame.rename_axis

        Examples
        --------
        >>> s = pd.Series([1, 2, 3])
        >>> s
        0    1
        1    2
        2    3
        dtype: int64
        >>> s.rename("my_name") # scalar, changes Series.name
        0    1
        1    2
        2    3
        Name: my_name, dtype: int64
        >>> s.rename(lambda x: x ** 2)  # function, changes labels
        0    1
        1    2
        4    3
        dtype: int64
        >>> s.rename({1: 3, 2: 5})  # mapping, changes labels
        0    1
        3    2
        5    3
        dtype: int64

        Since ``DataFrame`` doesn't have a ``.name`` attribute,
        only mapping-type arguments are allowed.

        >>> df = pd.DataFrame({"A": [1, 2, 3], "B": [4, 5, 6]})
        >>> df.rename(2)
        Traceback (most recent call last):
        ...
        TypeError: 'int' object is not callable

        ``DataFrame.rename`` supports two calling conventions

        * ``(index=index_mapper, columns=columns_mapper, ...)``
        * ``(mapper, axis={'index', 'columns'}, ...)``

        We *highly* recommend using keyword arguments to clarify your
        intent.

        >>> df.rename(index=str, columns={"A": "a", "B": "c"})
           a  c
        0  1  4
        1  2  5
        2  3  6

        >>> df.rename(index=str, columns={"A": "a", "C": "c"})
           a  B
        0  1  4
        1  2  5
        2  3  6

        Using axis-style parameters

        >>> df.rename(str.lower, axis='columns')
           a  b
        0  1  4
        1  2  5
        2  3  6

        >>> df.rename({1: 2, 2: 4}, axis='index')
           A  B
        0  1  4
        2  2  5
        4  3  6

        See the :ref:`user guide <basics.rename>` for more.
        """
        if mapper is None and index is None and columns is None:
            raise TypeError("must pass an index to rename")

        if index is not None or columns is not None:
            if axis is not None:
                raise TypeError(
                    "Cannot specify both 'axis' and any of 'index' or 'columns'"
                )
            elif mapper is not None:
                raise TypeError(
                    "Cannot specify both 'mapper' and any of 'index' or 'columns'"
                )
        else:
            # use the mapper argument
            if axis and self._get_axis_number(axis) == 1:
                columns = mapper
            else:
                index = mapper

        result = self if inplace else self.copy(deep=copy)

        for axis_no, replacements in enumerate((index, columns)):
            if replacements is None:
                continue

            ax = self._get_axis(axis_no)
            f = com.get_rename_function(replacements)

            if level is not None:
                level = ax._get_level_number(level)

            # GH 13473
            if not callable(replacements):
                indexer = ax.get_indexer_for(replacements)
                if errors == "raise" and len(indexer[indexer == -1]):
                    missing_labels = [
                        label
                        for index, label in enumerate(replacements)
                        if indexer[index] == -1
                    ]
                    raise KeyError(f"{missing_labels} not found in axis")

            new_index = ax._transform_index(f, level)
            result.set_axis(new_index, axis=axis_no, inplace=True)
            result._clear_item_cache()

        if inplace:
<<<<<<< HEAD
            self._update_inplace(result._mgr)
=======
            self._update_inplace(result)
>>>>>>> 49bc8d8c
            return None
        else:
            return result.__finalize__(self)

    @rewrite_axis_style_signature("mapper", [("copy", True), ("inplace", False)])
    def rename_axis(self, mapper=lib.no_default, **kwargs):
        """
        Set the name of the axis for the index or columns.

        Parameters
        ----------
        mapper : scalar, list-like, optional
            Value to set the axis name attribute.
        index, columns : scalar, list-like, dict-like or function, optional
            A scalar, list-like, dict-like or functions transformations to
            apply to that axis' values.

            Use either ``mapper`` and ``axis`` to
            specify the axis to target with ``mapper``, or ``index``
            and/or ``columns``.

            .. versionchanged:: 0.24.0

        axis : {0 or 'index', 1 or 'columns'}, default 0
            The axis to rename.
        copy : bool, default True
            Also copy underlying data.
        inplace : bool, default False
            Modifies the object directly, instead of creating a new Series
            or DataFrame.

        Returns
        -------
        Series, DataFrame, or None
            The same type as the caller or None if `inplace` is True.

        See Also
        --------
        Series.rename : Alter Series index labels or name.
        DataFrame.rename : Alter DataFrame index labels or name.
        Index.rename : Set new names on index.

        Notes
        -----
        ``DataFrame.rename_axis`` supports two calling conventions

        * ``(index=index_mapper, columns=columns_mapper, ...)``
        * ``(mapper, axis={'index', 'columns'}, ...)``

        The first calling convention will only modify the names of
        the index and/or the names of the Index object that is the columns.
        In this case, the parameter ``copy`` is ignored.

        The second calling convention will modify the names of the
        the corresponding index if mapper is a list or a scalar.
        However, if mapper is dict-like or a function, it will use the
        deprecated behavior of modifying the axis *labels*.

        We *highly* recommend using keyword arguments to clarify your
        intent.

        Examples
        --------
        **Series**

        >>> s = pd.Series(["dog", "cat", "monkey"])
        >>> s
        0       dog
        1       cat
        2    monkey
        dtype: object
        >>> s.rename_axis("animal")
        animal
        0    dog
        1    cat
        2    monkey
        dtype: object

        **DataFrame**

        >>> df = pd.DataFrame({"num_legs": [4, 4, 2],
        ...                    "num_arms": [0, 0, 2]},
        ...                   ["dog", "cat", "monkey"])
        >>> df
                num_legs  num_arms
        dog            4         0
        cat            4         0
        monkey         2         2
        >>> df = df.rename_axis("animal")
        >>> df
                num_legs  num_arms
        animal
        dog            4         0
        cat            4         0
        monkey         2         2
        >>> df = df.rename_axis("limbs", axis="columns")
        >>> df
        limbs   num_legs  num_arms
        animal
        dog            4         0
        cat            4         0
        monkey         2         2

        **MultiIndex**

        >>> df.index = pd.MultiIndex.from_product([['mammal'],
        ...                                        ['dog', 'cat', 'monkey']],
        ...                                       names=['type', 'name'])
        >>> df
        limbs          num_legs  num_arms
        type   name
        mammal dog            4         0
               cat            4         0
               monkey         2         2

        >>> df.rename_axis(index={'type': 'class'})
        limbs          num_legs  num_arms
        class  name
        mammal dog            4         0
               cat            4         0
               monkey         2         2

        >>> df.rename_axis(columns=str.upper)
        LIMBS          num_legs  num_arms
        type   name
        mammal dog            4         0
               cat            4         0
               monkey         2         2
        """
        axes, kwargs = self._construct_axes_from_arguments(
            (), kwargs, sentinel=lib.no_default
        )
        copy = kwargs.pop("copy", True)
        inplace = kwargs.pop("inplace", False)
        axis = kwargs.pop("axis", 0)
        if axis is not None:
            axis = self._get_axis_number(axis)

        if kwargs:
            raise TypeError(
                "rename_axis() got an unexpected keyword "
                f'argument "{list(kwargs.keys())[0]}"'
            )

        inplace = validate_bool_kwarg(inplace, "inplace")

        if mapper is not lib.no_default:
            # Use v0.23 behavior if a scalar or list
            non_mapper = is_scalar(mapper) or (
                is_list_like(mapper) and not is_dict_like(mapper)
            )
            if non_mapper:
                return self._set_axis_name(mapper, axis=axis, inplace=inplace)
            else:
                raise ValueError("Use `.rename` to alter labels with a mapper.")
        else:
            # Use new behavior.  Means that index and/or columns
            # is specified
            result = self if inplace else self.copy(deep=copy)

            for axis in range(self._AXIS_LEN):
                v = axes.get(self._AXIS_NAMES[axis])
                if v is lib.no_default:
                    continue
                non_mapper = is_scalar(v) or (is_list_like(v) and not is_dict_like(v))
                if non_mapper:
                    newnames = v
                else:
                    f = com.get_rename_function(v)
                    curnames = self._get_axis(axis).names
                    newnames = [f(name) for name in curnames]
                result._set_axis_name(newnames, axis=axis, inplace=True)
            if not inplace:
                return result

    def _set_axis_name(self, name, axis=0, inplace=False):
        """
        Set the name(s) of the axis.

        Parameters
        ----------
        name : str or list of str
            Name(s) to set.
        axis : {0 or 'index', 1 or 'columns'}, default 0
            The axis to set the label. The value 0 or 'index' specifies index,
            and the value 1 or 'columns' specifies columns.
        inplace : bool, default False
            If `True`, do operation inplace and return None.

            .. versionadded:: 0.21.0

        Returns
        -------
        Series, DataFrame, or None
            The same type as the caller or `None` if `inplace` is `True`.

        See Also
        --------
        DataFrame.rename : Alter the axis labels of :class:`DataFrame`.
        Series.rename : Alter the index labels or set the index name
            of :class:`Series`.
        Index.rename : Set the name of :class:`Index` or :class:`MultiIndex`.

        Examples
        --------
        >>> df = pd.DataFrame({"num_legs": [4, 4, 2]},
        ...                   ["dog", "cat", "monkey"])
        >>> df
                num_legs
        dog            4
        cat            4
        monkey         2
        >>> df._set_axis_name("animal")
                num_legs
        animal
        dog            4
        cat            4
        monkey         2
        >>> df.index = pd.MultiIndex.from_product(
        ...                [["mammal"], ['dog', 'cat', 'monkey']])
        >>> df._set_axis_name(["type", "name"])
                       num_legs
        type   name
        mammal dog        4
               cat        4
               monkey     2
        """
        axis = self._get_axis_number(axis)
        idx = self._get_axis(axis).set_names(name)

        inplace = validate_bool_kwarg(inplace, "inplace")
        renamed = self if inplace else self.copy()
        renamed.set_axis(idx, axis=axis, inplace=True)
        if not inplace:
            return renamed

    # ----------------------------------------------------------------------
    # Comparison Methods

    def _indexed_same(self, other) -> bool:
        return all(
            self._get_axis(a).equals(other._get_axis(a)) for a in self._AXIS_ORDERS
        )

    def equals(self, other):
        """
        Test whether two objects contain the same elements.

        This function allows two Series or DataFrames to be compared against
        each other to see if they have the same shape and elements. NaNs in
        the same location are considered equal. The column headers do not
        need to have the same type, but the elements within the columns must
        be the same dtype.

        Parameters
        ----------
        other : Series or DataFrame
            The other Series or DataFrame to be compared with the first.

        Returns
        -------
        bool
            True if all elements are the same in both objects, False
            otherwise.

        See Also
        --------
        Series.eq : Compare two Series objects of the same length
            and return a Series where each element is True if the element
            in each Series is equal, False otherwise.
        DataFrame.eq : Compare two DataFrame objects of the same shape and
            return a DataFrame where each element is True if the respective
            element in each DataFrame is equal, False otherwise.
        testing.assert_series_equal : Raises an AssertionError if left and
            right are not equal. Provides an easy interface to ignore
            inequality in dtypes, indexes and precision among others.
        testing.assert_frame_equal : Like assert_series_equal, but targets
            DataFrames.
        numpy.array_equal : Return True if two arrays have the same shape
            and elements, False otherwise.

        Notes
        -----
        This function requires that the elements have the same dtype as their
        respective elements in the other Series or DataFrame. However, the
        column labels do not need to have the same type, as long as they are
        still considered equal.

        Examples
        --------
        >>> df = pd.DataFrame({1: [10], 2: [20]})
        >>> df
            1   2
        0  10  20

        DataFrames df and exactly_equal have the same types and values for
        their elements and column labels, which will return True.

        >>> exactly_equal = pd.DataFrame({1: [10], 2: [20]})
        >>> exactly_equal
            1   2
        0  10  20
        >>> df.equals(exactly_equal)
        True

        DataFrames df and different_column_type have the same element
        types and values, but have different types for the column labels,
        which will still return True.

        >>> different_column_type = pd.DataFrame({1.0: [10], 2.0: [20]})
        >>> different_column_type
           1.0  2.0
        0   10   20
        >>> df.equals(different_column_type)
        True

        DataFrames df and different_data_type have different types for the
        same values for their elements, and will return False even though
        their column labels are the same values and types.

        >>> different_data_type = pd.DataFrame({1: [10.0], 2: [20.0]})
        >>> different_data_type
              1     2
        0  10.0  20.0
        >>> df.equals(different_data_type)
        False
        """
        if not isinstance(other, self._constructor):
            return False
        return self._mgr.equals(other._mgr)

    # -------------------------------------------------------------------------
    # Unary Methods

    def __neg__(self):
        values = self._values
        if is_bool_dtype(values):
            arr = operator.inv(values)
        elif (
            is_numeric_dtype(values)
            or is_timedelta64_dtype(values)
            or is_object_dtype(values)
        ):
            arr = operator.neg(values)
        else:
            raise TypeError(f"Unary negative expects numeric dtype, not {values.dtype}")
        return self.__array_wrap__(arr)

    def __pos__(self):
        values = self._values
        if is_bool_dtype(values):
            arr = values
        elif (
            is_numeric_dtype(values)
            or is_timedelta64_dtype(values)
            or is_object_dtype(values)
        ):
            arr = operator.pos(values)
        else:
            raise TypeError(f"Unary plus expects numeric dtype, not {values.dtype}")
        return self.__array_wrap__(arr)

    def __invert__(self):
        if not self.size:
            # inv fails with 0 len
            return self

        new_data = self._mgr.apply(operator.invert)
        result = self._constructor(new_data).__finalize__(self)
        return result

    def __nonzero__(self):
        raise ValueError(
            f"The truth value of a {type(self).__name__} is ambiguous. "
            "Use a.empty, a.bool(), a.item(), a.any() or a.all()."
        )

    __bool__ = __nonzero__

    def bool(self):
        """
        Return the bool of a single element PandasObject.

        This must be a boolean scalar value, either True or False.  Raise a
        ValueError if the PandasObject does not have exactly 1 element, or that
        element is not boolean

        Returns
        -------
        bool
            Same single boolean value converted to bool type.
        """
        v = self.squeeze()
        if isinstance(v, (bool, np.bool_)):
            return bool(v)
        elif is_scalar(v):
            raise ValueError(
                "bool cannot act on a non-boolean single element "
                f"{type(self).__name__}"
            )

        self.__nonzero__()

    def __abs__(self: FrameOrSeries) -> FrameOrSeries:
        return self.abs()

    def __round__(self: FrameOrSeries, decimals: int = 0) -> FrameOrSeries:
        return self.round(decimals)

    # -------------------------------------------------------------------------
    # Label or Level Combination Helpers
    #
    # A collection of helper methods for DataFrame/Series operations that
    # accept a combination of column/index labels and levels.  All such
    # operations should utilize/extend these methods when possible so that we
    # have consistent precedence and validation logic throughout the library.

    def _is_level_reference(self, key, axis=0):
        """
        Test whether a key is a level reference for a given axis.

        To be considered a level reference, `key` must be a string that:
          - (axis=0): Matches the name of an index level and does NOT match
            a column label.
          - (axis=1): Matches the name of a column level and does NOT match
            an index label.

        Parameters
        ----------
        key : str
            Potential level name for the given axis
        axis : int, default 0
            Axis that levels are associated with (0 for index, 1 for columns)

        Returns
        -------
        is_level : bool
        """
        axis = self._get_axis_number(axis)

        return (
            key is not None
            and is_hashable(key)
            and key in self.axes[axis].names
            and not self._is_label_reference(key, axis=axis)
        )

    def _is_label_reference(self, key, axis=0) -> bool_t:
        """
        Test whether a key is a label reference for a given axis.

        To be considered a label reference, `key` must be a string that:
          - (axis=0): Matches a column label
          - (axis=1): Matches an index label

        Parameters
        ----------
        key: str
            Potential label name
        axis: int, default 0
            Axis perpendicular to the axis that labels are associated with
            (0 means search for column labels, 1 means search for index labels)

        Returns
        -------
        is_label: bool
        """
        axis = self._get_axis_number(axis)
        other_axes = (ax for ax in range(self._AXIS_LEN) if ax != axis)

        return (
            key is not None
            and is_hashable(key)
            and any(key in self.axes[ax] for ax in other_axes)
        )

    def _is_label_or_level_reference(self, key: str, axis: int = 0) -> bool_t:
        """
        Test whether a key is a label or level reference for a given axis.

        To be considered either a label or a level reference, `key` must be a
        string that:
          - (axis=0): Matches a column label or an index level
          - (axis=1): Matches an index label or a column level

        Parameters
        ----------
        key: str
            Potential label or level name
        axis: int, default 0
            Axis that levels are associated with (0 for index, 1 for columns)

        Returns
        -------
        is_label_or_level: bool
        """
        return self._is_level_reference(key, axis=axis) or self._is_label_reference(
            key, axis=axis
        )

    def _check_label_or_level_ambiguity(self, key, axis: int = 0) -> None:
        """
        Check whether `key` is ambiguous.

        By ambiguous, we mean that it matches both a level of the input
        `axis` and a label of the other axis.

        Parameters
        ----------
        key: str or object
            Label or level name.
        axis: int, default 0
            Axis that levels are associated with (0 for index, 1 for columns).

        Raises
        ------
        ValueError: `key` is ambiguous
        """
        axis = self._get_axis_number(axis)
        other_axes = (ax for ax in range(self._AXIS_LEN) if ax != axis)

        if (
            key is not None
            and is_hashable(key)
            and key in self.axes[axis].names
            and any(key in self.axes[ax] for ax in other_axes)
        ):

            # Build an informative and grammatical warning
            level_article, level_type = (
                ("an", "index") if axis == 0 else ("a", "column")
            )

            label_article, label_type = (
                ("a", "column") if axis == 0 else ("an", "index")
            )

            msg = (
                f"'{key}' is both {level_article} {level_type} level and "
                f"{label_article} {label_type} label, which is ambiguous."
            )
            raise ValueError(msg)

    def _get_label_or_level_values(self, key: str, axis: int = 0) -> np.ndarray:
        """
        Return a 1-D array of values associated with `key`, a label or level
        from the given `axis`.

        Retrieval logic:
          - (axis=0): Return column values if `key` matches a column label.
            Otherwise return index level values if `key` matches an index
            level.
          - (axis=1): Return row values if `key` matches an index label.
            Otherwise return column level values if 'key' matches a column
            level

        Parameters
        ----------
        key: str
            Label or level name.
        axis: int, default 0
            Axis that levels are associated with (0 for index, 1 for columns)

        Returns
        -------
        values: np.ndarray

        Raises
        ------
        KeyError
            if `key` matches neither a label nor a level
        ValueError
            if `key` matches multiple labels
        FutureWarning
            if `key` is ambiguous. This will become an ambiguity error in a
            future version
        """
        axis = self._get_axis_number(axis)
        other_axes = [ax for ax in range(self._AXIS_LEN) if ax != axis]

        if self._is_label_reference(key, axis=axis):
            self._check_label_or_level_ambiguity(key, axis=axis)
            values = self.xs(key, axis=other_axes[0])._values
        elif self._is_level_reference(key, axis=axis):
            values = self.axes[axis].get_level_values(key)._values
        else:
            raise KeyError(key)

        # Check for duplicates
        if values.ndim > 1:

            if other_axes and isinstance(self._get_axis(other_axes[0]), MultiIndex):
                multi_message = (
                    "\n"
                    "For a multi-index, the label must be a "
                    "tuple with elements corresponding to each level."
                )
            else:
                multi_message = ""

            label_axis_name = "column" if axis == 0 else "index"
            raise ValueError(
                (
                    f"The {label_axis_name} label '{key}' "
                    f"is not unique.{multi_message}"
                )
            )

        return values

    def _drop_labels_or_levels(self, keys, axis: int = 0):
        """
        Drop labels and/or levels for the given `axis`.

        For each key in `keys`:
          - (axis=0): If key matches a column label then drop the column.
            Otherwise if key matches an index level then drop the level.
          - (axis=1): If key matches an index label then drop the row.
            Otherwise if key matches a column level then drop the level.

        Parameters
        ----------
        keys: str or list of str
            labels or levels to drop
        axis: int, default 0
            Axis that levels are associated with (0 for index, 1 for columns)

        Returns
        -------
        dropped: DataFrame

        Raises
        ------
        ValueError
            if any `keys` match neither a label nor a level
        """
        axis = self._get_axis_number(axis)

        # Validate keys
        keys = com.maybe_make_list(keys)
        invalid_keys = [
            k for k in keys if not self._is_label_or_level_reference(k, axis=axis)
        ]

        if invalid_keys:
            raise ValueError(
                (
                    "The following keys are not valid labels or "
                    f"levels for axis {axis}: {invalid_keys}"
                )
            )

        # Compute levels and labels to drop
        levels_to_drop = [k for k in keys if self._is_level_reference(k, axis=axis)]

        labels_to_drop = [k for k in keys if not self._is_level_reference(k, axis=axis)]

        # Perform copy upfront and then use inplace operations below.
        # This ensures that we always perform exactly one copy.
        # ``copy`` and/or ``inplace`` options could be added in the future.
        dropped = self.copy()

        if axis == 0:
            # Handle dropping index levels
            if levels_to_drop:
                dropped.reset_index(levels_to_drop, drop=True, inplace=True)

            # Handle dropping columns labels
            if labels_to_drop:
                dropped.drop(labels_to_drop, axis=1, inplace=True)
        else:
            # Handle dropping column levels
            if levels_to_drop:
                if isinstance(dropped.columns, MultiIndex):
                    # Drop the specified levels from the MultiIndex
                    dropped.columns = dropped.columns.droplevel(levels_to_drop)
                else:
                    # Drop the last level of Index by replacing with
                    # a RangeIndex
                    dropped.columns = RangeIndex(dropped.columns.size)

            # Handle dropping index labels
            if labels_to_drop:
                dropped.drop(labels_to_drop, axis=0, inplace=True)

        return dropped

    # ----------------------------------------------------------------------
    # Iteration

    def __hash__(self):
        raise TypeError(
            f"{repr(type(self).__name__)} objects are mutable, "
            f"thus they cannot be hashed"
        )

    def __iter__(self):
        """
        Iterate over info axis.

        Returns
        -------
        iterator
            Info axis as iterator.
        """
        return iter(self._info_axis)

    # can we get a better explanation of this?
    def keys(self):
        """
        Get the 'info axis' (see Indexing for more).

        This is index for Series, columns for DataFrame.

        Returns
        -------
        Index
            Info axis.
        """
        return self._info_axis

    def items(self):
        """
        Iterate over (label, values) on info axis

        This is index for Series and columns for DataFrame.

        Returns
        -------
        Generator
        """
        for h in self._info_axis:
            yield h, self[h]

    @doc(items)
    def iteritems(self):
        return self.items()

    def __len__(self) -> int:
        """Returns length of info axis"""
        return len(self._info_axis)

    def __contains__(self, key) -> bool_t:
        """True if the key is in the info axis"""
        return key in self._info_axis

    @property
    def empty(self) -> bool_t:
        """
        Indicator whether DataFrame is empty.

        True if DataFrame is entirely empty (no items), meaning any of the
        axes are of length 0.

        Returns
        -------
        bool
            If DataFrame is empty, return True, if not return False.

        See Also
        --------
        Series.dropna : Return series without null values.
        DataFrame.dropna : Return DataFrame with labels on given axis omitted
            where (all or any) data are missing.

        Notes
        -----
        If DataFrame contains only NaNs, it is still not considered empty. See
        the example below.

        Examples
        --------
        An example of an actual empty DataFrame. Notice the index is empty:

        >>> df_empty = pd.DataFrame({'A' : []})
        >>> df_empty
        Empty DataFrame
        Columns: [A]
        Index: []
        >>> df_empty.empty
        True

        If we only have NaNs in our DataFrame, it is not considered empty! We
        will need to drop the NaNs to make the DataFrame empty:

        >>> df = pd.DataFrame({'A' : [np.nan]})
        >>> df
            A
        0 NaN
        >>> df.empty
        False
        >>> df.dropna().empty
        True
        """
        return any(len(self._get_axis(a)) == 0 for a in self._AXIS_ORDERS)

    # ----------------------------------------------------------------------
    # Array Interface

    # This is also set in IndexOpsMixin
    # GH#23114 Ensure ndarray.__op__(DataFrame) returns NotImplemented
    __array_priority__ = 1000

    def __array__(self, dtype=None) -> np.ndarray:
        return np.asarray(self._values, dtype=dtype)

    def __array_wrap__(self, result, context=None):
        result = lib.item_from_zerodim(result)
        if is_scalar(result):
            # e.g. we get here with np.ptp(series)
            # ptp also requires the item_from_zerodim
            return result
        d = self._construct_axes_dict(self._AXIS_ORDERS, copy=False)
        return self._constructor(result, **d).__finalize__(self)

    # ideally we would define this to avoid the getattr checks, but
    # is slower
    # @property
    # def __array_interface__(self):
    #    """ provide numpy array interface method """
    #    values = self.values
    #    return dict(typestr=values.dtype.str,shape=values.shape,data=values)

    # ----------------------------------------------------------------------
    # Picklability

    def __getstate__(self) -> Dict[str, Any]:
        meta = {k: getattr(self, k, None) for k in self._metadata}
        return dict(
            _mgr=self._mgr,
            _typ=self._typ,
            _metadata=self._metadata,
            attrs=self.attrs,
            **meta,
        )

    def __setstate__(self, state):

        if isinstance(state, BlockManager):
            self._mgr = state
        elif isinstance(state, dict):
            if "_data" in state and "_mgr" not in state:
                # compat for older pickles
                state["_mgr"] = state.pop("_data")
            typ = state.get("_typ")
            if typ is not None:
                attrs = state.get("_attrs", {})
                object.__setattr__(self, "_attrs", attrs)

                # set in the order of internal names
                # to avoid definitional recursion
                # e.g. say fill_value needing _mgr to be
                # defined
                meta = set(self._internal_names + self._metadata)
                for k in list(meta):
                    if k in state:
                        v = state[k]
                        object.__setattr__(self, k, v)

                for k, v in state.items():
                    if k not in meta:
                        object.__setattr__(self, k, v)

            else:
                raise NotImplementedError("Pre-0.12 pickles are no longer supported")
        elif len(state) == 2:
            raise NotImplementedError("Pre-0.12 pickles are no longer supported")

        self._item_cache = {}

    # ----------------------------------------------------------------------
    # Rendering Methods

    def __repr__(self) -> str:
        # string representation based upon iterating over self
        # (since, by definition, `PandasContainers` are iterable)
        prepr = f"[{','.join(map(pprint_thing, self))}]"
        return f"{type(self).__name__}({prepr})"

    def _repr_latex_(self):
        """
        Returns a LaTeX representation for a particular object.
        Mainly for use with nbconvert (jupyter notebook conversion to pdf).
        """
        if config.get_option("display.latex.repr"):
            return self.to_latex()
        else:
            return None

    def _repr_data_resource_(self):
        """
        Not a real Jupyter special repr method, but we use the same
        naming convention.
        """
        if config.get_option("display.html.table_schema"):
            data = self.head(config.get_option("display.max_rows"))
            payload = json.loads(
                data.to_json(orient="table"), object_pairs_hook=collections.OrderedDict
            )
            return payload

    # ----------------------------------------------------------------------
    # I/O Methods

    _shared_docs[
        "to_markdown"
    ] = """
    Print %(klass)s in Markdown-friendly format.

    .. versionadded:: 1.0.0

    Parameters
    ----------
    buf : str, Path or StringIO-like, optional, default None
        Buffer to write to. If None, the output is returned as a string.
    mode : str, optional
        Mode in which file is opened.
    **kwargs
        These parameters will be passed to `tabulate`.

    Returns
    -------
    str
        %(klass)s in Markdown-friendly format.
    """

    @doc(klass="object")
    def to_excel(
        self,
        excel_writer,
        sheet_name="Sheet1",
        na_rep="",
        float_format=None,
        columns=None,
        header=True,
        index=True,
        index_label=None,
        startrow=0,
        startcol=0,
        engine=None,
        merge_cells=True,
        encoding=None,
        inf_rep="inf",
        verbose=True,
        freeze_panes=None,
    ) -> None:
        """
        Write {klass} to an Excel sheet.

        To write a single {klass} to an Excel .xlsx file it is only necessary to
        specify a target file name. To write to multiple sheets it is necessary to
        create an `ExcelWriter` object with a target file name, and specify a sheet
        in the file to write to.

        Multiple sheets may be written to by specifying unique `sheet_name`.
        With all data written to the file it is necessary to save the changes.
        Note that creating an `ExcelWriter` object with a file name that already
        exists will result in the contents of the existing file being erased.

        Parameters
        ----------
        excel_writer : str or ExcelWriter object
            File path or existing ExcelWriter.
        sheet_name : str, default 'Sheet1'
            Name of sheet which will contain DataFrame.
        na_rep : str, default ''
            Missing data representation.
        float_format : str, optional
            Format string for floating point numbers. For example
            ``float_format="%.2f"`` will format 0.1234 to 0.12.
        columns : sequence or list of str, optional
            Columns to write.
        header : bool or list of str, default True
            Write out the column names. If a list of string is given it is
            assumed to be aliases for the column names.
        index : bool, default True
            Write row names (index).
        index_label : str or sequence, optional
            Column label for index column(s) if desired. If not specified, and
            `header` and `index` are True, then the index names are used. A
            sequence should be given if the DataFrame uses MultiIndex.
        startrow : int, default 0
            Upper left cell row to dump data frame.
        startcol : int, default 0
            Upper left cell column to dump data frame.
        engine : str, optional
            Write engine to use, 'openpyxl' or 'xlsxwriter'. You can also set this
            via the options ``io.excel.xlsx.writer``, ``io.excel.xls.writer``, and
            ``io.excel.xlsm.writer``.
        merge_cells : bool, default True
            Write MultiIndex and Hierarchical Rows as merged cells.
        encoding : str, optional
            Encoding of the resulting excel file. Only necessary for xlwt,
            other writers support unicode natively.
        inf_rep : str, default 'inf'
            Representation for infinity (there is no native representation for
            infinity in Excel).
        verbose : bool, default True
            Display more information in the error logs.
        freeze_panes : tuple of int (length 2), optional
            Specifies the one-based bottommost row and rightmost column that
            is to be frozen.

        See Also
        --------
        to_csv : Write DataFrame to a comma-separated values (csv) file.
        ExcelWriter : Class for writing DataFrame objects into excel sheets.
        read_excel : Read an Excel file into a pandas DataFrame.
        read_csv : Read a comma-separated values (csv) file into DataFrame.

        Notes
        -----
        For compatibility with :meth:`~DataFrame.to_csv`,
        to_excel serializes lists and dicts to strings before writing.

        Once a workbook has been saved it is not possible write further data
        without rewriting the whole workbook.

        Examples
        --------

        Create, write to and save a workbook:

        >>> df1 = pd.DataFrame([['a', 'b'], ['c', 'd']],
        ...                    index=['row 1', 'row 2'],
        ...                    columns=['col 1', 'col 2'])
        >>> df1.to_excel("output.xlsx")  # doctest: +SKIP

        To specify the sheet name:

        >>> df1.to_excel("output.xlsx",
        ...              sheet_name='Sheet_name_1')  # doctest: +SKIP

        If you wish to write to more than one sheet in the workbook, it is
        necessary to specify an ExcelWriter object:

        >>> df2 = df1.copy()
        >>> with pd.ExcelWriter('output.xlsx') as writer:  # doctest: +SKIP
        ...     df1.to_excel(writer, sheet_name='Sheet_name_1')
        ...     df2.to_excel(writer, sheet_name='Sheet_name_2')

        ExcelWriter can also be used to append to an existing Excel file:

        >>> with pd.ExcelWriter('output.xlsx',
        ...                     mode='a') as writer:  # doctest: +SKIP
        ...     df.to_excel(writer, sheet_name='Sheet_name_3')

        To set the library that is used to write the Excel file,
        you can pass the `engine` keyword (the default engine is
        automatically chosen depending on the file extension):

        >>> df1.to_excel('output1.xlsx', engine='xlsxwriter')  # doctest: +SKIP
        """

        df = self if isinstance(self, ABCDataFrame) else self.to_frame()

        from pandas.io.formats.excel import ExcelFormatter

        formatter = ExcelFormatter(
            df,
            na_rep=na_rep,
            cols=columns,
            header=header,
            float_format=float_format,
            index=index,
            index_label=index_label,
            merge_cells=merge_cells,
            inf_rep=inf_rep,
        )
        formatter.write(
            excel_writer,
            sheet_name=sheet_name,
            startrow=startrow,
            startcol=startcol,
            freeze_panes=freeze_panes,
            engine=engine,
        )

    def to_json(
        self,
        path_or_buf: Optional[FilePathOrBuffer] = None,
        orient: Optional[str] = None,
        date_format: Optional[str] = None,
        double_precision: int = 10,
        force_ascii: bool_t = True,
        date_unit: str = "ms",
        default_handler: Optional[Callable[[Any], JSONSerializable]] = None,
        lines: bool_t = False,
        compression: Optional[str] = "infer",
        index: bool_t = True,
        indent: Optional[int] = None,
    ) -> Optional[str]:
        """
        Convert the object to a JSON string.

        Note NaN's and None will be converted to null and datetime objects
        will be converted to UNIX timestamps.

        Parameters
        ----------
        path_or_buf : str or file handle, optional
            File path or object. If not specified, the result is returned as
            a string.
        orient : str
            Indication of expected JSON string format.

            * Series:

                - default is 'index'
                - allowed values are: {'split','records','index','table'}.

            * DataFrame:

                - default is 'columns'
                - allowed values are: {'split', 'records', 'index', 'columns',
                  'values', 'table'}.

            * The format of the JSON string:

                - 'split' : dict like {'index' -> [index], 'columns' -> [columns],
                  'data' -> [values]}
                - 'records' : list like [{column -> value}, ... , {column -> value}]
                - 'index' : dict like {index -> {column -> value}}
                - 'columns' : dict like {column -> {index -> value}}
                - 'values' : just the values array
                - 'table' : dict like {'schema': {schema}, 'data': {data}}

                Describing the data, where data component is like ``orient='records'``.

            .. versionchanged:: 0.20.0

        date_format : {None, 'epoch', 'iso'}
            Type of date conversion. 'epoch' = epoch milliseconds,
            'iso' = ISO8601. The default depends on the `orient`. For
            ``orient='table'``, the default is 'iso'. For all other orients,
            the default is 'epoch'.
        double_precision : int, default 10
            The number of decimal places to use when encoding
            floating point values.
        force_ascii : bool, default True
            Force encoded string to be ASCII.
        date_unit : str, default 'ms' (milliseconds)
            The time unit to encode to, governs timestamp and ISO8601
            precision.  One of 's', 'ms', 'us', 'ns' for second, millisecond,
            microsecond, and nanosecond respectively.
        default_handler : callable, default None
            Handler to call if object cannot otherwise be converted to a
            suitable format for JSON. Should receive a single argument which is
            the object to convert and return a serialisable object.
        lines : bool, default False
            If 'orient' is 'records' write out line delimited json format. Will
            throw ValueError if incorrect 'orient' since others are not list
            like.

        compression : {'infer', 'gzip', 'bz2', 'zip', 'xz', None}

            A string representing the compression to use in the output file,
            only used when the first argument is a filename. By default, the
            compression is inferred from the filename.

            .. versionadded:: 0.21.0
            .. versionchanged:: 0.24.0
               'infer' option added and set to default
        index : bool, default True
            Whether to include the index values in the JSON string. Not
            including the index (``index=False``) is only supported when
            orient is 'split' or 'table'.

            .. versionadded:: 0.23.0

        indent : int, optional
           Length of whitespace used to indent each record.

           .. versionadded:: 1.0.0

        Returns
        -------
        None or str
            If path_or_buf is None, returns the resulting json format as a
            string. Otherwise returns None.

        See Also
        --------
        read_json : Convert a JSON string to pandas object.

        Notes
        -----
        The behavior of ``indent=0`` varies from the stdlib, which does not
        indent the output but does insert newlines. Currently, ``indent=0``
        and the default ``indent=None`` are equivalent in pandas, though this
        may change in a future release.

        Examples
        --------
        >>> import json
        >>> df = pd.DataFrame(
        ...     [["a", "b"], ["c", "d"]],
        ...     index=["row 1", "row 2"],
        ...     columns=["col 1", "col 2"],
        ... )

        >>> result = df.to_json(orient="split")
        >>> parsed = json.loads(result)
        >>> json.dumps(parsed, indent=4)  # doctest: +SKIP
        {
            "columns": [
                "col 1",
                "col 2"
            ],
            "index": [
                "row 1",
                "row 2"
            ],
            "data": [
                [
                    "a",
                    "b"
                ],
                [
                    "c",
                    "d"
                ]
            ]
        }

        Encoding/decoding a Dataframe using ``'records'`` formatted JSON.
        Note that index labels are not preserved with this encoding.

        >>> result = df.to_json(orient="records")
        >>> parsed = json.loads(result)
        >>> json.dumps(parsed, indent=4)  # doctest: +SKIP
        [
            {
                "col 1": "a",
                "col 2": "b"
            },
            {
                "col 1": "c",
                "col 2": "d"
            }
        ]

        Encoding/decoding a Dataframe using ``'index'`` formatted JSON:

        >>> result = df.to_json(orient="index")
        >>> parsed = json.loads(result)
        >>> json.dumps(parsed, indent=4)  # doctest: +SKIP
        {
            "row 1": {
                "col 1": "a",
                "col 2": "b"
            },
            "row 2": {
                "col 1": "c",
                "col 2": "d"
            }
        }

        Encoding/decoding a Dataframe using ``'columns'`` formatted JSON:

        >>> result = df.to_json(orient="columns")
        >>> parsed = json.loads(result)
        >>> json.dumps(parsed, indent=4)  # doctest: +SKIP
        {
            "col 1": {
                "row 1": "a",
                "row 2": "c"
            },
            "col 2": {
                "row 1": "b",
                "row 2": "d"
            }
        }

        Encoding/decoding a Dataframe using ``'values'`` formatted JSON:

        >>> result = df.to_json(orient="values")
        >>> parsed = json.loads(result)
        >>> json.dumps(parsed, indent=4)  # doctest: +SKIP
        [
            [
                "a",
                "b"
            ],
            [
                "c",
                "d"
            ]
        ]

        Encoding with Table Schema:

        >>> result = df.to_json(orient="table")
        >>> parsed = json.loads(result)
        >>> json.dumps(parsed, indent=4)  # doctest: +SKIP
        {
            "schema": {
                "fields": [
                    {
                        "name": "index",
                        "type": "string"
                    },
                    {
                        "name": "col 1",
                        "type": "string"
                    },
                    {
                        "name": "col 2",
                        "type": "string"
                    }
                ],
                "primaryKey": [
                    "index"
                ],
                "pandas_version": "0.20.0"
            },
            "data": [
                {
                    "index": "row 1",
                    "col 1": "a",
                    "col 2": "b"
                },
                {
                    "index": "row 2",
                    "col 1": "c",
                    "col 2": "d"
                }
            ]
        }
        """
        from pandas.io import json

        if date_format is None and orient == "table":
            date_format = "iso"
        elif date_format is None:
            date_format = "epoch"

        config.is_nonnegative_int(indent)
        indent = indent or 0

        return json.to_json(
            path_or_buf=path_or_buf,
            obj=self,
            orient=orient,
            date_format=date_format,
            double_precision=double_precision,
            force_ascii=force_ascii,
            date_unit=date_unit,
            default_handler=default_handler,
            lines=lines,
            compression=compression,
            index=index,
            indent=indent,
        )

    def to_hdf(
        self,
        path_or_buf,
        key: str,
        mode: str = "a",
        complevel: Optional[int] = None,
        complib: Optional[str] = None,
        append: bool_t = False,
        format: Optional[str] = None,
        index: bool_t = True,
        min_itemsize: Optional[Union[int, Dict[str, int]]] = None,
        nan_rep=None,
        dropna: Optional[bool_t] = None,
        data_columns: Optional[List[str]] = None,
        errors: str = "strict",
        encoding: str = "UTF-8",
    ) -> None:
        """
        Write the contained data to an HDF5 file using HDFStore.

        Hierarchical Data Format (HDF) is self-describing, allowing an
        application to interpret the structure and contents of a file with
        no outside information. One HDF file can hold a mix of related objects
        which can be accessed as a group or as individual objects.

        In order to add another DataFrame or Series to an existing HDF file
        please use append mode and a different a key.

        For more information see the :ref:`user guide <io.hdf5>`.

        Parameters
        ----------
        path_or_buf : str or pandas.HDFStore
            File path or HDFStore object.
        key : str
            Identifier for the group in the store.
        mode : {'a', 'w', 'r+'}, default 'a'
            Mode to open file:

            - 'w': write, a new file is created (an existing file with
              the same name would be deleted).
            - 'a': append, an existing file is opened for reading and
              writing, and if the file does not exist it is created.
            - 'r+': similar to 'a', but the file must already exist.
        complevel : {0-9}, optional
            Specifies a compression level for data.
            A value of 0 disables compression.
        complib : {'zlib', 'lzo', 'bzip2', 'blosc'}, default 'zlib'
            Specifies the compression library to be used.
            As of v0.20.2 these additional compressors for Blosc are supported
            (default if no compressor specified: 'blosc:blosclz'):
            {'blosc:blosclz', 'blosc:lz4', 'blosc:lz4hc', 'blosc:snappy',
            'blosc:zlib', 'blosc:zstd'}.
            Specifying a compression library which is not available issues
            a ValueError.
        append : bool, default False
            For Table formats, append the input data to the existing.
        format : {'fixed', 'table', None}, default 'fixed'
            Possible values:

            - 'fixed': Fixed format. Fast writing/reading. Not-appendable,
              nor searchable.
            - 'table': Table format. Write as a PyTables Table structure
              which may perform worse but allow more flexible operations
              like searching / selecting subsets of the data.
            - If None, pd.get_option('io.hdf.default_format') is checked,
              followed by fallback to "fixed"
        errors : str, default 'strict'
            Specifies how encoding and decoding errors are to be handled.
            See the errors argument for :func:`open` for a full list
            of options.
        encoding : str, default "UTF-8"
        min_itemsize : dict or int, optional
            Map column names to minimum string sizes for columns.
        nan_rep : Any, optional
            How to represent null values as str.
            Not allowed with append=True.
        data_columns : list of columns or True, optional
            List of columns to create as indexed data columns for on-disk
            queries, or True to use all columns. By default only the axes
            of the object are indexed. See :ref:`io.hdf5-query-data-columns`.
            Applicable only to format='table'.

        See Also
        --------
        DataFrame.read_hdf : Read from HDF file.
        DataFrame.to_parquet : Write a DataFrame to the binary parquet format.
        DataFrame.to_sql : Write to a sql table.
        DataFrame.to_feather : Write out feather-format for DataFrames.
        DataFrame.to_csv : Write out to a csv file.

        Examples
        --------
        >>> df = pd.DataFrame({'A': [1, 2, 3], 'B': [4, 5, 6]},
        ...                   index=['a', 'b', 'c'])
        >>> df.to_hdf('data.h5', key='df', mode='w')

        We can add another object to the same file:

        >>> s = pd.Series([1, 2, 3, 4])
        >>> s.to_hdf('data.h5', key='s')

        Reading from HDF file:

        >>> pd.read_hdf('data.h5', 'df')
        A  B
        a  1  4
        b  2  5
        c  3  6
        >>> pd.read_hdf('data.h5', 's')
        0    1
        1    2
        2    3
        3    4
        dtype: int64

        Deleting file with data:

        >>> import os
        >>> os.remove('data.h5')
        """
        from pandas.io import pytables

        pytables.to_hdf(
            path_or_buf,
            key,
            self,
            mode=mode,
            complevel=complevel,
            complib=complib,
            append=append,
            format=format,
            index=index,
            min_itemsize=min_itemsize,
            nan_rep=nan_rep,
            dropna=dropna,
            data_columns=data_columns,
            errors=errors,
            encoding=encoding,
        )

    def to_sql(
        self,
        name: str,
        con,
        schema=None,
        if_exists: str = "fail",
        index: bool_t = True,
        index_label=None,
        chunksize=None,
        dtype=None,
        method=None,
    ) -> None:
        """
        Write records stored in a DataFrame to a SQL database.

        Databases supported by SQLAlchemy [1]_ are supported. Tables can be
        newly created, appended to, or overwritten.

        Parameters
        ----------
        name : str
            Name of SQL table.
        con : sqlalchemy.engine.Engine or sqlite3.Connection
            Using SQLAlchemy makes it possible to use any DB supported by that
            library. Legacy support is provided for sqlite3.Connection objects. The user
            is responsible for engine disposal and connection closure for the SQLAlchemy
            connectable See `here \
                <https://docs.sqlalchemy.org/en/13/core/connections.html>`_.

        schema : str, optional
            Specify the schema (if database flavor supports this). If None, use
            default schema.
        if_exists : {'fail', 'replace', 'append'}, default 'fail'
            How to behave if the table already exists.

            * fail: Raise a ValueError.
            * replace: Drop the table before inserting new values.
            * append: Insert new values to the existing table.

        index : bool, default True
            Write DataFrame index as a column. Uses `index_label` as the column
            name in the table.
        index_label : str or sequence, default None
            Column label for index column(s). If None is given (default) and
            `index` is True, then the index names are used.
            A sequence should be given if the DataFrame uses MultiIndex.
        chunksize : int, optional
            Specify the number of rows in each batch to be written at a time.
            By default, all rows will be written at once.
        dtype : dict or scalar, optional
            Specifying the datatype for columns. If a dictionary is used, the
            keys should be the column names and the values should be the
            SQLAlchemy types or strings for the sqlite3 legacy mode. If a
            scalar is provided, it will be applied to all columns.
        method : {None, 'multi', callable}, optional
            Controls the SQL insertion clause used:

            * None : Uses standard SQL ``INSERT`` clause (one per row).
            * 'multi': Pass multiple values in a single ``INSERT`` clause.
            * callable with signature ``(pd_table, conn, keys, data_iter)``.

            Details and a sample callable implementation can be found in the
            section :ref:`insert method <io.sql.method>`.

            .. versionadded:: 0.24.0

        Raises
        ------
        ValueError
            When the table already exists and `if_exists` is 'fail' (the
            default).

        See Also
        --------
        read_sql : Read a DataFrame from a table.

        Notes
        -----
        Timezone aware datetime columns will be written as
        ``Timestamp with timezone`` type with SQLAlchemy if supported by the
        database. Otherwise, the datetimes will be stored as timezone unaware
        timestamps local to the original timezone.

        .. versionadded:: 0.24.0

        References
        ----------
        .. [1] https://docs.sqlalchemy.org
        .. [2] https://www.python.org/dev/peps/pep-0249/

        Examples
        --------
        Create an in-memory SQLite database.

        >>> from sqlalchemy import create_engine
        >>> engine = create_engine('sqlite://', echo=False)

        Create a table from scratch with 3 rows.

        >>> df = pd.DataFrame({'name' : ['User 1', 'User 2', 'User 3']})
        >>> df
             name
        0  User 1
        1  User 2
        2  User 3

        >>> df.to_sql('users', con=engine)
        >>> engine.execute("SELECT * FROM users").fetchall()
        [(0, 'User 1'), (1, 'User 2'), (2, 'User 3')]

        >>> df1 = pd.DataFrame({'name' : ['User 4', 'User 5']})
        >>> df1.to_sql('users', con=engine, if_exists='append')
        >>> engine.execute("SELECT * FROM users").fetchall()
        [(0, 'User 1'), (1, 'User 2'), (2, 'User 3'),
         (0, 'User 4'), (1, 'User 5')]

        Overwrite the table with just ``df1``.

        >>> df1.to_sql('users', con=engine, if_exists='replace',
        ...            index_label='id')
        >>> engine.execute("SELECT * FROM users").fetchall()
        [(0, 'User 4'), (1, 'User 5')]

        Specify the dtype (especially useful for integers with missing values).
        Notice that while pandas is forced to store the data as floating point,
        the database supports nullable integers. When fetching the data with
        Python, we get back integer scalars.

        >>> df = pd.DataFrame({"A": [1, None, 2]})
        >>> df
             A
        0  1.0
        1  NaN
        2  2.0

        >>> from sqlalchemy.types import Integer
        >>> df.to_sql('integers', con=engine, index=False,
        ...           dtype={"A": Integer()})

        >>> engine.execute("SELECT * FROM integers").fetchall()
        [(1,), (None,), (2,)]
        """
        from pandas.io import sql

        sql.to_sql(
            self,
            name,
            con,
            schema=schema,
            if_exists=if_exists,
            index=index,
            index_label=index_label,
            chunksize=chunksize,
            dtype=dtype,
            method=method,
        )

    def to_pickle(
        self,
        path,
        compression: Optional[str] = "infer",
        protocol: int = pickle.HIGHEST_PROTOCOL,
    ) -> None:
        """
        Pickle (serialize) object to file.

        Parameters
        ----------
        path : str
            File path where the pickled object will be stored.
        compression : {'infer', 'gzip', 'bz2', 'zip', 'xz', None}, \
        default 'infer'
            A string representing the compression to use in the output file. By
            default, infers from the file extension in specified path.
        protocol : int
            Int which indicates which protocol should be used by the pickler,
            default HIGHEST_PROTOCOL (see [1]_ paragraph 12.1.2). The possible
            values are 0, 1, 2, 3, 4. A negative value for the protocol
            parameter is equivalent to setting its value to HIGHEST_PROTOCOL.

            .. [1] https://docs.python.org/3/library/pickle.html.
            .. versionadded:: 0.21.0.

        See Also
        --------
        read_pickle : Load pickled pandas object (or any object) from file.
        DataFrame.to_hdf : Write DataFrame to an HDF5 file.
        DataFrame.to_sql : Write DataFrame to a SQL database.
        DataFrame.to_parquet : Write a DataFrame to the binary parquet format.

        Examples
        --------
        >>> original_df = pd.DataFrame({"foo": range(5), "bar": range(5, 10)})
        >>> original_df
           foo  bar
        0    0    5
        1    1    6
        2    2    7
        3    3    8
        4    4    9
        >>> original_df.to_pickle("./dummy.pkl")

        >>> unpickled_df = pd.read_pickle("./dummy.pkl")
        >>> unpickled_df
           foo  bar
        0    0    5
        1    1    6
        2    2    7
        3    3    8
        4    4    9

        >>> import os
        >>> os.remove("./dummy.pkl")
        """
        from pandas.io.pickle import to_pickle

        to_pickle(self, path, compression=compression, protocol=protocol)

    def to_clipboard(
        self, excel: bool_t = True, sep: Optional[str] = None, **kwargs
    ) -> None:
        r"""
        Copy object to the system clipboard.

        Write a text representation of object to the system clipboard.
        This can be pasted into Excel, for example.

        Parameters
        ----------
        excel : bool, default True
            Produce output in a csv format for easy pasting into excel.

            - True, use the provided separator for csv pasting.
            - False, write a string representation of the object to the clipboard.

        sep : str, default ``'\t'``
            Field delimiter.
        **kwargs
            These parameters will be passed to DataFrame.to_csv.

        See Also
        --------
        DataFrame.to_csv : Write a DataFrame to a comma-separated values
            (csv) file.
        read_clipboard : Read text from clipboard and pass to read_table.

        Notes
        -----
        Requirements for your platform.

          - Linux : `xclip`, or `xsel` (with `PyQt4` modules)
          - Windows : none
          - OS X : none

        Examples
        --------
        Copy the contents of a DataFrame to the clipboard.

        >>> df = pd.DataFrame([[1, 2, 3], [4, 5, 6]], columns=['A', 'B', 'C'])

        >>> df.to_clipboard(sep=',')  # doctest: +SKIP
        ... # Wrote the following to the system clipboard:
        ... # ,A,B,C
        ... # 0,1,2,3
        ... # 1,4,5,6

        We can omit the index by passing the keyword `index` and setting
        it to false.

        >>> df.to_clipboard(sep=',', index=False)  # doctest: +SKIP
        ... # Wrote the following to the system clipboard:
        ... # A,B,C
        ... # 1,2,3
        ... # 4,5,6
        """
        from pandas.io import clipboards

        clipboards.to_clipboard(self, excel=excel, sep=sep, **kwargs)

    def to_xarray(self):
        """
        Return an xarray object from the pandas object.

        Returns
        -------
        xarray.DataArray or xarray.Dataset
            Data in the pandas structure converted to Dataset if the object is
            a DataFrame, or a DataArray if the object is a Series.

        See Also
        --------
        DataFrame.to_hdf : Write DataFrame to an HDF5 file.
        DataFrame.to_parquet : Write a DataFrame to the binary parquet format.

        Notes
        -----
        See the `xarray docs <https://xarray.pydata.org/en/stable/>`__

        Examples
        --------
        >>> df = pd.DataFrame([('falcon', 'bird', 389.0, 2),
        ...                    ('parrot', 'bird', 24.0, 2),
        ...                    ('lion', 'mammal', 80.5, 4),
        ...                    ('monkey', 'mammal', np.nan, 4)],
        ...                   columns=['name', 'class', 'max_speed',
        ...                            'num_legs'])
        >>> df
             name   class  max_speed  num_legs
        0  falcon    bird      389.0         2
        1  parrot    bird       24.0         2
        2    lion  mammal       80.5         4
        3  monkey  mammal        NaN         4

        >>> df.to_xarray()
        <xarray.Dataset>
        Dimensions:    (index: 4)
        Coordinates:
          * index      (index) int64 0 1 2 3
        Data variables:
            name       (index) object 'falcon' 'parrot' 'lion' 'monkey'
            class      (index) object 'bird' 'bird' 'mammal' 'mammal'
            max_speed  (index) float64 389.0 24.0 80.5 nan
            num_legs   (index) int64 2 2 4 4

        >>> df['max_speed'].to_xarray()
        <xarray.DataArray 'max_speed' (index: 4)>
        array([389. ,  24. ,  80.5,   nan])
        Coordinates:
          * index    (index) int64 0 1 2 3

        >>> dates = pd.to_datetime(['2018-01-01', '2018-01-01',
        ...                         '2018-01-02', '2018-01-02'])
        >>> df_multiindex = pd.DataFrame({'date': dates,
        ...                               'animal': ['falcon', 'parrot',
        ...                                          'falcon', 'parrot'],
        ...                               'speed': [350, 18, 361, 15]})
        >>> df_multiindex = df_multiindex.set_index(['date', 'animal'])

        >>> df_multiindex
                           speed
        date       animal
        2018-01-01 falcon    350
                   parrot     18
        2018-01-02 falcon    361
                   parrot     15

        >>> df_multiindex.to_xarray()
        <xarray.Dataset>
        Dimensions:  (animal: 2, date: 2)
        Coordinates:
          * date     (date) datetime64[ns] 2018-01-01 2018-01-02
          * animal   (animal) object 'falcon' 'parrot'
        Data variables:
            speed    (date, animal) int64 350 18 361 15
        """
        xarray = import_optional_dependency("xarray")

        if self.ndim == 1:
            return xarray.DataArray.from_series(self)
        else:
            return xarray.Dataset.from_dataframe(self)

    @Substitution(returns=fmt.return_docstring)
    def to_latex(
        self,
        buf=None,
        columns=None,
        col_space=None,
        header=True,
        index=True,
        na_rep="NaN",
        formatters=None,
        float_format=None,
        sparsify=None,
        index_names=True,
        bold_rows=False,
        column_format=None,
        longtable=None,
        escape=None,
        encoding=None,
        decimal=".",
        multicolumn=None,
        multicolumn_format=None,
        multirow=None,
        caption=None,
        label=None,
    ):
        r"""
        Render object to a LaTeX tabular, longtable, or nested table/tabular.

        Requires ``\usepackage{booktabs}``.  The output can be copy/pasted
        into a main LaTeX document or read from an external file
        with ``\input{table.tex}``.

        .. versionchanged:: 0.20.2
           Added to Series.

        .. versionchanged:: 1.0.0
           Added caption and label arguments.

        Parameters
        ----------
        buf : str, Path or StringIO-like, optional, default None
            Buffer to write to. If None, the output is returned as a string.
        columns : list of label, optional
            The subset of columns to write. Writes all columns by default.
        col_space : int, optional
            The minimum width of each column.
        header : bool or list of str, default True
            Write out the column names. If a list of strings is given,
            it is assumed to be aliases for the column names.
        index : bool, default True
            Write row names (index).
        na_rep : str, default 'NaN'
            Missing data representation.
        formatters : list of functions or dict of {str: function}, optional
            Formatter functions to apply to columns' elements by position or
            name. The result of each function must be a unicode string.
            List must be of length equal to the number of columns.
        float_format : one-parameter function or str, optional, default None
            Formatter for floating point numbers. For example
            ``float_format="%%.2f"`` and ``float_format="{:0.2f}".format`` will
            both result in 0.1234 being formatted as 0.12.
        sparsify : bool, optional
            Set to False for a DataFrame with a hierarchical index to print
            every multiindex key at each row. By default, the value will be
            read from the config module.
        index_names : bool, default True
            Prints the names of the indexes.
        bold_rows : bool, default False
            Make the row labels bold in the output.
        column_format : str, optional
            The columns format as specified in `LaTeX table format
            <https://en.wikibooks.org/wiki/LaTeX/Tables>`__ e.g. 'rcl' for 3
            columns. By default, 'l' will be used for all columns except
            columns of numbers, which default to 'r'.
        longtable : bool, optional
            By default, the value will be read from the pandas config
            module. Use a longtable environment instead of tabular. Requires
            adding a \usepackage{longtable} to your LaTeX preamble.
        escape : bool, optional
            By default, the value will be read from the pandas config
            module. When set to False prevents from escaping latex special
            characters in column names.
        encoding : str, optional
            A string representing the encoding to use in the output file,
            defaults to 'utf-8'.
        decimal : str, default '.'
            Character recognized as decimal separator, e.g. ',' in Europe.
        multicolumn : bool, default True
            Use \multicolumn to enhance MultiIndex columns.
            The default will be read from the config module.
        multicolumn_format : str, default 'l'
            The alignment for multicolumns, similar to `column_format`
            The default will be read from the config module.
        multirow : bool, default False
            Use \multirow to enhance MultiIndex rows. Requires adding a
            \usepackage{multirow} to your LaTeX preamble. Will print
            centered labels (instead of top-aligned) across the contained
            rows, separating groups via clines. The default will be read
            from the pandas config module.
        caption : str, optional
            The LaTeX caption to be placed inside ``\caption{}`` in the output.

            .. versionadded:: 1.0.0

        label : str, optional
            The LaTeX label to be placed inside ``\label{}`` in the output.
            This is used with ``\ref{}`` in the main ``.tex`` file.

            .. versionadded:: 1.0.0
        %(returns)s
        See Also
        --------
        DataFrame.to_string : Render a DataFrame to a console-friendly
            tabular output.
        DataFrame.to_html : Render a DataFrame as an HTML table.

        Examples
        --------
        >>> df = pd.DataFrame({'name': ['Raphael', 'Donatello'],
        ...                    'mask': ['red', 'purple'],
        ...                    'weapon': ['sai', 'bo staff']})
        >>> print(df.to_latex(index=False))  # doctest: +NORMALIZE_WHITESPACE
        \begin{tabular}{lll}
         \toprule
               name &    mask &    weapon \\
         \midrule
            Raphael &     red &       sai \\
          Donatello &  purple &  bo staff \\
        \bottomrule
        \end{tabular}
        """
        # Get defaults from the pandas config
        if self.ndim == 1:
            self = self.to_frame()
        if longtable is None:
            longtable = config.get_option("display.latex.longtable")
        if escape is None:
            escape = config.get_option("display.latex.escape")
        if multicolumn is None:
            multicolumn = config.get_option("display.latex.multicolumn")
        if multicolumn_format is None:
            multicolumn_format = config.get_option("display.latex.multicolumn_format")
        if multirow is None:
            multirow = config.get_option("display.latex.multirow")

        formatter = DataFrameFormatter(
            self,
            columns=columns,
            col_space=col_space,
            na_rep=na_rep,
            header=header,
            index=index,
            formatters=formatters,
            float_format=float_format,
            bold_rows=bold_rows,
            sparsify=sparsify,
            index_names=index_names,
            escape=escape,
            decimal=decimal,
        )
        return formatter.to_latex(
            buf=buf,
            column_format=column_format,
            longtable=longtable,
            encoding=encoding,
            multicolumn=multicolumn,
            multicolumn_format=multicolumn_format,
            multirow=multirow,
            caption=caption,
            label=label,
        )

    def to_csv(
        self,
        path_or_buf: Optional[FilePathOrBuffer] = None,
        sep: str = ",",
        na_rep: str = "",
        float_format: Optional[str] = None,
        columns: Optional[Sequence[Label]] = None,
        header: Union[bool_t, List[str]] = True,
        index: bool_t = True,
        index_label: Optional[Union[bool_t, str, Sequence[Label]]] = None,
        mode: str = "w",
        encoding: Optional[str] = None,
        compression: Optional[Union[str, Mapping[str, str]]] = "infer",
        quoting: Optional[int] = None,
        quotechar: str = '"',
        line_terminator: Optional[str] = None,
        chunksize: Optional[int] = None,
        date_format: Optional[str] = None,
        doublequote: bool_t = True,
        escapechar: Optional[str] = None,
        decimal: Optional[str] = ".",
    ) -> Optional[str]:
        r"""
        Write object to a comma-separated values (csv) file.

        .. versionchanged:: 0.24.0
            The order of arguments for Series was changed.

        Parameters
        ----------
        path_or_buf : str or file handle, default None
            File path or object, if None is provided the result is returned as
            a string.  If a file object is passed it should be opened with
            `newline=''`, disabling universal newlines.

            .. versionchanged:: 0.24.0

               Was previously named "path" for Series.

        sep : str, default ','
            String of length 1. Field delimiter for the output file.
        na_rep : str, default ''
            Missing data representation.
        float_format : str, default None
            Format string for floating point numbers.
        columns : sequence, optional
            Columns to write.
        header : bool or list of str, default True
            Write out the column names. If a list of strings is given it is
            assumed to be aliases for the column names.

            .. versionchanged:: 0.24.0

               Previously defaulted to False for Series.

        index : bool, default True
            Write row names (index).
        index_label : str or sequence, or False, default None
            Column label for index column(s) if desired. If None is given, and
            `header` and `index` are True, then the index names are used. A
            sequence should be given if the object uses MultiIndex. If
            False do not print fields for index names. Use index_label=False
            for easier importing in R.
        mode : str
            Python write mode, default 'w'.
        encoding : str, optional
            A string representing the encoding to use in the output file,
            defaults to 'utf-8'.
        compression : str or dict, default 'infer'
            If str, represents compression mode. If dict, value at 'method' is
            the compression mode. Compression mode may be any of the following
            possible values: {'infer', 'gzip', 'bz2', 'zip', 'xz', None}. If
            compression mode is 'infer' and `path_or_buf` is path-like, then
            detect compression mode from the following extensions: '.gz',
            '.bz2', '.zip' or '.xz'. (otherwise no compression). If dict given
            and mode is 'zip' or inferred as 'zip', other entries passed as
            additional compression options.

            .. versionchanged:: 1.0.0

               May now be a dict with key 'method' as compression mode
               and other entries as additional compression options if
               compression mode is 'zip'.

        quoting : optional constant from csv module
            Defaults to csv.QUOTE_MINIMAL. If you have set a `float_format`
            then floats are converted to strings and thus csv.QUOTE_NONNUMERIC
            will treat them as non-numeric.
        quotechar : str, default '\"'
            String of length 1. Character used to quote fields.
        line_terminator : str, optional
            The newline character or character sequence to use in the output
            file. Defaults to `os.linesep`, which depends on the OS in which
            this method is called ('\n' for linux, '\r\n' for Windows, i.e.).

            .. versionchanged:: 0.24.0
        chunksize : int or None
            Rows to write at a time.
        date_format : str, default None
            Format string for datetime objects.
        doublequote : bool, default True
            Control quoting of `quotechar` inside a field.
        escapechar : str, default None
            String of length 1. Character used to escape `sep` and `quotechar`
            when appropriate.
        decimal : str, default '.'
            Character recognized as decimal separator. E.g. use ',' for
            European data.

        Returns
        -------
        None or str
            If path_or_buf is None, returns the resulting csv format as a
            string. Otherwise returns None.

        See Also
        --------
        read_csv : Load a CSV file into a DataFrame.
        to_excel : Write DataFrame to an Excel file.

        Examples
        --------
        >>> df = pd.DataFrame({'name': ['Raphael', 'Donatello'],
        ...                    'mask': ['red', 'purple'],
        ...                    'weapon': ['sai', 'bo staff']})
        >>> df.to_csv(index=False)
        'name,mask,weapon\nRaphael,red,sai\nDonatello,purple,bo staff\n'

        Create 'out.zip' containing 'out.csv'

        >>> compression_opts = dict(method='zip',
        ...                         archive_name='out.csv')  # doctest: +SKIP
        >>> df.to_csv('out.zip', index=False,
        ...           compression=compression_opts)  # doctest: +SKIP
        """
        df = self if isinstance(self, ABCDataFrame) else self.to_frame()

        from pandas.io.formats.csvs import CSVFormatter

        formatter = CSVFormatter(
            df,
            path_or_buf,
            line_terminator=line_terminator,
            sep=sep,
            encoding=encoding,
            compression=compression,
            quoting=quoting,
            na_rep=na_rep,
            float_format=float_format,
            cols=columns,
            header=header,
            index=index,
            index_label=index_label,
            mode=mode,
            chunksize=chunksize,
            quotechar=quotechar,
            date_format=date_format,
            doublequote=doublequote,
            escapechar=escapechar,
            decimal=decimal,
        )
        formatter.save()

        if path_or_buf is None:
            return formatter.path_or_buf.getvalue()

        return None

    # ----------------------------------------------------------------------
    # Lookup Caching

    def _set_as_cached(self, item, cacher) -> None:
        """
        Set the _cacher attribute on the calling object with a weakref to
        cacher.
        """
        self._cacher = (item, weakref.ref(cacher))

    def _reset_cacher(self) -> None:
        """
        Reset the cacher.
        """
        if hasattr(self, "_cacher"):
            del self._cacher

    def _maybe_cache_changed(self, item, value) -> None:
        """
        The object has called back to us saying maybe it has changed.
        """
        self._mgr.set(item, value)

    @property
    def _is_cached(self) -> bool_t:
        """Return boolean indicating if self is cached or not."""
        return getattr(self, "_cacher", None) is not None

    def _get_cacher(self):
        """return my cacher or None"""
        cacher = getattr(self, "_cacher", None)
        if cacher is not None:
            cacher = cacher[1]()
        return cacher

    def _maybe_update_cacher(
        self, clear: bool_t = False, verify_is_copy: bool_t = True
    ) -> None:
        """
        See if we need to update our parent cacher if clear, then clear our
        cache.

        Parameters
        ----------
        clear : bool, default False
            Clear the item cache.
        verify_is_copy : bool, default True
            Provide is_copy checks.
        """
        cacher = getattr(self, "_cacher", None)
        if cacher is not None:
            ref = cacher[1]()

            # we are trying to reference a dead referant, hence
            # a copy
            if ref is None:
                del self._cacher
            else:
                # Note: we need to call ref._maybe_cache_changed even in the
                #  case where it will raise.  (Uh, not clear why)
                try:
                    ref._maybe_cache_changed(cacher[0], self)
                except AssertionError:
                    # ref._mgr.setitem can raise
                    #  AssertionError because of shape mismatch
                    pass

        if verify_is_copy:
            self._check_setitem_copy(stacklevel=5, t="referant")

        if clear:
            self._clear_item_cache()

    def _clear_item_cache(self) -> None:
        self._item_cache.clear()

    # ----------------------------------------------------------------------
    # Indexing Methods

    def take(
        self: FrameOrSeries, indices, axis=0, is_copy: Optional[bool_t] = None, **kwargs
    ) -> FrameOrSeries:
        """
        Return the elements in the given *positional* indices along an axis.

        This means that we are not indexing according to actual values in
        the index attribute of the object. We are indexing according to the
        actual position of the element in the object.

        Parameters
        ----------
        indices : array-like
            An array of ints indicating which positions to take.
        axis : {0 or 'index', 1 or 'columns', None}, default 0
            The axis on which to select elements. ``0`` means that we are
            selecting rows, ``1`` means that we are selecting columns.
        is_copy : bool
            Before pandas 1.0, ``is_copy=False`` can be specified to ensure
            that the return value is an actual copy. Starting with pandas 1.0,
            ``take`` always returns a copy, and the keyword is therefore
            deprecated.

            .. deprecated:: 1.0.0
        **kwargs
            For compatibility with :meth:`numpy.take`. Has no effect on the
            output.

        Returns
        -------
        taken : same type as caller
            An array-like containing the elements taken from the object.

        See Also
        --------
        DataFrame.loc : Select a subset of a DataFrame by labels.
        DataFrame.iloc : Select a subset of a DataFrame by positions.
        numpy.take : Take elements from an array along an axis.

        Examples
        --------
        >>> df = pd.DataFrame([('falcon', 'bird', 389.0),
        ...                    ('parrot', 'bird', 24.0),
        ...                    ('lion', 'mammal', 80.5),
        ...                    ('monkey', 'mammal', np.nan)],
        ...                   columns=['name', 'class', 'max_speed'],
        ...                   index=[0, 2, 3, 1])
        >>> df
             name   class  max_speed
        0  falcon    bird      389.0
        2  parrot    bird       24.0
        3    lion  mammal       80.5
        1  monkey  mammal        NaN

        Take elements at positions 0 and 3 along the axis 0 (default).

        Note how the actual indices selected (0 and 1) do not correspond to
        our selected indices 0 and 3. That's because we are selecting the 0th
        and 3rd rows, not rows whose indices equal 0 and 3.

        >>> df.take([0, 3])
             name   class  max_speed
        0  falcon    bird      389.0
        1  monkey  mammal        NaN

        Take elements at indices 1 and 2 along the axis 1 (column selection).

        >>> df.take([1, 2], axis=1)
            class  max_speed
        0    bird      389.0
        2    bird       24.0
        3  mammal       80.5
        1  mammal        NaN

        We may take elements using negative integers for positive indices,
        starting from the end of the object, just like with Python lists.

        >>> df.take([-1, -2])
             name   class  max_speed
        1  monkey  mammal        NaN
        3    lion  mammal       80.5
        """
        if is_copy is not None:
            warnings.warn(
                "is_copy is deprecated and will be removed in a future version. "
                "'take' always returns a copy, so there is no need to specify this.",
                FutureWarning,
                stacklevel=2,
            )

        nv.validate_take(tuple(), kwargs)

        self._consolidate_inplace()

        new_data = self._mgr.take(
            indices, axis=self._get_block_manager_axis(axis), verify=True
        )
        return self._constructor(new_data).__finalize__(self)

    def _take_with_is_copy(self: FrameOrSeries, indices, axis=0) -> FrameOrSeries:
        """
        Internal version of the `take` method that sets the `_is_copy`
        attribute to keep track of the parent dataframe (using in indexing
        for the SettingWithCopyWarning).

        See the docstring of `take` for full explanation of the parameters.
        """
        result = self.take(indices=indices, axis=axis)
        # Maybe set copy if we didn't actually change the index.
        if not result._get_axis(axis).equals(self._get_axis(axis)):
            result._set_is_copy(self)
        return result

    def xs(self, key, axis=0, level=None, drop_level: bool_t = True):
        """
        Return cross-section from the Series/DataFrame.

        This method takes a `key` argument to select data at a particular
        level of a MultiIndex.

        Parameters
        ----------
        key : label or tuple of label
            Label contained in the index, or partially in a MultiIndex.
        axis : {0 or 'index', 1 or 'columns'}, default 0
            Axis to retrieve cross-section on.
        level : object, defaults to first n levels (n=1 or len(key))
            In case of a key partially contained in a MultiIndex, indicate
            which levels are used. Levels can be referred by label or position.
        drop_level : bool, default True
            If False, returns object with same levels as self.

        Returns
        -------
        Series or DataFrame
            Cross-section from the original Series or DataFrame
            corresponding to the selected index levels.

        See Also
        --------
        DataFrame.loc : Access a group of rows and columns
            by label(s) or a boolean array.
        DataFrame.iloc : Purely integer-location based indexing
            for selection by position.

        Notes
        -----
        `xs` can not be used to set values.

        MultiIndex Slicers is a generic way to get/set values on
        any level or levels.
        It is a superset of `xs` functionality, see
        :ref:`MultiIndex Slicers <advanced.mi_slicers>`.

        Examples
        --------
        >>> d = {'num_legs': [4, 4, 2, 2],
        ...      'num_wings': [0, 0, 2, 2],
        ...      'class': ['mammal', 'mammal', 'mammal', 'bird'],
        ...      'animal': ['cat', 'dog', 'bat', 'penguin'],
        ...      'locomotion': ['walks', 'walks', 'flies', 'walks']}
        >>> df = pd.DataFrame(data=d)
        >>> df = df.set_index(['class', 'animal', 'locomotion'])
        >>> df
                                   num_legs  num_wings
        class  animal  locomotion
        mammal cat     walks              4          0
               dog     walks              4          0
               bat     flies              2          2
        bird   penguin walks              2          2

        Get values at specified index

        >>> df.xs('mammal')
                           num_legs  num_wings
        animal locomotion
        cat    walks              4          0
        dog    walks              4          0
        bat    flies              2          2

        Get values at several indexes

        >>> df.xs(('mammal', 'dog'))
                    num_legs  num_wings
        locomotion
        walks              4          0

        Get values at specified index and level

        >>> df.xs('cat', level=1)
                           num_legs  num_wings
        class  locomotion
        mammal walks              4          0

        Get values at several indexes and levels

        >>> df.xs(('bird', 'walks'),
        ...       level=[0, 'locomotion'])
                 num_legs  num_wings
        animal
        penguin         2          2

        Get values at specified column and axis

        >>> df.xs('num_wings', axis=1)
        class   animal   locomotion
        mammal  cat      walks         0
                dog      walks         0
                bat      flies         2
        bird    penguin  walks         2
        Name: num_wings, dtype: int64
        """
        axis = self._get_axis_number(axis)
        labels = self._get_axis(axis)
        if level is not None:
            loc, new_ax = labels.get_loc_level(key, level=level, drop_level=drop_level)

            # create the tuple of the indexer
            _indexer = [slice(None)] * self.ndim
            _indexer[axis] = loc
            indexer = tuple(_indexer)

            result = self.iloc[indexer]
            setattr(result, result._get_axis_name(axis), new_ax)
            return result

        if axis == 1:
            return self[key]

        self._consolidate_inplace()

        index = self.index
        if isinstance(index, MultiIndex):
            loc, new_index = self.index.get_loc_level(key, drop_level=drop_level)
        else:
            loc = self.index.get_loc(key)

            if isinstance(loc, np.ndarray):
                if loc.dtype == np.bool_:
                    (inds,) = loc.nonzero()
                    return self._take_with_is_copy(inds, axis=axis)
                else:
                    return self._take_with_is_copy(loc, axis=axis)

            if not is_scalar(loc):
                new_index = self.index[loc]

        if is_scalar(loc):
            # In this case loc should be an integer
            if self.ndim == 1:
                # if we encounter an array-like and we only have 1 dim
                # that means that their are list/ndarrays inside the Series!
                # so just return them (GH 6394)
                return self._values[loc]

            new_values = self._mgr.fast_xs(loc)

            result = self._constructor_sliced(
                new_values,
                index=self.columns,
                name=self.index[loc],
                dtype=new_values.dtype,
            )

        else:
            result = self.iloc[loc]
            result.index = new_index

        # this could be a view
        # but only in a single-dtyped view sliceable case
        result._set_is_copy(self, copy=not result._is_view)
        return result

    _xs: Callable = xs

    def __getitem__(self, item):
        raise AbstractMethodError(self)

    def _get_item_cache(self, item):
        """Return the cached item, item represents a label indexer."""
        cache = self._item_cache
        res = cache.get(item)
        if res is None:
            values = self._mgr.get(item)
            res = self._box_item_values(item, values)
            cache[item] = res
            res._set_as_cached(item, self)

            # for a chain
            res._is_copy = self._is_copy
        return res

    def _box_item_values(self, key, values):
        raise AbstractMethodError(self)

    def _slice(self: FrameOrSeries, slobj: slice, axis=0) -> FrameOrSeries:
        """
        Construct a slice of this container.

        Slicing with this method is *always* positional.
        """
        assert isinstance(slobj, slice), type(slobj)
        axis = self._get_block_manager_axis(axis)
        result = self._constructor(self._mgr.get_slice(slobj, axis=axis))
        result = result.__finalize__(self)

        # this could be a view
        # but only in a single-dtyped view sliceable case
        is_copy = axis != 0 or result._is_view
        result._set_is_copy(self, copy=is_copy)
        return result

    def _iset_item(self, loc: int, value) -> None:
        self._mgr.iset(loc, value)
        self._clear_item_cache()

    def _set_item(self, key, value) -> None:
        self._mgr.set(key, value)
        self._clear_item_cache()

    def _set_is_copy(self, ref, copy: bool_t = True) -> None:
        if not copy:
            self._is_copy = None
        else:
            assert ref is not None
            self._is_copy = weakref.ref(ref)

    def _check_is_chained_assignment_possible(self) -> bool_t:
        """
        Check if we are a view, have a cacher, and are of mixed type.
        If so, then force a setitem_copy check.

        Should be called just near setting a value

        Will return a boolean if it we are a view and are cached, but a
        single-dtype meaning that the cacher should be updated following
        setting.
        """
        if self._is_view and self._is_cached:
            ref = self._get_cacher()
            if ref is not None and ref._is_mixed_type:
                self._check_setitem_copy(stacklevel=4, t="referant", force=True)
            return True
        elif self._is_copy:
            self._check_setitem_copy(stacklevel=4, t="referant")
        return False

    def _check_setitem_copy(self, stacklevel=4, t="setting", force=False):
        """

        Parameters
        ----------
        stacklevel : int, default 4
           the level to show of the stack when the error is output
        t : str, the type of setting error
        force : bool, default False
           If True, then force showing an error.

        validate if we are doing a setitem on a chained copy.

        If you call this function, be sure to set the stacklevel such that the
        user will see the error *at the level of setting*

        It is technically possible to figure out that we are setting on
        a copy even WITH a multi-dtyped pandas object. In other words, some
        blocks may be views while other are not. Currently _is_view will ALWAYS
        return False for multi-blocks to avoid having to handle this case.

        df = DataFrame(np.arange(0,9), columns=['count'])
        df['group'] = 'b'

        # This technically need not raise SettingWithCopy if both are view
        # (which is not # generally guaranteed but is usually True.  However,
        # this is in general not a good practice and we recommend using .loc.
        df.iloc[0:5]['group'] = 'a'

        """
        # return early if the check is not needed
        if not (force or self._is_copy):
            return

        value = config.get_option("mode.chained_assignment")
        if value is None:
            return

        # see if the copy is not actually referred; if so, then dissolve
        # the copy weakref
        if self._is_copy is not None and not isinstance(self._is_copy, str):
            r = self._is_copy()
            if not gc.get_referents(r) or r.shape == self.shape:
                self._is_copy = None
                return

        # a custom message
        if isinstance(self._is_copy, str):
            t = self._is_copy

        elif t == "referant":
            t = (
                "\n"
                "A value is trying to be set on a copy of a slice from a "
                "DataFrame\n\n"
                "See the caveats in the documentation: "
                "https://pandas.pydata.org/pandas-docs/stable/user_guide/"
                "indexing.html#returning-a-view-versus-a-copy"
            )

        else:
            t = (
                "\n"
                "A value is trying to be set on a copy of a slice from a "
                "DataFrame.\n"
                "Try using .loc[row_indexer,col_indexer] = value "
                "instead\n\nSee the caveats in the documentation: "
                "https://pandas.pydata.org/pandas-docs/stable/user_guide/"
                "indexing.html#returning-a-view-versus-a-copy"
            )

        if value == "raise":
            raise com.SettingWithCopyError(t)
        elif value == "warn":
            warnings.warn(t, com.SettingWithCopyWarning, stacklevel=stacklevel)

    def __delitem__(self, key) -> None:
        """
        Delete item
        """
        deleted = False

        maybe_shortcut = False
        if self.ndim == 2 and isinstance(self.columns, MultiIndex):
            try:
                maybe_shortcut = key not in self.columns._engine
            except TypeError:
                pass

        if maybe_shortcut:
            # Allow shorthand to delete all columns whose first len(key)
            # elements match key:
            if not isinstance(key, tuple):
                key = (key,)
            for col in self.columns:
                if isinstance(col, tuple) and col[: len(key)] == key:
                    del self[col]
                    deleted = True
        if not deleted:
            # If the above loop ran and didn't delete anything because
            # there was no match, this call should raise the appropriate
            # exception:
            self._mgr.delete(key)

        # delete from the caches
        try:
            del self._item_cache[key]
        except KeyError:
            pass

    # ----------------------------------------------------------------------
    # Unsorted

    def get(self, key, default=None):
        """
        Get item from object for given key (ex: DataFrame column).

        Returns default value if not found.

        Parameters
        ----------
        key : object

        Returns
        -------
        value : same type as items contained in object
        """
        try:
            return self[key]
        except (KeyError, ValueError, IndexError):
            return default

    @property
    def _is_view(self) -> bool_t:
        """Return boolean indicating if self is view of another array """
        return self._mgr.is_view

    def reindex_like(
        self: FrameOrSeries,
        other,
        method: Optional[str] = None,
        copy: bool_t = True,
        limit=None,
        tolerance=None,
    ) -> FrameOrSeries:
        """
        Return an object with matching indices as other object.

        Conform the object to the same index on all axes. Optional
        filling logic, placing NaN in locations having no value
        in the previous index. A new object is produced unless the
        new index is equivalent to the current one and copy=False.

        Parameters
        ----------
        other : Object of the same data type
            Its row and column indices are used to define the new indices
            of this object.
        method : {None, 'backfill'/'bfill', 'pad'/'ffill', 'nearest'}
            Method to use for filling holes in reindexed DataFrame.
            Please note: this is only applicable to DataFrames/Series with a
            monotonically increasing/decreasing index.

            * None (default): don't fill gaps
            * pad / ffill: propagate last valid observation forward to next
              valid
            * backfill / bfill: use next valid observation to fill gap
            * nearest: use nearest valid observations to fill gap.

        copy : bool, default True
            Return a new object, even if the passed indexes are the same.
        limit : int, default None
            Maximum number of consecutive labels to fill for inexact matches.
        tolerance : optional
            Maximum distance between original and new labels for inexact
            matches. The values of the index at the matching locations most
            satisfy the equation ``abs(index[indexer] - target) <= tolerance``.

            Tolerance may be a scalar value, which applies the same tolerance
            to all values, or list-like, which applies variable tolerance per
            element. List-like includes list, tuple, array, Series, and must be
            the same size as the index and its dtype must exactly match the
            index's type.

            .. versionadded:: 0.21.0 (list-like tolerance)

        Returns
        -------
        Series or DataFrame
            Same type as caller, but with changed indices on each axis.

        See Also
        --------
        DataFrame.set_index : Set row labels.
        DataFrame.reset_index : Remove row labels or move them to new columns.
        DataFrame.reindex : Change to new indices or expand indices.

        Notes
        -----
        Same as calling
        ``.reindex(index=other.index, columns=other.columns,...)``.

        Examples
        --------
        >>> df1 = pd.DataFrame([[24.3, 75.7, 'high'],
        ...                     [31, 87.8, 'high'],
        ...                     [22, 71.6, 'medium'],
        ...                     [35, 95, 'medium']],
        ...                    columns=['temp_celsius', 'temp_fahrenheit',
        ...                             'windspeed'],
        ...                    index=pd.date_range(start='2014-02-12',
        ...                                        end='2014-02-15', freq='D'))

        >>> df1
                    temp_celsius  temp_fahrenheit windspeed
        2014-02-12          24.3             75.7      high
        2014-02-13          31.0             87.8      high
        2014-02-14          22.0             71.6    medium
        2014-02-15          35.0             95.0    medium

        >>> df2 = pd.DataFrame([[28, 'low'],
        ...                     [30, 'low'],
        ...                     [35.1, 'medium']],
        ...                    columns=['temp_celsius', 'windspeed'],
        ...                    index=pd.DatetimeIndex(['2014-02-12', '2014-02-13',
        ...                                            '2014-02-15']))

        >>> df2
                    temp_celsius windspeed
        2014-02-12          28.0       low
        2014-02-13          30.0       low
        2014-02-15          35.1    medium

        >>> df2.reindex_like(df1)
                    temp_celsius  temp_fahrenheit windspeed
        2014-02-12          28.0              NaN       low
        2014-02-13          30.0              NaN       low
        2014-02-14           NaN              NaN       NaN
        2014-02-15          35.1              NaN    medium
        """
        d = other._construct_axes_dict(
            axes=self._AXIS_ORDERS,
            method=method,
            copy=copy,
            limit=limit,
            tolerance=tolerance,
        )

        return self.reindex(**d)

    def drop(
        self,
        labels=None,
        axis=0,
        index=None,
        columns=None,
        level=None,
        inplace: bool_t = False,
        errors: str = "raise",
    ):

        inplace = validate_bool_kwarg(inplace, "inplace")

        if labels is not None:
            if index is not None or columns is not None:
                raise ValueError("Cannot specify both 'labels' and 'index'/'columns'")
            axis_name = self._get_axis_name(axis)
            axes = {axis_name: labels}
        elif index is not None or columns is not None:
            axes, _ = self._construct_axes_from_arguments((index, columns), {})
        else:
            raise ValueError(
                "Need to specify at least one of 'labels', 'index' or 'columns'"
            )

        obj = self

        for axis, labels in axes.items():
            if labels is not None:
                obj = obj._drop_axis(labels, axis, level=level, errors=errors)

        if inplace:
            self._update_inplace(obj)
        else:
            return obj

    def _drop_axis(
        self: FrameOrSeries, labels, axis, level=None, errors: str = "raise"
    ) -> FrameOrSeries:
        """
        Drop labels from specified axis. Used in the ``drop`` method
        internally.

        Parameters
        ----------
        labels : single label or list-like
        axis : int or axis name
        level : int or level name, default None
            For MultiIndex
        errors : {'ignore', 'raise'}, default 'raise'
            If 'ignore', suppress error and existing labels are dropped.

        """
        axis = self._get_axis_number(axis)
        axis_name = self._get_axis_name(axis)
        axis = self._get_axis(axis)

        if axis.is_unique:
            if level is not None:
                if not isinstance(axis, MultiIndex):
                    raise AssertionError("axis must be a MultiIndex")
                new_axis = axis.drop(labels, level=level, errors=errors)
            else:
                new_axis = axis.drop(labels, errors=errors)
            result = self.reindex(**{axis_name: new_axis})

        # Case for non-unique axis
        else:
            labels = ensure_object(com.index_labels_to_array(labels))
            if level is not None:
                if not isinstance(axis, MultiIndex):
                    raise AssertionError("axis must be a MultiIndex")
                indexer = ~axis.get_level_values(level).isin(labels)

                # GH 18561 MultiIndex.drop should raise if label is absent
                if errors == "raise" and indexer.all():
                    raise KeyError(f"{labels} not found in axis")
            else:
                indexer = ~axis.isin(labels)
                # Check if label doesn't exist along axis
                labels_missing = (axis.get_indexer_for(labels) == -1).any()
                if errors == "raise" and labels_missing:
                    raise KeyError(f"{labels} not found in axis")

            slicer = [slice(None)] * self.ndim
            slicer[self._get_axis_number(axis_name)] = indexer

            result = self.loc[tuple(slicer)]

        return result

    def _update_inplace(self, result, verify_is_copy: bool_t = True) -> None:
        """
        Replace self internals with result.

        Parameters
        ----------
        result : same type as self
        verify_is_copy : bool, default True
            Provide is_copy checks.
        """
        # NOTE: This does *not* call __finalize__ and that's an explicit
        # decision that we may revisit in the future.
        self._reset_cache()
        self._clear_item_cache()
<<<<<<< HEAD
        self._mgr = getattr(result, "_mgr", result)
=======
        self._data = result._data
>>>>>>> 49bc8d8c
        self._maybe_update_cacher(verify_is_copy=verify_is_copy)

    def add_prefix(self: FrameOrSeries, prefix: str) -> FrameOrSeries:
        """
        Prefix labels with string `prefix`.

        For Series, the row labels are prefixed.
        For DataFrame, the column labels are prefixed.

        Parameters
        ----------
        prefix : str
            The string to add before each label.

        Returns
        -------
        Series or DataFrame
            New Series or DataFrame with updated labels.

        See Also
        --------
        Series.add_suffix: Suffix row labels with string `suffix`.
        DataFrame.add_suffix: Suffix column labels with string `suffix`.

        Examples
        --------
        >>> s = pd.Series([1, 2, 3, 4])
        >>> s
        0    1
        1    2
        2    3
        3    4
        dtype: int64

        >>> s.add_prefix('item_')
        item_0    1
        item_1    2
        item_2    3
        item_3    4
        dtype: int64

        >>> df = pd.DataFrame({'A': [1, 2, 3, 4], 'B': [3, 4, 5, 6]})
        >>> df
           A  B
        0  1  3
        1  2  4
        2  3  5
        3  4  6

        >>> df.add_prefix('col_')
             col_A  col_B
        0       1       3
        1       2       4
        2       3       5
        3       4       6
        """
        f = functools.partial("{prefix}{}".format, prefix=prefix)

        mapper = {self._info_axis_name: f}
        return self.rename(**mapper)  # type: ignore

    def add_suffix(self: FrameOrSeries, suffix: str) -> FrameOrSeries:
        """
        Suffix labels with string `suffix`.

        For Series, the row labels are suffixed.
        For DataFrame, the column labels are suffixed.

        Parameters
        ----------
        suffix : str
            The string to add after each label.

        Returns
        -------
        Series or DataFrame
            New Series or DataFrame with updated labels.

        See Also
        --------
        Series.add_prefix: Prefix row labels with string `prefix`.
        DataFrame.add_prefix: Prefix column labels with string `prefix`.

        Examples
        --------
        >>> s = pd.Series([1, 2, 3, 4])
        >>> s
        0    1
        1    2
        2    3
        3    4
        dtype: int64

        >>> s.add_suffix('_item')
        0_item    1
        1_item    2
        2_item    3
        3_item    4
        dtype: int64

        >>> df = pd.DataFrame({'A': [1, 2, 3, 4], 'B': [3, 4, 5, 6]})
        >>> df
           A  B
        0  1  3
        1  2  4
        2  3  5
        3  4  6

        >>> df.add_suffix('_col')
             A_col  B_col
        0       1       3
        1       2       4
        2       3       5
        3       4       6
        """
        f = functools.partial("{}{suffix}".format, suffix=suffix)

        mapper = {self._info_axis_name: f}
        return self.rename(**mapper)  # type: ignore

    def sort_values(
        self,
        axis=0,
        ascending=True,
        inplace: bool_t = False,
        kind: str = "quicksort",
        na_position: str = "last",
        ignore_index: bool_t = False,
    ):
        """
        Sort by the values along either axis.

        Parameters
        ----------%(optional_by)s
        axis : %(axes_single_arg)s, default 0
             Axis to be sorted.
        ascending : bool or list of bool, default True
             Sort ascending vs. descending. Specify list for multiple sort
             orders.  If this is a list of bools, must match the length of
             the by.
        inplace : bool, default False
             If True, perform operation in-place.
        kind : {'quicksort', 'mergesort', 'heapsort'}, default 'quicksort'
             Choice of sorting algorithm. See also ndarray.np.sort for more
             information.  `mergesort` is the only stable algorithm. For
             DataFrames, this option is only applied when sorting on a single
             column or label.
        na_position : {'first', 'last'}, default 'last'
             Puts NaNs at the beginning if `first`; `last` puts NaNs at the
             end.
        ignore_index : bool, default False
             If True, the resulting axis will be labeled 0, 1, …, n - 1.

             .. versionadded:: 1.0.0

        Returns
        -------
        sorted_obj : DataFrame or None
            DataFrame with sorted values if inplace=False, None otherwise.

        Examples
        --------
        >>> df = pd.DataFrame({
        ...     'col1': ['A', 'A', 'B', np.nan, 'D', 'C'],
        ...     'col2': [2, 1, 9, 8, 7, 4],
        ...     'col3': [0, 1, 9, 4, 2, 3],
        ... })
        >>> df
            col1 col2 col3
        0   A    2    0
        1   A    1    1
        2   B    9    9
        3   NaN  8    4
        4   D    7    2
        5   C    4    3

        Sort by col1

        >>> df.sort_values(by=['col1'])
            col1 col2 col3
        0   A    2    0
        1   A    1    1
        2   B    9    9
        5   C    4    3
        4   D    7    2
        3   NaN  8    4

        Sort by multiple columns

        >>> df.sort_values(by=['col1', 'col2'])
            col1 col2 col3
        1   A    1    1
        0   A    2    0
        2   B    9    9
        5   C    4    3
        4   D    7    2
        3   NaN  8    4

        Sort Descending

        >>> df.sort_values(by='col1', ascending=False)
            col1 col2 col3
        4   D    7    2
        5   C    4    3
        2   B    9    9
        0   A    2    0
        1   A    1    1
        3   NaN  8    4

        Putting NAs first

        >>> df.sort_values(by='col1', ascending=False, na_position='first')
            col1 col2 col3
        3   NaN  8    4
        4   D    7    2
        5   C    4    3
        2   B    9    9
        0   A    2    0
        1   A    1    1
        """
        raise AbstractMethodError(self)

    def reindex(self: FrameOrSeries, *args, **kwargs) -> FrameOrSeries:
        """
        Conform %(klass)s to new index with optional filling logic.

        Places NA/NaN in locations having no value in the previous index. A new object
        is produced unless the new index is equivalent to the current one and
        ``copy=False``.

        Parameters
        ----------
        %(optional_labels)s
        %(axes)s : array-like, optional
            New labels / index to conform to, should be specified using
            keywords. Preferably an Index object to avoid duplicating data.
        %(optional_axis)s
        method : {None, 'backfill'/'bfill', 'pad'/'ffill', 'nearest'}
            Method to use for filling holes in reindexed DataFrame.
            Please note: this is only applicable to DataFrames/Series with a
            monotonically increasing/decreasing index.

            * None (default): don't fill gaps
            * pad / ffill: Propagate last valid observation forward to next
              valid.
            * backfill / bfill: Use next valid observation to fill gap.
            * nearest: Use nearest valid observations to fill gap.

        copy : bool, default True
            Return a new object, even if the passed indexes are the same.
        level : int or name
            Broadcast across a level, matching Index values on the
            passed MultiIndex level.
        fill_value : scalar, default np.NaN
            Value to use for missing values. Defaults to NaN, but can be any
            "compatible" value.
        limit : int, default None
            Maximum number of consecutive elements to forward or backward fill.
        tolerance : optional
            Maximum distance between original and new labels for inexact
            matches. The values of the index at the matching locations most
            satisfy the equation ``abs(index[indexer] - target) <= tolerance``.

            Tolerance may be a scalar value, which applies the same tolerance
            to all values, or list-like, which applies variable tolerance per
            element. List-like includes list, tuple, array, Series, and must be
            the same size as the index and its dtype must exactly match the
            index's type.

            .. versionadded:: 0.21.0 (list-like tolerance)

        Returns
        -------
        %(klass)s with changed index.

        See Also
        --------
        DataFrame.set_index : Set row labels.
        DataFrame.reset_index : Remove row labels or move them to new columns.
        DataFrame.reindex_like : Change to same indices as other DataFrame.

        Examples
        --------
        ``DataFrame.reindex`` supports two calling conventions

        * ``(index=index_labels, columns=column_labels, ...)``
        * ``(labels, axis={'index', 'columns'}, ...)``

        We *highly* recommend using keyword arguments to clarify your
        intent.

        Create a dataframe with some fictional data.

        >>> index = ['Firefox', 'Chrome', 'Safari', 'IE10', 'Konqueror']
        >>> df = pd.DataFrame({'http_status': [200, 200, 404, 404, 301],
        ...                   'response_time': [0.04, 0.02, 0.07, 0.08, 1.0]},
        ...                   index=index)
        >>> df
                   http_status  response_time
        Firefox            200           0.04
        Chrome             200           0.02
        Safari             404           0.07
        IE10               404           0.08
        Konqueror          301           1.00

        Create a new index and reindex the dataframe. By default
        values in the new index that do not have corresponding
        records in the dataframe are assigned ``NaN``.

        >>> new_index = ['Safari', 'Iceweasel', 'Comodo Dragon', 'IE10',
        ...              'Chrome']
        >>> df.reindex(new_index)
                       http_status  response_time
        Safari               404.0           0.07
        Iceweasel              NaN            NaN
        Comodo Dragon          NaN            NaN
        IE10                 404.0           0.08
        Chrome               200.0           0.02

        We can fill in the missing values by passing a value to
        the keyword ``fill_value``. Because the index is not monotonically
        increasing or decreasing, we cannot use arguments to the keyword
        ``method`` to fill the ``NaN`` values.

        >>> df.reindex(new_index, fill_value=0)
                       http_status  response_time
        Safari                 404           0.07
        Iceweasel                0           0.00
        Comodo Dragon            0           0.00
        IE10                   404           0.08
        Chrome                 200           0.02

        >>> df.reindex(new_index, fill_value='missing')
                      http_status response_time
        Safari                404          0.07
        Iceweasel         missing       missing
        Comodo Dragon     missing       missing
        IE10                  404          0.08
        Chrome                200          0.02

        We can also reindex the columns.

        >>> df.reindex(columns=['http_status', 'user_agent'])
                   http_status  user_agent
        Firefox            200         NaN
        Chrome             200         NaN
        Safari             404         NaN
        IE10               404         NaN
        Konqueror          301         NaN

        Or we can use "axis-style" keyword arguments

        >>> df.reindex(['http_status', 'user_agent'], axis="columns")
                   http_status  user_agent
        Firefox            200         NaN
        Chrome             200         NaN
        Safari             404         NaN
        IE10               404         NaN
        Konqueror          301         NaN

        To further illustrate the filling functionality in
        ``reindex``, we will create a dataframe with a
        monotonically increasing index (for example, a sequence
        of dates).

        >>> date_index = pd.date_range('1/1/2010', periods=6, freq='D')
        >>> df2 = pd.DataFrame({"prices": [100, 101, np.nan, 100, 89, 88]},
        ...                    index=date_index)
        >>> df2
                    prices
        2010-01-01   100.0
        2010-01-02   101.0
        2010-01-03     NaN
        2010-01-04   100.0
        2010-01-05    89.0
        2010-01-06    88.0

        Suppose we decide to expand the dataframe to cover a wider
        date range.

        >>> date_index2 = pd.date_range('12/29/2009', periods=10, freq='D')
        >>> df2.reindex(date_index2)
                    prices
        2009-12-29     NaN
        2009-12-30     NaN
        2009-12-31     NaN
        2010-01-01   100.0
        2010-01-02   101.0
        2010-01-03     NaN
        2010-01-04   100.0
        2010-01-05    89.0
        2010-01-06    88.0
        2010-01-07     NaN

        The index entries that did not have a value in the original data frame
        (for example, '2009-12-29') are by default filled with ``NaN``.
        If desired, we can fill in the missing values using one of several
        options.

        For example, to back-propagate the last valid value to fill the ``NaN``
        values, pass ``bfill`` as an argument to the ``method`` keyword.

        >>> df2.reindex(date_index2, method='bfill')
                    prices
        2009-12-29   100.0
        2009-12-30   100.0
        2009-12-31   100.0
        2010-01-01   100.0
        2010-01-02   101.0
        2010-01-03     NaN
        2010-01-04   100.0
        2010-01-05    89.0
        2010-01-06    88.0
        2010-01-07     NaN

        Please note that the ``NaN`` value present in the original dataframe
        (at index value 2010-01-03) will not be filled by any of the
        value propagation schemes. This is because filling while reindexing
        does not look at dataframe values, but only compares the original and
        desired indexes. If you do want to fill in the ``NaN`` values present
        in the original dataframe, use the ``fillna()`` method.

        See the :ref:`user guide <basics.reindexing>` for more.
        """
        # TODO: Decide if we care about having different examples for different
        # kinds

        # construct the args
        axes, kwargs = self._construct_axes_from_arguments(args, kwargs)
        method = missing.clean_reindex_fill_method(kwargs.pop("method", None))
        level = kwargs.pop("level", None)
        copy = kwargs.pop("copy", True)
        limit = kwargs.pop("limit", None)
        tolerance = kwargs.pop("tolerance", None)
        fill_value = kwargs.pop("fill_value", None)

        # Series.reindex doesn't use / need the axis kwarg
        # We pop and ignore it here, to make writing Series/Frame generic code
        # easier
        kwargs.pop("axis", None)

        if kwargs:
            raise TypeError(
                "reindex() got an unexpected keyword "
                f'argument "{list(kwargs.keys())[0]}"'
            )

        self._consolidate_inplace()

        # if all axes that are requested to reindex are equal, then only copy
        # if indicated must have index names equal here as well as values
        if all(
            self._get_axis(axis).identical(ax)
            for axis, ax in axes.items()
            if ax is not None
        ):
            if copy:
                return self.copy()
            return self

        # check if we are a multi reindex
        if self._needs_reindex_multi(axes, method, level):
            return self._reindex_multi(axes, copy, fill_value)

        # perform the reindex on the axes
        return self._reindex_axes(
            axes, level, limit, tolerance, method, fill_value, copy
        ).__finalize__(self)

    def _reindex_axes(
        self: FrameOrSeries, axes, level, limit, tolerance, method, fill_value, copy
    ) -> FrameOrSeries:
        """Perform the reindex for all the axes."""
        obj = self
        for a in self._AXIS_ORDERS:
            labels = axes[a]
            if labels is None:
                continue

            ax = self._get_axis(a)
            new_index, indexer = ax.reindex(
                labels, level=level, limit=limit, tolerance=tolerance, method=method
            )

            axis = self._get_axis_number(a)
            obj = obj._reindex_with_indexers(
                {axis: [new_index, indexer]},
                fill_value=fill_value,
                copy=copy,
                allow_dups=False,
            )

        return obj

    def _needs_reindex_multi(self, axes, method, level) -> bool_t:
        """Check if we do need a multi reindex."""
        return (
            (com.count_not_none(*axes.values()) == self._AXIS_LEN)
            and method is None
            and level is None
            and not self._is_mixed_type
        )

    def _reindex_multi(self, axes, copy, fill_value):
        raise AbstractMethodError(self)

    def _reindex_with_indexers(
        self: FrameOrSeries,
        reindexers,
        fill_value=None,
        copy: bool_t = False,
        allow_dups: bool_t = False,
    ) -> FrameOrSeries:
        """allow_dups indicates an internal call here """
        # reindex doing multiple operations on different axes if indicated
        new_data = self._mgr
        for axis in sorted(reindexers.keys()):
            index, indexer = reindexers[axis]
            baxis = self._get_block_manager_axis(axis)

            if index is None:
                continue

            index = ensure_index(index)
            if indexer is not None:
                indexer = ensure_int64(indexer)

            # TODO: speed up on homogeneous DataFrame objects
            new_data = new_data.reindex_indexer(
                index,
                indexer,
                axis=baxis,
                fill_value=fill_value,
                allow_dups=allow_dups,
                copy=copy,
            )

        if copy and new_data is self._mgr:
            new_data = new_data.copy()

        return self._constructor(new_data).__finalize__(self)

    def filter(
        self: FrameOrSeries,
        items=None,
        like: Optional[str] = None,
        regex: Optional[str] = None,
        axis=None,
    ) -> FrameOrSeries:
        """
        Subset the dataframe rows or columns according to the specified index labels.

        Note that this routine does not filter a dataframe on its
        contents. The filter is applied to the labels of the index.

        Parameters
        ----------
        items : list-like
            Keep labels from axis which are in items.
        like : str
            Keep labels from axis for which "like in label == True".
        regex : str (regular expression)
            Keep labels from axis for which re.search(regex, label) == True.
        axis : {0 or ‘index’, 1 or ‘columns’, None}, default None
            The axis to filter on, expressed either as an index (int)
            or axis name (str). By default this is the info axis,
            'index' for Series, 'columns' for DataFrame.

        Returns
        -------
        same type as input object

        See Also
        --------
        DataFrame.loc : Access a group of rows and columns
            by label(s) or a boolean array.

        Notes
        -----
        The ``items``, ``like``, and ``regex`` parameters are
        enforced to be mutually exclusive.

        ``axis`` defaults to the info axis that is used when indexing
        with ``[]``.

        Examples
        --------
        >>> df = pd.DataFrame(np.array(([1, 2, 3], [4, 5, 6])),
        ...                   index=['mouse', 'rabbit'],
        ...                   columns=['one', 'two', 'three'])
        >>> df
                one  two  three
        mouse     1    2      3
        rabbit    4    5      6

        >>> # select columns by name
        >>> df.filter(items=['one', 'three'])
                 one  three
        mouse     1      3
        rabbit    4      6

        >>> # select columns by regular expression
        >>> df.filter(regex='e$', axis=1)
                 one  three
        mouse     1      3
        rabbit    4      6

        >>> # select rows containing 'bbi'
        >>> df.filter(like='bbi', axis=0)
                 one  two  three
        rabbit    4    5      6
        """
        nkw = com.count_not_none(items, like, regex)
        if nkw > 1:
            raise TypeError(
                "Keyword arguments `items`, `like`, or `regex` "
                "are mutually exclusive"
            )

        if axis is None:
            axis = self._info_axis_name
        labels = self._get_axis(axis)

        if items is not None:
            name = self._get_axis_name(axis)
            return self.reindex(**{name: [r for r in items if r in labels]})
        elif like:

            def f(x):
                return like in ensure_str(x)

            values = labels.map(f)
            return self.loc(axis=axis)[values]
        elif regex:

            def f(x):
                return matcher.search(ensure_str(x)) is not None

            matcher = re.compile(regex)
            values = labels.map(f)
            return self.loc(axis=axis)[values]
        else:
            raise TypeError("Must pass either `items`, `like`, or `regex`")

    def head(self: FrameOrSeries, n: int = 5) -> FrameOrSeries:
        """
        Return the first `n` rows.

        This function returns the first `n` rows for the object based
        on position. It is useful for quickly testing if your object
        has the right type of data in it.

        For negative values of `n`, this function returns all rows except
        the last `n` rows, equivalent to ``df[:-n]``.

        Parameters
        ----------
        n : int, default 5
            Number of rows to select.

        Returns
        -------
        same type as caller
            The first `n` rows of the caller object.

        See Also
        --------
        DataFrame.tail: Returns the last `n` rows.

        Examples
        --------
        >>> df = pd.DataFrame({'animal': ['alligator', 'bee', 'falcon', 'lion',
        ...                    'monkey', 'parrot', 'shark', 'whale', 'zebra']})
        >>> df
              animal
        0  alligator
        1        bee
        2     falcon
        3       lion
        4     monkey
        5     parrot
        6      shark
        7      whale
        8      zebra

        Viewing the first 5 lines

        >>> df.head()
              animal
        0  alligator
        1        bee
        2     falcon
        3       lion
        4     monkey

        Viewing the first `n` lines (three in this case)

        >>> df.head(3)
              animal
        0  alligator
        1        bee
        2     falcon

        For negative values of `n`

        >>> df.head(-3)
              animal
        0  alligator
        1        bee
        2     falcon
        3       lion
        4     monkey
        5     parrot
        """
        return self.iloc[:n]

    def tail(self: FrameOrSeries, n: int = 5) -> FrameOrSeries:
        """
        Return the last `n` rows.

        This function returns last `n` rows from the object based on
        position. It is useful for quickly verifying data, for example,
        after sorting or appending rows.

        For negative values of `n`, this function returns all rows except
        the first `n` rows, equivalent to ``df[n:]``.

        Parameters
        ----------
        n : int, default 5
            Number of rows to select.

        Returns
        -------
        type of caller
            The last `n` rows of the caller object.

        See Also
        --------
        DataFrame.head : The first `n` rows of the caller object.

        Examples
        --------
        >>> df = pd.DataFrame({'animal': ['alligator', 'bee', 'falcon', 'lion',
        ...                    'monkey', 'parrot', 'shark', 'whale', 'zebra']})
        >>> df
              animal
        0  alligator
        1        bee
        2     falcon
        3       lion
        4     monkey
        5     parrot
        6      shark
        7      whale
        8      zebra

        Viewing the last 5 lines

        >>> df.tail()
           animal
        4  monkey
        5  parrot
        6   shark
        7   whale
        8   zebra

        Viewing the last `n` lines (three in this case)

        >>> df.tail(3)
          animal
        6  shark
        7  whale
        8  zebra

        For negative values of `n`

        >>> df.tail(-3)
           animal
        3    lion
        4  monkey
        5  parrot
        6   shark
        7   whale
        8   zebra
        """
        if n == 0:
            return self.iloc[0:0]
        return self.iloc[-n:]

    def sample(
        self: FrameOrSeries,
        n=None,
        frac=None,
        replace=False,
        weights=None,
        random_state=None,
        axis=None,
    ) -> FrameOrSeries:
        """
        Return a random sample of items from an axis of object.

        You can use `random_state` for reproducibility.

        Parameters
        ----------
        n : int, optional
            Number of items from axis to return. Cannot be used with `frac`.
            Default = 1 if `frac` = None.
        frac : float, optional
            Fraction of axis items to return. Cannot be used with `n`.
        replace : bool, default False
            Allow or disallow sampling of the same row more than once.
        weights : str or ndarray-like, optional
            Default 'None' results in equal probability weighting.
            If passed a Series, will align with target object on index. Index
            values in weights not found in sampled object will be ignored and
            index values in sampled object not in weights will be assigned
            weights of zero.
            If called on a DataFrame, will accept the name of a column
            when axis = 0.
            Unless weights are a Series, weights must be same length as axis
            being sampled.
            If weights do not sum to 1, they will be normalized to sum to 1.
            Missing values in the weights column will be treated as zero.
            Infinite values not allowed.
        random_state : int, array-like, BitGenerator, np.random.RandomState, optional
            If int, array-like, or BitGenerator (NumPy>=1.17), seed for
            random number generator
            If np.random.RandomState, use as numpy RandomState object.

            ..versionchanged:: 1.1.0

                array-like and BitGenerator (for NumPy>=1.17) object now passed to
                np.random.RandomState() as seed

        axis : {0 or ‘index’, 1 or ‘columns’, None}, default None
            Axis to sample. Accepts axis number or name. Default is stat axis
            for given data type (0 for Series and DataFrames).

        Returns
        -------
        Series or DataFrame
            A new object of same type as caller containing `n` items randomly
            sampled from the caller object.

        See Also
        --------
        numpy.random.choice: Generates a random sample from a given 1-D numpy
            array.

        Notes
        -----
        If `frac` > 1, `replacement` should be set to `True`.

        Examples
        --------
        >>> df = pd.DataFrame({'num_legs': [2, 4, 8, 0],
        ...                    'num_wings': [2, 0, 0, 0],
        ...                    'num_specimen_seen': [10, 2, 1, 8]},
        ...                   index=['falcon', 'dog', 'spider', 'fish'])
        >>> df
                num_legs  num_wings  num_specimen_seen
        falcon         2          2                 10
        dog            4          0                  2
        spider         8          0                  1
        fish           0          0                  8

        Extract 3 random elements from the ``Series`` ``df['num_legs']``:
        Note that we use `random_state` to ensure the reproducibility of
        the examples.

        >>> df['num_legs'].sample(n=3, random_state=1)
        fish      0
        spider    8
        falcon    2
        Name: num_legs, dtype: int64

        A random 50% sample of the ``DataFrame`` with replacement:

        >>> df.sample(frac=0.5, replace=True, random_state=1)
              num_legs  num_wings  num_specimen_seen
        dog          4          0                  2
        fish         0          0                  8

        An upsample sample of the ``DataFrame`` with replacement:
        Note that `replace` parameter has to be `True` for `frac` parameter > 1.

        >>> df.sample(frac=2, replace=True, random_state=1)
                num_legs  num_wings  num_specimen_seen
        dog            4          0                  2
        fish           0          0                  8
        falcon         2          2                 10
        falcon         2          2                 10
        fish           0          0                  8
        dog            4          0                  2
        fish           0          0                  8
        dog            4          0                  2

        Using a DataFrame column as weights. Rows with larger value in the
        `num_specimen_seen` column are more likely to be sampled.

        >>> df.sample(n=2, weights='num_specimen_seen', random_state=1)
                num_legs  num_wings  num_specimen_seen
        falcon         2          2                 10
        fish           0          0                  8
        """
        if axis is None:
            axis = self._stat_axis_number

        axis = self._get_axis_number(axis)
        axis_length = self.shape[axis]

        # Process random_state argument
        rs = com.random_state(random_state)

        # Check weights for compliance
        if weights is not None:

            # If a series, align with frame
            if isinstance(weights, ABCSeries):
                weights = weights.reindex(self.axes[axis])

            # Strings acceptable if a dataframe and axis = 0
            if isinstance(weights, str):
                if isinstance(self, ABCDataFrame):
                    if axis == 0:
                        try:
                            weights = self[weights]
                        except KeyError as err:
                            raise KeyError(
                                "String passed to weights not a valid column"
                            ) from err
                    else:
                        raise ValueError(
                            "Strings can only be passed to "
                            "weights when sampling from rows on "
                            "a DataFrame"
                        )
                else:
                    raise ValueError(
                        "Strings cannot be passed as weights "
                        "when sampling from a Series."
                    )

            weights = pd.Series(weights, dtype="float64")

            if len(weights) != axis_length:
                raise ValueError(
                    "Weights and axis to be sampled must be of same length"
                )

            if (weights == np.inf).any() or (weights == -np.inf).any():
                raise ValueError("weight vector may not include `inf` values")

            if (weights < 0).any():
                raise ValueError("weight vector many not include negative values")

            # If has nan, set to zero.
            weights = weights.fillna(0)

            # Renormalize if don't sum to 1
            if weights.sum() != 1:
                if weights.sum() != 0:
                    weights = weights / weights.sum()
                else:
                    raise ValueError("Invalid weights: weights sum to zero")

            weights = weights.values

        # If no frac or n, default to n=1.
        if n is None and frac is None:
            n = 1
        elif frac is not None and frac > 1 and not replace:
            raise ValueError(
                "Replace has to be set to `True` when "
                "upsampling the population `frac` > 1."
            )
        elif n is not None and frac is None and n % 1 != 0:
            raise ValueError("Only integers accepted as `n` values")
        elif n is None and frac is not None:
            n = int(round(frac * axis_length))
        elif n is not None and frac is not None:
            raise ValueError("Please enter a value for `frac` OR `n`, not both")

        # Check for negative sizes
        if n < 0:
            raise ValueError(
                "A negative number of rows requested. Please provide positive value."
            )

        locs = rs.choice(axis_length, size=n, replace=replace, p=weights)
        return self.take(locs, axis=axis)

    _shared_docs[
        "pipe"
    ] = r"""
        Apply func(self, \*args, \*\*kwargs).

        Parameters
        ----------
        func : function
            Function to apply to the %(klass)s.
            ``args``, and ``kwargs`` are passed into ``func``.
            Alternatively a ``(callable, data_keyword)`` tuple where
            ``data_keyword`` is a string indicating the keyword of
            ``callable`` that expects the %(klass)s.
        args : iterable, optional
            Positional arguments passed into ``func``.
        kwargs : mapping, optional
            A dictionary of keyword arguments passed into ``func``.

        Returns
        -------
        object : the return type of ``func``.

        See Also
        --------
        DataFrame.apply : Apply a function along input axis of DataFrame.
        DataFrame.applymap : Apply a function elementwise on a whole DataFrame.
        Series.map : Apply a mapping correspondence on a
            :class:`~pandas.Series`.

        Notes
        -----
        Use ``.pipe`` when chaining together functions that expect
        Series, DataFrames or GroupBy objects. Instead of writing

        >>> func(g(h(df), arg1=a), arg2=b, arg3=c)  # doctest: +SKIP

        You can write

        >>> (df.pipe(h)
        ...    .pipe(g, arg1=a)
        ...    .pipe(func, arg2=b, arg3=c)
        ... )  # doctest: +SKIP

        If you have a function that takes the data as (say) the second
        argument, pass a tuple indicating which keyword expects the
        data. For example, suppose ``f`` takes its data as ``arg2``:

        >>> (df.pipe(h)
        ...    .pipe(g, arg1=a)
        ...    .pipe((func, 'arg2'), arg1=a, arg3=c)
        ...  )  # doctest: +SKIP
    """

    @Appender(_shared_docs["pipe"] % _shared_doc_kwargs)
    def pipe(self, func, *args, **kwargs):
        return com.pipe(self, func, *args, **kwargs)

    _shared_docs["aggregate"] = dedent(
        """
    Aggregate using one or more operations over the specified axis.
    %(versionadded)s
    Parameters
    ----------
    func : function, str, list or dict
        Function to use for aggregating the data. If a function, must either
        work when passed a %(klass)s or when passed to %(klass)s.apply.

        Accepted combinations are:

        - function
        - string function name
        - list of functions and/or function names, e.g. ``[np.sum, 'mean']``
        - dict of axis labels -> functions, function names or list of such.
    %(axis)s
    *args
        Positional arguments to pass to `func`.
    **kwargs
        Keyword arguments to pass to `func`.

    Returns
    -------
    scalar, Series or DataFrame

        The return can be:

        * scalar : when Series.agg is called with single function
        * Series : when DataFrame.agg is called with a single function
        * DataFrame : when DataFrame.agg is called with several functions

        Return scalar, Series or DataFrame.
    %(see_also)s
    Notes
    -----
    `agg` is an alias for `aggregate`. Use the alias.

    A passed user-defined-function will be passed a Series for evaluation.
    %(examples)s"""
    )

    _shared_docs[
        "transform"
    ] = """
    Call ``func`` on self producing a %(klass)s with transformed values.

    Produced %(klass)s will have same axis length as self.

    Parameters
    ----------
    func : function, str, list or dict
        Function to use for transforming the data. If a function, must either
        work when passed a %(klass)s or when passed to %(klass)s.apply.

        Accepted combinations are:

        - function
        - string function name
        - list of functions and/or function names, e.g. ``[np.exp. 'sqrt']``
        - dict of axis labels -> functions, function names or list of such.
    %(axis)s
    *args
        Positional arguments to pass to `func`.
    **kwargs
        Keyword arguments to pass to `func`.

    Returns
    -------
    %(klass)s
        A %(klass)s that must have the same length as self.

    Raises
    ------
    ValueError : If the returned %(klass)s has a different length than self.

    See Also
    --------
    %(klass)s.agg : Only perform aggregating type operations.
    %(klass)s.apply : Invoke function on a %(klass)s.

    Examples
    --------
    >>> df = pd.DataFrame({'A': range(3), 'B': range(1, 4)})
    >>> df
       A  B
    0  0  1
    1  1  2
    2  2  3
    >>> df.transform(lambda x: x + 1)
       A  B
    0  1  2
    1  2  3
    2  3  4

    Even though the resulting %(klass)s must have the same length as the
    input %(klass)s, it is possible to provide several input functions:

    >>> s = pd.Series(range(3))
    >>> s
    0    0
    1    1
    2    2
    dtype: int64
    >>> s.transform([np.sqrt, np.exp])
           sqrt        exp
    0  0.000000   1.000000
    1  1.000000   2.718282
    2  1.414214   7.389056
    """

    # ----------------------------------------------------------------------
    # Attribute access

    def __finalize__(
        self: FrameOrSeries, other, method=None, **kwargs
    ) -> FrameOrSeries:
        """
        Propagate metadata from other to self.

        Parameters
        ----------
        other : the object from which to get the attributes that we are going
            to propagate
        method : optional, a passed method name ; possibly to take different
            types of propagation actions based on this

        """
        if isinstance(other, NDFrame):
            for name in other.attrs:
                self.attrs[name] = other.attrs[name]
            # For subclasses using _metadata.
            for name in self._metadata:
                assert isinstance(name, str)
                object.__setattr__(self, name, getattr(other, name, None))
        return self

    def __getattr__(self, name: str):
        """
        After regular attribute access, try looking up the name
        This allows simpler access to columns for interactive use.
        """
        # Note: obj.x will always call obj.__getattribute__('x') prior to
        # calling obj.__getattr__('x').
        if (
            name in self._internal_names_set
            or name in self._metadata
            or name in self._accessors
        ):
            return object.__getattribute__(self, name)
        else:
            if self._info_axis._can_hold_identifiers_and_holds_name(name):
                return self[name]
            return object.__getattribute__(self, name)

    def __setattr__(self, name: str, value) -> None:
        """
        After regular attribute access, try setting the name
        This allows simpler access to columns for interactive use.
        """
        # first try regular attribute access via __getattribute__, so that
        # e.g. ``obj.x`` and ``obj.x = 4`` will always reference/modify
        # the same attribute.

        try:
            object.__getattribute__(self, name)
            return object.__setattr__(self, name, value)
        except AttributeError:
            pass

        # if this fails, go on to more involved attribute setting
        # (note that this matches __getattr__, above).
        if name in self._internal_names_set:
            object.__setattr__(self, name, value)
        elif name in self._metadata:
            object.__setattr__(self, name, value)
        else:
            try:
                existing = getattr(self, name)
                if isinstance(existing, Index):
                    object.__setattr__(self, name, value)
                elif name in self._info_axis:
                    self[name] = value
                else:
                    object.__setattr__(self, name, value)
            except (AttributeError, TypeError):
                if isinstance(self, ABCDataFrame) and (is_list_like(value)):
                    warnings.warn(
                        "Pandas doesn't allow columns to be "
                        "created via a new attribute name - see "
                        "https://pandas.pydata.org/pandas-docs/"
                        "stable/indexing.html#attribute-access",
                        stacklevel=2,
                    )
                object.__setattr__(self, name, value)

    def _dir_additions(self):
        """
        add the string-like attributes from the info_axis.
        If info_axis is a MultiIndex, it's first level values are used.
        """
        additions = {
            c
            for c in self._info_axis.unique(level=0)[:100]
            if isinstance(c, str) and c.isidentifier()
        }
        return super()._dir_additions().union(additions)

    # ----------------------------------------------------------------------
    # Consolidation of internals

    def _protect_consolidate(self, f):
        """
        Consolidate _mgr -- if the blocks have changed, then clear the
        cache
        """
        blocks_before = len(self._mgr.blocks)
        result = f()
        if len(self._mgr.blocks) != blocks_before:
            self._clear_item_cache()
        return result

    def _consolidate_inplace(self) -> None:
        """Consolidate data in place and return None"""

        def f():
            self._mgr = self._mgr.consolidate()

        self._protect_consolidate(f)

    def _consolidate(self, inplace: bool_t = False):
        """
        Compute NDFrame with "consolidated" internals (data of each dtype
        grouped together in a single ndarray).

        Parameters
        ----------
        inplace : bool, default False
            If False return new object, otherwise modify existing object.

        Returns
        -------
        consolidated : same type as caller
        """
        inplace = validate_bool_kwarg(inplace, "inplace")
        if inplace:
            self._consolidate_inplace()
        else:
            f = lambda: self._mgr.consolidate()
            cons_data = self._protect_consolidate(f)
            return self._constructor(cons_data).__finalize__(self)

    @property
    def _is_mixed_type(self) -> bool_t:
        f = lambda: self._mgr.is_mixed_type
        return self._protect_consolidate(f)

    @property
    def _is_numeric_mixed_type(self) -> bool_t:
        f = lambda: self._mgr.is_numeric_mixed_type
        return self._protect_consolidate(f)

    def _check_inplace_setting(self, value) -> bool_t:
        """ check whether we allow in-place setting with this type of value """
        if self._is_mixed_type:
            if not self._is_numeric_mixed_type:

                # allow an actual np.nan thru
                if is_float(value) and np.isnan(value):
                    return True

                raise TypeError(
                    "Cannot do inplace boolean setting on "
                    "mixed-types with a non np.nan value"
                )

        return True

    def _get_numeric_data(self):
        return self._constructor(self._mgr.get_numeric_data()).__finalize__(self)

    def _get_bool_data(self):
        return self._constructor(self._mgr.get_bool_data()).__finalize__(self)

    # ----------------------------------------------------------------------
    # Internal Interface Methods

    @property
    def values(self) -> np.ndarray:
        """
        Return a Numpy representation of the DataFrame.

        .. warning::

           We recommend using :meth:`DataFrame.to_numpy` instead.

        Only the values in the DataFrame will be returned, the axes labels
        will be removed.

        Returns
        -------
        numpy.ndarray
            The values of the DataFrame.

        See Also
        --------
        DataFrame.to_numpy : Recommended alternative to this method.
        DataFrame.index : Retrieve the index labels.
        DataFrame.columns : Retrieving the column names.

        Notes
        -----
        The dtype will be a lower-common-denominator dtype (implicit
        upcasting); that is to say if the dtypes (even of numeric types)
        are mixed, the one that accommodates all will be chosen. Use this
        with care if you are not dealing with the blocks.

        e.g. If the dtypes are float16 and float32, dtype will be upcast to
        float32.  If dtypes are int32 and uint8, dtype will be upcast to
        int32. By :func:`numpy.find_common_type` convention, mixing int64
        and uint64 will result in a float64 dtype.

        Examples
        --------
        A DataFrame where all columns are the same type (e.g., int64) results
        in an array of the same type.

        >>> df = pd.DataFrame({'age':    [ 3,  29],
        ...                    'height': [94, 170],
        ...                    'weight': [31, 115]})
        >>> df
           age  height  weight
        0    3      94      31
        1   29     170     115
        >>> df.dtypes
        age       int64
        height    int64
        weight    int64
        dtype: object
        >>> df.values
        array([[  3,  94,  31],
               [ 29, 170, 115]])

        A DataFrame with mixed type columns(e.g., str/object, int64, float32)
        results in an ndarray of the broadest type that accommodates these
        mixed types (e.g., object).

        >>> df2 = pd.DataFrame([('parrot',   24.0, 'second'),
        ...                     ('lion',     80.5, 1),
        ...                     ('monkey', np.nan, None)],
        ...                   columns=('name', 'max_speed', 'rank'))
        >>> df2.dtypes
        name          object
        max_speed    float64
        rank          object
        dtype: object
        >>> df2.values
        array([['parrot', 24.0, 'second'],
               ['lion', 80.5, 1],
               ['monkey', nan, None]], dtype=object)
        """
        self._consolidate_inplace()
        return self._mgr.as_array(transpose=self._AXIS_REVERSED)

    @property
    def _values(self) -> np.ndarray:
        """internal implementation"""
        return self.values

    @property
    def dtypes(self):
        """
        Return the dtypes in the DataFrame.

        This returns a Series with the data type of each column.
        The result's index is the original DataFrame's columns. Columns
        with mixed types are stored with the ``object`` dtype. See
        :ref:`the User Guide <basics.dtypes>` for more.

        Returns
        -------
        pandas.Series
            The data type of each column.

        Examples
        --------
        >>> df = pd.DataFrame({'float': [1.0],
        ...                    'int': [1],
        ...                    'datetime': [pd.Timestamp('20180310')],
        ...                    'string': ['foo']})
        >>> df.dtypes
        float              float64
        int                  int64
        datetime    datetime64[ns]
        string              object
        dtype: object
        """
        from pandas import Series

        return Series(self._mgr.get_dtypes(), index=self._info_axis, dtype=np.object_)

    def _to_dict_of_blocks(self, copy: bool_t = True):
        """
        Return a dict of dtype -> Constructor Types that
        each is a homogeneous dtype.

        Internal ONLY
        """
        return {
            k: self._constructor(v).__finalize__(self)
            for k, v, in self._mgr.to_dict(copy=copy).items()
        }

    def astype(
        self: FrameOrSeries, dtype, copy: bool_t = True, errors: str = "raise"
    ) -> FrameOrSeries:
        """
        Cast a pandas object to a specified dtype ``dtype``.

        Parameters
        ----------
        dtype : data type, or dict of column name -> data type
            Use a numpy.dtype or Python type to cast entire pandas object to
            the same type. Alternatively, use {col: dtype, ...}, where col is a
            column label and dtype is a numpy.dtype or Python type to cast one
            or more of the DataFrame's columns to column-specific types.
        copy : bool, default True
            Return a copy when ``copy=True`` (be very careful setting
            ``copy=False`` as changes to values then may propagate to other
            pandas objects).
        errors : {'raise', 'ignore'}, default 'raise'
            Control raising of exceptions on invalid data for provided dtype.

            - ``raise`` : allow exceptions to be raised
            - ``ignore`` : suppress exceptions. On error return original object.

        Returns
        -------
        casted : same type as caller

        See Also
        --------
        to_datetime : Convert argument to datetime.
        to_timedelta : Convert argument to timedelta.
        to_numeric : Convert argument to a numeric type.
        numpy.ndarray.astype : Cast a numpy array to a specified type.

        Examples
        --------
        Create a DataFrame:

        >>> d = {'col1': [1, 2], 'col2': [3, 4]}
        >>> df = pd.DataFrame(data=d)
        >>> df.dtypes
        col1    int64
        col2    int64
        dtype: object

        Cast all columns to int32:

        >>> df.astype('int32').dtypes
        col1    int32
        col2    int32
        dtype: object

        Cast col1 to int32 using a dictionary:

        >>> df.astype({'col1': 'int32'}).dtypes
        col1    int32
        col2    int64
        dtype: object

        Create a series:

        >>> ser = pd.Series([1, 2], dtype='int32')
        >>> ser
        0    1
        1    2
        dtype: int32
        >>> ser.astype('int64')
        0    1
        1    2
        dtype: int64

        Convert to categorical type:

        >>> ser.astype('category')
        0    1
        1    2
        dtype: category
        Categories (2, int64): [1, 2]

        Convert to ordered categorical type with custom ordering:

        >>> cat_dtype = pd.api.types.CategoricalDtype(
        ...     categories=[2, 1], ordered=True)
        >>> ser.astype(cat_dtype)
        0    1
        1    2
        dtype: category
        Categories (2, int64): [2 < 1]

        Note that using ``copy=False`` and changing data on a new
        pandas object may propagate changes:

        >>> s1 = pd.Series([1, 2])
        >>> s2 = s1.astype('int64', copy=False)
        >>> s2[0] = 10
        >>> s1  # note that s1[0] has changed too
        0    10
        1     2
        dtype: int64
        """
        if is_dict_like(dtype):
            if self.ndim == 1:  # i.e. Series
                if len(dtype) > 1 or self.name not in dtype:
                    raise KeyError(
                        "Only the Series name can be used for "
                        "the key in Series dtype mappings."
                    )
                new_type = dtype[self.name]
                return self.astype(new_type, copy, errors)

            for col_name in dtype.keys():
                if col_name not in self:
                    raise KeyError(
                        "Only a column name can be used for the "
                        "key in a dtype mappings argument."
                    )
            results = []
            for col_name, col in self.items():
                if col_name in dtype:
                    results.append(
                        col.astype(dtype=dtype[col_name], copy=copy, errors=errors)
                    )
                else:
                    results.append(col.copy() if copy else col)

        elif is_extension_array_dtype(dtype) and self.ndim > 1:
            # GH 18099/22869: columnwise conversion to extension dtype
            # GH 24704: use iloc to handle duplicate column names
            results = [
                self.iloc[:, i].astype(dtype, copy=copy)
                for i in range(len(self.columns))
            ]

        else:
            # else, only a single dtype is given
            new_data = self._mgr.astype(dtype=dtype, copy=copy, errors=errors)
            return self._constructor(new_data).__finalize__(self)

        # GH 19920: retain column metadata after concat
        result = pd.concat(results, axis=1, copy=False)
        result.columns = self.columns
        return result

    def copy(self: FrameOrSeries, deep: bool_t = True) -> FrameOrSeries:
        """
        Make a copy of this object's indices and data.

        When ``deep=True`` (default), a new object will be created with a
        copy of the calling object's data and indices. Modifications to
        the data or indices of the copy will not be reflected in the
        original object (see notes below).

        When ``deep=False``, a new object will be created without copying
        the calling object's data or index (only references to the data
        and index are copied). Any changes to the data of the original
        will be reflected in the shallow copy (and vice versa).

        Parameters
        ----------
        deep : bool, default True
            Make a deep copy, including a copy of the data and the indices.
            With ``deep=False`` neither the indices nor the data are copied.

        Returns
        -------
        copy : Series or DataFrame
            Object type matches caller.

        Notes
        -----
        When ``deep=True``, data is copied but actual Python objects
        will not be copied recursively, only the reference to the object.
        This is in contrast to `copy.deepcopy` in the Standard Library,
        which recursively copies object data (see examples below).

        While ``Index`` objects are copied when ``deep=True``, the underlying
        numpy array is not copied for performance reasons. Since ``Index`` is
        immutable, the underlying data can be safely shared and a copy
        is not needed.

        Examples
        --------
        >>> s = pd.Series([1, 2], index=["a", "b"])
        >>> s
        a    1
        b    2
        dtype: int64

        >>> s_copy = s.copy()
        >>> s_copy
        a    1
        b    2
        dtype: int64

        **Shallow copy versus default (deep) copy:**

        >>> s = pd.Series([1, 2], index=["a", "b"])
        >>> deep = s.copy()
        >>> shallow = s.copy(deep=False)

        Shallow copy shares data and index with original.

        >>> s is shallow
        False
        >>> s.values is shallow.values and s.index is shallow.index
        True

        Deep copy has own copy of data and index.

        >>> s is deep
        False
        >>> s.values is deep.values or s.index is deep.index
        False

        Updates to the data shared by shallow copy and original is reflected
        in both; deep copy remains unchanged.

        >>> s[0] = 3
        >>> shallow[1] = 4
        >>> s
        a    3
        b    4
        dtype: int64
        >>> shallow
        a    3
        b    4
        dtype: int64
        >>> deep
        a    1
        b    2
        dtype: int64

        Note that when copying an object containing Python objects, a deep copy
        will copy the data, but will not do so recursively. Updating a nested
        data object will be reflected in the deep copy.

        >>> s = pd.Series([[1, 2], [3, 4]])
        >>> deep = s.copy()
        >>> s[0][0] = 10
        >>> s
        0    [10, 2]
        1     [3, 4]
        dtype: object
        >>> deep
        0    [10, 2]
        1     [3, 4]
        dtype: object
        """
        data = self._mgr.copy(deep=deep)
        return self._constructor(data).__finalize__(self)

    def __copy__(self: FrameOrSeries, deep: bool_t = True) -> FrameOrSeries:
        return self.copy(deep=deep)

    def __deepcopy__(self: FrameOrSeries, memo=None) -> FrameOrSeries:
        """
        Parameters
        ----------
        memo, default None
            Standard signature. Unused
        """
        return self.copy(deep=True)

    def _convert(
        self: FrameOrSeries,
        datetime: bool_t = False,
        numeric: bool_t = False,
        timedelta: bool_t = False,
        coerce: bool_t = False,
        copy: bool_t = True,
    ) -> FrameOrSeries:
        """
        Attempt to infer better dtype for object columns

        Parameters
        ----------
        datetime : bool, default False
            If True, convert to date where possible.
        numeric : bool, default False
            If True, attempt to convert to numbers (including strings), with
            unconvertible values becoming NaN.
        timedelta : bool, default False
            If True, convert to timedelta where possible.
        coerce : bool, default False
            If True, force conversion with unconvertible values converted to
            nulls (NaN or NaT).
        copy : bool, default True
            If True, return a copy even if no copy is necessary (e.g. no
            conversion was done). Note: This is meant for internal use, and
            should not be confused with inplace.

        Returns
        -------
        converted : same as input object
        """
        validate_bool_kwarg(datetime, "datetime")
        validate_bool_kwarg(numeric, "numeric")
        validate_bool_kwarg(timedelta, "timedelta")
        validate_bool_kwarg(coerce, "coerce")
        validate_bool_kwarg(copy, "copy")
        return self._constructor(
            self._mgr.convert(
                datetime=datetime,
                numeric=numeric,
                timedelta=timedelta,
                coerce=coerce,
                copy=copy,
            )
        ).__finalize__(self)

    def infer_objects(self: FrameOrSeries) -> FrameOrSeries:
        """
        Attempt to infer better dtypes for object columns.

        Attempts soft conversion of object-dtyped
        columns, leaving non-object and unconvertible
        columns unchanged. The inference rules are the
        same as during normal Series/DataFrame construction.

        .. versionadded:: 0.21.0

        Returns
        -------
        converted : same type as input object

        See Also
        --------
        to_datetime : Convert argument to datetime.
        to_timedelta : Convert argument to timedelta.
        to_numeric : Convert argument to numeric type.
        convert_dtypes : Convert argument to best possible dtype.

        Examples
        --------
        >>> df = pd.DataFrame({"A": ["a", 1, 2, 3]})
        >>> df = df.iloc[1:]
        >>> df
           A
        1  1
        2  2
        3  3

        >>> df.dtypes
        A    object
        dtype: object

        >>> df.infer_objects().dtypes
        A    int64
        dtype: object
        """
        # numeric=False necessary to only soft convert;
        # python objects will still be converted to
        # native numpy numeric types
        return self._constructor(
            self._mgr.convert(
                datetime=True, numeric=False, timedelta=True, coerce=False, copy=True
            )
        ).__finalize__(self)

    def convert_dtypes(
        self: FrameOrSeries,
        infer_objects: bool_t = True,
        convert_string: bool_t = True,
        convert_integer: bool_t = True,
        convert_boolean: bool_t = True,
    ) -> FrameOrSeries:
        """
        Convert columns to best possible dtypes using dtypes supporting ``pd.NA``.

        .. versionadded:: 1.0.0

        Parameters
        ----------
        infer_objects : bool, default True
            Whether object dtypes should be converted to the best possible types.
        convert_string : bool, default True
            Whether object dtypes should be converted to ``StringDtype()``.
        convert_integer : bool, default True
            Whether, if possible, conversion can be done to integer extension types.
        convert_boolean : bool, defaults True
            Whether object dtypes should be converted to ``BooleanDtypes()``.

        Returns
        -------
        Series or DataFrame
            Copy of input object with new dtype.

        See Also
        --------
        infer_objects : Infer dtypes of objects.
        to_datetime : Convert argument to datetime.
        to_timedelta : Convert argument to timedelta.
        to_numeric : Convert argument to a numeric type.

        Notes
        -----
        By default, ``convert_dtypes`` will attempt to convert a Series (or each
        Series in a DataFrame) to dtypes that support ``pd.NA``. By using the options
        ``convert_string``, ``convert_integer``, and ``convert_boolean``, it is
        possible to turn off individual conversions to ``StringDtype``, the integer
        extension types or ``BooleanDtype``, respectively.

        For object-dtyped columns, if ``infer_objects`` is ``True``, use the inference
        rules as during normal Series/DataFrame construction.  Then, if possible,
        convert to ``StringDtype``, ``BooleanDtype`` or an appropriate integer extension
        type, otherwise leave as ``object``.

        If the dtype is integer, convert to an appropriate integer extension type.

        If the dtype is numeric, and consists of all integers, convert to an
        appropriate integer extension type.

        In the future, as new dtypes are added that support ``pd.NA``, the results
        of this method will change to support those new dtypes.

        Examples
        --------
        >>> df = pd.DataFrame(
        ...     {
        ...         "a": pd.Series([1, 2, 3], dtype=np.dtype("int32")),
        ...         "b": pd.Series(["x", "y", "z"], dtype=np.dtype("O")),
        ...         "c": pd.Series([True, False, np.nan], dtype=np.dtype("O")),
        ...         "d": pd.Series(["h", "i", np.nan], dtype=np.dtype("O")),
        ...         "e": pd.Series([10, np.nan, 20], dtype=np.dtype("float")),
        ...         "f": pd.Series([np.nan, 100.5, 200], dtype=np.dtype("float")),
        ...     }
        ... )

        Start with a DataFrame with default dtypes.

        >>> df
           a  b      c    d     e      f
        0  1  x   True    h  10.0    NaN
        1  2  y  False    i   NaN  100.5
        2  3  z    NaN  NaN  20.0  200.0

        >>> df.dtypes
        a      int32
        b     object
        c     object
        d     object
        e    float64
        f    float64
        dtype: object

        Convert the DataFrame to use best possible dtypes.

        >>> dfn = df.convert_dtypes()
        >>> dfn
           a  b      c     d     e      f
        0  1  x   True     h    10    NaN
        1  2  y  False     i  <NA>  100.5
        2  3  z   <NA>  <NA>    20  200.0

        >>> dfn.dtypes
        a      Int32
        b     string
        c    boolean
        d     string
        e      Int64
        f    float64
        dtype: object

        Start with a Series of strings and missing data represented by ``np.nan``.

        >>> s = pd.Series(["a", "b", np.nan])
        >>> s
        0      a
        1      b
        2    NaN
        dtype: object

        Obtain a Series with dtype ``StringDtype``.

        >>> s.convert_dtypes()
        0       a
        1       b
        2    <NA>
        dtype: string
        """
        if self.ndim == 1:
            return self._convert_dtypes(
                infer_objects, convert_string, convert_integer, convert_boolean
            )
        else:
            results = [
                col._convert_dtypes(
                    infer_objects, convert_string, convert_integer, convert_boolean
                )
                for col_name, col in self.items()
            ]
            result = pd.concat(results, axis=1, copy=False)
            return result

    # ----------------------------------------------------------------------
    # Filling NA's

    @doc(**_shared_doc_kwargs)
    def fillna(
        self: FrameOrSeries,
        value=None,
        method=None,
        axis=None,
        inplace: bool_t = False,
        limit=None,
        downcast=None,
    ) -> Optional[FrameOrSeries]:
        """
        Fill NA/NaN values using the specified method.

        Parameters
        ----------
        value : scalar, dict, Series, or DataFrame
            Value to use to fill holes (e.g. 0), alternately a
            dict/Series/DataFrame of values specifying which value to use for
            each index (for a Series) or column (for a DataFrame).  Values not
            in the dict/Series/DataFrame will not be filled. This value cannot
            be a list.
        method : {{'backfill', 'bfill', 'pad', 'ffill', None}}, default None
            Method to use for filling holes in reindexed Series
            pad / ffill: propagate last valid observation forward to next valid
            backfill / bfill: use next valid observation to fill gap.
        axis : {axes_single_arg}
            Axis along which to fill missing values.
        inplace : bool, default False
            If True, fill in-place. Note: this will modify any
            other views on this object (e.g., a no-copy slice for a column in a
            DataFrame).
        limit : int, default None
            If method is specified, this is the maximum number of consecutive
            NaN values to forward/backward fill. In other words, if there is
            a gap with more than this number of consecutive NaNs, it will only
            be partially filled. If method is not specified, this is the
            maximum number of entries along the entire axis where NaNs will be
            filled. Must be greater than 0 if not None.
        downcast : dict, default is None
            A dict of item->dtype of what to downcast if possible,
            or the string 'infer' which will try to downcast to an appropriate
            equal type (e.g. float64 to int64 if possible).

        Returns
        -------
        {klass} or None
            Object with missing values filled or None if ``inplace=True``.

        See Also
        --------
        interpolate : Fill NaN values using interpolation.
        reindex : Conform object to new index.
        asfreq : Convert TimeSeries to specified frequency.

        Examples
        --------
        >>> df = pd.DataFrame([[np.nan, 2, np.nan, 0],
        ...                    [3, 4, np.nan, 1],
        ...                    [np.nan, np.nan, np.nan, 5],
        ...                    [np.nan, 3, np.nan, 4]],
        ...                   columns=list('ABCD'))
        >>> df
             A    B   C  D
        0  NaN  2.0 NaN  0
        1  3.0  4.0 NaN  1
        2  NaN  NaN NaN  5
        3  NaN  3.0 NaN  4

        Replace all NaN elements with 0s.

        >>> df.fillna(0)
            A   B   C   D
        0   0.0 2.0 0.0 0
        1   3.0 4.0 0.0 1
        2   0.0 0.0 0.0 5
        3   0.0 3.0 0.0 4

        We can also propagate non-null values forward or backward.

        >>> df.fillna(method='ffill')
            A   B   C   D
        0   NaN 2.0 NaN 0
        1   3.0 4.0 NaN 1
        2   3.0 4.0 NaN 5
        3   3.0 3.0 NaN 4

        Replace all NaN elements in column 'A', 'B', 'C', and 'D', with 0, 1,
        2, and 3 respectively.

        >>> values = {{'A': 0, 'B': 1, 'C': 2, 'D': 3}}
        >>> df.fillna(value=values)
            A   B   C   D
        0   0.0 2.0 2.0 0
        1   3.0 4.0 2.0 1
        2   0.0 1.0 2.0 5
        3   0.0 3.0 2.0 4

        Only replace the first NaN element.

        >>> df.fillna(value=values, limit=1)
            A   B   C   D
        0   0.0 2.0 2.0 0
        1   3.0 4.0 NaN 1
        2   NaN 1.0 NaN 5
        3   NaN 3.0 NaN 4
        """
        inplace = validate_bool_kwarg(inplace, "inplace")
        value, method = validate_fillna_kwargs(value, method)

        self._consolidate_inplace()

        # set the default here, so functions examining the signaure
        # can detect if something was set (e.g. in groupby) (GH9221)
        if axis is None:
            axis = 0
        axis = self._get_axis_number(axis)

        if value is None:

            if self._is_mixed_type and axis == 1:
                if inplace:
                    raise NotImplementedError()
                result = self.T.fillna(method=method, limit=limit).T

                # need to downcast here because of all of the transposes
                result._mgr = result._mgr.downcast()

                return result

            new_data = self._mgr.interpolate(
                method=method,
                axis=axis,
                limit=limit,
                inplace=inplace,
                coerce=True,
                downcast=downcast,
            )
        else:
            if self.ndim == 1:
                if isinstance(value, (dict, ABCSeries)):
                    value = create_series_with_explicit_dtype(
                        value, dtype_if_empty=object
                    )
                    value = value.reindex(self.index, copy=False)
                    value = value._values
                elif not is_list_like(value):
                    pass
                else:
                    raise TypeError(
                        '"value" parameter must be a scalar, dict '
                        "or Series, but you passed a "
                        f'"{type(value).__name__}"'
                    )

                new_data = self._mgr.fillna(
                    value=value, limit=limit, inplace=inplace, downcast=downcast
                )

            elif isinstance(value, (dict, ABCSeries)):
                if axis == 1:
                    raise NotImplementedError(
                        "Currently only can fill "
                        "with dict/Series column "
                        "by column"
                    )

                result = self if inplace else self.copy()
                for k, v in value.items():
                    if k not in result:
                        continue
                    obj = result[k]
                    obj.fillna(v, limit=limit, inplace=True, downcast=downcast)
                return result if not inplace else None

            elif not is_list_like(value):
                new_data = self._mgr.fillna(
                    value=value, limit=limit, inplace=inplace, downcast=downcast
                )
            elif isinstance(value, ABCDataFrame) and self.ndim == 2:
                new_data = self.where(self.notna(), value)._data
            else:
                raise ValueError(f"invalid fill value with a {type(value)}")

        result = self._constructor(new_data)
        if inplace:
            return self._update_inplace(result)
        else:
            return result.__finalize__(self)

    def ffill(
        self: FrameOrSeries,
        axis=None,
        inplace: bool_t = False,
        limit=None,
        downcast=None,
    ) -> Optional[FrameOrSeries]:
        """
        Synonym for :meth:`DataFrame.fillna` with ``method='ffill'``.

        Returns
        -------
        %(klass)s or None
            Object with missing values filled or None if ``inplace=True``.
        """
        return self.fillna(
            method="ffill", axis=axis, inplace=inplace, limit=limit, downcast=downcast
        )

    def bfill(
        self: FrameOrSeries,
        axis=None,
        inplace: bool_t = False,
        limit=None,
        downcast=None,
    ) -> Optional[FrameOrSeries]:
        """
        Synonym for :meth:`DataFrame.fillna` with ``method='bfill'``.

        Returns
        -------
        %(klass)s or None
            Object with missing values filled or None if ``inplace=True``.
        """
        return self.fillna(
            method="bfill", axis=axis, inplace=inplace, limit=limit, downcast=downcast
        )

    _shared_docs[
        "replace"
    ] = """
        Replace values given in `to_replace` with `value`.

        Values of the %(klass)s are replaced with other values dynamically.
        This differs from updating with ``.loc`` or ``.iloc``, which require
        you to specify a location to update with some value.

        Parameters
        ----------
        to_replace : str, regex, list, dict, Series, int, float, or None
            How to find the values that will be replaced.

            * numeric, str or regex:

                - numeric: numeric values equal to `to_replace` will be
                  replaced with `value`
                - str: string exactly matching `to_replace` will be replaced
                  with `value`
                - regex: regexs matching `to_replace` will be replaced with
                  `value`

            * list of str, regex, or numeric:

                - First, if `to_replace` and `value` are both lists, they
                  **must** be the same length.
                - Second, if ``regex=True`` then all of the strings in **both**
                  lists will be interpreted as regexs otherwise they will match
                  directly. This doesn't matter much for `value` since there
                  are only a few possible substitution regexes you can use.
                - str, regex and numeric rules apply as above.

            * dict:

                - Dicts can be used to specify different replacement values
                  for different existing values. For example,
                  ``{'a': 'b', 'y': 'z'}`` replaces the value 'a' with 'b' and
                  'y' with 'z'. To use a dict in this way the `value`
                  parameter should be `None`.
                - For a DataFrame a dict can specify that different values
                  should be replaced in different columns. For example,
                  ``{'a': 1, 'b': 'z'}`` looks for the value 1 in column 'a'
                  and the value 'z' in column 'b' and replaces these values
                  with whatever is specified in `value`. The `value` parameter
                  should not be ``None`` in this case. You can treat this as a
                  special case of passing two lists except that you are
                  specifying the column to search in.
                - For a DataFrame nested dictionaries, e.g.,
                  ``{'a': {'b': np.nan}}``, are read as follows: look in column
                  'a' for the value 'b' and replace it with NaN. The `value`
                  parameter should be ``None`` to use a nested dict in this
                  way. You can nest regular expressions as well. Note that
                  column names (the top-level dictionary keys in a nested
                  dictionary) **cannot** be regular expressions.

            * None:

                - This means that the `regex` argument must be a string,
                  compiled regular expression, or list, dict, ndarray or
                  Series of such elements. If `value` is also ``None`` then
                  this **must** be a nested dictionary or Series.

            See the examples section for examples of each of these.
        value : scalar, dict, list, str, regex, default None
            Value to replace any values matching `to_replace` with.
            For a DataFrame a dict of values can be used to specify which
            value to use for each column (columns not in the dict will not be
            filled). Regular expressions, strings and lists or dicts of such
            objects are also allowed.
        inplace : bool, default False
            If True, in place. Note: this will modify any
            other views on this object (e.g. a column from a DataFrame).
            Returns the caller if this is True.
        limit : int, default None
            Maximum size gap to forward or backward fill.
        regex : bool or same types as `to_replace`, default False
            Whether to interpret `to_replace` and/or `value` as regular
            expressions. If this is ``True`` then `to_replace` *must* be a
            string. Alternatively, this could be a regular expression or a
            list, dict, or array of regular expressions in which case
            `to_replace` must be ``None``.
        method : {'pad', 'ffill', 'bfill', `None`}
            The method to use when for replacement, when `to_replace` is a
            scalar, list or tuple and `value` is ``None``.

            .. versionchanged:: 0.23.0
                Added to DataFrame.

        Returns
        -------
        %(klass)s
            Object after replacement.

        Raises
        ------
        AssertionError
            * If `regex` is not a ``bool`` and `to_replace` is not
              ``None``.

        TypeError
            * If `to_replace` is not a scalar, array-like, ``dict``, or ``None``
            * If `to_replace` is a ``dict`` and `value` is not a ``list``,
              ``dict``, ``ndarray``, or ``Series``
            * If `to_replace` is ``None`` and `regex` is not compilable
              into a regular expression or is a list, dict, ndarray, or
              Series.
            * When replacing multiple ``bool`` or ``datetime64`` objects and
              the arguments to `to_replace` does not match the type of the
              value being replaced

        ValueError
            * If a ``list`` or an ``ndarray`` is passed to `to_replace` and
              `value` but they are not the same length.

        See Also
        --------
        %(klass)s.fillna : Fill NA values.
        %(klass)s.where : Replace values based on boolean condition.
        Series.str.replace : Simple string replacement.

        Notes
        -----
        * Regex substitution is performed under the hood with ``re.sub``. The
          rules for substitution for ``re.sub`` are the same.
        * Regular expressions will only substitute on strings, meaning you
          cannot provide, for example, a regular expression matching floating
          point numbers and expect the columns in your frame that have a
          numeric dtype to be matched. However, if those floating point
          numbers *are* strings, then you can do this.
        * This method has *a lot* of options. You are encouraged to experiment
          and play with this method to gain intuition about how it works.
        * When dict is used as the `to_replace` value, it is like
          key(s) in the dict are the to_replace part and
          value(s) in the dict are the value parameter.

        Examples
        --------

        **Scalar `to_replace` and `value`**

        >>> s = pd.Series([0, 1, 2, 3, 4])
        >>> s.replace(0, 5)
        0    5
        1    1
        2    2
        3    3
        4    4
        dtype: int64

        >>> df = pd.DataFrame({'A': [0, 1, 2, 3, 4],
        ...                    'B': [5, 6, 7, 8, 9],
        ...                    'C': ['a', 'b', 'c', 'd', 'e']})
        >>> df.replace(0, 5)
           A  B  C
        0  5  5  a
        1  1  6  b
        2  2  7  c
        3  3  8  d
        4  4  9  e

        **List-like `to_replace`**

        >>> df.replace([0, 1, 2, 3], 4)
           A  B  C
        0  4  5  a
        1  4  6  b
        2  4  7  c
        3  4  8  d
        4  4  9  e

        >>> df.replace([0, 1, 2, 3], [4, 3, 2, 1])
           A  B  C
        0  4  5  a
        1  3  6  b
        2  2  7  c
        3  1  8  d
        4  4  9  e

        >>> s.replace([1, 2], method='bfill')
        0    0
        1    3
        2    3
        3    3
        4    4
        dtype: int64

        **dict-like `to_replace`**

        >>> df.replace({0: 10, 1: 100})
             A  B  C
        0   10  5  a
        1  100  6  b
        2    2  7  c
        3    3  8  d
        4    4  9  e

        >>> df.replace({'A': 0, 'B': 5}, 100)
             A    B  C
        0  100  100  a
        1    1    6  b
        2    2    7  c
        3    3    8  d
        4    4    9  e

        >>> df.replace({'A': {0: 100, 4: 400}})
             A  B  C
        0  100  5  a
        1    1  6  b
        2    2  7  c
        3    3  8  d
        4  400  9  e

        **Regular expression `to_replace`**

        >>> df = pd.DataFrame({'A': ['bat', 'foo', 'bait'],
        ...                    'B': ['abc', 'bar', 'xyz']})
        >>> df.replace(to_replace=r'^ba.$', value='new', regex=True)
              A    B
        0   new  abc
        1   foo  new
        2  bait  xyz

        >>> df.replace({'A': r'^ba.$'}, {'A': 'new'}, regex=True)
              A    B
        0   new  abc
        1   foo  bar
        2  bait  xyz

        >>> df.replace(regex=r'^ba.$', value='new')
              A    B
        0   new  abc
        1   foo  new
        2  bait  xyz

        >>> df.replace(regex={r'^ba.$': 'new', 'foo': 'xyz'})
              A    B
        0   new  abc
        1   xyz  new
        2  bait  xyz

        >>> df.replace(regex=[r'^ba.$', 'foo'], value='new')
              A    B
        0   new  abc
        1   new  new
        2  bait  xyz

        Note that when replacing multiple ``bool`` or ``datetime64`` objects,
        the data types in the `to_replace` parameter must match the data
        type of the value being replaced:

        >>> df = pd.DataFrame({'A': [True, False, True],
        ...                    'B': [False, True, False]})
        >>> df.replace({'a string': 'new value', True: False})  # raises
        Traceback (most recent call last):
            ...
        TypeError: Cannot compare types 'ndarray(dtype=bool)' and 'str'

        This raises a ``TypeError`` because one of the ``dict`` keys is not of
        the correct type for replacement.

        Compare the behavior of ``s.replace({'a': None})`` and
        ``s.replace('a', None)`` to understand the peculiarities
        of the `to_replace` parameter:

        >>> s = pd.Series([10, 'a', 'a', 'b', 'a'])

        When one uses a dict as the `to_replace` value, it is like the
        value(s) in the dict are equal to the `value` parameter.
        ``s.replace({'a': None})`` is equivalent to
        ``s.replace(to_replace={'a': None}, value=None, method=None)``:

        >>> s.replace({'a': None})
        0      10
        1    None
        2    None
        3       b
        4    None
        dtype: object

        When ``value=None`` and `to_replace` is a scalar, list or
        tuple, `replace` uses the method parameter (default 'pad') to do the
        replacement. So this is why the 'a' values are being replaced by 10
        in rows 1 and 2 and 'b' in row 4 in this case.
        The command ``s.replace('a', None)`` is actually equivalent to
        ``s.replace(to_replace='a', value=None, method='pad')``:

        >>> s.replace('a', None)
        0    10
        1    10
        2    10
        3     b
        4     b
        dtype: object
    """

    @Appender(_shared_docs["replace"] % _shared_doc_kwargs)
    def replace(
        self,
        to_replace=None,
        value=None,
        inplace=False,
        limit=None,
        regex=False,
        method="pad",
    ):
        if not (
            is_scalar(to_replace)
            or isinstance(to_replace, pd.Series)
            or is_re_compilable(to_replace)
            or is_list_like(to_replace)
        ):
            raise TypeError(
                "Expecting 'to_replace' to be either a scalar, array-like, "
                "dict or None, got invalid type "
                f"{repr(type(to_replace).__name__)}"
            )

        inplace = validate_bool_kwarg(inplace, "inplace")
        if not is_bool(regex) and to_replace is not None:
            raise AssertionError("'to_replace' must be 'None' if 'regex' is not a bool")

        self._consolidate_inplace()

        if value is None:
            # passing a single value that is scalar like
            # when value is None (GH5319), for compat
            if not is_dict_like(to_replace) and not is_dict_like(regex):
                to_replace = [to_replace]

            if isinstance(to_replace, (tuple, list)):
                if isinstance(self, ABCDataFrame):
                    return self.apply(
                        _single_replace, args=(to_replace, method, inplace, limit)
                    )
                return _single_replace(self, to_replace, method, inplace, limit)

            if not is_dict_like(to_replace):
                if not is_dict_like(regex):
                    raise TypeError(
                        'If "to_replace" and "value" are both None '
                        'and "to_replace" is not a list, then '
                        "regex must be a mapping"
                    )
                to_replace = regex
                regex = True

            items = list(to_replace.items())
            keys, values = zip(*items) if items else ([], [])

            are_mappings = [is_dict_like(v) for v in values]

            if any(are_mappings):
                if not all(are_mappings):
                    raise TypeError(
                        "If a nested mapping is passed, all values "
                        "of the top level mapping must be mappings"
                    )
                # passed a nested dict/Series
                to_rep_dict = {}
                value_dict = {}

                for k, v in items:
                    keys, values = list(zip(*v.items())) or ([], [])

                    to_rep_dict[k] = list(keys)
                    value_dict[k] = list(values)

                to_replace, value = to_rep_dict, value_dict
            else:
                to_replace, value = keys, values

            return self.replace(
                to_replace, value, inplace=inplace, limit=limit, regex=regex
            )
        else:

            # need a non-zero len on all axes
            if not self.size:
                return self

            new_data = self._mgr
            if is_dict_like(to_replace):
                if is_dict_like(value):  # {'A' : NA} -> {'A' : 0}
                    res = self if inplace else self.copy()
                    for c, src in to_replace.items():
                        if c in value and c in self:
                            # object conversion is handled in
                            # series.replace which is called recursively
                            res[c] = res[c].replace(
                                to_replace=src,
                                value=value[c],
                                inplace=False,
                                regex=regex,
                            )
                    return None if inplace else res

                # {'A': NA} -> 0
                elif not is_list_like(value):
                    keys = [(k, src) for k, src in to_replace.items() if k in self]
                    keys_len = len(keys) - 1
                    for i, (k, src) in enumerate(keys):
                        convert = i == keys_len
                        new_data = new_data.replace(
                            to_replace=src,
                            value=value,
                            filter=[k],
                            inplace=inplace,
                            regex=regex,
                            convert=convert,
                        )
                else:
                    raise TypeError("value argument must be scalar, dict, or Series")

            elif is_list_like(to_replace):  # [NA, ''] -> [0, 'missing']
                if is_list_like(value):
                    if len(to_replace) != len(value):
                        raise ValueError(
                            f"Replacement lists must match in length. "
                            f"Expecting {len(to_replace)} got {len(value)} "
                        )

                    new_data = self._mgr.replace_list(
                        src_list=to_replace,
                        dest_list=value,
                        inplace=inplace,
                        regex=regex,
                    )

                else:  # [NA, ''] -> 0
                    new_data = self._mgr.replace(
                        to_replace=to_replace, value=value, inplace=inplace, regex=regex
                    )
            elif to_replace is None:
                if not (
                    is_re_compilable(regex)
                    or is_list_like(regex)
                    or is_dict_like(regex)
                ):
                    raise TypeError(
                        f"'regex' must be a string or a compiled regular expression "
                        f"or a list or dict of strings or regular expressions, "
                        f"you passed a {repr(type(regex).__name__)}"
                    )
                return self.replace(
                    regex, value, inplace=inplace, limit=limit, regex=True
                )
            else:

                # dest iterable dict-like
                if is_dict_like(value):  # NA -> {'A' : 0, 'B' : -1}
                    new_data = self._mgr

                    for k, v in value.items():
                        if k in self:
                            new_data = new_data.replace(
                                to_replace=to_replace,
                                value=v,
                                filter=[k],
                                inplace=inplace,
                                regex=regex,
                            )

                elif not is_list_like(value):  # NA -> 0
                    new_data = self._mgr.replace(
                        to_replace=to_replace, value=value, inplace=inplace, regex=regex
                    )
                else:
                    raise TypeError(
                        f'Invalid "to_replace" type: {repr(type(to_replace).__name__)}'
                    )

        result = self._constructor(new_data)
        if inplace:
            return self._update_inplace(result)
        else:
            return result.__finalize__(self)

    _shared_docs[
        "interpolate"
    ] = """
        Please note that only ``method='linear'`` is supported for
        DataFrame/Series with a MultiIndex.

        Parameters
        ----------
        method : str, default 'linear'
            Interpolation technique to use. One of:

            * 'linear': Ignore the index and treat the values as equally
              spaced. This is the only method supported on MultiIndexes.
            * 'time': Works on daily and higher resolution data to interpolate
              given length of interval.
            * 'index', 'values': use the actual numerical values of the index.
            * 'pad': Fill in NaNs using existing values.
            * 'nearest', 'zero', 'slinear', 'quadratic', 'cubic', 'spline',
              'barycentric', 'polynomial': Passed to
              `scipy.interpolate.interp1d`. These methods use the numerical
              values of the index.  Both 'polynomial' and 'spline' require that
              you also specify an `order` (int), e.g.
              ``df.interpolate(method='polynomial', order=5)``.
            * 'krogh', 'piecewise_polynomial', 'spline', 'pchip', 'akima':
              Wrappers around the SciPy interpolation methods of similar
              names. See `Notes`.
            * 'from_derivatives': Refers to
              `scipy.interpolate.BPoly.from_derivatives` which
              replaces 'piecewise_polynomial' interpolation method in
              scipy 0.18.
        axis : {0 or 'index', 1 or 'columns', None}, default None
            Axis to interpolate along.
        limit : int, optional
            Maximum number of consecutive NaNs to fill. Must be greater than
            0.
        inplace : bool, default False
            Update the data in place if possible.
        limit_direction : {'forward', 'backward', 'both'}, default 'forward'
            If limit is specified, consecutive NaNs will be filled in this
            direction.
        limit_area : {`None`, 'inside', 'outside'}, default None
            If limit is specified, consecutive NaNs will be filled with this
            restriction.

            * ``None``: No fill restriction.
            * 'inside': Only fill NaNs surrounded by valid values
              (interpolate).
            * 'outside': Only fill NaNs outside valid values (extrapolate).

            .. versionadded:: 0.23.0

        downcast : optional, 'infer' or None, defaults to None
            Downcast dtypes if possible.
        **kwargs
            Keyword arguments to pass on to the interpolating function.

        Returns
        -------
        Series or DataFrame
            Returns the same object type as the caller, interpolated at
            some or all ``NaN`` values.

        See Also
        --------
        fillna : Fill missing values using different methods.
        scipy.interpolate.Akima1DInterpolator : Piecewise cubic polynomials
            (Akima interpolator).
        scipy.interpolate.BPoly.from_derivatives : Piecewise polynomial in the
            Bernstein basis.
        scipy.interpolate.interp1d : Interpolate a 1-D function.
        scipy.interpolate.KroghInterpolator : Interpolate polynomial (Krogh
            interpolator).
        scipy.interpolate.PchipInterpolator : PCHIP 1-d monotonic cubic
            interpolation.
        scipy.interpolate.CubicSpline : Cubic spline data interpolator.

        Notes
        -----
        The 'krogh', 'piecewise_polynomial', 'spline', 'pchip' and 'akima'
        methods are wrappers around the respective SciPy implementations of
        similar names. These use the actual numerical values of the index.
        For more information on their behavior, see the
        `SciPy documentation
        <https://docs.scipy.org/doc/scipy/reference/interpolate.html#univariate-interpolation>`__
        and `SciPy tutorial
        <https://docs.scipy.org/doc/scipy/reference/tutorial/interpolate.html>`__.

        Examples
        --------
        Filling in ``NaN`` in a :class:`~pandas.Series` via linear
        interpolation.

        >>> s = pd.Series([0, 1, np.nan, 3])
        >>> s
        0    0.0
        1    1.0
        2    NaN
        3    3.0
        dtype: float64
        >>> s.interpolate()
        0    0.0
        1    1.0
        2    2.0
        3    3.0
        dtype: float64

        Filling in ``NaN`` in a Series by padding, but filling at most two
        consecutive ``NaN`` at a time.

        >>> s = pd.Series([np.nan, "single_one", np.nan,
        ...                "fill_two_more", np.nan, np.nan, np.nan,
        ...                4.71, np.nan])
        >>> s
        0              NaN
        1       single_one
        2              NaN
        3    fill_two_more
        4              NaN
        5              NaN
        6              NaN
        7             4.71
        8              NaN
        dtype: object
        >>> s.interpolate(method='pad', limit=2)
        0              NaN
        1       single_one
        2       single_one
        3    fill_two_more
        4    fill_two_more
        5    fill_two_more
        6              NaN
        7             4.71
        8             4.71
        dtype: object

        Filling in ``NaN`` in a Series via polynomial interpolation or splines:
        Both 'polynomial' and 'spline' methods require that you also specify
        an ``order`` (int).

        >>> s = pd.Series([0, 2, np.nan, 8])
        >>> s.interpolate(method='polynomial', order=2)
        0    0.000000
        1    2.000000
        2    4.666667
        3    8.000000
        dtype: float64

        Fill the DataFrame forward (that is, going down) along each column
        using linear interpolation.

        Note how the last entry in column 'a' is interpolated differently,
        because there is no entry after it to use for interpolation.
        Note how the first entry in column 'b' remains ``NaN``, because there
        is no entry before it to use for interpolation.

        >>> df = pd.DataFrame([(0.0, np.nan, -1.0, 1.0),
        ...                    (np.nan, 2.0, np.nan, np.nan),
        ...                    (2.0, 3.0, np.nan, 9.0),
        ...                    (np.nan, 4.0, -4.0, 16.0)],
        ...                   columns=list('abcd'))
        >>> df
             a    b    c     d
        0  0.0  NaN -1.0   1.0
        1  NaN  2.0  NaN   NaN
        2  2.0  3.0  NaN   9.0
        3  NaN  4.0 -4.0  16.0
        >>> df.interpolate(method='linear', limit_direction='forward', axis=0)
             a    b    c     d
        0  0.0  NaN -1.0   1.0
        1  1.0  2.0 -2.0   5.0
        2  2.0  3.0 -3.0   9.0
        3  2.0  4.0 -4.0  16.0

        Using polynomial interpolation.

        >>> df['d'].interpolate(method='polynomial', order=2)
        0     1.0
        1     4.0
        2     9.0
        3    16.0
        Name: d, dtype: float64
        """

    @Appender(_shared_docs["interpolate"] % _shared_doc_kwargs)
    def interpolate(
        self,
        method="linear",
        axis=0,
        limit=None,
        inplace=False,
        limit_direction="forward",
        limit_area=None,
        downcast=None,
        **kwargs,
    ):
        """
        Interpolate values according to different methods.
        """
        inplace = validate_bool_kwarg(inplace, "inplace")

        axis = self._get_axis_number(axis)

        if axis == 0:
            df = self
        else:
            df = self.T

        if isinstance(df.index, MultiIndex) and method != "linear":
            raise ValueError(
                "Only `method=linear` interpolation is supported on MultiIndexes."
            )

        if df.ndim == 2 and np.all(df.dtypes == np.dtype(object)):
            raise TypeError(
                "Cannot interpolate with all object-dtype columns "
                "in the DataFrame. Try setting at least one "
                "column to a numeric dtype."
            )

        # create/use the index
        if method == "linear":
            # prior default
            index = np.arange(len(df.index))
        else:
            index = df.index
            methods = {"index", "values", "nearest", "time"}
            is_numeric_or_datetime = (
                is_numeric_dtype(index)
                or is_datetime64_any_dtype(index)
                or is_timedelta64_dtype(index)
            )
            if method not in methods and not is_numeric_or_datetime:
                raise ValueError(
                    "Index column must be numeric or datetime type when "
                    f"using {method} method other than linear. "
                    "Try setting a numeric or datetime index column before "
                    "interpolating."
                )

        if isna(index).any():
            raise NotImplementedError(
                "Interpolation with NaNs in the index "
                "has not been implemented. Try filling "
                "those NaNs before interpolating."
            )
        data = df._mgr
        new_data = data.interpolate(
            method=method,
            axis=self._info_axis_number,
            index=index,
            limit=limit,
            limit_direction=limit_direction,
            limit_area=limit_area,
            inplace=inplace,
            downcast=downcast,
            **kwargs,
        )

        result = self._constructor(new_data)
        if axis == 1:
            result = result.T
        if inplace:
            return self._update_inplace(result)
        else:
            return result.__finalize__(self)

    # ----------------------------------------------------------------------
    # Timeseries methods Methods

    def asof(self, where, subset=None):
        """
        Return the last row(s) without any NaNs before `where`.

        The last row (for each element in `where`, if list) without any
        NaN is taken.
        In case of a :class:`~pandas.DataFrame`, the last row without NaN
        considering only the subset of columns (if not `None`)

        If there is no good value, NaN is returned for a Series or
        a Series of NaN values for a DataFrame

        Parameters
        ----------
        where : date or array-like of dates
            Date(s) before which the last row(s) are returned.
        subset : str or array-like of str, default `None`
            For DataFrame, if not `None`, only use these columns to
            check for NaNs.

        Returns
        -------
        scalar, Series, or DataFrame

            The return can be:

            * scalar : when `self` is a Series and `where` is a scalar
            * Series: when `self` is a Series and `where` is an array-like,
              or when `self` is a DataFrame and `where` is a scalar
            * DataFrame : when `self` is a DataFrame and `where` is an
              array-like

            Return scalar, Series, or DataFrame.

        See Also
        --------
        merge_asof : Perform an asof merge. Similar to left join.

        Notes
        -----
        Dates are assumed to be sorted. Raises if this is not the case.

        Examples
        --------
        A Series and a scalar `where`.

        >>> s = pd.Series([1, 2, np.nan, 4], index=[10, 20, 30, 40])
        >>> s
        10    1.0
        20    2.0
        30    NaN
        40    4.0
        dtype: float64

        >>> s.asof(20)
        2.0

        For a sequence `where`, a Series is returned. The first value is
        NaN, because the first element of `where` is before the first
        index value.

        >>> s.asof([5, 20])
        5     NaN
        20    2.0
        dtype: float64

        Missing values are not considered. The following is ``2.0``, not
        NaN, even though NaN is at the index location for ``30``.

        >>> s.asof(30)
        2.0

        Take all columns into consideration

        >>> df = pd.DataFrame({'a': [10, 20, 30, 40, 50],
        ...                    'b': [None, None, None, None, 500]},
        ...                   index=pd.DatetimeIndex(['2018-02-27 09:01:00',
        ...                                           '2018-02-27 09:02:00',
        ...                                           '2018-02-27 09:03:00',
        ...                                           '2018-02-27 09:04:00',
        ...                                           '2018-02-27 09:05:00']))
        >>> df.asof(pd.DatetimeIndex(['2018-02-27 09:03:30',
        ...                           '2018-02-27 09:04:30']))
                              a   b
        2018-02-27 09:03:30 NaN NaN
        2018-02-27 09:04:30 NaN NaN

        Take a single column into consideration

        >>> df.asof(pd.DatetimeIndex(['2018-02-27 09:03:30',
        ...                           '2018-02-27 09:04:30']),
        ...         subset=['a'])
                                 a   b
        2018-02-27 09:03:30   30.0 NaN
        2018-02-27 09:04:30   40.0 NaN
        """
        if isinstance(where, str):
            where = Timestamp(where)

        if not self.index.is_monotonic:
            raise ValueError("asof requires a sorted index")

        is_series = isinstance(self, ABCSeries)
        if is_series:
            if subset is not None:
                raise ValueError("subset is not valid for Series")
        else:
            if subset is None:
                subset = self.columns
            if not is_list_like(subset):
                subset = [subset]

        is_list = is_list_like(where)
        if not is_list:
            start = self.index[0]
            if isinstance(self.index, PeriodIndex):
                where = Period(where, freq=self.index.freq)

            if where < start:
                if not is_series:
                    from pandas import Series

                    return Series(index=self.columns, name=where, dtype=np.float64)
                return np.nan

            # It's always much faster to use a *while* loop here for
            # Series than pre-computing all the NAs. However a
            # *while* loop is extremely expensive for DataFrame
            # so we later pre-compute all the NAs and use the same
            # code path whether *where* is a scalar or list.
            # See PR: https://github.com/pandas-dev/pandas/pull/14476
            if is_series:
                loc = self.index.searchsorted(where, side="right")
                if loc > 0:
                    loc -= 1

                values = self._values
                while loc > 0 and isna(values[loc]):
                    loc -= 1
                return values[loc]

        if not isinstance(where, Index):
            where = Index(where) if is_list else Index([where])

        nulls = self.isna() if is_series else self[subset].isna().any(1)
        if nulls.all():
            if is_series:
                return self._constructor(np.nan, index=where, name=self.name)
            elif is_list:
                from pandas import DataFrame

                return DataFrame(np.nan, index=where, columns=self.columns)
            else:
                from pandas import Series

                return Series(np.nan, index=self.columns, name=where[0])

        locs = self.index.asof_locs(where, ~(nulls._values))

        # mask the missing
        missing = locs == -1
        data = self.take(locs)
        data.index = where
        data.loc[missing] = np.nan
        return data if is_list else data.iloc[-1]

    # ----------------------------------------------------------------------
    # Action Methods

    _shared_docs[
        "isna"
    ] = """
        Detect missing values.

        Return a boolean same-sized object indicating if the values are NA.
        NA values, such as None or :attr:`numpy.NaN`, gets mapped to True
        values.
        Everything else gets mapped to False values. Characters such as empty
        strings ``''`` or :attr:`numpy.inf` are not considered NA values
        (unless you set ``pandas.options.mode.use_inf_as_na = True``).

        Returns
        -------
        %(klass)s
            Mask of bool values for each element in %(klass)s that
            indicates whether an element is not an NA value.

        See Also
        --------
        %(klass)s.isnull : Alias of isna.
        %(klass)s.notna : Boolean inverse of isna.
        %(klass)s.dropna : Omit axes labels with missing values.
        isna : Top-level isna.

        Examples
        --------
        Show which entries in a DataFrame are NA.

        >>> df = pd.DataFrame({'age': [5, 6, np.NaN],
        ...                    'born': [pd.NaT, pd.Timestamp('1939-05-27'),
        ...                             pd.Timestamp('1940-04-25')],
        ...                    'name': ['Alfred', 'Batman', ''],
        ...                    'toy': [None, 'Batmobile', 'Joker']})
        >>> df
           age       born    name        toy
        0  5.0        NaT  Alfred       None
        1  6.0 1939-05-27  Batman  Batmobile
        2  NaN 1940-04-25              Joker

        >>> df.isna()
             age   born   name    toy
        0  False   True  False   True
        1  False  False  False  False
        2   True  False  False  False

        Show which entries in a Series are NA.

        >>> ser = pd.Series([5, 6, np.NaN])
        >>> ser
        0    5.0
        1    6.0
        2    NaN
        dtype: float64

        >>> ser.isna()
        0    False
        1    False
        2     True
        dtype: bool
        """

    @Appender(_shared_docs["isna"] % _shared_doc_kwargs)
    def isna(self: FrameOrSeries) -> FrameOrSeries:
        return isna(self).__finalize__(self)

    @Appender(_shared_docs["isna"] % _shared_doc_kwargs)
    def isnull(self: FrameOrSeries) -> FrameOrSeries:
        return isna(self).__finalize__(self)

    _shared_docs[
        "notna"
    ] = """
        Detect existing (non-missing) values.

        Return a boolean same-sized object indicating if the values are not NA.
        Non-missing values get mapped to True. Characters such as empty
        strings ``''`` or :attr:`numpy.inf` are not considered NA values
        (unless you set ``pandas.options.mode.use_inf_as_na = True``).
        NA values, such as None or :attr:`numpy.NaN`, get mapped to False
        values.

        Returns
        -------
        %(klass)s
            Mask of bool values for each element in %(klass)s that
            indicates whether an element is not an NA value.

        See Also
        --------
        %(klass)s.notnull : Alias of notna.
        %(klass)s.isna : Boolean inverse of notna.
        %(klass)s.dropna : Omit axes labels with missing values.
        notna : Top-level notna.

        Examples
        --------
        Show which entries in a DataFrame are not NA.

        >>> df = pd.DataFrame({'age': [5, 6, np.NaN],
        ...                    'born': [pd.NaT, pd.Timestamp('1939-05-27'),
        ...                             pd.Timestamp('1940-04-25')],
        ...                    'name': ['Alfred', 'Batman', ''],
        ...                    'toy': [None, 'Batmobile', 'Joker']})
        >>> df
           age       born    name        toy
        0  5.0        NaT  Alfred       None
        1  6.0 1939-05-27  Batman  Batmobile
        2  NaN 1940-04-25              Joker

        >>> df.notna()
             age   born  name    toy
        0   True  False  True  False
        1   True   True  True   True
        2  False   True  True   True

        Show which entries in a Series are not NA.

        >>> ser = pd.Series([5, 6, np.NaN])
        >>> ser
        0    5.0
        1    6.0
        2    NaN
        dtype: float64

        >>> ser.notna()
        0     True
        1     True
        2    False
        dtype: bool
        """

    @Appender(_shared_docs["notna"] % _shared_doc_kwargs)
    def notna(self: FrameOrSeries) -> FrameOrSeries:
        return notna(self).__finalize__(self)

    @Appender(_shared_docs["notna"] % _shared_doc_kwargs)
    def notnull(self: FrameOrSeries) -> FrameOrSeries:
        return notna(self).__finalize__(self)

    def _clip_with_scalar(self, lower, upper, inplace: bool_t = False):
        if (lower is not None and np.any(isna(lower))) or (
            upper is not None and np.any(isna(upper))
        ):
            raise ValueError("Cannot use an NA value as a clip threshold")

        result = self
        mask = isna(self._values)

        with np.errstate(all="ignore"):
            if upper is not None:
                subset = self.to_numpy() <= upper
                result = result.where(subset, upper, axis=None, inplace=False)
            if lower is not None:
                subset = self.to_numpy() >= lower
                result = result.where(subset, lower, axis=None, inplace=False)

        if np.any(mask):
            result[mask] = np.nan

        if inplace:
            return self._update_inplace(result)
        else:
            return result

    def _clip_with_one_bound(self, threshold, method, axis, inplace):

        if axis is not None:
            axis = self._get_axis_number(axis)

        # method is self.le for upper bound and self.ge for lower bound
        if is_scalar(threshold) and is_number(threshold):
            if method.__name__ == "le":
                return self._clip_with_scalar(None, threshold, inplace=inplace)
            return self._clip_with_scalar(threshold, None, inplace=inplace)

        subset = method(threshold, axis=axis) | isna(self)

        # GH #15390
        # In order for where method to work, the threshold must
        # be transformed to NDFrame from other array like structure.
        if (not isinstance(threshold, ABCSeries)) and is_list_like(threshold):
            if isinstance(self, ABCSeries):
                threshold = self._constructor(threshold, index=self.index)
            else:
                threshold = _align_method_FRAME(self, threshold, axis, flex=None)[1]
        return self.where(subset, threshold, axis=axis, inplace=inplace)

    def clip(
        self: FrameOrSeries,
        lower=None,
        upper=None,
        axis=None,
        inplace: bool_t = False,
        *args,
        **kwargs,
    ) -> FrameOrSeries:
        """
        Trim values at input threshold(s).

        Assigns values outside boundary to boundary values. Thresholds
        can be singular values or array like, and in the latter case
        the clipping is performed element-wise in the specified axis.

        Parameters
        ----------
        lower : float or array_like, default None
            Minimum threshold value. All values below this
            threshold will be set to it.
        upper : float or array_like, default None
            Maximum threshold value. All values above this
            threshold will be set to it.
        axis : int or str axis name, optional
            Align object with lower and upper along the given axis.
        inplace : bool, default False
            Whether to perform the operation in place on the data.

            .. versionadded:: 0.21.0
        *args, **kwargs
            Additional keywords have no effect but might be accepted
            for compatibility with numpy.

        Returns
        -------
        Series or DataFrame
            Same type as calling object with the values outside the
            clip boundaries replaced.

        Examples
        --------
        >>> data = {'col_0': [9, -3, 0, -1, 5], 'col_1': [-2, -7, 6, 8, -5]}
        >>> df = pd.DataFrame(data)
        >>> df
           col_0  col_1
        0      9     -2
        1     -3     -7
        2      0      6
        3     -1      8
        4      5     -5

        Clips per column using lower and upper thresholds:

        >>> df.clip(-4, 6)
           col_0  col_1
        0      6     -2
        1     -3     -4
        2      0      6
        3     -1      6
        4      5     -4

        Clips using specific lower and upper thresholds per column element:

        >>> t = pd.Series([2, -4, -1, 6, 3])
        >>> t
        0    2
        1   -4
        2   -1
        3    6
        4    3
        dtype: int64

        >>> df.clip(t, t + 4, axis=0)
           col_0  col_1
        0      6      2
        1     -3     -4
        2      0      3
        3      6      8
        4      5      3
        """
        inplace = validate_bool_kwarg(inplace, "inplace")

        axis = nv.validate_clip_with_axis(axis, args, kwargs)
        if axis is not None:
            axis = self._get_axis_number(axis)

        # GH 17276
        # numpy doesn't like NaN as a clip value
        # so ignore
        # GH 19992
        # numpy doesn't drop a list-like bound containing NaN
        if not is_list_like(lower) and np.any(isna(lower)):
            lower = None
        if not is_list_like(upper) and np.any(isna(upper)):
            upper = None

        # GH 2747 (arguments were reversed)
        if lower is not None and upper is not None:
            if is_scalar(lower) and is_scalar(upper):
                lower, upper = min(lower, upper), max(lower, upper)

        # fast-path for scalars
        if (lower is None or (is_scalar(lower) and is_number(lower))) and (
            upper is None or (is_scalar(upper) and is_number(upper))
        ):
            return self._clip_with_scalar(lower, upper, inplace=inplace)

        result = self
        if lower is not None:
            result = result._clip_with_one_bound(
                lower, method=self.ge, axis=axis, inplace=inplace
            )
        if upper is not None:
            if inplace:
                result = self
            result = result._clip_with_one_bound(
                upper, method=self.le, axis=axis, inplace=inplace
            )

        return result

    _shared_docs[
        "groupby"
    ] = """
        Group %(klass)s using a mapper or by a Series of columns.

        A groupby operation involves some combination of splitting the
        object, applying a function, and combining the results. This can be
        used to group large amounts of data and compute operations on these
        groups.

        Parameters
        ----------
        by : mapping, function, label, or list of labels
            Used to determine the groups for the groupby.
            If ``by`` is a function, it's called on each value of the object's
            index. If a dict or Series is passed, the Series or dict VALUES
            will be used to determine the groups (the Series' values are first
            aligned; see ``.align()`` method). If an ndarray is passed, the
            values are used as-is determine the groups. A label or list of
            labels may be passed to group by the columns in ``self``. Notice
            that a tuple is interpreted as a (single) key.
        axis : {0 or 'index', 1 or 'columns'}, default 0
            Split along rows (0) or columns (1).
        level : int, level name, or sequence of such, default None
            If the axis is a MultiIndex (hierarchical), group by a particular
            level or levels.
        as_index : bool, default True
            For aggregated output, return object with group labels as the
            index. Only relevant for DataFrame input. as_index=False is
            effectively "SQL-style" grouped output.
        sort : bool, default True
            Sort group keys. Get better performance by turning this off.
            Note this does not influence the order of observations within each
            group. Groupby preserves the order of rows within each group.
        group_keys : bool, default True
            When calling apply, add group keys to index to identify pieces.
        squeeze : bool, default False
            Reduce the dimensionality of the return type if possible,
            otherwise return a consistent type.
        observed : bool, default False
            This only applies if any of the groupers are Categoricals.
            If True: only show observed values for categorical groupers.
            If False: show all values for categorical groupers.

            .. versionadded:: 0.23.0

        Returns
        -------
        %(klass)sGroupBy
            Returns a groupby object that contains information about the groups.

        See Also
        --------
        resample : Convenience method for frequency conversion and resampling
            of time series.

        Notes
        -----
        See the `user guide
        <https://pandas.pydata.org/pandas-docs/stable/groupby.html>`_ for more.
        """

    def asfreq(
        self: FrameOrSeries,
        freq,
        method=None,
        how: Optional[str] = None,
        normalize: bool_t = False,
        fill_value=None,
    ) -> FrameOrSeries:
        """
        Convert TimeSeries to specified frequency.

        Optionally provide filling method to pad/backfill missing values.

        Returns the original data conformed to a new index with the specified
        frequency. ``resample`` is more appropriate if an operation, such as
        summarization, is necessary to represent the data at the new frequency.

        Parameters
        ----------
        freq : DateOffset or str
            Frequency DateOffset or string.
        method : {'backfill'/'bfill', 'pad'/'ffill'}, default None
            Method to use for filling holes in reindexed Series (note this
            does not fill NaNs that already were present):

            * 'pad' / 'ffill': propagate last valid observation forward to next
              valid
            * 'backfill' / 'bfill': use NEXT valid observation to fill.
        how : {'start', 'end'}, default end
            For PeriodIndex only (see PeriodIndex.asfreq).
        normalize : bool, default False
            Whether to reset output index to midnight.
        fill_value : scalar, optional
            Value to use for missing values, applied during upsampling (note
            this does not fill NaNs that already were present).

        Returns
        -------
        Same type as caller
            Object converted to the specified frequency.

        See Also
        --------
        reindex : Conform DataFrame to new index with optional filling logic.

        Notes
        -----
        To learn more about the frequency strings, please see `this link
        <https://pandas.pydata.org/pandas-docs/stable/user_guide/timeseries.html#offset-aliases>`__.

        Examples
        --------
        Start by creating a series with 4 one minute timestamps.

        >>> index = pd.date_range('1/1/2000', periods=4, freq='T')
        >>> series = pd.Series([0.0, None, 2.0, 3.0], index=index)
        >>> df = pd.DataFrame({'s':series})
        >>> df
                               s
        2000-01-01 00:00:00    0.0
        2000-01-01 00:01:00    NaN
        2000-01-01 00:02:00    2.0
        2000-01-01 00:03:00    3.0

        Upsample the series into 30 second bins.

        >>> df.asfreq(freq='30S')
                               s
        2000-01-01 00:00:00    0.0
        2000-01-01 00:00:30    NaN
        2000-01-01 00:01:00    NaN
        2000-01-01 00:01:30    NaN
        2000-01-01 00:02:00    2.0
        2000-01-01 00:02:30    NaN
        2000-01-01 00:03:00    3.0

        Upsample again, providing a ``fill value``.

        >>> df.asfreq(freq='30S', fill_value=9.0)
                               s
        2000-01-01 00:00:00    0.0
        2000-01-01 00:00:30    9.0
        2000-01-01 00:01:00    NaN
        2000-01-01 00:01:30    9.0
        2000-01-01 00:02:00    2.0
        2000-01-01 00:02:30    9.0
        2000-01-01 00:03:00    3.0

        Upsample again, providing a ``method``.

        >>> df.asfreq(freq='30S', method='bfill')
                               s
        2000-01-01 00:00:00    0.0
        2000-01-01 00:00:30    NaN
        2000-01-01 00:01:00    NaN
        2000-01-01 00:01:30    2.0
        2000-01-01 00:02:00    2.0
        2000-01-01 00:02:30    3.0
        2000-01-01 00:03:00    3.0
        """
        from pandas.core.resample import asfreq

        return asfreq(
            self,
            freq,
            method=method,
            how=how,
            normalize=normalize,
            fill_value=fill_value,
        )

    def at_time(
        self: FrameOrSeries, time, asof: bool_t = False, axis=None
    ) -> FrameOrSeries:
        """
        Select values at particular time of day (e.g., 9:30AM).

        Parameters
        ----------
        time : datetime.time or str
        axis : {0 or 'index', 1 or 'columns'}, default 0

            .. versionadded:: 0.24.0

        Returns
        -------
        Series or DataFrame

        Raises
        ------
        TypeError
            If the index is not  a :class:`DatetimeIndex`

        See Also
        --------
        between_time : Select values between particular times of the day.
        first : Select initial periods of time series based on a date offset.
        last : Select final periods of time series based on a date offset.
        DatetimeIndex.indexer_at_time : Get just the index locations for
            values at particular time of the day.

        Examples
        --------
        >>> i = pd.date_range('2018-04-09', periods=4, freq='12H')
        >>> ts = pd.DataFrame({'A': [1, 2, 3, 4]}, index=i)
        >>> ts
                             A
        2018-04-09 00:00:00  1
        2018-04-09 12:00:00  2
        2018-04-10 00:00:00  3
        2018-04-10 12:00:00  4

        >>> ts.at_time('12:00')
                             A
        2018-04-09 12:00:00  2
        2018-04-10 12:00:00  4
        """
        if axis is None:
            axis = self._stat_axis_number
        axis = self._get_axis_number(axis)

        index = self._get_axis(axis)
        try:
            indexer = index.indexer_at_time(time, asof=asof)
        except AttributeError as err:
            raise TypeError("Index must be DatetimeIndex") from err

        return self._take_with_is_copy(indexer, axis=axis)

    def between_time(
        self: FrameOrSeries,
        start_time,
        end_time,
        include_start: bool_t = True,
        include_end: bool_t = True,
        axis=None,
    ) -> FrameOrSeries:
        """
        Select values between particular times of the day (e.g., 9:00-9:30 AM).

        By setting ``start_time`` to be later than ``end_time``,
        you can get the times that are *not* between the two times.

        Parameters
        ----------
        start_time : datetime.time or str
            Initial time as a time filter limit.
        end_time : datetime.time or str
            End time as a time filter limit.
        include_start : bool, default True
            Whether the start time needs to be included in the result.
        include_end : bool, default True
            Whether the end time needs to be included in the result.
        axis : {0 or 'index', 1 or 'columns'}, default 0
            Determine range time on index or columns value.

            .. versionadded:: 0.24.0

        Returns
        -------
        Series or DataFrame
            Data from the original object filtered to the specified dates range.

        Raises
        ------
        TypeError
            If the index is not  a :class:`DatetimeIndex`

        See Also
        --------
        at_time : Select values at a particular time of the day.
        first : Select initial periods of time series based on a date offset.
        last : Select final periods of time series based on a date offset.
        DatetimeIndex.indexer_between_time : Get just the index locations for
            values between particular times of the day.

        Examples
        --------
        >>> i = pd.date_range('2018-04-09', periods=4, freq='1D20min')
        >>> ts = pd.DataFrame({'A': [1, 2, 3, 4]}, index=i)
        >>> ts
                             A
        2018-04-09 00:00:00  1
        2018-04-10 00:20:00  2
        2018-04-11 00:40:00  3
        2018-04-12 01:00:00  4

        >>> ts.between_time('0:15', '0:45')
                             A
        2018-04-10 00:20:00  2
        2018-04-11 00:40:00  3

        You get the times that are *not* between two times by setting
        ``start_time`` later than ``end_time``:

        >>> ts.between_time('0:45', '0:15')
                             A
        2018-04-09 00:00:00  1
        2018-04-12 01:00:00  4
        """
        if axis is None:
            axis = self._stat_axis_number
        axis = self._get_axis_number(axis)

        index = self._get_axis(axis)
        try:
            indexer = index.indexer_between_time(
                start_time,
                end_time,
                include_start=include_start,
                include_end=include_end,
            )
        except AttributeError as err:
            raise TypeError("Index must be DatetimeIndex") from err

        return self._take_with_is_copy(indexer, axis=axis)

    def resample(
        self,
        rule,
        axis=0,
        closed: Optional[str] = None,
        label: Optional[str] = None,
        convention: str = "start",
        kind: Optional[str] = None,
        loffset=None,
        base: int = 0,
        on=None,
        level=None,
    ) -> "Resampler":
        """
        Resample time-series data.

        Convenience method for frequency conversion and resampling of time
        series. Object must have a datetime-like index (`DatetimeIndex`,
        `PeriodIndex`, or `TimedeltaIndex`), or pass datetime-like values
        to the `on` or `level` keyword.

        Parameters
        ----------
        rule : DateOffset, Timedelta or str
            The offset string or object representing target conversion.
        axis : {0 or 'index', 1 or 'columns'}, default 0
            Which axis to use for up- or down-sampling. For `Series` this
            will default to 0, i.e. along the rows. Must be
            `DatetimeIndex`, `TimedeltaIndex` or `PeriodIndex`.
        closed : {'right', 'left'}, default None
            Which side of bin interval is closed. The default is 'left'
            for all frequency offsets except for 'M', 'A', 'Q', 'BM',
            'BA', 'BQ', and 'W' which all have a default of 'right'.
        label : {'right', 'left'}, default None
            Which bin edge label to label bucket with. The default is 'left'
            for all frequency offsets except for 'M', 'A', 'Q', 'BM',
            'BA', 'BQ', and 'W' which all have a default of 'right'.
        convention : {'start', 'end', 's', 'e'}, default 'start'
            For `PeriodIndex` only, controls whether to use the start or
            end of `rule`.
        kind : {'timestamp', 'period'}, optional, default None
            Pass 'timestamp' to convert the resulting index to a
            `DateTimeIndex` or 'period' to convert it to a `PeriodIndex`.
            By default the input representation is retained.
        loffset : timedelta, default None
            Adjust the resampled time labels.
        base : int, default 0
            For frequencies that evenly subdivide 1 day, the "origin" of the
            aggregated intervals. For example, for '5min' frequency, base could
            range from 0 through 4. Defaults to 0.
        on : str, optional
            For a DataFrame, column to use instead of index for resampling.
            Column must be datetime-like.

        level : str or int, optional
            For a MultiIndex, level (name or number) to use for
            resampling. `level` must be datetime-like.

        Returns
        -------
        Resampler object

        See Also
        --------
        groupby : Group by mapping, function, label, or list of labels.
        Series.resample : Resample a Series.
        DataFrame.resample: Resample a DataFrame.

        Notes
        -----
        See the `user guide
        <https://pandas.pydata.org/pandas-docs/stable/user_guide/timeseries.html#resampling>`_
        for more.

        To learn more about the offset strings, please see `this link
        <https://pandas.pydata.org/pandas-docs/stable/user_guide/timeseries.html#dateoffset-objects>`__.

        Examples
        --------
        Start by creating a series with 9 one minute timestamps.

        >>> index = pd.date_range('1/1/2000', periods=9, freq='T')
        >>> series = pd.Series(range(9), index=index)
        >>> series
        2000-01-01 00:00:00    0
        2000-01-01 00:01:00    1
        2000-01-01 00:02:00    2
        2000-01-01 00:03:00    3
        2000-01-01 00:04:00    4
        2000-01-01 00:05:00    5
        2000-01-01 00:06:00    6
        2000-01-01 00:07:00    7
        2000-01-01 00:08:00    8
        Freq: T, dtype: int64

        Downsample the series into 3 minute bins and sum the values
        of the timestamps falling into a bin.

        >>> series.resample('3T').sum()
        2000-01-01 00:00:00     3
        2000-01-01 00:03:00    12
        2000-01-01 00:06:00    21
        Freq: 3T, dtype: int64

        Downsample the series into 3 minute bins as above, but label each
        bin using the right edge instead of the left. Please note that the
        value in the bucket used as the label is not included in the bucket,
        which it labels. For example, in the original series the
        bucket ``2000-01-01 00:03:00`` contains the value 3, but the summed
        value in the resampled bucket with the label ``2000-01-01 00:03:00``
        does not include 3 (if it did, the summed value would be 6, not 3).
        To include this value close the right side of the bin interval as
        illustrated in the example below this one.

        >>> series.resample('3T', label='right').sum()
        2000-01-01 00:03:00     3
        2000-01-01 00:06:00    12
        2000-01-01 00:09:00    21
        Freq: 3T, dtype: int64

        Downsample the series into 3 minute bins as above, but close the right
        side of the bin interval.

        >>> series.resample('3T', label='right', closed='right').sum()
        2000-01-01 00:00:00     0
        2000-01-01 00:03:00     6
        2000-01-01 00:06:00    15
        2000-01-01 00:09:00    15
        Freq: 3T, dtype: int64

        Upsample the series into 30 second bins.

        >>> series.resample('30S').asfreq()[0:5]   # Select first 5 rows
        2000-01-01 00:00:00   0.0
        2000-01-01 00:00:30   NaN
        2000-01-01 00:01:00   1.0
        2000-01-01 00:01:30   NaN
        2000-01-01 00:02:00   2.0
        Freq: 30S, dtype: float64

        Upsample the series into 30 second bins and fill the ``NaN``
        values using the ``pad`` method.

        >>> series.resample('30S').pad()[0:5]
        2000-01-01 00:00:00    0
        2000-01-01 00:00:30    0
        2000-01-01 00:01:00    1
        2000-01-01 00:01:30    1
        2000-01-01 00:02:00    2
        Freq: 30S, dtype: int64

        Upsample the series into 30 second bins and fill the
        ``NaN`` values using the ``bfill`` method.

        >>> series.resample('30S').bfill()[0:5]
        2000-01-01 00:00:00    0
        2000-01-01 00:00:30    1
        2000-01-01 00:01:00    1
        2000-01-01 00:01:30    2
        2000-01-01 00:02:00    2
        Freq: 30S, dtype: int64

        Pass a custom function via ``apply``

        >>> def custom_resampler(array_like):
        ...     return np.sum(array_like) + 5
        ...
        >>> series.resample('3T').apply(custom_resampler)
        2000-01-01 00:00:00     8
        2000-01-01 00:03:00    17
        2000-01-01 00:06:00    26
        Freq: 3T, dtype: int64

        For a Series with a PeriodIndex, the keyword `convention` can be
        used to control whether to use the start or end of `rule`.

        Resample a year by quarter using 'start' `convention`. Values are
        assigned to the first quarter of the period.

        >>> s = pd.Series([1, 2], index=pd.period_range('2012-01-01',
        ...                                             freq='A',
        ...                                             periods=2))
        >>> s
        2012    1
        2013    2
        Freq: A-DEC, dtype: int64
        >>> s.resample('Q', convention='start').asfreq()
        2012Q1    1.0
        2012Q2    NaN
        2012Q3    NaN
        2012Q4    NaN
        2013Q1    2.0
        2013Q2    NaN
        2013Q3    NaN
        2013Q4    NaN
        Freq: Q-DEC, dtype: float64

        Resample quarters by month using 'end' `convention`. Values are
        assigned to the last month of the period.

        >>> q = pd.Series([1, 2, 3, 4], index=pd.period_range('2018-01-01',
        ...                                                   freq='Q',
        ...                                                   periods=4))
        >>> q
        2018Q1    1
        2018Q2    2
        2018Q3    3
        2018Q4    4
        Freq: Q-DEC, dtype: int64
        >>> q.resample('M', convention='end').asfreq()
        2018-03    1.0
        2018-04    NaN
        2018-05    NaN
        2018-06    2.0
        2018-07    NaN
        2018-08    NaN
        2018-09    3.0
        2018-10    NaN
        2018-11    NaN
        2018-12    4.0
        Freq: M, dtype: float64

        For DataFrame objects, the keyword `on` can be used to specify the
        column instead of the index for resampling.

        >>> d = dict({'price': [10, 11, 9, 13, 14, 18, 17, 19],
        ...           'volume': [50, 60, 40, 100, 50, 100, 40, 50]})
        >>> df = pd.DataFrame(d)
        >>> df['week_starting'] = pd.date_range('01/01/2018',
        ...                                     periods=8,
        ...                                     freq='W')
        >>> df
           price  volume week_starting
        0     10      50    2018-01-07
        1     11      60    2018-01-14
        2      9      40    2018-01-21
        3     13     100    2018-01-28
        4     14      50    2018-02-04
        5     18     100    2018-02-11
        6     17      40    2018-02-18
        7     19      50    2018-02-25
        >>> df.resample('M', on='week_starting').mean()
                       price  volume
        week_starting
        2018-01-31     10.75    62.5
        2018-02-28     17.00    60.0

        For a DataFrame with MultiIndex, the keyword `level` can be used to
        specify on which level the resampling needs to take place.

        >>> days = pd.date_range('1/1/2000', periods=4, freq='D')
        >>> d2 = dict({'price': [10, 11, 9, 13, 14, 18, 17, 19],
        ...            'volume': [50, 60, 40, 100, 50, 100, 40, 50]})
        >>> df2 = pd.DataFrame(d2,
        ...                    index=pd.MultiIndex.from_product([days,
        ...                                                     ['morning',
        ...                                                      'afternoon']]
        ...                                                     ))
        >>> df2
                              price  volume
        2000-01-01 morning       10      50
                   afternoon     11      60
        2000-01-02 morning        9      40
                   afternoon     13     100
        2000-01-03 morning       14      50
                   afternoon     18     100
        2000-01-04 morning       17      40
                   afternoon     19      50
        >>> df2.resample('D', level=0).sum()
                    price  volume
        2000-01-01     21     110
        2000-01-02     22     140
        2000-01-03     32     150
        2000-01-04     36      90
        """
        from pandas.core.resample import get_resampler

        axis = self._get_axis_number(axis)
        return get_resampler(
            self,
            freq=rule,
            label=label,
            closed=closed,
            axis=axis,
            kind=kind,
            loffset=loffset,
            convention=convention,
            base=base,
            key=on,
            level=level,
        )

    def first(self: FrameOrSeries, offset) -> FrameOrSeries:
        """
        Select initial periods of time series data based on a date offset.

        When having a DataFrame with dates as index, this function can
        select the first few rows based on a date offset.

        Parameters
        ----------
        offset : str, DateOffset or dateutil.relativedelta
            The offset length of the data that will be selected. For instance,
            '1M' will display all the rows having their index within the first month.

        Returns
        -------
        Series or DataFrame
            A subset of the caller.

        Raises
        ------
        TypeError
            If the index is not  a :class:`DatetimeIndex`

        See Also
        --------
        last : Select final periods of time series based on a date offset.
        at_time : Select values at a particular time of the day.
        between_time : Select values between particular times of the day.

        Examples
        --------
        >>> i = pd.date_range('2018-04-09', periods=4, freq='2D')
        >>> ts = pd.DataFrame({'A': [1, 2, 3, 4]}, index=i)
        >>> ts
                    A
        2018-04-09  1
        2018-04-11  2
        2018-04-13  3
        2018-04-15  4

        Get the rows for the first 3 days:

        >>> ts.first('3D')
                    A
        2018-04-09  1
        2018-04-11  2

        Notice the data for 3 first calendar days were returned, not the first
        3 days observed in the dataset, and therefore data for 2018-04-13 was
        not returned.
        """
        if not isinstance(self.index, DatetimeIndex):
            raise TypeError("'first' only supports a DatetimeIndex index")

        if len(self.index) == 0:
            return self

        offset = to_offset(offset)
        end_date = end = self.index[0] + offset

        # Tick-like, e.g. 3 weeks
        if not offset.is_anchored() and hasattr(offset, "_inc"):
            if end_date in self.index:
                end = self.index.searchsorted(end_date, side="left")
                return self.iloc[:end]

        return self.loc[:end]

    def last(self: FrameOrSeries, offset) -> FrameOrSeries:
        """
        Method to subset final periods of time series data based on a date offset.

        Parameters
        ----------
        offset : str, DateOffset, dateutil.relativedelta

        Returns
        -------
        subset : same type as caller

        Raises
        ------
        TypeError
            If the index is not  a :class:`DatetimeIndex`

        See Also
        --------
        first : Select initial periods of time series based on a date offset.
        at_time : Select values at a particular time of the day.
        between_time : Select values between particular times of the day.

        Examples
        --------
        >>> i = pd.date_range('2018-04-09', periods=4, freq='2D')
        >>> ts = pd.DataFrame({'A': [1, 2, 3, 4]}, index=i)
        >>> ts
                    A
        2018-04-09  1
        2018-04-11  2
        2018-04-13  3
        2018-04-15  4

        Get the rows for the last 3 days:

        >>> ts.last('3D')
                    A
        2018-04-13  3
        2018-04-15  4

        Notice the data for 3 last calendar days were returned, not the last
        3 observed days in the dataset, and therefore data for 2018-04-11 was
        not returned.
        """
        if not isinstance(self.index, DatetimeIndex):
            raise TypeError("'last' only supports a DatetimeIndex index")

        if len(self.index) == 0:
            return self

        offset = to_offset(offset)

        start_date = self.index[-1] - offset
        start = self.index.searchsorted(start_date, side="right")
        return self.iloc[start:]

    def rank(
        self: FrameOrSeries,
        axis=0,
        method: str = "average",
        numeric_only: Optional[bool_t] = None,
        na_option: str = "keep",
        ascending: bool_t = True,
        pct: bool_t = False,
    ) -> FrameOrSeries:
        """
        Compute numerical data ranks (1 through n) along axis.

        By default, equal values are assigned a rank that is the average of the
        ranks of those values.

        Parameters
        ----------
        axis : {0 or 'index', 1 or 'columns'}, default 0
            Index to direct ranking.
        method : {'average', 'min', 'max', 'first', 'dense'}, default 'average'
            How to rank the group of records that have the same value (i.e. ties):

            * average: average rank of the group
            * min: lowest rank in the group
            * max: highest rank in the group
            * first: ranks assigned in order they appear in the array
            * dense: like 'min', but rank always increases by 1 between groups.

        numeric_only : bool, optional
            For DataFrame objects, rank only numeric columns if set to True.
        na_option : {'keep', 'top', 'bottom'}, default 'keep'
            How to rank NaN values:

            * keep: assign NaN rank to NaN values
            * top: assign smallest rank to NaN values if ascending
            * bottom: assign highest rank to NaN values if ascending.

        ascending : bool, default True
            Whether or not the elements should be ranked in ascending order.
        pct : bool, default False
            Whether or not to display the returned rankings in percentile
            form.

        Returns
        -------
        same type as caller
            Return a Series or DataFrame with data ranks as values.

        See Also
        --------
        core.groupby.GroupBy.rank : Rank of values within each group.

        Examples
        --------
        >>> df = pd.DataFrame(data={'Animal': ['cat', 'penguin', 'dog',
        ...                                    'spider', 'snake'],
        ...                         'Number_legs': [4, 2, 4, 8, np.nan]})
        >>> df
            Animal  Number_legs
        0      cat          4.0
        1  penguin          2.0
        2      dog          4.0
        3   spider          8.0
        4    snake          NaN

        The following example shows how the method behaves with the above
        parameters:

        * default_rank: this is the default behaviour obtained without using
          any parameter.
        * max_rank: setting ``method = 'max'`` the records that have the
          same values are ranked using the highest rank (e.g.: since 'cat'
          and 'dog' are both in the 2nd and 3rd position, rank 3 is assigned.)
        * NA_bottom: choosing ``na_option = 'bottom'``, if there are records
          with NaN values they are placed at the bottom of the ranking.
        * pct_rank: when setting ``pct = True``, the ranking is expressed as
          percentile rank.

        >>> df['default_rank'] = df['Number_legs'].rank()
        >>> df['max_rank'] = df['Number_legs'].rank(method='max')
        >>> df['NA_bottom'] = df['Number_legs'].rank(na_option='bottom')
        >>> df['pct_rank'] = df['Number_legs'].rank(pct=True)
        >>> df
            Animal  Number_legs  default_rank  max_rank  NA_bottom  pct_rank
        0      cat          4.0           2.5       3.0        2.5     0.625
        1  penguin          2.0           1.0       1.0        1.0     0.250
        2      dog          4.0           2.5       3.0        2.5     0.625
        3   spider          8.0           4.0       4.0        4.0     1.000
        4    snake          NaN           NaN       NaN        5.0       NaN
        """
        axis = self._get_axis_number(axis)

        if na_option not in {"keep", "top", "bottom"}:
            msg = "na_option must be one of 'keep', 'top', or 'bottom'"
            raise ValueError(msg)

        def ranker(data):
            ranks = algos.rank(
                data.values,
                axis=axis,
                method=method,
                ascending=ascending,
                na_option=na_option,
                pct=pct,
            )
            ranks = self._constructor(ranks, **data._construct_axes_dict())
            return ranks.__finalize__(self)

        # if numeric_only is None, and we can't get anything, we try with
        # numeric_only=True
        if numeric_only is None:
            try:
                return ranker(self)
            except TypeError:
                numeric_only = True

        if numeric_only:
            data = self._get_numeric_data()
        else:
            data = self

        return ranker(data)

    _shared_docs[
        "align"
    ] = """
        Align two objects on their axes with the specified join method.

        Join method is specified for each axis Index.

        Parameters
        ----------
        other : DataFrame or Series
        join : {'outer', 'inner', 'left', 'right'}, default 'outer'
        axis : allowed axis of the other object, default None
            Align on index (0), columns (1), or both (None).
        level : int or level name, default None
            Broadcast across a level, matching Index values on the
            passed MultiIndex level.
        copy : bool, default True
            Always returns new objects. If copy=False and no reindexing is
            required then original objects are returned.
        fill_value : scalar, default np.NaN
            Value to use for missing values. Defaults to NaN, but can be any
            "compatible" value.
        method : {'backfill', 'bfill', 'pad', 'ffill', None}, default None
            Method to use for filling holes in reindexed Series:

            - pad / ffill: propagate last valid observation forward to next valid.
            - backfill / bfill: use NEXT valid observation to fill gap.

        limit : int, default None
            If method is specified, this is the maximum number of consecutive
            NaN values to forward/backward fill. In other words, if there is
            a gap with more than this number of consecutive NaNs, it will only
            be partially filled. If method is not specified, this is the
            maximum number of entries along the entire axis where NaNs will be
            filled. Must be greater than 0 if not None.
        fill_axis : %(axes_single_arg)s, default 0
            Filling axis, method and limit.
        broadcast_axis : %(axes_single_arg)s, default None
            Broadcast values along this axis, if aligning two objects of
            different dimensions.

        Returns
        -------
        (left, right) : (%(klass)s, type of other)
            Aligned objects.
        """

    @Appender(_shared_docs["align"] % _shared_doc_kwargs)
    def align(
        self,
        other,
        join="outer",
        axis=None,
        level=None,
        copy=True,
        fill_value=None,
        method=None,
        limit=None,
        fill_axis=0,
        broadcast_axis=None,
    ):
        method = missing.clean_fill_method(method)

        if broadcast_axis == 1 and self.ndim != other.ndim:
            if isinstance(self, ABCSeries):
                # this means other is a DataFrame, and we need to broadcast
                # self
                cons = self._constructor_expanddim
                df = cons(
                    {c: self for c in other.columns}, **other._construct_axes_dict()
                )
                return df._align_frame(
                    other,
                    join=join,
                    axis=axis,
                    level=level,
                    copy=copy,
                    fill_value=fill_value,
                    method=method,
                    limit=limit,
                    fill_axis=fill_axis,
                )
            elif isinstance(other, ABCSeries):
                # this means self is a DataFrame, and we need to broadcast
                # other
                cons = other._constructor_expanddim
                df = cons(
                    {c: other for c in self.columns}, **self._construct_axes_dict()
                )
                return self._align_frame(
                    df,
                    join=join,
                    axis=axis,
                    level=level,
                    copy=copy,
                    fill_value=fill_value,
                    method=method,
                    limit=limit,
                    fill_axis=fill_axis,
                )

        if axis is not None:
            axis = self._get_axis_number(axis)
        if isinstance(other, ABCDataFrame):
            return self._align_frame(
                other,
                join=join,
                axis=axis,
                level=level,
                copy=copy,
                fill_value=fill_value,
                method=method,
                limit=limit,
                fill_axis=fill_axis,
            )
        elif isinstance(other, ABCSeries):
            return self._align_series(
                other,
                join=join,
                axis=axis,
                level=level,
                copy=copy,
                fill_value=fill_value,
                method=method,
                limit=limit,
                fill_axis=fill_axis,
            )
        else:  # pragma: no cover
            raise TypeError(f"unsupported type: {type(other)}")

    def _align_frame(
        self,
        other,
        join="outer",
        axis=None,
        level=None,
        copy: bool_t = True,
        fill_value=None,
        method=None,
        limit=None,
        fill_axis=0,
    ):
        # defaults
        join_index, join_columns = None, None
        ilidx, iridx = None, None
        clidx, cridx = None, None

        is_series = isinstance(self, ABCSeries)

        if axis is None or axis == 0:
            if not self.index.equals(other.index):
                join_index, ilidx, iridx = self.index.join(
                    other.index, how=join, level=level, return_indexers=True
                )

        if axis is None or axis == 1:
            if not is_series and not self.columns.equals(other.columns):
                join_columns, clidx, cridx = self.columns.join(
                    other.columns, how=join, level=level, return_indexers=True
                )

        if is_series:
            reindexers = {0: [join_index, ilidx]}
        else:
            reindexers = {0: [join_index, ilidx], 1: [join_columns, clidx]}

        left = self._reindex_with_indexers(
            reindexers, copy=copy, fill_value=fill_value, allow_dups=True
        )
        # other must be always DataFrame
        right = other._reindex_with_indexers(
            {0: [join_index, iridx], 1: [join_columns, cridx]},
            copy=copy,
            fill_value=fill_value,
            allow_dups=True,
        )

        if method is not None:
            _left = left.fillna(method=method, axis=fill_axis, limit=limit)
            assert _left is not None  # needed for mypy
            left = _left
            right = right.fillna(method=method, axis=fill_axis, limit=limit)

        # if DatetimeIndex have different tz, convert to UTC
        if is_datetime64tz_dtype(left.index):
            if left.index.tz != right.index.tz:
                if join_index is not None:
                    left.index = join_index
                    right.index = join_index

        return left.__finalize__(self), right.__finalize__(other)

    def _align_series(
        self,
        other,
        join="outer",
        axis=None,
        level=None,
        copy: bool_t = True,
        fill_value=None,
        method=None,
        limit=None,
        fill_axis=0,
    ):

        is_series = isinstance(self, ABCSeries)

        # series/series compat, other must always be a Series
        if is_series:
            if axis:
                raise ValueError("cannot align series to a series other than axis 0")

            # equal
            if self.index.equals(other.index):
                join_index, lidx, ridx = None, None, None
            else:
                join_index, lidx, ridx = self.index.join(
                    other.index, how=join, level=level, return_indexers=True
                )

            left = self._reindex_indexer(join_index, lidx, copy)
            right = other._reindex_indexer(join_index, ridx, copy)

        else:
            # one has > 1 ndim
            fdata = self._mgr
            if axis == 0:
                join_index = self.index
                lidx, ridx = None, None
                if not self.index.equals(other.index):
                    join_index, lidx, ridx = self.index.join(
                        other.index, how=join, level=level, return_indexers=True
                    )

                if lidx is not None:
                    fdata = fdata.reindex_indexer(join_index, lidx, axis=1)

            elif axis == 1:
                join_index = self.columns
                lidx, ridx = None, None
                if not self.columns.equals(other.index):
                    join_index, lidx, ridx = self.columns.join(
                        other.index, how=join, level=level, return_indexers=True
                    )

                if lidx is not None:
                    fdata = fdata.reindex_indexer(join_index, lidx, axis=0)
            else:
                raise ValueError("Must specify axis=0 or 1")

            if copy and fdata is self._mgr:
                fdata = fdata.copy()

            left = self._constructor(fdata)

            if ridx is None:
                right = other
            else:
                right = other.reindex(join_index, level=level)

        # fill
        fill_na = notna(fill_value) or (method is not None)
        if fill_na:
            left = left.fillna(fill_value, method=method, limit=limit, axis=fill_axis)
            right = right.fillna(fill_value, method=method, limit=limit)

        # if DatetimeIndex have different tz, convert to UTC
        if is_series or (not is_series and axis == 0):
            if is_datetime64tz_dtype(left.index):
                if left.index.tz != right.index.tz:
                    if join_index is not None:
                        left.index = join_index
                        right.index = join_index

        return left.__finalize__(self), right.__finalize__(other)

    def _where(
        self,
        cond,
        other=np.nan,
        inplace=False,
        axis=None,
        level=None,
        errors="raise",
        try_cast=False,
    ):
        """
        Equivalent to public method `where`, except that `other` is not
        applied as a function even if callable. Used in __setitem__.
        """
        inplace = validate_bool_kwarg(inplace, "inplace")

        # align the cond to same shape as myself
        cond = com.apply_if_callable(cond, self)
        if isinstance(cond, NDFrame):
            cond, _ = cond.align(self, join="right", broadcast_axis=1)
        else:
            if not hasattr(cond, "shape"):
                cond = np.asanyarray(cond)
            if cond.shape != self.shape:
                raise ValueError("Array conditional must be same shape as self")
            cond = self._constructor(cond, **self._construct_axes_dict())

        # make sure we are boolean
        fill_value = bool(inplace)
        cond = cond.fillna(fill_value)

        msg = "Boolean array expected for the condition, not {dtype}"

        if not isinstance(cond, ABCDataFrame):
            # This is a single-dimensional object.
            if not is_bool_dtype(cond):
                raise ValueError(msg.format(dtype=cond.dtype))
        elif not cond.empty:
            for dt in cond.dtypes:
                if not is_bool_dtype(dt):
                    raise ValueError(msg.format(dtype=dt))
        else:
            # GH#21947 we have an empty DataFrame, could be object-dtype
            cond = cond.astype(bool)

        cond = -cond if inplace else cond

        # try to align with other
        try_quick = True
        if isinstance(other, NDFrame):

            # align with me
            if other.ndim <= self.ndim:

                _, other = self.align(
                    other, join="left", axis=axis, level=level, fill_value=np.nan
                )

                # if we are NOT aligned, raise as we cannot where index
                if axis is None and not all(
                    other._get_axis(i).equals(ax) for i, ax in enumerate(self.axes)
                ):
                    raise InvalidIndexError

            # slice me out of the other
            else:
                raise NotImplementedError(
                    "cannot align with a higher dimensional NDFrame"
                )

        if isinstance(other, np.ndarray):

            if other.shape != self.shape:

                if self.ndim == 1:

                    icond = cond._values

                    # GH 2745 / GH 4192
                    # treat like a scalar
                    if len(other) == 1:
                        other = other[0]

                    # GH 3235
                    # match True cond to other
                    elif len(cond[icond]) == len(other):

                        # try to not change dtype at first (if try_quick)
                        if try_quick:
                            new_other = np.asarray(self)
                            new_other = new_other.copy()
                            new_other[icond] = other
                            other = new_other

                    else:
                        raise ValueError(
                            "Length of replacements must equal series length"
                        )

                else:
                    raise ValueError(
                        "other must be the same shape as self when an ndarray"
                    )

            # we are the same shape, so create an actual object for alignment
            else:
                other = self._constructor(other, **self._construct_axes_dict())

        if axis is None:
            axis = 0

        if self.ndim == getattr(other, "ndim", 0):
            align = True
        else:
            align = self._get_axis_number(axis) == 1

        block_axis = self._get_block_manager_axis(axis)

        if inplace:
            # we may have different type blocks come out of putmask, so
            # reconstruct the block manager

            self._check_inplace_setting(other)
            new_data = self._mgr.putmask(
                mask=cond, new=other, align=align, axis=block_axis,
            )
            result = self._constructor(new_data)
            return self._update_inplace(result)

        else:
            new_data = self._mgr.where(
                other=other,
                cond=cond,
                align=align,
                errors=errors,
                try_cast=try_cast,
                axis=block_axis,
            )
            result = self._constructor(new_data)
            return result.__finalize__(self)

    _shared_docs[
        "where"
    ] = """
        Replace values where the condition is %(cond_rev)s.

        Parameters
        ----------
        cond : bool %(klass)s, array-like, or callable
            Where `cond` is %(cond)s, keep the original value. Where
            %(cond_rev)s, replace with corresponding value from `other`.
            If `cond` is callable, it is computed on the %(klass)s and
            should return boolean %(klass)s or array. The callable must
            not change input %(klass)s (though pandas doesn't check it).
        other : scalar, %(klass)s, or callable
            Entries where `cond` is %(cond_rev)s are replaced with
            corresponding value from `other`.
            If other is callable, it is computed on the %(klass)s and
            should return scalar or %(klass)s. The callable must not
            change input %(klass)s (though pandas doesn't check it).
        inplace : bool, default False
            Whether to perform the operation in place on the data.
        axis : int, default None
            Alignment axis if needed.
        level : int, default None
            Alignment level if needed.
        errors : str, {'raise', 'ignore'}, default 'raise'
            Note that currently this parameter won't affect
            the results and will always coerce to a suitable dtype.

            - 'raise' : allow exceptions to be raised.
            - 'ignore' : suppress exceptions. On error return original object.

        try_cast : bool, default False
            Try to cast the result back to the input type (if possible).

        Returns
        -------
        Same type as caller

        See Also
        --------
        :func:`DataFrame.%(name_other)s` : Return an object of same shape as
            self.

        Notes
        -----
        The %(name)s method is an application of the if-then idiom. For each
        element in the calling DataFrame, if ``cond`` is ``%(cond)s`` the
        element is used; otherwise the corresponding element from the DataFrame
        ``other`` is used.

        The signature for :func:`DataFrame.where` differs from
        :func:`numpy.where`. Roughly ``df1.where(m, df2)`` is equivalent to
        ``np.where(m, df1, df2)``.

        For further details and examples see the ``%(name)s`` documentation in
        :ref:`indexing <indexing.where_mask>`.

        Examples
        --------
        >>> s = pd.Series(range(5))
        >>> s.where(s > 0)
        0    NaN
        1    1.0
        2    2.0
        3    3.0
        4    4.0
        dtype: float64

        >>> s.mask(s > 0)
        0    0.0
        1    NaN
        2    NaN
        3    NaN
        4    NaN
        dtype: float64

        >>> s.where(s > 1, 10)
        0    10
        1    10
        2    2
        3    3
        4    4
        dtype: int64

        >>> df = pd.DataFrame(np.arange(10).reshape(-1, 2), columns=['A', 'B'])
        >>> df
           A  B
        0  0  1
        1  2  3
        2  4  5
        3  6  7
        4  8  9
        >>> m = df %% 3 == 0
        >>> df.where(m, -df)
           A  B
        0  0 -1
        1 -2  3
        2 -4 -5
        3  6 -7
        4 -8  9
        >>> df.where(m, -df) == np.where(m, df, -df)
              A     B
        0  True  True
        1  True  True
        2  True  True
        3  True  True
        4  True  True
        >>> df.where(m, -df) == df.mask(~m, -df)
              A     B
        0  True  True
        1  True  True
        2  True  True
        3  True  True
        4  True  True
        """

    @Appender(
        _shared_docs["where"]
        % dict(
            _shared_doc_kwargs,
            cond="True",
            cond_rev="False",
            name="where",
            name_other="mask",
        )
    )
    def where(
        self,
        cond,
        other=np.nan,
        inplace=False,
        axis=None,
        level=None,
        errors="raise",
        try_cast=False,
    ):

        other = com.apply_if_callable(other, self)
        return self._where(
            cond, other, inplace, axis, level, errors=errors, try_cast=try_cast
        )

    @Appender(
        _shared_docs["where"]
        % dict(
            _shared_doc_kwargs,
            cond="False",
            cond_rev="True",
            name="mask",
            name_other="where",
        )
    )
    def mask(
        self,
        cond,
        other=np.nan,
        inplace=False,
        axis=None,
        level=None,
        errors="raise",
        try_cast=False,
    ):

        inplace = validate_bool_kwarg(inplace, "inplace")
        cond = com.apply_if_callable(cond, self)

        # see gh-21891
        if not hasattr(cond, "__invert__"):
            cond = np.array(cond)

        return self.where(
            ~cond,
            other=other,
            inplace=inplace,
            axis=axis,
            level=level,
            try_cast=try_cast,
            errors=errors,
        )

    _shared_docs[
        "shift"
    ] = """
        Shift index by desired number of periods with an optional time `freq`.

        When `freq` is not passed, shift the index without realigning the data.
        If `freq` is passed (in this case, the index must be date or datetime,
        or it will raise a `NotImplementedError`), the index will be
        increased using the periods and the `freq`.

        Parameters
        ----------
        periods : int
            Number of periods to shift. Can be positive or negative.
        freq : DateOffset, tseries.offsets, timedelta, or str, optional
            Offset to use from the tseries module or time rule (e.g. 'EOM').
            If `freq` is specified then the index values are shifted but the
            data is not realigned. That is, use `freq` if you would like to
            extend the index when shifting and preserve the original data.
        axis : {0 or 'index', 1 or 'columns', None}, default None
            Shift direction.
        fill_value : object, optional
            The scalar value to use for newly introduced missing values.
            the default depends on the dtype of `self`.
            For numeric data, ``np.nan`` is used.
            For datetime, timedelta, or period data, etc. :attr:`NaT` is used.
            For extension dtypes, ``self.dtype.na_value`` is used.

            .. versionchanged:: 0.24.0

        Returns
        -------
        %(klass)s
            Copy of input object, shifted.

        See Also
        --------
        Index.shift : Shift values of Index.
        DatetimeIndex.shift : Shift values of DatetimeIndex.
        PeriodIndex.shift : Shift values of PeriodIndex.
        tshift : Shift the time index, using the index's frequency if
            available.

        Examples
        --------
        >>> df = pd.DataFrame({'Col1': [10, 20, 15, 30, 45],
        ...                    'Col2': [13, 23, 18, 33, 48],
        ...                    'Col3': [17, 27, 22, 37, 52]})

        >>> df.shift(periods=3)
           Col1  Col2  Col3
        0   NaN   NaN   NaN
        1   NaN   NaN   NaN
        2   NaN   NaN   NaN
        3  10.0  13.0  17.0
        4  20.0  23.0  27.0

        >>> df.shift(periods=1, axis='columns')
           Col1  Col2  Col3
        0   NaN  10.0  13.0
        1   NaN  20.0  23.0
        2   NaN  15.0  18.0
        3   NaN  30.0  33.0
        4   NaN  45.0  48.0

        >>> df.shift(periods=3, fill_value=0)
           Col1  Col2  Col3
        0     0     0     0
        1     0     0     0
        2     0     0     0
        3    10    13    17
        4    20    23    27
    """

    @Appender(_shared_docs["shift"] % _shared_doc_kwargs)
    def shift(
        self: FrameOrSeries, periods=1, freq=None, axis=0, fill_value=None
    ) -> FrameOrSeries:
        if periods == 0:
            return self.copy()

        block_axis = self._get_block_manager_axis(axis)
        if freq is None:
            new_data = self._mgr.shift(
                periods=periods, axis=block_axis, fill_value=fill_value
            )
        else:
            return self.tshift(periods, freq)

        return self._constructor(new_data).__finalize__(self)

    def slice_shift(self: FrameOrSeries, periods: int = 1, axis=0) -> FrameOrSeries:
        """
        Equivalent to `shift` without copying data.

        The shifted data will not include the dropped periods and the
        shifted axis will be smaller than the original.

        Parameters
        ----------
        periods : int
            Number of periods to move, can be positive or negative.

        Returns
        -------
        shifted : same type as caller

        Notes
        -----
        While the `slice_shift` is faster than `shift`, you may pay for it
        later during alignment.
        """
        if periods == 0:
            return self

        if periods > 0:
            vslicer = slice(None, -periods)
            islicer = slice(periods, None)
        else:
            vslicer = slice(-periods, None)
            islicer = slice(None, periods)

        new_obj = self._slice(vslicer, axis=axis)
        shifted_axis = self._get_axis(axis)[islicer]
        new_obj.set_axis(shifted_axis, axis=axis, inplace=True)

        return new_obj.__finalize__(self)

    def tshift(
        self: FrameOrSeries, periods: int = 1, freq=None, axis: Axis = 0
    ) -> FrameOrSeries:
        """
        Shift the time index, using the index's frequency if available.

        Parameters
        ----------
        periods : int
            Number of periods to move, can be positive or negative.
        freq : DateOffset, timedelta, or str, default None
            Increment to use from the tseries module
            or time rule expressed as a string (e.g. 'EOM').
        axis : {0 or ‘index’, 1 or ‘columns’, None}, default 0
            Corresponds to the axis that contains the Index.

        Returns
        -------
        shifted : Series/DataFrame

        Notes
        -----
        If freq is not specified then tries to use the freq or inferred_freq
        attributes of the index. If neither of those attributes exist, a
        ValueError is thrown
        """
        index = self._get_axis(axis)
        if freq is None:
            freq = getattr(index, "freq", None)

        if freq is None:
            freq = getattr(index, "inferred_freq", None)

        if freq is None:
            msg = "Freq was not given and was not set in the index"
            raise ValueError(msg)

        if periods == 0:
            return self

        if isinstance(freq, str):
            freq = to_offset(freq)

        axis = self._get_axis_number(axis)
        if isinstance(index, PeriodIndex):
            orig_freq = to_offset(index.freq)
            if freq != orig_freq:
                assert orig_freq is not None  # for mypy
                raise ValueError(
                    f"Given freq {freq.rule_code} does not match "
                    f"PeriodIndex freq {orig_freq.rule_code}"
                )
            new_ax = index.shift(periods)
        else:
            new_ax = index.shift(periods, freq)

        result = self.copy()
        result.set_axis(new_ax, axis, inplace=True)
        return result.__finalize__(self)

    def truncate(
        self: FrameOrSeries, before=None, after=None, axis=None, copy: bool_t = True
    ) -> FrameOrSeries:
        """
        Truncate a Series or DataFrame before and after some index value.

        This is a useful shorthand for boolean indexing based on index
        values above or below certain thresholds.

        Parameters
        ----------
        before : date, str, int
            Truncate all rows before this index value.
        after : date, str, int
            Truncate all rows after this index value.
        axis : {0 or 'index', 1 or 'columns'}, optional
            Axis to truncate. Truncates the index (rows) by default.
        copy : bool, default is True,
            Return a copy of the truncated section.

        Returns
        -------
        type of caller
            The truncated Series or DataFrame.

        See Also
        --------
        DataFrame.loc : Select a subset of a DataFrame by label.
        DataFrame.iloc : Select a subset of a DataFrame by position.

        Notes
        -----
        If the index being truncated contains only datetime values,
        `before` and `after` may be specified as strings instead of
        Timestamps.

        Examples
        --------
        >>> df = pd.DataFrame({'A': ['a', 'b', 'c', 'd', 'e'],
        ...                    'B': ['f', 'g', 'h', 'i', 'j'],
        ...                    'C': ['k', 'l', 'm', 'n', 'o']},
        ...                   index=[1, 2, 3, 4, 5])
        >>> df
           A  B  C
        1  a  f  k
        2  b  g  l
        3  c  h  m
        4  d  i  n
        5  e  j  o

        >>> df.truncate(before=2, after=4)
           A  B  C
        2  b  g  l
        3  c  h  m
        4  d  i  n

        The columns of a DataFrame can be truncated.

        >>> df.truncate(before="A", after="B", axis="columns")
           A  B
        1  a  f
        2  b  g
        3  c  h
        4  d  i
        5  e  j

        For Series, only rows can be truncated.

        >>> df['A'].truncate(before=2, after=4)
        2    b
        3    c
        4    d
        Name: A, dtype: object

        The index values in ``truncate`` can be datetimes or string
        dates.

        >>> dates = pd.date_range('2016-01-01', '2016-02-01', freq='s')
        >>> df = pd.DataFrame(index=dates, data={'A': 1})
        >>> df.tail()
                             A
        2016-01-31 23:59:56  1
        2016-01-31 23:59:57  1
        2016-01-31 23:59:58  1
        2016-01-31 23:59:59  1
        2016-02-01 00:00:00  1

        >>> df.truncate(before=pd.Timestamp('2016-01-05'),
        ...             after=pd.Timestamp('2016-01-10')).tail()
                             A
        2016-01-09 23:59:56  1
        2016-01-09 23:59:57  1
        2016-01-09 23:59:58  1
        2016-01-09 23:59:59  1
        2016-01-10 00:00:00  1

        Because the index is a DatetimeIndex containing only dates, we can
        specify `before` and `after` as strings. They will be coerced to
        Timestamps before truncation.

        >>> df.truncate('2016-01-05', '2016-01-10').tail()
                             A
        2016-01-09 23:59:56  1
        2016-01-09 23:59:57  1
        2016-01-09 23:59:58  1
        2016-01-09 23:59:59  1
        2016-01-10 00:00:00  1

        Note that ``truncate`` assumes a 0 value for any unspecified time
        component (midnight). This differs from partial string slicing, which
        returns any partially matching dates.

        >>> df.loc['2016-01-05':'2016-01-10', :].tail()
                             A
        2016-01-10 23:59:55  1
        2016-01-10 23:59:56  1
        2016-01-10 23:59:57  1
        2016-01-10 23:59:58  1
        2016-01-10 23:59:59  1
        """
        if axis is None:
            axis = self._stat_axis_number
        axis = self._get_axis_number(axis)
        ax = self._get_axis(axis)

        # GH 17935
        # Check that index is sorted
        if not ax.is_monotonic_increasing and not ax.is_monotonic_decreasing:
            raise ValueError("truncate requires a sorted index")

        # if we have a date index, convert to dates, otherwise
        # treat like a slice
        if ax.is_all_dates:
            from pandas.core.tools.datetimes import to_datetime

            before = to_datetime(before)
            after = to_datetime(after)

        if before is not None and after is not None:
            if before > after:
                raise ValueError(f"Truncate: {after} must be after {before}")

        slicer = [slice(None, None)] * self._AXIS_LEN
        slicer[axis] = slice(before, after)
        result = self.loc[tuple(slicer)]

        if isinstance(ax, MultiIndex):
            setattr(result, self._get_axis_name(axis), ax.truncate(before, after))

        if copy:
            result = result.copy()

        return result

    def tz_convert(
        self: FrameOrSeries, tz, axis=0, level=None, copy: bool_t = True
    ) -> FrameOrSeries:
        """
        Convert tz-aware axis to target time zone.

        Parameters
        ----------
        tz : str or tzinfo object
        axis : the axis to convert
        level : int, str, default None
            If axis is a MultiIndex, convert a specific level. Otherwise
            must be None.
        copy : bool, default True
            Also make a copy of the underlying data.

        Returns
        -------
        %(klass)s
            Object with time zone converted axis.

        Raises
        ------
        TypeError
            If the axis is tz-naive.
        """
        axis = self._get_axis_number(axis)
        ax = self._get_axis(axis)

        def _tz_convert(ax, tz):
            if not hasattr(ax, "tz_convert"):
                if len(ax) > 0:
                    ax_name = self._get_axis_name(axis)
                    raise TypeError(
                        f"{ax_name} is not a valid DatetimeIndex or PeriodIndex"
                    )
                else:
                    ax = DatetimeIndex([], tz=tz)
            else:
                ax = ax.tz_convert(tz)
            return ax

        # if a level is given it must be a MultiIndex level or
        # equivalent to the axis name
        if isinstance(ax, MultiIndex):
            level = ax._get_level_number(level)
            new_level = _tz_convert(ax.levels[level], tz)
            ax = ax.set_levels(new_level, level=level)
        else:
            if level not in (None, 0, ax.name):
                raise ValueError(f"The level {level} is not valid")
            ax = _tz_convert(ax, tz)

        result = self.copy(deep=copy)
        result = result.set_axis(ax, axis=axis, inplace=False)
        return result.__finalize__(self)

    def tz_localize(
        self: FrameOrSeries,
        tz,
        axis=0,
        level=None,
        copy: bool_t = True,
        ambiguous="raise",
        nonexistent: str = "raise",
    ) -> FrameOrSeries:
        """
        Localize tz-naive index of a Series or DataFrame to target time zone.

        This operation localizes the Index. To localize the values in a
        timezone-naive Series, use :meth:`Series.dt.tz_localize`.

        Parameters
        ----------
        tz : str or tzinfo
        axis : the axis to localize
        level : int, str, default None
            If axis ia a MultiIndex, localize a specific level. Otherwise
            must be None.
        copy : bool, default True
            Also make a copy of the underlying data.
        ambiguous : 'infer', bool-ndarray, 'NaT', default 'raise'
            When clocks moved backward due to DST, ambiguous times may arise.
            For example in Central European Time (UTC+01), when going from
            03:00 DST to 02:00 non-DST, 02:30:00 local time occurs both at
            00:30:00 UTC and at 01:30:00 UTC. In such a situation, the
            `ambiguous` parameter dictates how ambiguous times should be
            handled.

            - 'infer' will attempt to infer fall dst-transition hours based on
              order
            - bool-ndarray where True signifies a DST time, False designates
              a non-DST time (note that this flag is only applicable for
              ambiguous times)
            - 'NaT' will return NaT where there are ambiguous times
            - 'raise' will raise an AmbiguousTimeError if there are ambiguous
              times.
        nonexistent : str, default 'raise'
            A nonexistent time does not exist in a particular timezone
            where clocks moved forward due to DST. Valid values are:

            - 'shift_forward' will shift the nonexistent time forward to the
              closest existing time
            - 'shift_backward' will shift the nonexistent time backward to the
              closest existing time
            - 'NaT' will return NaT where there are nonexistent times
            - timedelta objects will shift nonexistent times by the timedelta
            - 'raise' will raise an NonExistentTimeError if there are
              nonexistent times.

            .. versionadded:: 0.24.0

        Returns
        -------
        Series or DataFrame
            Same type as the input.

        Raises
        ------
        TypeError
            If the TimeSeries is tz-aware and tz is not None.

        Examples
        --------
        Localize local times:

        >>> s = pd.Series([1],
        ...               index=pd.DatetimeIndex(['2018-09-15 01:30:00']))
        >>> s.tz_localize('CET')
        2018-09-15 01:30:00+02:00    1
        dtype: int64

        Be careful with DST changes. When there is sequential data, pandas
        can infer the DST time:

        >>> s = pd.Series(range(7),
        ...               index=pd.DatetimeIndex(['2018-10-28 01:30:00',
        ...                                       '2018-10-28 02:00:00',
        ...                                       '2018-10-28 02:30:00',
        ...                                       '2018-10-28 02:00:00',
        ...                                       '2018-10-28 02:30:00',
        ...                                       '2018-10-28 03:00:00',
        ...                                       '2018-10-28 03:30:00']))
        >>> s.tz_localize('CET', ambiguous='infer')
        2018-10-28 01:30:00+02:00    0
        2018-10-28 02:00:00+02:00    1
        2018-10-28 02:30:00+02:00    2
        2018-10-28 02:00:00+01:00    3
        2018-10-28 02:30:00+01:00    4
        2018-10-28 03:00:00+01:00    5
        2018-10-28 03:30:00+01:00    6
        dtype: int64

        In some cases, inferring the DST is impossible. In such cases, you can
        pass an ndarray to the ambiguous parameter to set the DST explicitly

        >>> s = pd.Series(range(3),
        ...               index=pd.DatetimeIndex(['2018-10-28 01:20:00',
        ...                                       '2018-10-28 02:36:00',
        ...                                       '2018-10-28 03:46:00']))
        >>> s.tz_localize('CET', ambiguous=np.array([True, True, False]))
        2018-10-28 01:20:00+02:00    0
        2018-10-28 02:36:00+02:00    1
        2018-10-28 03:46:00+01:00    2
        dtype: int64

        If the DST transition causes nonexistent times, you can shift these
        dates forward or backwards with a timedelta object or `'shift_forward'`
        or `'shift_backwards'`.
        >>> s = pd.Series(range(2),
        ...               index=pd.DatetimeIndex(['2015-03-29 02:30:00',
        ...                                       '2015-03-29 03:30:00']))
        >>> s.tz_localize('Europe/Warsaw', nonexistent='shift_forward')
        2015-03-29 03:00:00+02:00    0
        2015-03-29 03:30:00+02:00    1
        dtype: int64
        >>> s.tz_localize('Europe/Warsaw', nonexistent='shift_backward')
        2015-03-29 01:59:59.999999999+01:00    0
        2015-03-29 03:30:00+02:00              1
        dtype: int64
        >>> s.tz_localize('Europe/Warsaw', nonexistent=pd.Timedelta('1H'))
        2015-03-29 03:30:00+02:00    0
        2015-03-29 03:30:00+02:00    1
        dtype: int64
        """
        nonexistent_options = ("raise", "NaT", "shift_forward", "shift_backward")
        if nonexistent not in nonexistent_options and not isinstance(
            nonexistent, timedelta
        ):
            raise ValueError(
                "The nonexistent argument must be one of 'raise', "
                "'NaT', 'shift_forward', 'shift_backward' or "
                "a timedelta object"
            )

        axis = self._get_axis_number(axis)
        ax = self._get_axis(axis)

        def _tz_localize(ax, tz, ambiguous, nonexistent):
            if not hasattr(ax, "tz_localize"):
                if len(ax) > 0:
                    ax_name = self._get_axis_name(axis)
                    raise TypeError(
                        f"{ax_name} is not a valid DatetimeIndex or PeriodIndex"
                    )
                else:
                    ax = DatetimeIndex([], tz=tz)
            else:
                ax = ax.tz_localize(tz, ambiguous=ambiguous, nonexistent=nonexistent)
            return ax

        # if a level is given it must be a MultiIndex level or
        # equivalent to the axis name
        if isinstance(ax, MultiIndex):
            level = ax._get_level_number(level)
            new_level = _tz_localize(ax.levels[level], tz, ambiguous, nonexistent)
            ax = ax.set_levels(new_level, level=level)
        else:
            if level not in (None, 0, ax.name):
                raise ValueError(f"The level {level} is not valid")
            ax = _tz_localize(ax, tz, ambiguous, nonexistent)

        result = self.copy(deep=copy)
        result = result.set_axis(ax, axis=axis, inplace=False)
        return result.__finalize__(self)

    # ----------------------------------------------------------------------
    # Numeric Methods
    def abs(self: FrameOrSeries) -> FrameOrSeries:
        """
        Return a Series/DataFrame with absolute numeric value of each element.

        This function only applies to elements that are all numeric.

        Returns
        -------
        abs
            Series/DataFrame containing the absolute value of each element.

        See Also
        --------
        numpy.absolute : Calculate the absolute value element-wise.

        Notes
        -----
        For ``complex`` inputs, ``1.2 + 1j``, the absolute value is
        :math:`\\sqrt{ a^2 + b^2 }`.

        Examples
        --------
        Absolute numeric values in a Series.

        >>> s = pd.Series([-1.10, 2, -3.33, 4])
        >>> s.abs()
        0    1.10
        1    2.00
        2    3.33
        3    4.00
        dtype: float64

        Absolute numeric values in a Series with complex numbers.

        >>> s = pd.Series([1.2 + 1j])
        >>> s.abs()
        0    1.56205
        dtype: float64

        Absolute numeric values in a Series with a Timedelta element.

        >>> s = pd.Series([pd.Timedelta('1 days')])
        >>> s.abs()
        0   1 days
        dtype: timedelta64[ns]

        Select rows with data closest to certain value using argsort (from
        `StackOverflow <https://stackoverflow.com/a/17758115>`__).

        >>> df = pd.DataFrame({
        ...     'a': [4, 5, 6, 7],
        ...     'b': [10, 20, 30, 40],
        ...     'c': [100, 50, -30, -50]
        ... })
        >>> df
             a    b    c
        0    4   10  100
        1    5   20   50
        2    6   30  -30
        3    7   40  -50
        >>> df.loc[(df.c - 43).abs().argsort()]
             a    b    c
        1    5   20   50
        0    4   10  100
        2    6   30  -30
        3    7   40  -50
        """
        return np.abs(self)

    def describe(
        self: FrameOrSeries, percentiles=None, include=None, exclude=None
    ) -> FrameOrSeries:
        """
        Generate descriptive statistics.

        Descriptive statistics include those that summarize the central
        tendency, dispersion and shape of a
        dataset's distribution, excluding ``NaN`` values.

        Analyzes both numeric and object series, as well
        as ``DataFrame`` column sets of mixed data types. The output
        will vary depending on what is provided. Refer to the notes
        below for more detail.

        Parameters
        ----------
        percentiles : list-like of numbers, optional
            The percentiles to include in the output. All should
            fall between 0 and 1. The default is
            ``[.25, .5, .75]``, which returns the 25th, 50th, and
            75th percentiles.
        include : 'all', list-like of dtypes or None (default), optional
            A white list of data types to include in the result. Ignored
            for ``Series``. Here are the options:

            - 'all' : All columns of the input will be included in the output.
            - A list-like of dtypes : Limits the results to the
              provided data types.
              To limit the result to numeric types submit
              ``numpy.number``. To limit it instead to object columns submit
              the ``numpy.object`` data type. Strings
              can also be used in the style of
              ``select_dtypes`` (e.g. ``df.describe(include=['O'])``). To
              select pandas categorical columns, use ``'category'``
            - None (default) : The result will include all numeric columns.
        exclude : list-like of dtypes or None (default), optional,
            A black list of data types to omit from the result. Ignored
            for ``Series``. Here are the options:

            - A list-like of dtypes : Excludes the provided data types
              from the result. To exclude numeric types submit
              ``numpy.number``. To exclude object columns submit the data
              type ``numpy.object``. Strings can also be used in the style of
              ``select_dtypes`` (e.g. ``df.describe(include=['O'])``). To
              exclude pandas categorical columns, use ``'category'``
            - None (default) : The result will exclude nothing.

        Returns
        -------
        Series or DataFrame
            Summary statistics of the Series or Dataframe provided.

        See Also
        --------
        DataFrame.count: Count number of non-NA/null observations.
        DataFrame.max: Maximum of the values in the object.
        DataFrame.min: Minimum of the values in the object.
        DataFrame.mean: Mean of the values.
        DataFrame.std: Standard deviation of the observations.
        DataFrame.select_dtypes: Subset of a DataFrame including/excluding
            columns based on their dtype.

        Notes
        -----
        For numeric data, the result's index will include ``count``,
        ``mean``, ``std``, ``min``, ``max`` as well as lower, ``50`` and
        upper percentiles. By default the lower percentile is ``25`` and the
        upper percentile is ``75``. The ``50`` percentile is the
        same as the median.

        For object data (e.g. strings or timestamps), the result's index
        will include ``count``, ``unique``, ``top``, and ``freq``. The ``top``
        is the most common value. The ``freq`` is the most common value's
        frequency. Timestamps also include the ``first`` and ``last`` items.

        If multiple object values have the highest count, then the
        ``count`` and ``top`` results will be arbitrarily chosen from
        among those with the highest count.

        For mixed data types provided via a ``DataFrame``, the default is to
        return only an analysis of numeric columns. If the dataframe consists
        only of object and categorical data without any numeric columns, the
        default is to return an analysis of both the object and categorical
        columns. If ``include='all'`` is provided as an option, the result
        will include a union of attributes of each type.

        The `include` and `exclude` parameters can be used to limit
        which columns in a ``DataFrame`` are analyzed for the output.
        The parameters are ignored when analyzing a ``Series``.

        Examples
        --------
        Describing a numeric ``Series``.

        >>> s = pd.Series([1, 2, 3])
        >>> s.describe()
        count    3.0
        mean     2.0
        std      1.0
        min      1.0
        25%      1.5
        50%      2.0
        75%      2.5
        max      3.0
        dtype: float64

        Describing a categorical ``Series``.

        >>> s = pd.Series(['a', 'a', 'b', 'c'])
        >>> s.describe()
        count     4
        unique    3
        top       a
        freq      2
        dtype: object

        Describing a timestamp ``Series``.

        >>> s = pd.Series([
        ...   np.datetime64("2000-01-01"),
        ...   np.datetime64("2010-01-01"),
        ...   np.datetime64("2010-01-01")
        ... ])
        >>> s.describe()
        count                      3
        mean     2006-09-01 08:00:00
        min      2000-01-01 00:00:00
        25%      2004-12-31 12:00:00
        50%      2010-01-01 00:00:00
        75%      2010-01-01 00:00:00
        max      2010-01-01 00:00:00
        dtype: object

        Describing a ``DataFrame``. By default only numeric fields
        are returned.

        >>> df = pd.DataFrame({'categorical': pd.Categorical(['d','e','f']),
        ...                    'numeric': [1, 2, 3],
        ...                    'object': ['a', 'b', 'c']
        ...                   })
        >>> df.describe()
               numeric
        count      3.0
        mean       2.0
        std        1.0
        min        1.0
        25%        1.5
        50%        2.0
        75%        2.5
        max        3.0

        Describing all columns of a ``DataFrame`` regardless of data type.

        >>> df.describe(include='all')  # doctest: +SKIP
               categorical  numeric object
        count            3      3.0      3
        unique           3      NaN      3
        top              f      NaN      a
        freq             1      NaN      1
        mean           NaN      2.0    NaN
        std            NaN      1.0    NaN
        min            NaN      1.0    NaN
        25%            NaN      1.5    NaN
        50%            NaN      2.0    NaN
        75%            NaN      2.5    NaN
        max            NaN      3.0    NaN

        Describing a column from a ``DataFrame`` by accessing it as
        an attribute.

        >>> df.numeric.describe()
        count    3.0
        mean     2.0
        std      1.0
        min      1.0
        25%      1.5
        50%      2.0
        75%      2.5
        max      3.0
        Name: numeric, dtype: float64

        Including only numeric columns in a ``DataFrame`` description.

        >>> df.describe(include=[np.number])
               numeric
        count      3.0
        mean       2.0
        std        1.0
        min        1.0
        25%        1.5
        50%        2.0
        75%        2.5
        max        3.0

        Including only string columns in a ``DataFrame`` description.

        >>> df.describe(include=[np.object])  # doctest: +SKIP
               object
        count       3
        unique      3
        top         a
        freq        1

        Including only categorical columns from a ``DataFrame`` description.

        >>> df.describe(include=['category'])
               categorical
        count            3
        unique           3
        top              f
        freq             1

        Excluding numeric columns from a ``DataFrame`` description.

        >>> df.describe(exclude=[np.number])  # doctest: +SKIP
               categorical object
        count            3      3
        unique           3      3
        top              f      a
        freq             1      1

        Excluding object columns from a ``DataFrame`` description.

        >>> df.describe(exclude=[np.object])  # doctest: +SKIP
               categorical  numeric
        count            3      3.0
        unique           3      NaN
        top              f      NaN
        freq             1      NaN
        mean           NaN      2.0
        std            NaN      1.0
        min            NaN      1.0
        25%            NaN      1.5
        50%            NaN      2.0
        75%            NaN      2.5
        max            NaN      3.0
        """
        if self.ndim == 2 and self.columns.size == 0:
            raise ValueError("Cannot describe a DataFrame without columns")

        if percentiles is not None:
            # explicit conversion of `percentiles` to list
            percentiles = list(percentiles)

            # get them all to be in [0, 1]
            validate_percentile(percentiles)

            # median should always be included
            if 0.5 not in percentiles:
                percentiles.append(0.5)
            percentiles = np.asarray(percentiles)
        else:
            percentiles = np.array([0.25, 0.5, 0.75])

        # sort and check for duplicates
        unique_pcts = np.unique(percentiles)
        if len(unique_pcts) < len(percentiles):
            raise ValueError("percentiles cannot contain duplicates")
        percentiles = unique_pcts

        formatted_percentiles = format_percentiles(percentiles)

        def describe_numeric_1d(series):
            stat_index = (
                ["count", "mean", "std", "min"] + formatted_percentiles + ["max"]
            )
            d = (
                [series.count(), series.mean(), series.std(), series.min()]
                + series.quantile(percentiles).tolist()
                + [series.max()]
            )
            return pd.Series(d, index=stat_index, name=series.name)

        def describe_categorical_1d(data):
            names = ["count", "unique"]
            objcounts = data.value_counts()
            count_unique = len(objcounts[objcounts != 0])
            result = [data.count(), count_unique]
            dtype = None
            if result[1] > 0:
                top, freq = objcounts.index[0], objcounts.iloc[0]
                names += ["top", "freq"]
                result += [top, freq]

            # If the DataFrame is empty, set 'top' and 'freq' to None
            # to maintain output shape consistency
            else:
                names += ["top", "freq"]
                result += [np.nan, np.nan]
                dtype = "object"

            return pd.Series(result, index=names, name=data.name, dtype=dtype)

        def describe_timestamp_1d(data):
            # GH-30164
            stat_index = ["count", "mean", "min"] + formatted_percentiles + ["max"]
            d = (
                [data.count(), data.mean(), data.min()]
                + data.quantile(percentiles).tolist()
                + [data.max()]
            )
            return pd.Series(d, index=stat_index, name=data.name)

        def describe_1d(data):
            if is_bool_dtype(data):
                return describe_categorical_1d(data)
            elif is_numeric_dtype(data):
                return describe_numeric_1d(data)
            elif is_datetime64_any_dtype(data):
                return describe_timestamp_1d(data)
            elif is_timedelta64_dtype(data):
                return describe_numeric_1d(data)
            else:
                return describe_categorical_1d(data)

        if self.ndim == 1:
            return describe_1d(self)
        elif (include is None) and (exclude is None):
            # when some numerics are found, keep only numerics
            data = self.select_dtypes(include=[np.number])
            if len(data.columns) == 0:
                data = self
        elif include == "all":
            if exclude is not None:
                msg = "exclude must be None when include is 'all'"
                raise ValueError(msg)
            data = self
        else:
            data = self.select_dtypes(include=include, exclude=exclude)

        ldesc = [describe_1d(s) for _, s in data.items()]
        # set a convenient order for rows
        names: List[Label] = []
        ldesc_indexes = sorted((x.index for x in ldesc), key=len)
        for idxnames in ldesc_indexes:
            for name in idxnames:
                if name not in names:
                    names.append(name)

        d = pd.concat([x.reindex(names, copy=False) for x in ldesc], axis=1, sort=False)
        d.columns = data.columns.copy()
        return d

    _shared_docs[
        "pct_change"
    ] = """
        Percentage change between the current and a prior element.

        Computes the percentage change from the immediately previous row by
        default. This is useful in comparing the percentage of change in a time
        series of elements.

        Parameters
        ----------
        periods : int, default 1
            Periods to shift for forming percent change.
        fill_method : str, default 'pad'
            How to handle NAs before computing percent changes.
        limit : int, default None
            The number of consecutive NAs to fill before stopping.
        freq : DateOffset, timedelta, or str, optional
            Increment to use from time series API (e.g. 'M' or BDay()).
        **kwargs
            Additional keyword arguments are passed into
            `DataFrame.shift` or `Series.shift`.

        Returns
        -------
        chg : Series or DataFrame
            The same type as the calling object.

        See Also
        --------
        Series.diff : Compute the difference of two elements in a Series.
        DataFrame.diff : Compute the difference of two elements in a DataFrame.
        Series.shift : Shift the index by some number of periods.
        DataFrame.shift : Shift the index by some number of periods.

        Examples
        --------
        **Series**

        >>> s = pd.Series([90, 91, 85])
        >>> s
        0    90
        1    91
        2    85
        dtype: int64

        >>> s.pct_change()
        0         NaN
        1    0.011111
        2   -0.065934
        dtype: float64

        >>> s.pct_change(periods=2)
        0         NaN
        1         NaN
        2   -0.055556
        dtype: float64

        See the percentage change in a Series where filling NAs with last
        valid observation forward to next valid.

        >>> s = pd.Series([90, 91, None, 85])
        >>> s
        0    90.0
        1    91.0
        2     NaN
        3    85.0
        dtype: float64

        >>> s.pct_change(fill_method='ffill')
        0         NaN
        1    0.011111
        2    0.000000
        3   -0.065934
        dtype: float64

        **DataFrame**

        Percentage change in French franc, Deutsche Mark, and Italian lira from
        1980-01-01 to 1980-03-01.

        >>> df = pd.DataFrame({
        ...     'FR': [4.0405, 4.0963, 4.3149],
        ...     'GR': [1.7246, 1.7482, 1.8519],
        ...     'IT': [804.74, 810.01, 860.13]},
        ...     index=['1980-01-01', '1980-02-01', '1980-03-01'])
        >>> df
                        FR      GR      IT
        1980-01-01  4.0405  1.7246  804.74
        1980-02-01  4.0963  1.7482  810.01
        1980-03-01  4.3149  1.8519  860.13

        >>> df.pct_change()
                          FR        GR        IT
        1980-01-01       NaN       NaN       NaN
        1980-02-01  0.013810  0.013684  0.006549
        1980-03-01  0.053365  0.059318  0.061876

        Percentage of change in GOOG and APPL stock volume. Shows computing
        the percentage change between columns.

        >>> df = pd.DataFrame({
        ...     '2016': [1769950, 30586265],
        ...     '2015': [1500923, 40912316],
        ...     '2014': [1371819, 41403351]},
        ...     index=['GOOG', 'APPL'])
        >>> df
                  2016      2015      2014
        GOOG   1769950   1500923   1371819
        APPL  30586265  40912316  41403351

        >>> df.pct_change(axis='columns')
              2016      2015      2014
        GOOG   NaN -0.151997 -0.086016
        APPL   NaN  0.337604  0.012002
        """

    @Appender(_shared_docs["pct_change"] % _shared_doc_kwargs)
    def pct_change(
        self: FrameOrSeries,
        periods=1,
        fill_method="pad",
        limit=None,
        freq=None,
        **kwargs,
    ) -> FrameOrSeries:
        # TODO: Not sure if above is correct - need someone to confirm.
        axis = self._get_axis_number(kwargs.pop("axis", self._stat_axis_name))
        if fill_method is None:
            data = self
        else:
            _data = self.fillna(method=fill_method, axis=axis, limit=limit)
            assert _data is not None  # needed for mypy
            data = _data

        rs = data.div(data.shift(periods=periods, freq=freq, axis=axis, **kwargs)) - 1
        if freq is not None:
            # Shift method is implemented differently when freq is not None
            # We want to restore the original index
            rs = rs.loc[~rs.index.duplicated()]
            rs = rs.reindex_like(data)
        return rs

    def _agg_by_level(self, name, axis=0, level=0, skipna=True, **kwargs):
        if axis is None:
            raise ValueError("Must specify 'axis' when aggregating by level.")
        grouped = self.groupby(level=level, axis=axis, sort=False)
        if hasattr(grouped, name) and skipna:
            return getattr(grouped, name)(**kwargs)
        axis = self._get_axis_number(axis)
        method = getattr(type(self), name)
        applyf = lambda x: method(x, axis=axis, skipna=skipna, **kwargs)
        return grouped.aggregate(applyf)

    @classmethod
    def _add_numeric_operations(cls):
        """
        Add the operations to the cls; evaluate the doc strings again
        """
        axis_descr, name1, name2 = _doc_parms(cls)

        cls.any = _make_logical_function(
            cls,
            "any",
            name1=name1,
            name2=name2,
            axis_descr=axis_descr,
            desc=_any_desc,
            func=nanops.nanany,
            see_also=_any_see_also,
            examples=_any_examples,
            empty_value=False,
        )
        cls.all = _make_logical_function(
            cls,
            "all",
            name1=name1,
            name2=name2,
            axis_descr=axis_descr,
            desc=_all_desc,
            func=nanops.nanall,
            see_also=_all_see_also,
            examples=_all_examples,
            empty_value=True,
        )

        @Substitution(
            desc="Return the mean absolute deviation of the values "
            "for the requested axis.",
            name1=name1,
            name2=name2,
            axis_descr=axis_descr,
            min_count="",
            see_also="",
            examples="",
        )
        @Appender(_num_doc_mad)
        def mad(self, axis=None, skipna=None, level=None):
            if skipna is None:
                skipna = True
            if axis is None:
                axis = self._stat_axis_number
            if level is not None:
                return self._agg_by_level("mad", axis=axis, level=level, skipna=skipna)

            data = self._get_numeric_data()
            if axis == 0:
                demeaned = data - data.mean(axis=0)
            else:
                demeaned = data.sub(data.mean(axis=1), axis=0)
            return np.abs(demeaned).mean(axis=axis, skipna=skipna)

        cls.mad = mad

        cls.sem = _make_stat_function_ddof(
            cls,
            "sem",
            name1=name1,
            name2=name2,
            axis_descr=axis_descr,
            desc="Return unbiased standard error of the mean over requested "
            "axis.\n\nNormalized by N-1 by default. This can be changed "
            "using the ddof argument",
            func=nanops.nansem,
        )
        cls.var = _make_stat_function_ddof(
            cls,
            "var",
            name1=name1,
            name2=name2,
            axis_descr=axis_descr,
            desc="Return unbiased variance over requested axis.\n\nNormalized by "
            "N-1 by default. This can be changed using the ddof argument",
            func=nanops.nanvar,
        )
        cls.std = _make_stat_function_ddof(
            cls,
            "std",
            name1=name1,
            name2=name2,
            axis_descr=axis_descr,
            desc="Return sample standard deviation over requested axis."
            "\n\nNormalized by N-1 by default. This can be changed using the "
            "ddof argument",
            func=nanops.nanstd,
        )

        cls.cummin = _make_cum_function(
            cls,
            "cummin",
            name1=name1,
            name2=name2,
            axis_descr=axis_descr,
            desc="minimum",
            accum_func=np.minimum.accumulate,
            accum_func_name="min",
            examples=_cummin_examples,
        )
        cls.cumsum = _make_cum_function(
            cls,
            "cumsum",
            name1=name1,
            name2=name2,
            axis_descr=axis_descr,
            desc="sum",
            accum_func=np.cumsum,
            accum_func_name="sum",
            examples=_cumsum_examples,
        )
        cls.cumprod = _make_cum_function(
            cls,
            "cumprod",
            name1=name1,
            name2=name2,
            axis_descr=axis_descr,
            desc="product",
            accum_func=np.cumprod,
            accum_func_name="prod",
            examples=_cumprod_examples,
        )
        cls.cummax = _make_cum_function(
            cls,
            "cummax",
            name1=name1,
            name2=name2,
            axis_descr=axis_descr,
            desc="maximum",
            accum_func=np.maximum.accumulate,
            accum_func_name="max",
            examples=_cummax_examples,
        )

        cls.sum = _make_min_count_stat_function(
            cls,
            "sum",
            name1=name1,
            name2=name2,
            axis_descr=axis_descr,
            desc="Return the sum of the values for the requested axis.\n\n"
            "This is equivalent to the method ``numpy.sum``.",
            func=nanops.nansum,
            see_also=_stat_func_see_also,
            examples=_sum_examples,
        )
        cls.mean = _make_stat_function(
            cls,
            "mean",
            name1=name1,
            name2=name2,
            axis_descr=axis_descr,
            desc="Return the mean of the values for the requested axis.",
            func=nanops.nanmean,
        )
        cls.skew = _make_stat_function(
            cls,
            "skew",
            name1=name1,
            name2=name2,
            axis_descr=axis_descr,
            desc="Return unbiased skew over requested axis.\n\nNormalized by N-1.",
            func=nanops.nanskew,
        )
        cls.kurt = _make_stat_function(
            cls,
            "kurt",
            name1=name1,
            name2=name2,
            axis_descr=axis_descr,
            desc="Return unbiased kurtosis over requested axis.\n\n"
            "Kurtosis obtained using Fisher's definition of\n"
            "kurtosis (kurtosis of normal == 0.0). Normalized "
            "by N-1.",
            func=nanops.nankurt,
        )
        cls.kurtosis = cls.kurt
        cls.prod = _make_min_count_stat_function(
            cls,
            "prod",
            name1=name1,
            name2=name2,
            axis_descr=axis_descr,
            desc="Return the product of the values for the requested axis.",
            func=nanops.nanprod,
            examples=_prod_examples,
        )
        cls.product = cls.prod
        cls.median = _make_stat_function(
            cls,
            "median",
            name1=name1,
            name2=name2,
            axis_descr=axis_descr,
            desc="Return the median of the values for the requested axis.",
            func=nanops.nanmedian,
        )
        cls.max = _make_stat_function(
            cls,
            "max",
            name1=name1,
            name2=name2,
            axis_descr=axis_descr,
            desc="Return the maximum of the values for the requested axis.\n\n"
            "If you want the *index* of the maximum, use ``idxmax``. This is"
            "the equivalent of the ``numpy.ndarray`` method ``argmax``.",
            func=nanops.nanmax,
            see_also=_stat_func_see_also,
            examples=_max_examples,
        )
        cls.min = _make_stat_function(
            cls,
            "min",
            name1=name1,
            name2=name2,
            axis_descr=axis_descr,
            desc="Return the minimum of the values for the requested axis.\n\n"
            "If you want the *index* of the minimum, use ``idxmin``. This is"
            "the equivalent of the ``numpy.ndarray`` method ``argmin``.",
            func=nanops.nanmin,
            see_also=_stat_func_see_also,
            examples=_min_examples,
        )

    @classmethod
    def _add_series_or_dataframe_operations(cls):
        """
        Add the series or dataframe only operations to the cls; evaluate
        the doc strings again.
        """
        from pandas.core.window import EWM, Expanding, Rolling, Window

        @doc(Rolling)
        def rolling(
            self,
            window,
            min_periods=None,
            center=False,
            win_type=None,
            on=None,
            axis=0,
            closed=None,
        ):
            axis = self._get_axis_number(axis)

            if win_type is not None:
                return Window(
                    self,
                    window=window,
                    min_periods=min_periods,
                    center=center,
                    win_type=win_type,
                    on=on,
                    axis=axis,
                    closed=closed,
                )

            return Rolling(
                self,
                window=window,
                min_periods=min_periods,
                center=center,
                win_type=win_type,
                on=on,
                axis=axis,
                closed=closed,
            )

        cls.rolling = rolling

        @doc(Expanding)
        def expanding(self, min_periods=1, center=False, axis=0):
            axis = self._get_axis_number(axis)
            return Expanding(self, min_periods=min_periods, center=center, axis=axis)

        cls.expanding = expanding

        @doc(EWM)
        def ewm(
            self,
            com=None,
            span=None,
            halflife=None,
            alpha=None,
            min_periods=0,
            adjust=True,
            ignore_na=False,
            axis=0,
        ):
            axis = self._get_axis_number(axis)
            return EWM(
                self,
                com=com,
                span=span,
                halflife=halflife,
                alpha=alpha,
                min_periods=min_periods,
                adjust=adjust,
                ignore_na=ignore_na,
                axis=axis,
            )

        cls.ewm = ewm

    @Appender(_shared_docs["transform"] % dict(axis="", **_shared_doc_kwargs))
    def transform(self, func, *args, **kwargs):
        result = self.agg(func, *args, **kwargs)
        if is_scalar(result) or len(result) != len(self):
            raise ValueError("transforms cannot produce aggregated results")

        return result

    # ----------------------------------------------------------------------
    # Misc methods

    _shared_docs[
        "valid_index"
    ] = """
        Return index for %(position)s non-NA/null value.

        Returns
        -------
        scalar : type of index

        Notes
        -----
        If all elements are non-NA/null, returns None.
        Also returns None for empty %(klass)s.
        """

    def _find_valid_index(self, how: str):
        """
        Retrieves the index of the first valid value.

        Parameters
        ----------
        how : {'first', 'last'}
            Use this parameter to change between the first or last valid index.

        Returns
        -------
        idx_first_valid : type of index
        """
        idxpos = find_valid_index(self._values, how)
        if idxpos is None:
            return None
        return self.index[idxpos]

    @Appender(
        _shared_docs["valid_index"] % {"position": "first", "klass": "Series/DataFrame"}
    )
    def first_valid_index(self):
        return self._find_valid_index("first")

    @Appender(
        _shared_docs["valid_index"] % {"position": "last", "klass": "Series/DataFrame"}
    )
    def last_valid_index(self):
        return self._find_valid_index("last")


def _doc_parms(cls):
    """Return a tuple of the doc parms."""
    axis_descr = (
        f"{{{', '.join(f'{a} ({i})' for i, a in enumerate(cls._AXIS_ORDERS))}}}"
    )
    name = cls._constructor_sliced.__name__ if cls._AXIS_LEN > 1 else "scalar"
    name2 = cls.__name__
    return axis_descr, name, name2


_num_doc = """
%(desc)s

Parameters
----------
axis : %(axis_descr)s
    Axis for the function to be applied on.
skipna : bool, default True
    Exclude NA/null values when computing the result.
level : int or level name, default None
    If the axis is a MultiIndex (hierarchical), count along a
    particular level, collapsing into a %(name1)s.
numeric_only : bool, default None
    Include only float, int, boolean columns. If None, will attempt to use
    everything, then use only numeric data. Not implemented for Series.
%(min_count)s\
**kwargs
    Additional keyword arguments to be passed to the function.

Returns
-------
%(name1)s or %(name2)s (if level specified)\
%(see_also)s\
%(examples)s
"""

_num_doc_mad = """
%(desc)s

Parameters
----------
axis : %(axis_descr)s
    Axis for the function to be applied on.
skipna : bool, default None
    Exclude NA/null values when computing the result.
level : int or level name, default None
    If the axis is a MultiIndex (hierarchical), count along a
    particular level, collapsing into a %(name1)s.

Returns
-------
%(name1)s or %(name2)s (if level specified)\
%(see_also)s\
%(examples)s
"""

_num_ddof_doc = """
%(desc)s

Parameters
----------
axis : %(axis_descr)s
skipna : bool, default True
    Exclude NA/null values. If an entire row/column is NA, the result
    will be NA.
level : int or level name, default None
    If the axis is a MultiIndex (hierarchical), count along a
    particular level, collapsing into a %(name1)s.
ddof : int, default 1
    Delta Degrees of Freedom. The divisor used in calculations is N - ddof,
    where N represents the number of elements.
numeric_only : bool, default None
    Include only float, int, boolean columns. If None, will attempt to use
    everything, then use only numeric data. Not implemented for Series.

Returns
-------
%(name1)s or %(name2)s (if level specified)\n"""

_bool_doc = """
%(desc)s

Parameters
----------
axis : {0 or 'index', 1 or 'columns', None}, default 0
    Indicate which axis or axes should be reduced.

    * 0 / 'index' : reduce the index, return a Series whose index is the
      original column labels.
    * 1 / 'columns' : reduce the columns, return a Series whose index is the
      original index.
    * None : reduce all axes, return a scalar.

bool_only : bool, default None
    Include only boolean columns. If None, will attempt to use everything,
    then use only boolean data. Not implemented for Series.
skipna : bool, default True
    Exclude NA/null values. If the entire row/column is NA and skipna is
    True, then the result will be %(empty_value)s, as for an empty row/column.
    If skipna is False, then NA are treated as True, because these are not
    equal to zero.
level : int or level name, default None
    If the axis is a MultiIndex (hierarchical), count along a
    particular level, collapsing into a %(name1)s.
**kwargs : any, default None
    Additional keywords have no effect but might be accepted for
    compatibility with NumPy.

Returns
-------
%(name1)s or %(name2)s
    If level is specified, then, %(name2)s is returned; otherwise, %(name1)s
    is returned.

%(see_also)s
%(examples)s"""

_all_desc = """\
Return whether all elements are True, potentially over an axis.

Returns True unless there at least one element within a series or
along a Dataframe axis that is False or equivalent (e.g. zero or
empty)."""

_all_examples = """\
Examples
--------
**Series**

>>> pd.Series([True, True]).all()
True
>>> pd.Series([True, False]).all()
False
>>> pd.Series([]).all()
True
>>> pd.Series([np.nan]).all()
True
>>> pd.Series([np.nan]).all(skipna=False)
True

**DataFrames**

Create a dataframe from a dictionary.

>>> df = pd.DataFrame({'col1': [True, True], 'col2': [True, False]})
>>> df
   col1   col2
0  True   True
1  True  False

Default behaviour checks if column-wise values all return True.

>>> df.all()
col1     True
col2    False
dtype: bool

Specify ``axis='columns'`` to check if row-wise values all return True.

>>> df.all(axis='columns')
0     True
1    False
dtype: bool

Or ``axis=None`` for whether every value is True.

>>> df.all(axis=None)
False
"""

_all_see_also = """\
See Also
--------
Series.all : Return True if all elements are True.
DataFrame.any : Return True if one (or more) elements are True.
"""

_cnum_doc = """
Return cumulative %(desc)s over a DataFrame or Series axis.

Returns a DataFrame or Series of the same size containing the cumulative
%(desc)s.

Parameters
----------
axis : {0 or 'index', 1 or 'columns'}, default 0
    The index or the name of the axis. 0 is equivalent to None or 'index'.
skipna : bool, default True
    Exclude NA/null values. If an entire row/column is NA, the result
    will be NA.
*args, **kwargs
    Additional keywords have no effect but might be accepted for
    compatibility with NumPy.

Returns
-------
%(name1)s or %(name2)s
    Return cumulative %(desc)s of %(name1)s or %(name2)s.

See Also
--------
core.window.Expanding.%(accum_func_name)s : Similar functionality
    but ignores ``NaN`` values.
%(name2)s.%(accum_func_name)s : Return the %(desc)s over
    %(name2)s axis.
%(name2)s.cummax : Return cumulative maximum over %(name2)s axis.
%(name2)s.cummin : Return cumulative minimum over %(name2)s axis.
%(name2)s.cumsum : Return cumulative sum over %(name2)s axis.
%(name2)s.cumprod : Return cumulative product over %(name2)s axis.

%(examples)s"""

_cummin_examples = """\
Examples
--------
**Series**

>>> s = pd.Series([2, np.nan, 5, -1, 0])
>>> s
0    2.0
1    NaN
2    5.0
3   -1.0
4    0.0
dtype: float64

By default, NA values are ignored.

>>> s.cummin()
0    2.0
1    NaN
2    2.0
3   -1.0
4   -1.0
dtype: float64

To include NA values in the operation, use ``skipna=False``

>>> s.cummin(skipna=False)
0    2.0
1    NaN
2    NaN
3    NaN
4    NaN
dtype: float64

**DataFrame**

>>> df = pd.DataFrame([[2.0, 1.0],
...                    [3.0, np.nan],
...                    [1.0, 0.0]],
...                    columns=list('AB'))
>>> df
     A    B
0  2.0  1.0
1  3.0  NaN
2  1.0  0.0

By default, iterates over rows and finds the minimum
in each column. This is equivalent to ``axis=None`` or ``axis='index'``.

>>> df.cummin()
     A    B
0  2.0  1.0
1  2.0  NaN
2  1.0  0.0

To iterate over columns and find the minimum in each row,
use ``axis=1``

>>> df.cummin(axis=1)
     A    B
0  2.0  1.0
1  3.0  NaN
2  1.0  0.0
"""

_cumsum_examples = """\
Examples
--------
**Series**

>>> s = pd.Series([2, np.nan, 5, -1, 0])
>>> s
0    2.0
1    NaN
2    5.0
3   -1.0
4    0.0
dtype: float64

By default, NA values are ignored.

>>> s.cumsum()
0    2.0
1    NaN
2    7.0
3    6.0
4    6.0
dtype: float64

To include NA values in the operation, use ``skipna=False``

>>> s.cumsum(skipna=False)
0    2.0
1    NaN
2    NaN
3    NaN
4    NaN
dtype: float64

**DataFrame**

>>> df = pd.DataFrame([[2.0, 1.0],
...                    [3.0, np.nan],
...                    [1.0, 0.0]],
...                    columns=list('AB'))
>>> df
     A    B
0  2.0  1.0
1  3.0  NaN
2  1.0  0.0

By default, iterates over rows and finds the sum
in each column. This is equivalent to ``axis=None`` or ``axis='index'``.

>>> df.cumsum()
     A    B
0  2.0  1.0
1  5.0  NaN
2  6.0  1.0

To iterate over columns and find the sum in each row,
use ``axis=1``

>>> df.cumsum(axis=1)
     A    B
0  2.0  3.0
1  3.0  NaN
2  1.0  1.0
"""

_cumprod_examples = """\
Examples
--------
**Series**

>>> s = pd.Series([2, np.nan, 5, -1, 0])
>>> s
0    2.0
1    NaN
2    5.0
3   -1.0
4    0.0
dtype: float64

By default, NA values are ignored.

>>> s.cumprod()
0     2.0
1     NaN
2    10.0
3   -10.0
4    -0.0
dtype: float64

To include NA values in the operation, use ``skipna=False``

>>> s.cumprod(skipna=False)
0    2.0
1    NaN
2    NaN
3    NaN
4    NaN
dtype: float64

**DataFrame**

>>> df = pd.DataFrame([[2.0, 1.0],
...                    [3.0, np.nan],
...                    [1.0, 0.0]],
...                    columns=list('AB'))
>>> df
     A    B
0  2.0  1.0
1  3.0  NaN
2  1.0  0.0

By default, iterates over rows and finds the product
in each column. This is equivalent to ``axis=None`` or ``axis='index'``.

>>> df.cumprod()
     A    B
0  2.0  1.0
1  6.0  NaN
2  6.0  0.0

To iterate over columns and find the product in each row,
use ``axis=1``

>>> df.cumprod(axis=1)
     A    B
0  2.0  2.0
1  3.0  NaN
2  1.0  0.0
"""

_cummax_examples = """\
Examples
--------
**Series**

>>> s = pd.Series([2, np.nan, 5, -1, 0])
>>> s
0    2.0
1    NaN
2    5.0
3   -1.0
4    0.0
dtype: float64

By default, NA values are ignored.

>>> s.cummax()
0    2.0
1    NaN
2    5.0
3    5.0
4    5.0
dtype: float64

To include NA values in the operation, use ``skipna=False``

>>> s.cummax(skipna=False)
0    2.0
1    NaN
2    NaN
3    NaN
4    NaN
dtype: float64

**DataFrame**

>>> df = pd.DataFrame([[2.0, 1.0],
...                    [3.0, np.nan],
...                    [1.0, 0.0]],
...                    columns=list('AB'))
>>> df
     A    B
0  2.0  1.0
1  3.0  NaN
2  1.0  0.0

By default, iterates over rows and finds the maximum
in each column. This is equivalent to ``axis=None`` or ``axis='index'``.

>>> df.cummax()
     A    B
0  2.0  1.0
1  3.0  NaN
2  3.0  1.0

To iterate over columns and find the maximum in each row,
use ``axis=1``

>>> df.cummax(axis=1)
     A    B
0  2.0  2.0
1  3.0  NaN
2  1.0  1.0
"""

_any_see_also = """\
See Also
--------
numpy.any : Numpy version of this method.
Series.any : Return whether any element is True.
Series.all : Return whether all elements are True.
DataFrame.any : Return whether any element is True over requested axis.
DataFrame.all : Return whether all elements are True over requested axis.
"""

_any_desc = """\
Return whether any element is True, potentially over an axis.

Returns False unless there at least one element within a series or
along a Dataframe axis that is True or equivalent (e.g. non-zero or
non-empty)."""

_any_examples = """\
Examples
--------
**Series**

For Series input, the output is a scalar indicating whether any element
is True.

>>> pd.Series([False, False]).any()
False
>>> pd.Series([True, False]).any()
True
>>> pd.Series([]).any()
False
>>> pd.Series([np.nan]).any()
False
>>> pd.Series([np.nan]).any(skipna=False)
True

**DataFrame**

Whether each column contains at least one True element (the default).

>>> df = pd.DataFrame({"A": [1, 2], "B": [0, 2], "C": [0, 0]})
>>> df
   A  B  C
0  1  0  0
1  2  2  0

>>> df.any()
A     True
B     True
C    False
dtype: bool

Aggregating over the columns.

>>> df = pd.DataFrame({"A": [True, False], "B": [1, 2]})
>>> df
       A  B
0   True  1
1  False  2

>>> df.any(axis='columns')
0    True
1    True
dtype: bool

>>> df = pd.DataFrame({"A": [True, False], "B": [1, 0]})
>>> df
       A  B
0   True  1
1  False  0

>>> df.any(axis='columns')
0    True
1    False
dtype: bool

Aggregating over the entire DataFrame with ``axis=None``.

>>> df.any(axis=None)
True

`any` for an empty DataFrame is an empty Series.

>>> pd.DataFrame([]).any()
Series([], dtype: bool)
"""

_shared_docs[
    "stat_func_example"
] = """

Examples
--------
>>> idx = pd.MultiIndex.from_arrays([
...     ['warm', 'warm', 'cold', 'cold'],
...     ['dog', 'falcon', 'fish', 'spider']],
...     names=['blooded', 'animal'])
>>> s = pd.Series([4, 2, 0, 8], name='legs', index=idx)
>>> s
blooded  animal
warm     dog       4
         falcon    2
cold     fish      0
         spider    8
Name: legs, dtype: int64

>>> s.{stat_func}()
{default_output}

{verb} using level names, as well as indices.

>>> s.{stat_func}(level='blooded')
blooded
warm    {level_output_0}
cold    {level_output_1}
Name: legs, dtype: int64

>>> s.{stat_func}(level=0)
blooded
warm    {level_output_0}
cold    {level_output_1}
Name: legs, dtype: int64"""

_sum_examples = _shared_docs["stat_func_example"].format(
    stat_func="sum", verb="Sum", default_output=14, level_output_0=6, level_output_1=8
)

_sum_examples += """

By default, the sum of an empty or all-NA Series is ``0``.

>>> pd.Series([]).sum()  # min_count=0 is the default
0.0

This can be controlled with the ``min_count`` parameter. For example, if
you'd like the sum of an empty series to be NaN, pass ``min_count=1``.

>>> pd.Series([]).sum(min_count=1)
nan

Thanks to the ``skipna`` parameter, ``min_count`` handles all-NA and
empty series identically.

>>> pd.Series([np.nan]).sum()
0.0

>>> pd.Series([np.nan]).sum(min_count=1)
nan"""

_max_examples = _shared_docs["stat_func_example"].format(
    stat_func="max", verb="Max", default_output=8, level_output_0=4, level_output_1=8
)

_min_examples = _shared_docs["stat_func_example"].format(
    stat_func="min", verb="Min", default_output=0, level_output_0=2, level_output_1=0
)

_stat_func_see_also = """

See Also
--------
Series.sum : Return the sum.
Series.min : Return the minimum.
Series.max : Return the maximum.
Series.idxmin : Return the index of the minimum.
Series.idxmax : Return the index of the maximum.
DataFrame.sum : Return the sum over the requested axis.
DataFrame.min : Return the minimum over the requested axis.
DataFrame.max : Return the maximum over the requested axis.
DataFrame.idxmin : Return the index of the minimum over the requested axis.
DataFrame.idxmax : Return the index of the maximum over the requested axis."""

_prod_examples = """

Examples
--------
By default, the product of an empty or all-NA Series is ``1``

>>> pd.Series([]).prod()
1.0

This can be controlled with the ``min_count`` parameter

>>> pd.Series([]).prod(min_count=1)
nan

Thanks to the ``skipna`` parameter, ``min_count`` handles all-NA and
empty series identically.

>>> pd.Series([np.nan]).prod()
1.0

>>> pd.Series([np.nan]).prod(min_count=1)
nan"""

_min_count_stub = """\
min_count : int, default 0
    The required number of valid values to perform the operation. If fewer than
    ``min_count`` non-NA values are present the result will be NA.

    .. versionadded:: 0.22.0

       Added with the default being 0. This means the sum of an all-NA
       or empty Series is 0, and the product of an all-NA or empty
       Series is 1.
"""


def _make_min_count_stat_function(
    cls,
    name: str,
    name1: str,
    name2: str,
    axis_descr: str,
    desc: str,
    func: Callable,
    see_also: str = "",
    examples: str = "",
) -> Callable:
    @Substitution(
        desc=desc,
        name1=name1,
        name2=name2,
        axis_descr=axis_descr,
        min_count=_min_count_stub,
        see_also=see_also,
        examples=examples,
    )
    @Appender(_num_doc)
    def stat_func(
        self,
        axis=None,
        skipna=None,
        level=None,
        numeric_only=None,
        min_count=0,
        **kwargs,
    ):
        if name == "sum":
            nv.validate_sum(tuple(), kwargs)
        elif name == "prod":
            nv.validate_prod(tuple(), kwargs)
        else:
            nv.validate_stat_func(tuple(), kwargs, fname=name)
        if skipna is None:
            skipna = True
        if axis is None:
            axis = self._stat_axis_number
        if level is not None:
            return self._agg_by_level(
                name, axis=axis, level=level, skipna=skipna, min_count=min_count
            )
        return self._reduce(
            func,
            name=name,
            axis=axis,
            skipna=skipna,
            numeric_only=numeric_only,
            min_count=min_count,
        )

    return set_function_name(stat_func, name, cls)


def _make_stat_function(
    cls,
    name: str,
    name1: str,
    name2: str,
    axis_descr: str,
    desc: str,
    func: Callable,
    see_also: str = "",
    examples: str = "",
) -> Callable:
    @Substitution(
        desc=desc,
        name1=name1,
        name2=name2,
        axis_descr=axis_descr,
        min_count="",
        see_also=see_also,
        examples=examples,
    )
    @Appender(_num_doc)
    def stat_func(
        self, axis=None, skipna=None, level=None, numeric_only=None, **kwargs
    ):
        if name == "median":
            nv.validate_median(tuple(), kwargs)
        else:
            nv.validate_stat_func(tuple(), kwargs, fname=name)
        if skipna is None:
            skipna = True
        if axis is None:
            axis = self._stat_axis_number
        if level is not None:
            return self._agg_by_level(name, axis=axis, level=level, skipna=skipna)
        return self._reduce(
            func, name=name, axis=axis, skipna=skipna, numeric_only=numeric_only
        )

    return set_function_name(stat_func, name, cls)


def _make_stat_function_ddof(
    cls, name: str, name1: str, name2: str, axis_descr: str, desc: str, func: Callable
) -> Callable:
    @Substitution(desc=desc, name1=name1, name2=name2, axis_descr=axis_descr)
    @Appender(_num_ddof_doc)
    def stat_func(
        self, axis=None, skipna=None, level=None, ddof=1, numeric_only=None, **kwargs
    ):
        nv.validate_stat_ddof_func(tuple(), kwargs, fname=name)
        if skipna is None:
            skipna = True
        if axis is None:
            axis = self._stat_axis_number
        if level is not None:
            return self._agg_by_level(
                name, axis=axis, level=level, skipna=skipna, ddof=ddof
            )
        return self._reduce(
            func, name, axis=axis, numeric_only=numeric_only, skipna=skipna, ddof=ddof
        )

    return set_function_name(stat_func, name, cls)


def _make_cum_function(
    cls,
    name: str,
    name1: str,
    name2: str,
    axis_descr: str,
    desc: str,
    accum_func: Callable,
    accum_func_name: str,
    examples: str,
) -> Callable:
    @Substitution(
        desc=desc,
        name1=name1,
        name2=name2,
        axis_descr=axis_descr,
        accum_func_name=accum_func_name,
        examples=examples,
    )
    @Appender(_cnum_doc)
    def cum_func(self, axis=None, skipna=True, *args, **kwargs):
        skipna = nv.validate_cum_func_with_skipna(skipna, args, kwargs, name)
        if axis is None:
            axis = self._stat_axis_number
        else:
            axis = self._get_axis_number(axis)

        if axis == 1:
            return cum_func(self.T, axis=0, skipna=skipna, *args, **kwargs).T

        def block_accum_func(blk_values):
            values = blk_values.T if hasattr(blk_values, "T") else blk_values

            result = nanops.na_accum_func(values, accum_func, skipna=skipna)

            result = result.T if hasattr(result, "T") else result
            return result

        result = self._mgr.apply(block_accum_func)

        d = self._construct_axes_dict()
        d["copy"] = False
        return self._constructor(result, **d).__finalize__(self)

    return set_function_name(cum_func, name, cls)


def _make_logical_function(
    cls,
    name: str,
    name1: str,
    name2: str,
    axis_descr: str,
    desc: str,
    func: Callable,
    see_also: str,
    examples: str,
    empty_value: bool,
) -> Callable:
    @Substitution(
        desc=desc,
        name1=name1,
        name2=name2,
        axis_descr=axis_descr,
        see_also=see_also,
        examples=examples,
        empty_value=empty_value,
    )
    @Appender(_bool_doc)
    def logical_func(self, axis=0, bool_only=None, skipna=True, level=None, **kwargs):
        nv.validate_logical_func(tuple(), kwargs, fname=name)
        if level is not None:
            if bool_only is not None:
                raise NotImplementedError(
                    "Option bool_only is not implemented with option level."
                )
            return self._agg_by_level(name, axis=axis, level=level, skipna=skipna)
        return self._reduce(
            func,
            name=name,
            axis=axis,
            skipna=skipna,
            numeric_only=bool_only,
            filter_type="bool",
        )

    return set_function_name(logical_func, name, cls)<|MERGE_RESOLUTION|>--- conflicted
+++ resolved
@@ -147,11 +147,7 @@
     result = pd.Series(values, index=self.index, dtype=self.dtype).__finalize__(self)
 
     if inplace:
-<<<<<<< HEAD
-        self._update_inplace(result._mgr)
-=======
         self._update_inplace(result)
->>>>>>> 49bc8d8c
         return
 
     return result
@@ -1001,11 +997,7 @@
             result._clear_item_cache()
 
         if inplace:
-<<<<<<< HEAD
-            self._update_inplace(result._mgr)
-=======
             self._update_inplace(result)
->>>>>>> 49bc8d8c
             return None
         else:
             return result.__finalize__(self)
@@ -3985,11 +3977,7 @@
         # decision that we may revisit in the future.
         self._reset_cache()
         self._clear_item_cache()
-<<<<<<< HEAD
-        self._mgr = getattr(result, "_mgr", result)
-=======
-        self._data = result._data
->>>>>>> 49bc8d8c
+        self._mgr = result._mgr
         self._maybe_update_cacher(verify_is_copy=verify_is_copy)
 
     def add_prefix(self: FrameOrSeries, prefix: str) -> FrameOrSeries:
