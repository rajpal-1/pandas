# pyright: reportPropertyTypeMismatch=false
from __future__ import annotations

import collections
import datetime as dt
from functools import partial
import gc
from json import loads
import operator
import pickle
import re
from typing import (
    TYPE_CHECKING,
    Any,
    Callable,
    ClassVar,
    Hashable,
    Iterator,
    Literal,
    Mapping,
    NoReturn,
    Sequence,
    Type,
    cast,
    final,
    overload,
)
import warnings
import weakref

import numpy as np

from pandas._config import (
    config,
    using_copy_on_write,
)

from pandas._libs import lib
from pandas._libs.lib import is_range_indexer
from pandas._libs.tslibs import (
    Period,
    Tick,
    Timestamp,
    to_offset,
)
from pandas._typing import (
    AlignJoin,
    AnyArrayLike,
    ArrayLike,
    Axis,
    AxisInt,
    CompressionOptions,
    DtypeArg,
    DtypeBackend,
    DtypeObj,
    FilePath,
    FillnaOptions,
    FloatFormatType,
    FormattersType,
    Frequency,
    IgnoreRaise,
    IndexKeyFunc,
    IndexLabel,
    IntervalClosedType,
    JSONSerializable,
    Level,
    Manager,
    NaPosition,
    NDFrameT,
    OpenFileErrors,
    RandomState,
    ReindexMethod,
    Renamer,
    Scalar,
    Self,
    SortKind,
    StorageOptions,
    Suffixes,
    T,
    TimeAmbiguous,
    TimedeltaConvertibleTypes,
    TimeNonexistent,
    TimestampConvertibleTypes,
    TimeUnit,
    ValueKeyFunc,
    WriteBuffer,
    WriteExcelBuffer,
    npt,
)
from pandas.compat._optional import import_optional_dependency
from pandas.compat.numpy import function as nv
from pandas.errors import (
    AbstractMethodError,
    InvalidIndexError,
    SettingWithCopyError,
    SettingWithCopyWarning,
)
from pandas.util._decorators import doc
from pandas.util._exceptions import find_stack_level
from pandas.util._validators import (
    check_dtype_backend,
    validate_ascending,
    validate_bool_kwarg,
    validate_fillna_kwargs,
    validate_inclusive,
)

from pandas.core.dtypes.astype import astype_is_view
from pandas.core.dtypes.common import (
    ensure_object,
    ensure_platform_int,
    ensure_str,
    is_bool,
    is_bool_dtype,
    is_dict_like,
    is_extension_array_dtype,
    is_list_like,
    is_number,
    is_numeric_dtype,
    is_re_compilable,
    is_scalar,
    pandas_dtype,
)
from pandas.core.dtypes.dtypes import (
    DatetimeTZDtype,
    ExtensionDtype,
)
from pandas.core.dtypes.generic import (
    ABCDataFrame,
    ABCSeries,
)
from pandas.core.dtypes.inference import (
    is_hashable,
    is_nested_list_like,
)
from pandas.core.dtypes.missing import (
    isna,
    notna,
)

from pandas.core import (
    algorithms as algos,
    arraylike,
    common,
    indexing,
    nanops,
    sample,
)
from pandas.core.array_algos.replace import should_use_regex
from pandas.core.arrays import ExtensionArray
from pandas.core.base import PandasObject
from pandas.core.construction import extract_array
from pandas.core.flags import Flags
from pandas.core.indexes.api import (
    DatetimeIndex,
    Index,
    MultiIndex,
    PeriodIndex,
    RangeIndex,
    default_index,
    ensure_index,
)
from pandas.core.internals import (
    ArrayManager,
    BlockManager,
    SingleArrayManager,
)
from pandas.core.internals.construction import (
    mgr_to_mgr,
    ndarray_to_mgr,
)
from pandas.core.methods.describe import describe_ndframe
from pandas.core.missing import (
    clean_fill_method,
    clean_reindex_fill_method,
    find_valid_index,
)
from pandas.core.reshape.concat import concat
from pandas.core.shared_docs import _shared_docs
from pandas.core.sorting import get_indexer_indexer
from pandas.core.window import (
    Expanding,
    ExponentialMovingWindow,
    Rolling,
    Window,
)

from pandas.io.formats.format import (
    DataFrameFormatter,
    DataFrameRenderer,
)
from pandas.io.formats.printing import pprint_thing

if TYPE_CHECKING:
    from pandas._libs.tslibs import BaseOffset

    from pandas import (
        DataFrame,
        ExcelWriter,
        HDFStore,
        Series,
    )
    from pandas.core.indexers.objects import BaseIndexer
    from pandas.core.resample import Resampler

# goal is to be able to define the docs close to function, while still being
# able to share
_shared_docs = {**_shared_docs}
_shared_doc_kwargs = {
    "axes": "keywords for axes",
    "klass": "Series/DataFrame",
    "axes_single_arg": "{0 or 'index'} for Series, {0 or 'index', 1 or 'columns'} for DataFrame",  # noqa: E501
    "inplace": """
    inplace : bool, default False
        If True, performs operation inplace and returns None.""",
    "optional_by": """
        by : str or list of str
            Name or list of names to sort by""",
}


bool_t = bool  # Need alias because NDFrame has def bool:


class NDFrame(PandasObject, indexing.IndexingMixin):
    """
    N-dimensional analogue of DataFrame. Store multi-dimensional in a
    size-mutable, labeled data structure

    Parameters
    ----------
    data : BlockManager
    axes : list
    copy : bool, default False
    """

    _internal_names: list[str] = [
        "_mgr",
        "_cacher",
        "_item_cache",
        "_cache",
        "_is_copy",
        "_name",
        "_metadata",
        "__array_struct__",
        "__array_interface__",
        "_flags",
    ]
    _internal_names_set: set[str] = set(_internal_names)
    _accessors: set[str] = set()
    _hidden_attrs: frozenset[str] = frozenset([])
    _metadata: list[str] = []
    _is_copy: weakref.ReferenceType[NDFrame] | str | None = None
    _mgr: Manager
    _attrs: dict[Hashable, Any]
    _typ: str

    # ----------------------------------------------------------------------
    # Constructors

    def __init__(self, data: Manager) -> None:
        object.__setattr__(self, "_is_copy", None)
        object.__setattr__(self, "_mgr", data)
        object.__setattr__(self, "_item_cache", {})
        object.__setattr__(self, "_attrs", {})
        object.__setattr__(self, "_flags", Flags(self, allows_duplicate_labels=True))

    @final
    @classmethod
    def _init_mgr(
        cls,
        mgr: Manager,
        axes,
        dtype: DtypeObj | None = None,
        copy: bool_t = False,
    ) -> Manager:
        """passed a manager and a axes dict"""
        for a, axe in axes.items():
            if axe is not None:
                axe = ensure_index(axe)
                bm_axis = cls._get_block_manager_axis(a)
                mgr = mgr.reindex_axis(axe, axis=bm_axis)

        # make a copy if explicitly requested
        if copy:
            mgr = mgr.copy()
        if dtype is not None:
            # avoid further copies if we can
            if (
                isinstance(mgr, BlockManager)
                and len(mgr.blocks) == 1
                and mgr.blocks[0].values.dtype == dtype
            ):
                pass
            else:
                mgr = mgr.astype(dtype=dtype)
        return mgr

    @final
    def _as_manager(self, typ: str, copy: bool_t = True) -> Self:
        """
        Private helper function to create a DataFrame with specific manager.

        Parameters
        ----------
        typ : {"block", "array"}
        copy : bool, default True
            Only controls whether the conversion from Block->ArrayManager
            copies the 1D arrays (to ensure proper/contiguous memory layout).

        Returns
        -------
        DataFrame
            New DataFrame using specified manager type. Is not guaranteed
            to be a copy or not.
        """
        new_mgr: Manager
        new_mgr = mgr_to_mgr(self._mgr, typ=typ, copy=copy)
        # fastpath of passing a manager doesn't check the option/manager class
        return self._constructor(new_mgr).__finalize__(self)

    # ----------------------------------------------------------------------
    # attrs and flags

    @property
    def attrs(self) -> dict[Hashable, Any]:
        """
        Dictionary of global attributes of this dataset.

        .. warning::

           attrs is experimental and may change without warning.

        See Also
        --------
        DataFrame.flags : Global flags applying to this object.
        """
        if self._attrs is None:
            self._attrs = {}
        return self._attrs

    @attrs.setter
    def attrs(self, value: Mapping[Hashable, Any]) -> None:
        self._attrs = dict(value)

    @final
    @property
    def flags(self) -> Flags:
        """
        Get the properties associated with this pandas object.

        The available flags are

        * :attr:`Flags.allows_duplicate_labels`

        See Also
        --------
        Flags : Flags that apply to pandas objects.
        DataFrame.attrs : Global metadata applying to this dataset.

        Notes
        -----
        "Flags" differ from "metadata". Flags reflect properties of the
        pandas object (the Series or DataFrame). Metadata refer to properties
        of the dataset, and should be stored in :attr:`DataFrame.attrs`.

        Examples
        --------
        >>> df = pd.DataFrame({"A": [1, 2]})
        >>> df.flags
        <Flags(allows_duplicate_labels=True)>

        Flags can be get or set using ``.``

        >>> df.flags.allows_duplicate_labels
        True
        >>> df.flags.allows_duplicate_labels = False

        Or by slicing with a key

        >>> df.flags["allows_duplicate_labels"]
        False
        >>> df.flags["allows_duplicate_labels"] = True
        """
        return self._flags

    @final
    def set_flags(
        self,
        *,
        copy: bool_t = False,
        allows_duplicate_labels: bool_t | None = None,
    ) -> Self:
        """
        Return a new object with updated flags.

        Parameters
        ----------
        copy : bool, default False
            Specify if a copy of the object should be made.
        allows_duplicate_labels : bool, optional
            Whether the returned object allows duplicate labels.

        Returns
        -------
        Series or DataFrame
            The same type as the caller.

        See Also
        --------
        DataFrame.attrs : Global metadata applying to this dataset.
        DataFrame.flags : Global flags applying to this object.

        Notes
        -----
        This method returns a new object that's a view on the same data
        as the input. Mutating the input or the output values will be reflected
        in the other.

        This method is intended to be used in method chains.

        "Flags" differ from "metadata". Flags reflect properties of the
        pandas object (the Series or DataFrame). Metadata refer to properties
        of the dataset, and should be stored in :attr:`DataFrame.attrs`.

        Examples
        --------
        >>> df = pd.DataFrame({"A": [1, 2]})
        >>> df.flags.allows_duplicate_labels
        True
        >>> df2 = df.set_flags(allows_duplicate_labels=False)
        >>> df2.flags.allows_duplicate_labels
        False
        """
        df = self.copy(deep=copy and not using_copy_on_write())
        if allows_duplicate_labels is not None:
            df.flags["allows_duplicate_labels"] = allows_duplicate_labels
        return df

    @final
    @classmethod
    def _validate_dtype(cls, dtype) -> DtypeObj | None:
        """validate the passed dtype"""
        if dtype is not None:
            dtype = pandas_dtype(dtype)

            # a compound dtype
            if dtype.kind == "V":
                raise NotImplementedError(
                    "compound dtypes are not implemented "
                    f"in the {cls.__name__} constructor"
                )

        return dtype

    # ----------------------------------------------------------------------
    # Construction

    @property
    def _constructor(self) -> Callable[..., Self]:
        """
        Used when a manipulation result has the same dimensions as the
        original.
        """
        raise AbstractMethodError(self)

    # ----------------------------------------------------------------------
    # Internals

    @final
    @property
    def _data(self):
        # GH#33054 retained because some downstream packages uses this,
        #  e.g. fastparquet
        # GH#33333
        warnings.warn(
            f"{type(self).__name__}._data is deprecated and will be removed in "
            "a future version. Use public APIs instead.",
            FutureWarning,
            stacklevel=find_stack_level(),
        )
        return self._mgr

    # ----------------------------------------------------------------------
    # Axis
    _AXIS_ORDERS: list[Literal["index", "columns"]]
    _AXIS_TO_AXIS_NUMBER: dict[Axis, AxisInt] = {0: 0, "index": 0, "rows": 0}
    _info_axis_number: int
    _info_axis_name: Literal["index", "columns"]
    _AXIS_LEN: int

    @final
    def _construct_axes_dict(self, axes: Sequence[Axis] | None = None, **kwargs):
        """Return an axes dictionary for myself."""
        d = {a: self._get_axis(a) for a in (axes or self._AXIS_ORDERS)}
        # error: Argument 1 to "update" of "MutableMapping" has incompatible type
        # "Dict[str, Any]"; expected "SupportsKeysAndGetItem[Union[int, str], Any]"
        d.update(kwargs)  # type: ignore[arg-type]
        return d

    @final
    @classmethod
    def _get_axis_number(cls, axis: Axis) -> AxisInt:
        try:
            return cls._AXIS_TO_AXIS_NUMBER[axis]
        except KeyError:
            raise ValueError(f"No axis named {axis} for object type {cls.__name__}")

    @final
    @classmethod
    def _get_axis_name(cls, axis: Axis) -> Literal["index", "columns"]:
        axis_number = cls._get_axis_number(axis)
        return cls._AXIS_ORDERS[axis_number]

    @final
    def _get_axis(self, axis: Axis) -> Index:
        axis_number = self._get_axis_number(axis)
        assert axis_number in {0, 1}
        return self.index if axis_number == 0 else self.columns

    @final
    @classmethod
    def _get_block_manager_axis(cls, axis: Axis) -> AxisInt:
        """Map the axis to the block_manager axis."""
        axis = cls._get_axis_number(axis)
        ndim = cls._AXIS_LEN
        if ndim == 2:
            # i.e. DataFrame
            return 1 - axis
        return axis

    @final
    def _get_axis_resolvers(self, axis: str) -> dict[str, Series | MultiIndex]:
        # index or columns
        axis_index = getattr(self, axis)
        d = {}
        prefix = axis[0]

        for i, name in enumerate(axis_index.names):
            if name is not None:
                key = level = name
            else:
                # prefix with 'i' or 'c' depending on the input axis
                # e.g., you must do ilevel_0 for the 0th level of an unnamed
                # multiiindex
                key = f"{prefix}level_{i}"
                level = i

            level_values = axis_index.get_level_values(level)
            s = level_values.to_series()
            s.index = axis_index
            d[key] = s

        # put the index/columns itself in the dict
        if isinstance(axis_index, MultiIndex):
            dindex = axis_index
        else:
            dindex = axis_index.to_series()

        d[axis] = dindex
        return d

    @final
    def _get_index_resolvers(self) -> dict[Hashable, Series | MultiIndex]:
        from pandas.core.computation.parsing import clean_column_name

        d: dict[str, Series | MultiIndex] = {}
        for axis_name in self._AXIS_ORDERS:
            d.update(self._get_axis_resolvers(axis_name))

        return {clean_column_name(k): v for k, v in d.items() if not isinstance(k, int)}

    @final
    def _get_cleaned_column_resolvers(self) -> dict[Hashable, Series]:
        """
        Return the special character free column resolvers of a dataframe.

        Column names with special characters are 'cleaned up' so that they can
        be referred to by backtick quoting.
        Used in :meth:`DataFrame.eval`.
        """
        from pandas.core.computation.parsing import clean_column_name

        if isinstance(self, ABCSeries):
            return {clean_column_name(self.name): self}

        return {
            clean_column_name(k): v for k, v in self.items() if not isinstance(k, int)
        }

    @final
    @property
    def _info_axis(self) -> Index:
        return getattr(self, self._info_axis_name)

    @property
    def shape(self) -> tuple[int, ...]:
        """
        Return a tuple of axis dimensions
        """
        return tuple(len(self._get_axis(a)) for a in self._AXIS_ORDERS)

    @property
    def axes(self) -> list[Index]:
        """
        Return index label(s) of the internal NDFrame
        """
        # we do it this way because if we have reversed axes, then
        # the block manager shows then reversed
        return [self._get_axis(a) for a in self._AXIS_ORDERS]

    @final
    @property
    def ndim(self) -> int:
        """
        Return an int representing the number of axes / array dimensions.

        Return 1 if Series. Otherwise return 2 if DataFrame.

        See Also
        --------
        ndarray.ndim : Number of array dimensions.

        Examples
        --------
        >>> s = pd.Series({'a': 1, 'b': 2, 'c': 3})
        >>> s.ndim
        1

        >>> df = pd.DataFrame({'col1': [1, 2], 'col2': [3, 4]})
        >>> df.ndim
        2
        """
        return self._mgr.ndim

    @final
    @property
    def size(self) -> int:
        """
        Return an int representing the number of elements in this object.

        Return the number of rows if Series. Otherwise return the number of
        rows times number of columns if DataFrame.

        See Also
        --------
        ndarray.size : Number of elements in the array.

        Examples
        --------
        >>> s = pd.Series({'a': 1, 'b': 2, 'c': 3})
        >>> s.size
        3

        >>> df = pd.DataFrame({'col1': [1, 2], 'col2': [3, 4]})
        >>> df.size
        4
        """

        return int(np.prod(self.shape))

    def set_axis(
        self,
        labels,
        *,
        axis: Axis = 0,
        copy: bool_t | None = None,
    ) -> Self:
        """
        Assign desired index to given axis.

        Indexes for%(extended_summary_sub)s row labels can be changed by assigning
        a list-like or Index.

        Parameters
        ----------
        labels : list-like, Index
            The values for the new index.

        axis : %(axes_single_arg)s, default 0
            The axis to update. The value 0 identifies the rows. For `Series`
            this parameter is unused and defaults to 0.

        copy : bool, default True
            Whether to make a copy of the underlying data.

            .. versionadded:: 1.5.0

        Returns
        -------
        %(klass)s
            An object of type %(klass)s.

        See Also
        --------
        %(klass)s.rename_axis : Alter the name of the index%(see_also_sub)s.
        """
        return self._set_axis_nocheck(labels, axis, inplace=False, copy=copy)

    @final
    def _set_axis_nocheck(
        self, labels, axis: Axis, inplace: bool_t, copy: bool_t | None
    ):
        if inplace:
            setattr(self, self._get_axis_name(axis), labels)
        else:
            # With copy=False, we create a new object but don't copy the
            #  underlying data.
            obj = self.copy(deep=copy and not using_copy_on_write())
            setattr(obj, obj._get_axis_name(axis), labels)
            return obj

    @final
    def _set_axis(self, axis: AxisInt, labels: AnyArrayLike | list) -> None:
        """
        This is called from the cython code when we set the `index` attribute
        directly, e.g. `series.index = [1, 2, 3]`.
        """
        labels = ensure_index(labels)
        self._mgr.set_axis(axis, labels)
        self._clear_item_cache()

    @final
    def swapaxes(self, axis1: Axis, axis2: Axis, copy: bool_t | None = None) -> Self:
        """
        Interchange axes and swap values axes appropriately.

        Returns
        -------
        same as input
        """
        warnings.warn(
            # GH#51946
            f"'{type(self).__name__}.swapaxes' is deprecated and "
            "will be removed in a future version. "
            f"Please use '{type(self).__name__}.transpose' instead.",
            FutureWarning,
            stacklevel=find_stack_level(),
        )

        i = self._get_axis_number(axis1)
        j = self._get_axis_number(axis2)

        if i == j:
            return self.copy(deep=copy and not using_copy_on_write())

        mapping = {i: j, j: i}

        new_axes = [self._get_axis(mapping.get(k, k)) for k in range(self._AXIS_LEN)]
        new_values = self._values.swapaxes(i, j)  # type: ignore[union-attr]
        if (
            using_copy_on_write()
            and self._mgr.is_single_block
            and isinstance(self._mgr, BlockManager)
        ):
            # This should only get hit in case of having a single block, otherwise a
            # copy is made, we don't have to set up references.
            new_mgr = ndarray_to_mgr(
                new_values,
                new_axes[0],
                new_axes[1],
                dtype=None,
                copy=False,
                typ="block",
            )
            assert isinstance(new_mgr, BlockManager)
            assert isinstance(self._mgr, BlockManager)
            new_mgr.blocks[0].refs = self._mgr.blocks[0].refs
            new_mgr.blocks[0].refs.add_reference(
                new_mgr.blocks[0]  # type: ignore[arg-type]
            )
            return self._constructor(new_mgr).__finalize__(self, method="swapaxes")

        elif (copy or copy is None) and self._mgr.is_single_block:
            new_values = new_values.copy()

        return self._constructor(
            new_values,
            *new_axes,
            # The no-copy case for CoW is handled above
            copy=False,
        ).__finalize__(self, method="swapaxes")

    @final
    @doc(klass=_shared_doc_kwargs["klass"])
    def droplevel(self, level: IndexLabel, axis: Axis = 0) -> Self:
        """
        Return {klass} with requested index / column level(s) removed.

        Parameters
        ----------
        level : int, str, or list-like
            If a string is given, must be the name of a level
            If list-like, elements must be names or positional indexes
            of levels.

        axis : {{0 or 'index', 1 or 'columns'}}, default 0
            Axis along which the level(s) is removed:

            * 0 or 'index': remove level(s) in column.
            * 1 or 'columns': remove level(s) in row.

            For `Series` this parameter is unused and defaults to 0.

        Returns
        -------
        {klass}
            {klass} with requested index / column level(s) removed.

        Examples
        --------
        >>> df = pd.DataFrame([
        ...     [1, 2, 3, 4],
        ...     [5, 6, 7, 8],
        ...     [9, 10, 11, 12]
        ... ]).set_index([0, 1]).rename_axis(['a', 'b'])

        >>> df.columns = pd.MultiIndex.from_tuples([
        ...     ('c', 'e'), ('d', 'f')
        ... ], names=['level_1', 'level_2'])

        >>> df
        level_1   c   d
        level_2   e   f
        a b
        1 2      3   4
        5 6      7   8
        9 10    11  12

        >>> df.droplevel('a')
        level_1   c   d
        level_2   e   f
        b
        2        3   4
        6        7   8
        10      11  12

        >>> df.droplevel('level_2', axis=1)
        level_1   c   d
        a b
        1 2      3   4
        5 6      7   8
        9 10    11  12
        """
        labels = self._get_axis(axis)
        new_labels = labels.droplevel(level)
        return self.set_axis(new_labels, axis=axis, copy=None)

    def pop(self, item: Hashable) -> Series | Any:
        result = self[item]
        del self[item]

        return result

    @final
    def squeeze(self, axis: Axis | None = None):
        """
        Squeeze 1 dimensional axis objects into scalars.

        Series or DataFrames with a single element are squeezed to a scalar.
        DataFrames with a single column or a single row are squeezed to a
        Series. Otherwise the object is unchanged.

        This method is most useful when you don't know if your
        object is a Series or DataFrame, but you do know it has just a single
        column. In that case you can safely call `squeeze` to ensure you have a
        Series.

        Parameters
        ----------
        axis : {0 or 'index', 1 or 'columns', None}, default None
            A specific axis to squeeze. By default, all length-1 axes are
            squeezed. For `Series` this parameter is unused and defaults to `None`.

        Returns
        -------
        DataFrame, Series, or scalar
            The projection after squeezing `axis` or all the axes.

        See Also
        --------
        Series.iloc : Integer-location based indexing for selecting scalars.
        DataFrame.iloc : Integer-location based indexing for selecting Series.
        Series.to_frame : Inverse of DataFrame.squeeze for a
            single-column DataFrame.

        Examples
        --------
        >>> primes = pd.Series([2, 3, 5, 7])

        Slicing might produce a Series with a single value:

        >>> even_primes = primes[primes % 2 == 0]
        >>> even_primes
        0    2
        dtype: int64

        >>> even_primes.squeeze()
        2

        Squeezing objects with more than one value in every axis does nothing:

        >>> odd_primes = primes[primes % 2 == 1]
        >>> odd_primes
        1    3
        2    5
        3    7
        dtype: int64

        >>> odd_primes.squeeze()
        1    3
        2    5
        3    7
        dtype: int64

        Squeezing is even more effective when used with DataFrames.

        >>> df = pd.DataFrame([[1, 2], [3, 4]], columns=['a', 'b'])
        >>> df
           a  b
        0  1  2
        1  3  4

        Slicing a single column will produce a DataFrame with the columns
        having only one value:

        >>> df_a = df[['a']]
        >>> df_a
           a
        0  1
        1  3

        So the columns can be squeezed down, resulting in a Series:

        >>> df_a.squeeze('columns')
        0    1
        1    3
        Name: a, dtype: int64

        Slicing a single row from a single column will produce a single
        scalar DataFrame:

        >>> df_0a = df.loc[df.index < 1, ['a']]
        >>> df_0a
           a
        0  1

        Squeezing the rows produces a single scalar Series:

        >>> df_0a.squeeze('rows')
        a    1
        Name: 0, dtype: int64

        Squeezing all axes will project directly into a scalar:

        >>> df_0a.squeeze()
        1
        """
        axes = range(self._AXIS_LEN) if axis is None else (self._get_axis_number(axis),)
        return self.iloc[
            tuple(
                0 if i in axes and len(a) == 1 else slice(None)
                for i, a in enumerate(self.axes)
            )
        ]

    # ----------------------------------------------------------------------
    # Rename

    @final
    def _rename(
        self,
        mapper: Renamer | None = None,
        *,
        index: Renamer | None = None,
        columns: Renamer | None = None,
        axis: Axis | None = None,
        copy: bool_t | None = None,
        inplace: bool_t = False,
        level: Level | None = None,
        errors: str = "ignore",
    ) -> Self | None:
        # called by Series.rename and DataFrame.rename

        if mapper is None and index is None and columns is None:
            raise TypeError("must pass an index to rename")

        if index is not None or columns is not None:
            if axis is not None:
                raise TypeError(
                    "Cannot specify both 'axis' and any of 'index' or 'columns'"
                )
            if mapper is not None:
                raise TypeError(
                    "Cannot specify both 'mapper' and any of 'index' or 'columns'"
                )
        else:
            # use the mapper argument
            if axis and self._get_axis_number(axis) == 1:
                columns = mapper
            else:
                index = mapper

        self._check_inplace_and_allows_duplicate_labels(inplace)
        result = self if inplace else self.copy(deep=copy and not using_copy_on_write())

        for axis_no, replacements in enumerate((index, columns)):
            if replacements is None:
                continue

            ax = self._get_axis(axis_no)
            f = common.get_rename_function(replacements)

            if level is not None:
                level = ax._get_level_number(level)

            # GH 13473
            if not callable(replacements):
                if ax._is_multi and level is not None:
                    indexer = ax.get_level_values(level).get_indexer_for(replacements)
                else:
                    indexer = ax.get_indexer_for(replacements)

                if errors == "raise" and len(indexer[indexer == -1]):
                    missing_labels = [
                        label
                        for index, label in enumerate(replacements)
                        if indexer[index] == -1
                    ]
                    raise KeyError(f"{missing_labels} not found in axis")

            new_index = ax._transform_index(f, level=level)
            result._set_axis_nocheck(new_index, axis=axis_no, inplace=True, copy=False)
            result._clear_item_cache()

        if inplace:
            self._update_inplace(result)
            return None
        else:
            return result.__finalize__(self, method="rename")

    @overload
    def rename_axis(
        self,
        mapper: IndexLabel | lib.NoDefault = ...,
        *,
        index=...,
        columns=...,
        axis: Axis = ...,
        copy: bool_t | None = ...,
        inplace: Literal[False] = ...,
    ) -> Self:
        ...

    @overload
    def rename_axis(
        self,
        mapper: IndexLabel | lib.NoDefault = ...,
        *,
        index=...,
        columns=...,
        axis: Axis = ...,
        copy: bool_t | None = ...,
        inplace: Literal[True],
    ) -> None:
        ...

    @overload
    def rename_axis(
        self,
        mapper: IndexLabel | lib.NoDefault = ...,
        *,
        index=...,
        columns=...,
        axis: Axis = ...,
        copy: bool_t | None = ...,
        inplace: bool_t = ...,
    ) -> Self | None:
        ...

    def rename_axis(
        self,
        mapper: IndexLabel | lib.NoDefault = lib.no_default,
        *,
        index=lib.no_default,
        columns=lib.no_default,
        axis: Axis = 0,
        copy: bool_t | None = None,
        inplace: bool_t = False,
    ) -> Self | None:
        """
        Set the name of the axis for the index or columns.

        Parameters
        ----------
        mapper : scalar, list-like, optional
            Value to set the axis name attribute.
        index, columns : scalar, list-like, dict-like or function, optional
            A scalar, list-like, dict-like or functions transformations to
            apply to that axis' values.
            Note that the ``columns`` parameter is not allowed if the
            object is a Series. This parameter only apply for DataFrame
            type objects.

            Use either ``mapper`` and ``axis`` to
            specify the axis to target with ``mapper``, or ``index``
            and/or ``columns``.
        axis : {0 or 'index', 1 or 'columns'}, default 0
            The axis to rename. For `Series` this parameter is unused and defaults to 0.
        copy : bool, default None
            Also copy underlying data.
        inplace : bool, default False
            Modifies the object directly, instead of creating a new Series
            or DataFrame.

        Returns
        -------
        Series, DataFrame, or None
            The same type as the caller or None if ``inplace=True``.

        See Also
        --------
        Series.rename : Alter Series index labels or name.
        DataFrame.rename : Alter DataFrame index labels or name.
        Index.rename : Set new names on index.

        Notes
        -----
        ``DataFrame.rename_axis`` supports two calling conventions

        * ``(index=index_mapper, columns=columns_mapper, ...)``
        * ``(mapper, axis={'index', 'columns'}, ...)``

        The first calling convention will only modify the names of
        the index and/or the names of the Index object that is the columns.
        In this case, the parameter ``copy`` is ignored.

        The second calling convention will modify the names of the
        corresponding index if mapper is a list or a scalar.
        However, if mapper is dict-like or a function, it will use the
        deprecated behavior of modifying the axis *labels*.

        We *highly* recommend using keyword arguments to clarify your
        intent.

        Examples
        --------
        **Series**

        >>> s = pd.Series(["dog", "cat", "monkey"])
        >>> s
        0       dog
        1       cat
        2    monkey
        dtype: object
        >>> s.rename_axis("animal")
        animal
        0    dog
        1    cat
        2    monkey
        dtype: object

        **DataFrame**

        >>> df = pd.DataFrame({"num_legs": [4, 4, 2],
        ...                    "num_arms": [0, 0, 2]},
        ...                   ["dog", "cat", "monkey"])
        >>> df
                num_legs  num_arms
        dog            4         0
        cat            4         0
        monkey         2         2
        >>> df = df.rename_axis("animal")
        >>> df
                num_legs  num_arms
        animal
        dog            4         0
        cat            4         0
        monkey         2         2
        >>> df = df.rename_axis("limbs", axis="columns")
        >>> df
        limbs   num_legs  num_arms
        animal
        dog            4         0
        cat            4         0
        monkey         2         2

        **MultiIndex**

        >>> df.index = pd.MultiIndex.from_product([['mammal'],
        ...                                        ['dog', 'cat', 'monkey']],
        ...                                       names=['type', 'name'])
        >>> df
        limbs          num_legs  num_arms
        type   name
        mammal dog            4         0
               cat            4         0
               monkey         2         2

        >>> df.rename_axis(index={'type': 'class'})
        limbs          num_legs  num_arms
        class  name
        mammal dog            4         0
               cat            4         0
               monkey         2         2

        >>> df.rename_axis(columns=str.upper)
        LIMBS          num_legs  num_arms
        type   name
        mammal dog            4         0
               cat            4         0
               monkey         2         2
        """
        axes = {"index": index, "columns": columns}

        if axis is not None:
            axis = self._get_axis_number(axis)

        inplace = validate_bool_kwarg(inplace, "inplace")

        if copy and using_copy_on_write():
            copy = False

        if mapper is not lib.no_default:
            # Use v0.23 behavior if a scalar or list
            non_mapper = is_scalar(mapper) or (
                is_list_like(mapper) and not is_dict_like(mapper)
            )
            if non_mapper:
                return self._set_axis_name(
                    mapper, axis=axis, inplace=inplace, copy=copy
                )
            else:
                raise ValueError("Use `.rename` to alter labels with a mapper.")
        else:
            # Use new behavior.  Means that index and/or columns
            # is specified
            result = self if inplace else self.copy(deep=copy)

            for axis in range(self._AXIS_LEN):
                v = axes.get(self._get_axis_name(axis))
                if v is lib.no_default:
                    continue
                non_mapper = is_scalar(v) or (is_list_like(v) and not is_dict_like(v))
                if non_mapper:
                    newnames = v
                else:
                    f = common.get_rename_function(v)
                    curnames = self._get_axis(axis).names
                    newnames = [f(name) for name in curnames]
                result._set_axis_name(newnames, axis=axis, inplace=True, copy=copy)
            if not inplace:
                return result
            return None

    @final
    def _set_axis_name(
        self, name, axis: Axis = 0, inplace: bool_t = False, copy: bool_t | None = True
    ):
        """
        Set the name(s) of the axis.

        Parameters
        ----------
        name : str or list of str
            Name(s) to set.
        axis : {0 or 'index', 1 or 'columns'}, default 0
            The axis to set the label. The value 0 or 'index' specifies index,
            and the value 1 or 'columns' specifies columns.
        inplace : bool, default False
            If `True`, do operation inplace and return None.
        copy:
            Whether to make a copy of the result.

        Returns
        -------
        Series, DataFrame, or None
            The same type as the caller or `None` if `inplace` is `True`.

        See Also
        --------
        DataFrame.rename : Alter the axis labels of :class:`DataFrame`.
        Series.rename : Alter the index labels or set the index name
            of :class:`Series`.
        Index.rename : Set the name of :class:`Index` or :class:`MultiIndex`.

        Examples
        --------
        >>> df = pd.DataFrame({"num_legs": [4, 4, 2]},
        ...                   ["dog", "cat", "monkey"])
        >>> df
                num_legs
        dog            4
        cat            4
        monkey         2
        >>> df._set_axis_name("animal")
                num_legs
        animal
        dog            4
        cat            4
        monkey         2
        >>> df.index = pd.MultiIndex.from_product(
        ...                [["mammal"], ['dog', 'cat', 'monkey']])
        >>> df._set_axis_name(["type", "name"])
                       num_legs
        type   name
        mammal dog        4
               cat        4
               monkey     2
        """
        axis = self._get_axis_number(axis)
        idx = self._get_axis(axis).set_names(name)

        inplace = validate_bool_kwarg(inplace, "inplace")
        renamed = self if inplace else self.copy(deep=copy)
        if axis == 0:
            renamed.index = idx
        else:
            renamed.columns = idx

        if not inplace:
            return renamed

    # ----------------------------------------------------------------------
    # Comparison Methods

    @final
    def _indexed_same(self, other) -> bool_t:
        return all(
            self._get_axis(a).equals(other._get_axis(a)) for a in self._AXIS_ORDERS
        )

    @final
    def equals(self, other: object) -> bool_t:
        """
        Test whether two objects contain the same elements.

        This function allows two Series or DataFrames to be compared against
        each other to see if they have the same shape and elements. NaNs in
        the same location are considered equal.

        The row/column index do not need to have the same type, as long
        as the values are considered equal. Corresponding columns must be of
        the same dtype.

        Parameters
        ----------
        other : Series or DataFrame
            The other Series or DataFrame to be compared with the first.

        Returns
        -------
        bool
            True if all elements are the same in both objects, False
            otherwise.

        See Also
        --------
        Series.eq : Compare two Series objects of the same length
            and return a Series where each element is True if the element
            in each Series is equal, False otherwise.
        DataFrame.eq : Compare two DataFrame objects of the same shape and
            return a DataFrame where each element is True if the respective
            element in each DataFrame is equal, False otherwise.
        testing.assert_series_equal : Raises an AssertionError if left and
            right are not equal. Provides an easy interface to ignore
            inequality in dtypes, indexes and precision among others.
        testing.assert_frame_equal : Like assert_series_equal, but targets
            DataFrames.
        numpy.array_equal : Return True if two arrays have the same shape
            and elements, False otherwise.

        Examples
        --------
        >>> df = pd.DataFrame({1: [10], 2: [20]})
        >>> df
            1   2
        0  10  20

        DataFrames df and exactly_equal have the same types and values for
        their elements and column labels, which will return True.

        >>> exactly_equal = pd.DataFrame({1: [10], 2: [20]})
        >>> exactly_equal
            1   2
        0  10  20
        >>> df.equals(exactly_equal)
        True

        DataFrames df and different_column_type have the same element
        types and values, but have different types for the column labels,
        which will still return True.

        >>> different_column_type = pd.DataFrame({1.0: [10], 2.0: [20]})
        >>> different_column_type
           1.0  2.0
        0   10   20
        >>> df.equals(different_column_type)
        True

        DataFrames df and different_data_type have different types for the
        same values for their elements, and will return False even though
        their column labels are the same values and types.

        >>> different_data_type = pd.DataFrame({1: [10.0], 2: [20.0]})
        >>> different_data_type
              1     2
        0  10.0  20.0
        >>> df.equals(different_data_type)
        False
        """
        if not (isinstance(other, type(self)) or isinstance(self, type(other))):
            return False
        other = cast(NDFrame, other)
        return self._mgr.equals(other._mgr)

    # -------------------------------------------------------------------------
    # Unary Methods

    @final
    def __neg__(self) -> Self:
        def blk_func(values: ArrayLike):
            if is_bool_dtype(values.dtype):
                # error: Argument 1 to "inv" has incompatible type "Union
                # [ExtensionArray, ndarray[Any, Any]]"; expected
                # "_SupportsInversion[ndarray[Any, dtype[bool_]]]"
                return operator.inv(values)  # type: ignore[arg-type]
            else:
                # error: Argument 1 to "neg" has incompatible type "Union
                # [ExtensionArray, ndarray[Any, Any]]"; expected
                # "_SupportsNeg[ndarray[Any, dtype[Any]]]"
                return operator.neg(values)  # type: ignore[arg-type]

        new_data = self._mgr.apply(blk_func)
        res = self._constructor(new_data)
        return res.__finalize__(self, method="__neg__")

    @final
    def __pos__(self) -> Self:
        def blk_func(values: ArrayLike):
            if is_bool_dtype(values.dtype):
                return values.copy()
            else:
                # error: Argument 1 to "pos" has incompatible type "Union
                # [ExtensionArray, ndarray[Any, Any]]"; expected
                # "_SupportsPos[ndarray[Any, dtype[Any]]]"
                return operator.pos(values)  # type: ignore[arg-type]

        new_data = self._mgr.apply(blk_func)
        res = self._constructor(new_data)
        return res.__finalize__(self, method="__pos__")

    @final
    def __invert__(self) -> Self:
        if not self.size:
            # inv fails with 0 len
            return self.copy(deep=False)

        new_data = self._mgr.apply(operator.invert)
        return self._constructor(new_data).__finalize__(self, method="__invert__")

    @final
    def __nonzero__(self) -> NoReturn:
        raise ValueError(
            f"The truth value of a {type(self).__name__} is ambiguous. "
            "Use a.empty, a.bool(), a.item(), a.any() or a.all()."
        )

    __bool__ = __nonzero__

    @final
    def bool(self) -> bool_t:
        """
        Return the bool of a single element Series or DataFrame.

        .. deprecated:: 2.1.0

           bool is deprecated and will be removed in future version of pandas

        This must be a boolean scalar value, either True or False. It will raise a
        ValueError if the Series or DataFrame does not have exactly 1 element, or that
        element is not boolean (integer values 0 and 1 will also raise an exception).

        Returns
        -------
        bool
            The value in the Series or DataFrame.

        See Also
        --------
        Series.astype : Change the data type of a Series, including to boolean.
        DataFrame.astype : Change the data type of a DataFrame, including to boolean.
        numpy.bool_ : NumPy boolean data type, used by pandas for boolean values.

        Examples
        --------
        The method will only work for single element objects with a boolean value:

        >>> pd.Series([True]).bool()  # doctest: +SKIP
        True
        >>> pd.Series([False]).bool()  # doctest: +SKIP
        False

        >>> pd.DataFrame({'col': [True]}).bool()  # doctest: +SKIP
        True
        >>> pd.DataFrame({'col': [False]}).bool()  # doctest: +SKIP
        False
        """

        warnings.warn(
            f"{type(self).__name__}.bool is now deprecated and will be removed "
            "in future version of pandas",
            FutureWarning,
            stacklevel=find_stack_level(),
        )
        v = self.squeeze()
        if isinstance(v, (bool, np.bool_)):
            return bool(v)
        elif is_scalar(v):
            raise ValueError(
                "bool cannot act on a non-boolean single element "
                f"{type(self).__name__}"
            )

        self.__nonzero__()
        # for mypy (__nonzero__ raises)
        return True

    @final
    def abs(self) -> Self:
        """
        Return a Series/DataFrame with absolute numeric value of each element.

        This function only applies to elements that are all numeric.

        Returns
        -------
        abs
            Series/DataFrame containing the absolute value of each element.

        See Also
        --------
        numpy.absolute : Calculate the absolute value element-wise.

        Notes
        -----
        For ``complex`` inputs, ``1.2 + 1j``, the absolute value is
        :math:`\\sqrt{ a^2 + b^2 }`.

        Examples
        --------
        Absolute numeric values in a Series.

        >>> s = pd.Series([-1.10, 2, -3.33, 4])
        >>> s.abs()
        0    1.10
        1    2.00
        2    3.33
        3    4.00
        dtype: float64

        Absolute numeric values in a Series with complex numbers.

        >>> s = pd.Series([1.2 + 1j])
        >>> s.abs()
        0    1.56205
        dtype: float64

        Absolute numeric values in a Series with a Timedelta element.

        >>> s = pd.Series([pd.Timedelta('1 days')])
        >>> s.abs()
        0   1 days
        dtype: timedelta64[ns]

        Select rows with data closest to certain value using argsort (from
        `StackOverflow <https://stackoverflow.com/a/17758115>`__).

        >>> df = pd.DataFrame({
        ...     'a': [4, 5, 6, 7],
        ...     'b': [10, 20, 30, 40],
        ...     'c': [100, 50, -30, -50]
        ... })
        >>> df
             a    b    c
        0    4   10  100
        1    5   20   50
        2    6   30  -30
        3    7   40  -50
        >>> df.loc[(df.c - 43).abs().argsort()]
             a    b    c
        1    5   20   50
        0    4   10  100
        2    6   30  -30
        3    7   40  -50
        """
        res_mgr = self._mgr.apply(np.abs)
        return self._constructor(res_mgr).__finalize__(self, name="abs")

    @final
    def __abs__(self) -> Self:
        return self.abs()

    @final
    def __round__(self, decimals: int = 0) -> Self:
        return self.round(decimals).__finalize__(self, method="__round__")

    # -------------------------------------------------------------------------
    # Label or Level Combination Helpers
    #
    # A collection of helper methods for DataFrame/Series operations that
    # accept a combination of column/index labels and levels.  All such
    # operations should utilize/extend these methods when possible so that we
    # have consistent precedence and validation logic throughout the library.

    @final
    def _is_level_reference(self, key: Level, axis: Axis = 0) -> bool_t:
        """
        Test whether a key is a level reference for a given axis.

        To be considered a level reference, `key` must be a string that:
          - (axis=0): Matches the name of an index level and does NOT match
            a column label.
          - (axis=1): Matches the name of a column level and does NOT match
            an index label.

        Parameters
        ----------
        key : Hashable
            Potential level name for the given axis
        axis : int, default 0
            Axis that levels are associated with (0 for index, 1 for columns)

        Returns
        -------
        is_level : bool
        """
        axis_int = self._get_axis_number(axis)

        return (
            key is not None
            and is_hashable(key)
            and key in self.axes[axis_int].names
            and not self._is_label_reference(key, axis=axis_int)
        )

    @final
    def _is_label_reference(self, key: Level, axis: Axis = 0) -> bool_t:
        """
        Test whether a key is a label reference for a given axis.

        To be considered a label reference, `key` must be a string that:
          - (axis=0): Matches a column label
          - (axis=1): Matches an index label

        Parameters
        ----------
        key : Hashable
            Potential label name, i.e. Index entry.
        axis : int, default 0
            Axis perpendicular to the axis that labels are associated with
            (0 means search for column labels, 1 means search for index labels)

        Returns
        -------
        is_label: bool
        """
        axis_int = self._get_axis_number(axis)
        other_axes = (ax for ax in range(self._AXIS_LEN) if ax != axis_int)

        return (
            key is not None
            and is_hashable(key)
            and any(key in self.axes[ax] for ax in other_axes)
        )

    @final
    def _is_label_or_level_reference(self, key: Level, axis: AxisInt = 0) -> bool_t:
        """
        Test whether a key is a label or level reference for a given axis.

        To be considered either a label or a level reference, `key` must be a
        string that:
          - (axis=0): Matches a column label or an index level
          - (axis=1): Matches an index label or a column level

        Parameters
        ----------
        key : Hashable
            Potential label or level name
        axis : int, default 0
            Axis that levels are associated with (0 for index, 1 for columns)

        Returns
        -------
        bool
        """
        return self._is_level_reference(key, axis=axis) or self._is_label_reference(
            key, axis=axis
        )

    @final
    def _check_label_or_level_ambiguity(self, key: Level, axis: Axis = 0) -> None:
        """
        Check whether `key` is ambiguous.

        By ambiguous, we mean that it matches both a level of the input
        `axis` and a label of the other axis.

        Parameters
        ----------
        key : Hashable
            Label or level name.
        axis : int, default 0
            Axis that levels are associated with (0 for index, 1 for columns).

        Raises
        ------
        ValueError: `key` is ambiguous
        """

        axis_int = self._get_axis_number(axis)
        other_axes = (ax for ax in range(self._AXIS_LEN) if ax != axis_int)

        if (
            key is not None
            and is_hashable(key)
            and key in self.axes[axis_int].names
            and any(key in self.axes[ax] for ax in other_axes)
        ):
            # Build an informative and grammatical warning
            level_article, level_type = (
                ("an", "index") if axis_int == 0 else ("a", "column")
            )

            label_article, label_type = (
                ("a", "column") if axis_int == 0 else ("an", "index")
            )

            msg = (
                f"'{key}' is both {level_article} {level_type} level and "
                f"{label_article} {label_type} label, which is ambiguous."
            )
            raise ValueError(msg)

    @final
    def _get_label_or_level_values(self, key: Level, axis: AxisInt = 0) -> ArrayLike:
        """
        Return a 1-D array of values associated with `key`, a label or level
        from the given `axis`.

        Retrieval logic:
          - (axis=0): Return column values if `key` matches a column label.
            Otherwise return index level values if `key` matches an index
            level.
          - (axis=1): Return row values if `key` matches an index label.
            Otherwise return column level values if 'key' matches a column
            level

        Parameters
        ----------
        key : Hashable
            Label or level name.
        axis : int, default 0
            Axis that levels are associated with (0 for index, 1 for columns)

        Returns
        -------
        np.ndarray or ExtensionArray

        Raises
        ------
        KeyError
            if `key` matches neither a label nor a level
        ValueError
            if `key` matches multiple labels
        """
        axis = self._get_axis_number(axis)
        other_axes = [ax for ax in range(self._AXIS_LEN) if ax != axis]

        if self._is_label_reference(key, axis=axis):
            self._check_label_or_level_ambiguity(key, axis=axis)
            values = self.xs(key, axis=other_axes[0])._values
        elif self._is_level_reference(key, axis=axis):
            values = self.axes[axis].get_level_values(key)._values
        else:
            raise KeyError(key)

        # Check for duplicates
        if values.ndim > 1:
            if other_axes and isinstance(self._get_axis(other_axes[0]), MultiIndex):
                multi_message = (
                    "\n"
                    "For a multi-index, the label must be a "
                    "tuple with elements corresponding to each level."
                )
            else:
                multi_message = ""

            label_axis_name = "column" if axis == 0 else "index"
            raise ValueError(
                f"The {label_axis_name} label '{key}' is not unique.{multi_message}"
            )

        return values

    @final
    def _drop_labels_or_levels(self, keys, axis: AxisInt = 0):
        """
        Drop labels and/or levels for the given `axis`.

        For each key in `keys`:
          - (axis=0): If key matches a column label then drop the column.
            Otherwise if key matches an index level then drop the level.
          - (axis=1): If key matches an index label then drop the row.
            Otherwise if key matches a column level then drop the level.

        Parameters
        ----------
        keys : str or list of str
            labels or levels to drop
        axis : int, default 0
            Axis that levels are associated with (0 for index, 1 for columns)

        Returns
        -------
        dropped: DataFrame

        Raises
        ------
        ValueError
            if any `keys` match neither a label nor a level
        """
        axis = self._get_axis_number(axis)

        # Validate keys
        keys = common.maybe_make_list(keys)
        invalid_keys = [
            k for k in keys if not self._is_label_or_level_reference(k, axis=axis)
        ]

        if invalid_keys:
            raise ValueError(
                "The following keys are not valid labels or "
                f"levels for axis {axis}: {invalid_keys}"
            )

        # Compute levels and labels to drop
        levels_to_drop = [k for k in keys if self._is_level_reference(k, axis=axis)]

        labels_to_drop = [k for k in keys if not self._is_level_reference(k, axis=axis)]

        # Perform copy upfront and then use inplace operations below.
        # This ensures that we always perform exactly one copy.
        # ``copy`` and/or ``inplace`` options could be added in the future.
        dropped = self.copy(deep=False)

        if axis == 0:
            # Handle dropping index levels
            if levels_to_drop:
                dropped.reset_index(levels_to_drop, drop=True, inplace=True)

            # Handle dropping columns labels
            if labels_to_drop:
                dropped.drop(labels_to_drop, axis=1, inplace=True)
        else:
            # Handle dropping column levels
            if levels_to_drop:
                if isinstance(dropped.columns, MultiIndex):
                    # Drop the specified levels from the MultiIndex
                    dropped.columns = dropped.columns.droplevel(levels_to_drop)
                else:
                    # Drop the last level of Index by replacing with
                    # a RangeIndex
                    dropped.columns = RangeIndex(dropped.columns.size)

            # Handle dropping index labels
            if labels_to_drop:
                dropped.drop(labels_to_drop, axis=0, inplace=True)

        return dropped

    # ----------------------------------------------------------------------
    # Iteration

    # https://github.com/python/typeshed/issues/2148#issuecomment-520783318
    # Incompatible types in assignment (expression has type "None", base class
    # "object" defined the type as "Callable[[object], int]")
    __hash__: ClassVar[None]  # type: ignore[assignment]

    def __iter__(self) -> Iterator:
        """
        Iterate over info axis.

        Returns
        -------
        iterator
            Info axis as iterator.

        Examples
        --------
        >>> df = pd.DataFrame({'A': [1, 2, 3], 'B': [4, 5, 6]})
        >>> for x in df:
        ...     print(x)
        A
        B
        """
        return iter(self._info_axis)

    # can we get a better explanation of this?
    def keys(self) -> Index:
        """
        Get the 'info axis' (see Indexing for more).

        This is index for Series, columns for DataFrame.

        Returns
        -------
        Index
            Info axis.

        Examples
        --------
        >>> d = pd.DataFrame(data={'A': [1, 2, 3], 'B': [0, 4, 8]},
        ...                  index=['a', 'b', 'c'])
        >>> d
           A  B
        a  1  0
        b  2  4
        c  3  8
        >>> d.keys()
        Index(['A', 'B'], dtype='object')
        """
        return self._info_axis

    def items(self):
        """
        Iterate over (label, values) on info axis

        This is index for Series and columns for DataFrame.

        Returns
        -------
        Generator
        """
        for h in self._info_axis:
            yield h, self[h]

    def __len__(self) -> int:
        """Returns length of info axis"""
        return len(self._info_axis)

    @final
    def __contains__(self, key) -> bool_t:
        """True if the key is in the info axis"""
        return key in self._info_axis

    @property
    def empty(self) -> bool_t:
        """
        Indicator whether Series/DataFrame is empty.

        True if Series/DataFrame is entirely empty (no items), meaning any of the
        axes are of length 0.

        Returns
        -------
        bool
            If Series/DataFrame is empty, return True, if not return False.

        See Also
        --------
        Series.dropna : Return series without null values.
        DataFrame.dropna : Return DataFrame with labels on given axis omitted
            where (all or any) data are missing.

        Notes
        -----
        If Series/DataFrame contains only NaNs, it is still not considered empty. See
        the example below.

        Examples
        --------
        An example of an actual empty DataFrame. Notice the index is empty:

        >>> df_empty = pd.DataFrame({'A' : []})
        >>> df_empty
        Empty DataFrame
        Columns: [A]
        Index: []
        >>> df_empty.empty
        True

        If we only have NaNs in our DataFrame, it is not considered empty! We
        will need to drop the NaNs to make the DataFrame empty:

        >>> df = pd.DataFrame({'A' : [np.nan]})
        >>> df
            A
        0 NaN
        >>> df.empty
        False
        >>> df.dropna().empty
        True

        >>> ser_empty = pd.Series({'A' : []})
        >>> ser_empty
        A    []
        dtype: object
        >>> ser_empty.empty
        False
        >>> ser_empty = pd.Series()
        >>> ser_empty.empty
        True
        """
        return any(len(self._get_axis(a)) == 0 for a in self._AXIS_ORDERS)

    # ----------------------------------------------------------------------
    # Array Interface

    # This is also set in IndexOpsMixin
    # GH#23114 Ensure ndarray.__op__(DataFrame) returns NotImplemented
    __array_priority__: int = 1000

    def __array__(self, dtype: npt.DTypeLike | None = None) -> np.ndarray:
        values = self._values
        arr = np.asarray(values, dtype=dtype)
        if (
            astype_is_view(values.dtype, arr.dtype)
            and using_copy_on_write()
            and self._mgr.is_single_block
        ):
            # Check if both conversions can be done without a copy
            if astype_is_view(self.dtypes.iloc[0], values.dtype) and astype_is_view(
                values.dtype, arr.dtype
            ):
                arr = arr.view()
                arr.flags.writeable = False
        return arr

    @final
    def __array_ufunc__(
        self, ufunc: np.ufunc, method: str, *inputs: Any, **kwargs: Any
    ):
        return arraylike.array_ufunc(self, ufunc, method, *inputs, **kwargs)

    # ----------------------------------------------------------------------
    # Picklability

    @final
    def __getstate__(self) -> dict[str, Any]:
        meta = {k: getattr(self, k, None) for k in self._metadata}
        return {
            "_mgr": self._mgr,
            "_typ": self._typ,
            "_metadata": self._metadata,
            "attrs": self.attrs,
            "_flags": {k: self.flags[k] for k in self.flags._keys},
            **meta,
        }

    @final
    def __setstate__(self, state) -> None:
        if isinstance(state, BlockManager):
            self._mgr = state
        elif isinstance(state, dict):
            if "_data" in state and "_mgr" not in state:
                # compat for older pickles
                state["_mgr"] = state.pop("_data")
            typ = state.get("_typ")
            if typ is not None:
                attrs = state.get("_attrs", {})
                object.__setattr__(self, "_attrs", attrs)
                flags = state.get("_flags", {"allows_duplicate_labels": True})
                object.__setattr__(self, "_flags", Flags(self, **flags))

                # set in the order of internal names
                # to avoid definitional recursion
                # e.g. say fill_value needing _mgr to be
                # defined
                meta = set(self._internal_names + self._metadata)
                for k in list(meta):
                    if k in state and k != "_flags":
                        v = state[k]
                        object.__setattr__(self, k, v)

                for k, v in state.items():
                    if k not in meta:
                        object.__setattr__(self, k, v)

            else:
                raise NotImplementedError("Pre-0.12 pickles are no longer supported")
        elif len(state) == 2:
            raise NotImplementedError("Pre-0.12 pickles are no longer supported")

        self._item_cache: dict[Hashable, Series] = {}

    # ----------------------------------------------------------------------
    # Rendering Methods

    def __repr__(self) -> str:
        # string representation based upon iterating over self
        # (since, by definition, `PandasContainers` are iterable)
        prepr = f"[{','.join(map(pprint_thing, self))}]"
        return f"{type(self).__name__}({prepr})"

    @final
    def _repr_latex_(self):
        """
        Returns a LaTeX representation for a particular object.
        Mainly for use with nbconvert (jupyter notebook conversion to pdf).
        """
        if config.get_option("styler.render.repr") == "latex":
            return self.to_latex()
        else:
            return None

    @final
    def _repr_data_resource_(self):
        """
        Not a real Jupyter special repr method, but we use the same
        naming convention.
        """
        if config.get_option("display.html.table_schema"):
            data = self.head(config.get_option("display.max_rows"))

            as_json = data.to_json(orient="table")
            as_json = cast(str, as_json)
            return loads(as_json, object_pairs_hook=collections.OrderedDict)

    # ----------------------------------------------------------------------
    # I/O Methods

    @final
    @doc(
        klass="object",
        storage_options=_shared_docs["storage_options"],
        storage_options_versionadded="1.2.0",
    )
    def to_excel(
        self,
        excel_writer: FilePath | WriteExcelBuffer | ExcelWriter,
        sheet_name: str = "Sheet1",
        na_rep: str = "",
        float_format: str | None = None,
        columns: Sequence[Hashable] | None = None,
        header: Sequence[Hashable] | bool_t = True,
        index: bool_t = True,
        index_label: IndexLabel = None,
        startrow: int = 0,
        startcol: int = 0,
        engine: Literal["openpyxl", "xlsxwriter"] | None = None,
        merge_cells: bool_t = True,
        inf_rep: str = "inf",
        freeze_panes: tuple[int, int] | None = None,
        storage_options: StorageOptions = None,
        engine_kwargs: dict[str, Any] | None = None,
    ) -> None:
        """
        Write {klass} to an Excel sheet.

        To write a single {klass} to an Excel .xlsx file it is only necessary to
        specify a target file name. To write to multiple sheets it is necessary to
        create an `ExcelWriter` object with a target file name, and specify a sheet
        in the file to write to.

        Multiple sheets may be written to by specifying unique `sheet_name`.
        With all data written to the file it is necessary to save the changes.
        Note that creating an `ExcelWriter` object with a file name that already
        exists will result in the contents of the existing file being erased.

        Parameters
        ----------
        excel_writer : path-like, file-like, or ExcelWriter object
            File path or existing ExcelWriter.
        sheet_name : str, default 'Sheet1'
            Name of sheet which will contain DataFrame.
        na_rep : str, default ''
            Missing data representation.
        float_format : str, optional
            Format string for floating point numbers. For example
            ``float_format="%.2f"`` will format 0.1234 to 0.12.
        columns : sequence or list of str, optional
            Columns to write.
        header : bool or list of str, default True
            Write out the column names. If a list of string is given it is
            assumed to be aliases for the column names.
        index : bool, default True
            Write row names (index).
        index_label : str or sequence, optional
            Column label for index column(s) if desired. If not specified, and
            `header` and `index` are True, then the index names are used. A
            sequence should be given if the DataFrame uses MultiIndex.
        startrow : int, default 0
            Upper left cell row to dump data frame.
        startcol : int, default 0
            Upper left cell column to dump data frame.
        engine : str, optional
            Write engine to use, 'openpyxl' or 'xlsxwriter'. You can also set this
            via the options ``io.excel.xlsx.writer`` or
            ``io.excel.xlsm.writer``.

        merge_cells : bool, default True
            Write MultiIndex and Hierarchical Rows as merged cells.
        inf_rep : str, default 'inf'
            Representation for infinity (there is no native representation for
            infinity in Excel).
        freeze_panes : tuple of int (length 2), optional
            Specifies the one-based bottommost row and rightmost column that
            is to be frozen.
        {storage_options}

            .. versionadded:: {storage_options_versionadded}
        engine_kwargs : dict, optional
            Arbitrary keyword arguments passed to excel engine.

        See Also
        --------
        to_csv : Write DataFrame to a comma-separated values (csv) file.
        ExcelWriter : Class for writing DataFrame objects into excel sheets.
        read_excel : Read an Excel file into a pandas DataFrame.
        read_csv : Read a comma-separated values (csv) file into DataFrame.
        io.formats.style.Styler.to_excel : Add styles to Excel sheet.

        Notes
        -----
        For compatibility with :meth:`~DataFrame.to_csv`,
        to_excel serializes lists and dicts to strings before writing.

        Once a workbook has been saved it is not possible to write further
        data without rewriting the whole workbook.

        Examples
        --------

        Create, write to and save a workbook:

        >>> df1 = pd.DataFrame([['a', 'b'], ['c', 'd']],
        ...                    index=['row 1', 'row 2'],
        ...                    columns=['col 1', 'col 2'])
        >>> df1.to_excel("output.xlsx")  # doctest: +SKIP

        To specify the sheet name:

        >>> df1.to_excel("output.xlsx",
        ...              sheet_name='Sheet_name_1')  # doctest: +SKIP

        If you wish to write to more than one sheet in the workbook, it is
        necessary to specify an ExcelWriter object:

        >>> df2 = df1.copy()
        >>> with pd.ExcelWriter('output.xlsx') as writer:  # doctest: +SKIP
        ...     df1.to_excel(writer, sheet_name='Sheet_name_1')
        ...     df2.to_excel(writer, sheet_name='Sheet_name_2')

        ExcelWriter can also be used to append to an existing Excel file:

        >>> with pd.ExcelWriter('output.xlsx',
        ...                     mode='a') as writer:  # doctest: +SKIP
        ...     df1.to_excel(writer, sheet_name='Sheet_name_3')

        To set the library that is used to write the Excel file,
        you can pass the `engine` keyword (the default engine is
        automatically chosen depending on the file extension):

        >>> df1.to_excel('output1.xlsx', engine='xlsxwriter')  # doctest: +SKIP
        """
        if engine_kwargs is None:
            engine_kwargs = {}

        df = self if isinstance(self, ABCDataFrame) else self.to_frame()

        from pandas.io.formats.excel import ExcelFormatter

        formatter = ExcelFormatter(
            df,
            na_rep=na_rep,
            cols=columns,
            header=header,
            float_format=float_format,
            index=index,
            index_label=index_label,
            merge_cells=merge_cells,
            inf_rep=inf_rep,
        )
        formatter.write(
            excel_writer,
            sheet_name=sheet_name,
            startrow=startrow,
            startcol=startcol,
            freeze_panes=freeze_panes,
            engine=engine,
            storage_options=storage_options,
            engine_kwargs=engine_kwargs,
        )

    @final
    @doc(
        storage_options=_shared_docs["storage_options"],
        compression_options=_shared_docs["compression_options"] % "path_or_buf",
    )
    def to_json(
        self,
        path_or_buf: FilePath | WriteBuffer[bytes] | WriteBuffer[str] | None = None,
        orient: Literal["split", "records", "index", "table", "columns", "values"]
        | None = None,
        date_format: str | None = None,
        double_precision: int = 10,
        force_ascii: bool_t = True,
        date_unit: TimeUnit = "ms",
        default_handler: Callable[[Any], JSONSerializable] | None = None,
        lines: bool_t = False,
        compression: CompressionOptions = "infer",
        index: bool_t | None = None,
        indent: int | None = None,
        storage_options: StorageOptions = None,
        mode: Literal["a", "w"] = "w",
    ) -> str | None:
        """
        Convert the object to a JSON string.

        Note NaN's and None will be converted to null and datetime objects
        will be converted to UNIX timestamps.

        Parameters
        ----------
        path_or_buf : str, path object, file-like object, or None, default None
            String, path object (implementing os.PathLike[str]), or file-like
            object implementing a write() function. If None, the result is
            returned as a string.
        orient : str
            Indication of expected JSON string format.

            * Series:

                - default is 'index'
                - allowed values are: {{'split', 'records', 'index', 'table'}}.

            * DataFrame:

                - default is 'columns'
                - allowed values are: {{'split', 'records', 'index', 'columns',
                  'values', 'table'}}.

            * The format of the JSON string:

                - 'split' : dict like {{'index' -> [index], 'columns' -> [columns],
                  'data' -> [values]}}
                - 'records' : list like [{{column -> value}}, ... , {{column -> value}}]
                - 'index' : dict like {{index -> {{column -> value}}}}
                - 'columns' : dict like {{column -> {{index -> value}}}}
                - 'values' : just the values array
                - 'table' : dict like {{'schema': {{schema}}, 'data': {{data}}}}

                Describing the data, where data component is like ``orient='records'``.

        date_format : {{None, 'epoch', 'iso'}}
            Type of date conversion. 'epoch' = epoch milliseconds,
            'iso' = ISO8601. The default depends on the `orient`. For
            ``orient='table'``, the default is 'iso'. For all other orients,
            the default is 'epoch'.
        double_precision : int, default 10
            The number of decimal places to use when encoding
            floating point values.
        force_ascii : bool, default True
            Force encoded string to be ASCII.
        date_unit : str, default 'ms' (milliseconds)
            The time unit to encode to, governs timestamp and ISO8601
            precision.  One of 's', 'ms', 'us', 'ns' for second, millisecond,
            microsecond, and nanosecond respectively.
        default_handler : callable, default None
            Handler to call if object cannot otherwise be converted to a
            suitable format for JSON. Should receive a single argument which is
            the object to convert and return a serialisable object.
        lines : bool, default False
            If 'orient' is 'records' write out line-delimited json format. Will
            throw ValueError if incorrect 'orient' since others are not
            list-like.
        {compression_options}

            .. versionchanged:: 1.4.0 Zstandard support.

        index : bool or None, default None
            The index is only used when 'orient' is 'split', 'index', 'column',
            or 'table'. Of these, 'index' and 'column' do not support
            `index=False`.

        indent : int, optional
           Length of whitespace used to indent each record.

        {storage_options}

            .. versionadded:: 1.2.0

        mode : str, default 'w' (writing)
            Specify the IO mode for output when supplying a path_or_buf.
            Accepted args are 'w' (writing) and 'a' (append) only.
            mode='a' is only supported when lines is True and orient is 'records'.

        Returns
        -------
        None or str
            If path_or_buf is None, returns the resulting json format as a
            string. Otherwise returns None.

        See Also
        --------
        read_json : Convert a JSON string to pandas object.

        Notes
        -----
        The behavior of ``indent=0`` varies from the stdlib, which does not
        indent the output but does insert newlines. Currently, ``indent=0``
        and the default ``indent=None`` are equivalent in pandas, though this
        may change in a future release.

        ``orient='table'`` contains a 'pandas_version' field under 'schema'.
        This stores the version of `pandas` used in the latest revision of the
        schema.

        Examples
        --------
        >>> from json import loads, dumps
        >>> df = pd.DataFrame(
        ...     [["a", "b"], ["c", "d"]],
        ...     index=["row 1", "row 2"],
        ...     columns=["col 1", "col 2"],
        ... )

        >>> result = df.to_json(orient="split")
        >>> parsed = loads(result)
        >>> dumps(parsed, indent=4)  # doctest: +SKIP
        {{
            "columns": [
                "col 1",
                "col 2"
            ],
            "index": [
                "row 1",
                "row 2"
            ],
            "data": [
                [
                    "a",
                    "b"
                ],
                [
                    "c",
                    "d"
                ]
            ]
        }}

        Encoding/decoding a Dataframe using ``'records'`` formatted JSON.
        Note that index labels are not preserved with this encoding.

        >>> result = df.to_json(orient="records")
        >>> parsed = loads(result)
        >>> dumps(parsed, indent=4)  # doctest: +SKIP
        [
            {{
                "col 1": "a",
                "col 2": "b"
            }},
            {{
                "col 1": "c",
                "col 2": "d"
            }}
        ]

        Encoding/decoding a Dataframe using ``'index'`` formatted JSON:

        >>> result = df.to_json(orient="index")
        >>> parsed = loads(result)
        >>> dumps(parsed, indent=4)  # doctest: +SKIP
        {{
            "row 1": {{
                "col 1": "a",
                "col 2": "b"
            }},
            "row 2": {{
                "col 1": "c",
                "col 2": "d"
            }}
        }}

        Encoding/decoding a Dataframe using ``'columns'`` formatted JSON:

        >>> result = df.to_json(orient="columns")
        >>> parsed = loads(result)
        >>> dumps(parsed, indent=4)  # doctest: +SKIP
        {{
            "col 1": {{
                "row 1": "a",
                "row 2": "c"
            }},
            "col 2": {{
                "row 1": "b",
                "row 2": "d"
            }}
        }}

        Encoding/decoding a Dataframe using ``'values'`` formatted JSON:

        >>> result = df.to_json(orient="values")
        >>> parsed = loads(result)
        >>> dumps(parsed, indent=4)  # doctest: +SKIP
        [
            [
                "a",
                "b"
            ],
            [
                "c",
                "d"
            ]
        ]

        Encoding with Table Schema:

        >>> result = df.to_json(orient="table")
        >>> parsed = loads(result)
        >>> dumps(parsed, indent=4)  # doctest: +SKIP
        {{
            "schema": {{
                "fields": [
                    {{
                        "name": "index",
                        "type": "string"
                    }},
                    {{
                        "name": "col 1",
                        "type": "string"
                    }},
                    {{
                        "name": "col 2",
                        "type": "string"
                    }}
                ],
                "primaryKey": [
                    "index"
                ],
                "pandas_version": "1.4.0"
            }},
            "data": [
                {{
                    "index": "row 1",
                    "col 1": "a",
                    "col 2": "b"
                }},
                {{
                    "index": "row 2",
                    "col 1": "c",
                    "col 2": "d"
                }}
            ]
        }}
        """
        from pandas.io import json

        if date_format is None and orient == "table":
            date_format = "iso"
        elif date_format is None:
            date_format = "epoch"

        config.is_nonnegative_int(indent)
        indent = indent or 0

        return json.to_json(
            path_or_buf=path_or_buf,
            obj=self,
            orient=orient,
            date_format=date_format,
            double_precision=double_precision,
            force_ascii=force_ascii,
            date_unit=date_unit,
            default_handler=default_handler,
            lines=lines,
            compression=compression,
            index=index,
            indent=indent,
            storage_options=storage_options,
            mode=mode,
        )

    @final
    def to_hdf(
        self,
        path_or_buf: FilePath | HDFStore,
        key: str,
        mode: Literal["a", "w", "r+"] = "a",
        complevel: int | None = None,
        complib: Literal["zlib", "lzo", "bzip2", "blosc"] | None = None,
        append: bool_t = False,
        format: Literal["fixed", "table"] | None = None,
        index: bool_t = True,
        min_itemsize: int | dict[str, int] | None = None,
        nan_rep=None,
        dropna: bool_t | None = None,
        data_columns: Literal[True] | list[str] | None = None,
        errors: OpenFileErrors = "strict",
        encoding: str = "UTF-8",
    ) -> None:
        """
        Write the contained data to an HDF5 file using HDFStore.

        Hierarchical Data Format (HDF) is self-describing, allowing an
        application to interpret the structure and contents of a file with
        no outside information. One HDF file can hold a mix of related objects
        which can be accessed as a group or as individual objects.

        In order to add another DataFrame or Series to an existing HDF file
        please use append mode and a different a key.

        .. warning::

           One can store a subclass of ``DataFrame`` or ``Series`` to HDF5,
           but the type of the subclass is lost upon storing.

        For more information see the :ref:`user guide <io.hdf5>`.

        Parameters
        ----------
        path_or_buf : str or pandas.HDFStore
            File path or HDFStore object.
        key : str
            Identifier for the group in the store.
        mode : {'a', 'w', 'r+'}, default 'a'
            Mode to open file:

            - 'w': write, a new file is created (an existing file with
              the same name would be deleted).
            - 'a': append, an existing file is opened for reading and
              writing, and if the file does not exist it is created.
            - 'r+': similar to 'a', but the file must already exist.
        complevel : {0-9}, default None
            Specifies a compression level for data.
            A value of 0 or None disables compression.
        complib : {'zlib', 'lzo', 'bzip2', 'blosc'}, default 'zlib'
            Specifies the compression library to be used.
            These additional compressors for Blosc are supported
            (default if no compressor specified: 'blosc:blosclz'):
            {'blosc:blosclz', 'blosc:lz4', 'blosc:lz4hc', 'blosc:snappy',
            'blosc:zlib', 'blosc:zstd'}.
            Specifying a compression library which is not available issues
            a ValueError.
        append : bool, default False
            For Table formats, append the input data to the existing.
        format : {'fixed', 'table', None}, default 'fixed'
            Possible values:

            - 'fixed': Fixed format. Fast writing/reading. Not-appendable,
              nor searchable.
            - 'table': Table format. Write as a PyTables Table structure
              which may perform worse but allow more flexible operations
              like searching / selecting subsets of the data.
            - If None, pd.get_option('io.hdf.default_format') is checked,
              followed by fallback to "fixed".
        index : bool, default True
            Write DataFrame index as a column.
        min_itemsize : dict or int, optional
            Map column names to minimum string sizes for columns.
        nan_rep : Any, optional
            How to represent null values as str.
            Not allowed with append=True.
        dropna : bool, default False, optional
            Remove missing values.
        data_columns : list of columns or True, optional
            List of columns to create as indexed data columns for on-disk
            queries, or True to use all columns. By default only the axes
            of the object are indexed. See
            :ref:`Query via data columns<io.hdf5-query-data-columns>`. for
            more information.
            Applicable only to format='table'.
        errors : str, default 'strict'
            Specifies how encoding and decoding errors are to be handled.
            See the errors argument for :func:`open` for a full list
            of options.
        encoding : str, default "UTF-8"

        See Also
        --------
        read_hdf : Read from HDF file.
        DataFrame.to_orc : Write a DataFrame to the binary orc format.
        DataFrame.to_parquet : Write a DataFrame to the binary parquet format.
        DataFrame.to_sql : Write to a SQL table.
        DataFrame.to_feather : Write out feather-format for DataFrames.
        DataFrame.to_csv : Write out to a csv file.

        Examples
        --------
        >>> df = pd.DataFrame({'A': [1, 2, 3], 'B': [4, 5, 6]},
        ...                   index=['a', 'b', 'c'])  # doctest: +SKIP
        >>> df.to_hdf('data.h5', key='df', mode='w')  # doctest: +SKIP

        We can add another object to the same file:

        >>> s = pd.Series([1, 2, 3, 4])  # doctest: +SKIP
        >>> s.to_hdf('data.h5', key='s')  # doctest: +SKIP

        Reading from HDF file:

        >>> pd.read_hdf('data.h5', 'df')  # doctest: +SKIP
        A  B
        a  1  4
        b  2  5
        c  3  6
        >>> pd.read_hdf('data.h5', 's')  # doctest: +SKIP
        0    1
        1    2
        2    3
        3    4
        dtype: int64
        """
        from pandas.io import pytables

        # Argument 3 to "to_hdf" has incompatible type "NDFrame"; expected
        # "Union[DataFrame, Series]" [arg-type]
        pytables.to_hdf(
            path_or_buf,
            key,
            self,  # type: ignore[arg-type]
            mode=mode,
            complevel=complevel,
            complib=complib,
            append=append,
            format=format,
            index=index,
            min_itemsize=min_itemsize,
            nan_rep=nan_rep,
            dropna=dropna,
            data_columns=data_columns,
            errors=errors,
            encoding=encoding,
        )

    @final
    def to_sql(
        self,
        name: str,
        con,
        schema: str | None = None,
        if_exists: Literal["fail", "replace", "append"] = "fail",
        index: bool_t = True,
        index_label: IndexLabel = None,
        chunksize: int | None = None,
        dtype: DtypeArg | None = None,
        method: Literal["multi"] | Callable | None = None,
    ) -> int | None:
        """
        Write records stored in a DataFrame to a SQL database.

        Databases supported by SQLAlchemy [1]_ are supported. Tables can be
        newly created, appended to, or overwritten.

        Parameters
        ----------
        name : str
            Name of SQL table.
        con : sqlalchemy.engine.(Engine or Connection) or sqlite3.Connection
            Using SQLAlchemy makes it possible to use any DB supported by that
            library. Legacy support is provided for sqlite3.Connection objects. The user
            is responsible for engine disposal and connection closure for the SQLAlchemy
            connectable. See `here \
                <https://docs.sqlalchemy.org/en/20/core/connections.html>`_.
            If passing a sqlalchemy.engine.Connection which is already in a transaction,
            the transaction will not be committed.  If passing a sqlite3.Connection,
            it will not be possible to roll back the record insertion.

        schema : str, optional
            Specify the schema (if database flavor supports this). If None, use
            default schema.
        if_exists : {'fail', 'replace', 'append'}, default 'fail'
            How to behave if the table already exists.

            * fail: Raise a ValueError.
            * replace: Drop the table before inserting new values.
            * append: Insert new values to the existing table.

        index : bool, default True
            Write DataFrame index as a column. Uses `index_label` as the column
            name in the table.
        index_label : str or sequence, default None
            Column label for index column(s). If None is given (default) and
            `index` is True, then the index names are used.
            A sequence should be given if the DataFrame uses MultiIndex.
        chunksize : int, optional
            Specify the number of rows in each batch to be written at a time.
            By default, all rows will be written at once.
        dtype : dict or scalar, optional
            Specifying the datatype for columns. If a dictionary is used, the
            keys should be the column names and the values should be the
            SQLAlchemy types or strings for the sqlite3 legacy mode. If a
            scalar is provided, it will be applied to all columns.
        method : {None, 'multi', callable}, optional
            Controls the SQL insertion clause used:

            * None : Uses standard SQL ``INSERT`` clause (one per row).
            * 'multi': Pass multiple values in a single ``INSERT`` clause.
            * callable with signature ``(pd_table, conn, keys, data_iter)``.

            Details and a sample callable implementation can be found in the
            section :ref:`insert method <io.sql.method>`.

        Returns
        -------
        None or int
            Number of rows affected by to_sql. None is returned if the callable
            passed into ``method`` does not return an integer number of rows.

            The number of returned rows affected is the sum of the ``rowcount``
            attribute of ``sqlite3.Cursor`` or SQLAlchemy connectable which may not
            reflect the exact number of written rows as stipulated in the
            `sqlite3 <https://docs.python.org/3/library/sqlite3.html#sqlite3.Cursor.rowcount>`__ or
            `SQLAlchemy <https://docs.sqlalchemy.org/en/20/core/connections.html#sqlalchemy.engine.CursorResult.rowcount>`__.

            .. versionadded:: 1.4.0

        Raises
        ------
        ValueError
            When the table already exists and `if_exists` is 'fail' (the
            default).

        See Also
        --------
        read_sql : Read a DataFrame from a table.

        Notes
        -----
        Timezone aware datetime columns will be written as
        ``Timestamp with timezone`` type with SQLAlchemy if supported by the
        database. Otherwise, the datetimes will be stored as timezone unaware
        timestamps local to the original timezone.

        References
        ----------
        .. [1] https://docs.sqlalchemy.org
        .. [2] https://www.python.org/dev/peps/pep-0249/

        Examples
        --------
        Create an in-memory SQLite database.

        >>> from sqlalchemy import create_engine
        >>> engine = create_engine('sqlite://', echo=False)

        Create a table from scratch with 3 rows.

        >>> df = pd.DataFrame({'name' : ['User 1', 'User 2', 'User 3']})
        >>> df
             name
        0  User 1
        1  User 2
        2  User 3

        >>> df.to_sql('users', con=engine)
        3
        >>> from sqlalchemy import text
        >>> with engine.connect() as conn:
        ...    conn.execute(text("SELECT * FROM users")).fetchall()
        [(0, 'User 1'), (1, 'User 2'), (2, 'User 3')]

        An `sqlalchemy.engine.Connection` can also be passed to `con`:

        >>> with engine.begin() as connection:
        ...     df1 = pd.DataFrame({'name' : ['User 4', 'User 5']})
        ...     df1.to_sql('users', con=connection, if_exists='append')
        2

        This is allowed to support operations that require that the same
        DBAPI connection is used for the entire operation.

        >>> df2 = pd.DataFrame({'name' : ['User 6', 'User 7']})
        >>> df2.to_sql('users', con=engine, if_exists='append')
        2
        >>> with engine.connect() as conn:
        ...    conn.execute(text("SELECT * FROM users")).fetchall()
        [(0, 'User 1'), (1, 'User 2'), (2, 'User 3'),
         (0, 'User 4'), (1, 'User 5'), (0, 'User 6'),
         (1, 'User 7')]

        Overwrite the table with just ``df2``.

        >>> df2.to_sql('users', con=engine, if_exists='replace',
        ...            index_label='id')
        2
        >>> with engine.connect() as conn:
        ...    conn.execute(text("SELECT * FROM users")).fetchall()
        [(0, 'User 6'), (1, 'User 7')]

        Specify the dtype (especially useful for integers with missing values).
        Notice that while pandas is forced to store the data as floating point,
        the database supports nullable integers. When fetching the data with
        Python, we get back integer scalars.

        >>> df = pd.DataFrame({"A": [1, None, 2]})
        >>> df
             A
        0  1.0
        1  NaN
        2  2.0

        >>> from sqlalchemy.types import Integer
        >>> df.to_sql('integers', con=engine, index=False,
        ...           dtype={"A": Integer()})
        3

        >>> with engine.connect() as conn:
        ...   conn.execute(text("SELECT * FROM integers")).fetchall()
        [(1,), (None,), (2,)]
        """  # noqa: E501
        from pandas.io import sql

        return sql.to_sql(
            self,
            name,
            con,
            schema=schema,
            if_exists=if_exists,
            index=index,
            index_label=index_label,
            chunksize=chunksize,
            dtype=dtype,
            method=method,
        )

    @final
    @doc(
        storage_options=_shared_docs["storage_options"],
        compression_options=_shared_docs["compression_options"] % "path",
    )
    def to_pickle(
        self,
        path: FilePath | WriteBuffer[bytes],
        compression: CompressionOptions = "infer",
        protocol: int = pickle.HIGHEST_PROTOCOL,
        storage_options: StorageOptions = None,
    ) -> None:
        """
        Pickle (serialize) object to file.

        Parameters
        ----------
        path : str, path object, or file-like object
            String, path object (implementing ``os.PathLike[str]``), or file-like
            object implementing a binary ``write()`` function. File path where
            the pickled object will be stored.
        {compression_options}
        protocol : int
            Int which indicates which protocol should be used by the pickler,
            default HIGHEST_PROTOCOL (see [1]_ paragraph 12.1.2). The possible
            values are 0, 1, 2, 3, 4, 5. A negative value for the protocol
            parameter is equivalent to setting its value to HIGHEST_PROTOCOL.

            .. [1] https://docs.python.org/3/library/pickle.html.

        {storage_options}

            .. versionadded:: 1.2.0

        See Also
        --------
        read_pickle : Load pickled pandas object (or any object) from file.
        DataFrame.to_hdf : Write DataFrame to an HDF5 file.
        DataFrame.to_sql : Write DataFrame to a SQL database.
        DataFrame.to_parquet : Write a DataFrame to the binary parquet format.

        Examples
        --------
        >>> original_df = pd.DataFrame({{"foo": range(5), "bar": range(5, 10)}})  # doctest: +SKIP
        >>> original_df  # doctest: +SKIP
           foo  bar
        0    0    5
        1    1    6
        2    2    7
        3    3    8
        4    4    9
        >>> original_df.to_pickle("./dummy.pkl")  # doctest: +SKIP

        >>> unpickled_df = pd.read_pickle("./dummy.pkl")  # doctest: +SKIP
        >>> unpickled_df  # doctest: +SKIP
           foo  bar
        0    0    5
        1    1    6
        2    2    7
        3    3    8
        4    4    9
        """  # noqa: E501
        from pandas.io.pickle import to_pickle

        to_pickle(
            self,
            path,
            compression=compression,
            protocol=protocol,
            storage_options=storage_options,
        )

    @final
    def to_clipboard(
        self, excel: bool_t = True, sep: str | None = None, **kwargs
    ) -> None:
        r"""
        Copy object to the system clipboard.

        Write a text representation of object to the system clipboard.
        This can be pasted into Excel, for example.

        Parameters
        ----------
        excel : bool, default True
            Produce output in a csv format for easy pasting into excel.

            - True, use the provided separator for csv pasting.
            - False, write a string representation of the object to the clipboard.

        sep : str, default ``'\t'``
            Field delimiter.
        **kwargs
            These parameters will be passed to DataFrame.to_csv.

        See Also
        --------
        DataFrame.to_csv : Write a DataFrame to a comma-separated values
            (csv) file.
        read_clipboard : Read text from clipboard and pass to read_csv.

        Notes
        -----
        Requirements for your platform.

          - Linux : `xclip`, or `xsel` (with `PyQt4` modules)
          - Windows : none
          - macOS : none

        This method uses the processes developed for the package `pyperclip`. A
        solution to render any output string format is given in the examples.

        Examples
        --------
        Copy the contents of a DataFrame to the clipboard.

        >>> df = pd.DataFrame([[1, 2, 3], [4, 5, 6]], columns=['A', 'B', 'C'])

        >>> df.to_clipboard(sep=',')  # doctest: +SKIP
        ... # Wrote the following to the system clipboard:
        ... # ,A,B,C
        ... # 0,1,2,3
        ... # 1,4,5,6

        We can omit the index by passing the keyword `index` and setting
        it to false.

        >>> df.to_clipboard(sep=',', index=False)  # doctest: +SKIP
        ... # Wrote the following to the system clipboard:
        ... # A,B,C
        ... # 1,2,3
        ... # 4,5,6

        Using the original `pyperclip` package for any string output format.

        .. code-block:: python

           import pyperclip
           html = df.style.to_html()
           pyperclip.copy(html)
        """
        from pandas.io import clipboards

        clipboards.to_clipboard(self, excel=excel, sep=sep, **kwargs)

    @final
    def to_xarray(self):
        """
        Return an xarray object from the pandas object.

        Returns
        -------
        xarray.DataArray or xarray.Dataset
            Data in the pandas structure converted to Dataset if the object is
            a DataFrame, or a DataArray if the object is a Series.

        See Also
        --------
        DataFrame.to_hdf : Write DataFrame to an HDF5 file.
        DataFrame.to_parquet : Write a DataFrame to the binary parquet format.

        Notes
        -----
        See the `xarray docs <https://xarray.pydata.org/en/stable/>`__

        Examples
        --------
        >>> df = pd.DataFrame([('falcon', 'bird', 389.0, 2),
        ...                    ('parrot', 'bird', 24.0, 2),
        ...                    ('lion', 'mammal', 80.5, 4),
        ...                    ('monkey', 'mammal', np.nan, 4)],
        ...                   columns=['name', 'class', 'max_speed',
        ...                            'num_legs'])
        >>> df
             name   class  max_speed  num_legs
        0  falcon    bird      389.0         2
        1  parrot    bird       24.0         2
        2    lion  mammal       80.5         4
        3  monkey  mammal        NaN         4

        >>> df.to_xarray()
        <xarray.Dataset>
        Dimensions:    (index: 4)
        Coordinates:
          * index      (index) int64 0 1 2 3
        Data variables:
            name       (index) object 'falcon' 'parrot' 'lion' 'monkey'
            class      (index) object 'bird' 'bird' 'mammal' 'mammal'
            max_speed  (index) float64 389.0 24.0 80.5 nan
            num_legs   (index) int64 2 2 4 4

        >>> df['max_speed'].to_xarray()
        <xarray.DataArray 'max_speed' (index: 4)>
        array([389. ,  24. ,  80.5,   nan])
        Coordinates:
          * index    (index) int64 0 1 2 3

        >>> dates = pd.to_datetime(['2018-01-01', '2018-01-01',
        ...                         '2018-01-02', '2018-01-02'])
        >>> df_multiindex = pd.DataFrame({'date': dates,
        ...                               'animal': ['falcon', 'parrot',
        ...                                          'falcon', 'parrot'],
        ...                               'speed': [350, 18, 361, 15]})
        >>> df_multiindex = df_multiindex.set_index(['date', 'animal'])

        >>> df_multiindex
                           speed
        date       animal
        2018-01-01 falcon    350
                   parrot     18
        2018-01-02 falcon    361
                   parrot     15

        >>> df_multiindex.to_xarray()
        <xarray.Dataset>
        Dimensions:  (date: 2, animal: 2)
        Coordinates:
          * date     (date) datetime64[ns] 2018-01-01 2018-01-02
          * animal   (animal) object 'falcon' 'parrot'
        Data variables:
            speed    (date, animal) int64 350 18 361 15
        """
        xarray = import_optional_dependency("xarray")

        if self.ndim == 1:
            return xarray.DataArray.from_series(self)
        else:
            return xarray.Dataset.from_dataframe(self)

    @overload
    def to_latex(
        self,
        buf: None = ...,
        columns: Sequence[Hashable] | None = ...,
        header: bool_t | list[str] = ...,
        index: bool_t = ...,
        na_rep: str = ...,
        formatters: FormattersType | None = ...,
        float_format: FloatFormatType | None = ...,
        sparsify: bool_t | None = ...,
        index_names: bool_t = ...,
        bold_rows: bool_t = ...,
        column_format: str | None = ...,
        longtable: bool_t | None = ...,
        escape: bool_t | None = ...,
        encoding: str | None = ...,
        decimal: str = ...,
        multicolumn: bool_t | None = ...,
        multicolumn_format: str | None = ...,
        multirow: bool_t | None = ...,
        caption: str | tuple[str, str] | None = ...,
        label: str | None = ...,
        position: str | None = ...,
    ) -> str:
        ...

    @overload
    def to_latex(
        self,
        buf: FilePath | WriteBuffer[str],
        columns: Sequence[Hashable] | None = ...,
        header: bool_t | list[str] = ...,
        index: bool_t = ...,
        na_rep: str = ...,
        formatters: FormattersType | None = ...,
        float_format: FloatFormatType | None = ...,
        sparsify: bool_t | None = ...,
        index_names: bool_t = ...,
        bold_rows: bool_t = ...,
        column_format: str | None = ...,
        longtable: bool_t | None = ...,
        escape: bool_t | None = ...,
        encoding: str | None = ...,
        decimal: str = ...,
        multicolumn: bool_t | None = ...,
        multicolumn_format: str | None = ...,
        multirow: bool_t | None = ...,
        caption: str | tuple[str, str] | None = ...,
        label: str | None = ...,
        position: str | None = ...,
    ) -> None:
        ...

    @final
    def to_latex(
        self,
        buf: FilePath | WriteBuffer[str] | None = None,
        columns: Sequence[Hashable] | None = None,
        header: bool_t | list[str] = True,
        index: bool_t = True,
        na_rep: str = "NaN",
        formatters: FormattersType | None = None,
        float_format: FloatFormatType | None = None,
        sparsify: bool_t | None = None,
        index_names: bool_t = True,
        bold_rows: bool_t = False,
        column_format: str | None = None,
        longtable: bool_t | None = None,
        escape: bool_t | None = None,
        encoding: str | None = None,
        decimal: str = ".",
        multicolumn: bool_t | None = None,
        multicolumn_format: str | None = None,
        multirow: bool_t | None = None,
        caption: str | tuple[str, str] | None = None,
        label: str | None = None,
        position: str | None = None,
    ) -> str | None:
        r"""
        Render object to a LaTeX tabular, longtable, or nested table.

        Requires ``\usepackage{{booktabs}}``.  The output can be copy/pasted
        into a main LaTeX document or read from an external file
        with ``\input{{table.tex}}``.

        .. versionchanged:: 1.2.0
           Added position argument, changed meaning of caption argument.

        .. versionchanged:: 2.0.0
           Refactored to use the Styler implementation via jinja2 templating.

        Parameters
        ----------
        buf : str, Path or StringIO-like, optional, default None
            Buffer to write to. If None, the output is returned as a string.
        columns : list of label, optional
            The subset of columns to write. Writes all columns by default.
        header : bool or list of str, default True
            Write out the column names. If a list of strings is given,
            it is assumed to be aliases for the column names.
        index : bool, default True
            Write row names (index).
        na_rep : str, default 'NaN'
            Missing data representation.
        formatters : list of functions or dict of {{str: function}}, optional
            Formatter functions to apply to columns' elements by position or
            name. The result of each function must be a unicode string.
            List must be of length equal to the number of columns.
        float_format : one-parameter function or str, optional, default None
            Formatter for floating point numbers. For example
            ``float_format="%.2f"`` and ``float_format="{{:0.2f}}".format`` will
            both result in 0.1234 being formatted as 0.12.
        sparsify : bool, optional
            Set to False for a DataFrame with a hierarchical index to print
            every multiindex key at each row. By default, the value will be
            read from the config module.
        index_names : bool, default True
            Prints the names of the indexes.
        bold_rows : bool, default False
            Make the row labels bold in the output.
        column_format : str, optional
            The columns format as specified in `LaTeX table format
            <https://en.wikibooks.org/wiki/LaTeX/Tables>`__ e.g. 'rcl' for 3
            columns. By default, 'l' will be used for all columns except
            columns of numbers, which default to 'r'.
        longtable : bool, optional
            Use a longtable environment instead of tabular. Requires
            adding a \usepackage{{longtable}} to your LaTeX preamble.
            By default, the value will be read from the pandas config
            module, and set to `True` if the option ``styler.latex.environment`` is
            `"longtable"`.

            .. versionchanged:: 2.0.0
               The pandas option affecting this argument has changed.
        escape : bool, optional
            By default, the value will be read from the pandas config
            module and set to `True` if the option ``styler.format.escape`` is
            `"latex"`. When set to False prevents from escaping latex special
            characters in column names.

            .. versionchanged:: 2.0.0
               The pandas option affecting this argument has changed, as has the
               default value to `False`.
        encoding : str, optional
            A string representing the encoding to use in the output file,
            defaults to 'utf-8'.
        decimal : str, default '.'
            Character recognized as decimal separator, e.g. ',' in Europe.
        multicolumn : bool, default True
            Use \multicolumn to enhance MultiIndex columns.
            The default will be read from the config module, and is set
            as the option ``styler.sparse.columns``.

            .. versionchanged:: 2.0.0
               The pandas option affecting this argument has changed.
        multicolumn_format : str, default 'r'
            The alignment for multicolumns, similar to `column_format`
            The default will be read from the config module, and is set as the option
            ``styler.latex.multicol_align``.

            .. versionchanged:: 2.0.0
               The pandas option affecting this argument has changed, as has the
               default value to "r".
        multirow : bool, default True
            Use \multirow to enhance MultiIndex rows. Requires adding a
            \usepackage{{multirow}} to your LaTeX preamble. Will print
            centered labels (instead of top-aligned) across the contained
            rows, separating groups via clines. The default will be read
            from the pandas config module, and is set as the option
            ``styler.sparse.index``.

            .. versionchanged:: 2.0.0
               The pandas option affecting this argument has changed, as has the
               default value to `True`.
        caption : str or tuple, optional
            Tuple (full_caption, short_caption),
            which results in ``\caption[short_caption]{{full_caption}}``;
            if a single string is passed, no short caption will be set.

            .. versionchanged:: 1.2.0
               Optionally allow caption to be a tuple ``(full_caption, short_caption)``.

        label : str, optional
            The LaTeX label to be placed inside ``\label{{}}`` in the output.
            This is used with ``\ref{{}}`` in the main ``.tex`` file.

        position : str, optional
            The LaTeX positional argument for tables, to be placed after
            ``\begin{{}}`` in the output.

            .. versionadded:: 1.2.0

        Returns
        -------
        str or None
            If buf is None, returns the result as a string. Otherwise returns None.

        See Also
        --------
        io.formats.style.Styler.to_latex : Render a DataFrame to LaTeX
            with conditional formatting.
        DataFrame.to_string : Render a DataFrame to a console-friendly
            tabular output.
        DataFrame.to_html : Render a DataFrame as an HTML table.

        Notes
        -----
        As of v2.0.0 this method has changed to use the Styler implementation as
        part of :meth:`.Styler.to_latex` via ``jinja2`` templating. This means
        that ``jinja2`` is a requirement, and needs to be installed, for this method
        to function. It is advised that users switch to using Styler, since that
        implementation is more frequently updated and contains much more
        flexibility with the output.

        Examples
        --------
        Convert a general DataFrame to LaTeX with formatting:

        >>> df = pd.DataFrame(dict(name=['Raphael', 'Donatello'],
        ...                        age=[26, 45],
        ...                        height=[181.23, 177.65]))
        >>> print(df.to_latex(index=False,
        ...                   formatters={"name": str.upper},
        ...                   float_format="{:.1f}".format,
        ... ))  # doctest: +SKIP
        \begin{tabular}{lrr}
        \toprule
        name & age & height \\
        \midrule
        RAPHAEL & 26 & 181.2 \\
        DONATELLO & 45 & 177.7 \\
        \bottomrule
        \end{tabular}
        """
        # Get defaults from the pandas config
        if self.ndim == 1:
            self = self.to_frame()
        if longtable is None:
            longtable = config.get_option("styler.latex.environment") == "longtable"
        if escape is None:
            escape = config.get_option("styler.format.escape") == "latex"
        if multicolumn is None:
            multicolumn = config.get_option("styler.sparse.columns")
        if multicolumn_format is None:
            multicolumn_format = config.get_option("styler.latex.multicol_align")
        if multirow is None:
            multirow = config.get_option("styler.sparse.index")

        if column_format is not None and not isinstance(column_format, str):
            raise ValueError("`column_format` must be str or unicode")
        length = len(self.columns) if columns is None else len(columns)
        if isinstance(header, (list, tuple)) and len(header) != length:
            raise ValueError(f"Writing {length} cols but got {len(header)} aliases")

        # Refactor formatters/float_format/decimal/na_rep/escape to Styler structure
        base_format_ = {
            "na_rep": na_rep,
            "escape": "latex" if escape else None,
            "decimal": decimal,
        }
        index_format_: dict[str, Any] = {"axis": 0, **base_format_}
        column_format_: dict[str, Any] = {"axis": 1, **base_format_}

        if isinstance(float_format, str):
            float_format_: Callable | None = lambda x: float_format % x
        else:
            float_format_ = float_format

        def _wrap(x, alt_format_):
            if isinstance(x, (float, complex)) and float_format_ is not None:
                return float_format_(x)
            else:
                return alt_format_(x)

        formatters_: list | tuple | dict | Callable | None = None
        if isinstance(formatters, list):
            formatters_ = {
                c: partial(_wrap, alt_format_=formatters[i])
                for i, c in enumerate(self.columns)
            }
        elif isinstance(formatters, dict):
            index_formatter = formatters.pop("__index__", None)
            column_formatter = formatters.pop("__columns__", None)
            if index_formatter is not None:
                index_format_.update({"formatter": index_formatter})
            if column_formatter is not None:
                column_format_.update({"formatter": column_formatter})

            formatters_ = formatters
            float_columns = self.select_dtypes(include="float").columns
            for col in float_columns:
                if col not in formatters.keys():
                    formatters_.update({col: float_format_})
        elif formatters is None and float_format is not None:
            formatters_ = partial(_wrap, alt_format_=lambda v: v)
        format_index_ = [index_format_, column_format_]

        # Deal with hiding indexes and relabelling column names
        hide_: list[dict] = []
        relabel_index_: list[dict] = []
        if columns:
            hide_.append(
                {
                    "subset": [c for c in self.columns if c not in columns],
                    "axis": "columns",
                }
            )
        if header is False:
            hide_.append({"axis": "columns"})
        elif isinstance(header, (list, tuple)):
            relabel_index_.append({"labels": header, "axis": "columns"})
            format_index_ = [index_format_]  # column_format is overwritten

        if index is False:
            hide_.append({"axis": "index"})
        if index_names is False:
            hide_.append({"names": True, "axis": "index"})

        render_kwargs_ = {
            "hrules": True,
            "sparse_index": sparsify,
            "sparse_columns": sparsify,
            "environment": "longtable" if longtable else None,
            "multicol_align": multicolumn_format
            if multicolumn
            else f"naive-{multicolumn_format}",
            "multirow_align": "t" if multirow else "naive",
            "encoding": encoding,
            "caption": caption,
            "label": label,
            "position": position,
            "column_format": column_format,
            "clines": "skip-last;data"
            if (multirow and isinstance(self.index, MultiIndex))
            else None,
            "bold_rows": bold_rows,
        }

        return self._to_latex_via_styler(
            buf,
            hide=hide_,
            relabel_index=relabel_index_,
            format={"formatter": formatters_, **base_format_},
            format_index=format_index_,
            render_kwargs=render_kwargs_,
        )

    @final
    def _to_latex_via_styler(
        self,
        buf=None,
        *,
        hide: dict | list[dict] | None = None,
        relabel_index: dict | list[dict] | None = None,
        format: dict | list[dict] | None = None,
        format_index: dict | list[dict] | None = None,
        render_kwargs: dict | None = None,
    ):
        """
        Render object to a LaTeX tabular, longtable, or nested table.

        Uses the ``Styler`` implementation with the following, ordered, method chaining:

        .. code-block:: python
           styler = Styler(DataFrame)
           styler.hide(**hide)
           styler.relabel_index(**relabel_index)
           styler.format(**format)
           styler.format_index(**format_index)
           styler.to_latex(buf=buf, **render_kwargs)

        Parameters
        ----------
        buf : str, Path or StringIO-like, optional, default None
            Buffer to write to. If None, the output is returned as a string.
        hide : dict, list of dict
            Keyword args to pass to the method call of ``Styler.hide``. If a list will
            call the method numerous times.
        relabel_index : dict, list of dict
            Keyword args to pass to the method of ``Styler.relabel_index``. If a list
            will call the method numerous times.
        format : dict, list of dict
            Keyword args to pass to the method call of ``Styler.format``. If a list will
            call the method numerous times.
        format_index : dict, list of dict
            Keyword args to pass to the method call of ``Styler.format_index``. If a
            list will call the method numerous times.
        render_kwargs : dict
            Keyword args to pass to the method call of ``Styler.to_latex``.

        Returns
        -------
        str or None
            If buf is None, returns the result as a string. Otherwise returns None.
        """
        from pandas.io.formats.style import Styler

        self = cast("DataFrame", self)
        styler = Styler(self, uuid="")

        for kw_name in ["hide", "relabel_index", "format", "format_index"]:
            kw = vars()[kw_name]
            if isinstance(kw, dict):
                getattr(styler, kw_name)(**kw)
            elif isinstance(kw, list):
                for sub_kw in kw:
                    getattr(styler, kw_name)(**sub_kw)

        # bold_rows is not a direct kwarg of Styler.to_latex
        render_kwargs = {} if render_kwargs is None else render_kwargs
        if render_kwargs.pop("bold_rows"):
            styler.map_index(lambda v: "textbf:--rwrap;")

        return styler.to_latex(buf=buf, **render_kwargs)

    @overload
    def to_csv(
        self,
        path_or_buf: None = ...,
        sep: str = ...,
        na_rep: str = ...,
        float_format: str | Callable | None = ...,
        columns: Sequence[Hashable] | None = ...,
        header: bool_t | list[str] = ...,
        index: bool_t = ...,
        index_label: IndexLabel | None = ...,
        mode: str = ...,
        encoding: str | None = ...,
        compression: CompressionOptions = ...,
        quoting: int | None = ...,
        quotechar: str = ...,
        lineterminator: str | None = ...,
        chunksize: int | None = ...,
        date_format: str | None = ...,
        doublequote: bool_t = ...,
        escapechar: str | None = ...,
        decimal: str = ...,
        errors: OpenFileErrors = ...,
        storage_options: StorageOptions = ...,
    ) -> str:
        ...

    @overload
    def to_csv(
        self,
        path_or_buf: FilePath | WriteBuffer[bytes] | WriteBuffer[str],
        sep: str = ...,
        na_rep: str = ...,
        float_format: str | Callable | None = ...,
        columns: Sequence[Hashable] | None = ...,
        header: bool_t | list[str] = ...,
        index: bool_t = ...,
        index_label: IndexLabel | None = ...,
        mode: str = ...,
        encoding: str | None = ...,
        compression: CompressionOptions = ...,
        quoting: int | None = ...,
        quotechar: str = ...,
        lineterminator: str | None = ...,
        chunksize: int | None = ...,
        date_format: str | None = ...,
        doublequote: bool_t = ...,
        escapechar: str | None = ...,
        decimal: str = ...,
        errors: OpenFileErrors = ...,
        storage_options: StorageOptions = ...,
    ) -> None:
        ...

    @final
    @doc(
        storage_options=_shared_docs["storage_options"],
        compression_options=_shared_docs["compression_options"] % "path_or_buf",
    )
    def to_csv(
        self,
        path_or_buf: FilePath | WriteBuffer[bytes] | WriteBuffer[str] | None = None,
        sep: str = ",",
        na_rep: str = "",
        float_format: str | Callable | None = None,
        columns: Sequence[Hashable] | None = None,
        header: bool_t | list[str] = True,
        index: bool_t = True,
        index_label: IndexLabel | None = None,
        mode: str = "w",
        encoding: str | None = None,
        compression: CompressionOptions = "infer",
        quoting: int | None = None,
        quotechar: str = '"',
        lineterminator: str | None = None,
        chunksize: int | None = None,
        date_format: str | None = None,
        doublequote: bool_t = True,
        escapechar: str | None = None,
        decimal: str = ".",
        errors: OpenFileErrors = "strict",
        storage_options: StorageOptions = None,
    ) -> str | None:
        r"""
        Write object to a comma-separated values (csv) file.

        Parameters
        ----------
        path_or_buf : str, path object, file-like object, or None, default None
            String, path object (implementing os.PathLike[str]), or file-like
            object implementing a write() function. If None, the result is
            returned as a string. If a non-binary file object is passed, it should
            be opened with `newline=''`, disabling universal newlines. If a binary
            file object is passed, `mode` might need to contain a `'b'`.

            .. versionchanged:: 1.2.0

               Support for binary file objects was introduced.

        sep : str, default ','
            String of length 1. Field delimiter for the output file.
        na_rep : str, default ''
            Missing data representation.
        float_format : str, Callable, default None
            Format string for floating point numbers. If a Callable is given, it takes
            precedence over other numeric formatting parameters, like decimal.
        columns : sequence, optional
            Columns to write.
        header : bool or list of str, default True
            Write out the column names. If a list of strings is given it is
            assumed to be aliases for the column names.
        index : bool, default True
            Write row names (index).
        index_label : str or sequence, or False, default None
            Column label for index column(s) if desired. If None is given, and
            `header` and `index` are True, then the index names are used. A
            sequence should be given if the object uses MultiIndex. If
            False do not print fields for index names. Use index_label=False
            for easier importing in R.
        mode : {{'w', 'x', 'a'}}, default 'w'
            Forwarded to either `open(mode=)` or `fsspec.open(mode=)` to control
            the file opening. Typical values include:

            - 'w', truncate the file first.
            - 'x', exclusive creation, failing if the file already exists.
            - 'a', append to the end of file if it exists.

        encoding : str, optional
            A string representing the encoding to use in the output file,
            defaults to 'utf-8'. `encoding` is not supported if `path_or_buf`
            is a non-binary file object.
        {compression_options}

               May be a dict with key 'method' as compression mode
               and other entries as additional compression options if
               compression mode is 'zip'.

               Passing compression options as keys in dict is
               supported for compression modes 'gzip', 'bz2', 'zstd', and 'zip'.

            .. versionchanged:: 1.2.0

                Compression is supported for binary file objects.

            .. versionchanged:: 1.2.0

                Previous versions forwarded dict entries for 'gzip' to
                `gzip.open` instead of `gzip.GzipFile` which prevented
                setting `mtime`.

        quoting : optional constant from csv module
            Defaults to csv.QUOTE_MINIMAL. If you have set a `float_format`
            then floats are converted to strings and thus csv.QUOTE_NONNUMERIC
            will treat them as non-numeric.
        quotechar : str, default '\"'
            String of length 1. Character used to quote fields.
        lineterminator : str, optional
            The newline character or character sequence to use in the output
            file. Defaults to `os.linesep`, which depends on the OS in which
            this method is called ('\\n' for linux, '\\r\\n' for Windows, i.e.).

            .. versionchanged:: 1.5.0

                Previously was line_terminator, changed for consistency with
                read_csv and the standard library 'csv' module.

        chunksize : int or None
            Rows to write at a time.
        date_format : str, default None
            Format string for datetime objects.
        doublequote : bool, default True
            Control quoting of `quotechar` inside a field.
        escapechar : str, default None
            String of length 1. Character used to escape `sep` and `quotechar`
            when appropriate.
        decimal : str, default '.'
            Character recognized as decimal separator. E.g. use ',' for
            European data.
        errors : str, default 'strict'
            Specifies how encoding and decoding errors are to be handled.
            See the errors argument for :func:`open` for a full list
            of options.

        {storage_options}

            .. versionadded:: 1.2.0

        Returns
        -------
        None or str
            If path_or_buf is None, returns the resulting csv format as a
            string. Otherwise returns None.

        See Also
        --------
        read_csv : Load a CSV file into a DataFrame.
        to_excel : Write DataFrame to an Excel file.

        Examples
        --------
        >>> df = pd.DataFrame({{'name': ['Raphael', 'Donatello'],
        ...                    'mask': ['red', 'purple'],
        ...                    'weapon': ['sai', 'bo staff']}})
        >>> df.to_csv(index=False)
        'name,mask,weapon\nRaphael,red,sai\nDonatello,purple,bo staff\n'

        Create 'out.zip' containing 'out.csv'

        >>> compression_opts = dict(method='zip',
        ...                         archive_name='out.csv')  # doctest: +SKIP
        >>> df.to_csv('out.zip', index=False,
        ...           compression=compression_opts)  # doctest: +SKIP

        To write a csv file to a new folder or nested folder you will first
        need to create it using either Pathlib or os:

        >>> from pathlib import Path  # doctest: +SKIP
        >>> filepath = Path('folder/subfolder/out.csv')  # doctest: +SKIP
        >>> filepath.parent.mkdir(parents=True, exist_ok=True)  # doctest: +SKIP
        >>> df.to_csv(filepath)  # doctest: +SKIP

        >>> import os  # doctest: +SKIP
        >>> os.makedirs('folder/subfolder', exist_ok=True)  # doctest: +SKIP
        >>> df.to_csv('folder/subfolder/out.csv')  # doctest: +SKIP
        """
        df = self if isinstance(self, ABCDataFrame) else self.to_frame()

        formatter = DataFrameFormatter(
            frame=df,
            header=header,
            index=index,
            na_rep=na_rep,
            float_format=float_format,
            decimal=decimal,
        )

        return DataFrameRenderer(formatter).to_csv(
            path_or_buf,
            lineterminator=lineterminator,
            sep=sep,
            encoding=encoding,
            errors=errors,
            compression=compression,
            quoting=quoting,
            columns=columns,
            index_label=index_label,
            mode=mode,
            chunksize=chunksize,
            quotechar=quotechar,
            date_format=date_format,
            doublequote=doublequote,
            escapechar=escapechar,
            storage_options=storage_options,
        )

    # ----------------------------------------------------------------------
    # Lookup Caching

    def _reset_cacher(self) -> None:
        """
        Reset the cacher.
        """
        raise AbstractMethodError(self)

    def _maybe_update_cacher(
        self,
        clear: bool_t = False,
        verify_is_copy: bool_t = True,
        inplace: bool_t = False,
    ) -> None:
        """
        See if we need to update our parent cacher if clear, then clear our
        cache.

        Parameters
        ----------
        clear : bool, default False
            Clear the item cache.
        verify_is_copy : bool, default True
            Provide is_copy checks.
        """
        if using_copy_on_write():
            return

        if verify_is_copy:
            self._check_setitem_copy(t="referent")

        if clear:
            self._clear_item_cache()

    def _clear_item_cache(self) -> None:
        raise AbstractMethodError(self)

    # ----------------------------------------------------------------------
    # Indexing Methods

    @final
    def take(self, indices, axis: Axis = 0, **kwargs) -> Self:
        """
        Return the elements in the given *positional* indices along an axis.

        This means that we are not indexing according to actual values in
        the index attribute of the object. We are indexing according to the
        actual position of the element in the object.

        Parameters
        ----------
        indices : array-like
            An array of ints indicating which positions to take.
        axis : {0 or 'index', 1 or 'columns', None}, default 0
            The axis on which to select elements. ``0`` means that we are
            selecting rows, ``1`` means that we are selecting columns.
            For `Series` this parameter is unused and defaults to 0.
        **kwargs
            For compatibility with :meth:`numpy.take`. Has no effect on the
            output.

        Returns
        -------
        same type as caller
            An array-like containing the elements taken from the object.

        See Also
        --------
        DataFrame.loc : Select a subset of a DataFrame by labels.
        DataFrame.iloc : Select a subset of a DataFrame by positions.
        numpy.take : Take elements from an array along an axis.

        Examples
        --------
        >>> df = pd.DataFrame([('falcon', 'bird', 389.0),
        ...                    ('parrot', 'bird', 24.0),
        ...                    ('lion', 'mammal', 80.5),
        ...                    ('monkey', 'mammal', np.nan)],
        ...                   columns=['name', 'class', 'max_speed'],
        ...                   index=[0, 2, 3, 1])
        >>> df
             name   class  max_speed
        0  falcon    bird      389.0
        2  parrot    bird       24.0
        3    lion  mammal       80.5
        1  monkey  mammal        NaN

        Take elements at positions 0 and 3 along the axis 0 (default).

        Note how the actual indices selected (0 and 1) do not correspond to
        our selected indices 0 and 3. That's because we are selecting the 0th
        and 3rd rows, not rows whose indices equal 0 and 3.

        >>> df.take([0, 3])
             name   class  max_speed
        0  falcon    bird      389.0
        1  monkey  mammal        NaN

        Take elements at indices 1 and 2 along the axis 1 (column selection).

        >>> df.take([1, 2], axis=1)
            class  max_speed
        0    bird      389.0
        2    bird       24.0
        3  mammal       80.5
        1  mammal        NaN

        We may take elements using negative integers for positive indices,
        starting from the end of the object, just like with Python lists.

        >>> df.take([-1, -2])
             name   class  max_speed
        1  monkey  mammal        NaN
        3    lion  mammal       80.5
        """

        nv.validate_take((), kwargs)

        if not isinstance(indices, slice):
            indices = np.asarray(indices, dtype=np.intp)
            if (
                axis == 0
                and indices.ndim == 1
                and using_copy_on_write()
                and is_range_indexer(indices, len(self))
            ):
                return self.copy(deep=None)
        elif self.ndim == 1:
            # TODO: be consistent here for DataFrame vs Series
            raise TypeError(
                f"{type(self).__name__}.take requires a sequence of integers, "
                "not slice."
            )
        else:
            warnings.warn(
                # GH#51539
                f"Passing a slice to {type(self).__name__}.take is deprecated "
                "and will raise in a future version. Use `obj[slicer]` or pass "
                "a sequence of integers instead.",
                FutureWarning,
                stacklevel=find_stack_level(),
            )
            # We can get here with a slice via DataFrame.__getitem__
            indices = np.arange(
                indices.start, indices.stop, indices.step, dtype=np.intp
            )

        new_data = self._mgr.take(
            indices,
            axis=self._get_block_manager_axis(axis),
            verify=True,
        )
        return self._constructor(new_data).__finalize__(self, method="take")

    @final
    def _take_with_is_copy(self, indices, axis: Axis = 0) -> Self:
        """
        Internal version of the `take` method that sets the `_is_copy`
        attribute to keep track of the parent dataframe (using in indexing
        for the SettingWithCopyWarning).

        For Series this does the same as the public take (it never sets `_is_copy`).

        See the docstring of `take` for full explanation of the parameters.
        """
        result = self.take(indices=indices, axis=axis)
        # Maybe set copy if we didn't actually change the index.
        if self.ndim == 2 and not result._get_axis(axis).equals(self._get_axis(axis)):
            result._set_is_copy(self)
        return result

    @final
    def xs(
        self,
        key: IndexLabel,
        axis: Axis = 0,
        level: IndexLabel = None,
        drop_level: bool_t = True,
    ) -> Self:
        """
        Return cross-section from the Series/DataFrame.

        This method takes a `key` argument to select data at a particular
        level of a MultiIndex.

        Parameters
        ----------
        key : label or tuple of label
            Label contained in the index, or partially in a MultiIndex.
        axis : {0 or 'index', 1 or 'columns'}, default 0
            Axis to retrieve cross-section on.
        level : object, defaults to first n levels (n=1 or len(key))
            In case of a key partially contained in a MultiIndex, indicate
            which levels are used. Levels can be referred by label or position.
        drop_level : bool, default True
            If False, returns object with same levels as self.

        Returns
        -------
        Series or DataFrame
            Cross-section from the original Series or DataFrame
            corresponding to the selected index levels.

        See Also
        --------
        DataFrame.loc : Access a group of rows and columns
            by label(s) or a boolean array.
        DataFrame.iloc : Purely integer-location based indexing
            for selection by position.

        Notes
        -----
        `xs` can not be used to set values.

        MultiIndex Slicers is a generic way to get/set values on
        any level or levels.
        It is a superset of `xs` functionality, see
        :ref:`MultiIndex Slicers <advanced.mi_slicers>`.

        Examples
        --------
        >>> d = {'num_legs': [4, 4, 2, 2],
        ...      'num_wings': [0, 0, 2, 2],
        ...      'class': ['mammal', 'mammal', 'mammal', 'bird'],
        ...      'animal': ['cat', 'dog', 'bat', 'penguin'],
        ...      'locomotion': ['walks', 'walks', 'flies', 'walks']}
        >>> df = pd.DataFrame(data=d)
        >>> df = df.set_index(['class', 'animal', 'locomotion'])
        >>> df
                                   num_legs  num_wings
        class  animal  locomotion
        mammal cat     walks              4          0
               dog     walks              4          0
               bat     flies              2          2
        bird   penguin walks              2          2

        Get values at specified index

        >>> df.xs('mammal')
                           num_legs  num_wings
        animal locomotion
        cat    walks              4          0
        dog    walks              4          0
        bat    flies              2          2

        Get values at several indexes

        >>> df.xs(('mammal', 'dog', 'walks'))
        num_legs     4
        num_wings    0
        Name: (mammal, dog, walks), dtype: int64

        Get values at specified index and level

        >>> df.xs('cat', level=1)
                           num_legs  num_wings
        class  locomotion
        mammal walks              4          0

        Get values at several indexes and levels

        >>> df.xs(('bird', 'walks'),
        ...       level=[0, 'locomotion'])
                 num_legs  num_wings
        animal
        penguin         2          2

        Get values at specified column and axis

        >>> df.xs('num_wings', axis=1)
        class   animal   locomotion
        mammal  cat      walks         0
                dog      walks         0
                bat      flies         2
        bird    penguin  walks         2
        Name: num_wings, dtype: int64
        """
        axis = self._get_axis_number(axis)
        labels = self._get_axis(axis)

        if isinstance(key, list):
            raise TypeError("list keys are not supported in xs, pass a tuple instead")

        if level is not None:
            if not isinstance(labels, MultiIndex):
                raise TypeError("Index must be a MultiIndex")
            loc, new_ax = labels.get_loc_level(key, level=level, drop_level=drop_level)

            # create the tuple of the indexer
            _indexer = [slice(None)] * self.ndim
            _indexer[axis] = loc
            indexer = tuple(_indexer)

            result = self.iloc[indexer]
            setattr(result, result._get_axis_name(axis), new_ax)
            return result

        if axis == 1:
            if drop_level:
                return self[key]
            index = self.columns
        else:
            index = self.index

        if isinstance(index, MultiIndex):
            loc, new_index = index._get_loc_level(key, level=0)
            if not drop_level:
                if lib.is_integer(loc):
                    # Slice index must be an integer or None
                    new_index = index[loc : loc + 1]
                else:
                    new_index = index[loc]
        else:
            loc = index.get_loc(key)

            if isinstance(loc, np.ndarray):
                if loc.dtype == np.bool_:
                    (inds,) = loc.nonzero()
                    return self._take_with_is_copy(inds, axis=axis)
                else:
                    return self._take_with_is_copy(loc, axis=axis)

            if not is_scalar(loc):
                new_index = index[loc]

        if is_scalar(loc) and axis == 0:
            # In this case loc should be an integer
            if self.ndim == 1:
                # if we encounter an array-like and we only have 1 dim
                # that means that their are list/ndarrays inside the Series!
                # so just return them (GH 6394)
                return self._values[loc]

            new_mgr = self._mgr.fast_xs(loc)

            result = self._constructor_sliced(
                new_mgr, name=self.index[loc]
            ).__finalize__(self)
        elif is_scalar(loc):
            result = self.iloc[:, slice(loc, loc + 1)]
        elif axis == 1:
            result = self.iloc[:, loc]
        else:
            result = self.iloc[loc]
            result.index = new_index

        # this could be a view
        # but only in a single-dtyped view sliceable case
        result._set_is_copy(self, copy=not result._is_view)
        return result

    def __getitem__(self, item):
        raise AbstractMethodError(self)

    @final
    def _getitem_slice(self, key: slice) -> Self:
        """
        __getitem__ for the case where the key is a slice object.
        """
        # _convert_slice_indexer to determine if this slice is positional
        #  or label based, and if the latter, convert to positional
        slobj = self.index._convert_slice_indexer(key, kind="getitem")
        if isinstance(slobj, np.ndarray):
            # reachable with DatetimeIndex
            indexer = lib.maybe_indices_to_slice(
                slobj.astype(np.intp, copy=False), len(self)
            )
            if isinstance(indexer, np.ndarray):
                # GH#43223 If we can not convert, use take
                return self.take(indexer, axis=0)
            slobj = indexer
        return self._slice(slobj)

    def _slice(self, slobj: slice, axis: AxisInt = 0) -> Self:
        """
        Construct a slice of this container.

        Slicing with this method is *always* positional.
        """
        assert isinstance(slobj, slice), type(slobj)
        axis = self._get_block_manager_axis(axis)
        result = self._constructor(self._mgr.get_slice(slobj, axis=axis))
        result = result.__finalize__(self)

        # this could be a view
        # but only in a single-dtyped view sliceable case
        is_copy = axis != 0 or result._is_view
        result._set_is_copy(self, copy=is_copy)
        return result

    @final
    def _set_is_copy(self, ref: NDFrame, copy: bool_t = True) -> None:
        if not copy:
            self._is_copy = None
        else:
            assert ref is not None
            self._is_copy = weakref.ref(ref)

    def _check_is_chained_assignment_possible(self) -> bool_t:
        """
        Check if we are a view, have a cacher, and are of mixed type.
        If so, then force a setitem_copy check.

        Should be called just near setting a value

        Will return a boolean if it we are a view and are cached, but a
        single-dtype meaning that the cacher should be updated following
        setting.
        """
        if self._is_copy:
            self._check_setitem_copy(t="referent")
        return False

    @final
    def _check_setitem_copy(self, t: str = "setting", force: bool_t = False):
        """

        Parameters
        ----------
        t : str, the type of setting error
        force : bool, default False
           If True, then force showing an error.

        validate if we are doing a setitem on a chained copy.

        It is technically possible to figure out that we are setting on
        a copy even WITH a multi-dtyped pandas object. In other words, some
        blocks may be views while other are not. Currently _is_view will ALWAYS
        return False for multi-blocks to avoid having to handle this case.

        df = DataFrame(np.arange(0,9), columns=['count'])
        df['group'] = 'b'

        # This technically need not raise SettingWithCopy if both are view
        # (which is not generally guaranteed but is usually True.  However,
        # this is in general not a good practice and we recommend using .loc.
        df.iloc[0:5]['group'] = 'a'

        """
        if using_copy_on_write():
            return

        # return early if the check is not needed
        if not (force or self._is_copy):
            return

        value = config.get_option("mode.chained_assignment")
        if value is None:
            return

        # see if the copy is not actually referred; if so, then dissolve
        # the copy weakref
        if self._is_copy is not None and not isinstance(self._is_copy, str):
            r = self._is_copy()
            if not gc.get_referents(r) or (r is not None and r.shape == self.shape):
                self._is_copy = None
                return

        # a custom message
        if isinstance(self._is_copy, str):
            t = self._is_copy

        elif t == "referent":
            t = (
                "\n"
                "A value is trying to be set on a copy of a slice from a "
                "DataFrame\n\n"
                "See the caveats in the documentation: "
                "https://pandas.pydata.org/pandas-docs/stable/user_guide/"
                "indexing.html#returning-a-view-versus-a-copy"
            )

        else:
            t = (
                "\n"
                "A value is trying to be set on a copy of a slice from a "
                "DataFrame.\n"
                "Try using .loc[row_indexer,col_indexer] = value "
                "instead\n\nSee the caveats in the documentation: "
                "https://pandas.pydata.org/pandas-docs/stable/user_guide/"
                "indexing.html#returning-a-view-versus-a-copy"
            )

        if value == "raise":
            raise SettingWithCopyError(t)
        if value == "warn":
            warnings.warn(t, SettingWithCopyWarning, stacklevel=find_stack_level())

    @final
    def __delitem__(self, key) -> None:
        """
        Delete item
        """
        deleted = False

        maybe_shortcut = False
        if self.ndim == 2 and isinstance(self.columns, MultiIndex):
            try:
                # By using engine's __contains__ we effectively
                # restrict to same-length tuples
                maybe_shortcut = key not in self.columns._engine
            except TypeError:
                pass

        if maybe_shortcut:
            # Allow shorthand to delete all columns whose first len(key)
            # elements match key:
            if not isinstance(key, tuple):
                key = (key,)
            for col in self.columns:
                if isinstance(col, tuple) and col[: len(key)] == key:
                    del self[col]
                    deleted = True
        if not deleted:
            # If the above loop ran and didn't delete anything because
            # there was no match, this call should raise the appropriate
            # exception:
            loc = self.axes[-1].get_loc(key)
            self._mgr = self._mgr.idelete(loc)

        # delete from the caches
        try:
            del self._item_cache[key]
        except KeyError:
            pass

    # ----------------------------------------------------------------------
    # Unsorted

    @final
    def _check_inplace_and_allows_duplicate_labels(self, inplace: bool_t):
        if inplace and not self.flags.allows_duplicate_labels:
            raise ValueError(
                "Cannot specify 'inplace=True' when "
                "'self.flags.allows_duplicate_labels' is False."
            )

    @final
    def get(self, key, default=None):
        """
        Get item from object for given key (ex: DataFrame column).

        Returns default value if not found.

        Parameters
        ----------
        key : object

        Returns
        -------
        same type as items contained in object

        Examples
        --------
        >>> df = pd.DataFrame(
        ...     [
        ...         [24.3, 75.7, "high"],
        ...         [31, 87.8, "high"],
        ...         [22, 71.6, "medium"],
        ...         [35, 95, "medium"],
        ...     ],
        ...     columns=["temp_celsius", "temp_fahrenheit", "windspeed"],
        ...     index=pd.date_range(start="2014-02-12", end="2014-02-15", freq="D"),
        ... )

        >>> df
                    temp_celsius  temp_fahrenheit windspeed
        2014-02-12          24.3             75.7      high
        2014-02-13          31.0             87.8      high
        2014-02-14          22.0             71.6    medium
        2014-02-15          35.0             95.0    medium

        >>> df.get(["temp_celsius", "windspeed"])
                    temp_celsius windspeed
        2014-02-12          24.3      high
        2014-02-13          31.0      high
        2014-02-14          22.0    medium
        2014-02-15          35.0    medium

        >>> ser = df['windspeed']
        >>> ser.get('2014-02-13')
        'high'

        If the key isn't found, the default value will be used.

        >>> df.get(["temp_celsius", "temp_kelvin"], default="default_value")
        'default_value'

        >>> ser.get('2014-02-10', '[unknown]')
        '[unknown]'
        """
        try:
            return self[key]
        except (KeyError, ValueError, IndexError):
            return default

    @final
    @property
    def _is_view(self) -> bool_t:
        """Return boolean indicating if self is view of another array"""
        return self._mgr.is_view

    @final
    def reindex_like(
        self,
        other,
        method: Literal["backfill", "bfill", "pad", "ffill", "nearest"] | None = None,
        copy: bool_t | None = None,
        limit: int | None = None,
        tolerance=None,
    ) -> Self:
        """
        Return an object with matching indices as other object.

        Conform the object to the same index on all axes. Optional
        filling logic, placing NaN in locations having no value
        in the previous index. A new object is produced unless the
        new index is equivalent to the current one and copy=False.

        Parameters
        ----------
        other : Object of the same data type
            Its row and column indices are used to define the new indices
            of this object.
        method : {None, 'backfill'/'bfill', 'pad'/'ffill', 'nearest'}
            Method to use for filling holes in reindexed DataFrame.
            Please note: this is only applicable to DataFrames/Series with a
            monotonically increasing/decreasing index.

            * None (default): don't fill gaps
            * pad / ffill: propagate last valid observation forward to next
              valid
            * backfill / bfill: use next valid observation to fill gap
            * nearest: use nearest valid observations to fill gap.

        copy : bool, default True
            Return a new object, even if the passed indexes are the same.
        limit : int, default None
            Maximum number of consecutive labels to fill for inexact matches.
        tolerance : optional
            Maximum distance between original and new labels for inexact
            matches. The values of the index at the matching locations must
            satisfy the equation ``abs(index[indexer] - target) <= tolerance``.

            Tolerance may be a scalar value, which applies the same tolerance
            to all values, or list-like, which applies variable tolerance per
            element. List-like includes list, tuple, array, Series, and must be
            the same size as the index and its dtype must exactly match the
            index's type.

        Returns
        -------
        Series or DataFrame
            Same type as caller, but with changed indices on each axis.

        See Also
        --------
        DataFrame.set_index : Set row labels.
        DataFrame.reset_index : Remove row labels or move them to new columns.
        DataFrame.reindex : Change to new indices or expand indices.

        Notes
        -----
        Same as calling
        ``.reindex(index=other.index, columns=other.columns,...)``.

        Examples
        --------
        >>> df1 = pd.DataFrame([[24.3, 75.7, 'high'],
        ...                     [31, 87.8, 'high'],
        ...                     [22, 71.6, 'medium'],
        ...                     [35, 95, 'medium']],
        ...                    columns=['temp_celsius', 'temp_fahrenheit',
        ...                             'windspeed'],
        ...                    index=pd.date_range(start='2014-02-12',
        ...                                        end='2014-02-15', freq='D'))

        >>> df1
                    temp_celsius  temp_fahrenheit windspeed
        2014-02-12          24.3             75.7      high
        2014-02-13          31.0             87.8      high
        2014-02-14          22.0             71.6    medium
        2014-02-15          35.0             95.0    medium

        >>> df2 = pd.DataFrame([[28, 'low'],
        ...                     [30, 'low'],
        ...                     [35.1, 'medium']],
        ...                    columns=['temp_celsius', 'windspeed'],
        ...                    index=pd.DatetimeIndex(['2014-02-12', '2014-02-13',
        ...                                            '2014-02-15']))

        >>> df2
                    temp_celsius windspeed
        2014-02-12          28.0       low
        2014-02-13          30.0       low
        2014-02-15          35.1    medium

        >>> df2.reindex_like(df1)
                    temp_celsius  temp_fahrenheit windspeed
        2014-02-12          28.0              NaN       low
        2014-02-13          30.0              NaN       low
        2014-02-14           NaN              NaN       NaN
        2014-02-15          35.1              NaN    medium
        """
        d = other._construct_axes_dict(
            axes=self._AXIS_ORDERS,
            method=method,
            copy=copy,
            limit=limit,
            tolerance=tolerance,
        )

        return self.reindex(**d)

    @overload
    def drop(
        self,
        labels: IndexLabel = ...,
        *,
        axis: Axis = ...,
        index: IndexLabel = ...,
        columns: IndexLabel = ...,
        level: Level | None = ...,
        inplace: Literal[True],
        errors: IgnoreRaise = ...,
    ) -> None:
        ...

    @overload
    def drop(
        self,
        labels: IndexLabel = ...,
        *,
        axis: Axis = ...,
        index: IndexLabel = ...,
        columns: IndexLabel = ...,
        level: Level | None = ...,
        inplace: Literal[False] = ...,
        errors: IgnoreRaise = ...,
    ) -> Self:
        ...

    @overload
    def drop(
        self,
        labels: IndexLabel = ...,
        *,
        axis: Axis = ...,
        index: IndexLabel = ...,
        columns: IndexLabel = ...,
        level: Level | None = ...,
        inplace: bool_t = ...,
        errors: IgnoreRaise = ...,
    ) -> Self | None:
        ...

    def drop(
        self,
        labels: IndexLabel = None,
        *,
        axis: Axis = 0,
        index: IndexLabel = None,
        columns: IndexLabel = None,
        level: Level | None = None,
        inplace: bool_t = False,
        errors: IgnoreRaise = "raise",
    ) -> Self | None:
        inplace = validate_bool_kwarg(inplace, "inplace")

        if labels is not None:
            if index is not None or columns is not None:
                raise ValueError("Cannot specify both 'labels' and 'index'/'columns'")
            axis_name = self._get_axis_name(axis)
            axes = {axis_name: labels}
        elif index is not None or columns is not None:
            axes = {"index": index}
            if self.ndim == 2:
                axes["columns"] = columns
        else:
            raise ValueError(
                "Need to specify at least one of 'labels', 'index' or 'columns'"
            )

        obj = self

        for axis, labels in axes.items():
            if labels is not None:
                obj = obj._drop_axis(labels, axis, level=level, errors=errors)

        if inplace:
            self._update_inplace(obj)
            return None
        else:
            return obj

    @final
    def _drop_axis(
        self,
        labels,
        axis,
        level=None,
        errors: IgnoreRaise = "raise",
        only_slice: bool_t = False,
    ) -> Self:
        """
        Drop labels from specified axis. Used in the ``drop`` method
        internally.

        Parameters
        ----------
        labels : single label or list-like
        axis : int or axis name
        level : int or level name, default None
            For MultiIndex
        errors : {'ignore', 'raise'}, default 'raise'
            If 'ignore', suppress error and existing labels are dropped.
        only_slice : bool, default False
            Whether indexing along columns should be view-only.

        """
        axis_num = self._get_axis_number(axis)
        axis = self._get_axis(axis)

        if axis.is_unique:
            if level is not None:
                if not isinstance(axis, MultiIndex):
                    raise AssertionError("axis must be a MultiIndex")
                new_axis = axis.drop(labels, level=level, errors=errors)
            else:
                new_axis = axis.drop(labels, errors=errors)
            indexer = axis.get_indexer(new_axis)

        # Case for non-unique axis
        else:
            is_tuple_labels = is_nested_list_like(labels) or isinstance(labels, tuple)
            labels = ensure_object(common.index_labels_to_array(labels))
            if level is not None:
                if not isinstance(axis, MultiIndex):
                    raise AssertionError("axis must be a MultiIndex")
                mask = ~axis.get_level_values(level).isin(labels)

                # GH 18561 MultiIndex.drop should raise if label is absent
                if errors == "raise" and mask.all():
                    raise KeyError(f"{labels} not found in axis")
            elif (
                isinstance(axis, MultiIndex)
                and labels.dtype == "object"
                and not is_tuple_labels
            ):
                # Set level to zero in case of MultiIndex and label is string,
                #  because isin can't handle strings for MultiIndexes GH#36293
                # In case of tuples we get dtype object but have to use isin GH#42771
                mask = ~axis.get_level_values(0).isin(labels)
            else:
                mask = ~axis.isin(labels)
                # Check if label doesn't exist along axis
                labels_missing = (axis.get_indexer_for(labels) == -1).any()
                if errors == "raise" and labels_missing:
                    raise KeyError(f"{labels} not found in axis")

            if isinstance(mask.dtype, ExtensionDtype):
                # GH#45860
                mask = mask.to_numpy(dtype=bool)

            indexer = mask.nonzero()[0]
            new_axis = axis.take(indexer)

        bm_axis = self.ndim - axis_num - 1
        new_mgr = self._mgr.reindex_indexer(
            new_axis,
            indexer,
            axis=bm_axis,
            allow_dups=True,
            copy=None,
            only_slice=only_slice,
        )
        result = self._constructor(new_mgr)
        if self.ndim == 1:
            result._name = self.name

        return result.__finalize__(self)

    @final
    def _update_inplace(self, result, verify_is_copy: bool_t = True) -> None:
        """
        Replace self internals with result.

        Parameters
        ----------
        result : same type as self
        verify_is_copy : bool, default True
            Provide is_copy checks.
        """
        # NOTE: This does *not* call __finalize__ and that's an explicit
        # decision that we may revisit in the future.
        self._reset_cache()
        self._clear_item_cache()
        self._mgr = result._mgr
        self._maybe_update_cacher(verify_is_copy=verify_is_copy, inplace=True)

    @final
    def add_prefix(self, prefix: str, axis: Axis | None = None) -> Self:
        """
        Prefix labels with string `prefix`.

        For Series, the row labels are prefixed.
        For DataFrame, the column labels are prefixed.

        Parameters
        ----------
        prefix : str
            The string to add before each label.
        axis : {{0 or 'index', 1 or 'columns', None}}, default None
            Axis to add prefix on

            .. versionadded:: 2.0.0

        Returns
        -------
        Series or DataFrame
            New Series or DataFrame with updated labels.

        See Also
        --------
        Series.add_suffix: Suffix row labels with string `suffix`.
        DataFrame.add_suffix: Suffix column labels with string `suffix`.

        Examples
        --------
        >>> s = pd.Series([1, 2, 3, 4])
        >>> s
        0    1
        1    2
        2    3
        3    4
        dtype: int64

        >>> s.add_prefix('item_')
        item_0    1
        item_1    2
        item_2    3
        item_3    4
        dtype: int64

        >>> df = pd.DataFrame({'A': [1, 2, 3, 4], 'B': [3, 4, 5, 6]})
        >>> df
           A  B
        0  1  3
        1  2  4
        2  3  5
        3  4  6

        >>> df.add_prefix('col_')
             col_A  col_B
        0       1       3
        1       2       4
        2       3       5
        3       4       6
        """
        f = lambda x: f"{prefix}{x}"

        axis_name = self._info_axis_name
        if axis is not None:
            axis_name = self._get_axis_name(axis)

        mapper = {axis_name: f}

        # error: Incompatible return value type (got "Optional[Self]",
        # expected "Self")
        # error: Argument 1 to "rename" of "NDFrame" has incompatible type
        # "**Dict[str, partial[str]]"; expected "Union[str, int, None]"
        # error: Keywords must be strings
        return self._rename(**mapper)  # type: ignore[return-value, arg-type, misc]

    @final
    def add_suffix(self, suffix: str, axis: Axis | None = None) -> Self:
        """
        Suffix labels with string `suffix`.

        For Series, the row labels are suffixed.
        For DataFrame, the column labels are suffixed.

        Parameters
        ----------
        suffix : str
            The string to add after each label.
        axis : {{0 or 'index', 1 or 'columns', None}}, default None
            Axis to add suffix on

            .. versionadded:: 2.0.0

        Returns
        -------
        Series or DataFrame
            New Series or DataFrame with updated labels.

        See Also
        --------
        Series.add_prefix: Prefix row labels with string `prefix`.
        DataFrame.add_prefix: Prefix column labels with string `prefix`.

        Examples
        --------
        >>> s = pd.Series([1, 2, 3, 4])
        >>> s
        0    1
        1    2
        2    3
        3    4
        dtype: int64

        >>> s.add_suffix('_item')
        0_item    1
        1_item    2
        2_item    3
        3_item    4
        dtype: int64

        >>> df = pd.DataFrame({'A': [1, 2, 3, 4], 'B': [3, 4, 5, 6]})
        >>> df
           A  B
        0  1  3
        1  2  4
        2  3  5
        3  4  6

        >>> df.add_suffix('_col')
             A_col  B_col
        0       1       3
        1       2       4
        2       3       5
        3       4       6
        """
        f = lambda x: f"{x}{suffix}"

        axis_name = self._info_axis_name
        if axis is not None:
            axis_name = self._get_axis_name(axis)

        mapper = {axis_name: f}
        # error: Incompatible return value type (got "Optional[Self]",
        # expected "Self")
        # error: Argument 1 to "rename" of "NDFrame" has incompatible type
        # "**Dict[str, partial[str]]"; expected "Union[str, int, None]"
        # error: Keywords must be strings
        return self._rename(**mapper)  # type: ignore[return-value, arg-type, misc]

    @overload
    def sort_values(
        self,
        *,
        axis: Axis = ...,
        ascending: bool_t | Sequence[bool_t] = ...,
        inplace: Literal[False] = ...,
        kind: SortKind = ...,
        na_position: NaPosition = ...,
        ignore_index: bool_t = ...,
        key: ValueKeyFunc = ...,
    ) -> Self:
        ...

    @overload
    def sort_values(
        self,
        *,
        axis: Axis = ...,
        ascending: bool_t | Sequence[bool_t] = ...,
        inplace: Literal[True],
        kind: SortKind = ...,
        na_position: NaPosition = ...,
        ignore_index: bool_t = ...,
        key: ValueKeyFunc = ...,
    ) -> None:
        ...

    @overload
    def sort_values(
        self,
        *,
        axis: Axis = ...,
        ascending: bool_t | Sequence[bool_t] = ...,
        inplace: bool_t = ...,
        kind: SortKind = ...,
        na_position: NaPosition = ...,
        ignore_index: bool_t = ...,
        key: ValueKeyFunc = ...,
    ) -> Self | None:
        ...

    def sort_values(
        self,
        *,
        axis: Axis = 0,
        ascending: bool_t | Sequence[bool_t] = True,
        inplace: bool_t = False,
        kind: SortKind = "quicksort",
        na_position: NaPosition = "last",
        ignore_index: bool_t = False,
        key: ValueKeyFunc = None,
    ) -> Self | None:
        """
        Sort by the values along either axis.

        Parameters
        ----------%(optional_by)s
        axis : %(axes_single_arg)s, default 0
             Axis to be sorted.
        ascending : bool or list of bool, default True
             Sort ascending vs. descending. Specify list for multiple sort
             orders.  If this is a list of bools, must match the length of
             the by.
        inplace : bool, default False
             If True, perform operation in-place.
        kind : {'quicksort', 'mergesort', 'heapsort', 'stable'}, default 'quicksort'
             Choice of sorting algorithm. See also :func:`numpy.sort` for more
             information. `mergesort` and `stable` are the only stable algorithms. For
             DataFrames, this option is only applied when sorting on a single
             column or label.
        na_position : {'first', 'last'}, default 'last'
             Puts NaNs at the beginning if `first`; `last` puts NaNs at the
             end.
        ignore_index : bool, default False
             If True, the resulting axis will be labeled 0, 1, …, n - 1.
        key : callable, optional
            Apply the key function to the values
            before sorting. This is similar to the `key` argument in the
            builtin :meth:`sorted` function, with the notable difference that
            this `key` function should be *vectorized*. It should expect a
            ``Series`` and return a Series with the same shape as the input.
            It will be applied to each column in `by` independently.

        Returns
        -------
        DataFrame or None
            DataFrame with sorted values or None if ``inplace=True``.

        See Also
        --------
        DataFrame.sort_index : Sort a DataFrame by the index.
        Series.sort_values : Similar method for a Series.

        Examples
        --------
        >>> df = pd.DataFrame({
        ...     'col1': ['A', 'A', 'B', np.nan, 'D', 'C'],
        ...     'col2': [2, 1, 9, 8, 7, 4],
        ...     'col3': [0, 1, 9, 4, 2, 3],
        ...     'col4': ['a', 'B', 'c', 'D', 'e', 'F']
        ... })
        >>> df
          col1  col2  col3 col4
        0    A     2     0    a
        1    A     1     1    B
        2    B     9     9    c
        3  NaN     8     4    D
        4    D     7     2    e
        5    C     4     3    F

        Sort by col1

        >>> df.sort_values(by=['col1'])
          col1  col2  col3 col4
        0    A     2     0    a
        1    A     1     1    B
        2    B     9     9    c
        5    C     4     3    F
        4    D     7     2    e
        3  NaN     8     4    D

        Sort by multiple columns

        >>> df.sort_values(by=['col1', 'col2'])
          col1  col2  col3 col4
        1    A     1     1    B
        0    A     2     0    a
        2    B     9     9    c
        5    C     4     3    F
        4    D     7     2    e
        3  NaN     8     4    D

        Sort Descending

        >>> df.sort_values(by='col1', ascending=False)
          col1  col2  col3 col4
        4    D     7     2    e
        5    C     4     3    F
        2    B     9     9    c
        0    A     2     0    a
        1    A     1     1    B
        3  NaN     8     4    D

        Putting NAs first

        >>> df.sort_values(by='col1', ascending=False, na_position='first')
          col1  col2  col3 col4
        3  NaN     8     4    D
        4    D     7     2    e
        5    C     4     3    F
        2    B     9     9    c
        0    A     2     0    a
        1    A     1     1    B

        Sorting with a key function

        >>> df.sort_values(by='col4', key=lambda col: col.str.lower())
           col1  col2  col3 col4
        0    A     2     0    a
        1    A     1     1    B
        2    B     9     9    c
        3  NaN     8     4    D
        4    D     7     2    e
        5    C     4     3    F

        Natural sort with the key argument,
        using the `natsort <https://github.com/SethMMorton/natsort>` package.

        >>> df = pd.DataFrame({
        ...    "time": ['0hr', '128hr', '72hr', '48hr', '96hr'],
        ...    "value": [10, 20, 30, 40, 50]
        ... })
        >>> df
            time  value
        0    0hr     10
        1  128hr     20
        2   72hr     30
        3   48hr     40
        4   96hr     50
        >>> from natsort import index_natsorted
        >>> df.sort_values(
        ...     by="time",
        ...     key=lambda x: np.argsort(index_natsorted(df["time"]))
        ... )
            time  value
        0    0hr     10
        3   48hr     40
        2   72hr     30
        4   96hr     50
        1  128hr     20
        """
        raise AbstractMethodError(self)

    @overload
    def sort_index(
        self,
        *,
        axis: Axis = ...,
        level: IndexLabel = ...,
        ascending: bool_t | Sequence[bool_t] = ...,
        inplace: Literal[True],
        kind: SortKind = ...,
        na_position: NaPosition = ...,
        sort_remaining: bool_t = ...,
        ignore_index: bool_t = ...,
        key: IndexKeyFunc = ...,
    ) -> None:
        ...

    @overload
    def sort_index(
        self,
        *,
        axis: Axis = ...,
        level: IndexLabel = ...,
        ascending: bool_t | Sequence[bool_t] = ...,
        inplace: Literal[False] = ...,
        kind: SortKind = ...,
        na_position: NaPosition = ...,
        sort_remaining: bool_t = ...,
        ignore_index: bool_t = ...,
        key: IndexKeyFunc = ...,
    ) -> Self:
        ...

    @overload
    def sort_index(
        self,
        *,
        axis: Axis = ...,
        level: IndexLabel = ...,
        ascending: bool_t | Sequence[bool_t] = ...,
        inplace: bool_t = ...,
        kind: SortKind = ...,
        na_position: NaPosition = ...,
        sort_remaining: bool_t = ...,
        ignore_index: bool_t = ...,
        key: IndexKeyFunc = ...,
    ) -> Self | None:
        ...

    def sort_index(
        self,
        *,
        axis: Axis = 0,
        level: IndexLabel = None,
        ascending: bool_t | Sequence[bool_t] = True,
        inplace: bool_t = False,
        kind: SortKind = "quicksort",
        na_position: NaPosition = "last",
        sort_remaining: bool_t = True,
        ignore_index: bool_t = False,
        key: IndexKeyFunc = None,
    ) -> Self | None:
        inplace = validate_bool_kwarg(inplace, "inplace")
        axis = self._get_axis_number(axis)
        ascending = validate_ascending(ascending)

        target = self._get_axis(axis)

        indexer = get_indexer_indexer(
            target, level, ascending, kind, na_position, sort_remaining, key
        )

        if indexer is None:
            if inplace:
                result = self
            else:
                result = self.copy(deep=None)

            if ignore_index:
                result.index = default_index(len(self))
            if inplace:
                return None
            else:
                return result

        baxis = self._get_block_manager_axis(axis)
        new_data = self._mgr.take(indexer, axis=baxis, verify=False)

        # reconstruct axis if needed
        new_data.set_axis(baxis, new_data.axes[baxis]._sort_levels_monotonic())

        if ignore_index:
            axis = 1 if isinstance(self, ABCDataFrame) else 0
            new_data.set_axis(axis, default_index(len(indexer)))

        result = self._constructor(new_data)

        if inplace:
            return self._update_inplace(result)
        else:
            return result.__finalize__(self, method="sort_index")

    @doc(
        klass=_shared_doc_kwargs["klass"],
        optional_reindex="",
    )
    def reindex(
        self,
        labels=None,
        *,
        index=None,
        columns=None,
        axis: Axis | None = None,
        method: ReindexMethod | None = None,
        copy: bool_t | None = None,
        level: Level | None = None,
        fill_value: Scalar | None = np.nan,
        limit: int | None = None,
        tolerance=None,
    ) -> Self:
        """
        Conform {klass} to new index with optional filling logic.

        Places NA/NaN in locations having no value in the previous index. A new object
        is produced unless the new index is equivalent to the current one and
        ``copy=False``.

        Parameters
        ----------
        {optional_reindex}
        method : {{None, 'backfill'/'bfill', 'pad'/'ffill', 'nearest'}}
            Method to use for filling holes in reindexed DataFrame.
            Please note: this is only applicable to DataFrames/Series with a
            monotonically increasing/decreasing index.

            * None (default): don't fill gaps
            * pad / ffill: Propagate last valid observation forward to next
              valid.
            * backfill / bfill: Use next valid observation to fill gap.
            * nearest: Use nearest valid observations to fill gap.

        copy : bool, default True
            Return a new object, even if the passed indexes are the same.
        level : int or name
            Broadcast across a level, matching Index values on the
            passed MultiIndex level.
        fill_value : scalar, default np.NaN
            Value to use for missing values. Defaults to NaN, but can be any
            "compatible" value.
        limit : int, default None
            Maximum number of consecutive elements to forward or backward fill.
        tolerance : optional
            Maximum distance between original and new labels for inexact
            matches. The values of the index at the matching locations most
            satisfy the equation ``abs(index[indexer] - target) <= tolerance``.

            Tolerance may be a scalar value, which applies the same tolerance
            to all values, or list-like, which applies variable tolerance per
            element. List-like includes list, tuple, array, Series, and must be
            the same size as the index and its dtype must exactly match the
            index's type.

        Returns
        -------
        {klass} with changed index.

        See Also
        --------
        DataFrame.set_index : Set row labels.
        DataFrame.reset_index : Remove row labels or move them to new columns.
        DataFrame.reindex_like : Change to same indices as other DataFrame.

        Examples
        --------
        ``DataFrame.reindex`` supports two calling conventions

        * ``(index=index_labels, columns=column_labels, ...)``
        * ``(labels, axis={{'index', 'columns'}}, ...)``

        We *highly* recommend using keyword arguments to clarify your
        intent.

        Create a dataframe with some fictional data.

        >>> index = ['Firefox', 'Chrome', 'Safari', 'IE10', 'Konqueror']
        >>> df = pd.DataFrame({{'http_status': [200, 200, 404, 404, 301],
        ...                   'response_time': [0.04, 0.02, 0.07, 0.08, 1.0]}},
        ...                   index=index)
        >>> df
                   http_status  response_time
        Firefox            200           0.04
        Chrome             200           0.02
        Safari             404           0.07
        IE10               404           0.08
        Konqueror          301           1.00

        Create a new index and reindex the dataframe. By default
        values in the new index that do not have corresponding
        records in the dataframe are assigned ``NaN``.

        >>> new_index = ['Safari', 'Iceweasel', 'Comodo Dragon', 'IE10',
        ...              'Chrome']
        >>> df.reindex(new_index)
                       http_status  response_time
        Safari               404.0           0.07
        Iceweasel              NaN            NaN
        Comodo Dragon          NaN            NaN
        IE10                 404.0           0.08
        Chrome               200.0           0.02

        We can fill in the missing values by passing a value to
        the keyword ``fill_value``. Because the index is not monotonically
        increasing or decreasing, we cannot use arguments to the keyword
        ``method`` to fill the ``NaN`` values.

        >>> df.reindex(new_index, fill_value=0)
                       http_status  response_time
        Safari                 404           0.07
        Iceweasel                0           0.00
        Comodo Dragon            0           0.00
        IE10                   404           0.08
        Chrome                 200           0.02

        >>> df.reindex(new_index, fill_value='missing')
                      http_status response_time
        Safari                404          0.07
        Iceweasel         missing       missing
        Comodo Dragon     missing       missing
        IE10                  404          0.08
        Chrome                200          0.02

        We can also reindex the columns.

        >>> df.reindex(columns=['http_status', 'user_agent'])
                   http_status  user_agent
        Firefox            200         NaN
        Chrome             200         NaN
        Safari             404         NaN
        IE10               404         NaN
        Konqueror          301         NaN

        Or we can use "axis-style" keyword arguments

        >>> df.reindex(['http_status', 'user_agent'], axis="columns")
                   http_status  user_agent
        Firefox            200         NaN
        Chrome             200         NaN
        Safari             404         NaN
        IE10               404         NaN
        Konqueror          301         NaN

        To further illustrate the filling functionality in
        ``reindex``, we will create a dataframe with a
        monotonically increasing index (for example, a sequence
        of dates).

        >>> date_index = pd.date_range('1/1/2010', periods=6, freq='D')
        >>> df2 = pd.DataFrame({{"prices": [100, 101, np.nan, 100, 89, 88]}},
        ...                    index=date_index)
        >>> df2
                    prices
        2010-01-01   100.0
        2010-01-02   101.0
        2010-01-03     NaN
        2010-01-04   100.0
        2010-01-05    89.0
        2010-01-06    88.0

        Suppose we decide to expand the dataframe to cover a wider
        date range.

        >>> date_index2 = pd.date_range('12/29/2009', periods=10, freq='D')
        >>> df2.reindex(date_index2)
                    prices
        2009-12-29     NaN
        2009-12-30     NaN
        2009-12-31     NaN
        2010-01-01   100.0
        2010-01-02   101.0
        2010-01-03     NaN
        2010-01-04   100.0
        2010-01-05    89.0
        2010-01-06    88.0
        2010-01-07     NaN

        The index entries that did not have a value in the original data frame
        (for example, '2009-12-29') are by default filled with ``NaN``.
        If desired, we can fill in the missing values using one of several
        options.

        For example, to back-propagate the last valid value to fill the ``NaN``
        values, pass ``bfill`` as an argument to the ``method`` keyword.

        >>> df2.reindex(date_index2, method='bfill')
                    prices
        2009-12-29   100.0
        2009-12-30   100.0
        2009-12-31   100.0
        2010-01-01   100.0
        2010-01-02   101.0
        2010-01-03     NaN
        2010-01-04   100.0
        2010-01-05    89.0
        2010-01-06    88.0
        2010-01-07     NaN

        Please note that the ``NaN`` value present in the original dataframe
        (at index value 2010-01-03) will not be filled by any of the
        value propagation schemes. This is because filling while reindexing
        does not look at dataframe values, but only compares the original and
        desired indexes. If you do want to fill in the ``NaN`` values present
        in the original dataframe, use the ``fillna()`` method.

        See the :ref:`user guide <basics.reindexing>` for more.
        """
        # TODO: Decide if we care about having different examples for different
        # kinds

        if index is not None and columns is not None and labels is not None:
            raise TypeError("Cannot specify all of 'labels', 'index', 'columns'.")
        elif index is not None or columns is not None:
            if axis is not None:
                raise TypeError(
                    "Cannot specify both 'axis' and any of 'index' or 'columns'"
                )
            if labels is not None:
                if index is not None:
                    columns = labels
                else:
                    index = labels
        else:
            if axis and self._get_axis_number(axis) == 1:
                columns = labels
            else:
                index = labels
        axes: dict[Literal["index", "columns"], Any] = {
            "index": index,
            "columns": columns,
        }
        method = clean_reindex_fill_method(method)

        # if all axes that are requested to reindex are equal, then only copy
        # if indicated must have index names equal here as well as values
        if copy and using_copy_on_write():
            copy = False
        if all(
            self._get_axis(axis_name).identical(ax)
            for axis_name, ax in axes.items()
            if ax is not None
        ):
            return self.copy(deep=copy)

        # check if we are a multi reindex
        if self._needs_reindex_multi(axes, method, level):
            return self._reindex_multi(axes, copy, fill_value)

        # perform the reindex on the axes
        return self._reindex_axes(
            axes, level, limit, tolerance, method, fill_value, copy
        ).__finalize__(self, method="reindex")

    @final
    def _reindex_axes(
        self,
        axes,
        level: Level | None,
        limit: int | None,
        tolerance,
        method,
        fill_value: Scalar | None,
        copy: bool_t | None,
    ) -> Self:
        """Perform the reindex for all the axes."""
        obj = self
        for a in self._AXIS_ORDERS:
            labels = axes[a]
            if labels is None:
                continue

            ax = self._get_axis(a)
            new_index, indexer = ax.reindex(
                labels, level=level, limit=limit, tolerance=tolerance, method=method
            )

            axis = self._get_axis_number(a)
            obj = obj._reindex_with_indexers(
                {axis: [new_index, indexer]},
                fill_value=fill_value,
                copy=copy,
                allow_dups=False,
            )
            # If we've made a copy once, no need to make another one
            copy = False

        return obj

    def _needs_reindex_multi(self, axes, method, level: Level | None) -> bool_t:
        """Check if we do need a multi reindex."""
        return (
            (common.count_not_none(*axes.values()) == self._AXIS_LEN)
            and method is None
            and level is None
            and not self._is_mixed_type
            and not (
                self.ndim == 2
                and len(self.dtypes) == 1
                and isinstance(self.dtypes.iloc[0], ExtensionDtype)
            )
        )

    def _reindex_multi(self, axes, copy, fill_value):
        raise AbstractMethodError(self)

    @final
    def _reindex_with_indexers(
        self,
        reindexers,
        fill_value=None,
        copy: bool_t | None = False,
        allow_dups: bool_t = False,
    ) -> Self:
        """allow_dups indicates an internal call here"""
        # reindex doing multiple operations on different axes if indicated
        new_data = self._mgr
        for axis in sorted(reindexers.keys()):
            index, indexer = reindexers[axis]
            baxis = self._get_block_manager_axis(axis)

            if index is None:
                continue

            index = ensure_index(index)
            if indexer is not None:
                indexer = ensure_platform_int(indexer)

            # TODO: speed up on homogeneous DataFrame objects (see _reindex_multi)
            new_data = new_data.reindex_indexer(
                index,
                indexer,
                axis=baxis,
                fill_value=fill_value,
                allow_dups=allow_dups,
                copy=copy,
            )
            # If we've made a copy once, no need to make another one
            copy = False

        if (
            (copy or copy is None)
            and new_data is self._mgr
            and not using_copy_on_write()
        ):
            new_data = new_data.copy(deep=copy)
        elif using_copy_on_write() and new_data is self._mgr:
            new_data = new_data.copy(deep=False)

        return self._constructor(new_data).__finalize__(self)

    def filter(
        self,
        items=None,
        like: str | None = None,
        regex: str | None = None,
        axis: Axis | None = None,
    ) -> Self:
        """
        Subset the dataframe rows or columns according to the specified index labels.

        Note that this routine does not filter a dataframe on its
        contents. The filter is applied to the labels of the index.

        Parameters
        ----------
        items : list-like
            Keep labels from axis which are in items.
        like : str
            Keep labels from axis for which "like in label == True".
        regex : str (regular expression)
            Keep labels from axis for which re.search(regex, label) == True.
        axis : {0 or ‘index’, 1 or ‘columns’, None}, default None
            The axis to filter on, expressed either as an index (int)
            or axis name (str). By default this is the info axis, 'columns' for
            DataFrame. For `Series` this parameter is unused and defaults to `None`.

        Returns
        -------
        same type as input object

        See Also
        --------
        DataFrame.loc : Access a group of rows and columns
            by label(s) or a boolean array.

        Notes
        -----
        The ``items``, ``like``, and ``regex`` parameters are
        enforced to be mutually exclusive.

        ``axis`` defaults to the info axis that is used when indexing
        with ``[]``.

        Examples
        --------
        >>> df = pd.DataFrame(np.array(([1, 2, 3], [4, 5, 6])),
        ...                   index=['mouse', 'rabbit'],
        ...                   columns=['one', 'two', 'three'])
        >>> df
                one  two  three
        mouse     1    2      3
        rabbit    4    5      6

        >>> # select columns by name
        >>> df.filter(items=['one', 'three'])
                 one  three
        mouse     1      3
        rabbit    4      6

        >>> # select columns by regular expression
        >>> df.filter(regex='e$', axis=1)
                 one  three
        mouse     1      3
        rabbit    4      6

        >>> # select rows containing 'bbi'
        >>> df.filter(like='bbi', axis=0)
                 one  two  three
        rabbit    4    5      6
        """
        nkw = common.count_not_none(items, like, regex)
        if nkw > 1:
            raise TypeError(
                "Keyword arguments `items`, `like`, or `regex` "
                "are mutually exclusive"
            )

        if axis is None:
            axis = self._info_axis_name
        labels = self._get_axis(axis)

        if items is not None:
            name = self._get_axis_name(axis)
            # error: Keywords must be strings
            return self.reindex(  # type: ignore[misc]
                **{name: labels.intersection(items)}
            )
        elif like:

            def f(x) -> bool_t:
                assert like is not None  # needed for mypy
                return like in ensure_str(x)

            values = labels.map(f)
            return self.loc(axis=axis)[values]
        elif regex:

            def f(x) -> bool_t:
                return matcher.search(ensure_str(x)) is not None

            matcher = re.compile(regex)
            values = labels.map(f)
            return self.loc(axis=axis)[values]
        else:
            raise TypeError("Must pass either `items`, `like`, or `regex`")

    @final
    def head(self, n: int = 5) -> Self:
        """
        Return the first `n` rows.

        This function returns the first `n` rows for the object based
        on position. It is useful for quickly testing if your object
        has the right type of data in it.

        For negative values of `n`, this function returns all rows except
        the last `|n|` rows, equivalent to ``df[:n]``.

        If n is larger than the number of rows, this function returns all rows.

        Parameters
        ----------
        n : int, default 5
            Number of rows to select.

        Returns
        -------
        same type as caller
            The first `n` rows of the caller object.

        See Also
        --------
        DataFrame.tail: Returns the last `n` rows.

        Examples
        --------
        >>> df = pd.DataFrame({'animal': ['alligator', 'bee', 'falcon', 'lion',
        ...                    'monkey', 'parrot', 'shark', 'whale', 'zebra']})
        >>> df
              animal
        0  alligator
        1        bee
        2     falcon
        3       lion
        4     monkey
        5     parrot
        6      shark
        7      whale
        8      zebra

        Viewing the first 5 lines

        >>> df.head()
              animal
        0  alligator
        1        bee
        2     falcon
        3       lion
        4     monkey

        Viewing the first `n` lines (three in this case)

        >>> df.head(3)
              animal
        0  alligator
        1        bee
        2     falcon

        For negative values of `n`

        >>> df.head(-3)
              animal
        0  alligator
        1        bee
        2     falcon
        3       lion
        4     monkey
        5     parrot
        """
        return self.iloc[:n]

    @final
    def tail(self, n: int = 5) -> Self:
        """
        Return the last `n` rows.

        This function returns last `n` rows from the object based on
        position. It is useful for quickly verifying data, for example,
        after sorting or appending rows.

        For negative values of `n`, this function returns all rows except
        the first `|n|` rows, equivalent to ``df[|n|:]``.

        If n is larger than the number of rows, this function returns all rows.

        Parameters
        ----------
        n : int, default 5
            Number of rows to select.

        Returns
        -------
        type of caller
            The last `n` rows of the caller object.

        See Also
        --------
        DataFrame.head : The first `n` rows of the caller object.

        Examples
        --------
        >>> df = pd.DataFrame({'animal': ['alligator', 'bee', 'falcon', 'lion',
        ...                    'monkey', 'parrot', 'shark', 'whale', 'zebra']})
        >>> df
              animal
        0  alligator
        1        bee
        2     falcon
        3       lion
        4     monkey
        5     parrot
        6      shark
        7      whale
        8      zebra

        Viewing the last 5 lines

        >>> df.tail()
           animal
        4  monkey
        5  parrot
        6   shark
        7   whale
        8   zebra

        Viewing the last `n` lines (three in this case)

        >>> df.tail(3)
          animal
        6  shark
        7  whale
        8  zebra

        For negative values of `n`

        >>> df.tail(-3)
           animal
        3    lion
        4  monkey
        5  parrot
        6   shark
        7   whale
        8   zebra
        """
        if n == 0:
            return self.iloc[0:0]
        return self.iloc[-n:]

    @final
    def sample(
        self,
        n: int | None = None,
        frac: float | None = None,
        replace: bool_t = False,
        weights=None,
        random_state: RandomState | None = None,
        axis: Axis | None = None,
        ignore_index: bool_t = False,
    ) -> Self:
        """
        Return a random sample of items from an axis of object.

        You can use `random_state` for reproducibility.

        Parameters
        ----------
        n : int, optional
            Number of items from axis to return. Cannot be used with `frac`.
            Default = 1 if `frac` = None.
        frac : float, optional
            Fraction of axis items to return. Cannot be used with `n`.
        replace : bool, default False
            Allow or disallow sampling of the same row more than once.
        weights : str or ndarray-like, optional
            Default 'None' results in equal probability weighting.
            If passed a Series, will align with target object on index. Index
            values in weights not found in sampled object will be ignored and
            index values in sampled object not in weights will be assigned
            weights of zero.
            If called on a DataFrame, will accept the name of a column
            when axis = 0.
            Unless weights are a Series, weights must be same length as axis
            being sampled.
            If weights do not sum to 1, they will be normalized to sum to 1.
            Missing values in the weights column will be treated as zero.
            Infinite values not allowed.
        random_state : int, array-like, BitGenerator, np.random.RandomState, np.random.Generator, optional
            If int, array-like, or BitGenerator, seed for random number generator.
            If np.random.RandomState or np.random.Generator, use as given.

            .. versionchanged:: 1.4.0

                np.random.Generator objects now accepted

        axis : {0 or ‘index’, 1 or ‘columns’, None}, default None
            Axis to sample. Accepts axis number or name. Default is stat axis
            for given data type. For `Series` this parameter is unused and defaults to `None`.
        ignore_index : bool, default False
            If True, the resulting index will be labeled 0, 1, …, n - 1.

            .. versionadded:: 1.3.0

        Returns
        -------
        Series or DataFrame
            A new object of same type as caller containing `n` items randomly
            sampled from the caller object.

        See Also
        --------
        DataFrameGroupBy.sample: Generates random samples from each group of a
            DataFrame object.
        SeriesGroupBy.sample: Generates random samples from each group of a
            Series object.
        numpy.random.choice: Generates a random sample from a given 1-D numpy
            array.

        Notes
        -----
        If `frac` > 1, `replacement` should be set to `True`.

        Examples
        --------
        >>> df = pd.DataFrame({'num_legs': [2, 4, 8, 0],
        ...                    'num_wings': [2, 0, 0, 0],
        ...                    'num_specimen_seen': [10, 2, 1, 8]},
        ...                   index=['falcon', 'dog', 'spider', 'fish'])
        >>> df
                num_legs  num_wings  num_specimen_seen
        falcon         2          2                 10
        dog            4          0                  2
        spider         8          0                  1
        fish           0          0                  8

        Extract 3 random elements from the ``Series`` ``df['num_legs']``:
        Note that we use `random_state` to ensure the reproducibility of
        the examples.

        >>> df['num_legs'].sample(n=3, random_state=1)
        fish      0
        spider    8
        falcon    2
        Name: num_legs, dtype: int64

        A random 50% sample of the ``DataFrame`` with replacement:

        >>> df.sample(frac=0.5, replace=True, random_state=1)
              num_legs  num_wings  num_specimen_seen
        dog          4          0                  2
        fish         0          0                  8

        An upsample sample of the ``DataFrame`` with replacement:
        Note that `replace` parameter has to be `True` for `frac` parameter > 1.

        >>> df.sample(frac=2, replace=True, random_state=1)
                num_legs  num_wings  num_specimen_seen
        dog            4          0                  2
        fish           0          0                  8
        falcon         2          2                 10
        falcon         2          2                 10
        fish           0          0                  8
        dog            4          0                  2
        fish           0          0                  8
        dog            4          0                  2

        Using a DataFrame column as weights. Rows with larger value in the
        `num_specimen_seen` column are more likely to be sampled.

        >>> df.sample(n=2, weights='num_specimen_seen', random_state=1)
                num_legs  num_wings  num_specimen_seen
        falcon         2          2                 10
        fish           0          0                  8
        """  # noqa: E501
        if axis is None:
            axis = 0

        axis = self._get_axis_number(axis)
        obj_len = self.shape[axis]

        # Process random_state argument
        rs = common.random_state(random_state)

        size = sample.process_sampling_size(n, frac, replace)
        if size is None:
            assert frac is not None
            size = round(frac * obj_len)

        if weights is not None:
            weights = sample.preprocess_weights(self, weights, axis)

        sampled_indices = sample.sample(obj_len, size, replace, weights, rs)
        result = self.take(sampled_indices, axis=axis)

        if ignore_index:
            result.index = default_index(len(result))

        return result

    @final
    @doc(klass=_shared_doc_kwargs["klass"])
    def pipe(
        self,
        func: Callable[..., T] | tuple[Callable[..., T], str],
        *args,
        **kwargs,
    ) -> T:
        r"""
        Apply chainable functions that expect Series or DataFrames.

        Parameters
        ----------
        func : function
            Function to apply to the {klass}.
            ``args``, and ``kwargs`` are passed into ``func``.
            Alternatively a ``(callable, data_keyword)`` tuple where
            ``data_keyword`` is a string indicating the keyword of
            ``callable`` that expects the {klass}.
        *args : iterable, optional
            Positional arguments passed into ``func``.
        **kwargs : mapping, optional
            A dictionary of keyword arguments passed into ``func``.

        Returns
        -------
        the return type of ``func``.

        See Also
        --------
        DataFrame.apply : Apply a function along input axis of DataFrame.
        DataFrame.map : Apply a function elementwise on a whole DataFrame.
        Series.map : Apply a mapping correspondence on a
            :class:`~pandas.Series`.

        Notes
        -----
        Use ``.pipe`` when chaining together functions that expect
        Series, DataFrames or GroupBy objects.

        Examples
        --------
        Constructing a income DataFrame from a dictionary.

        >>> data = [[8000, 1000], [9500, np.nan], [5000, 2000]]
        >>> df = pd.DataFrame(data, columns=['Salary', 'Others'])
        >>> df
           Salary  Others
        0    8000  1000.0
        1    9500     NaN
        2    5000  2000.0

        Functions that perform tax reductions on an income DataFrame.

        >>> def subtract_federal_tax(df):
        ...     return df * 0.9
        >>> def subtract_state_tax(df, rate):
        ...     return df * (1 - rate)
        >>> def subtract_national_insurance(df, rate, rate_increase):
        ...     new_rate = rate + rate_increase
        ...     return df * (1 - new_rate)

        Instead of writing

        >>> subtract_national_insurance(
        ...     subtract_state_tax(subtract_federal_tax(df), rate=0.12),
        ...     rate=0.05,
        ...     rate_increase=0.02)  # doctest: +SKIP

        You can write

        >>> (
        ...     df.pipe(subtract_federal_tax)
        ...     .pipe(subtract_state_tax, rate=0.12)
        ...     .pipe(subtract_national_insurance, rate=0.05, rate_increase=0.02)
        ... )
            Salary   Others
        0  5892.48   736.56
        1  6997.32      NaN
        2  3682.80  1473.12

        If you have a function that takes the data as (say) the second
        argument, pass a tuple indicating which keyword expects the
        data. For example, suppose ``national_insurance`` takes its data as ``df``
        in the second argument:

        >>> def subtract_national_insurance(rate, df, rate_increase):
        ...     new_rate = rate + rate_increase
        ...     return df * (1 - new_rate)
        >>> (
        ...     df.pipe(subtract_federal_tax)
        ...     .pipe(subtract_state_tax, rate=0.12)
        ...     .pipe(
        ...         (subtract_national_insurance, 'df'),
        ...         rate=0.05,
        ...         rate_increase=0.02
        ...     )
        ... )
            Salary   Others
        0  5892.48   736.56
        1  6997.32      NaN
        2  3682.80  1473.12
        """
        if using_copy_on_write():
            return common.pipe(self.copy(deep=None), func, *args, **kwargs)
        return common.pipe(self, func, *args, **kwargs)

    # ----------------------------------------------------------------------
    # Attribute access

    @final
    def __finalize__(self, other, method: str | None = None, **kwargs) -> Self:
        """
        Propagate metadata from other to self.

        Parameters
        ----------
        other : the object from which to get the attributes that we are going
            to propagate
        method : str, optional
            A passed method name providing context on where ``__finalize__``
            was called.

            .. warning::

               The value passed as `method` are not currently considered
               stable across pandas releases.
        """
        if isinstance(other, NDFrame):
            for name in other.attrs:
                self.attrs[name] = other.attrs[name]

            self.flags.allows_duplicate_labels = other.flags.allows_duplicate_labels
            # For subclasses using _metadata.
            for name in set(self._metadata) & set(other._metadata):
                assert isinstance(name, str)
                object.__setattr__(self, name, getattr(other, name, None))

        if method == "concat":
            attrs = other.objs[0].attrs
            check_attrs = all(objs.attrs == attrs for objs in other.objs[1:])
            if check_attrs:
                for name in attrs:
                    self.attrs[name] = attrs[name]

            allows_duplicate_labels = all(
                x.flags.allows_duplicate_labels for x in other.objs
            )
            self.flags.allows_duplicate_labels = allows_duplicate_labels

        return self

    @final
    def __getattr__(self, name: str):
        """
        After regular attribute access, try looking up the name
        This allows simpler access to columns for interactive use.
        """
        # Note: obj.x will always call obj.__getattribute__('x') prior to
        # calling obj.__getattr__('x').
        if (
            name not in self._internal_names_set
            and name not in self._metadata
            and name not in self._accessors
            and self._info_axis._can_hold_identifiers_and_holds_name(name)
        ):
            return self[name]
        return object.__getattribute__(self, name)

    @final
    def __setattr__(self, name: str, value) -> None:
        """
        After regular attribute access, try setting the name
        This allows simpler access to columns for interactive use.
        """
        # first try regular attribute access via __getattribute__, so that
        # e.g. ``obj.x`` and ``obj.x = 4`` will always reference/modify
        # the same attribute.

        try:
            object.__getattribute__(self, name)
            return object.__setattr__(self, name, value)
        except AttributeError:
            pass

        # if this fails, go on to more involved attribute setting
        # (note that this matches __getattr__, above).
        if name in self._internal_names_set:
            object.__setattr__(self, name, value)
        elif name in self._metadata:
            object.__setattr__(self, name, value)
        else:
            try:
                existing = getattr(self, name)
                if isinstance(existing, Index):
                    object.__setattr__(self, name, value)
                elif name in self._info_axis:
                    self[name] = value
                else:
                    object.__setattr__(self, name, value)
            except (AttributeError, TypeError):
                if isinstance(self, ABCDataFrame) and (is_list_like(value)):
                    warnings.warn(
                        "Pandas doesn't allow columns to be "
                        "created via a new attribute name - see "
                        "https://pandas.pydata.org/pandas-docs/"
                        "stable/indexing.html#attribute-access",
                        stacklevel=find_stack_level(),
                    )
                object.__setattr__(self, name, value)

    @final
    def _dir_additions(self) -> set[str]:
        """
        add the string-like attributes from the info_axis.
        If info_axis is a MultiIndex, its first level values are used.
        """
        additions = super()._dir_additions()
        if self._info_axis._can_hold_strings:
            additions.update(self._info_axis._dir_additions_for_owner)
        return additions

    # ----------------------------------------------------------------------
    # Consolidation of internals

    @final
    def _protect_consolidate(self, f):
        """
        Consolidate _mgr -- if the blocks have changed, then clear the
        cache
        """
        if isinstance(self._mgr, (ArrayManager, SingleArrayManager)):
            return f()
        blocks_before = len(self._mgr.blocks)
        result = f()
        if len(self._mgr.blocks) != blocks_before:
            self._clear_item_cache()
        return result

    @final
    def _consolidate_inplace(self) -> None:
        """Consolidate data in place and return None"""

        def f() -> None:
            self._mgr = self._mgr.consolidate()

        self._protect_consolidate(f)

    @final
    def _consolidate(self):
        """
        Compute NDFrame with "consolidated" internals (data of each dtype
        grouped together in a single ndarray).

        Returns
        -------
        consolidated : same type as caller
        """
        f = lambda: self._mgr.consolidate()
        cons_data = self._protect_consolidate(f)
        return self._constructor(cons_data).__finalize__(self)

    @property
    def _is_mixed_type(self) -> bool_t:
        if self._mgr.is_single_block:
            return False

        if self._mgr.any_extension_types:
            # Even if they have the same dtype, we can't consolidate them,
            #  so we pretend this is "mixed'"
            return True

        return self.dtypes.nunique() > 1

    @final
    def _get_numeric_data(self) -> Self:
        return self._constructor(self._mgr.get_numeric_data()).__finalize__(self)

    @final
    def _get_bool_data(self):
        return self._constructor(self._mgr.get_bool_data()).__finalize__(self)

    # ----------------------------------------------------------------------
    # Internal Interface Methods

    @property
    def values(self):
        raise AbstractMethodError(self)

    @property
    def _values(self) -> ArrayLike:
        """internal implementation"""
        raise AbstractMethodError(self)

    @property
    def dtypes(self):
        """
        Return the dtypes in the DataFrame.

        This returns a Series with the data type of each column.
        The result's index is the original DataFrame's columns. Columns
        with mixed types are stored with the ``object`` dtype. See
        :ref:`the User Guide <basics.dtypes>` for more.

        Returns
        -------
        pandas.Series
            The data type of each column.

        Examples
        --------
        >>> df = pd.DataFrame({'float': [1.0],
        ...                    'int': [1],
        ...                    'datetime': [pd.Timestamp('20180310')],
        ...                    'string': ['foo']})
        >>> df.dtypes
        float              float64
        int                  int64
        datetime    datetime64[ns]
        string              object
        dtype: object
        """
        data = self._mgr.get_dtypes()
        return self._constructor_sliced(data, index=self._info_axis, dtype=np.object_)

    @final
    def astype(
        self, dtype, copy: bool_t | None = None, errors: IgnoreRaise = "raise"
    ) -> Self:
        """
        Cast a pandas object to a specified dtype ``dtype``.

        Parameters
        ----------
        dtype : str, data type, Series or Mapping of column name -> data type
            Use a str, numpy.dtype, pandas.ExtensionDtype or Python type to
            cast entire pandas object to the same type. Alternatively, use a
            mapping, e.g. {col: dtype, ...}, where col is a column label and dtype is
            a numpy.dtype or Python type to cast one or more of the DataFrame's
            columns to column-specific types.
        copy : bool, default True
            Return a copy when ``copy=True`` (be very careful setting
            ``copy=False`` as changes to values then may propagate to other
            pandas objects).
        errors : {'raise', 'ignore'}, default 'raise'
            Control raising of exceptions on invalid data for provided dtype.

            - ``raise`` : allow exceptions to be raised
            - ``ignore`` : suppress exceptions. On error return original object.

        Returns
        -------
        same type as caller

        See Also
        --------
        to_datetime : Convert argument to datetime.
        to_timedelta : Convert argument to timedelta.
        to_numeric : Convert argument to a numeric type.
        numpy.ndarray.astype : Cast a numpy array to a specified type.

        Notes
        -----
        .. versionchanged:: 2.0.0

            Using ``astype`` to convert from timezone-naive dtype to
            timezone-aware dtype will raise an exception.
            Use :meth:`Series.dt.tz_localize` instead.

        Examples
        --------
        Create a DataFrame:

        >>> d = {'col1': [1, 2], 'col2': [3, 4]}
        >>> df = pd.DataFrame(data=d)
        >>> df.dtypes
        col1    int64
        col2    int64
        dtype: object

        Cast all columns to int32:

        >>> df.astype('int32').dtypes
        col1    int32
        col2    int32
        dtype: object

        Cast col1 to int32 using a dictionary:

        >>> df.astype({'col1': 'int32'}).dtypes
        col1    int32
        col2    int64
        dtype: object

        Create a series:

        >>> ser = pd.Series([1, 2], dtype='int32')
        >>> ser
        0    1
        1    2
        dtype: int32
        >>> ser.astype('int64')
        0    1
        1    2
        dtype: int64

        Convert to categorical type:

        >>> ser.astype('category')
        0    1
        1    2
        dtype: category
        Categories (2, int32): [1, 2]

        Convert to ordered categorical type with custom ordering:

        >>> from pandas.api.types import CategoricalDtype
        >>> cat_dtype = CategoricalDtype(
        ...     categories=[2, 1], ordered=True)
        >>> ser.astype(cat_dtype)
        0    1
        1    2
        dtype: category
        Categories (2, int64): [2 < 1]

        Create a series of dates:

        >>> ser_date = pd.Series(pd.date_range('20200101', periods=3))
        >>> ser_date
        0   2020-01-01
        1   2020-01-02
        2   2020-01-03
        dtype: datetime64[ns]
        """
        if copy and using_copy_on_write():
            copy = False

        if is_dict_like(dtype):
            if self.ndim == 1:  # i.e. Series
                if len(dtype) > 1 or self.name not in dtype:
                    raise KeyError(
                        "Only the Series name can be used for "
                        "the key in Series dtype mappings."
                    )
                new_type = dtype[self.name]
                return self.astype(new_type, copy, errors)

            # GH#44417 cast to Series so we can use .iat below, which will be
            #  robust in case we
            from pandas import Series

            dtype_ser = Series(dtype, dtype=object)

            for col_name in dtype_ser.index:
                if col_name not in self:
                    raise KeyError(
                        "Only a column name can be used for the "
                        "key in a dtype mappings argument. "
                        f"'{col_name}' not found in columns."
                    )

            dtype_ser = dtype_ser.reindex(self.columns, fill_value=None, copy=False)

            results = []
            for i, (col_name, col) in enumerate(self.items()):
                cdt = dtype_ser.iat[i]
                if isna(cdt):
                    res_col = col.copy(deep=copy)
                else:
                    try:
                        res_col = col.astype(dtype=cdt, copy=copy, errors=errors)
                    except ValueError as ex:
                        ex.args = (
                            f"{ex}: Error while type casting for column '{col_name}'",
                        )
                        raise
                results.append(res_col)

        elif is_extension_array_dtype(dtype) and self.ndim > 1:
            # GH 18099/22869: columnwise conversion to extension dtype
            # GH 24704: use iloc to handle duplicate column names
            # TODO(EA2D): special case not needed with 2D EAs
            results = [
                self.iloc[:, i].astype(dtype, copy=copy)
                for i in range(len(self.columns))
            ]

        else:
            # else, only a single dtype is given
            new_data = self._mgr.astype(dtype=dtype, copy=copy, errors=errors)
            return self._constructor(new_data).__finalize__(self, method="astype")

        # GH 33113: handle empty frame or series
        if not results:
            return self.copy(deep=None)

        # GH 19920: retain column metadata after concat
        result = concat(results, axis=1, copy=False)
        # GH#40810 retain subclass
        # error: Incompatible types in assignment
        # (expression has type "Self", variable has type "DataFrame")
        result = self._constructor(result)  # type: ignore[assignment]
        result.columns = self.columns
        result = result.__finalize__(self, method="astype")
        # https://github.com/python/mypy/issues/8354
        return cast(Self, result)

    @final
    def copy(self, deep: bool_t | None = True) -> Self:
        """
        Make a copy of this object's indices and data.

        When ``deep=True`` (default), a new object will be created with a
        copy of the calling object's data and indices. Modifications to
        the data or indices of the copy will not be reflected in the
        original object (see notes below).

        When ``deep=False``, a new object will be created without copying
        the calling object's data or index (only references to the data
        and index are copied). Any changes to the data of the original
        will be reflected in the shallow copy (and vice versa).

        Parameters
        ----------
        deep : bool, default True
            Make a deep copy, including a copy of the data and the indices.
            With ``deep=False`` neither the indices nor the data are copied.

        Returns
        -------
        Series or DataFrame
            Object type matches caller.

        Notes
        -----
        When ``deep=True``, data is copied but actual Python objects
        will not be copied recursively, only the reference to the object.
        This is in contrast to `copy.deepcopy` in the Standard Library,
        which recursively copies object data (see examples below).

        While ``Index`` objects are copied when ``deep=True``, the underlying
        numpy array is not copied for performance reasons. Since ``Index`` is
        immutable, the underlying data can be safely shared and a copy
        is not needed.

        Since pandas is not thread safe, see the
        :ref:`gotchas <gotchas.thread-safety>` when copying in a threading
        environment.

        Examples
        --------
        >>> s = pd.Series([1, 2], index=["a", "b"])
        >>> s
        a    1
        b    2
        dtype: int64

        >>> s_copy = s.copy()
        >>> s_copy
        a    1
        b    2
        dtype: int64

        **Shallow copy versus default (deep) copy:**

        >>> s = pd.Series([1, 2], index=["a", "b"])
        >>> deep = s.copy()
        >>> shallow = s.copy(deep=False)

        Shallow copy shares data and index with original.

        >>> s is shallow
        False
        >>> s.values is shallow.values and s.index is shallow.index
        True

        Deep copy has own copy of data and index.

        >>> s is deep
        False
        >>> s.values is deep.values or s.index is deep.index
        False

        Updates to the data shared by shallow copy and original is reflected
        in both; deep copy remains unchanged.

        >>> s.iloc[0] = 3
        >>> shallow.iloc[1] = 4
        >>> s
        a    3
        b    4
        dtype: int64
        >>> shallow
        a    3
        b    4
        dtype: int64
        >>> deep
        a    1
        b    2
        dtype: int64

        Note that when copying an object containing Python objects, a deep copy
        will copy the data, but will not do so recursively. Updating a nested
        data object will be reflected in the deep copy.

        >>> s = pd.Series([[1, 2], [3, 4]])
        >>> deep = s.copy()
        >>> s[0][0] = 10
        >>> s
        0    [10, 2]
        1     [3, 4]
        dtype: object
        >>> deep
        0    [10, 2]
        1     [3, 4]
        dtype: object
        """
        data = self._mgr.copy(deep=deep)
        self._clear_item_cache()
        return self._constructor(data).__finalize__(self, method="copy")

    @final
    def __copy__(self, deep: bool_t = True) -> Self:
        return self.copy(deep=deep)

    @final
    def __deepcopy__(self, memo=None) -> Self:
        """
        Parameters
        ----------
        memo, default None
            Standard signature. Unused
        """
        return self.copy(deep=True)

    @final
    def infer_objects(self, copy: bool_t | None = None) -> Self:
        """
        Attempt to infer better dtypes for object columns.

        Attempts soft conversion of object-dtyped
        columns, leaving non-object and unconvertible
        columns unchanged. The inference rules are the
        same as during normal Series/DataFrame construction.

        Parameters
        ----------
        copy : bool, default True
            Whether to make a copy for non-object or non-inferable columns
            or Series.

        Returns
        -------
        same type as input object

        See Also
        --------
        to_datetime : Convert argument to datetime.
        to_timedelta : Convert argument to timedelta.
        to_numeric : Convert argument to numeric type.
        convert_dtypes : Convert argument to best possible dtype.

        Examples
        --------
        >>> df = pd.DataFrame({"A": ["a", 1, 2, 3]})
        >>> df = df.iloc[1:]
        >>> df
           A
        1  1
        2  2
        3  3

        >>> df.dtypes
        A    object
        dtype: object

        >>> df.infer_objects().dtypes
        A    int64
        dtype: object
        """
        new_mgr = self._mgr.convert(copy=copy)
        return self._constructor(new_mgr).__finalize__(self, method="infer_objects")

    @final
    def convert_dtypes(
        self,
        infer_objects: bool_t = True,
        convert_string: bool_t = True,
        convert_integer: bool_t = True,
        convert_boolean: bool_t = True,
        convert_floating: bool_t = True,
        dtype_backend: DtypeBackend = "numpy_nullable",
    ) -> Self:
        """
        Convert columns to the best possible dtypes using dtypes supporting ``pd.NA``.

        Parameters
        ----------
        infer_objects : bool, default True
            Whether object dtypes should be converted to the best possible types.
        convert_string : bool, default True
            Whether object dtypes should be converted to ``StringDtype()``.
        convert_integer : bool, default True
            Whether, if possible, conversion can be done to integer extension types.
        convert_boolean : bool, defaults True
            Whether object dtypes should be converted to ``BooleanDtypes()``.
        convert_floating : bool, defaults True
            Whether, if possible, conversion can be done to floating extension types.
            If `convert_integer` is also True, preference will be give to integer
            dtypes if the floats can be faithfully casted to integers.

            .. versionadded:: 1.2.0
        dtype_backend : {"numpy_nullable", "pyarrow"}, default "numpy_nullable"
            Which dtype_backend to use, e.g. whether a DataFrame should use nullable
            dtypes for all dtypes that have a nullable
            implementation when "numpy_nullable" is set, pyarrow is used for all
            dtypes if "pyarrow" is set.

            The dtype_backends are still experimential.

            .. versionadded:: 2.0

        Returns
        -------
        Series or DataFrame
            Copy of input object with new dtype.

        See Also
        --------
        infer_objects : Infer dtypes of objects.
        to_datetime : Convert argument to datetime.
        to_timedelta : Convert argument to timedelta.
        to_numeric : Convert argument to a numeric type.

        Notes
        -----
        By default, ``convert_dtypes`` will attempt to convert a Series (or each
        Series in a DataFrame) to dtypes that support ``pd.NA``. By using the options
        ``convert_string``, ``convert_integer``, ``convert_boolean`` and
        ``convert_floating``, it is possible to turn off individual conversions
        to ``StringDtype``, the integer extension types, ``BooleanDtype``
        or floating extension types, respectively.

        For object-dtyped columns, if ``infer_objects`` is ``True``, use the inference
        rules as during normal Series/DataFrame construction.  Then, if possible,
        convert to ``StringDtype``, ``BooleanDtype`` or an appropriate integer
        or floating extension type, otherwise leave as ``object``.

        If the dtype is integer, convert to an appropriate integer extension type.

        If the dtype is numeric, and consists of all integers, convert to an
        appropriate integer extension type. Otherwise, convert to an
        appropriate floating extension type.

        .. versionchanged:: 1.2
            Starting with pandas 1.2, this method also converts float columns
            to the nullable floating extension type.

        In the future, as new dtypes are added that support ``pd.NA``, the results
        of this method will change to support those new dtypes.

        Examples
        --------
        >>> df = pd.DataFrame(
        ...     {
        ...         "a": pd.Series([1, 2, 3], dtype=np.dtype("int32")),
        ...         "b": pd.Series(["x", "y", "z"], dtype=np.dtype("O")),
        ...         "c": pd.Series([True, False, np.nan], dtype=np.dtype("O")),
        ...         "d": pd.Series(["h", "i", np.nan], dtype=np.dtype("O")),
        ...         "e": pd.Series([10, np.nan, 20], dtype=np.dtype("float")),
        ...         "f": pd.Series([np.nan, 100.5, 200], dtype=np.dtype("float")),
        ...     }
        ... )

        Start with a DataFrame with default dtypes.

        >>> df
           a  b      c    d     e      f
        0  1  x   True    h  10.0    NaN
        1  2  y  False    i   NaN  100.5
        2  3  z    NaN  NaN  20.0  200.0

        >>> df.dtypes
        a      int32
        b     object
        c     object
        d     object
        e    float64
        f    float64
        dtype: object

        Convert the DataFrame to use best possible dtypes.

        >>> dfn = df.convert_dtypes()
        >>> dfn
           a  b      c     d     e      f
        0  1  x   True     h    10   <NA>
        1  2  y  False     i  <NA>  100.5
        2  3  z   <NA>  <NA>    20  200.0

        >>> dfn.dtypes
        a             Int32
        b    string[python]
        c           boolean
        d    string[python]
        e             Int64
        f           Float64
        dtype: object

        Start with a Series of strings and missing data represented by ``np.nan``.

        >>> s = pd.Series(["a", "b", np.nan])
        >>> s
        0      a
        1      b
        2    NaN
        dtype: object

        Obtain a Series with dtype ``StringDtype``.

        >>> s.convert_dtypes()
        0       a
        1       b
        2    <NA>
        dtype: string
        """
        check_dtype_backend(dtype_backend)
        if self.ndim == 1:
            return self._convert_dtypes(
                infer_objects,
                convert_string,
                convert_integer,
                convert_boolean,
                convert_floating,
                dtype_backend=dtype_backend,
            )
        else:
            results = [
                col._convert_dtypes(
                    infer_objects,
                    convert_string,
                    convert_integer,
                    convert_boolean,
                    convert_floating,
                    dtype_backend=dtype_backend,
                )
                for col_name, col in self.items()
            ]
            if len(results) > 0:
                result = concat(results, axis=1, copy=False, keys=self.columns)
                cons = cast(Type["DataFrame"], self._constructor)
                result = cons(result)
                result = result.__finalize__(self, method="convert_dtypes")
                # https://github.com/python/mypy/issues/8354
                return cast(Self, result)
            else:
                return self.copy(deep=None)

    # ----------------------------------------------------------------------
    # Filling NA's

    def _deprecate_downcast(self, downcast) -> None:
        if isinstance(downcast, dict):
            # GH#40988
            for dc in downcast.values():
                if dc is not None and dc is not False and dc != "infer":
                    warnings.warn(
                        "downcast entries other than None, False, and 'infer' "
                        "are deprecated and will raise in a future version",
                        FutureWarning,
                        stacklevel=find_stack_level(),
                    )
        elif downcast is not None and downcast is not False and downcast != "infer":
            # GH#40988
            warnings.warn(
                "downcast other than None, False, and 'infer' are deprecated "
                "and will raise in a future version",
                FutureWarning,
                stacklevel=find_stack_level(),
            )

    @final
    def _fillna_with_method(
        self,
        method: Literal["ffill", "bfill"],
        *,
        axis: None | Axis = None,
        inplace: bool_t = False,
        limit: None | int = None,
        downcast: dict | None = None,
    ):
        if axis is None:
            axis = 0
        axis = self._get_axis_number(axis)

        if not self._mgr.is_single_block and axis == 1:
            if inplace:
                raise NotImplementedError()
            result = self.T._fillna_with_method(method=method, limit=limit).T

            return result

        new_mgr = self._mgr.interpolate(
            method=method,
            axis=axis,
            limit=limit,
            inplace=inplace,
            downcast=downcast,
        )
        result = self._constructor(new_mgr)
        if inplace:
            return self._update_inplace(result)
        else:
            return result.__finalize__(self, method="fillna")

    @overload
    def fillna(
        self,
        value: Hashable | Mapping | Series | DataFrame = ...,
        *,
        method: FillnaOptions | None = ...,
        axis: Axis | None = ...,
        inplace: Literal[False] = ...,
        limit: int | None = ...,
        downcast: dict | None = ...,
    ) -> Self:
        ...

    @overload
    def fillna(
        self,
        value: Hashable | Mapping | Series | DataFrame = ...,
        *,
        method: FillnaOptions | None = ...,
        axis: Axis | None = ...,
        inplace: Literal[True],
        limit: int | None = ...,
        downcast: dict | None = ...,
    ) -> None:
        ...

    @overload
    def fillna(
        self,
        value: Hashable | Mapping | Series | DataFrame = ...,
        *,
        method: FillnaOptions | None = ...,
        axis: Axis | None = ...,
        inplace: bool_t = ...,
        limit: int | None = ...,
        downcast: dict | None = ...,
    ) -> Self | None:
        ...

    @final
    @doc(
        klass=_shared_doc_kwargs["klass"],
        axes_single_arg=_shared_doc_kwargs["axes_single_arg"],
    )
    def fillna(
        self,
        value: Hashable | Mapping | Series | DataFrame = None,
        *,
        method: FillnaOptions | None = None,
        axis: Axis | None = None,
        inplace: bool_t = False,
        limit: int | None = None,
        downcast: dict | None = None,
    ) -> Self | None:
        """
        Fill NA/NaN values using the specified method.

        Parameters
        ----------
        value : scalar, dict, Series, or DataFrame
            Value to use to fill holes (e.g. 0), alternately a
            dict/Series/DataFrame of values specifying which value to use for
            each index (for a Series) or column (for a DataFrame).  Values not
            in the dict/Series/DataFrame will not be filled. This value cannot
            be a list.
        method : {{'backfill', 'bfill', 'ffill', None}}, default None
            Method to use for filling holes in reindexed Series:

            * ffill: propagate last valid observation forward to next valid.
            * backfill / bfill: use next valid observation to fill gap.

            .. deprecated:: 2.1.0
                Use ffill or bfill instead.

        axis : {axes_single_arg}
            Axis along which to fill missing values. For `Series`
            this parameter is unused and defaults to 0.
        inplace : bool, default False
            If True, fill in-place. Note: this will modify any
            other views on this object (e.g., a no-copy slice for a column in a
            DataFrame).
        limit : int, default None
            If method is specified, this is the maximum number of consecutive
            NaN values to forward/backward fill. In other words, if there is
            a gap with more than this number of consecutive NaNs, it will only
            be partially filled. If method is not specified, this is the
            maximum number of entries along the entire axis where NaNs will be
            filled. Must be greater than 0 if not None.
        downcast : dict, default is None
            A dict of item->dtype of what to downcast if possible,
            or the string 'infer' which will try to downcast to an appropriate
            equal type (e.g. float64 to int64 if possible).

        Returns
        -------
        {klass} or None
            Object with missing values filled or None if ``inplace=True``.

        See Also
        --------
        interpolate : Fill NaN values using interpolation.
        reindex : Conform object to new index.
        asfreq : Convert TimeSeries to specified frequency.

        Examples
        --------
        >>> df = pd.DataFrame([[np.nan, 2, np.nan, 0],
        ...                    [3, 4, np.nan, 1],
        ...                    [np.nan, np.nan, np.nan, np.nan],
        ...                    [np.nan, 3, np.nan, 4]],
        ...                   columns=list("ABCD"))
        >>> df
             A    B   C    D
        0  NaN  2.0 NaN  0.0
        1  3.0  4.0 NaN  1.0
        2  NaN  NaN NaN  NaN
        3  NaN  3.0 NaN  4.0

        Replace all NaN elements with 0s.

        >>> df.fillna(0)
             A    B    C    D
        0  0.0  2.0  0.0  0.0
        1  3.0  4.0  0.0  1.0
        2  0.0  0.0  0.0  0.0
        3  0.0  3.0  0.0  4.0

        Replace all NaN elements in column 'A', 'B', 'C', and 'D', with 0, 1,
        2, and 3 respectively.

        >>> values = {{"A": 0, "B": 1, "C": 2, "D": 3}}
        >>> df.fillna(value=values)
             A    B    C    D
        0  0.0  2.0  2.0  0.0
        1  3.0  4.0  2.0  1.0
        2  0.0  1.0  2.0  3.0
        3  0.0  3.0  2.0  4.0

        Only replace the first NaN element.

        >>> df.fillna(value=values, limit=1)
             A    B    C    D
        0  0.0  2.0  2.0  0.0
        1  3.0  4.0  NaN  1.0
        2  NaN  1.0  NaN  3.0
        3  NaN  3.0  NaN  4.0

        When filling using a DataFrame, replacement happens along
        the same column names and same indices

        >>> df2 = pd.DataFrame(np.zeros((4, 4)), columns=list("ABCE"))
        >>> df.fillna(df2)
             A    B    C    D
        0  0.0  2.0  0.0  0.0
        1  3.0  4.0  0.0  1.0
        2  0.0  0.0  0.0  NaN
        3  0.0  3.0  0.0  4.0

        Note that column D is not affected since it is not present in df2.
        """
        inplace = validate_bool_kwarg(inplace, "inplace")
        value, method = validate_fillna_kwargs(value, method)
        if method is not None:
            warnings.warn(
                f"{type(self).__name__}.fillna with 'method' is deprecated and "
                "will raise in a future version. Use obj.ffill() or obj.bfill() "
                "instead.",
                FutureWarning,
                stacklevel=find_stack_level(),
            )

        self._deprecate_downcast(downcast)

        # set the default here, so functions examining the signaure
        # can detect if something was set (e.g. in groupby) (GH9221)
        if axis is None:
            axis = 0
        axis = self._get_axis_number(axis)

        if value is None:
            return self._fillna_with_method(
                method, axis=axis, limit=limit, inplace=inplace, downcast=downcast
            )
        else:
            if self.ndim == 1:
                if isinstance(value, (dict, ABCSeries)):
                    if not len(value):
                        # test_fillna_nonscalar
                        if inplace:
                            return None
                        return self.copy(deep=None)
                    from pandas import Series

                    value = Series(value)
                    value = value.reindex(self.index, copy=False)
                    value = value._values
                elif not is_list_like(value):
                    pass
                else:
                    raise TypeError(
                        '"value" parameter must be a scalar, dict '
                        "or Series, but you passed a "
                        f'"{type(value).__name__}"'
                    )

                new_data = self._mgr.fillna(
                    value=value, limit=limit, inplace=inplace, downcast=downcast
                )

            elif isinstance(value, (dict, ABCSeries)):
                if axis == 1:
                    raise NotImplementedError(
                        "Currently only can fill "
                        "with dict/Series column "
                        "by column"
                    )
                if using_copy_on_write():
                    result = self.copy(deep=None)
                else:
                    result = self if inplace else self.copy()
                is_dict = isinstance(downcast, dict)
                for k, v in value.items():
                    if k not in result:
                        continue

                    # error: Item "None" of "Optional[Dict[Any, Any]]" has no
                    # attribute "get"
                    downcast_k = (
                        downcast
                        if not is_dict
                        else downcast.get(k)  # type: ignore[union-attr]
                    )

                    res_k = result[k].fillna(v, limit=limit, downcast=downcast_k)

                    if not inplace:
                        result[k] = res_k
                    else:
                        # We can write into our existing column(s) iff dtype
                        #  was preserved.
                        if isinstance(res_k, ABCSeries):
                            # i.e. 'k' only shows up once in self.columns
                            if res_k.dtype == result[k].dtype:
                                result.loc[:, k] = res_k
                            else:
                                # Different dtype -> no way to do inplace.
                                result[k] = res_k
                        else:
                            # see test_fillna_dict_inplace_nonunique_columns
                            locs = result.columns.get_loc(k)
                            if isinstance(locs, slice):
                                locs = np.arange(self.shape[1])[locs]
                            elif (
                                isinstance(locs, np.ndarray) and locs.dtype.kind == "b"
                            ):
                                locs = locs.nonzero()[0]
                            elif not (
                                isinstance(locs, np.ndarray) and locs.dtype.kind == "i"
                            ):
                                # Should never be reached, but let's cover our bases
                                raise NotImplementedError(
                                    "Unexpected get_loc result, please report a bug at "
                                    "https://github.com/pandas-dev/pandas"
                                )

                            for i, loc in enumerate(locs):
                                res_loc = res_k.iloc[:, i]
                                target = self.iloc[:, loc]

                                if res_loc.dtype == target.dtype:
                                    result.iloc[:, loc] = res_loc
                                else:
                                    result.isetitem(loc, res_loc)
                if inplace:
                    return self._update_inplace(result)
                else:
                    return result

            elif not is_list_like(value):
                if axis == 1:
                    result = self.T.fillna(value=value, limit=limit).T

                    new_data = result
                else:
                    new_data = self._mgr.fillna(
                        value=value, limit=limit, inplace=inplace, downcast=downcast
                    )
            elif isinstance(value, ABCDataFrame) and self.ndim == 2:
                new_data = self.where(self.notna(), value)._mgr
            else:
                raise ValueError(f"invalid fill value with a {type(value)}")

        result = self._constructor(new_data)
        if inplace:
            return self._update_inplace(result)
        else:
            return result.__finalize__(self, method="fillna")

    @overload
    def ffill(
        self,
        *,
        axis: None | Axis = ...,
        inplace: Literal[False] = ...,
        limit: None | int = ...,
        downcast: dict | None = ...,
    ) -> Self:
        ...

    @overload
    def ffill(
        self,
        *,
        axis: None | Axis = ...,
        inplace: Literal[True],
        limit: None | int = ...,
        downcast: dict | None = ...,
    ) -> None:
        ...

    @overload
    def ffill(
        self,
        *,
        axis: None | Axis = ...,
        inplace: bool_t = ...,
        limit: None | int = ...,
        downcast: dict | None = ...,
    ) -> Self | None:
        ...

    @final
    @doc(klass=_shared_doc_kwargs["klass"])
    def ffill(
        self,
        *,
        axis: None | Axis = None,
        inplace: bool_t = False,
        limit: None | int = None,
        downcast: dict | None = None,
    ) -> Self | None:
        """
        Synonym for :meth:`DataFrame.fillna` with ``method='ffill'``.

        Returns
        -------
        {klass} or None
            Object with missing values filled or None if ``inplace=True``.

        Examples
        --------
<<<<<<< HEAD
        >>> df = pd.DataFrame([[np.nan, 2, np.nan, 0],
        ...                    [3, 4, np.nan, 1],
        ...                    [np.nan, np.nan, np.nan, np.nan],
        ...                    [np.nan, 3, np.nan, 4]],
        ...                   columns=list("ABCD"))
        >>> df
             A    B   C    D
        0  NaN  2.0 NaN  0.0
        1  3.0  4.0 NaN  1.0
        2  NaN  NaN NaN  NaN
        3  NaN  3.0 NaN  4.0

        >>> df.ffill()
             A    B   C    D
        0  NaN  2.0 NaN  0.0
        1  3.0  4.0 NaN  1.0
        2  3.0  4.0 NaN  1.0
        3  3.0  3.0 NaN  4.0

=======
        >>> ser = pd.Series([1, np.NaN, 2, 3])
        >>> ser.ffill()
        0   1.0
        1   1.0
        2   2.0
        3   3.0
        dtype: float64
>>>>>>> 42e4aa84
        """
        self._deprecate_downcast(downcast)

        return self._fillna_with_method(
            "ffill", axis=axis, inplace=inplace, limit=limit, downcast=downcast
        )

    @final
    @doc(klass=_shared_doc_kwargs["klass"])
    def pad(
        self,
        *,
        axis: None | Axis = None,
        inplace: bool_t = False,
        limit: None | int = None,
        downcast: dict | None = None,
    ) -> Self | None:
        """
        Synonym for :meth:`DataFrame.fillna` with ``method='ffill'``.

        .. deprecated:: 2.0

            {klass}.pad is deprecated. Use {klass}.ffill instead.

        Returns
        -------
        {klass} or None
            Object with missing values filled or None if ``inplace=True``.
        """
        warnings.warn(
            "DataFrame.pad/Series.pad is deprecated. Use "
            "DataFrame.ffill/Series.ffill instead",
            FutureWarning,
            stacklevel=find_stack_level(),
        )
        return self.ffill(axis=axis, inplace=inplace, limit=limit, downcast=downcast)

    @overload
    def bfill(
        self,
        *,
        axis: None | Axis = ...,
        inplace: Literal[False] = ...,
        limit: None | int = ...,
        downcast: dict | None = ...,
    ) -> Self:
        ...

    @overload
    def bfill(
        self,
        *,
        axis: None | Axis = ...,
        inplace: Literal[True],
        limit: None | int = ...,
        downcast: dict | None = ...,
    ) -> None:
        ...

    @overload
    def bfill(
        self,
        *,
        axis: None | Axis = ...,
        inplace: bool_t = ...,
        limit: None | int = ...,
        downcast: dict | None = ...,
    ) -> Self | None:
        ...

    @final
    @doc(klass=_shared_doc_kwargs["klass"])
    def bfill(
        self,
        *,
        axis: None | Axis = None,
        inplace: bool_t = False,
        limit: None | int = None,
        downcast: dict | None = None,
    ) -> Self | None:
        """
        Synonym for :meth:`DataFrame.fillna` with ``method='bfill'``.

        Returns
        -------
        {klass} or None
            Object with missing values filled or None if ``inplace=True``.

        Examples
        --------
        For Series:

        >>> s = pd.Series([1, None, None, 2])
        >>> s.bfill()
        0    1.0
        1    2.0
        2    2.0
        3    2.0
        dtype: float64
        >>> s.bfill(downcast='infer')
        0    1
        1    2
        2    2
        3    2
        dtype: int64
        >>> s.bfill(limit=1)
        0    1.0
        1    NaN
        2    2.0
        3    2.0
        dtype: float64

        With DataFrame:

        >>> df = pd.DataFrame({{'A': [1, None, None, 4], 'B': [None, 5, None, 7]}})
        >>> df
              A     B
        0   1.0	  NaN
        1   NaN	  5.0
        2   NaN   NaN
        3   4.0   7.0
        >>> df.bfill()
              A     B
        0   1.0   5.0
        1   4.0   5.0
        2   4.0   7.0
        3   4.0   7.0
        >>> df.bfill(downcast='infer', limit=1)
              A	   B
        0   1.0    5
        1   NaN    5
        2   4.0    7
        3   4.0    7
        """
        self._deprecate_downcast(downcast)
        return self._fillna_with_method(
            "bfill", axis=axis, inplace=inplace, limit=limit, downcast=downcast
        )

    @final
    @doc(klass=_shared_doc_kwargs["klass"])
    def backfill(
        self,
        *,
        axis: None | Axis = None,
        inplace: bool_t = False,
        limit: None | int = None,
        downcast: dict | None = None,
    ) -> Self | None:
        """
        Synonym for :meth:`DataFrame.fillna` with ``method='bfill'``.

        .. deprecated:: 2.0

            {klass}.backfill is deprecated. Use {klass}.bfill instead.

        Returns
        -------
        {klass} or None
            Object with missing values filled or None if ``inplace=True``.
        """
        warnings.warn(
            "DataFrame.backfill/Series.backfill is deprecated. Use "
            "DataFrame.bfill/Series.bfill instead",
            FutureWarning,
            stacklevel=find_stack_level(),
        )
        return self.bfill(axis=axis, inplace=inplace, limit=limit, downcast=downcast)

    @overload
    def replace(
        self,
        to_replace=...,
        value=...,
        *,
        inplace: Literal[False] = ...,
        limit: int | None = ...,
        regex: bool_t = ...,
        method: Literal["pad", "ffill", "bfill"] | lib.NoDefault = ...,
    ) -> Self:
        ...

    @overload
    def replace(
        self,
        to_replace=...,
        value=...,
        *,
        inplace: Literal[True],
        limit: int | None = ...,
        regex: bool_t = ...,
        method: Literal["pad", "ffill", "bfill"] | lib.NoDefault = ...,
    ) -> None:
        ...

    @overload
    def replace(
        self,
        to_replace=...,
        value=...,
        *,
        inplace: bool_t = ...,
        limit: int | None = ...,
        regex: bool_t = ...,
        method: Literal["pad", "ffill", "bfill"] | lib.NoDefault = ...,
    ) -> Self | None:
        ...

    @final
    @doc(
        _shared_docs["replace"],
        klass=_shared_doc_kwargs["klass"],
        inplace=_shared_doc_kwargs["inplace"],
    )
    def replace(
        self,
        to_replace=None,
        value=lib.no_default,
        *,
        inplace: bool_t = False,
        limit: int | None = None,
        regex: bool_t = False,
        method: Literal["pad", "ffill", "bfill"] | lib.NoDefault = lib.no_default,
    ) -> Self | None:
        if not (
            is_scalar(to_replace)
            or is_re_compilable(to_replace)
            or is_list_like(to_replace)
        ):
            raise TypeError(
                "Expecting 'to_replace' to be either a scalar, array-like, "
                "dict or None, got invalid type "
                f"{repr(type(to_replace).__name__)}"
            )

        inplace = validate_bool_kwarg(inplace, "inplace")
        if not is_bool(regex) and to_replace is not None:
            raise ValueError("'to_replace' must be 'None' if 'regex' is not a bool")

        if value is lib.no_default or method is not lib.no_default:
            # GH#36984 if the user explicitly passes value=None we want to
            #  respect that. We have the corner case where the user explicitly
            #  passes value=None *and* a method, which we interpret as meaning
            #  they want the (documented) default behavior.
            if method is lib.no_default:
                # TODO: get this to show up as the default in the docs?
                method = "pad"

            # passing a single value that is scalar like
            # when value is None (GH5319), for compat
            if not is_dict_like(to_replace) and not is_dict_like(regex):
                to_replace = [to_replace]

            if isinstance(to_replace, (tuple, list)):
                # TODO: Consider copy-on-write for non-replaced columns's here
                if isinstance(self, ABCDataFrame):
                    from pandas import Series

                    result = self.apply(
                        Series._replace_single,
                        args=(to_replace, method, inplace, limit),
                    )
                    if inplace:
                        return None
                    return result
                return self._replace_single(to_replace, method, inplace, limit)

            if not is_dict_like(to_replace):
                if not is_dict_like(regex):
                    raise TypeError(
                        'If "to_replace" and "value" are both None '
                        'and "to_replace" is not a list, then '
                        "regex must be a mapping"
                    )
                to_replace = regex
                regex = True

            items = list(to_replace.items())
            if items:
                keys, values = zip(*items)
            else:
                keys, values = ([], [])

            are_mappings = [is_dict_like(v) for v in values]

            if any(are_mappings):
                if not all(are_mappings):
                    raise TypeError(
                        "If a nested mapping is passed, all values "
                        "of the top level mapping must be mappings"
                    )
                # passed a nested dict/Series
                to_rep_dict = {}
                value_dict = {}

                for k, v in items:
                    keys, values = list(zip(*v.items())) or ([], [])

                    to_rep_dict[k] = list(keys)
                    value_dict[k] = list(values)

                to_replace, value = to_rep_dict, value_dict
            else:
                to_replace, value = keys, values

            return self.replace(
                to_replace, value, inplace=inplace, limit=limit, regex=regex
            )
        else:
            # need a non-zero len on all axes
            if not self.size:
                if inplace:
                    return None
                return self.copy(deep=None)

            if is_dict_like(to_replace):
                if is_dict_like(value):  # {'A' : NA} -> {'A' : 0}
                    # Note: Checking below for `in foo.keys()` instead of
                    #  `in foo` is needed for when we have a Series and not dict
                    mapping = {
                        col: (to_replace[col], value[col])
                        for col in to_replace.keys()
                        if col in value.keys() and col in self
                    }
                    return self._replace_columnwise(mapping, inplace, regex)

                # {'A': NA} -> 0
                elif not is_list_like(value):
                    # Operate column-wise
                    if self.ndim == 1:
                        raise ValueError(
                            "Series.replace cannot use dict-like to_replace "
                            "and non-None value"
                        )
                    mapping = {
                        col: (to_rep, value) for col, to_rep in to_replace.items()
                    }
                    return self._replace_columnwise(mapping, inplace, regex)
                else:
                    raise TypeError("value argument must be scalar, dict, or Series")

            elif is_list_like(to_replace):
                if not is_list_like(value):
                    # e.g. to_replace = [NA, ''] and value is 0,
                    #  so we replace NA with 0 and then replace '' with 0
                    value = [value] * len(to_replace)

                # e.g. we have to_replace = [NA, ''] and value = [0, 'missing']
                if len(to_replace) != len(value):
                    raise ValueError(
                        f"Replacement lists must match in length. "
                        f"Expecting {len(to_replace)} got {len(value)} "
                    )
                new_data = self._mgr.replace_list(
                    src_list=to_replace,
                    dest_list=value,
                    inplace=inplace,
                    regex=regex,
                )

            elif to_replace is None:
                if not (
                    is_re_compilable(regex)
                    or is_list_like(regex)
                    or is_dict_like(regex)
                ):
                    raise TypeError(
                        f"'regex' must be a string or a compiled regular expression "
                        f"or a list or dict of strings or regular expressions, "
                        f"you passed a {repr(type(regex).__name__)}"
                    )
                return self.replace(
                    regex, value, inplace=inplace, limit=limit, regex=True
                )
            else:
                # dest iterable dict-like
                if is_dict_like(value):  # NA -> {'A' : 0, 'B' : -1}
                    # Operate column-wise
                    if self.ndim == 1:
                        raise ValueError(
                            "Series.replace cannot use dict-value and "
                            "non-None to_replace"
                        )
                    mapping = {col: (to_replace, val) for col, val in value.items()}
                    return self._replace_columnwise(mapping, inplace, regex)

                elif not is_list_like(value):  # NA -> 0
                    regex = should_use_regex(regex, to_replace)
                    if regex:
                        new_data = self._mgr.replace_regex(
                            to_replace=to_replace,
                            value=value,
                            inplace=inplace,
                        )
                    else:
                        new_data = self._mgr.replace(
                            to_replace=to_replace, value=value, inplace=inplace
                        )
                else:
                    raise TypeError(
                        f'Invalid "to_replace" type: {repr(type(to_replace).__name__)}'
                    )

        result = self._constructor(new_data)
        if inplace:
            return self._update_inplace(result)
        else:
            return result.__finalize__(self, method="replace")

    @final
    def interpolate(
        self,
        method: Literal[
            "linear",
            "time",
            "index",
            "values",
            "pad",
            "nearest",
            "zero",
            "slinear",
            "quadratic",
            "cubic",
            "barycentric",
            "polynomial",
            "krogh",
            "piecewise_polynomial",
            "spline",
            "pchip",
            "akima",
            "cubicspline",
            "from_derivatives",
        ] = "linear",
        *,
        axis: Axis = 0,
        limit: int | None = None,
        inplace: bool_t = False,
        limit_direction: Literal["forward", "backward", "both"] | None = None,
        limit_area: Literal["inside", "outside"] | None = None,
        downcast: Literal["infer"] | None = None,
        **kwargs,
    ) -> Self | None:
        """
        Fill NaN values using an interpolation method.

        Please note that only ``method='linear'`` is supported for
        DataFrame/Series with a MultiIndex.

        Parameters
        ----------
        method : str, default 'linear'
            Interpolation technique to use. One of:

            * 'linear': Ignore the index and treat the values as equally
              spaced. This is the only method supported on MultiIndexes.
            * 'time': Works on daily and higher resolution data to interpolate
              given length of interval.
            * 'index', 'values': use the actual numerical values of the index.
            * 'pad': Fill in NaNs using existing values.
            * 'nearest', 'zero', 'slinear', 'quadratic', 'cubic',
              'barycentric', 'polynomial': Passed to
              `scipy.interpolate.interp1d`, whereas 'spline' is passed to
              `scipy.interpolate.UnivariateSpline`. These methods use the numerical
              values of the index.  Both 'polynomial' and 'spline' require that
              you also specify an `order` (int), e.g.
              ``df.interpolate(method='polynomial', order=5)``. Note that,
              `slinear` method in Pandas refers to the Scipy first order `spline`
              instead of Pandas first order `spline`.
            * 'krogh', 'piecewise_polynomial', 'spline', 'pchip', 'akima',
              'cubicspline': Wrappers around the SciPy interpolation methods of
              similar names. See `Notes`.
            * 'from_derivatives': Refers to
              `scipy.interpolate.BPoly.from_derivatives`.

        axis : {{0 or 'index', 1 or 'columns', None}}, default None
            Axis to interpolate along. For `Series` this parameter is unused
            and defaults to 0.
        limit : int, optional
            Maximum number of consecutive NaNs to fill. Must be greater than
            0.
        inplace : bool, default False
            Update the data in place if possible.
        limit_direction : {{'forward', 'backward', 'both'}}, Optional
            Consecutive NaNs will be filled in this direction.

            If limit is specified:
                * If 'method' is 'pad' or 'ffill', 'limit_direction' must be 'forward'.
                * If 'method' is 'backfill' or 'bfill', 'limit_direction' must be
                  'backwards'.

            If 'limit' is not specified:
                * If 'method' is 'backfill' or 'bfill', the default is 'backward'
                * else the default is 'forward'

            raises ValueError if `limit_direction` is 'forward' or 'both' and
                method is 'backfill' or 'bfill'.
            raises ValueError if `limit_direction` is 'backward' or 'both' and
                method is 'pad' or 'ffill'.

        limit_area : {{`None`, 'inside', 'outside'}}, default None
            If limit is specified, consecutive NaNs will be filled with this
            restriction.

            * ``None``: No fill restriction.
            * 'inside': Only fill NaNs surrounded by valid values
              (interpolate).
            * 'outside': Only fill NaNs outside valid values (extrapolate).

        downcast : optional, 'infer' or None, defaults to None
            Downcast dtypes if possible.
        ``**kwargs`` : optional
            Keyword arguments to pass on to the interpolating function.

        Returns
        -------
        Series or DataFrame or None
            Returns the same object type as the caller, interpolated at
            some or all ``NaN`` values or None if ``inplace=True``.

        See Also
        --------
        fillna : Fill missing values using different methods.
        scipy.interpolate.Akima1DInterpolator : Piecewise cubic polynomials
            (Akima interpolator).
        scipy.interpolate.BPoly.from_derivatives : Piecewise polynomial in the
            Bernstein basis.
        scipy.interpolate.interp1d : Interpolate a 1-D function.
        scipy.interpolate.KroghInterpolator : Interpolate polynomial (Krogh
            interpolator).
        scipy.interpolate.PchipInterpolator : PCHIP 1-d monotonic cubic
            interpolation.
        scipy.interpolate.CubicSpline : Cubic spline data interpolator.

        Notes
        -----
        The 'krogh', 'piecewise_polynomial', 'spline', 'pchip' and 'akima'
        methods are wrappers around the respective SciPy implementations of
        similar names. These use the actual numerical values of the index.
        For more information on their behavior, see the
        `SciPy documentation
        <https://docs.scipy.org/doc/scipy/reference/interpolate.html#univariate-interpolation>`__.

        Examples
        --------
        Filling in ``NaN`` in a :class:`~pandas.Series` via linear
        interpolation.

        >>> s = pd.Series([0, 1, np.nan, 3])
        >>> s
        0    0.0
        1    1.0
        2    NaN
        3    3.0
        dtype: float64
        >>> s.interpolate()
        0    0.0
        1    1.0
        2    2.0
        3    3.0
        dtype: float64

        Filling in ``NaN`` in a Series by padding, but filling at most two
        consecutive ``NaN`` at a time.

        >>> s = pd.Series([np.nan, "single_one", np.nan,
        ...                "fill_two_more", np.nan, np.nan, np.nan,
        ...                4.71, np.nan])
        >>> s
        0              NaN
        1       single_one
        2              NaN
        3    fill_two_more
        4              NaN
        5              NaN
        6              NaN
        7             4.71
        8              NaN
        dtype: object
        >>> s.interpolate(method='pad', limit=2)
        0              NaN
        1       single_one
        2       single_one
        3    fill_two_more
        4    fill_two_more
        5    fill_two_more
        6              NaN
        7             4.71
        8             4.71
        dtype: object

        Filling in ``NaN`` in a Series via polynomial interpolation or splines:
        Both 'polynomial' and 'spline' methods require that you also specify
        an ``order`` (int).

        >>> s = pd.Series([0, 2, np.nan, 8])
        >>> s.interpolate(method='polynomial', order=2)
        0    0.000000
        1    2.000000
        2    4.666667
        3    8.000000
        dtype: float64

        Fill the DataFrame forward (that is, going down) along each column
        using linear interpolation.

        Note how the last entry in column 'a' is interpolated differently,
        because there is no entry after it to use for interpolation.
        Note how the first entry in column 'b' remains ``NaN``, because there
        is no entry before it to use for interpolation.

        >>> df = pd.DataFrame([(0.0, np.nan, -1.0, 1.0),
        ...                    (np.nan, 2.0, np.nan, np.nan),
        ...                    (2.0, 3.0, np.nan, 9.0),
        ...                    (np.nan, 4.0, -4.0, 16.0)],
        ...                   columns=list('abcd'))
        >>> df
             a    b    c     d
        0  0.0  NaN -1.0   1.0
        1  NaN  2.0  NaN   NaN
        2  2.0  3.0  NaN   9.0
        3  NaN  4.0 -4.0  16.0
        >>> df.interpolate(method='linear', limit_direction='forward', axis=0)
             a    b    c     d
        0  0.0  NaN -1.0   1.0
        1  1.0  2.0 -2.0   5.0
        2  2.0  3.0 -3.0   9.0
        3  2.0  4.0 -4.0  16.0

        Using polynomial interpolation.

        >>> df['d'].interpolate(method='polynomial', order=2)
        0     1.0
        1     4.0
        2     9.0
        3    16.0
        Name: d, dtype: float64
        """
        if downcast is not None and downcast != "infer":
            raise ValueError("downcast must be either None or 'infer'")

        inplace = validate_bool_kwarg(inplace, "inplace")

        axis = self._get_axis_number(axis)

        fillna_methods = ["ffill", "bfill", "pad", "backfill"]
        should_transpose = axis == 1 and method not in fillna_methods

        obj = self.T if should_transpose else self

        if obj.empty:
            if inplace:
                return None
            return self.copy()

        if method not in fillna_methods:
            axis = self._info_axis_number

        if isinstance(obj.index, MultiIndex) and method != "linear":
            raise ValueError(
                "Only `method=linear` interpolation is supported on MultiIndexes."
            )

        # Set `limit_direction` depending on `method`
        if limit_direction is None:
            limit_direction = (
                "backward" if method in ("backfill", "bfill") else "forward"
            )
        else:
            if method in ("pad", "ffill") and limit_direction != "forward":
                raise ValueError(
                    f"`limit_direction` must be 'forward' for method `{method}`"
                )
            if method in ("backfill", "bfill") and limit_direction != "backward":
                raise ValueError(
                    f"`limit_direction` must be 'backward' for method `{method}`"
                )

        if obj.ndim == 2 and np.all(obj.dtypes == np.dtype("object")):
            raise TypeError(
                "Cannot interpolate with all object-dtype columns "
                "in the DataFrame. Try setting at least one "
                "column to a numeric dtype."
            )

        # create/use the index
        if method == "linear":
            # prior default
            index = Index(np.arange(len(obj.index)))
        else:
            index = obj.index
            methods = {"index", "values", "nearest", "time"}
            is_numeric_or_datetime = (
                is_numeric_dtype(index.dtype)
                or isinstance(index.dtype, DatetimeTZDtype)
                or lib.is_np_dtype(index.dtype, "mM")
            )
            if method not in methods and not is_numeric_or_datetime:
                raise ValueError(
                    "Index column must be numeric or datetime type when "
                    f"using {method} method other than linear. "
                    "Try setting a numeric or datetime index column before "
                    "interpolating."
                )

        if isna(index).any():
            raise NotImplementedError(
                "Interpolation with NaNs in the index "
                "has not been implemented. Try filling "
                "those NaNs before interpolating."
            )
        new_data = obj._mgr.interpolate(
            method=method,
            axis=axis,
            index=index,
            limit=limit,
            limit_direction=limit_direction,
            limit_area=limit_area,
            inplace=inplace,
            downcast=downcast,
            **kwargs,
        )

        result = self._constructor(new_data)
        if should_transpose:
            result = result.T
        if inplace:
            return self._update_inplace(result)
        else:
            return result.__finalize__(self, method="interpolate")

    # ----------------------------------------------------------------------
    # Timeseries methods Methods

    @final
    def asof(self, where, subset=None):
        """
        Return the last row(s) without any NaNs before `where`.

        The last row (for each element in `where`, if list) without any
        NaN is taken.
        In case of a :class:`~pandas.DataFrame`, the last row without NaN
        considering only the subset of columns (if not `None`)

        If there is no good value, NaN is returned for a Series or
        a Series of NaN values for a DataFrame

        Parameters
        ----------
        where : date or array-like of dates
            Date(s) before which the last row(s) are returned.
        subset : str or array-like of str, default `None`
            For DataFrame, if not `None`, only use these columns to
            check for NaNs.

        Returns
        -------
        scalar, Series, or DataFrame

            The return can be:

            * scalar : when `self` is a Series and `where` is a scalar
            * Series: when `self` is a Series and `where` is an array-like,
              or when `self` is a DataFrame and `where` is a scalar
            * DataFrame : when `self` is a DataFrame and `where` is an
              array-like

            Return scalar, Series, or DataFrame.

        See Also
        --------
        merge_asof : Perform an asof merge. Similar to left join.

        Notes
        -----
        Dates are assumed to be sorted. Raises if this is not the case.

        Examples
        --------
        A Series and a scalar `where`.

        >>> s = pd.Series([1, 2, np.nan, 4], index=[10, 20, 30, 40])
        >>> s
        10    1.0
        20    2.0
        30    NaN
        40    4.0
        dtype: float64

        >>> s.asof(20)
        2.0

        For a sequence `where`, a Series is returned. The first value is
        NaN, because the first element of `where` is before the first
        index value.

        >>> s.asof([5, 20])
        5     NaN
        20    2.0
        dtype: float64

        Missing values are not considered. The following is ``2.0``, not
        NaN, even though NaN is at the index location for ``30``.

        >>> s.asof(30)
        2.0

        Take all columns into consideration

        >>> df = pd.DataFrame({'a': [10., 20., 30., 40., 50.],
        ...                    'b': [None, None, None, None, 500]},
        ...                   index=pd.DatetimeIndex(['2018-02-27 09:01:00',
        ...                                           '2018-02-27 09:02:00',
        ...                                           '2018-02-27 09:03:00',
        ...                                           '2018-02-27 09:04:00',
        ...                                           '2018-02-27 09:05:00']))
        >>> df.asof(pd.DatetimeIndex(['2018-02-27 09:03:30',
        ...                           '2018-02-27 09:04:30']))
                              a   b
        2018-02-27 09:03:30 NaN NaN
        2018-02-27 09:04:30 NaN NaN

        Take a single column into consideration

        >>> df.asof(pd.DatetimeIndex(['2018-02-27 09:03:30',
        ...                           '2018-02-27 09:04:30']),
        ...         subset=['a'])
                                a   b
        2018-02-27 09:03:30  30.0 NaN
        2018-02-27 09:04:30  40.0 NaN
        """
        if isinstance(where, str):
            where = Timestamp(where)

        if not self.index.is_monotonic_increasing:
            raise ValueError("asof requires a sorted index")

        is_series = isinstance(self, ABCSeries)
        if is_series:
            if subset is not None:
                raise ValueError("subset is not valid for Series")
        else:
            if subset is None:
                subset = self.columns
            if not is_list_like(subset):
                subset = [subset]

        is_list = is_list_like(where)
        if not is_list:
            start = self.index[0]
            if isinstance(self.index, PeriodIndex):
                where = Period(where, freq=self.index.freq)

            if where < start:
                if not is_series:
                    return self._constructor_sliced(
                        index=self.columns, name=where, dtype=np.float64
                    )
                return np.nan

            # It's always much faster to use a *while* loop here for
            # Series than pre-computing all the NAs. However a
            # *while* loop is extremely expensive for DataFrame
            # so we later pre-compute all the NAs and use the same
            # code path whether *where* is a scalar or list.
            # See PR: https://github.com/pandas-dev/pandas/pull/14476
            if is_series:
                loc = self.index.searchsorted(where, side="right")
                if loc > 0:
                    loc -= 1

                values = self._values
                while loc > 0 and isna(values[loc]):
                    loc -= 1
                return values[loc]

        if not isinstance(where, Index):
            where = Index(where) if is_list else Index([where])

        nulls = self.isna() if is_series else self[subset].isna().any(axis=1)
        if nulls.all():
            if is_series:
                self = cast("Series", self)
                return self._constructor(np.nan, index=where, name=self.name)
            elif is_list:
                self = cast("DataFrame", self)
                return self._constructor(np.nan, index=where, columns=self.columns)
            else:
                self = cast("DataFrame", self)
                return self._constructor_sliced(
                    np.nan, index=self.columns, name=where[0]
                )

        locs = self.index.asof_locs(where, ~(nulls._values))

        # mask the missing
        missing = locs == -1
        data = self.take(locs)
        data.index = where
        if missing.any():
            # GH#16063 only do this setting when necessary, otherwise
            #  we'd cast e.g. bools to floats
            data.loc[missing] = np.nan
        return data if is_list else data.iloc[-1]

    # ----------------------------------------------------------------------
    # Action Methods

    @doc(klass=_shared_doc_kwargs["klass"])
    def isna(self) -> Self:
        """
        Detect missing values.

        Return a boolean same-sized object indicating if the values are NA.
        NA values, such as None or :attr:`numpy.NaN`, gets mapped to True
        values.
        Everything else gets mapped to False values. Characters such as empty
        strings ``''`` or :attr:`numpy.inf` are not considered NA values
        (unless you set ``pandas.options.mode.use_inf_as_na = True``).

        Returns
        -------
        {klass}
            Mask of bool values for each element in {klass} that
            indicates whether an element is an NA value.

        See Also
        --------
        {klass}.isnull : Alias of isna.
        {klass}.notna : Boolean inverse of isna.
        {klass}.dropna : Omit axes labels with missing values.
        isna : Top-level isna.

        Examples
        --------
        Show which entries in a DataFrame are NA.

        >>> df = pd.DataFrame(dict(age=[5, 6, np.NaN],
        ...                        born=[pd.NaT, pd.Timestamp('1939-05-27'),
        ...                              pd.Timestamp('1940-04-25')],
        ...                        name=['Alfred', 'Batman', ''],
        ...                        toy=[None, 'Batmobile', 'Joker']))
        >>> df
           age       born    name        toy
        0  5.0        NaT  Alfred       None
        1  6.0 1939-05-27  Batman  Batmobile
        2  NaN 1940-04-25              Joker

        >>> df.isna()
             age   born   name    toy
        0  False   True  False   True
        1  False  False  False  False
        2   True  False  False  False

        Show which entries in a Series are NA.

        >>> ser = pd.Series([5, 6, np.NaN])
        >>> ser
        0    5.0
        1    6.0
        2    NaN
        dtype: float64

        >>> ser.isna()
        0    False
        1    False
        2     True
        dtype: bool
        """
        return isna(self).__finalize__(self, method="isna")

    @doc(isna, klass=_shared_doc_kwargs["klass"])
    def isnull(self) -> Self:
        return isna(self).__finalize__(self, method="isnull")

    @doc(klass=_shared_doc_kwargs["klass"])
    def notna(self) -> Self:
        """
        Detect existing (non-missing) values.

        Return a boolean same-sized object indicating if the values are not NA.
        Non-missing values get mapped to True. Characters such as empty
        strings ``''`` or :attr:`numpy.inf` are not considered NA values
        (unless you set ``pandas.options.mode.use_inf_as_na = True``).
        NA values, such as None or :attr:`numpy.NaN`, get mapped to False
        values.

        Returns
        -------
        {klass}
            Mask of bool values for each element in {klass} that
            indicates whether an element is not an NA value.

        See Also
        --------
        {klass}.notnull : Alias of notna.
        {klass}.isna : Boolean inverse of notna.
        {klass}.dropna : Omit axes labels with missing values.
        notna : Top-level notna.

        Examples
        --------
        Show which entries in a DataFrame are not NA.

        >>> df = pd.DataFrame(dict(age=[5, 6, np.NaN],
        ...                        born=[pd.NaT, pd.Timestamp('1939-05-27'),
        ...                              pd.Timestamp('1940-04-25')],
        ...                        name=['Alfred', 'Batman', ''],
        ...                        toy=[None, 'Batmobile', 'Joker']))
        >>> df
           age       born    name        toy
        0  5.0        NaT  Alfred       None
        1  6.0 1939-05-27  Batman  Batmobile
        2  NaN 1940-04-25              Joker

        >>> df.notna()
             age   born  name    toy
        0   True  False  True  False
        1   True   True  True   True
        2  False   True  True   True

        Show which entries in a Series are not NA.

        >>> ser = pd.Series([5, 6, np.NaN])
        >>> ser
        0    5.0
        1    6.0
        2    NaN
        dtype: float64

        >>> ser.notna()
        0     True
        1     True
        2    False
        dtype: bool
        """
        return notna(self).__finalize__(self, method="notna")

    @doc(notna, klass=_shared_doc_kwargs["klass"])
    def notnull(self) -> Self:
        return notna(self).__finalize__(self, method="notnull")

    @final
    def _clip_with_scalar(self, lower, upper, inplace: bool_t = False):
        if (lower is not None and np.any(isna(lower))) or (
            upper is not None and np.any(isna(upper))
        ):
            raise ValueError("Cannot use an NA value as a clip threshold")

        result = self
        mask = self.isna()

        if lower is not None:
            cond = mask | (self >= lower)
            result = result.where(
                cond, lower, inplace=inplace
            )  # type: ignore[assignment]
        if upper is not None:
            cond = mask | (self <= upper)
            result = self if inplace else result
            result = result.where(
                cond, upper, inplace=inplace
            )  # type: ignore[assignment]

        return result

    @final
    def _clip_with_one_bound(self, threshold, method, axis, inplace):
        if axis is not None:
            axis = self._get_axis_number(axis)

        # method is self.le for upper bound and self.ge for lower bound
        if is_scalar(threshold) and is_number(threshold):
            if method.__name__ == "le":
                return self._clip_with_scalar(None, threshold, inplace=inplace)
            return self._clip_with_scalar(threshold, None, inplace=inplace)

        # GH #15390
        # In order for where method to work, the threshold must
        # be transformed to NDFrame from other array like structure.
        if (not isinstance(threshold, ABCSeries)) and is_list_like(threshold):
            if isinstance(self, ABCSeries):
                threshold = self._constructor(threshold, index=self.index)
            else:
                threshold = self._align_for_op(threshold, axis, flex=None)[1]

        # GH 40420
        # Treat missing thresholds as no bounds, not clipping the values
        if is_list_like(threshold):
            fill_value = np.inf if method.__name__ == "le" else -np.inf
            threshold_inf = threshold.fillna(fill_value)
        else:
            threshold_inf = threshold

        subset = method(threshold_inf, axis=axis) | isna(self)

        # GH 40420
        return self.where(subset, threshold, axis=axis, inplace=inplace)

    @final
    def clip(
        self,
        lower=None,
        upper=None,
        *,
        axis: Axis | None = None,
        inplace: bool_t = False,
        **kwargs,
    ) -> Self | None:
        """
        Trim values at input threshold(s).

        Assigns values outside boundary to boundary values. Thresholds
        can be singular values or array like, and in the latter case
        the clipping is performed element-wise in the specified axis.

        Parameters
        ----------
        lower : float or array-like, default None
            Minimum threshold value. All values below this
            threshold will be set to it. A missing
            threshold (e.g `NA`) will not clip the value.
        upper : float or array-like, default None
            Maximum threshold value. All values above this
            threshold will be set to it. A missing
            threshold (e.g `NA`) will not clip the value.
        axis : {{0 or 'index', 1 or 'columns', None}}, default None
            Align object with lower and upper along the given axis.
            For `Series` this parameter is unused and defaults to `None`.
        inplace : bool, default False
            Whether to perform the operation in place on the data.
        *args, **kwargs
            Additional keywords have no effect but might be accepted
            for compatibility with numpy.

        Returns
        -------
        Series or DataFrame or None
            Same type as calling object with the values outside the
            clip boundaries replaced or None if ``inplace=True``.

        See Also
        --------
        Series.clip : Trim values at input threshold in series.
        DataFrame.clip : Trim values at input threshold in dataframe.
        numpy.clip : Clip (limit) the values in an array.

        Examples
        --------
        >>> data = {'col_0': [9, -3, 0, -1, 5], 'col_1': [-2, -7, 6, 8, -5]}
        >>> df = pd.DataFrame(data)
        >>> df
           col_0  col_1
        0      9     -2
        1     -3     -7
        2      0      6
        3     -1      8
        4      5     -5

        Clips per column using lower and upper thresholds:

        >>> df.clip(-4, 6)
           col_0  col_1
        0      6     -2
        1     -3     -4
        2      0      6
        3     -1      6
        4      5     -4

        Clips using specific lower and upper thresholds per column element:

        >>> t = pd.Series([2, -4, -1, 6, 3])
        >>> t
        0    2
        1   -4
        2   -1
        3    6
        4    3
        dtype: int64

        >>> df.clip(t, t + 4, axis=0)
           col_0  col_1
        0      6      2
        1     -3     -4
        2      0      3
        3      6      8
        4      5      3

        Clips using specific lower threshold per column element, with missing values:

        >>> t = pd.Series([2, -4, np.NaN, 6, 3])
        >>> t
        0    2.0
        1   -4.0
        2    NaN
        3    6.0
        4    3.0
        dtype: float64

        >>> df.clip(t, axis=0)
        col_0  col_1
        0      9      2
        1     -3     -4
        2      0      6
        3      6      8
        4      5      3
        """
        inplace = validate_bool_kwarg(inplace, "inplace")

        axis = nv.validate_clip_with_axis(axis, (), kwargs)
        if axis is not None:
            axis = self._get_axis_number(axis)

        # GH 17276
        # numpy doesn't like NaN as a clip value
        # so ignore
        # GH 19992
        # numpy doesn't drop a list-like bound containing NaN
        isna_lower = isna(lower)
        if not is_list_like(lower):
            if np.any(isna_lower):
                lower = None
        elif np.all(isna_lower):
            lower = None
        isna_upper = isna(upper)
        if not is_list_like(upper):
            if np.any(isna_upper):
                upper = None
        elif np.all(isna_upper):
            upper = None

        # GH 2747 (arguments were reversed)
        if (
            lower is not None
            and upper is not None
            and is_scalar(lower)
            and is_scalar(upper)
        ):
            lower, upper = min(lower, upper), max(lower, upper)

        # fast-path for scalars
        if (lower is None or is_number(lower)) and (upper is None or is_number(upper)):
            return self._clip_with_scalar(lower, upper, inplace=inplace)

        result = self
        if lower is not None:
            result = result._clip_with_one_bound(
                lower, method=self.ge, axis=axis, inplace=inplace
            )
        if upper is not None:
            if inplace:
                result = self
            result = result._clip_with_one_bound(
                upper, method=self.le, axis=axis, inplace=inplace
            )

        return result

    @final
    @doc(klass=_shared_doc_kwargs["klass"])
    def asfreq(
        self,
        freq: Frequency,
        method: FillnaOptions | None = None,
        how: Literal["start", "end"] | None = None,
        normalize: bool_t = False,
        fill_value: Hashable = None,
    ) -> Self:
        """
        Convert time series to specified frequency.

        Returns the original data conformed to a new index with the specified
        frequency.

        If the index of this {klass} is a :class:`~pandas.PeriodIndex`, the new index
        is the result of transforming the original index with
        :meth:`PeriodIndex.asfreq <pandas.PeriodIndex.asfreq>` (so the original index
        will map one-to-one to the new index).

        Otherwise, the new index will be equivalent to ``pd.date_range(start, end,
        freq=freq)`` where ``start`` and ``end`` are, respectively, the first and
        last entries in the original index (see :func:`pandas.date_range`). The
        values corresponding to any timesteps in the new index which were not present
        in the original index will be null (``NaN``), unless a method for filling
        such unknowns is provided (see the ``method`` parameter below).

        The :meth:`resample` method is more appropriate if an operation on each group of
        timesteps (such as an aggregate) is necessary to represent the data at the new
        frequency.

        Parameters
        ----------
        freq : DateOffset or str
            Frequency DateOffset or string.
        method : {{'backfill'/'bfill', 'pad'/'ffill'}}, default None
            Method to use for filling holes in reindexed Series (note this
            does not fill NaNs that already were present):

            * 'pad' / 'ffill': propagate last valid observation forward to next
              valid
            * 'backfill' / 'bfill': use NEXT valid observation to fill.
        how : {{'start', 'end'}}, default end
            For PeriodIndex only (see PeriodIndex.asfreq).
        normalize : bool, default False
            Whether to reset output index to midnight.
        fill_value : scalar, optional
            Value to use for missing values, applied during upsampling (note
            this does not fill NaNs that already were present).

        Returns
        -------
        {klass}
            {klass} object reindexed to the specified frequency.

        See Also
        --------
        reindex : Conform DataFrame to new index with optional filling logic.

        Notes
        -----
        To learn more about the frequency strings, please see `this link
        <https://pandas.pydata.org/pandas-docs/stable/user_guide/timeseries.html#offset-aliases>`__.

        Examples
        --------
        Start by creating a series with 4 one minute timestamps.

        >>> index = pd.date_range('1/1/2000', periods=4, freq='T')
        >>> series = pd.Series([0.0, None, 2.0, 3.0], index=index)
        >>> df = pd.DataFrame({{'s': series}})
        >>> df
                               s
        2000-01-01 00:00:00    0.0
        2000-01-01 00:01:00    NaN
        2000-01-01 00:02:00    2.0
        2000-01-01 00:03:00    3.0

        Upsample the series into 30 second bins.

        >>> df.asfreq(freq='30S')
                               s
        2000-01-01 00:00:00    0.0
        2000-01-01 00:00:30    NaN
        2000-01-01 00:01:00    NaN
        2000-01-01 00:01:30    NaN
        2000-01-01 00:02:00    2.0
        2000-01-01 00:02:30    NaN
        2000-01-01 00:03:00    3.0

        Upsample again, providing a ``fill value``.

        >>> df.asfreq(freq='30S', fill_value=9.0)
                               s
        2000-01-01 00:00:00    0.0
        2000-01-01 00:00:30    9.0
        2000-01-01 00:01:00    NaN
        2000-01-01 00:01:30    9.0
        2000-01-01 00:02:00    2.0
        2000-01-01 00:02:30    9.0
        2000-01-01 00:03:00    3.0

        Upsample again, providing a ``method``.

        >>> df.asfreq(freq='30S', method='bfill')
                               s
        2000-01-01 00:00:00    0.0
        2000-01-01 00:00:30    NaN
        2000-01-01 00:01:00    NaN
        2000-01-01 00:01:30    2.0
        2000-01-01 00:02:00    2.0
        2000-01-01 00:02:30    3.0
        2000-01-01 00:03:00    3.0
        """
        from pandas.core.resample import asfreq

        return asfreq(
            self,
            freq,
            method=method,
            how=how,
            normalize=normalize,
            fill_value=fill_value,
        )

    @final
    def at_time(self, time, asof: bool_t = False, axis: Axis | None = None) -> Self:
        """
        Select values at particular time of day (e.g., 9:30AM).

        Parameters
        ----------
        time : datetime.time or str
            The values to select.
        axis : {0 or 'index', 1 or 'columns'}, default 0
            For `Series` this parameter is unused and defaults to 0.

        Returns
        -------
        Series or DataFrame

        Raises
        ------
        TypeError
            If the index is not  a :class:`DatetimeIndex`

        See Also
        --------
        between_time : Select values between particular times of the day.
        first : Select initial periods of time series based on a date offset.
        last : Select final periods of time series based on a date offset.
        DatetimeIndex.indexer_at_time : Get just the index locations for
            values at particular time of the day.

        Examples
        --------
        >>> i = pd.date_range('2018-04-09', periods=4, freq='12H')
        >>> ts = pd.DataFrame({'A': [1, 2, 3, 4]}, index=i)
        >>> ts
                             A
        2018-04-09 00:00:00  1
        2018-04-09 12:00:00  2
        2018-04-10 00:00:00  3
        2018-04-10 12:00:00  4

        >>> ts.at_time('12:00')
                             A
        2018-04-09 12:00:00  2
        2018-04-10 12:00:00  4
        """
        if axis is None:
            axis = 0
        axis = self._get_axis_number(axis)

        index = self._get_axis(axis)

        if not isinstance(index, DatetimeIndex):
            raise TypeError("Index must be DatetimeIndex")

        indexer = index.indexer_at_time(time, asof=asof)
        return self._take_with_is_copy(indexer, axis=axis)

    @final
    def between_time(
        self,
        start_time,
        end_time,
        inclusive: IntervalClosedType = "both",
        axis: Axis | None = None,
    ) -> Self:
        """
        Select values between particular times of the day (e.g., 9:00-9:30 AM).

        By setting ``start_time`` to be later than ``end_time``,
        you can get the times that are *not* between the two times.

        Parameters
        ----------
        start_time : datetime.time or str
            Initial time as a time filter limit.
        end_time : datetime.time or str
            End time as a time filter limit.
        inclusive : {"both", "neither", "left", "right"}, default "both"
            Include boundaries; whether to set each bound as closed or open.
        axis : {0 or 'index', 1 or 'columns'}, default 0
            Determine range time on index or columns value.
            For `Series` this parameter is unused and defaults to 0.

        Returns
        -------
        Series or DataFrame
            Data from the original object filtered to the specified dates range.

        Raises
        ------
        TypeError
            If the index is not  a :class:`DatetimeIndex`

        See Also
        --------
        at_time : Select values at a particular time of the day.
        first : Select initial periods of time series based on a date offset.
        last : Select final periods of time series based on a date offset.
        DatetimeIndex.indexer_between_time : Get just the index locations for
            values between particular times of the day.

        Examples
        --------
        >>> i = pd.date_range('2018-04-09', periods=4, freq='1D20min')
        >>> ts = pd.DataFrame({'A': [1, 2, 3, 4]}, index=i)
        >>> ts
                             A
        2018-04-09 00:00:00  1
        2018-04-10 00:20:00  2
        2018-04-11 00:40:00  3
        2018-04-12 01:00:00  4

        >>> ts.between_time('0:15', '0:45')
                             A
        2018-04-10 00:20:00  2
        2018-04-11 00:40:00  3

        You get the times that are *not* between two times by setting
        ``start_time`` later than ``end_time``:

        >>> ts.between_time('0:45', '0:15')
                             A
        2018-04-09 00:00:00  1
        2018-04-12 01:00:00  4
        """
        if axis is None:
            axis = 0
        axis = self._get_axis_number(axis)

        index = self._get_axis(axis)
        if not isinstance(index, DatetimeIndex):
            raise TypeError("Index must be DatetimeIndex")

        left_inclusive, right_inclusive = validate_inclusive(inclusive)
        indexer = index.indexer_between_time(
            start_time,
            end_time,
            include_start=left_inclusive,
            include_end=right_inclusive,
        )
        return self._take_with_is_copy(indexer, axis=axis)

    @final
    @doc(klass=_shared_doc_kwargs["klass"])
    def resample(
        self,
        rule,
        axis: Axis | lib.NoDefault = lib.no_default,
        closed: Literal["right", "left"] | None = None,
        label: Literal["right", "left"] | None = None,
        convention: Literal["start", "end", "s", "e"] = "start",
        kind: Literal["timestamp", "period"] | None = None,
        on: Level = None,
        level: Level = None,
        origin: str | TimestampConvertibleTypes = "start_day",
        offset: TimedeltaConvertibleTypes | None = None,
        group_keys: bool_t = False,
    ) -> Resampler:
        """
        Resample time-series data.

        Convenience method for frequency conversion and resampling of time series.
        The object must have a datetime-like index (`DatetimeIndex`, `PeriodIndex`,
        or `TimedeltaIndex`), or the caller must pass the label of a datetime-like
        series/index to the ``on``/``level`` keyword parameter.

        Parameters
        ----------
        rule : DateOffset, Timedelta or str
            The offset string or object representing target conversion.
        axis : {{0 or 'index', 1 or 'columns'}}, default 0
            Which axis to use for up- or down-sampling. For `Series` this parameter
            is unused and defaults to 0. Must be
            `DatetimeIndex`, `TimedeltaIndex` or `PeriodIndex`.

            .. deprecated:: 2.0.0
                Use frame.T.resample(...) instead.
        closed : {{'right', 'left'}}, default None
            Which side of bin interval is closed. The default is 'left'
            for all frequency offsets except for 'M', 'A', 'Q', 'BM',
            'BA', 'BQ', and 'W' which all have a default of 'right'.
        label : {{'right', 'left'}}, default None
            Which bin edge label to label bucket with. The default is 'left'
            for all frequency offsets except for 'M', 'A', 'Q', 'BM',
            'BA', 'BQ', and 'W' which all have a default of 'right'.
        convention : {{'start', 'end', 's', 'e'}}, default 'start'
            For `PeriodIndex` only, controls whether to use the start or
            end of `rule`.
        kind : {{'timestamp', 'period'}}, optional, default None
            Pass 'timestamp' to convert the resulting index to a
            `DateTimeIndex` or 'period' to convert it to a `PeriodIndex`.
            By default the input representation is retained.

        on : str, optional
            For a DataFrame, column to use instead of index for resampling.
            Column must be datetime-like.
        level : str or int, optional
            For a MultiIndex, level (name or number) to use for
            resampling. `level` must be datetime-like.
        origin : Timestamp or str, default 'start_day'
            The timestamp on which to adjust the grouping. The timezone of origin
            must match the timezone of the index.
            If string, must be one of the following:

            - 'epoch': `origin` is 1970-01-01
            - 'start': `origin` is the first value of the timeseries
            - 'start_day': `origin` is the first day at midnight of the timeseries

            - 'end': `origin` is the last value of the timeseries
            - 'end_day': `origin` is the ceiling midnight of the last day

            .. versionadded:: 1.3.0

        offset : Timedelta or str, default is None
            An offset timedelta added to the origin.

        group_keys : bool, default False
            Whether to include the group keys in the result index when using
            ``.apply()`` on the resampled object.

            .. versionadded:: 1.5.0

                Not specifying ``group_keys`` will retain values-dependent behavior
                from pandas 1.4 and earlier (see :ref:`pandas 1.5.0 Release notes
                <whatsnew_150.enhancements.resample_group_keys>` for examples).

            .. versionchanged:: 2.0.0

                ``group_keys`` now defaults to ``False``.

        Returns
        -------
        pandas.api.typing.Resampler
            :class:`~pandas.core.Resampler` object.

        See Also
        --------
        Series.resample : Resample a Series.
        DataFrame.resample : Resample a DataFrame.
        groupby : Group {klass} by mapping, function, label, or list of labels.
        asfreq : Reindex a {klass} with the given frequency without grouping.

        Notes
        -----
        See the `user guide
        <https://pandas.pydata.org/pandas-docs/stable/user_guide/timeseries.html#resampling>`__
        for more.

        To learn more about the offset strings, please see `this link
        <https://pandas.pydata.org/pandas-docs/stable/user_guide/timeseries.html#dateoffset-objects>`__.

        Examples
        --------
        Start by creating a series with 9 one minute timestamps.

        >>> index = pd.date_range('1/1/2000', periods=9, freq='T')
        >>> series = pd.Series(range(9), index=index)
        >>> series
        2000-01-01 00:00:00    0
        2000-01-01 00:01:00    1
        2000-01-01 00:02:00    2
        2000-01-01 00:03:00    3
        2000-01-01 00:04:00    4
        2000-01-01 00:05:00    5
        2000-01-01 00:06:00    6
        2000-01-01 00:07:00    7
        2000-01-01 00:08:00    8
        Freq: T, dtype: int64

        Downsample the series into 3 minute bins and sum the values
        of the timestamps falling into a bin.

        >>> series.resample('3T').sum()
        2000-01-01 00:00:00     3
        2000-01-01 00:03:00    12
        2000-01-01 00:06:00    21
        Freq: 3T, dtype: int64

        Downsample the series into 3 minute bins as above, but label each
        bin using the right edge instead of the left. Please note that the
        value in the bucket used as the label is not included in the bucket,
        which it labels. For example, in the original series the
        bucket ``2000-01-01 00:03:00`` contains the value 3, but the summed
        value in the resampled bucket with the label ``2000-01-01 00:03:00``
        does not include 3 (if it did, the summed value would be 6, not 3).
        To include this value close the right side of the bin interval as
        illustrated in the example below this one.

        >>> series.resample('3T', label='right').sum()
        2000-01-01 00:03:00     3
        2000-01-01 00:06:00    12
        2000-01-01 00:09:00    21
        Freq: 3T, dtype: int64

        Downsample the series into 3 minute bins as above, but close the right
        side of the bin interval.

        >>> series.resample('3T', label='right', closed='right').sum()
        2000-01-01 00:00:00     0
        2000-01-01 00:03:00     6
        2000-01-01 00:06:00    15
        2000-01-01 00:09:00    15
        Freq: 3T, dtype: int64

        Upsample the series into 30 second bins.

        >>> series.resample('30S').asfreq()[0:5]   # Select first 5 rows
        2000-01-01 00:00:00   0.0
        2000-01-01 00:00:30   NaN
        2000-01-01 00:01:00   1.0
        2000-01-01 00:01:30   NaN
        2000-01-01 00:02:00   2.0
        Freq: 30S, dtype: float64

        Upsample the series into 30 second bins and fill the ``NaN``
        values using the ``ffill`` method.

        >>> series.resample('30S').ffill()[0:5]
        2000-01-01 00:00:00    0
        2000-01-01 00:00:30    0
        2000-01-01 00:01:00    1
        2000-01-01 00:01:30    1
        2000-01-01 00:02:00    2
        Freq: 30S, dtype: int64

        Upsample the series into 30 second bins and fill the
        ``NaN`` values using the ``bfill`` method.

        >>> series.resample('30S').bfill()[0:5]
        2000-01-01 00:00:00    0
        2000-01-01 00:00:30    1
        2000-01-01 00:01:00    1
        2000-01-01 00:01:30    2
        2000-01-01 00:02:00    2
        Freq: 30S, dtype: int64

        Pass a custom function via ``apply``

        >>> def custom_resampler(arraylike):
        ...     return np.sum(arraylike) + 5
        ...
        >>> series.resample('3T').apply(custom_resampler)
        2000-01-01 00:00:00     8
        2000-01-01 00:03:00    17
        2000-01-01 00:06:00    26
        Freq: 3T, dtype: int64

        For a Series with a PeriodIndex, the keyword `convention` can be
        used to control whether to use the start or end of `rule`.

        Resample a year by quarter using 'start' `convention`. Values are
        assigned to the first quarter of the period.

        >>> s = pd.Series([1, 2], index=pd.period_range('2012-01-01',
        ...                                             freq='A',
        ...                                             periods=2))
        >>> s
        2012    1
        2013    2
        Freq: A-DEC, dtype: int64
        >>> s.resample('Q', convention='start').asfreq()
        2012Q1    1.0
        2012Q2    NaN
        2012Q3    NaN
        2012Q4    NaN
        2013Q1    2.0
        2013Q2    NaN
        2013Q3    NaN
        2013Q4    NaN
        Freq: Q-DEC, dtype: float64

        Resample quarters by month using 'end' `convention`. Values are
        assigned to the last month of the period.

        >>> q = pd.Series([1, 2, 3, 4], index=pd.period_range('2018-01-01',
        ...                                                   freq='Q',
        ...                                                   periods=4))
        >>> q
        2018Q1    1
        2018Q2    2
        2018Q3    3
        2018Q4    4
        Freq: Q-DEC, dtype: int64
        >>> q.resample('M', convention='end').asfreq()
        2018-03    1.0
        2018-04    NaN
        2018-05    NaN
        2018-06    2.0
        2018-07    NaN
        2018-08    NaN
        2018-09    3.0
        2018-10    NaN
        2018-11    NaN
        2018-12    4.0
        Freq: M, dtype: float64

        For DataFrame objects, the keyword `on` can be used to specify the
        column instead of the index for resampling.

        >>> d = {{'price': [10, 11, 9, 13, 14, 18, 17, 19],
        ...      'volume': [50, 60, 40, 100, 50, 100, 40, 50]}}
        >>> df = pd.DataFrame(d)
        >>> df['week_starting'] = pd.date_range('01/01/2018',
        ...                                     periods=8,
        ...                                     freq='W')
        >>> df
           price  volume week_starting
        0     10      50    2018-01-07
        1     11      60    2018-01-14
        2      9      40    2018-01-21
        3     13     100    2018-01-28
        4     14      50    2018-02-04
        5     18     100    2018-02-11
        6     17      40    2018-02-18
        7     19      50    2018-02-25
        >>> df.resample('M', on='week_starting').mean()
                       price  volume
        week_starting
        2018-01-31     10.75    62.5
        2018-02-28     17.00    60.0

        For a DataFrame with MultiIndex, the keyword `level` can be used to
        specify on which level the resampling needs to take place.

        >>> days = pd.date_range('1/1/2000', periods=4, freq='D')
        >>> d2 = {{'price': [10, 11, 9, 13, 14, 18, 17, 19],
        ...       'volume': [50, 60, 40, 100, 50, 100, 40, 50]}}
        >>> df2 = pd.DataFrame(
        ...     d2,
        ...     index=pd.MultiIndex.from_product(
        ...         [days, ['morning', 'afternoon']]
        ...     )
        ... )
        >>> df2
                              price  volume
        2000-01-01 morning       10      50
                   afternoon     11      60
        2000-01-02 morning        9      40
                   afternoon     13     100
        2000-01-03 morning       14      50
                   afternoon     18     100
        2000-01-04 morning       17      40
                   afternoon     19      50
        >>> df2.resample('D', level=0).sum()
                    price  volume
        2000-01-01     21     110
        2000-01-02     22     140
        2000-01-03     32     150
        2000-01-04     36      90

        If you want to adjust the start of the bins based on a fixed timestamp:

        >>> start, end = '2000-10-01 23:30:00', '2000-10-02 00:30:00'
        >>> rng = pd.date_range(start, end, freq='7min')
        >>> ts = pd.Series(np.arange(len(rng)) * 3, index=rng)
        >>> ts
        2000-10-01 23:30:00     0
        2000-10-01 23:37:00     3
        2000-10-01 23:44:00     6
        2000-10-01 23:51:00     9
        2000-10-01 23:58:00    12
        2000-10-02 00:05:00    15
        2000-10-02 00:12:00    18
        2000-10-02 00:19:00    21
        2000-10-02 00:26:00    24
        Freq: 7T, dtype: int64

        >>> ts.resample('17min').sum()
        2000-10-01 23:14:00     0
        2000-10-01 23:31:00     9
        2000-10-01 23:48:00    21
        2000-10-02 00:05:00    54
        2000-10-02 00:22:00    24
        Freq: 17T, dtype: int64

        >>> ts.resample('17min', origin='epoch').sum()
        2000-10-01 23:18:00     0
        2000-10-01 23:35:00    18
        2000-10-01 23:52:00    27
        2000-10-02 00:09:00    39
        2000-10-02 00:26:00    24
        Freq: 17T, dtype: int64

        >>> ts.resample('17min', origin='2000-01-01').sum()
        2000-10-01 23:24:00     3
        2000-10-01 23:41:00    15
        2000-10-01 23:58:00    45
        2000-10-02 00:15:00    45
        Freq: 17T, dtype: int64

        If you want to adjust the start of the bins with an `offset` Timedelta, the two
        following lines are equivalent:

        >>> ts.resample('17min', origin='start').sum()
        2000-10-01 23:30:00     9
        2000-10-01 23:47:00    21
        2000-10-02 00:04:00    54
        2000-10-02 00:21:00    24
        Freq: 17T, dtype: int64

        >>> ts.resample('17min', offset='23h30min').sum()
        2000-10-01 23:30:00     9
        2000-10-01 23:47:00    21
        2000-10-02 00:04:00    54
        2000-10-02 00:21:00    24
        Freq: 17T, dtype: int64

        If you want to take the largest Timestamp as the end of the bins:

        >>> ts.resample('17min', origin='end').sum()
        2000-10-01 23:35:00     0
        2000-10-01 23:52:00    18
        2000-10-02 00:09:00    27
        2000-10-02 00:26:00    63
        Freq: 17T, dtype: int64

        In contrast with the `start_day`, you can use `end_day` to take the ceiling
        midnight of the largest Timestamp as the end of the bins and drop the bins
        not containing data:

        >>> ts.resample('17min', origin='end_day').sum()
        2000-10-01 23:38:00     3
        2000-10-01 23:55:00    15
        2000-10-02 00:12:00    45
        2000-10-02 00:29:00    45
        Freq: 17T, dtype: int64
        """
        from pandas.core.resample import get_resampler

        if axis is not lib.no_default:
            axis = self._get_axis_number(axis)
            if axis == 1:
                warnings.warn(
                    "DataFrame.resample with axis=1 is deprecated. Do "
                    "`frame.T.resample(...)` without axis instead.",
                    FutureWarning,
                    stacklevel=find_stack_level(),
                )
            else:
                warnings.warn(
                    f"The 'axis' keyword in {type(self).__name__}.resample is "
                    "deprecated and will be removed in a future version.",
                    FutureWarning,
                    stacklevel=find_stack_level(),
                )
        else:
            axis = 0

        return get_resampler(
            cast("Series | DataFrame", self),
            freq=rule,
            label=label,
            closed=closed,
            axis=axis,
            kind=kind,
            convention=convention,
            key=on,
            level=level,
            origin=origin,
            offset=offset,
            group_keys=group_keys,
        )

    @final
    def first(self, offset) -> Self:
        """
        Select initial periods of time series data based on a date offset.

        For a DataFrame with a sorted DatetimeIndex, this function can
        select the first few rows based on a date offset.

        Parameters
        ----------
        offset : str, DateOffset or dateutil.relativedelta
            The offset length of the data that will be selected. For instance,
            '1M' will display all the rows having their index within the first month.

        Returns
        -------
        Series or DataFrame
            A subset of the caller.

        Raises
        ------
        TypeError
            If the index is not  a :class:`DatetimeIndex`

        See Also
        --------
        last : Select final periods of time series based on a date offset.
        at_time : Select values at a particular time of the day.
        between_time : Select values between particular times of the day.

        Examples
        --------
        >>> i = pd.date_range('2018-04-09', periods=4, freq='2D')
        >>> ts = pd.DataFrame({'A': [1, 2, 3, 4]}, index=i)
        >>> ts
                    A
        2018-04-09  1
        2018-04-11  2
        2018-04-13  3
        2018-04-15  4

        Get the rows for the first 3 days:

        >>> ts.first('3D')
                    A
        2018-04-09  1
        2018-04-11  2

        Notice the data for 3 first calendar days were returned, not the first
        3 days observed in the dataset, and therefore data for 2018-04-13 was
        not returned.
        """
        warnings.warn(
            "first is deprecated and will be removed in a future version. "
            "Please create a mask and filter using `.loc` instead",
            FutureWarning,
            stacklevel=find_stack_level(),
        )
        if not isinstance(self.index, DatetimeIndex):
            raise TypeError("'first' only supports a DatetimeIndex index")

        if len(self.index) == 0:
            return self.copy(deep=False)

        offset = to_offset(offset)
        if not isinstance(offset, Tick) and offset.is_on_offset(self.index[0]):
            # GH#29623 if first value is end of period, remove offset with n = 1
            #  before adding the real offset
            end_date = end = self.index[0] - offset.base + offset
        else:
            end_date = end = self.index[0] + offset

        # Tick-like, e.g. 3 weeks
        if isinstance(offset, Tick) and end_date in self.index:
            end = self.index.searchsorted(end_date, side="left")
            return self.iloc[:end]

        return self.loc[:end]

    @final
    def last(self, offset) -> Self:
        """
        Select final periods of time series data based on a date offset.

        For a DataFrame with a sorted DatetimeIndex, this function
        selects the last few rows based on a date offset.

        Parameters
        ----------
        offset : str, DateOffset, dateutil.relativedelta
            The offset length of the data that will be selected. For instance,
            '3D' will display all the rows having their index within the last 3 days.

        Returns
        -------
        Series or DataFrame
            A subset of the caller.

        Raises
        ------
        TypeError
            If the index is not  a :class:`DatetimeIndex`

        See Also
        --------
        first : Select initial periods of time series based on a date offset.
        at_time : Select values at a particular time of the day.
        between_time : Select values between particular times of the day.

        Examples
        --------
        >>> i = pd.date_range('2018-04-09', periods=4, freq='2D')
        >>> ts = pd.DataFrame({'A': [1, 2, 3, 4]}, index=i)
        >>> ts
                    A
        2018-04-09  1
        2018-04-11  2
        2018-04-13  3
        2018-04-15  4

        Get the rows for the last 3 days:

        >>> ts.last('3D')
                    A
        2018-04-13  3
        2018-04-15  4

        Notice the data for 3 last calendar days were returned, not the last
        3 observed days in the dataset, and therefore data for 2018-04-11 was
        not returned.
        """
        if not isinstance(self.index, DatetimeIndex):
            raise TypeError("'last' only supports a DatetimeIndex index")

        if len(self.index) == 0:
            return self.copy(deep=False)

        offset = to_offset(offset)

        start_date = self.index[-1] - offset
        start = self.index.searchsorted(start_date, side="right")
        return self.iloc[start:]

    @final
    def rank(
        self,
        axis: Axis = 0,
        method: Literal["average", "min", "max", "first", "dense"] = "average",
        numeric_only: bool_t = False,
        na_option: Literal["keep", "top", "bottom"] = "keep",
        ascending: bool_t = True,
        pct: bool_t = False,
    ) -> Self:
        """
        Compute numerical data ranks (1 through n) along axis.

        By default, equal values are assigned a rank that is the average of the
        ranks of those values.

        Parameters
        ----------
        axis : {0 or 'index', 1 or 'columns'}, default 0
            Index to direct ranking.
            For `Series` this parameter is unused and defaults to 0.
        method : {'average', 'min', 'max', 'first', 'dense'}, default 'average'
            How to rank the group of records that have the same value (i.e. ties):

            * average: average rank of the group
            * min: lowest rank in the group
            * max: highest rank in the group
            * first: ranks assigned in order they appear in the array
            * dense: like 'min', but rank always increases by 1 between groups.

        numeric_only : bool, default False
            For DataFrame objects, rank only numeric columns if set to True.

            .. versionchanged:: 2.0.0
                The default value of ``numeric_only`` is now ``False``.

        na_option : {'keep', 'top', 'bottom'}, default 'keep'
            How to rank NaN values:

            * keep: assign NaN rank to NaN values
            * top: assign lowest rank to NaN values
            * bottom: assign highest rank to NaN values

        ascending : bool, default True
            Whether or not the elements should be ranked in ascending order.
        pct : bool, default False
            Whether or not to display the returned rankings in percentile
            form.

        Returns
        -------
        same type as caller
            Return a Series or DataFrame with data ranks as values.

        See Also
        --------
        core.groupby.DataFrameGroupBy.rank : Rank of values within each group.
        core.groupby.SeriesGroupBy.rank : Rank of values within each group.

        Examples
        --------
        >>> df = pd.DataFrame(data={'Animal': ['cat', 'penguin', 'dog',
        ...                                    'spider', 'snake'],
        ...                         'Number_legs': [4, 2, 4, 8, np.nan]})
        >>> df
            Animal  Number_legs
        0      cat          4.0
        1  penguin          2.0
        2      dog          4.0
        3   spider          8.0
        4    snake          NaN

        Ties are assigned the mean of the ranks (by default) for the group.

        >>> s = pd.Series(range(5), index=list("abcde"))
        >>> s["d"] = s["b"]
        >>> s.rank()
        a    1.0
        b    2.5
        c    4.0
        d    2.5
        e    5.0
        dtype: float64

        The following example shows how the method behaves with the above
        parameters:

        * default_rank: this is the default behaviour obtained without using
          any parameter.
        * max_rank: setting ``method = 'max'`` the records that have the
          same values are ranked using the highest rank (e.g.: since 'cat'
          and 'dog' are both in the 2nd and 3rd position, rank 3 is assigned.)
        * NA_bottom: choosing ``na_option = 'bottom'``, if there are records
          with NaN values they are placed at the bottom of the ranking.
        * pct_rank: when setting ``pct = True``, the ranking is expressed as
          percentile rank.

        >>> df['default_rank'] = df['Number_legs'].rank()
        >>> df['max_rank'] = df['Number_legs'].rank(method='max')
        >>> df['NA_bottom'] = df['Number_legs'].rank(na_option='bottom')
        >>> df['pct_rank'] = df['Number_legs'].rank(pct=True)
        >>> df
            Animal  Number_legs  default_rank  max_rank  NA_bottom  pct_rank
        0      cat          4.0           2.5       3.0        2.5     0.625
        1  penguin          2.0           1.0       1.0        1.0     0.250
        2      dog          4.0           2.5       3.0        2.5     0.625
        3   spider          8.0           4.0       4.0        4.0     1.000
        4    snake          NaN           NaN       NaN        5.0       NaN
        """
        axis_int = self._get_axis_number(axis)

        if na_option not in {"keep", "top", "bottom"}:
            msg = "na_option must be one of 'keep', 'top', or 'bottom'"
            raise ValueError(msg)

        def ranker(data):
            if data.ndim == 2:
                # i.e. DataFrame, we cast to ndarray
                values = data.values
            else:
                # i.e. Series, can dispatch to EA
                values = data._values

            if isinstance(values, ExtensionArray):
                ranks = values._rank(
                    axis=axis_int,
                    method=method,
                    ascending=ascending,
                    na_option=na_option,
                    pct=pct,
                )
            else:
                ranks = algos.rank(
                    values,
                    axis=axis_int,
                    method=method,
                    ascending=ascending,
                    na_option=na_option,
                    pct=pct,
                )

            ranks_obj = self._constructor(ranks, **data._construct_axes_dict())
            return ranks_obj.__finalize__(self, method="rank")

        if numeric_only:
            if self.ndim == 1 and not is_numeric_dtype(self.dtype):
                # GH#47500
                raise TypeError(
                    "Series.rank does not allow numeric_only=True with "
                    "non-numeric dtype."
                )
            data = self._get_numeric_data()
        else:
            data = self

        return ranker(data)

    @doc(_shared_docs["compare"], klass=_shared_doc_kwargs["klass"])
    def compare(
        self,
        other,
        align_axis: Axis = 1,
        keep_shape: bool_t = False,
        keep_equal: bool_t = False,
        result_names: Suffixes = ("self", "other"),
    ):
        if type(self) is not type(other):
            cls_self, cls_other = type(self).__name__, type(other).__name__
            raise TypeError(
                f"can only compare '{cls_self}' (not '{cls_other}') with '{cls_self}'"
            )

        mask = ~((self == other) | (self.isna() & other.isna()))
        mask.fillna(True, inplace=True)

        if not keep_equal:
            self = self.where(mask)
            other = other.where(mask)

        if not keep_shape:
            if isinstance(self, ABCDataFrame):
                cmask = mask.any()
                rmask = mask.any(axis=1)
                self = self.loc[rmask, cmask]
                other = other.loc[rmask, cmask]
            else:
                self = self[mask]
                other = other[mask]
        if not isinstance(result_names, tuple):
            raise TypeError(
                f"Passing 'result_names' as a {type(result_names)} is not "
                "supported. Provide 'result_names' as a tuple instead."
            )

        if align_axis in (1, "columns"):  # This is needed for Series
            axis = 1
        else:
            axis = self._get_axis_number(align_axis)

        # error: List item 0 has incompatible type "NDFrame"; expected
        #  "Union[Series, DataFrame]"
        diff = concat(
            [self, other],  # type: ignore[list-item]
            axis=axis,
            keys=result_names,
        )

        if axis >= self.ndim:
            # No need to reorganize data if stacking on new axis
            # This currently applies for stacking two Series on columns
            return diff

        ax = diff._get_axis(axis)
        ax_names = np.array(ax.names)

        # set index names to positions to avoid confusion
        ax.names = np.arange(len(ax_names))

        # bring self-other to inner level
        order = list(range(1, ax.nlevels)) + [0]
        if isinstance(diff, ABCDataFrame):
            diff = diff.reorder_levels(order, axis=axis)
        else:
            diff = diff.reorder_levels(order)

        # restore the index names in order
        diff._get_axis(axis=axis).names = ax_names[order]

        # reorder axis to keep things organized
        indices = (
            np.arange(diff.shape[axis]).reshape([2, diff.shape[axis] // 2]).T.flatten()
        )
        diff = diff.take(indices, axis=axis)

        return diff

    @final
    @doc(
        klass=_shared_doc_kwargs["klass"],
        axes_single_arg=_shared_doc_kwargs["axes_single_arg"],
    )
    def align(
        self,
        other: NDFrameT,
        join: AlignJoin = "outer",
        axis: Axis | None = None,
        level: Level = None,
        copy: bool_t | None = None,
        fill_value: Hashable = None,
        method: FillnaOptions | None | lib.NoDefault = lib.no_default,
        limit: int | None | lib.NoDefault = lib.no_default,
        fill_axis: Axis | lib.NoDefault = lib.no_default,
        broadcast_axis: Axis | None | lib.NoDefault = lib.no_default,
    ) -> tuple[Self, NDFrameT]:
        """
        Align two objects on their axes with the specified join method.

        Join method is specified for each axis Index.

        Parameters
        ----------
        other : DataFrame or Series
        join : {{'outer', 'inner', 'left', 'right'}}, default 'outer'
            Type of alignment to be performed.

            * left: use only keys from left frame, preserve key order.
            * right: use only keys from right frame, preserve key order.
            * outer: use union of keys from both frames, sort keys lexicographically.
            * inner: use intersection of keys from both frames,
              preserve the order of the left keys.

        axis : allowed axis of the other object, default None
            Align on index (0), columns (1), or both (None).
        level : int or level name, default None
            Broadcast across a level, matching Index values on the
            passed MultiIndex level.
        copy : bool, default True
            Always returns new objects. If copy=False and no reindexing is
            required then original objects are returned.
        fill_value : scalar, default np.NaN
            Value to use for missing values. Defaults to NaN, but can be any
            "compatible" value.
        method : {{'backfill', 'bfill', 'pad', 'ffill', None}}, default None
            Method to use for filling holes in reindexed Series:

            - pad / ffill: propagate last valid observation forward to next valid.
            - backfill / bfill: use NEXT valid observation to fill gap.

            .. deprecated:: 2.1

        limit : int, default None
            If method is specified, this is the maximum number of consecutive
            NaN values to forward/backward fill. In other words, if there is
            a gap with more than this number of consecutive NaNs, it will only
            be partially filled. If method is not specified, this is the
            maximum number of entries along the entire axis where NaNs will be
            filled. Must be greater than 0 if not None.

            .. deprecated:: 2.1

        fill_axis : {axes_single_arg}, default 0
            Filling axis, method and limit.

            .. deprecated:: 2.1

        broadcast_axis : {axes_single_arg}, default None
            Broadcast values along this axis, if aligning two objects of
            different dimensions.

            .. deprecated:: 2.1

        Returns
        -------
        tuple of ({klass}, type of other)
            Aligned objects.

        Examples
        --------
        >>> df = pd.DataFrame(
        ...     [[1, 2, 3, 4], [6, 7, 8, 9]], columns=["D", "B", "E", "A"], index=[1, 2]
        ... )
        >>> other = pd.DataFrame(
        ...     [[10, 20, 30, 40], [60, 70, 80, 90], [600, 700, 800, 900]],
        ...     columns=["A", "B", "C", "D"],
        ...     index=[2, 3, 4],
        ... )
        >>> df
           D  B  E  A
        1  1  2  3  4
        2  6  7  8  9
        >>> other
            A    B    C    D
        2   10   20   30   40
        3   60   70   80   90
        4  600  700  800  900

        Align on columns:

        >>> left, right = df.align(other, join="outer", axis=1)
        >>> left
           A  B   C  D  E
        1  4  2 NaN  1  3
        2  9  7 NaN  6  8
        >>> right
            A    B    C    D   E
        2   10   20   30   40 NaN
        3   60   70   80   90 NaN
        4  600  700  800  900 NaN

        We can also align on the index:

        >>> left, right = df.align(other, join="outer", axis=0)
        >>> left
            D    B    E    A
        1  1.0  2.0  3.0  4.0
        2  6.0  7.0  8.0  9.0
        3  NaN  NaN  NaN  NaN
        4  NaN  NaN  NaN  NaN
        >>> right
            A      B      C      D
        1    NaN    NaN    NaN    NaN
        2   10.0   20.0   30.0   40.0
        3   60.0   70.0   80.0   90.0
        4  600.0  700.0  800.0  900.0

        Finally, the default `axis=None` will align on both index and columns:

        >>> left, right = df.align(other, join="outer", axis=None)
        >>> left
             A    B   C    D    E
        1  4.0  2.0 NaN  1.0  3.0
        2  9.0  7.0 NaN  6.0  8.0
        3  NaN  NaN NaN  NaN  NaN
        4  NaN  NaN NaN  NaN  NaN
        >>> right
               A      B      C      D   E
        1    NaN    NaN    NaN    NaN NaN
        2   10.0   20.0   30.0   40.0 NaN
        3   60.0   70.0   80.0   90.0 NaN
        4  600.0  700.0  800.0  900.0 NaN
        """
        if (
            method is not lib.no_default
            or limit is not lib.no_default
            or fill_axis is not lib.no_default
        ):
            # GH#51856
            warnings.warn(
                "The 'method', 'limit', and 'fill_axis' keywords in "
                f"{type(self).__name__}.align are deprecated and will be removed "
                "in a future version. Call fillna directly on the returned objects "
                "instead.",
                FutureWarning,
                stacklevel=find_stack_level(),
            )
        if fill_axis is lib.no_default:
            fill_axis = 0
        if method is lib.no_default:
            method = None
        if limit is lib.no_default:
            limit = None
        method = clean_fill_method(method)

        if broadcast_axis is not lib.no_default:
            # GH#51856
            # TODO(3.0): enforcing this deprecation will close GH#13194
            msg = (
                f"The 'broadcast_axis' keyword in {type(self).__name__}.align is "
                "deprecated and will be removed in a future version."
            )
            if broadcast_axis is not None:
                if self.ndim == 1 and other.ndim == 2:
                    msg += (
                        " Use left = DataFrame({col: left for col in right.columns}, "
                        "index=right.index) before calling `left.align(right)` instead."
                    )
                elif self.ndim == 2 and other.ndim == 1:
                    msg += (
                        " Use right = DataFrame({col: right for col in left.columns}, "
                        "index=left.index) before calling `left.align(right)` instead"
                    )
            warnings.warn(msg, FutureWarning, stacklevel=find_stack_level())
        else:
            broadcast_axis = None

        if broadcast_axis == 1 and self.ndim != other.ndim:
            if isinstance(self, ABCSeries):
                # this means other is a DataFrame, and we need to broadcast
                # self
                cons = self._constructor_expanddim
                df = cons(
                    {c: self for c in other.columns}, **other._construct_axes_dict()
                )
                # error: Incompatible return value type (got "Tuple[DataFrame,
                # DataFrame]", expected "Tuple[Self, NDFrameT]")
                return df._align_frame(  # type: ignore[return-value]
                    other,  # type: ignore[arg-type]
                    join=join,
                    axis=axis,
                    level=level,
                    copy=copy,
                    fill_value=fill_value,
                    method=method,
                    limit=limit,
                    fill_axis=fill_axis,
                )[:2]
            elif isinstance(other, ABCSeries):
                # this means self is a DataFrame, and we need to broadcast
                # other
                cons = other._constructor_expanddim
                df = cons(
                    {c: other for c in self.columns}, **self._construct_axes_dict()
                )
                # error: Incompatible return value type (got "Tuple[NDFrameT,
                # DataFrame]", expected "Tuple[Self, NDFrameT]")
                return self._align_frame(  # type: ignore[return-value]
                    df,
                    join=join,
                    axis=axis,
                    level=level,
                    copy=copy,
                    fill_value=fill_value,
                    method=method,
                    limit=limit,
                    fill_axis=fill_axis,
                )[:2]

        _right: DataFrame | Series
        if axis is not None:
            axis = self._get_axis_number(axis)
        if isinstance(other, ABCDataFrame):
            left, _right, join_index = self._align_frame(
                other,
                join=join,
                axis=axis,
                level=level,
                copy=copy,
                fill_value=fill_value,
                method=method,
                limit=limit,
                fill_axis=fill_axis,
            )

        elif isinstance(other, ABCSeries):
            left, _right, join_index = self._align_series(
                other,
                join=join,
                axis=axis,
                level=level,
                copy=copy,
                fill_value=fill_value,
                method=method,
                limit=limit,
                fill_axis=fill_axis,
            )
        else:  # pragma: no cover
            raise TypeError(f"unsupported type: {type(other)}")

        right = cast(NDFrameT, _right)
        if self.ndim == 1 or axis == 0:
            # If we are aligning timezone-aware DatetimeIndexes and the timezones
            #  do not match, convert both to UTC.
            if isinstance(left.index.dtype, DatetimeTZDtype):
                if left.index.tz != right.index.tz:
                    if join_index is not None:
                        # GH#33671 copy to ensure we don't change the index on
                        #  our original Series
                        left = left.copy(deep=False)
                        right = right.copy(deep=False)
                        left.index = join_index
                        right.index = join_index

        left = left.__finalize__(self)
        right = right.__finalize__(other)
        return left, right

    @final
    def _align_frame(
        self,
        other: DataFrame,
        join: AlignJoin = "outer",
        axis: Axis | None = None,
        level=None,
        copy: bool_t | None = None,
        fill_value=None,
        method=None,
        limit: int | None = None,
        fill_axis: Axis = 0,
    ) -> tuple[Self, DataFrame, Index | None]:
        # defaults
        join_index, join_columns = None, None
        ilidx, iridx = None, None
        clidx, cridx = None, None

        is_series = isinstance(self, ABCSeries)

        if (axis is None or axis == 0) and not self.index.equals(other.index):
            join_index, ilidx, iridx = self.index.join(
                other.index, how=join, level=level, return_indexers=True
            )

        if (
            (axis is None or axis == 1)
            and not is_series
            and not self.columns.equals(other.columns)
        ):
            join_columns, clidx, cridx = self.columns.join(
                other.columns, how=join, level=level, return_indexers=True
            )

        if is_series:
            reindexers = {0: [join_index, ilidx]}
        else:
            reindexers = {0: [join_index, ilidx], 1: [join_columns, clidx]}

        left = self._reindex_with_indexers(
            reindexers, copy=copy, fill_value=fill_value, allow_dups=True
        )
        # other must be always DataFrame
        right = other._reindex_with_indexers(
            {0: [join_index, iridx], 1: [join_columns, cridx]},
            copy=copy,
            fill_value=fill_value,
            allow_dups=True,
        )

        if method is not None:
            left = left._fillna_with_method(method, axis=fill_axis, limit=limit)
            right = right._fillna_with_method(method, axis=fill_axis, limit=limit)

        return left, right, join_index

    @final
    def _align_series(
        self,
        other: Series,
        join: AlignJoin = "outer",
        axis: Axis | None = None,
        level=None,
        copy: bool_t | None = None,
        fill_value=None,
        method=None,
        limit: int | None = None,
        fill_axis: Axis = 0,
    ) -> tuple[Self, Series, Index | None]:
        is_series = isinstance(self, ABCSeries)
        if copy and using_copy_on_write():
            copy = False

        if (not is_series and axis is None) or axis not in [None, 0, 1]:
            raise ValueError("Must specify axis=0 or 1")

        if is_series and axis == 1:
            raise ValueError("cannot align series to a series other than axis 0")

        # series/series compat, other must always be a Series
        if not axis:
            # equal
            if self.index.equals(other.index):
                join_index, lidx, ridx = None, None, None
            else:
                join_index, lidx, ridx = self.index.join(
                    other.index, how=join, level=level, return_indexers=True
                )

            if is_series:
                left = self._reindex_indexer(join_index, lidx, copy)
            elif lidx is None or join_index is None:
                left = self.copy(deep=copy)
            else:
                left = self._constructor(
                    self._mgr.reindex_indexer(join_index, lidx, axis=1, copy=copy)
                )

            right = other._reindex_indexer(join_index, ridx, copy)

        else:
            # one has > 1 ndim
            fdata = self._mgr
            join_index = self.axes[1]
            lidx, ridx = None, None
            if not join_index.equals(other.index):
                join_index, lidx, ridx = join_index.join(
                    other.index, how=join, level=level, return_indexers=True
                )

            if lidx is not None:
                bm_axis = self._get_block_manager_axis(1)
                fdata = fdata.reindex_indexer(join_index, lidx, axis=bm_axis)

            if copy and fdata is self._mgr:
                fdata = fdata.copy()

            left = self._constructor(fdata)

            if ridx is None:
                right = other.copy(deep=copy)
            else:
                right = other.reindex(join_index, level=level)

        # fill
        fill_na = notna(fill_value) or (method is not None)
        if fill_na:
            fill_value, method = validate_fillna_kwargs(fill_value, method)
            if method is not None:
                left = left._fillna_with_method(method, limit=limit, axis=fill_axis)
                right = right._fillna_with_method(method, limit=limit)
            else:
                left = left.fillna(fill_value, limit=limit, axis=fill_axis)
                right = right.fillna(fill_value, limit=limit)

        return left, right, join_index

    @final
    def _where(
        self,
        cond,
        other=lib.no_default,
        inplace: bool_t = False,
        axis: Axis | None = None,
        level=None,
    ):
        """
        Equivalent to public method `where`, except that `other` is not
        applied as a function even if callable. Used in __setitem__.
        """
        inplace = validate_bool_kwarg(inplace, "inplace")

        if axis is not None:
            axis = self._get_axis_number(axis)

        # align the cond to same shape as myself
        cond = common.apply_if_callable(cond, self)
        if isinstance(cond, NDFrame):
            # CoW: Make sure reference is not kept alive
            if cond.ndim == 1 and self.ndim == 2:
                cond = cond._constructor_expanddim(
                    {i: cond for i in range(len(self.columns))},
                    copy=False,
                )
                cond.columns = self.columns
            cond = cond.align(self, join="right", copy=False)[0]
        else:
            if not hasattr(cond, "shape"):
                cond = np.asanyarray(cond)
            if cond.shape != self.shape:
                raise ValueError("Array conditional must be same shape as self")
            cond = self._constructor(cond, **self._construct_axes_dict(), copy=False)

        # make sure we are boolean
        fill_value = bool(inplace)
        cond = cond.fillna(fill_value)

        msg = "Boolean array expected for the condition, not {dtype}"

        if not cond.empty:
            if not isinstance(cond, ABCDataFrame):
                # This is a single-dimensional object.
                if not is_bool_dtype(cond):
                    raise ValueError(msg.format(dtype=cond.dtype))
            else:
                for _dt in cond.dtypes:
                    if not is_bool_dtype(_dt):
                        raise ValueError(msg.format(dtype=_dt))
                if cond._mgr.any_extension_types:
                    # GH51574: avoid object ndarray conversion later on
                    cond = cond._constructor(
                        cond.to_numpy(dtype=bool, na_value=fill_value),
                        **cond._construct_axes_dict(),
                    )
        else:
            # GH#21947 we have an empty DataFrame/Series, could be object-dtype
            cond = cond.astype(bool)

        cond = -cond if inplace else cond
        cond = cond.reindex(self._info_axis, axis=self._info_axis_number, copy=False)

        # try to align with other
        if isinstance(other, NDFrame):
            # align with me
            if other.ndim <= self.ndim:
                # CoW: Make sure reference is not kept alive
                other = self.align(
                    other,
                    join="left",
                    axis=axis,
                    level=level,
                    fill_value=None,
                    copy=False,
                )[1]

                # if we are NOT aligned, raise as we cannot where index
                if axis is None and not other._indexed_same(self):
                    raise InvalidIndexError

                if other.ndim < self.ndim:
                    # TODO(EA2D): avoid object-dtype cast in EA case GH#38729
                    other = other._values
                    if axis == 0:
                        other = np.reshape(other, (-1, 1))
                    elif axis == 1:
                        other = np.reshape(other, (1, -1))

                    other = np.broadcast_to(other, self.shape)

            # slice me out of the other
            else:
                raise NotImplementedError(
                    "cannot align with a higher dimensional NDFrame"
                )

        elif not isinstance(other, (MultiIndex, NDFrame)):
            # mainly just catching Index here
            other = extract_array(other, extract_numpy=True)

        if isinstance(other, (np.ndarray, ExtensionArray)):
            if other.shape != self.shape:
                if self.ndim != 1:
                    # In the ndim == 1 case we may have
                    #  other length 1, which we treat as scalar (GH#2745, GH#4192)
                    #  or len(other) == icond.sum(), which we treat like
                    #  __setitem__ (GH#3235)
                    raise ValueError(
                        "other must be the same shape as self when an ndarray"
                    )

            # we are the same shape, so create an actual object for alignment
            else:
                other = self._constructor(
                    other, **self._construct_axes_dict(), copy=False
                )

        if axis is None:
            axis = 0

        if self.ndim == getattr(other, "ndim", 0):
            align = True
        else:
            align = self._get_axis_number(axis) == 1

        if inplace:
            # we may have different type blocks come out of putmask, so
            # reconstruct the block manager

            new_data = self._mgr.putmask(mask=cond, new=other, align=align)
            result = self._constructor(new_data)
            return self._update_inplace(result)

        else:
            new_data = self._mgr.where(
                other=other,
                cond=cond,
                align=align,
            )
            result = self._constructor(new_data)
            return result.__finalize__(self)

    @overload
    def where(
        self,
        cond,
        other=...,
        *,
        inplace: Literal[False] = ...,
        axis: Axis | None = ...,
        level: Level = ...,
    ) -> Self:
        ...

    @overload
    def where(
        self,
        cond,
        other=...,
        *,
        inplace: Literal[True],
        axis: Axis | None = ...,
        level: Level = ...,
    ) -> None:
        ...

    @overload
    def where(
        self,
        cond,
        other=...,
        *,
        inplace: bool_t = ...,
        axis: Axis | None = ...,
        level: Level = ...,
    ) -> Self | None:
        ...

    @final
    @doc(
        klass=_shared_doc_kwargs["klass"],
        cond="True",
        cond_rev="False",
        name="where",
        name_other="mask",
    )
    def where(
        self,
        cond,
        other=np.nan,
        *,
        inplace: bool_t = False,
        axis: Axis | None = None,
        level: Level = None,
    ) -> Self | None:
        """
        Replace values where the condition is {cond_rev}.

        Parameters
        ----------
        cond : bool {klass}, array-like, or callable
            Where `cond` is {cond}, keep the original value. Where
            {cond_rev}, replace with corresponding value from `other`.
            If `cond` is callable, it is computed on the {klass} and
            should return boolean {klass} or array. The callable must
            not change input {klass} (though pandas doesn't check it).
        other : scalar, {klass}, or callable
            Entries where `cond` is {cond_rev} are replaced with
            corresponding value from `other`.
            If other is callable, it is computed on the {klass} and
            should return scalar or {klass}. The callable must not
            change input {klass} (though pandas doesn't check it).
            If not specified, entries will be filled with the corresponding
            NULL value (``np.nan`` for numpy dtypes, ``pd.NA`` for extension
            dtypes).
        inplace : bool, default False
            Whether to perform the operation in place on the data.
        axis : int, default None
            Alignment axis if needed. For `Series` this parameter is
            unused and defaults to 0.
        level : int, default None
            Alignment level if needed.

        Returns
        -------
        Same type as caller or None if ``inplace=True``.

        See Also
        --------
        :func:`DataFrame.{name_other}` : Return an object of same shape as
            self.

        Notes
        -----
        The {name} method is an application of the if-then idiom. For each
        element in the calling DataFrame, if ``cond`` is ``{cond}`` the
        element is used; otherwise the corresponding element from the DataFrame
        ``other`` is used. If the axis of ``other`` does not align with axis of
        ``cond`` {klass}, the misaligned index positions will be filled with
        {cond_rev}.

        The signature for :func:`DataFrame.where` differs from
        :func:`numpy.where`. Roughly ``df1.where(m, df2)`` is equivalent to
        ``np.where(m, df1, df2)``.

        For further details and examples see the ``{name}`` documentation in
        :ref:`indexing <indexing.where_mask>`.

        The dtype of the object takes precedence. The fill value is casted to
        the object's dtype, if this can be done losslessly.

        Examples
        --------
        >>> s = pd.Series(range(5))
        >>> s.where(s > 0)
        0    NaN
        1    1.0
        2    2.0
        3    3.0
        4    4.0
        dtype: float64
        >>> s.mask(s > 0)
        0    0.0
        1    NaN
        2    NaN
        3    NaN
        4    NaN
        dtype: float64

        >>> s = pd.Series(range(5))
        >>> t = pd.Series([True, False])
        >>> s.where(t, 99)
        0     0
        1    99
        2    99
        3    99
        4    99
        dtype: int64
        >>> s.mask(t, 99)
        0    99
        1     1
        2    99
        3    99
        4    99
        dtype: int64

        >>> s.where(s > 1, 10)
        0    10
        1    10
        2    2
        3    3
        4    4
        dtype: int64
        >>> s.mask(s > 1, 10)
        0     0
        1     1
        2    10
        3    10
        4    10
        dtype: int64

        >>> df = pd.DataFrame(np.arange(10).reshape(-1, 2), columns=['A', 'B'])
        >>> df
           A  B
        0  0  1
        1  2  3
        2  4  5
        3  6  7
        4  8  9
        >>> m = df % 3 == 0
        >>> df.where(m, -df)
           A  B
        0  0 -1
        1 -2  3
        2 -4 -5
        3  6 -7
        4 -8  9
        >>> df.where(m, -df) == np.where(m, df, -df)
              A     B
        0  True  True
        1  True  True
        2  True  True
        3  True  True
        4  True  True
        >>> df.where(m, -df) == df.mask(~m, -df)
              A     B
        0  True  True
        1  True  True
        2  True  True
        3  True  True
        4  True  True
        """
        other = common.apply_if_callable(other, self)
        return self._where(cond, other, inplace, axis, level)

    @overload
    def mask(
        self,
        cond,
        other=...,
        *,
        inplace: Literal[False] = ...,
        axis: Axis | None = ...,
        level: Level = ...,
    ) -> Self:
        ...

    @overload
    def mask(
        self,
        cond,
        other=...,
        *,
        inplace: Literal[True],
        axis: Axis | None = ...,
        level: Level = ...,
    ) -> None:
        ...

    @overload
    def mask(
        self,
        cond,
        other=...,
        *,
        inplace: bool_t = ...,
        axis: Axis | None = ...,
        level: Level = ...,
    ) -> Self | None:
        ...

    @final
    @doc(
        where,
        klass=_shared_doc_kwargs["klass"],
        cond="False",
        cond_rev="True",
        name="mask",
        name_other="where",
    )
    def mask(
        self,
        cond,
        other=lib.no_default,
        *,
        inplace: bool_t = False,
        axis: Axis | None = None,
        level: Level = None,
    ) -> Self | None:
        inplace = validate_bool_kwarg(inplace, "inplace")
        cond = common.apply_if_callable(cond, self)

        # see gh-21891
        if not hasattr(cond, "__invert__"):
            cond = np.array(cond)

        return self.where(
            ~cond,
            other=other,
            inplace=inplace,
            axis=axis,
            level=level,
        )

    @doc(klass=_shared_doc_kwargs["klass"])
    def shift(
        self,
        periods: int = 1,
        freq=None,
        axis: Axis = 0,
        fill_value: Hashable = None,
    ) -> Self:
        """
        Shift index by desired number of periods with an optional time `freq`.

        When `freq` is not passed, shift the index without realigning the data.
        If `freq` is passed (in this case, the index must be date or datetime,
        or it will raise a `NotImplementedError`), the index will be
        increased using the periods and the `freq`. `freq` can be inferred
        when specified as "infer" as long as either freq or inferred_freq
        attribute is set in the index.

        Parameters
        ----------
        periods : int
            Number of periods to shift. Can be positive or negative.
        freq : DateOffset, tseries.offsets, timedelta, or str, optional
            Offset to use from the tseries module or time rule (e.g. 'EOM').
            If `freq` is specified then the index values are shifted but the
            data is not realigned. That is, use `freq` if you would like to
            extend the index when shifting and preserve the original data.
            If `freq` is specified as "infer" then it will be inferred from
            the freq or inferred_freq attributes of the index. If neither of
            those attributes exist, a ValueError is thrown.
        axis : {{0 or 'index', 1 or 'columns', None}}, default None
            Shift direction. For `Series` this parameter is unused and defaults to 0.
        fill_value : object, optional
            The scalar value to use for newly introduced missing values.
            the default depends on the dtype of `self`.
            For numeric data, ``np.nan`` is used.
            For datetime, timedelta, or period data, etc. :attr:`NaT` is used.
            For extension dtypes, ``self.dtype.na_value`` is used.

        Returns
        -------
        {klass}
            Copy of input object, shifted.

        See Also
        --------
        Index.shift : Shift values of Index.
        DatetimeIndex.shift : Shift values of DatetimeIndex.
        PeriodIndex.shift : Shift values of PeriodIndex.

        Examples
        --------
        >>> df = pd.DataFrame({{"Col1": [10, 20, 15, 30, 45],
        ...                    "Col2": [13, 23, 18, 33, 48],
        ...                    "Col3": [17, 27, 22, 37, 52]}},
        ...                   index=pd.date_range("2020-01-01", "2020-01-05"))
        >>> df
                    Col1  Col2  Col3
        2020-01-01    10    13    17
        2020-01-02    20    23    27
        2020-01-03    15    18    22
        2020-01-04    30    33    37
        2020-01-05    45    48    52

        >>> df.shift(periods=3)
                    Col1  Col2  Col3
        2020-01-01   NaN   NaN   NaN
        2020-01-02   NaN   NaN   NaN
        2020-01-03   NaN   NaN   NaN
        2020-01-04  10.0  13.0  17.0
        2020-01-05  20.0  23.0  27.0

        >>> df.shift(periods=1, axis="columns")
                    Col1  Col2  Col3
        2020-01-01   NaN    10    13
        2020-01-02   NaN    20    23
        2020-01-03   NaN    15    18
        2020-01-04   NaN    30    33
        2020-01-05   NaN    45    48

        >>> df.shift(periods=3, fill_value=0)
                    Col1  Col2  Col3
        2020-01-01     0     0     0
        2020-01-02     0     0     0
        2020-01-03     0     0     0
        2020-01-04    10    13    17
        2020-01-05    20    23    27

        >>> df.shift(periods=3, freq="D")
                    Col1  Col2  Col3
        2020-01-04    10    13    17
        2020-01-05    20    23    27
        2020-01-06    15    18    22
        2020-01-07    30    33    37
        2020-01-08    45    48    52

        >>> df.shift(periods=3, freq="infer")
                    Col1  Col2  Col3
        2020-01-04    10    13    17
        2020-01-05    20    23    27
        2020-01-06    15    18    22
        2020-01-07    30    33    37
        2020-01-08    45    48    52
        """
        if periods == 0:
            return self.copy(deep=None)

        if freq is None:
            # when freq is None, data is shifted, index is not
            axis = self._get_axis_number(axis)
            new_data = self._mgr.shift(
                periods=periods, axis=axis, fill_value=fill_value
            )
            return self._constructor(new_data).__finalize__(self, method="shift")

        # when freq is given, index is shifted, data is not
        index = self._get_axis(axis)

        if freq == "infer":
            freq = getattr(index, "freq", None)

            if freq is None:
                freq = getattr(index, "inferred_freq", None)

            if freq is None:
                msg = "Freq was not set in the index hence cannot be inferred"
                raise ValueError(msg)

        elif isinstance(freq, str):
            freq = to_offset(freq)

        if isinstance(index, PeriodIndex):
            orig_freq = to_offset(index.freq)
            if freq != orig_freq:
                assert orig_freq is not None  # for mypy
                raise ValueError(
                    f"Given freq {freq.rule_code} does not match "
                    f"PeriodIndex freq {orig_freq.rule_code}"
                )
            new_ax = index.shift(periods)
        else:
            new_ax = index.shift(periods, freq)

        result = self.set_axis(new_ax, axis=axis)
        return result.__finalize__(self, method="shift")

    @final
    def truncate(
        self,
        before=None,
        after=None,
        axis: Axis | None = None,
        copy: bool_t | None = None,
    ) -> Self:
        """
        Truncate a Series or DataFrame before and after some index value.

        This is a useful shorthand for boolean indexing based on index
        values above or below certain thresholds.

        Parameters
        ----------
        before : date, str, int
            Truncate all rows before this index value.
        after : date, str, int
            Truncate all rows after this index value.
        axis : {0 or 'index', 1 or 'columns'}, optional
            Axis to truncate. Truncates the index (rows) by default.
            For `Series` this parameter is unused and defaults to 0.
        copy : bool, default is True,
            Return a copy of the truncated section.

        Returns
        -------
        type of caller
            The truncated Series or DataFrame.

        See Also
        --------
        DataFrame.loc : Select a subset of a DataFrame by label.
        DataFrame.iloc : Select a subset of a DataFrame by position.

        Notes
        -----
        If the index being truncated contains only datetime values,
        `before` and `after` may be specified as strings instead of
        Timestamps.

        Examples
        --------
        >>> df = pd.DataFrame({'A': ['a', 'b', 'c', 'd', 'e'],
        ...                    'B': ['f', 'g', 'h', 'i', 'j'],
        ...                    'C': ['k', 'l', 'm', 'n', 'o']},
        ...                   index=[1, 2, 3, 4, 5])
        >>> df
           A  B  C
        1  a  f  k
        2  b  g  l
        3  c  h  m
        4  d  i  n
        5  e  j  o

        >>> df.truncate(before=2, after=4)
           A  B  C
        2  b  g  l
        3  c  h  m
        4  d  i  n

        The columns of a DataFrame can be truncated.

        >>> df.truncate(before="A", after="B", axis="columns")
           A  B
        1  a  f
        2  b  g
        3  c  h
        4  d  i
        5  e  j

        For Series, only rows can be truncated.

        >>> df['A'].truncate(before=2, after=4)
        2    b
        3    c
        4    d
        Name: A, dtype: object

        The index values in ``truncate`` can be datetimes or string
        dates.

        >>> dates = pd.date_range('2016-01-01', '2016-02-01', freq='s')
        >>> df = pd.DataFrame(index=dates, data={'A': 1})
        >>> df.tail()
                             A
        2016-01-31 23:59:56  1
        2016-01-31 23:59:57  1
        2016-01-31 23:59:58  1
        2016-01-31 23:59:59  1
        2016-02-01 00:00:00  1

        >>> df.truncate(before=pd.Timestamp('2016-01-05'),
        ...             after=pd.Timestamp('2016-01-10')).tail()
                             A
        2016-01-09 23:59:56  1
        2016-01-09 23:59:57  1
        2016-01-09 23:59:58  1
        2016-01-09 23:59:59  1
        2016-01-10 00:00:00  1

        Because the index is a DatetimeIndex containing only dates, we can
        specify `before` and `after` as strings. They will be coerced to
        Timestamps before truncation.

        >>> df.truncate('2016-01-05', '2016-01-10').tail()
                             A
        2016-01-09 23:59:56  1
        2016-01-09 23:59:57  1
        2016-01-09 23:59:58  1
        2016-01-09 23:59:59  1
        2016-01-10 00:00:00  1

        Note that ``truncate`` assumes a 0 value for any unspecified time
        component (midnight). This differs from partial string slicing, which
        returns any partially matching dates.

        >>> df.loc['2016-01-05':'2016-01-10', :].tail()
                             A
        2016-01-10 23:59:55  1
        2016-01-10 23:59:56  1
        2016-01-10 23:59:57  1
        2016-01-10 23:59:58  1
        2016-01-10 23:59:59  1
        """
        if axis is None:
            axis = 0
        axis = self._get_axis_number(axis)
        ax = self._get_axis(axis)

        # GH 17935
        # Check that index is sorted
        if not ax.is_monotonic_increasing and not ax.is_monotonic_decreasing:
            raise ValueError("truncate requires a sorted index")

        # if we have a date index, convert to dates, otherwise
        # treat like a slice
        if ax._is_all_dates:
            from pandas.core.tools.datetimes import to_datetime

            before = to_datetime(before)
            after = to_datetime(after)

        if before is not None and after is not None and before > after:
            raise ValueError(f"Truncate: {after} must be after {before}")

        if len(ax) > 1 and ax.is_monotonic_decreasing and ax.nunique() > 1:
            before, after = after, before

        slicer = [slice(None, None)] * self._AXIS_LEN
        slicer[axis] = slice(before, after)
        result = self.loc[tuple(slicer)]

        if isinstance(ax, MultiIndex):
            setattr(result, self._get_axis_name(axis), ax.truncate(before, after))

        result = result.copy(deep=copy and not using_copy_on_write())

        return result

    @final
    @doc(klass=_shared_doc_kwargs["klass"])
    def tz_convert(
        self, tz, axis: Axis = 0, level=None, copy: bool_t | None = None
    ) -> Self:
        """
        Convert tz-aware axis to target time zone.

        Parameters
        ----------
        tz : str or tzinfo object or None
            Target time zone. Passing ``None`` will convert to
            UTC and remove the timezone information.
        axis : {{0 or 'index', 1 or 'columns'}}, default 0
            The axis to convert
        level : int, str, default None
            If axis is a MultiIndex, convert a specific level. Otherwise
            must be None.
        copy : bool, default True
            Also make a copy of the underlying data.

        Returns
        -------
        {klass}
            Object with time zone converted axis.

        Raises
        ------
        TypeError
            If the axis is tz-naive.

        Examples
        --------
        Change to another time zone:

        >>> s = pd.Series(
        ...     [1],
        ...     index=pd.DatetimeIndex(['2018-09-15 01:30:00+02:00']),
        ... )
        >>> s.tz_convert('Asia/Shanghai')
        2018-09-15 07:30:00+08:00    1
        dtype: int64

        Pass None to convert to UTC and get a tz-naive index:

        >>> s = pd.Series([1],
        ...     index=pd.DatetimeIndex(['2018-09-15 01:30:00+02:00']))
        >>> s.tz_convert(None)
        2018-09-14 23:30:00    1
        dtype: int64
        """
        axis = self._get_axis_number(axis)
        ax = self._get_axis(axis)

        def _tz_convert(ax, tz):
            if not hasattr(ax, "tz_convert"):
                if len(ax) > 0:
                    ax_name = self._get_axis_name(axis)
                    raise TypeError(
                        f"{ax_name} is not a valid DatetimeIndex or PeriodIndex"
                    )
                ax = DatetimeIndex([], tz=tz)
            else:
                ax = ax.tz_convert(tz)
            return ax

        # if a level is given it must be a MultiIndex level or
        # equivalent to the axis name
        if isinstance(ax, MultiIndex):
            level = ax._get_level_number(level)
            new_level = _tz_convert(ax.levels[level], tz)
            ax = ax.set_levels(new_level, level=level)
        else:
            if level not in (None, 0, ax.name):
                raise ValueError(f"The level {level} is not valid")
            ax = _tz_convert(ax, tz)

        result = self.copy(deep=copy and not using_copy_on_write())
        result = result.set_axis(ax, axis=axis, copy=False)
        return result.__finalize__(self, method="tz_convert")

    @final
    @doc(klass=_shared_doc_kwargs["klass"])
    def tz_localize(
        self,
        tz,
        axis: Axis = 0,
        level=None,
        copy: bool_t | None = None,
        ambiguous: TimeAmbiguous = "raise",
        nonexistent: TimeNonexistent = "raise",
    ) -> Self:
        """
        Localize tz-naive index of a Series or DataFrame to target time zone.

        This operation localizes the Index. To localize the values in a
        timezone-naive Series, use :meth:`Series.dt.tz_localize`.

        Parameters
        ----------
        tz : str or tzinfo or None
            Time zone to localize. Passing ``None`` will remove the
            time zone information and preserve local time.
        axis : {{0 or 'index', 1 or 'columns'}}, default 0
            The axis to localize
        level : int, str, default None
            If axis ia a MultiIndex, localize a specific level. Otherwise
            must be None.
        copy : bool, default True
            Also make a copy of the underlying data.
        ambiguous : 'infer', bool-ndarray, 'NaT', default 'raise'
            When clocks moved backward due to DST, ambiguous times may arise.
            For example in Central European Time (UTC+01), when going from
            03:00 DST to 02:00 non-DST, 02:30:00 local time occurs both at
            00:30:00 UTC and at 01:30:00 UTC. In such a situation, the
            `ambiguous` parameter dictates how ambiguous times should be
            handled.

            - 'infer' will attempt to infer fall dst-transition hours based on
              order
            - bool-ndarray where True signifies a DST time, False designates
              a non-DST time (note that this flag is only applicable for
              ambiguous times)
            - 'NaT' will return NaT where there are ambiguous times
            - 'raise' will raise an AmbiguousTimeError if there are ambiguous
              times.
        nonexistent : str, default 'raise'
            A nonexistent time does not exist in a particular timezone
            where clocks moved forward due to DST. Valid values are:

            - 'shift_forward' will shift the nonexistent time forward to the
              closest existing time
            - 'shift_backward' will shift the nonexistent time backward to the
              closest existing time
            - 'NaT' will return NaT where there are nonexistent times
            - timedelta objects will shift nonexistent times by the timedelta
            - 'raise' will raise an NonExistentTimeError if there are
              nonexistent times.

        Returns
        -------
        {klass}
            Same type as the input.

        Raises
        ------
        TypeError
            If the TimeSeries is tz-aware and tz is not None.

        Examples
        --------
        Localize local times:

        >>> s = pd.Series(
        ...     [1],
        ...     index=pd.DatetimeIndex(['2018-09-15 01:30:00']),
        ... )
        >>> s.tz_localize('CET')
        2018-09-15 01:30:00+02:00    1
        dtype: int64

        Pass None to convert to tz-naive index and preserve local time:

        >>> s = pd.Series([1],
        ...     index=pd.DatetimeIndex(['2018-09-15 01:30:00+02:00']))
        >>> s.tz_localize(None)
        2018-09-15 01:30:00    1
        dtype: int64

        Be careful with DST changes. When there is sequential data, pandas
        can infer the DST time:

        >>> s = pd.Series(range(7),
        ...               index=pd.DatetimeIndex(['2018-10-28 01:30:00',
        ...                                       '2018-10-28 02:00:00',
        ...                                       '2018-10-28 02:30:00',
        ...                                       '2018-10-28 02:00:00',
        ...                                       '2018-10-28 02:30:00',
        ...                                       '2018-10-28 03:00:00',
        ...                                       '2018-10-28 03:30:00']))
        >>> s.tz_localize('CET', ambiguous='infer')
        2018-10-28 01:30:00+02:00    0
        2018-10-28 02:00:00+02:00    1
        2018-10-28 02:30:00+02:00    2
        2018-10-28 02:00:00+01:00    3
        2018-10-28 02:30:00+01:00    4
        2018-10-28 03:00:00+01:00    5
        2018-10-28 03:30:00+01:00    6
        dtype: int64

        In some cases, inferring the DST is impossible. In such cases, you can
        pass an ndarray to the ambiguous parameter to set the DST explicitly

        >>> s = pd.Series(range(3),
        ...               index=pd.DatetimeIndex(['2018-10-28 01:20:00',
        ...                                       '2018-10-28 02:36:00',
        ...                                       '2018-10-28 03:46:00']))
        >>> s.tz_localize('CET', ambiguous=np.array([True, True, False]))
        2018-10-28 01:20:00+02:00    0
        2018-10-28 02:36:00+02:00    1
        2018-10-28 03:46:00+01:00    2
        dtype: int64

        If the DST transition causes nonexistent times, you can shift these
        dates forward or backward with a timedelta object or `'shift_forward'`
        or `'shift_backward'`.

        >>> s = pd.Series(range(2),
        ...               index=pd.DatetimeIndex(['2015-03-29 02:30:00',
        ...                                       '2015-03-29 03:30:00']))
        >>> s.tz_localize('Europe/Warsaw', nonexistent='shift_forward')
        2015-03-29 03:00:00+02:00    0
        2015-03-29 03:30:00+02:00    1
        dtype: int64
        >>> s.tz_localize('Europe/Warsaw', nonexistent='shift_backward')
        2015-03-29 01:59:59.999999999+01:00    0
        2015-03-29 03:30:00+02:00              1
        dtype: int64
        >>> s.tz_localize('Europe/Warsaw', nonexistent=pd.Timedelta('1H'))
        2015-03-29 03:30:00+02:00    0
        2015-03-29 03:30:00+02:00    1
        dtype: int64
        """
        nonexistent_options = ("raise", "NaT", "shift_forward", "shift_backward")
        if nonexistent not in nonexistent_options and not isinstance(
            nonexistent, dt.timedelta
        ):
            raise ValueError(
                "The nonexistent argument must be one of 'raise', "
                "'NaT', 'shift_forward', 'shift_backward' or "
                "a timedelta object"
            )

        axis = self._get_axis_number(axis)
        ax = self._get_axis(axis)

        def _tz_localize(ax, tz, ambiguous, nonexistent):
            if not hasattr(ax, "tz_localize"):
                if len(ax) > 0:
                    ax_name = self._get_axis_name(axis)
                    raise TypeError(
                        f"{ax_name} is not a valid DatetimeIndex or PeriodIndex"
                    )
                ax = DatetimeIndex([], tz=tz)
            else:
                ax = ax.tz_localize(tz, ambiguous=ambiguous, nonexistent=nonexistent)
            return ax

        # if a level is given it must be a MultiIndex level or
        # equivalent to the axis name
        if isinstance(ax, MultiIndex):
            level = ax._get_level_number(level)
            new_level = _tz_localize(ax.levels[level], tz, ambiguous, nonexistent)
            ax = ax.set_levels(new_level, level=level)
        else:
            if level not in (None, 0, ax.name):
                raise ValueError(f"The level {level} is not valid")
            ax = _tz_localize(ax, tz, ambiguous, nonexistent)

        result = self.copy(deep=copy and not using_copy_on_write())
        result = result.set_axis(ax, axis=axis, copy=False)
        return result.__finalize__(self, method="tz_localize")

    # ----------------------------------------------------------------------
    # Numeric Methods

    @final
    def describe(
        self,
        percentiles=None,
        include=None,
        exclude=None,
    ) -> Self:
        """
        Generate descriptive statistics.

        Descriptive statistics include those that summarize the central
        tendency, dispersion and shape of a
        dataset's distribution, excluding ``NaN`` values.

        Analyzes both numeric and object series, as well
        as ``DataFrame`` column sets of mixed data types. The output
        will vary depending on what is provided. Refer to the notes
        below for more detail.

        Parameters
        ----------
        percentiles : list-like of numbers, optional
            The percentiles to include in the output. All should
            fall between 0 and 1. The default is
            ``[.25, .5, .75]``, which returns the 25th, 50th, and
            75th percentiles.
        include : 'all', list-like of dtypes or None (default), optional
            A white list of data types to include in the result. Ignored
            for ``Series``. Here are the options:

            - 'all' : All columns of the input will be included in the output.
            - A list-like of dtypes : Limits the results to the
              provided data types.
              To limit the result to numeric types submit
              ``numpy.number``. To limit it instead to object columns submit
              the ``numpy.object`` data type. Strings
              can also be used in the style of
              ``select_dtypes`` (e.g. ``df.describe(include=['O'])``). To
              select pandas categorical columns, use ``'category'``
            - None (default) : The result will include all numeric columns.
        exclude : list-like of dtypes or None (default), optional,
            A black list of data types to omit from the result. Ignored
            for ``Series``. Here are the options:

            - A list-like of dtypes : Excludes the provided data types
              from the result. To exclude numeric types submit
              ``numpy.number``. To exclude object columns submit the data
              type ``numpy.object``. Strings can also be used in the style of
              ``select_dtypes`` (e.g. ``df.describe(exclude=['O'])``). To
              exclude pandas categorical columns, use ``'category'``
            - None (default) : The result will exclude nothing.

        Returns
        -------
        Series or DataFrame
            Summary statistics of the Series or Dataframe provided.

        See Also
        --------
        DataFrame.count: Count number of non-NA/null observations.
        DataFrame.max: Maximum of the values in the object.
        DataFrame.min: Minimum of the values in the object.
        DataFrame.mean: Mean of the values.
        DataFrame.std: Standard deviation of the observations.
        DataFrame.select_dtypes: Subset of a DataFrame including/excluding
            columns based on their dtype.

        Notes
        -----
        For numeric data, the result's index will include ``count``,
        ``mean``, ``std``, ``min``, ``max`` as well as lower, ``50`` and
        upper percentiles. By default the lower percentile is ``25`` and the
        upper percentile is ``75``. The ``50`` percentile is the
        same as the median.

        For object data (e.g. strings or timestamps), the result's index
        will include ``count``, ``unique``, ``top``, and ``freq``. The ``top``
        is the most common value. The ``freq`` is the most common value's
        frequency. Timestamps also include the ``first`` and ``last`` items.

        If multiple object values have the highest count, then the
        ``count`` and ``top`` results will be arbitrarily chosen from
        among those with the highest count.

        For mixed data types provided via a ``DataFrame``, the default is to
        return only an analysis of numeric columns. If the dataframe consists
        only of object and categorical data without any numeric columns, the
        default is to return an analysis of both the object and categorical
        columns. If ``include='all'`` is provided as an option, the result
        will include a union of attributes of each type.

        The `include` and `exclude` parameters can be used to limit
        which columns in a ``DataFrame`` are analyzed for the output.
        The parameters are ignored when analyzing a ``Series``.

        Examples
        --------
        Describing a numeric ``Series``.

        >>> s = pd.Series([1, 2, 3])
        >>> s.describe()
        count    3.0
        mean     2.0
        std      1.0
        min      1.0
        25%      1.5
        50%      2.0
        75%      2.5
        max      3.0
        dtype: float64

        Describing a categorical ``Series``.

        >>> s = pd.Series(['a', 'a', 'b', 'c'])
        >>> s.describe()
        count     4
        unique    3
        top       a
        freq      2
        dtype: object

        Describing a timestamp ``Series``.

        >>> s = pd.Series([
        ...     np.datetime64("2000-01-01"),
        ...     np.datetime64("2010-01-01"),
        ...     np.datetime64("2010-01-01")
        ... ])
        >>> s.describe()
        count                      3
        mean     2006-09-01 08:00:00
        min      2000-01-01 00:00:00
        25%      2004-12-31 12:00:00
        50%      2010-01-01 00:00:00
        75%      2010-01-01 00:00:00
        max      2010-01-01 00:00:00
        dtype: object

        Describing a ``DataFrame``. By default only numeric fields
        are returned.

        >>> df = pd.DataFrame({'categorical': pd.Categorical(['d','e','f']),
        ...                    'numeric': [1, 2, 3],
        ...                    'object': ['a', 'b', 'c']
        ...                   })
        >>> df.describe()
               numeric
        count      3.0
        mean       2.0
        std        1.0
        min        1.0
        25%        1.5
        50%        2.0
        75%        2.5
        max        3.0

        Describing all columns of a ``DataFrame`` regardless of data type.

        >>> df.describe(include='all')  # doctest: +SKIP
               categorical  numeric object
        count            3      3.0      3
        unique           3      NaN      3
        top              f      NaN      a
        freq             1      NaN      1
        mean           NaN      2.0    NaN
        std            NaN      1.0    NaN
        min            NaN      1.0    NaN
        25%            NaN      1.5    NaN
        50%            NaN      2.0    NaN
        75%            NaN      2.5    NaN
        max            NaN      3.0    NaN

        Describing a column from a ``DataFrame`` by accessing it as
        an attribute.

        >>> df.numeric.describe()
        count    3.0
        mean     2.0
        std      1.0
        min      1.0
        25%      1.5
        50%      2.0
        75%      2.5
        max      3.0
        Name: numeric, dtype: float64

        Including only numeric columns in a ``DataFrame`` description.

        >>> df.describe(include=[np.number])
               numeric
        count      3.0
        mean       2.0
        std        1.0
        min        1.0
        25%        1.5
        50%        2.0
        75%        2.5
        max        3.0

        Including only string columns in a ``DataFrame`` description.

        >>> df.describe(include=[object])  # doctest: +SKIP
               object
        count       3
        unique      3
        top         a
        freq        1

        Including only categorical columns from a ``DataFrame`` description.

        >>> df.describe(include=['category'])
               categorical
        count            3
        unique           3
        top              d
        freq             1

        Excluding numeric columns from a ``DataFrame`` description.

        >>> df.describe(exclude=[np.number])  # doctest: +SKIP
               categorical object
        count            3      3
        unique           3      3
        top              f      a
        freq             1      1

        Excluding object columns from a ``DataFrame`` description.

        >>> df.describe(exclude=[object])  # doctest: +SKIP
               categorical  numeric
        count            3      3.0
        unique           3      NaN
        top              f      NaN
        freq             1      NaN
        mean           NaN      2.0
        std            NaN      1.0
        min            NaN      1.0
        25%            NaN      1.5
        50%            NaN      2.0
        75%            NaN      2.5
        max            NaN      3.0
        """
        return describe_ndframe(
            obj=self,
            include=include,
            exclude=exclude,
            percentiles=percentiles,
        )

    @final
    def pct_change(
        self,
        periods: int = 1,
        fill_method: Literal["backfill", "bfill", "pad", "ffill"] | None = "pad",
        limit: int | None = None,
        freq=None,
        **kwargs,
    ) -> Self:
        """
        Fractional change between the current and a prior element.

        Computes the fractional change from the immediately previous row by
        default. This is useful in comparing the fraction of change in a time
        series of elements.

        .. note::

            Despite the name of this method, it calculates fractional change
            (also known as per unit change or relative change) and not
            percentage change. If you need the percentage change, multiply
            these values by 100.

        Parameters
        ----------
        periods : int, default 1
            Periods to shift for forming percent change.
        fill_method : {'backfill', 'bfill', 'pad', 'ffill', None}, default 'pad'
            How to handle NAs **before** computing percent changes.
        limit : int, default None
            The number of consecutive NAs to fill before stopping.
        freq : DateOffset, timedelta, or str, optional
            Increment to use from time series API (e.g. 'M' or BDay()).
        **kwargs
            Additional keyword arguments are passed into
            `DataFrame.shift` or `Series.shift`.

        Returns
        -------
        Series or DataFrame
            The same type as the calling object.

        See Also
        --------
        Series.diff : Compute the difference of two elements in a Series.
        DataFrame.diff : Compute the difference of two elements in a DataFrame.
        Series.shift : Shift the index by some number of periods.
        DataFrame.shift : Shift the index by some number of periods.

        Examples
        --------
        **Series**

        >>> s = pd.Series([90, 91, 85])
        >>> s
        0    90
        1    91
        2    85
        dtype: int64

        >>> s.pct_change()
        0         NaN
        1    0.011111
        2   -0.065934
        dtype: float64

        >>> s.pct_change(periods=2)
        0         NaN
        1         NaN
        2   -0.055556
        dtype: float64

        See the percentage change in a Series where filling NAs with last
        valid observation forward to next valid.

        >>> s = pd.Series([90, 91, None, 85])
        >>> s
        0    90.0
        1    91.0
        2     NaN
        3    85.0
        dtype: float64

        >>> s.pct_change(fill_method='ffill')
        0         NaN
        1    0.011111
        2    0.000000
        3   -0.065934
        dtype: float64

        **DataFrame**

        Percentage change in French franc, Deutsche Mark, and Italian lira from
        1980-01-01 to 1980-03-01.

        >>> df = pd.DataFrame({
        ...     'FR': [4.0405, 4.0963, 4.3149],
        ...     'GR': [1.7246, 1.7482, 1.8519],
        ...     'IT': [804.74, 810.01, 860.13]},
        ...     index=['1980-01-01', '1980-02-01', '1980-03-01'])
        >>> df
                        FR      GR      IT
        1980-01-01  4.0405  1.7246  804.74
        1980-02-01  4.0963  1.7482  810.01
        1980-03-01  4.3149  1.8519  860.13

        >>> df.pct_change()
                          FR        GR        IT
        1980-01-01       NaN       NaN       NaN
        1980-02-01  0.013810  0.013684  0.006549
        1980-03-01  0.053365  0.059318  0.061876

        Percentage of change in GOOG and APPL stock volume. Shows computing
        the percentage change between columns.

        >>> df = pd.DataFrame({
        ...     '2016': [1769950, 30586265],
        ...     '2015': [1500923, 40912316],
        ...     '2014': [1371819, 41403351]},
        ...     index=['GOOG', 'APPL'])
        >>> df
                  2016      2015      2014
        GOOG   1769950   1500923   1371819
        APPL  30586265  40912316  41403351

        >>> df.pct_change(axis='columns', periods=-1)
                  2016      2015  2014
        GOOG  0.179241  0.094112   NaN
        APPL -0.252395 -0.011860   NaN
        """
        axis = self._get_axis_number(kwargs.pop("axis", "index"))
        if fill_method is None:
            data = self
        else:
            data = self._fillna_with_method(fill_method, axis=axis, limit=limit)

        shifted = data.shift(periods=periods, freq=freq, axis=axis, **kwargs)
        # Unsupported left operand type for / ("Self")
        rs = data / shifted - 1  # type: ignore[operator]
        if freq is not None:
            # Shift method is implemented differently when freq is not None
            # We want to restore the original index
            rs = rs.loc[~rs.index.duplicated()]
            rs = rs.reindex_like(data)
        return rs.__finalize__(self, method="pct_change")

    @final
    def _logical_func(
        self,
        name: str,
        func,
        axis: Axis = 0,
        bool_only: bool_t = False,
        skipna: bool_t = True,
        **kwargs,
    ) -> Series | bool_t:
        nv.validate_logical_func((), kwargs, fname=name)
        validate_bool_kwarg(skipna, "skipna", none_allowed=False)

        if self.ndim > 1 and axis is None:
            # Reduce along one dimension then the other, to simplify DataFrame._reduce
            res = self._logical_func(
                name, func, axis=0, bool_only=bool_only, skipna=skipna, **kwargs
            )
            return res._logical_func(name, func, skipna=skipna, **kwargs)
        elif axis is None:
            axis = 0

        if (
            self.ndim > 1
            and axis == 1
            and len(self._mgr.arrays) > 1
            # TODO(EA2D): special-case not needed
            and all(x.ndim == 2 for x in self._mgr.arrays)
            and not kwargs
        ):
            # Fastpath avoiding potentially expensive transpose
            obj = self
            if bool_only:
                obj = self._get_bool_data()
            return obj._reduce_axis1(name, func, skipna=skipna)

        return self._reduce(
            func,
            name=name,
            axis=axis,
            skipna=skipna,
            numeric_only=bool_only,
            filter_type="bool",
        )

    def any(
        self,
        axis: Axis = 0,
        bool_only: bool_t = False,
        skipna: bool_t = True,
        **kwargs,
    ) -> Series | bool_t:
        return self._logical_func(
            "any", nanops.nanany, axis, bool_only, skipna, **kwargs
        )

    def all(
        self,
        axis: Axis = 0,
        bool_only: bool_t = False,
        skipna: bool_t = True,
        **kwargs,
    ) -> Series | bool_t:
        return self._logical_func(
            "all", nanops.nanall, axis, bool_only, skipna, **kwargs
        )

    @final
    def _accum_func(
        self,
        name: str,
        func,
        axis: Axis | None = None,
        skipna: bool_t = True,
        *args,
        **kwargs,
    ):
        skipna = nv.validate_cum_func_with_skipna(skipna, args, kwargs, name)
        if axis is None:
            axis = 0
        else:
            axis = self._get_axis_number(axis)

        if axis == 1:
            return self.T._accum_func(
                name, func, axis=0, skipna=skipna, *args, **kwargs  # noqa: B026
            ).T

        def block_accum_func(blk_values):
            values = blk_values.T if hasattr(blk_values, "T") else blk_values

            result: np.ndarray | ExtensionArray
            if isinstance(values, ExtensionArray):
                result = values._accumulate(name, skipna=skipna, **kwargs)
            else:
                result = nanops.na_accum_func(values, func, skipna=skipna)

            result = result.T if hasattr(result, "T") else result
            return result

        result = self._mgr.apply(block_accum_func)

        return self._constructor(result).__finalize__(self, method=name)

    def cummax(self, axis: Axis | None = None, skipna: bool_t = True, *args, **kwargs):
        return self._accum_func(
            "cummax", np.maximum.accumulate, axis, skipna, *args, **kwargs
        )

    def cummin(self, axis: Axis | None = None, skipna: bool_t = True, *args, **kwargs):
        return self._accum_func(
            "cummin", np.minimum.accumulate, axis, skipna, *args, **kwargs
        )

    def cumsum(self, axis: Axis | None = None, skipna: bool_t = True, *args, **kwargs):
        return self._accum_func("cumsum", np.cumsum, axis, skipna, *args, **kwargs)

    def cumprod(self, axis: Axis | None = None, skipna: bool_t = True, *args, **kwargs):
        return self._accum_func("cumprod", np.cumprod, axis, skipna, *args, **kwargs)

    @final
    def _stat_function_ddof(
        self,
        name: str,
        func,
        axis: Axis | None | lib.NoDefault = lib.no_default,
        skipna: bool_t = True,
        ddof: int = 1,
        numeric_only: bool_t = False,
        **kwargs,
    ) -> Series | float:
        nv.validate_stat_ddof_func((), kwargs, fname=name)
        validate_bool_kwarg(skipna, "skipna", none_allowed=False)

        if axis is None:
            if self.ndim > 1:
                warnings.warn(
                    f"The behavior of {type(self).__name__}.{name} with axis=None "
                    "is deprecated, in a future version this will reduce over both "
                    "axes and return a scalar. To retain the old behavior, pass "
                    "axis=0 (or do not pass axis)",
                    FutureWarning,
                    stacklevel=find_stack_level(),
                )
            axis = 0
        elif axis is lib.no_default:
            axis = 0

        return self._reduce(
            func, name, axis=axis, numeric_only=numeric_only, skipna=skipna, ddof=ddof
        )

    def sem(
        self,
        axis: Axis | None = 0,
        skipna: bool_t = True,
        ddof: int = 1,
        numeric_only: bool_t = False,
        **kwargs,
    ) -> Series | float:
        return self._stat_function_ddof(
            "sem", nanops.nansem, axis, skipna, ddof, numeric_only, **kwargs
        )

    def var(
        self,
        axis: Axis | None = 0,
        skipna: bool_t = True,
        ddof: int = 1,
        numeric_only: bool_t = False,
        **kwargs,
    ) -> Series | float:
        return self._stat_function_ddof(
            "var", nanops.nanvar, axis, skipna, ddof, numeric_only, **kwargs
        )

    def std(
        self,
        axis: Axis | None = 0,
        skipna: bool_t = True,
        ddof: int = 1,
        numeric_only: bool_t = False,
        **kwargs,
    ) -> Series | float:
        return self._stat_function_ddof(
            "std", nanops.nanstd, axis, skipna, ddof, numeric_only, **kwargs
        )

    @final
    def _stat_function(
        self,
        name: str,
        func,
        axis: Axis | None = 0,
        skipna: bool_t = True,
        numeric_only: bool_t = False,
        **kwargs,
    ):
        assert name in ["median", "mean", "min", "max", "kurt", "skew"], name
        nv.validate_func(name, (), kwargs)

        validate_bool_kwarg(skipna, "skipna", none_allowed=False)

        return self._reduce(
            func, name=name, axis=axis, skipna=skipna, numeric_only=numeric_only
        )

    def min(
        self,
        axis: Axis | None = 0,
        skipna: bool_t = True,
        numeric_only: bool_t = False,
        **kwargs,
    ):
        return self._stat_function(
            "min",
            nanops.nanmin,
            axis,
            skipna,
            numeric_only,
            **kwargs,
        )

    def max(
        self,
        axis: Axis | None = 0,
        skipna: bool_t = True,
        numeric_only: bool_t = False,
        **kwargs,
    ):
        return self._stat_function(
            "max",
            nanops.nanmax,
            axis,
            skipna,
            numeric_only,
            **kwargs,
        )

    def mean(
        self,
        axis: Axis | None = 0,
        skipna: bool_t = True,
        numeric_only: bool_t = False,
        **kwargs,
    ) -> Series | float:
        return self._stat_function(
            "mean", nanops.nanmean, axis, skipna, numeric_only, **kwargs
        )

    def median(
        self,
        axis: Axis | None = 0,
        skipna: bool_t = True,
        numeric_only: bool_t = False,
        **kwargs,
    ) -> Series | float:
        return self._stat_function(
            "median", nanops.nanmedian, axis, skipna, numeric_only, **kwargs
        )

    def skew(
        self,
        axis: Axis | None = 0,
        skipna: bool_t = True,
        numeric_only: bool_t = False,
        **kwargs,
    ) -> Series | float:
        return self._stat_function(
            "skew", nanops.nanskew, axis, skipna, numeric_only, **kwargs
        )

    def kurt(
        self,
        axis: Axis | None = 0,
        skipna: bool_t = True,
        numeric_only: bool_t = False,
        **kwargs,
    ) -> Series | float:
        return self._stat_function(
            "kurt", nanops.nankurt, axis, skipna, numeric_only, **kwargs
        )

    kurtosis = kurt

    @final
    def _min_count_stat_function(
        self,
        name: str,
        func,
        axis: Axis | None | lib.NoDefault = lib.no_default,
        skipna: bool_t = True,
        numeric_only: bool_t = False,
        min_count: int = 0,
        **kwargs,
    ):
        assert name in ["sum", "prod"], name
        nv.validate_func(name, (), kwargs)

        validate_bool_kwarg(skipna, "skipna", none_allowed=False)

        if axis is None:
            if self.ndim > 1:
                warnings.warn(
                    f"The behavior of {type(self).__name__}.{name} with axis=None "
                    "is deprecated, in a future version this will reduce over both "
                    "axes and return a scalar. To retain the old behavior, pass "
                    "axis=0 (or do not pass axis)",
                    FutureWarning,
                    stacklevel=find_stack_level(),
                )
            axis = 0
        elif axis is lib.no_default:
            axis = 0

        return self._reduce(
            func,
            name=name,
            axis=axis,
            skipna=skipna,
            numeric_only=numeric_only,
            min_count=min_count,
        )

    def sum(
        self,
        axis: Axis | None = 0,
        skipna: bool_t = True,
        numeric_only: bool_t = False,
        min_count: int = 0,
        **kwargs,
    ):
        return self._min_count_stat_function(
            "sum", nanops.nansum, axis, skipna, numeric_only, min_count, **kwargs
        )

    def prod(
        self,
        axis: Axis | None = 0,
        skipna: bool_t = True,
        numeric_only: bool_t = False,
        min_count: int = 0,
        **kwargs,
    ):
        return self._min_count_stat_function(
            "prod",
            nanops.nanprod,
            axis,
            skipna,
            numeric_only,
            min_count,
            **kwargs,
        )

    product = prod

    @final
    @doc(Rolling)
    def rolling(
        self,
        window: int | dt.timedelta | str | BaseOffset | BaseIndexer,
        min_periods: int | None = None,
        center: bool_t = False,
        win_type: str | None = None,
        on: str | None = None,
        axis: Axis | lib.NoDefault = lib.no_default,
        closed: IntervalClosedType | None = None,
        step: int | None = None,
        method: str = "single",
    ) -> Window | Rolling:
        if axis is not lib.no_default:
            axis = self._get_axis_number(axis)
            name = "rolling"
            if axis == 1:
                warnings.warn(
                    f"Support for axis=1 in {type(self).__name__}.{name} is "
                    "deprecated and will be removed in a future version. "
                    f"Use obj.T.{name}(...) instead",
                    FutureWarning,
                    stacklevel=find_stack_level(),
                )
            else:
                warnings.warn(
                    f"The 'axis' keyword in {type(self).__name__}.{name} is "
                    "deprecated and will be removed in a future version. "
                    "Call the method without the axis keyword instead.",
                    FutureWarning,
                    stacklevel=find_stack_level(),
                )
        else:
            axis = 0

        if win_type is not None:
            return Window(
                self,
                window=window,
                min_periods=min_periods,
                center=center,
                win_type=win_type,
                on=on,
                axis=axis,
                closed=closed,
                step=step,
                method=method,
            )

        return Rolling(
            self,
            window=window,
            min_periods=min_periods,
            center=center,
            win_type=win_type,
            on=on,
            axis=axis,
            closed=closed,
            step=step,
            method=method,
        )

    @final
    @doc(Expanding)
    def expanding(
        self,
        min_periods: int = 1,
        axis: Axis | lib.NoDefault = lib.no_default,
        method: Literal["single", "table"] = "single",
    ) -> Expanding:
        if axis is not lib.no_default:
            axis = self._get_axis_number(axis)
            name = "expanding"
            if axis == 1:
                warnings.warn(
                    f"Support for axis=1 in {type(self).__name__}.{name} is "
                    "deprecated and will be removed in a future version. "
                    f"Use obj.T.{name}(...) instead",
                    FutureWarning,
                    stacklevel=find_stack_level(),
                )
            else:
                warnings.warn(
                    f"The 'axis' keyword in {type(self).__name__}.{name} is "
                    "deprecated and will be removed in a future version. "
                    "Call the method without the axis keyword instead.",
                    FutureWarning,
                    stacklevel=find_stack_level(),
                )
        else:
            axis = 0
        return Expanding(self, min_periods=min_periods, axis=axis, method=method)

    @final
    @doc(ExponentialMovingWindow)
    def ewm(
        self,
        com: float | None = None,
        span: float | None = None,
        halflife: float | TimedeltaConvertibleTypes | None = None,
        alpha: float | None = None,
        min_periods: int | None = 0,
        adjust: bool_t = True,
        ignore_na: bool_t = False,
        axis: Axis | lib.NoDefault = lib.no_default,
        times: np.ndarray | DataFrame | Series | None = None,
        method: Literal["single", "table"] = "single",
    ) -> ExponentialMovingWindow:
        if axis is not lib.no_default:
            axis = self._get_axis_number(axis)
            name = "ewm"
            if axis == 1:
                warnings.warn(
                    f"Support for axis=1 in {type(self).__name__}.{name} is "
                    "deprecated and will be removed in a future version. "
                    f"Use obj.T.{name}(...) instead",
                    FutureWarning,
                    stacklevel=find_stack_level(),
                )
            else:
                warnings.warn(
                    f"The 'axis' keyword in {type(self).__name__}.{name} is "
                    "deprecated and will be removed in a future version. "
                    "Call the method without the axis keyword instead.",
                    FutureWarning,
                    stacklevel=find_stack_level(),
                )
        else:
            axis = 0

        return ExponentialMovingWindow(
            self,
            com=com,
            span=span,
            halflife=halflife,
            alpha=alpha,
            min_periods=min_periods,
            adjust=adjust,
            ignore_na=ignore_na,
            axis=axis,
            times=times,
            method=method,
        )

    # ----------------------------------------------------------------------
    # Arithmetic Methods

    @final
    def _inplace_method(self, other, op) -> Self:
        """
        Wrap arithmetic method to operate inplace.
        """
        result = op(self, other)

        if self.ndim == 1 and result._indexed_same(self) and result.dtype == self.dtype:
            # GH#36498 this inplace op can _actually_ be inplace.
            # Item "ArrayManager" of "Union[ArrayManager, SingleArrayManager,
            # BlockManager, SingleBlockManager]" has no attribute "setitem_inplace"
            self._mgr.setitem_inplace(  # type: ignore[union-attr]
                slice(None), result._values
            )
            return self

        # Delete cacher
        self._reset_cacher()

        # this makes sure that we are aligned like the input
        # we are updating inplace so we want to ignore is_copy
        self._update_inplace(
            result.reindex_like(self, copy=False), verify_is_copy=False
        )
        return self

    @final
    def __iadd__(self, other) -> Self:
        # error: Unsupported left operand type for + ("Type[NDFrame]")
        return self._inplace_method(other, type(self).__add__)  # type: ignore[operator]

    @final
    def __isub__(self, other) -> Self:
        # error: Unsupported left operand type for - ("Type[NDFrame]")
        return self._inplace_method(other, type(self).__sub__)  # type: ignore[operator]

    @final
    def __imul__(self, other) -> Self:
        # error: Unsupported left operand type for * ("Type[NDFrame]")
        return self._inplace_method(other, type(self).__mul__)  # type: ignore[operator]

    @final
    def __itruediv__(self, other) -> Self:
        # error: Unsupported left operand type for / ("Type[NDFrame]")
        return self._inplace_method(
            other, type(self).__truediv__  # type: ignore[operator]
        )

    @final
    def __ifloordiv__(self, other) -> Self:
        # error: Unsupported left operand type for // ("Type[NDFrame]")
        return self._inplace_method(
            other, type(self).__floordiv__  # type: ignore[operator]
        )

    @final
    def __imod__(self, other) -> Self:
        # error: Unsupported left operand type for % ("Type[NDFrame]")
        return self._inplace_method(other, type(self).__mod__)  # type: ignore[operator]

    @final
    def __ipow__(self, other) -> Self:
        # error: Unsupported left operand type for ** ("Type[NDFrame]")
        return self._inplace_method(other, type(self).__pow__)  # type: ignore[operator]

    @final
    def __iand__(self, other) -> Self:
        # error: Unsupported left operand type for & ("Type[NDFrame]")
        return self._inplace_method(other, type(self).__and__)  # type: ignore[operator]

    @final
    def __ior__(self, other) -> Self:
        return self._inplace_method(other, type(self).__or__)

    @final
    def __ixor__(self, other) -> Self:
        # error: Unsupported left operand type for ^ ("Type[NDFrame]")
        return self._inplace_method(other, type(self).__xor__)  # type: ignore[operator]

    # ----------------------------------------------------------------------
    # Misc methods

    @final
    def _find_valid_index(self, *, how: str) -> Hashable | None:
        """
        Retrieves the index of the first valid value.

        Parameters
        ----------
        how : {'first', 'last'}
            Use this parameter to change between the first or last valid index.

        Returns
        -------
        idx_first_valid : type of index
        """
        is_valid = self.notna().values
        idxpos = find_valid_index(how=how, is_valid=is_valid)
        if idxpos is None:
            return None
        return self.index[idxpos]

    @final
    @doc(position="first", klass=_shared_doc_kwargs["klass"])
    def first_valid_index(self) -> Hashable | None:
        """
        Return index for {position} non-NA value or None, if no non-NA value is found.

        Returns
        -------
        type of index

        Notes
        -----
        If all elements are non-NA/null, returns None.
        Also returns None for empty {klass}.

        Examples
        --------
        For Series:

        >>> s = pd.Series([None, 3, 4])
        >>> s.first_valid_index()
        1
        >>> s.last_valid_index()
        2

        For DataFrame:

        >>> df = pd.DataFrame({{'A': [None, None, 2], 'B': [None, 3, 4]}})
        >>> df
             A      B
        0  NaN    NaN
        1  NaN    3.0
        2  2.0    4.0
        >>> df.first_valid_index()
        1
        >>> df.last_valid_index()
        2
        """
        return self._find_valid_index(how="first")

    @final
    @doc(first_valid_index, position="last", klass=_shared_doc_kwargs["klass"])
    def last_valid_index(self) -> Hashable | None:
        return self._find_valid_index(how="last")


_num_doc = """
{desc}

Parameters
----------
axis : {axis_descr}
    Axis for the function to be applied on.
    For `Series` this parameter is unused and defaults to 0.

    For DataFrames, specifying ``axis=None`` will apply the aggregation
    across both axes.

    .. versionadded:: 2.0.0

skipna : bool, default True
    Exclude NA/null values when computing the result.
numeric_only : bool, default False
    Include only float, int, boolean columns. Not implemented for Series.

{min_count}\
**kwargs
    Additional keyword arguments to be passed to the function.

Returns
-------
{name1} or scalar\
{see_also}\
{examples}
"""

_num_ddof_doc = """
{desc}

Parameters
----------
axis : {axis_descr}
    For `Series` this parameter is unused and defaults to 0.
skipna : bool, default True
    Exclude NA/null values. If an entire row/column is NA, the result
    will be NA.
ddof : int, default 1
    Delta Degrees of Freedom. The divisor used in calculations is N - ddof,
    where N represents the number of elements.
numeric_only : bool, default False
    Include only float, int, boolean columns. Not implemented for Series.

Returns
-------
{name1} or {name2} (if level specified) \
{notes}\
{examples}
"""

_std_notes = """

Notes
-----
To have the same behaviour as `numpy.std`, use `ddof=0` (instead of the
default `ddof=1`)"""

_std_examples = """

Examples
--------
>>> df = pd.DataFrame({'person_id': [0, 1, 2, 3],
...                    'age': [21, 25, 62, 43],
...                    'height': [1.61, 1.87, 1.49, 2.01]}
...                   ).set_index('person_id')
>>> df
           age  height
person_id
0           21    1.61
1           25    1.87
2           62    1.49
3           43    2.01

The standard deviation of the columns can be found as follows:

>>> df.std()
age       18.786076
height     0.237417
dtype: float64

Alternatively, `ddof=0` can be set to normalize by N instead of N-1:

>>> df.std(ddof=0)
age       16.269219
height     0.205609
dtype: float64"""

_var_examples = """

Examples
--------
>>> df = pd.DataFrame({'person_id': [0, 1, 2, 3],
...                   'age': [21, 25, 62, 43],
...                   'height': [1.61, 1.87, 1.49, 2.01]}
...                  ).set_index('person_id')
>>> df
           age  height
person_id
0           21    1.61
1           25    1.87
2           62    1.49
3           43    2.01

>>> df.var()
age       352.916667
height      0.056367
dtype: float64

Alternatively, ``ddof=0`` can be set to normalize by N instead of N-1:

>>> df.var(ddof=0)
age       264.687500
height      0.042275
dtype: float64"""

_bool_doc = """
{desc}

Parameters
----------
axis : {{0 or 'index', 1 or 'columns', None}}, default 0
    Indicate which axis or axes should be reduced. For `Series` this parameter
    is unused and defaults to 0.

    * 0 / 'index' : reduce the index, return a Series whose index is the
      original column labels.
    * 1 / 'columns' : reduce the columns, return a Series whose index is the
      original index.
    * None : reduce all axes, return a scalar.

bool_only : bool, default False
    Include only boolean columns. Not implemented for Series.
skipna : bool, default True
    Exclude NA/null values. If the entire row/column is NA and skipna is
    True, then the result will be {empty_value}, as for an empty row/column.
    If skipna is False, then NA are treated as True, because these are not
    equal to zero.
**kwargs : any, default None
    Additional keywords have no effect but might be accepted for
    compatibility with NumPy.

Returns
-------
{name1} or {name2}
    If level is specified, then, {name2} is returned; otherwise, {name1}
    is returned.

{see_also}
{examples}"""

_all_desc = """\
Return whether all elements are True, potentially over an axis.

Returns True unless there at least one element within a series or
along a Dataframe axis that is False or equivalent (e.g. zero or
empty)."""

_all_examples = """\
Examples
--------
**Series**

>>> pd.Series([True, True]).all()
True
>>> pd.Series([True, False]).all()
False
>>> pd.Series([], dtype="float64").all()
True
>>> pd.Series([np.nan]).all()
True
>>> pd.Series([np.nan]).all(skipna=False)
True

**DataFrames**

Create a dataframe from a dictionary.

>>> df = pd.DataFrame({'col1': [True, True], 'col2': [True, False]})
>>> df
   col1   col2
0  True   True
1  True  False

Default behaviour checks if values in each column all return True.

>>> df.all()
col1     True
col2    False
dtype: bool

Specify ``axis='columns'`` to check if values in each row all return True.

>>> df.all(axis='columns')
0     True
1    False
dtype: bool

Or ``axis=None`` for whether every value is True.

>>> df.all(axis=None)
False
"""

_all_see_also = """\
See Also
--------
Series.all : Return True if all elements are True.
DataFrame.any : Return True if one (or more) elements are True.
"""

_cnum_doc = """
Return cumulative {desc} over a DataFrame or Series axis.

Returns a DataFrame or Series of the same size containing the cumulative
{desc}.

Parameters
----------
axis : {{0 or 'index', 1 or 'columns'}}, default 0
    The index or the name of the axis. 0 is equivalent to None or 'index'.
    For `Series` this parameter is unused and defaults to 0.
skipna : bool, default True
    Exclude NA/null values. If an entire row/column is NA, the result
    will be NA.
*args, **kwargs
    Additional keywords have no effect but might be accepted for
    compatibility with NumPy.

Returns
-------
{name1} or {name2}
    Return cumulative {desc} of {name1} or {name2}.

See Also
--------
core.window.expanding.Expanding.{accum_func_name} : Similar functionality
    but ignores ``NaN`` values.
{name2}.{accum_func_name} : Return the {desc} over
    {name2} axis.
{name2}.cummax : Return cumulative maximum over {name2} axis.
{name2}.cummin : Return cumulative minimum over {name2} axis.
{name2}.cumsum : Return cumulative sum over {name2} axis.
{name2}.cumprod : Return cumulative product over {name2} axis.

{examples}"""

_cummin_examples = """\
Examples
--------
**Series**

>>> s = pd.Series([2, np.nan, 5, -1, 0])
>>> s
0    2.0
1    NaN
2    5.0
3   -1.0
4    0.0
dtype: float64

By default, NA values are ignored.

>>> s.cummin()
0    2.0
1    NaN
2    2.0
3   -1.0
4   -1.0
dtype: float64

To include NA values in the operation, use ``skipna=False``

>>> s.cummin(skipna=False)
0    2.0
1    NaN
2    NaN
3    NaN
4    NaN
dtype: float64

**DataFrame**

>>> df = pd.DataFrame([[2.0, 1.0],
...                    [3.0, np.nan],
...                    [1.0, 0.0]],
...                   columns=list('AB'))
>>> df
     A    B
0  2.0  1.0
1  3.0  NaN
2  1.0  0.0

By default, iterates over rows and finds the minimum
in each column. This is equivalent to ``axis=None`` or ``axis='index'``.

>>> df.cummin()
     A    B
0  2.0  1.0
1  2.0  NaN
2  1.0  0.0

To iterate over columns and find the minimum in each row,
use ``axis=1``

>>> df.cummin(axis=1)
     A    B
0  2.0  1.0
1  3.0  NaN
2  1.0  0.0
"""

_cumsum_examples = """\
Examples
--------
**Series**

>>> s = pd.Series([2, np.nan, 5, -1, 0])
>>> s
0    2.0
1    NaN
2    5.0
3   -1.0
4    0.0
dtype: float64

By default, NA values are ignored.

>>> s.cumsum()
0    2.0
1    NaN
2    7.0
3    6.0
4    6.0
dtype: float64

To include NA values in the operation, use ``skipna=False``

>>> s.cumsum(skipna=False)
0    2.0
1    NaN
2    NaN
3    NaN
4    NaN
dtype: float64

**DataFrame**

>>> df = pd.DataFrame([[2.0, 1.0],
...                    [3.0, np.nan],
...                    [1.0, 0.0]],
...                   columns=list('AB'))
>>> df
     A    B
0  2.0  1.0
1  3.0  NaN
2  1.0  0.0

By default, iterates over rows and finds the sum
in each column. This is equivalent to ``axis=None`` or ``axis='index'``.

>>> df.cumsum()
     A    B
0  2.0  1.0
1  5.0  NaN
2  6.0  1.0

To iterate over columns and find the sum in each row,
use ``axis=1``

>>> df.cumsum(axis=1)
     A    B
0  2.0  3.0
1  3.0  NaN
2  1.0  1.0
"""

_cumprod_examples = """\
Examples
--------
**Series**

>>> s = pd.Series([2, np.nan, 5, -1, 0])
>>> s
0    2.0
1    NaN
2    5.0
3   -1.0
4    0.0
dtype: float64

By default, NA values are ignored.

>>> s.cumprod()
0     2.0
1     NaN
2    10.0
3   -10.0
4    -0.0
dtype: float64

To include NA values in the operation, use ``skipna=False``

>>> s.cumprod(skipna=False)
0    2.0
1    NaN
2    NaN
3    NaN
4    NaN
dtype: float64

**DataFrame**

>>> df = pd.DataFrame([[2.0, 1.0],
...                    [3.0, np.nan],
...                    [1.0, 0.0]],
...                   columns=list('AB'))
>>> df
     A    B
0  2.0  1.0
1  3.0  NaN
2  1.0  0.0

By default, iterates over rows and finds the product
in each column. This is equivalent to ``axis=None`` or ``axis='index'``.

>>> df.cumprod()
     A    B
0  2.0  1.0
1  6.0  NaN
2  6.0  0.0

To iterate over columns and find the product in each row,
use ``axis=1``

>>> df.cumprod(axis=1)
     A    B
0  2.0  2.0
1  3.0  NaN
2  1.0  0.0
"""

_cummax_examples = """\
Examples
--------
**Series**

>>> s = pd.Series([2, np.nan, 5, -1, 0])
>>> s
0    2.0
1    NaN
2    5.0
3   -1.0
4    0.0
dtype: float64

By default, NA values are ignored.

>>> s.cummax()
0    2.0
1    NaN
2    5.0
3    5.0
4    5.0
dtype: float64

To include NA values in the operation, use ``skipna=False``

>>> s.cummax(skipna=False)
0    2.0
1    NaN
2    NaN
3    NaN
4    NaN
dtype: float64

**DataFrame**

>>> df = pd.DataFrame([[2.0, 1.0],
...                    [3.0, np.nan],
...                    [1.0, 0.0]],
...                   columns=list('AB'))
>>> df
     A    B
0  2.0  1.0
1  3.0  NaN
2  1.0  0.0

By default, iterates over rows and finds the maximum
in each column. This is equivalent to ``axis=None`` or ``axis='index'``.

>>> df.cummax()
     A    B
0  2.0  1.0
1  3.0  NaN
2  3.0  1.0

To iterate over columns and find the maximum in each row,
use ``axis=1``

>>> df.cummax(axis=1)
     A    B
0  2.0  2.0
1  3.0  NaN
2  1.0  1.0
"""

_any_see_also = """\
See Also
--------
numpy.any : Numpy version of this method.
Series.any : Return whether any element is True.
Series.all : Return whether all elements are True.
DataFrame.any : Return whether any element is True over requested axis.
DataFrame.all : Return whether all elements are True over requested axis.
"""

_any_desc = """\
Return whether any element is True, potentially over an axis.

Returns False unless there is at least one element within a series or
along a Dataframe axis that is True or equivalent (e.g. non-zero or
non-empty)."""

_any_examples = """\
Examples
--------
**Series**

For Series input, the output is a scalar indicating whether any element
is True.

>>> pd.Series([False, False]).any()
False
>>> pd.Series([True, False]).any()
True
>>> pd.Series([], dtype="float64").any()
False
>>> pd.Series([np.nan]).any()
False
>>> pd.Series([np.nan]).any(skipna=False)
True

**DataFrame**

Whether each column contains at least one True element (the default).

>>> df = pd.DataFrame({"A": [1, 2], "B": [0, 2], "C": [0, 0]})
>>> df
   A  B  C
0  1  0  0
1  2  2  0

>>> df.any()
A     True
B     True
C    False
dtype: bool

Aggregating over the columns.

>>> df = pd.DataFrame({"A": [True, False], "B": [1, 2]})
>>> df
       A  B
0   True  1
1  False  2

>>> df.any(axis='columns')
0    True
1    True
dtype: bool

>>> df = pd.DataFrame({"A": [True, False], "B": [1, 0]})
>>> df
       A  B
0   True  1
1  False  0

>>> df.any(axis='columns')
0    True
1    False
dtype: bool

Aggregating over the entire DataFrame with ``axis=None``.

>>> df.any(axis=None)
True

`any` for an empty DataFrame is an empty Series.

>>> pd.DataFrame([]).any()
Series([], dtype: bool)
"""

_shared_docs[
    "stat_func_example"
] = """

Examples
--------
>>> idx = pd.MultiIndex.from_arrays([
...     ['warm', 'warm', 'cold', 'cold'],
...     ['dog', 'falcon', 'fish', 'spider']],
...     names=['blooded', 'animal'])
>>> s = pd.Series([4, 2, 0, 8], name='legs', index=idx)
>>> s
blooded  animal
warm     dog       4
         falcon    2
cold     fish      0
         spider    8
Name: legs, dtype: int64

>>> s.{stat_func}()
{default_output}"""

_sum_examples = _shared_docs["stat_func_example"].format(
    stat_func="sum", verb="Sum", default_output=14, level_output_0=6, level_output_1=8
)

_sum_examples += """

By default, the sum of an empty or all-NA Series is ``0``.

>>> pd.Series([], dtype="float64").sum()  # min_count=0 is the default
0.0

This can be controlled with the ``min_count`` parameter. For example, if
you'd like the sum of an empty series to be NaN, pass ``min_count=1``.

>>> pd.Series([], dtype="float64").sum(min_count=1)
nan

Thanks to the ``skipna`` parameter, ``min_count`` handles all-NA and
empty series identically.

>>> pd.Series([np.nan]).sum()
0.0

>>> pd.Series([np.nan]).sum(min_count=1)
nan"""

_max_examples: str = _shared_docs["stat_func_example"].format(
    stat_func="max", verb="Max", default_output=8, level_output_0=4, level_output_1=8
)

_min_examples: str = _shared_docs["stat_func_example"].format(
    stat_func="min", verb="Min", default_output=0, level_output_0=2, level_output_1=0
)

_stat_func_see_also = """

See Also
--------
Series.sum : Return the sum.
Series.min : Return the minimum.
Series.max : Return the maximum.
Series.idxmin : Return the index of the minimum.
Series.idxmax : Return the index of the maximum.
DataFrame.sum : Return the sum over the requested axis.
DataFrame.min : Return the minimum over the requested axis.
DataFrame.max : Return the maximum over the requested axis.
DataFrame.idxmin : Return the index of the minimum over the requested axis.
DataFrame.idxmax : Return the index of the maximum over the requested axis."""

_prod_examples = """

Examples
--------
By default, the product of an empty or all-NA Series is ``1``

>>> pd.Series([], dtype="float64").prod()
1.0

This can be controlled with the ``min_count`` parameter

>>> pd.Series([], dtype="float64").prod(min_count=1)
nan

Thanks to the ``skipna`` parameter, ``min_count`` handles all-NA and
empty series identically.

>>> pd.Series([np.nan]).prod()
1.0

>>> pd.Series([np.nan]).prod(min_count=1)
nan"""

_min_count_stub = """\
min_count : int, default 0
    The required number of valid values to perform the operation. If fewer than
    ``min_count`` non-NA values are present the result will be NA.
"""


def make_doc(name: str, ndim: int) -> str:
    """
    Generate the docstring for a Series/DataFrame reduction.
    """
    if ndim == 1:
        name1 = "scalar"
        name2 = "Series"
        axis_descr = "{index (0)}"
    else:
        name1 = "Series"
        name2 = "DataFrame"
        axis_descr = "{index (0), columns (1)}"

    if name == "any":
        base_doc = _bool_doc
        desc = _any_desc
        see_also = _any_see_also
        examples = _any_examples
        kwargs = {"empty_value": "False"}
    elif name == "all":
        base_doc = _bool_doc
        desc = _all_desc
        see_also = _all_see_also
        examples = _all_examples
        kwargs = {"empty_value": "True"}
    elif name == "min":
        base_doc = _num_doc
        desc = (
            "Return the minimum of the values over the requested axis.\n\n"
            "If you want the *index* of the minimum, use ``idxmin``. This is "
            "the equivalent of the ``numpy.ndarray`` method ``argmin``."
        )
        see_also = _stat_func_see_also
        examples = _min_examples
        kwargs = {"min_count": ""}
    elif name == "max":
        base_doc = _num_doc
        desc = (
            "Return the maximum of the values over the requested axis.\n\n"
            "If you want the *index* of the maximum, use ``idxmax``. This is "
            "the equivalent of the ``numpy.ndarray`` method ``argmax``."
        )
        see_also = _stat_func_see_also
        examples = _max_examples
        kwargs = {"min_count": ""}

    elif name == "sum":
        base_doc = _num_doc
        desc = (
            "Return the sum of the values over the requested axis.\n\n"
            "This is equivalent to the method ``numpy.sum``."
        )
        see_also = _stat_func_see_also
        examples = _sum_examples
        kwargs = {"min_count": _min_count_stub}

    elif name == "prod":
        base_doc = _num_doc
        desc = "Return the product of the values over the requested axis."
        see_also = _stat_func_see_also
        examples = _prod_examples
        kwargs = {"min_count": _min_count_stub}

    elif name == "median":
        base_doc = _num_doc
        desc = "Return the median of the values over the requested axis."
        see_also = ""
        examples = """

            Examples
            --------
            >>> s = pd.Series([1, 2, 3])
            >>> s.median()
            2.0

            With a DataFrame

            >>> df = pd.DataFrame({'a': [1, 2], 'b': [2, 3]}, index=['tiger', 'zebra'])
            >>> df
                   a   b
            tiger  1   2
            zebra  2   3
            >>> df.median()
            a   1.5
            b   2.5
            dtype: float64

            Using axis=1

            >>> df.median(axis=1)
            tiger   1.5
            zebra   2.5
            dtype: float64

            In this case, `numeric_only` should be set to `True`
            to avoid getting an error.

            >>> df = pd.DataFrame({'a': [1, 2], 'b': ['T', 'Z']},
            ...                   index=['tiger', 'zebra'])
            >>> df.median(numeric_only=True)
            a   1.5
            dtype: float64"""
        kwargs = {"min_count": ""}

    elif name == "mean":
        base_doc = _num_doc
        desc = "Return the mean of the values over the requested axis."
        see_also = ""
        examples = """

            Examples
            --------
            >>> s = pd.Series([1, 2, 3])
            >>> s.mean()
            2.0

            With a DataFrame

            >>> df = pd.DataFrame({'a': [1, 2], 'b': [2, 3]}, index=['tiger', 'zebra'])
            >>> df
                   a   b
            tiger  1   2
            zebra  2   3
            >>> df.mean()
            a   1.5
            b   2.5
            dtype: float64

            Using axis=1

            >>> df.mean(axis=1)
            tiger   1.5
            zebra   2.5
            dtype: float64

            In this case, `numeric_only` should be set to `True` to avoid
            getting an error.

            >>> df = pd.DataFrame({'a': [1, 2], 'b': ['T', 'Z']},
            ...                   index=['tiger', 'zebra'])
            >>> df.mean(numeric_only=True)
            a   1.5
            dtype: float64"""
        kwargs = {"min_count": ""}

    elif name == "var":
        base_doc = _num_ddof_doc
        desc = (
            "Return unbiased variance over requested axis.\n\nNormalized by "
            "N-1 by default. This can be changed using the ddof argument."
        )
        examples = _var_examples
        see_also = ""
        kwargs = {"notes": ""}

    elif name == "std":
        base_doc = _num_ddof_doc
        desc = (
            "Return sample standard deviation over requested axis."
            "\n\nNormalized by N-1 by default. This can be changed using the "
            "ddof argument."
        )
        examples = _std_examples
        see_also = ""
        kwargs = {"notes": _std_notes}

    elif name == "sem":
        base_doc = _num_ddof_doc
        desc = (
            "Return unbiased standard error of the mean over requested "
            "axis.\n\nNormalized by N-1 by default. This can be changed "
            "using the ddof argument"
        )
        examples = """

            Examples
            --------
            >>> s = pd.Series([1, 2, 3])
            >>> s.sem().round(6)
            0.57735

            With a DataFrame

            >>> df = pd.DataFrame({'a': [1, 2], 'b': [2, 3]}, index=['tiger', 'zebra'])
            >>> df
                   a   b
            tiger  1   2
            zebra  2   3
            >>> df.sem()
            a   0.5
            b   0.5
            dtype: float64

            Using axis=1

            >>> df.sem(axis=1)
            tiger   0.5
            zebra   0.5
            dtype: float64

            In this case, `numeric_only` should be set to `True`
            to avoid getting an error.

            >>> df = pd.DataFrame({'a': [1, 2], 'b': ['T', 'Z']},
            ...                   index=['tiger', 'zebra'])
            >>> df.sem(numeric_only=True)
            a   0.5
            dtype: float64"""
        see_also = ""
        kwargs = {"notes": ""}

    elif name == "skew":
        base_doc = _num_doc
        desc = "Return unbiased skew over requested axis.\n\nNormalized by N-1."
        see_also = ""
        examples = """

            Examples
            --------
            >>> s = pd.Series([1, 2, 3])
            >>> s.skew()
            0.0

            With a DataFrame

            >>> df = pd.DataFrame({'a': [1, 2, 3], 'b': [2, 3, 4], 'c': [1, 3, 5]},
            ...                  index=['tiger', 'zebra', 'cow'])
            >>> df
                    a   b   c
            tiger   1   2   1
            zebra   2   3   3
            cow     3   4   5
            >>> df.skew()
            a   0.0
            b   0.0
            c   0.0
            dtype: float64

            Using axis=1

            >>> df.skew(axis=1)
            tiger   1.732051
            zebra  -1.732051
            cow     0.000000
            dtype: float64

            In this case, `numeric_only` should be set to `True` to avoid
            getting an error.

            >>> df = pd.DataFrame({'a': [1, 2, 3], 'b': ['T', 'Z', 'X']},
            ...                  index=['tiger', 'zebra', 'cow'])
            >>> df.skew(numeric_only=True)
            a   0.0
            dtype: float64"""
        kwargs = {"min_count": ""}
    elif name == "kurt":
        base_doc = _num_doc
        desc = (
            "Return unbiased kurtosis over requested axis.\n\n"
            "Kurtosis obtained using Fisher's definition of\n"
            "kurtosis (kurtosis of normal == 0.0). Normalized "
            "by N-1."
        )
        see_also = ""
        examples = """

            Examples
            --------
            >>> s = pd.Series([1, 2, 2, 3], index=['cat', 'dog', 'dog', 'mouse'])
            >>> s
            cat    1
            dog    2
            dog    2
            mouse  3
            dtype: int64
            >>> s.kurt()
            1.5

            With a DataFrame

            >>> df = pd.DataFrame({'a': [1, 2, 2, 3], 'b': [3, 4, 4, 4]},
            ...                   index=['cat', 'dog', 'dog', 'mouse'])
            >>> df
                   a   b
              cat  1   3
              dog  2   4
              dog  2   4
            mouse  3   4
            >>> df.kurt()
            a   1.5
            b   4.0
            dtype: float64

            With axis=None

            >>> df.kurt(axis=None).round(6)
            -0.988693

            Using axis=1

            >>> df = pd.DataFrame({'a': [1, 2], 'b': [3, 4], 'c': [3, 4], 'd': [1, 2]},
            ...                   index=['cat', 'dog'])
            >>> df.kurt(axis=1)
            cat   -6.0
            dog   -6.0
            dtype: float64"""
        kwargs = {"min_count": ""}

    elif name == "cumsum":
        base_doc = _cnum_doc
        desc = "sum"
        see_also = ""
        examples = _cumsum_examples
        kwargs = {"accum_func_name": "sum"}

    elif name == "cumprod":
        base_doc = _cnum_doc
        desc = "product"
        see_also = ""
        examples = _cumprod_examples
        kwargs = {"accum_func_name": "prod"}

    elif name == "cummin":
        base_doc = _cnum_doc
        desc = "minimum"
        see_also = ""
        examples = _cummin_examples
        kwargs = {"accum_func_name": "min"}

    elif name == "cummax":
        base_doc = _cnum_doc
        desc = "maximum"
        see_also = ""
        examples = _cummax_examples
        kwargs = {"accum_func_name": "max"}

    else:
        raise NotImplementedError

    docstr = base_doc.format(
        desc=desc,
        name1=name1,
        name2=name2,
        axis_descr=axis_descr,
        see_also=see_also,
        examples=examples,
        **kwargs,
    )
    return docstr<|MERGE_RESOLUTION|>--- conflicted
+++ resolved
@@ -7198,7 +7198,6 @@
 
         Examples
         --------
-<<<<<<< HEAD
         >>> df = pd.DataFrame([[np.nan, 2, np.nan, 0],
         ...                    [3, 4, np.nan, 1],
         ...                    [np.nan, np.nan, np.nan, np.nan],
@@ -7218,7 +7217,6 @@
         2  3.0  4.0 NaN  1.0
         3  3.0  3.0 NaN  4.0
 
-=======
         >>> ser = pd.Series([1, np.NaN, 2, 3])
         >>> ser.ffill()
         0   1.0
@@ -7226,7 +7224,6 @@
         2   2.0
         3   3.0
         dtype: float64
->>>>>>> 42e4aa84
         """
         self._deprecate_downcast(downcast)
 
