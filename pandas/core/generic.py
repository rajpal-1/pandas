from __future__ import annotations

import collections
from datetime import timedelta
import functools
import gc
import json
import operator
import pickle
import re
from typing import (
    TYPE_CHECKING,
    Any,
    Callable,
    Hashable,
    Mapping,
    Sequence,
    cast,
    overload,
)
import warnings
import weakref

import numpy as np

from pandas._config import config

from pandas._libs import lib
from pandas._libs.tslibs import (
    Period,
    Tick,
    Timestamp,
    to_offset,
)
from pandas._typing import (
    Axis,
    CompressionOptions,
    Dtype,
    DtypeArg,
    DtypeObj,
    FilePathOrBuffer,
    FrameOrSeries,
    IndexKeyFunc,
    IndexLabel,
    JSONSerializable,
    Level,
    Manager,
    NpDtype,
    Renamer,
    StorageOptions,
    T,
    TimedeltaConvertibleTypes,
    TimestampConvertibleTypes,
    ValueKeyFunc,
    final,
)
from pandas.compat._optional import import_optional_dependency
from pandas.compat.numpy import function as nv
from pandas.errors import (
    AbstractMethodError,
    InvalidIndexError,
)
from pandas.util._decorators import (
    doc,
    rewrite_axis_style_signature,
)
from pandas.util._validators import (
    validate_ascending,
    validate_bool_kwarg,
    validate_fillna_kwargs,
)

from pandas.core.dtypes.common import (
    ensure_int64,
    ensure_object,
    ensure_str,
    is_bool,
    is_bool_dtype,
    is_datetime64_any_dtype,
    is_datetime64tz_dtype,
    is_dict_like,
    is_dtype_equal,
    is_extension_array_dtype,
    is_float,
    is_list_like,
    is_number,
    is_numeric_dtype,
    is_object_dtype,
    is_re_compilable,
    is_scalar,
    is_timedelta64_dtype,
    pandas_dtype,
)
from pandas.core.dtypes.generic import (
    ABCDataFrame,
    ABCSeries,
)
from pandas.core.dtypes.inference import is_hashable
from pandas.core.dtypes.missing import (
    isna,
    notna,
)

from pandas.core import (
    arraylike,
    indexing,
    missing,
    nanops,
)
import pandas.core.algorithms as algos
from pandas.core.arrays import ExtensionArray
from pandas.core.base import (
    PandasObject,
    SelectionMixin,
)
import pandas.core.common as com
from pandas.core.construction import (
    create_series_with_explicit_dtype,
    extract_array,
)
from pandas.core.describe import describe_ndframe
from pandas.core.flags import Flags
from pandas.core.indexes import base as ibase
from pandas.core.indexes.api import (
    DatetimeIndex,
    Index,
    MultiIndex,
    PeriodIndex,
    RangeIndex,
    ensure_index,
)
from pandas.core.internals import (
    ArrayManager,
    BlockManager,
    SingleArrayManager,
)
from pandas.core.internals.construction import mgr_to_mgr
from pandas.core.missing import find_valid_index
from pandas.core.ops import align_method_FRAME
from pandas.core.reshape.concat import concat
from pandas.core.shared_docs import _shared_docs
from pandas.core.sorting import get_indexer_indexer
from pandas.core.window import (
    Expanding,
    ExponentialMovingWindow,
    Rolling,
    Window,
)

from pandas.io.formats import format as fmt
from pandas.io.formats.format import (
    DataFrameFormatter,
    DataFrameRenderer,
)
from pandas.io.formats.printing import pprint_thing

if TYPE_CHECKING:
    from typing import Literal

    from pandas._libs.tslibs import BaseOffset

    from pandas.core.frame import DataFrame
    from pandas.core.resample import Resampler
    from pandas.core.series import Series
    from pandas.core.window.indexers import BaseIndexer

# goal is to be able to define the docs close to function, while still being
# able to share
_shared_docs = {**_shared_docs}
_shared_doc_kwargs = {
    "axes": "keywords for axes",
    "klass": "Series/DataFrame",
    "axes_single_arg": "int or labels for object",
    "args_transpose": "axes to permute (int or label for object)",
    "inplace": """
    inplace : bool, default False
        If True, performs operation inplace and returns None.""",
    "optional_by": """
        by : str or list of str
            Name or list of names to sort by""",
    "replace_iloc": """
    This differs from updating with ``.loc`` or ``.iloc``, which require
    you to specify a location to update with some value.""",
}


bool_t = bool  # Need alias because NDFrame has def bool:


class NDFrame(PandasObject, SelectionMixin, indexing.IndexingMixin):
    """
    N-dimensional analogue of DataFrame. Store multi-dimensional in a
    size-mutable, labeled data structure

    Parameters
    ----------
    data : BlockManager
    axes : list
    copy : bool, default False
    """

    _internal_names: list[str] = [
        "_mgr",
        "_cacher",
        "_item_cache",
        "_cache",
        "_is_copy",
        "_subtyp",
        "_name",
        "_index",
        "_default_kind",
        "_default_fill_value",
        "_metadata",
        "__array_struct__",
        "__array_interface__",
        "_flags",
    ]
    _internal_names_set: set[str] = set(_internal_names)
    _accessors: set[str] = set()
    _hidden_attrs: frozenset[str] = frozenset(
        ["_AXIS_NAMES", "_AXIS_NUMBERS", "get_values", "tshift"]
    )
    _metadata: list[str] = []
    _is_copy: weakref.ReferenceType[NDFrame] | None = None
    _mgr: Manager
    _attrs: dict[Hashable, Any]
    _typ: str

    # ----------------------------------------------------------------------
    # Constructors

    def __init__(
        self,
        data: Manager,
<<<<<<< HEAD
        copy: bool_t = False,
        attrs: Optional[Mapping[Hashable, Any]] = None,
=======
        copy: bool = False,
        attrs: Mapping[Hashable, Any] | None = None,
>>>>>>> 757e1518
    ):
        # copy kwarg is retained for mypy compat, is not used

        object.__setattr__(self, "_is_copy", None)
        object.__setattr__(self, "_mgr", data)
        object.__setattr__(self, "_item_cache", {})
        if attrs is None:
            attrs = {}
        else:
            attrs = dict(attrs)
        object.__setattr__(self, "_attrs", attrs)
        object.__setattr__(self, "_flags", Flags(self, allows_duplicate_labels=True))

    @classmethod
    def _init_mgr(
<<<<<<< HEAD
        cls, mgr, axes, dtype: Optional[Dtype] = None, copy: bool_t = False
=======
        cls, mgr, axes, dtype: Dtype | None = None, copy: bool = False
>>>>>>> 757e1518
    ) -> Manager:
        """ passed a manager and a axes dict """
        for a, axe in axes.items():
            if axe is not None:
                axe = ensure_index(axe)
                bm_axis = cls._get_block_manager_axis(a)
                mgr = mgr.reindex_axis(axe, axis=bm_axis, copy=False)

        # make a copy if explicitly requested
        if copy:
            mgr = mgr.copy()
        if dtype is not None:
            # avoid further copies if we can
            if (
                isinstance(mgr, BlockManager)
                and len(mgr.blocks) == 1
                and mgr.blocks[0].values.dtype == dtype
            ):
                pass
            else:
                mgr = mgr.astype(dtype=dtype)
        return mgr

    @classmethod
    def _from_mgr(cls, mgr: Manager):
        """
        Fastpath to create a new DataFrame/Series from just a BlockManager/ArrayManager.

        Notes
        -----
        Skips setting `_flags` attribute; caller is responsible for doing so.
        """
        obj = cls.__new__(cls)
        object.__setattr__(obj, "_is_copy", None)
        object.__setattr__(obj, "_mgr", mgr)
        object.__setattr__(obj, "_item_cache", {})
        object.__setattr__(obj, "_attrs", {})
        return obj

    def _as_manager(self: FrameOrSeries, typ: str) -> FrameOrSeries:
        """
        Private helper function to create a DataFrame with specific manager.

        Parameters
        ----------
        typ : {"block", "array"}

        Returns
        -------
        DataFrame
            New DataFrame using specified manager type. Is not guaranteed
            to be a copy or not.
        """
        new_mgr: Manager
        new_mgr = mgr_to_mgr(self._mgr, typ=typ)
        # fastpath of passing a manager doesn't check the option/manager class
        return self._constructor(new_mgr).__finalize__(self)

    # ----------------------------------------------------------------------
    # attrs and flags

    @property
    def attrs(self) -> dict[Hashable, Any]:
        """
        Dictionary of global attributes of this dataset.

        .. warning::

           attrs is experimental and may change without warning.

        See Also
        --------
        DataFrame.flags : Global flags applying to this object.
        """
        if self._attrs is None:
            self._attrs = {}
        return self._attrs

    @attrs.setter
    def attrs(self, value: Mapping[Hashable, Any]) -> None:
        self._attrs = dict(value)

    @final
    @property
    def flags(self) -> Flags:
        """
        Get the properties associated with this pandas object.

        The available flags are

        * :attr:`Flags.allows_duplicate_labels`

        See Also
        --------
        Flags : Flags that apply to pandas objects.
        DataFrame.attrs : Global metadata applying to this dataset.

        Notes
        -----
        "Flags" differ from "metadata". Flags reflect properties of the
        pandas object (the Series or DataFrame). Metadata refer to properties
        of the dataset, and should be stored in :attr:`DataFrame.attrs`.

        Examples
        --------
        >>> df = pd.DataFrame({"A": [1, 2]})
        >>> df.flags
        <Flags(allows_duplicate_labels=True)>

        Flags can be get or set using ``.``

        >>> df.flags.allows_duplicate_labels
        True
        >>> df.flags.allows_duplicate_labels = False

        Or by slicing with a key

        >>> df.flags["allows_duplicate_labels"]
        False
        >>> df.flags["allows_duplicate_labels"] = True
        """
        return self._flags

    @final
    def set_flags(
        self: FrameOrSeries,
        *,
<<<<<<< HEAD
        copy: bool_t = False,
        allows_duplicate_labels: Optional[bool_t] = None,
=======
        copy: bool = False,
        allows_duplicate_labels: bool | None = None,
>>>>>>> 757e1518
    ) -> FrameOrSeries:
        """
        Return a new object with updated flags.

        Parameters
        ----------
        allows_duplicate_labels : bool, optional
            Whether the returned object allows duplicate labels.

        Returns
        -------
        Series or DataFrame
            The same type as the caller.

        See Also
        --------
        DataFrame.attrs : Global metadata applying to this dataset.
        DataFrame.flags : Global flags applying to this object.

        Notes
        -----
        This method returns a new object that's a view on the same data
        as the input. Mutating the input or the output values will be reflected
        in the other.

        This method is intended to be used in method chains.

        "Flags" differ from "metadata". Flags reflect properties of the
        pandas object (the Series or DataFrame). Metadata refer to properties
        of the dataset, and should be stored in :attr:`DataFrame.attrs`.

        Examples
        --------
        >>> df = pd.DataFrame({"A": [1, 2]})
        >>> df.flags.allows_duplicate_labels
        True
        >>> df2 = df.set_flags(allows_duplicate_labels=False)
        >>> df2.flags.allows_duplicate_labels
        False
        """
        df = self.copy(deep=copy)
        if allows_duplicate_labels is not None:
            df.flags["allows_duplicate_labels"] = allows_duplicate_labels
        return df

    @final
    @classmethod
    def _validate_dtype(cls, dtype) -> DtypeObj | None:
        """ validate the passed dtype """
        if dtype is not None:
            dtype = pandas_dtype(dtype)

            # a compound dtype
            if dtype.kind == "V":
                raise NotImplementedError(
                    "compound dtypes are not implemented "
                    f"in the {cls.__name__} constructor"
                )

        return dtype

    # ----------------------------------------------------------------------
    # Construction

    @property
    def _constructor(self: FrameOrSeries) -> type[FrameOrSeries]:
        """
        Used when a manipulation result has the same dimensions as the
        original.
        """
        raise AbstractMethodError(self)

    # ----------------------------------------------------------------------
    # Internals

    @final
    @property
    def _data(self):
        # GH#33054 retained because some downstream packages uses this,
        #  e.g. fastparquet
        return self._mgr

    # ----------------------------------------------------------------------
    # Axis
    _stat_axis_number = 0
    _stat_axis_name = "index"
<<<<<<< HEAD
    _AXIS_ORDERS: List[str]
    _AXIS_TO_AXIS_NUMBER: Dict[Axis, int] = {0: 0, "index": 0, "rows": 0}
    _AXIS_REVERSED: bool_t
=======
    _AXIS_ORDERS: list[str]
    _AXIS_TO_AXIS_NUMBER: dict[Axis, int] = {0: 0, "index": 0, "rows": 0}
    _AXIS_REVERSED: bool
>>>>>>> 757e1518
    _info_axis_number: int
    _info_axis_name: str
    _AXIS_LEN: int

    @property
    def _AXIS_NUMBERS(self) -> dict[str, int]:
        """.. deprecated:: 1.1.0"""
        warnings.warn("_AXIS_NUMBERS has been deprecated.", FutureWarning, stacklevel=3)
        return {"index": 0}

    @property
    def _AXIS_NAMES(self) -> dict[int, str]:
        """.. deprecated:: 1.1.0"""
        warnings.warn("_AXIS_NAMES has been deprecated.", FutureWarning, stacklevel=3)
        return {0: "index"}

    @final
    def _construct_axes_dict(self, axes=None, **kwargs):
        """Return an axes dictionary for myself."""
        d = {a: self._get_axis(a) for a in (axes or self._AXIS_ORDERS)}
        d.update(kwargs)
        return d

    @final
    @classmethod
    def _construct_axes_from_arguments(
        cls, args, kwargs, require_all: bool_t = False, sentinel=None
    ):
        """
        Construct and returns axes if supplied in args/kwargs.

        If require_all, raise if all axis arguments are not supplied
        return a tuple of (axes, kwargs).

        sentinel specifies the default parameter when an axis is not
        supplied; useful to distinguish when a user explicitly passes None
        in scenarios where None has special meaning.
        """
        # construct the args
        args = list(args)
        for a in cls._AXIS_ORDERS:

            # look for a argument by position
            if a not in kwargs:
                try:
                    kwargs[a] = args.pop(0)
                except IndexError as err:
                    if require_all:
                        raise TypeError(
                            "not enough/duplicate arguments specified!"
                        ) from err

        axes = {a: kwargs.pop(a, sentinel) for a in cls._AXIS_ORDERS}
        return axes, kwargs

    @final
    @classmethod
    def _get_axis_number(cls, axis: Axis) -> int:
        try:
            return cls._AXIS_TO_AXIS_NUMBER[axis]
        except KeyError:
            raise ValueError(f"No axis named {axis} for object type {cls.__name__}")

    @final
    @classmethod
    def _get_axis_name(cls, axis: Axis) -> str:
        axis_number = cls._get_axis_number(axis)
        return cls._AXIS_ORDERS[axis_number]

    @final
    def _get_axis(self, axis: Axis) -> Index:
        axis_number = self._get_axis_number(axis)
        assert axis_number in {0, 1}
        return self.index if axis_number == 0 else self.columns

    @final
    @classmethod
    def _get_block_manager_axis(cls, axis: Axis) -> int:
        """Map the axis to the block_manager axis."""
        axis = cls._get_axis_number(axis)
        if cls._AXIS_REVERSED:
            m = cls._AXIS_LEN - 1
            return m - axis
        return axis

    @final
    def _get_axis_resolvers(self, axis: str) -> dict[str, Series | MultiIndex]:
        # index or columns
        axis_index = getattr(self, axis)
        d = {}
        prefix = axis[0]

        for i, name in enumerate(axis_index.names):
            if name is not None:
                key = level = name
            else:
                # prefix with 'i' or 'c' depending on the input axis
                # e.g., you must do ilevel_0 for the 0th level of an unnamed
                # multiiindex
                key = f"{prefix}level_{i}"
                level = i

            level_values = axis_index.get_level_values(level)
            s = level_values.to_series()
            s.index = axis_index
            d[key] = s

        # put the index/columns itself in the dict
        if isinstance(axis_index, MultiIndex):
            dindex = axis_index
        else:
            dindex = axis_index.to_series()

        d[axis] = dindex
        return d

    @final
    def _get_index_resolvers(self) -> dict[Hashable, Series | MultiIndex]:
        from pandas.core.computation.parsing import clean_column_name

        d: dict[str, Series | MultiIndex] = {}
        for axis_name in self._AXIS_ORDERS:
            d.update(self._get_axis_resolvers(axis_name))

        return {clean_column_name(k): v for k, v in d.items() if not isinstance(k, int)}

    @final
    def _get_cleaned_column_resolvers(self) -> dict[Hashable, Series]:
        """
        Return the special character free column resolvers of a dataframe.

        Column names with special characters are 'cleaned up' so that they can
        be referred to by backtick quoting.
        Used in :meth:`DataFrame.eval`.
        """
        from pandas.core.computation.parsing import clean_column_name

        if isinstance(self, ABCSeries):
            return {clean_column_name(self.name): self}

        return {
            clean_column_name(k): v for k, v in self.items() if not isinstance(k, int)
        }

    @property
    def _info_axis(self) -> Index:
        return getattr(self, self._info_axis_name)

    @property
    def _stat_axis(self) -> Index:
        return getattr(self, self._stat_axis_name)

    @property
    def shape(self) -> tuple[int, ...]:
        """
        Return a tuple of axis dimensions
        """
        return tuple(len(self._get_axis(a)) for a in self._AXIS_ORDERS)

    @property
    def axes(self) -> list[Index]:
        """
        Return index label(s) of the internal NDFrame
        """
        # we do it this way because if we have reversed axes, then
        # the block manager shows then reversed
        return [self._get_axis(a) for a in self._AXIS_ORDERS]

    @property
    def ndim(self) -> int:
        """
        Return an int representing the number of axes / array dimensions.

        Return 1 if Series. Otherwise return 2 if DataFrame.

        See Also
        --------
        ndarray.ndim : Number of array dimensions.

        Examples
        --------
        >>> s = pd.Series({'a': 1, 'b': 2, 'c': 3})
        >>> s.ndim
        1

        >>> df = pd.DataFrame({'col1': [1, 2], 'col2': [3, 4]})
        >>> df.ndim
        2
        """
        return self._mgr.ndim

    @property
    def size(self) -> int:
        """
        Return an int representing the number of elements in this object.

        Return the number of rows if Series. Otherwise return the number of
        rows times number of columns if DataFrame.

        See Also
        --------
        ndarray.size : Number of elements in the array.

        Examples
        --------
        >>> s = pd.Series({'a': 1, 'b': 2, 'c': 3})
        >>> s.size
        3

        >>> df = pd.DataFrame({'col1': [1, 2], 'col2': [3, 4]})
        >>> df.size
        4
        """
        # error: Incompatible return value type (got "number", expected "int")
        return np.prod(self.shape)  # type: ignore[return-value]

    @final
    @property
    def _selected_obj(self: FrameOrSeries) -> FrameOrSeries:
        """ internal compat with SelectionMixin """
        return self

    @final
    @property
    def _obj_with_exclusions(self: FrameOrSeries) -> FrameOrSeries:
        """ internal compat with SelectionMixin """
        return self

    @overload
    def set_axis(
        self: FrameOrSeries, labels, axis: Axis = ..., inplace: Literal[False] = ...
    ) -> FrameOrSeries:
        ...

    @overload
    def set_axis(
        self: FrameOrSeries, labels, axis: Axis, inplace: Literal[True]
    ) -> None:
        ...

    @overload
    def set_axis(self: FrameOrSeries, labels, *, inplace: Literal[True]) -> None:
        ...

    @overload
    def set_axis(
<<<<<<< HEAD
        self: FrameOrSeries, labels, axis: Axis = ..., inplace: bool_t = ...
    ) -> Optional[FrameOrSeries]:
=======
        self: FrameOrSeries, labels, axis: Axis = ..., inplace: bool = ...
    ) -> FrameOrSeries | None:
>>>>>>> 757e1518
        ...

    def set_axis(self, labels, axis: Axis = 0, inplace: bool_t = False):
        """
        Assign desired index to given axis.

        Indexes for%(extended_summary_sub)s row labels can be changed by assigning
        a list-like or Index.

        Parameters
        ----------
        labels : list-like, Index
            The values for the new index.

        axis : %(axes_single_arg)s, default 0
            The axis to update. The value 0 identifies the rows%(axis_description_sub)s.

        inplace : bool, default False
            Whether to return a new %(klass)s instance.

        Returns
        -------
        renamed : %(klass)s or None
            An object of type %(klass)s or None if ``inplace=True``.

        See Also
        --------
        %(klass)s.rename_axis : Alter the name of the index%(see_also_sub)s.
        """
        self._check_inplace_and_allows_duplicate_labels(inplace)
        return self._set_axis_nocheck(labels, axis, inplace)

    @final
    def _set_axis_nocheck(self, labels, axis: Axis, inplace: bool_t):
        # NDFrame.rename with inplace=False calls set_axis(inplace=True) on a copy.
        if inplace:
            setattr(self, self._get_axis_name(axis), labels)
        else:
            obj = self.copy()
            obj.set_axis(labels, axis=axis, inplace=True)
            return obj

    def _set_axis(self, axis: int, labels: Index) -> None:
        labels = ensure_index(labels)
        self._mgr.set_axis(axis, labels)
        self._clear_item_cache()

    @final
    def swapaxes(self: FrameOrSeries, axis1, axis2, copy=True) -> FrameOrSeries:
        """
        Interchange axes and swap values axes appropriately.

        Returns
        -------
        y : same as input
        """
        i = self._get_axis_number(axis1)
        j = self._get_axis_number(axis2)

        if i == j:
            if copy:
                return self.copy()
            return self

        mapping = {i: j, j: i}

        new_axes = (self._get_axis(mapping.get(k, k)) for k in range(self._AXIS_LEN))
        new_values = self.values.swapaxes(i, j)
        if copy:
            new_values = new_values.copy()

        # ignore needed because of NDFrame constructor is different than
        # DataFrame/Series constructors.
        return self._constructor(
            # error: Argument 1 to "NDFrame" has incompatible type "ndarray"; expected
            # "Union[ArrayManager, BlockManager]"
            # error: Argument 2 to "NDFrame" has incompatible type "*Generator[Index,
            # None, None]"; expected "bool" [arg-type]
            # error: Argument 2 to "NDFrame" has incompatible type "*Generator[Index,
            # None, None]"; expected "Optional[Mapping[Hashable, Any]]"
            new_values,  # type: ignore[arg-type]
            *new_axes,  # type: ignore[arg-type]
        ).__finalize__(self, method="swapaxes")

    @final
    @doc(klass=_shared_doc_kwargs["klass"])
    def droplevel(self: FrameOrSeries, level, axis=0) -> FrameOrSeries:
        """
        Return {klass} with requested index / column level(s) removed.

        .. versionadded:: 0.24.0

        Parameters
        ----------
        level : int, str, or list-like
            If a string is given, must be the name of a level
            If list-like, elements must be names or positional indexes
            of levels.

        axis : {{0 or 'index', 1 or 'columns'}}, default 0
            Axis along which the level(s) is removed:

            * 0 or 'index': remove level(s) in column.
            * 1 or 'columns': remove level(s) in row.

        Returns
        -------
        {klass}
            {klass} with requested index / column level(s) removed.

        Examples
        --------
        >>> df = pd.DataFrame([
        ...     [1, 2, 3, 4],
        ...     [5, 6, 7, 8],
        ...     [9, 10, 11, 12]
        ... ]).set_index([0, 1]).rename_axis(['a', 'b'])

        >>> df.columns = pd.MultiIndex.from_tuples([
        ...     ('c', 'e'), ('d', 'f')
        ... ], names=['level_1', 'level_2'])

        >>> df
        level_1   c   d
        level_2   e   f
        a b
        1 2      3   4
        5 6      7   8
        9 10    11  12

        >>> df.droplevel('a')
        level_1   c   d
        level_2   e   f
        b
        2        3   4
        6        7   8
        10      11  12

        >>> df.droplevel('level_2', axis=1)
        level_1   c   d
        a b
        1 2      3   4
        5 6      7   8
        9 10    11  12
        """
        labels = self._get_axis(axis)
        new_labels = labels.droplevel(level)
        return self.set_axis(new_labels, axis=axis, inplace=False)

    def pop(self, item: Hashable) -> Series | Any:
        result = self[item]
        del self[item]
        if self.ndim == 2:
            result._reset_cacher()

        return result

    @final
    def squeeze(self, axis=None):
        """
        Squeeze 1 dimensional axis objects into scalars.

        Series or DataFrames with a single element are squeezed to a scalar.
        DataFrames with a single column or a single row are squeezed to a
        Series. Otherwise the object is unchanged.

        This method is most useful when you don't know if your
        object is a Series or DataFrame, but you do know it has just a single
        column. In that case you can safely call `squeeze` to ensure you have a
        Series.

        Parameters
        ----------
        axis : {0 or 'index', 1 or 'columns', None}, default None
            A specific axis to squeeze. By default, all length-1 axes are
            squeezed.

        Returns
        -------
        DataFrame, Series, or scalar
            The projection after squeezing `axis` or all the axes.

        See Also
        --------
        Series.iloc : Integer-location based indexing for selecting scalars.
        DataFrame.iloc : Integer-location based indexing for selecting Series.
        Series.to_frame : Inverse of DataFrame.squeeze for a
            single-column DataFrame.

        Examples
        --------
        >>> primes = pd.Series([2, 3, 5, 7])

        Slicing might produce a Series with a single value:

        >>> even_primes = primes[primes % 2 == 0]
        >>> even_primes
        0    2
        dtype: int64

        >>> even_primes.squeeze()
        2

        Squeezing objects with more than one value in every axis does nothing:

        >>> odd_primes = primes[primes % 2 == 1]
        >>> odd_primes
        1    3
        2    5
        3    7
        dtype: int64

        >>> odd_primes.squeeze()
        1    3
        2    5
        3    7
        dtype: int64

        Squeezing is even more effective when used with DataFrames.

        >>> df = pd.DataFrame([[1, 2], [3, 4]], columns=['a', 'b'])
        >>> df
           a  b
        0  1  2
        1  3  4

        Slicing a single column will produce a DataFrame with the columns
        having only one value:

        >>> df_a = df[['a']]
        >>> df_a
           a
        0  1
        1  3

        So the columns can be squeezed down, resulting in a Series:

        >>> df_a.squeeze('columns')
        0    1
        1    3
        Name: a, dtype: int64

        Slicing a single row from a single column will produce a single
        scalar DataFrame:

        >>> df_0a = df.loc[df.index < 1, ['a']]
        >>> df_0a
           a
        0  1

        Squeezing the rows produces a single scalar Series:

        >>> df_0a.squeeze('rows')
        a    1
        Name: 0, dtype: int64

        Squeezing all axes will project directly into a scalar:

        >>> df_0a.squeeze()
        1
        """
        axis = range(self._AXIS_LEN) if axis is None else (self._get_axis_number(axis),)
        return self.iloc[
            tuple(
                0 if i in axis and len(a) == 1 else slice(None)
                for i, a in enumerate(self.axes)
            )
        ]

    # ----------------------------------------------------------------------
    # Rename

    def rename(
        self: FrameOrSeries,
        mapper: Renamer | None = None,
        *,
<<<<<<< HEAD
        index: Optional[Renamer] = None,
        columns: Optional[Renamer] = None,
        axis: Optional[Axis] = None,
        copy: bool_t = True,
        inplace: bool_t = False,
        level: Optional[Level] = None,
=======
        index: Renamer | None = None,
        columns: Renamer | None = None,
        axis: Axis | None = None,
        copy: bool = True,
        inplace: bool = False,
        level: Level | None = None,
>>>>>>> 757e1518
        errors: str = "ignore",
    ) -> FrameOrSeries | None:
        """
        Alter axes input function or functions. Function / dict values must be
        unique (1-to-1). Labels not contained in a dict / Series will be left
        as-is. Extra labels listed don't throw an error. Alternatively, change
        ``Series.name`` with a scalar value (Series only).

        Parameters
        ----------
        %(axes)s : scalar, list-like, dict-like or function, optional
            Scalar or list-like will alter the ``Series.name`` attribute,
            and raise on DataFrame.
            dict-like or functions are transformations to apply to
            that axis' values
        copy : bool, default True
            Also copy underlying data.
        inplace : bool, default False
            Whether to return a new {klass}. If True then value of copy is
            ignored.
        level : int or level name, default None
            In case of a MultiIndex, only rename labels in the specified
            level.
        errors : {'ignore', 'raise'}, default 'ignore'
            If 'raise', raise a `KeyError` when a dict-like `mapper`, `index`,
            or `columns` contains labels that are not present in the Index
            being transformed.
            If 'ignore', existing keys will be renamed and extra keys will be
            ignored.

        Returns
        -------
        renamed : {klass} (new object)

        Raises
        ------
        KeyError
            If any of the labels is not found in the selected axis and
            "errors='raise'".

        See Also
        --------
        NDFrame.rename_axis

        Examples
        --------
        >>> s = pd.Series([1, 2, 3])
        >>> s
        0    1
        1    2
        2    3
        dtype: int64
        >>> s.rename("my_name") # scalar, changes Series.name
        0    1
        1    2
        2    3
        Name: my_name, dtype: int64
        >>> s.rename(lambda x: x ** 2)  # function, changes labels
        0    1
        1    2
        4    3
        dtype: int64
        >>> s.rename({1: 3, 2: 5})  # mapping, changes labels
        0    1
        3    2
        5    3
        dtype: int64

        Since ``DataFrame`` doesn't have a ``.name`` attribute,
        only mapping-type arguments are allowed.

        >>> df = pd.DataFrame({"A": [1, 2, 3], "B": [4, 5, 6]})
        >>> df.rename(2)
        Traceback (most recent call last):
        ...
        TypeError: 'int' object is not callable

        ``DataFrame.rename`` supports two calling conventions

        * ``(index=index_mapper, columns=columns_mapper, ...)``
        * ``(mapper, axis={'index', 'columns'}, ...)``

        We *highly* recommend using keyword arguments to clarify your
        intent.

        >>> df.rename(index=str, columns={"A": "a", "B": "c"})
           a  c
        0  1  4
        1  2  5
        2  3  6

        >>> df.rename(index=str, columns={"A": "a", "C": "c"})
           a  B
        0  1  4
        1  2  5
        2  3  6

        Using axis-style parameters

        >>> df.rename(str.lower, axis='columns')
           a  b
        0  1  4
        1  2  5
        2  3  6

        >>> df.rename({1: 2, 2: 4}, axis='index')
           A  B
        0  1  4
        2  2  5
        4  3  6

        See the :ref:`user guide <basics.rename>` for more.
        """
        if mapper is None and index is None and columns is None:
            raise TypeError("must pass an index to rename")

        if index is not None or columns is not None:
            if axis is not None:
                raise TypeError(
                    "Cannot specify both 'axis' and any of 'index' or 'columns'"
                )
            elif mapper is not None:
                raise TypeError(
                    "Cannot specify both 'mapper' and any of 'index' or 'columns'"
                )
        else:
            # use the mapper argument
            if axis and self._get_axis_number(axis) == 1:
                columns = mapper
            else:
                index = mapper

        self._check_inplace_and_allows_duplicate_labels(inplace)
        result = self if inplace else self.copy(deep=copy)

        for axis_no, replacements in enumerate((index, columns)):
            if replacements is None:
                continue

            ax = self._get_axis(axis_no)
            f = com.get_rename_function(replacements)

            if level is not None:
                level = ax._get_level_number(level)

            # GH 13473
            if not callable(replacements):
                indexer = ax.get_indexer_for(replacements)
                if errors == "raise" and len(indexer[indexer == -1]):
                    missing_labels = [
                        label
                        for index, label in enumerate(replacements)
                        if indexer[index] == -1
                    ]
                    raise KeyError(f"{missing_labels} not found in axis")

            new_index = ax._transform_index(f, level)
            result._set_axis_nocheck(new_index, axis=axis_no, inplace=True)
            result._clear_item_cache()

        if inplace:
            self._update_inplace(result)
            return None
        else:
            return result.__finalize__(self, method="rename")

    @rewrite_axis_style_signature("mapper", [("copy", True), ("inplace", False)])
    def rename_axis(self, mapper=lib.no_default, **kwargs):
        """
        Set the name of the axis for the index or columns.

        Parameters
        ----------
        mapper : scalar, list-like, optional
            Value to set the axis name attribute.
        index, columns : scalar, list-like, dict-like or function, optional
            A scalar, list-like, dict-like or functions transformations to
            apply to that axis' values.
            Note that the ``columns`` parameter is not allowed if the
            object is a Series. This parameter only apply for DataFrame
            type objects.

            Use either ``mapper`` and ``axis`` to
            specify the axis to target with ``mapper``, or ``index``
            and/or ``columns``.

            .. versionchanged:: 0.24.0

        axis : {0 or 'index', 1 or 'columns'}, default 0
            The axis to rename.
        copy : bool, default True
            Also copy underlying data.
        inplace : bool, default False
            Modifies the object directly, instead of creating a new Series
            or DataFrame.

        Returns
        -------
        Series, DataFrame, or None
            The same type as the caller or None if ``inplace=True``.

        See Also
        --------
        Series.rename : Alter Series index labels or name.
        DataFrame.rename : Alter DataFrame index labels or name.
        Index.rename : Set new names on index.

        Notes
        -----
        ``DataFrame.rename_axis`` supports two calling conventions

        * ``(index=index_mapper, columns=columns_mapper, ...)``
        * ``(mapper, axis={'index', 'columns'}, ...)``

        The first calling convention will only modify the names of
        the index and/or the names of the Index object that is the columns.
        In this case, the parameter ``copy`` is ignored.

        The second calling convention will modify the names of the
        corresponding index if mapper is a list or a scalar.
        However, if mapper is dict-like or a function, it will use the
        deprecated behavior of modifying the axis *labels*.

        We *highly* recommend using keyword arguments to clarify your
        intent.

        Examples
        --------
        **Series**

        >>> s = pd.Series(["dog", "cat", "monkey"])
        >>> s
        0       dog
        1       cat
        2    monkey
        dtype: object
        >>> s.rename_axis("animal")
        animal
        0    dog
        1    cat
        2    monkey
        dtype: object

        **DataFrame**

        >>> df = pd.DataFrame({"num_legs": [4, 4, 2],
        ...                    "num_arms": [0, 0, 2]},
        ...                   ["dog", "cat", "monkey"])
        >>> df
                num_legs  num_arms
        dog            4         0
        cat            4         0
        monkey         2         2
        >>> df = df.rename_axis("animal")
        >>> df
                num_legs  num_arms
        animal
        dog            4         0
        cat            4         0
        monkey         2         2
        >>> df = df.rename_axis("limbs", axis="columns")
        >>> df
        limbs   num_legs  num_arms
        animal
        dog            4         0
        cat            4         0
        monkey         2         2

        **MultiIndex**

        >>> df.index = pd.MultiIndex.from_product([['mammal'],
        ...                                        ['dog', 'cat', 'monkey']],
        ...                                       names=['type', 'name'])
        >>> df
        limbs          num_legs  num_arms
        type   name
        mammal dog            4         0
               cat            4         0
               monkey         2         2

        >>> df.rename_axis(index={'type': 'class'})
        limbs          num_legs  num_arms
        class  name
        mammal dog            4         0
               cat            4         0
               monkey         2         2

        >>> df.rename_axis(columns=str.upper)
        LIMBS          num_legs  num_arms
        type   name
        mammal dog            4         0
               cat            4         0
               monkey         2         2
        """
        axes, kwargs = self._construct_axes_from_arguments(
            (), kwargs, sentinel=lib.no_default
        )
        copy = kwargs.pop("copy", True)
        inplace = kwargs.pop("inplace", False)
        axis = kwargs.pop("axis", 0)
        if axis is not None:
            axis = self._get_axis_number(axis)

        if kwargs:
            raise TypeError(
                "rename_axis() got an unexpected keyword "
                f'argument "{list(kwargs.keys())[0]}"'
            )

        inplace = validate_bool_kwarg(inplace, "inplace")

        if mapper is not lib.no_default:
            # Use v0.23 behavior if a scalar or list
            non_mapper = is_scalar(mapper) or (
                is_list_like(mapper) and not is_dict_like(mapper)
            )
            if non_mapper:
                return self._set_axis_name(mapper, axis=axis, inplace=inplace)
            else:
                raise ValueError("Use `.rename` to alter labels with a mapper.")
        else:
            # Use new behavior.  Means that index and/or columns
            # is specified
            result = self if inplace else self.copy(deep=copy)

            for axis in range(self._AXIS_LEN):
                v = axes.get(self._get_axis_name(axis))
                if v is lib.no_default:
                    continue
                non_mapper = is_scalar(v) or (is_list_like(v) and not is_dict_like(v))
                if non_mapper:
                    newnames = v
                else:
                    f = com.get_rename_function(v)
                    curnames = self._get_axis(axis).names
                    newnames = [f(name) for name in curnames]
                result._set_axis_name(newnames, axis=axis, inplace=True)
            if not inplace:
                return result

    @final
    def _set_axis_name(self, name, axis=0, inplace=False):
        """
        Set the name(s) of the axis.

        Parameters
        ----------
        name : str or list of str
            Name(s) to set.
        axis : {0 or 'index', 1 or 'columns'}, default 0
            The axis to set the label. The value 0 or 'index' specifies index,
            and the value 1 or 'columns' specifies columns.
        inplace : bool, default False
            If `True`, do operation inplace and return None.

        Returns
        -------
        Series, DataFrame, or None
            The same type as the caller or `None` if `inplace` is `True`.

        See Also
        --------
        DataFrame.rename : Alter the axis labels of :class:`DataFrame`.
        Series.rename : Alter the index labels or set the index name
            of :class:`Series`.
        Index.rename : Set the name of :class:`Index` or :class:`MultiIndex`.

        Examples
        --------
        >>> df = pd.DataFrame({"num_legs": [4, 4, 2]},
        ...                   ["dog", "cat", "monkey"])
        >>> df
                num_legs
        dog            4
        cat            4
        monkey         2
        >>> df._set_axis_name("animal")
                num_legs
        animal
        dog            4
        cat            4
        monkey         2
        >>> df.index = pd.MultiIndex.from_product(
        ...                [["mammal"], ['dog', 'cat', 'monkey']])
        >>> df._set_axis_name(["type", "name"])
                       num_legs
        type   name
        mammal dog        4
               cat        4
               monkey     2
        """
        axis = self._get_axis_number(axis)
        idx = self._get_axis(axis).set_names(name)

        inplace = validate_bool_kwarg(inplace, "inplace")
        renamed = self if inplace else self.copy()
        renamed.set_axis(idx, axis=axis, inplace=True)
        if not inplace:
            return renamed

    # ----------------------------------------------------------------------
    # Comparison Methods

    @final
    def _indexed_same(self, other) -> bool_t:
        return all(
            self._get_axis(a).equals(other._get_axis(a)) for a in self._AXIS_ORDERS
        )

    @final
    def equals(self, other: object) -> bool_t:
        """
        Test whether two objects contain the same elements.

        This function allows two Series or DataFrames to be compared against
        each other to see if they have the same shape and elements. NaNs in
        the same location are considered equal.

        The row/column index do not need to have the same type, as long
        as the values are considered equal. Corresponding columns must be of
        the same dtype.

        Parameters
        ----------
        other : Series or DataFrame
            The other Series or DataFrame to be compared with the first.

        Returns
        -------
        bool
            True if all elements are the same in both objects, False
            otherwise.

        See Also
        --------
        Series.eq : Compare two Series objects of the same length
            and return a Series where each element is True if the element
            in each Series is equal, False otherwise.
        DataFrame.eq : Compare two DataFrame objects of the same shape and
            return a DataFrame where each element is True if the respective
            element in each DataFrame is equal, False otherwise.
        testing.assert_series_equal : Raises an AssertionError if left and
            right are not equal. Provides an easy interface to ignore
            inequality in dtypes, indexes and precision among others.
        testing.assert_frame_equal : Like assert_series_equal, but targets
            DataFrames.
        numpy.array_equal : Return True if two arrays have the same shape
            and elements, False otherwise.

        Examples
        --------
        >>> df = pd.DataFrame({1: [10], 2: [20]})
        >>> df
            1   2
        0  10  20

        DataFrames df and exactly_equal have the same types and values for
        their elements and column labels, which will return True.

        >>> exactly_equal = pd.DataFrame({1: [10], 2: [20]})
        >>> exactly_equal
            1   2
        0  10  20
        >>> df.equals(exactly_equal)
        True

        DataFrames df and different_column_type have the same element
        types and values, but have different types for the column labels,
        which will still return True.

        >>> different_column_type = pd.DataFrame({1.0: [10], 2.0: [20]})
        >>> different_column_type
           1.0  2.0
        0   10   20
        >>> df.equals(different_column_type)
        True

        DataFrames df and different_data_type have different types for the
        same values for their elements, and will return False even though
        their column labels are the same values and types.

        >>> different_data_type = pd.DataFrame({1: [10.0], 2: [20.0]})
        >>> different_data_type
              1     2
        0  10.0  20.0
        >>> df.equals(different_data_type)
        False
        """
        if not (isinstance(other, type(self)) or isinstance(self, type(other))):
            return False
        other = cast(NDFrame, other)
        return self._mgr.equals(other._mgr)

    # -------------------------------------------------------------------------
    # Unary Methods

    @final
    def __neg__(self):
        values = self._values
        if is_bool_dtype(values):
            arr = operator.inv(values)
        elif (
            is_numeric_dtype(values)
            or is_timedelta64_dtype(values)
            or is_object_dtype(values)
        ):
            arr = operator.neg(values)
        else:
            raise TypeError(f"Unary negative expects numeric dtype, not {values.dtype}")
        return self.__array_wrap__(arr)

    @final
    def __pos__(self):
        values = self._values
        if is_bool_dtype(values):
            arr = values
        elif (
            is_numeric_dtype(values)
            or is_timedelta64_dtype(values)
            or is_object_dtype(values)
        ):
            arr = operator.pos(values)
        else:
            raise TypeError(
                "Unary plus expects bool, numeric, timedelta, "
                f"or object dtype, not {values.dtype}"
            )
        return self.__array_wrap__(arr)

    @final
    def __invert__(self):
        if not self.size:
            # inv fails with 0 len
            return self

        new_data = self._mgr.apply(operator.invert)
        return self._constructor(new_data).__finalize__(self, method="__invert__")

    @final
    def __nonzero__(self):
        raise ValueError(
            f"The truth value of a {type(self).__name__} is ambiguous. "
            "Use a.empty, a.bool(), a.item(), a.any() or a.all()."
        )

    __bool__ = __nonzero__

    @final
    def bool(self):
        """
        Return the bool of a single element Series or DataFrame.

        This must be a boolean scalar value, either True or False. It will raise a
        ValueError if the Series or DataFrame does not have exactly 1 element, or that
        element is not boolean (integer values 0 and 1 will also raise an exception).

        Returns
        -------
        bool
            The value in the Series or DataFrame.

        See Also
        --------
        Series.astype : Change the data type of a Series, including to boolean.
        DataFrame.astype : Change the data type of a DataFrame, including to boolean.
        numpy.bool_ : NumPy boolean data type, used by pandas for boolean values.

        Examples
        --------
        The method will only work for single element objects with a boolean value:

        >>> pd.Series([True]).bool()
        True
        >>> pd.Series([False]).bool()
        False

        >>> pd.DataFrame({'col': [True]}).bool()
        True
        >>> pd.DataFrame({'col': [False]}).bool()
        False
        """
        v = self.squeeze()
        if isinstance(v, (bool, np.bool_)):
            return bool(v)
        elif is_scalar(v):
            raise ValueError(
                "bool cannot act on a non-boolean single element "
                f"{type(self).__name__}"
            )

        self.__nonzero__()

    @final
    def __abs__(self: FrameOrSeries) -> FrameOrSeries:
        return self.abs()

    @final
    def __round__(self: FrameOrSeries, decimals: int = 0) -> FrameOrSeries:
        return self.round(decimals)

    # -------------------------------------------------------------------------
    # Label or Level Combination Helpers
    #
    # A collection of helper methods for DataFrame/Series operations that
    # accept a combination of column/index labels and levels.  All such
    # operations should utilize/extend these methods when possible so that we
    # have consistent precedence and validation logic throughout the library.

    @final
    def _is_level_reference(self, key, axis=0):
        """
        Test whether a key is a level reference for a given axis.

        To be considered a level reference, `key` must be a string that:
          - (axis=0): Matches the name of an index level and does NOT match
            a column label.
          - (axis=1): Matches the name of a column level and does NOT match
            an index label.

        Parameters
        ----------
        key : str
            Potential level name for the given axis
        axis : int, default 0
            Axis that levels are associated with (0 for index, 1 for columns)

        Returns
        -------
        is_level : bool
        """
        axis = self._get_axis_number(axis)

        return (
            key is not None
            and is_hashable(key)
            and key in self.axes[axis].names
            and not self._is_label_reference(key, axis=axis)
        )

    @final
    def _is_label_reference(self, key, axis=0) -> bool_t:
        """
        Test whether a key is a label reference for a given axis.

        To be considered a label reference, `key` must be a string that:
          - (axis=0): Matches a column label
          - (axis=1): Matches an index label

        Parameters
        ----------
        key : str
            Potential label name
        axis : int, default 0
            Axis perpendicular to the axis that labels are associated with
            (0 means search for column labels, 1 means search for index labels)

        Returns
        -------
        is_label: bool
        """
        axis = self._get_axis_number(axis)
        other_axes = (ax for ax in range(self._AXIS_LEN) if ax != axis)

        return (
            key is not None
            and is_hashable(key)
            and any(key in self.axes[ax] for ax in other_axes)
        )

    @final
    def _is_label_or_level_reference(self, key: str, axis: int = 0) -> bool_t:
        """
        Test whether a key is a label or level reference for a given axis.

        To be considered either a label or a level reference, `key` must be a
        string that:
          - (axis=0): Matches a column label or an index level
          - (axis=1): Matches an index label or a column level

        Parameters
        ----------
        key : str
            Potential label or level name
        axis : int, default 0
            Axis that levels are associated with (0 for index, 1 for columns)

        Returns
        -------
        bool
        """
        return self._is_level_reference(key, axis=axis) or self._is_label_reference(
            key, axis=axis
        )

    @final
    def _check_label_or_level_ambiguity(self, key, axis: int = 0) -> None:
        """
        Check whether `key` is ambiguous.

        By ambiguous, we mean that it matches both a level of the input
        `axis` and a label of the other axis.

        Parameters
        ----------
        key : str or object
            Label or level name.
        axis : int, default 0
            Axis that levels are associated with (0 for index, 1 for columns).

        Raises
        ------
        ValueError: `key` is ambiguous
        """
        axis = self._get_axis_number(axis)
        other_axes = (ax for ax in range(self._AXIS_LEN) if ax != axis)

        if (
            key is not None
            and is_hashable(key)
            and key in self.axes[axis].names
            and any(key in self.axes[ax] for ax in other_axes)
        ):

            # Build an informative and grammatical warning
            level_article, level_type = (
                ("an", "index") if axis == 0 else ("a", "column")
            )

            label_article, label_type = (
                ("a", "column") if axis == 0 else ("an", "index")
            )

            msg = (
                f"'{key}' is both {level_article} {level_type} level and "
                f"{label_article} {label_type} label, which is ambiguous."
            )
            raise ValueError(msg)

    @final
    def _get_label_or_level_values(self, key: str, axis: int = 0) -> np.ndarray:
        """
        Return a 1-D array of values associated with `key`, a label or level
        from the given `axis`.

        Retrieval logic:
          - (axis=0): Return column values if `key` matches a column label.
            Otherwise return index level values if `key` matches an index
            level.
          - (axis=1): Return row values if `key` matches an index label.
            Otherwise return column level values if 'key' matches a column
            level

        Parameters
        ----------
        key : str
            Label or level name.
        axis : int, default 0
            Axis that levels are associated with (0 for index, 1 for columns)

        Returns
        -------
        values : np.ndarray

        Raises
        ------
        KeyError
            if `key` matches neither a label nor a level
        ValueError
            if `key` matches multiple labels
        FutureWarning
            if `key` is ambiguous. This will become an ambiguity error in a
            future version
        """
        axis = self._get_axis_number(axis)
        other_axes = [ax for ax in range(self._AXIS_LEN) if ax != axis]

        if self._is_label_reference(key, axis=axis):
            self._check_label_or_level_ambiguity(key, axis=axis)
            values = self.xs(key, axis=other_axes[0])._values
        elif self._is_level_reference(key, axis=axis):
            values = self.axes[axis].get_level_values(key)._values
        else:
            raise KeyError(key)

        # Check for duplicates
        if values.ndim > 1:

            if other_axes and isinstance(self._get_axis(other_axes[0]), MultiIndex):
                multi_message = (
                    "\n"
                    "For a multi-index, the label must be a "
                    "tuple with elements corresponding to each level."
                )
            else:
                multi_message = ""

            label_axis_name = "column" if axis == 0 else "index"
            raise ValueError(
                f"The {label_axis_name} label '{key}' is not unique.{multi_message}"
            )

        return values

    @final
    def _drop_labels_or_levels(self, keys, axis: int = 0):
        """
        Drop labels and/or levels for the given `axis`.

        For each key in `keys`:
          - (axis=0): If key matches a column label then drop the column.
            Otherwise if key matches an index level then drop the level.
          - (axis=1): If key matches an index label then drop the row.
            Otherwise if key matches a column level then drop the level.

        Parameters
        ----------
        keys: str or list of str
            labels or levels to drop
        axis: int, default 0
            Axis that levels are associated with (0 for index, 1 for columns)

        Returns
        -------
        dropped: DataFrame

        Raises
        ------
        ValueError
            if any `keys` match neither a label nor a level
        """
        axis = self._get_axis_number(axis)

        # Validate keys
        keys = com.maybe_make_list(keys)
        invalid_keys = [
            k for k in keys if not self._is_label_or_level_reference(k, axis=axis)
        ]

        if invalid_keys:
            raise ValueError(
                "The following keys are not valid labels or "
                f"levels for axis {axis}: {invalid_keys}"
            )

        # Compute levels and labels to drop
        levels_to_drop = [k for k in keys if self._is_level_reference(k, axis=axis)]

        labels_to_drop = [k for k in keys if not self._is_level_reference(k, axis=axis)]

        # Perform copy upfront and then use inplace operations below.
        # This ensures that we always perform exactly one copy.
        # ``copy`` and/or ``inplace`` options could be added in the future.
        dropped = self.copy()

        if axis == 0:
            # Handle dropping index levels
            if levels_to_drop:
                dropped.reset_index(levels_to_drop, drop=True, inplace=True)

            # Handle dropping columns labels
            if labels_to_drop:
                dropped.drop(labels_to_drop, axis=1, inplace=True)
        else:
            # Handle dropping column levels
            if levels_to_drop:
                if isinstance(dropped.columns, MultiIndex):
                    # Drop the specified levels from the MultiIndex
                    dropped.columns = dropped.columns.droplevel(levels_to_drop)
                else:
                    # Drop the last level of Index by replacing with
                    # a RangeIndex
                    dropped.columns = RangeIndex(dropped.columns.size)

            # Handle dropping index labels
            if labels_to_drop:
                dropped.drop(labels_to_drop, axis=0, inplace=True)

        return dropped

    # ----------------------------------------------------------------------
    # Iteration

    def __hash__(self) -> int:
        raise TypeError(
            f"{repr(type(self).__name__)} objects are mutable, "
            f"thus they cannot be hashed"
        )

    def __iter__(self):
        """
        Iterate over info axis.

        Returns
        -------
        iterator
            Info axis as iterator.
        """
        return iter(self._info_axis)

    # can we get a better explanation of this?
    def keys(self):
        """
        Get the 'info axis' (see Indexing for more).

        This is index for Series, columns for DataFrame.

        Returns
        -------
        Index
            Info axis.
        """
        return self._info_axis

    def items(self):
        """
        Iterate over (label, values) on info axis

        This is index for Series and columns for DataFrame.

        Returns
        -------
        Generator
        """
        for h in self._info_axis:
            yield h, self[h]

    @doc(items)
    def iteritems(self):
        return self.items()

    def __len__(self) -> int:
        """Returns length of info axis"""
        return len(self._info_axis)

    @final
    def __contains__(self, key) -> bool_t:
        """True if the key is in the info axis"""
        return key in self._info_axis

    @property
    def empty(self) -> bool_t:
        """
        Indicator whether DataFrame is empty.

        True if DataFrame is entirely empty (no items), meaning any of the
        axes are of length 0.

        Returns
        -------
        bool
            If DataFrame is empty, return True, if not return False.

        See Also
        --------
        Series.dropna : Return series without null values.
        DataFrame.dropna : Return DataFrame with labels on given axis omitted
            where (all or any) data are missing.

        Notes
        -----
        If DataFrame contains only NaNs, it is still not considered empty. See
        the example below.

        Examples
        --------
        An example of an actual empty DataFrame. Notice the index is empty:

        >>> df_empty = pd.DataFrame({'A' : []})
        >>> df_empty
        Empty DataFrame
        Columns: [A]
        Index: []
        >>> df_empty.empty
        True

        If we only have NaNs in our DataFrame, it is not considered empty! We
        will need to drop the NaNs to make the DataFrame empty:

        >>> df = pd.DataFrame({'A' : [np.nan]})
        >>> df
            A
        0 NaN
        >>> df.empty
        False
        >>> df.dropna().empty
        True
        """
        return any(len(self._get_axis(a)) == 0 for a in self._AXIS_ORDERS)

    # ----------------------------------------------------------------------
    # Array Interface

    # This is also set in IndexOpsMixin
    # GH#23114 Ensure ndarray.__op__(DataFrame) returns NotImplemented
    __array_priority__ = 1000

    def __array__(self, dtype: NpDtype | None = None) -> np.ndarray:
        return np.asarray(self._values, dtype=dtype)

    def __array_wrap__(
        self,
        result: np.ndarray,
        context: tuple[Callable, tuple[Any, ...], int] | None = None,
    ):
        """
        Gets called after a ufunc and other functions.

        Parameters
        ----------
        result: np.ndarray
            The result of the ufunc or other function called on the NumPy array
            returned by __array__
        context: tuple of (func, tuple, int)
            This parameter is returned by ufuncs as a 3-element tuple: (name of the
            ufunc, arguments of the ufunc, domain of the ufunc), but is not set by
            other numpy functions.q

        Notes
        -----
        Series implements __array_ufunc_ so this not called for ufunc on Series.
        """
        result = lib.item_from_zerodim(result)
        if is_scalar(result):
            # e.g. we get here with np.ptp(series)
            # ptp also requires the item_from_zerodim
            return result
        d = self._construct_axes_dict(self._AXIS_ORDERS, copy=False)
        # error: Argument 1 to "NDFrame" has incompatible type "ndarray";
        # expected "BlockManager"
        return self._constructor(result, **d).__finalize__(  # type: ignore[arg-type]
            self, method="__array_wrap__"
        )

    def __array_ufunc__(
        self, ufunc: np.ufunc, method: str, *inputs: Any, **kwargs: Any
    ):
        return arraylike.array_ufunc(self, ufunc, method, *inputs, **kwargs)

    # ideally we would define this to avoid the getattr checks, but
    # is slower
    # @property
    # def __array_interface__(self):
    #    """ provide numpy array interface method """
    #    values = self.values
    #    return dict(typestr=values.dtype.str,shape=values.shape,data=values)

    # ----------------------------------------------------------------------
    # Picklability

    @final
    def __getstate__(self) -> dict[str, Any]:
        meta = {k: getattr(self, k, None) for k in self._metadata}
        return {
            "_mgr": self._mgr,
            "_typ": self._typ,
            "_metadata": self._metadata,
            "attrs": self.attrs,
            "_flags": {k: self.flags[k] for k in self.flags._keys},
            **meta,
        }

    @final
    def __setstate__(self, state):
        if isinstance(state, BlockManager):
            self._mgr = state
        elif isinstance(state, dict):
            if "_data" in state and "_mgr" not in state:
                # compat for older pickles
                state["_mgr"] = state.pop("_data")
            typ = state.get("_typ")
            if typ is not None:
                attrs = state.get("_attrs", {})
                object.__setattr__(self, "_attrs", attrs)
                flags = state.get("_flags", {"allows_duplicate_labels": True})
                object.__setattr__(self, "_flags", Flags(self, **flags))

                # set in the order of internal names
                # to avoid definitional recursion
                # e.g. say fill_value needing _mgr to be
                # defined
                meta = set(self._internal_names + self._metadata)
                for k in list(meta):
                    if k in state and k != "_flags":
                        v = state[k]
                        object.__setattr__(self, k, v)

                for k, v in state.items():
                    if k not in meta:
                        object.__setattr__(self, k, v)

            else:
                raise NotImplementedError("Pre-0.12 pickles are no longer supported")
        elif len(state) == 2:
            raise NotImplementedError("Pre-0.12 pickles are no longer supported")

        self._item_cache = {}

    # ----------------------------------------------------------------------
    # Rendering Methods

    def __repr__(self) -> str:
        # string representation based upon iterating over self
        # (since, by definition, `PandasContainers` are iterable)
        prepr = f"[{','.join(map(pprint_thing, self))}]"
        return f"{type(self).__name__}({prepr})"

    @final
    def _repr_latex_(self):
        """
        Returns a LaTeX representation for a particular object.
        Mainly for use with nbconvert (jupyter notebook conversion to pdf).
        """
        if config.get_option("display.latex.repr"):
            return self.to_latex()
        else:
            return None

    @final
    def _repr_data_resource_(self):
        """
        Not a real Jupyter special repr method, but we use the same
        naming convention.
        """
        if config.get_option("display.html.table_schema"):
            data = self.head(config.get_option("display.max_rows"))

            as_json = data.to_json(orient="table")
            as_json = cast(str, as_json)
            return json.loads(as_json, object_pairs_hook=collections.OrderedDict)

    # ----------------------------------------------------------------------
    # I/O Methods

    @final
    @doc(klass="object", storage_options=_shared_docs["storage_options"])
    def to_excel(
        self,
        excel_writer,
        sheet_name: str = "Sheet1",
        na_rep: str = "",
        float_format: str | None = None,
        columns=None,
        header=True,
        index=True,
        index_label=None,
        startrow=0,
        startcol=0,
        engine=None,
        merge_cells=True,
        encoding=None,
        inf_rep="inf",
        verbose=True,
        freeze_panes=None,
        storage_options: StorageOptions = None,
    ) -> None:
        """
        Write {klass} to an Excel sheet.

        To write a single {klass} to an Excel .xlsx file it is only necessary to
        specify a target file name. To write to multiple sheets it is necessary to
        create an `ExcelWriter` object with a target file name, and specify a sheet
        in the file to write to.

        Multiple sheets may be written to by specifying unique `sheet_name`.
        With all data written to the file it is necessary to save the changes.
        Note that creating an `ExcelWriter` object with a file name that already
        exists will result in the contents of the existing file being erased.

        Parameters
        ----------
        excel_writer : path-like, file-like, or ExcelWriter object
            File path or existing ExcelWriter.
        sheet_name : str, default 'Sheet1'
            Name of sheet which will contain DataFrame.
        na_rep : str, default ''
            Missing data representation.
        float_format : str, optional
            Format string for floating point numbers. For example
            ``float_format="%.2f"`` will format 0.1234 to 0.12.
        columns : sequence or list of str, optional
            Columns to write.
        header : bool or list of str, default True
            Write out the column names. If a list of string is given it is
            assumed to be aliases for the column names.
        index : bool, default True
            Write row names (index).
        index_label : str or sequence, optional
            Column label for index column(s) if desired. If not specified, and
            `header` and `index` are True, then the index names are used. A
            sequence should be given if the DataFrame uses MultiIndex.
        startrow : int, default 0
            Upper left cell row to dump data frame.
        startcol : int, default 0
            Upper left cell column to dump data frame.
        engine : str, optional
            Write engine to use, 'openpyxl' or 'xlsxwriter'. You can also set this
            via the options ``io.excel.xlsx.writer``, ``io.excel.xls.writer``, and
            ``io.excel.xlsm.writer``.

            .. deprecated:: 1.2.0

                As the `xlwt <https://pypi.org/project/xlwt/>`__ package is no longer
                maintained, the ``xlwt`` engine will be removed in a future version
                of pandas.

        merge_cells : bool, default True
            Write MultiIndex and Hierarchical Rows as merged cells.
        encoding : str, optional
            Encoding of the resulting excel file. Only necessary for xlwt,
            other writers support unicode natively.
        inf_rep : str, default 'inf'
            Representation for infinity (there is no native representation for
            infinity in Excel).
        verbose : bool, default True
            Display more information in the error logs.
        freeze_panes : tuple of int (length 2), optional
            Specifies the one-based bottommost row and rightmost column that
            is to be frozen.
        {storage_options}

            .. versionadded:: 1.2.0

        See Also
        --------
        to_csv : Write DataFrame to a comma-separated values (csv) file.
        ExcelWriter : Class for writing DataFrame objects into excel sheets.
        read_excel : Read an Excel file into a pandas DataFrame.
        read_csv : Read a comma-separated values (csv) file into DataFrame.

        Notes
        -----
        For compatibility with :meth:`~DataFrame.to_csv`,
        to_excel serializes lists and dicts to strings before writing.

        Once a workbook has been saved it is not possible write further data
        without rewriting the whole workbook.

        Examples
        --------

        Create, write to and save a workbook:

        >>> df1 = pd.DataFrame([['a', 'b'], ['c', 'd']],
        ...                    index=['row 1', 'row 2'],
        ...                    columns=['col 1', 'col 2'])
        >>> df1.to_excel("output.xlsx")  # doctest: +SKIP

        To specify the sheet name:

        >>> df1.to_excel("output.xlsx",
        ...              sheet_name='Sheet_name_1')  # doctest: +SKIP

        If you wish to write to more than one sheet in the workbook, it is
        necessary to specify an ExcelWriter object:

        >>> df2 = df1.copy()
        >>> with pd.ExcelWriter('output.xlsx') as writer:  # doctest: +SKIP
        ...     df1.to_excel(writer, sheet_name='Sheet_name_1')
        ...     df2.to_excel(writer, sheet_name='Sheet_name_2')

        ExcelWriter can also be used to append to an existing Excel file:

        >>> with pd.ExcelWriter('output.xlsx',
        ...                     mode='a') as writer:  # doctest: +SKIP
        ...     df.to_excel(writer, sheet_name='Sheet_name_3')

        To set the library that is used to write the Excel file,
        you can pass the `engine` keyword (the default engine is
        automatically chosen depending on the file extension):

        >>> df1.to_excel('output1.xlsx', engine='xlsxwriter')  # doctest: +SKIP
        """

        df = self if isinstance(self, ABCDataFrame) else self.to_frame()

        from pandas.io.formats.excel import ExcelFormatter

        formatter = ExcelFormatter(
            df,
            na_rep=na_rep,
            cols=columns,
            header=header,
            float_format=float_format,
            index=index,
            index_label=index_label,
            merge_cells=merge_cells,
            inf_rep=inf_rep,
        )
        formatter.write(
            excel_writer,
            sheet_name=sheet_name,
            startrow=startrow,
            startcol=startcol,
            freeze_panes=freeze_panes,
            engine=engine,
            storage_options=storage_options,
        )

    @final
    @doc(storage_options=_shared_docs["storage_options"])
    def to_json(
        self,
        path_or_buf: FilePathOrBuffer | None = None,
        orient: str | None = None,
        date_format: str | None = None,
        double_precision: int = 10,
        force_ascii: bool_t = True,
        date_unit: str = "ms",
        default_handler: Callable[[Any], JSONSerializable] | None = None,
        lines: bool_t = False,
        compression: CompressionOptions = "infer",
        index: bool_t = True,
        indent: int | None = None,
        storage_options: StorageOptions = None,
    ) -> str | None:
        """
        Convert the object to a JSON string.

        Note NaN's and None will be converted to null and datetime objects
        will be converted to UNIX timestamps.

        Parameters
        ----------
        path_or_buf : str or file handle, optional
            File path or object. If not specified, the result is returned as
            a string.
        orient : str
            Indication of expected JSON string format.

            * Series:

                - default is 'index'
                - allowed values are: {{'split', 'records', 'index', 'table'}}.

            * DataFrame:

                - default is 'columns'
                - allowed values are: {{'split', 'records', 'index', 'columns',
                  'values', 'table'}}.

            * The format of the JSON string:

                - 'split' : dict like {{'index' -> [index], 'columns' -> [columns],
                  'data' -> [values]}}
                - 'records' : list like [{{column -> value}}, ... , {{column -> value}}]
                - 'index' : dict like {{index -> {{column -> value}}}}
                - 'columns' : dict like {{column -> {{index -> value}}}}
                - 'values' : just the values array
                - 'table' : dict like {{'schema': {{schema}}, 'data': {{data}}}}

                Describing the data, where data component is like ``orient='records'``.

        date_format : {{None, 'epoch', 'iso'}}
            Type of date conversion. 'epoch' = epoch milliseconds,
            'iso' = ISO8601. The default depends on the `orient`. For
            ``orient='table'``, the default is 'iso'. For all other orients,
            the default is 'epoch'.
        double_precision : int, default 10
            The number of decimal places to use when encoding
            floating point values.
        force_ascii : bool, default True
            Force encoded string to be ASCII.
        date_unit : str, default 'ms' (milliseconds)
            The time unit to encode to, governs timestamp and ISO8601
            precision.  One of 's', 'ms', 'us', 'ns' for second, millisecond,
            microsecond, and nanosecond respectively.
        default_handler : callable, default None
            Handler to call if object cannot otherwise be converted to a
            suitable format for JSON. Should receive a single argument which is
            the object to convert and return a serialisable object.
        lines : bool, default False
            If 'orient' is 'records' write out line delimited json format. Will
            throw ValueError if incorrect 'orient' since others are not list
            like.

        compression : {{'infer', 'gzip', 'bz2', 'zip', 'xz', None}}

            A string representing the compression to use in the output file,
            only used when the first argument is a filename. By default, the
            compression is inferred from the filename.

            .. versionchanged:: 0.24.0
               'infer' option added and set to default
        index : bool, default True
            Whether to include the index values in the JSON string. Not
            including the index (``index=False``) is only supported when
            orient is 'split' or 'table'.
        indent : int, optional
           Length of whitespace used to indent each record.

           .. versionadded:: 1.0.0

        {storage_options}

            .. versionadded:: 1.2.0

        Returns
        -------
        None or str
            If path_or_buf is None, returns the resulting json format as a
            string. Otherwise returns None.

        See Also
        --------
        read_json : Convert a JSON string to pandas object.

        Notes
        -----
        The behavior of ``indent=0`` varies from the stdlib, which does not
        indent the output but does insert newlines. Currently, ``indent=0``
        and the default ``indent=None`` are equivalent in pandas, though this
        may change in a future release.

        ``orient='table'`` contains a 'pandas_version' field under 'schema'.
        This stores the version of `pandas` used in the latest revision of the
        schema.

        Examples
        --------
        >>> import json
        >>> df = pd.DataFrame(
        ...     [["a", "b"], ["c", "d"]],
        ...     index=["row 1", "row 2"],
        ...     columns=["col 1", "col 2"],
        ... )

        >>> result = df.to_json(orient="split")
        >>> parsed = json.loads(result)
        >>> json.dumps(parsed, indent=4)  # doctest: +SKIP
        {{
            "columns": [
                "col 1",
                "col 2"
            ],
            "index": [
                "row 1",
                "row 2"
            ],
            "data": [
                [
                    "a",
                    "b"
                ],
                [
                    "c",
                    "d"
                ]
            ]
        }}

        Encoding/decoding a Dataframe using ``'records'`` formatted JSON.
        Note that index labels are not preserved with this encoding.

        >>> result = df.to_json(orient="records")
        >>> parsed = json.loads(result)
        >>> json.dumps(parsed, indent=4)  # doctest: +SKIP
        [
            {{
                "col 1": "a",
                "col 2": "b"
            }},
            {{
                "col 1": "c",
                "col 2": "d"
            }}
        ]

        Encoding/decoding a Dataframe using ``'index'`` formatted JSON:

        >>> result = df.to_json(orient="index")
        >>> parsed = json.loads(result)
        >>> json.dumps(parsed, indent=4)  # doctest: +SKIP
        {{
            "row 1": {{
                "col 1": "a",
                "col 2": "b"
            }},
            "row 2": {{
                "col 1": "c",
                "col 2": "d"
            }}
        }}

        Encoding/decoding a Dataframe using ``'columns'`` formatted JSON:

        >>> result = df.to_json(orient="columns")
        >>> parsed = json.loads(result)
        >>> json.dumps(parsed, indent=4)  # doctest: +SKIP
        {{
            "col 1": {{
                "row 1": "a",
                "row 2": "c"
            }},
            "col 2": {{
                "row 1": "b",
                "row 2": "d"
            }}
        }}

        Encoding/decoding a Dataframe using ``'values'`` formatted JSON:

        >>> result = df.to_json(orient="values")
        >>> parsed = json.loads(result)
        >>> json.dumps(parsed, indent=4)  # doctest: +SKIP
        [
            [
                "a",
                "b"
            ],
            [
                "c",
                "d"
            ]
        ]

        Encoding with Table Schema:

        >>> result = df.to_json(orient="table")
        >>> parsed = json.loads(result)
        >>> json.dumps(parsed, indent=4)  # doctest: +SKIP
        {{
            "schema": {{
                "fields": [
                    {{
                        "name": "index",
                        "type": "string"
                    }},
                    {{
                        "name": "col 1",
                        "type": "string"
                    }},
                    {{
                        "name": "col 2",
                        "type": "string"
                    }}
                ],
                "primaryKey": [
                    "index"
                ],
                "pandas_version": "0.20.0"
            }},
            "data": [
                {{
                    "index": "row 1",
                    "col 1": "a",
                    "col 2": "b"
                }},
                {{
                    "index": "row 2",
                    "col 1": "c",
                    "col 2": "d"
                }}
            ]
        }}
        """
        from pandas.io import json

        if date_format is None and orient == "table":
            date_format = "iso"
        elif date_format is None:
            date_format = "epoch"

        config.is_nonnegative_int(indent)
        indent = indent or 0

        return json.to_json(
            path_or_buf=path_or_buf,
            obj=self,
            orient=orient,
            date_format=date_format,
            double_precision=double_precision,
            force_ascii=force_ascii,
            date_unit=date_unit,
            default_handler=default_handler,
            lines=lines,
            compression=compression,
            index=index,
            indent=indent,
            storage_options=storage_options,
        )

    @final
    def to_hdf(
        self,
        path_or_buf,
        key: str,
        mode: str = "a",
        complevel: int | None = None,
        complib: str | None = None,
        append: bool_t = False,
        format: str | None = None,
        index: bool_t = True,
        min_itemsize: int | dict[str, int] | None = None,
        nan_rep=None,
        dropna: bool_t | None = None,
        data_columns: bool_t | list[str] | None = None,
        errors: str = "strict",
        encoding: str = "UTF-8",
    ) -> None:
        """
        Write the contained data to an HDF5 file using HDFStore.

        Hierarchical Data Format (HDF) is self-describing, allowing an
        application to interpret the structure and contents of a file with
        no outside information. One HDF file can hold a mix of related objects
        which can be accessed as a group or as individual objects.

        In order to add another DataFrame or Series to an existing HDF file
        please use append mode and a different a key.

        .. warning::

           One can store a subclass of ``DataFrame`` or ``Series`` to HDF5,
           but the type of the subclass is lost upon storing.

        For more information see the :ref:`user guide <io.hdf5>`.

        Parameters
        ----------
        path_or_buf : str or pandas.HDFStore
            File path or HDFStore object.
        key : str
            Identifier for the group in the store.
        mode : {'a', 'w', 'r+'}, default 'a'
            Mode to open file:

            - 'w': write, a new file is created (an existing file with
              the same name would be deleted).
            - 'a': append, an existing file is opened for reading and
              writing, and if the file does not exist it is created.
            - 'r+': similar to 'a', but the file must already exist.
        complevel : {0-9}, optional
            Specifies a compression level for data.
            A value of 0 disables compression.
        complib : {'zlib', 'lzo', 'bzip2', 'blosc'}, default 'zlib'
            Specifies the compression library to be used.
            As of v0.20.2 these additional compressors for Blosc are supported
            (default if no compressor specified: 'blosc:blosclz'):
            {'blosc:blosclz', 'blosc:lz4', 'blosc:lz4hc', 'blosc:snappy',
            'blosc:zlib', 'blosc:zstd'}.
            Specifying a compression library which is not available issues
            a ValueError.
        append : bool, default False
            For Table formats, append the input data to the existing.
        format : {'fixed', 'table', None}, default 'fixed'
            Possible values:

            - 'fixed': Fixed format. Fast writing/reading. Not-appendable,
              nor searchable.
            - 'table': Table format. Write as a PyTables Table structure
              which may perform worse but allow more flexible operations
              like searching / selecting subsets of the data.
            - If None, pd.get_option('io.hdf.default_format') is checked,
              followed by fallback to "fixed"
        errors : str, default 'strict'
            Specifies how encoding and decoding errors are to be handled.
            See the errors argument for :func:`open` for a full list
            of options.
        encoding : str, default "UTF-8"
        min_itemsize : dict or int, optional
            Map column names to minimum string sizes for columns.
        nan_rep : Any, optional
            How to represent null values as str.
            Not allowed with append=True.
        data_columns : list of columns or True, optional
            List of columns to create as indexed data columns for on-disk
            queries, or True to use all columns. By default only the axes
            of the object are indexed. See :ref:`io.hdf5-query-data-columns`.
            Applicable only to format='table'.

        See Also
        --------
        read_hdf : Read from HDF file.
        DataFrame.to_parquet : Write a DataFrame to the binary parquet format.
        DataFrame.to_sql : Write to a sql table.
        DataFrame.to_feather : Write out feather-format for DataFrames.
        DataFrame.to_csv : Write out to a csv file.

        Examples
        --------
        >>> df = pd.DataFrame({'A': [1, 2, 3], 'B': [4, 5, 6]},
        ...                   index=['a', 'b', 'c'])
        >>> df.to_hdf('data.h5', key='df', mode='w')

        We can add another object to the same file:

        >>> s = pd.Series([1, 2, 3, 4])
        >>> s.to_hdf('data.h5', key='s')

        Reading from HDF file:

        >>> pd.read_hdf('data.h5', 'df')
        A  B
        a  1  4
        b  2  5
        c  3  6
        >>> pd.read_hdf('data.h5', 's')
        0    1
        1    2
        2    3
        3    4
        dtype: int64

        Deleting file with data:

        >>> import os
        >>> os.remove('data.h5')
        """
        from pandas.io import pytables

        pytables.to_hdf(
            path_or_buf,
            key,
            self,
            mode=mode,
            complevel=complevel,
            complib=complib,
            append=append,
            format=format,
            index=index,
            min_itemsize=min_itemsize,
            nan_rep=nan_rep,
            dropna=dropna,
            data_columns=data_columns,
            errors=errors,
            encoding=encoding,
        )

    @final
    def to_sql(
        self,
        name: str,
        con,
        schema=None,
        if_exists: str = "fail",
        index: bool_t = True,
        index_label=None,
        chunksize=None,
        dtype: DtypeArg | None = None,
        method=None,
    ) -> None:
        """
        Write records stored in a DataFrame to a SQL database.

        Databases supported by SQLAlchemy [1]_ are supported. Tables can be
        newly created, appended to, or overwritten.

        Parameters
        ----------
        name : str
            Name of SQL table.
        con : sqlalchemy.engine.(Engine or Connection) or sqlite3.Connection
            Using SQLAlchemy makes it possible to use any DB supported by that
            library. Legacy support is provided for sqlite3.Connection objects. The user
            is responsible for engine disposal and connection closure for the SQLAlchemy
            connectable See `here \
                <https://docs.sqlalchemy.org/en/13/core/connections.html>`_.

        schema : str, optional
            Specify the schema (if database flavor supports this). If None, use
            default schema.
        if_exists : {'fail', 'replace', 'append'}, default 'fail'
            How to behave if the table already exists.

            * fail: Raise a ValueError.
            * replace: Drop the table before inserting new values.
            * append: Insert new values to the existing table.

        index : bool, default True
            Write DataFrame index as a column. Uses `index_label` as the column
            name in the table.
        index_label : str or sequence, default None
            Column label for index column(s). If None is given (default) and
            `index` is True, then the index names are used.
            A sequence should be given if the DataFrame uses MultiIndex.
        chunksize : int, optional
            Specify the number of rows in each batch to be written at a time.
            By default, all rows will be written at once.
        dtype : dict or scalar, optional
            Specifying the datatype for columns. If a dictionary is used, the
            keys should be the column names and the values should be the
            SQLAlchemy types or strings for the sqlite3 legacy mode. If a
            scalar is provided, it will be applied to all columns.
        method : {None, 'multi', callable}, optional
            Controls the SQL insertion clause used:

            * None : Uses standard SQL ``INSERT`` clause (one per row).
            * 'multi': Pass multiple values in a single ``INSERT`` clause.
            * callable with signature ``(pd_table, conn, keys, data_iter)``.

            Details and a sample callable implementation can be found in the
            section :ref:`insert method <io.sql.method>`.

            .. versionadded:: 0.24.0

        Raises
        ------
        ValueError
            When the table already exists and `if_exists` is 'fail' (the
            default).

        See Also
        --------
        read_sql : Read a DataFrame from a table.

        Notes
        -----
        Timezone aware datetime columns will be written as
        ``Timestamp with timezone`` type with SQLAlchemy if supported by the
        database. Otherwise, the datetimes will be stored as timezone unaware
        timestamps local to the original timezone.

        .. versionadded:: 0.24.0

        References
        ----------
        .. [1] https://docs.sqlalchemy.org
        .. [2] https://www.python.org/dev/peps/pep-0249/

        Examples
        --------
        Create an in-memory SQLite database.

        >>> from sqlalchemy import create_engine
        >>> engine = create_engine('sqlite://', echo=False)

        Create a table from scratch with 3 rows.

        >>> df = pd.DataFrame({'name' : ['User 1', 'User 2', 'User 3']})
        >>> df
             name
        0  User 1
        1  User 2
        2  User 3

        >>> df.to_sql('users', con=engine)
        >>> engine.execute("SELECT * FROM users").fetchall()
        [(0, 'User 1'), (1, 'User 2'), (2, 'User 3')]

        An `sqlalchemy.engine.Connection` can also be passed to `con`:

        >>> with engine.begin() as connection:
        ...     df1 = pd.DataFrame({'name' : ['User 4', 'User 5']})
        ...     df1.to_sql('users', con=connection, if_exists='append')

        This is allowed to support operations that require that the same
        DBAPI connection is used for the entire operation.

        >>> df2 = pd.DataFrame({'name' : ['User 6', 'User 7']})
        >>> df2.to_sql('users', con=engine, if_exists='append')
        >>> engine.execute("SELECT * FROM users").fetchall()
        [(0, 'User 1'), (1, 'User 2'), (2, 'User 3'),
         (0, 'User 4'), (1, 'User 5'), (0, 'User 6'),
         (1, 'User 7')]

        Overwrite the table with just ``df2``.

        >>> df2.to_sql('users', con=engine, if_exists='replace',
        ...            index_label='id')
        >>> engine.execute("SELECT * FROM users").fetchall()
        [(0, 'User 6'), (1, 'User 7')]

        Specify the dtype (especially useful for integers with missing values).
        Notice that while pandas is forced to store the data as floating point,
        the database supports nullable integers. When fetching the data with
        Python, we get back integer scalars.

        >>> df = pd.DataFrame({"A": [1, None, 2]})
        >>> df
             A
        0  1.0
        1  NaN
        2  2.0

        >>> from sqlalchemy.types import Integer
        >>> df.to_sql('integers', con=engine, index=False,
        ...           dtype={"A": Integer()})

        >>> engine.execute("SELECT * FROM integers").fetchall()
        [(1,), (None,), (2,)]
        """
        from pandas.io import sql

        sql.to_sql(
            self,
            name,
            con,
            schema=schema,
            if_exists=if_exists,
            index=index,
            index_label=index_label,
            chunksize=chunksize,
            dtype=dtype,
            method=method,
        )

    @final
    @doc(storage_options=_shared_docs["storage_options"])
    def to_pickle(
        self,
        path,
        compression: CompressionOptions = "infer",
        protocol: int = pickle.HIGHEST_PROTOCOL,
        storage_options: StorageOptions = None,
    ) -> None:
        """
        Pickle (serialize) object to file.

        Parameters
        ----------
        path : str
            File path where the pickled object will be stored.
        compression : {{'infer', 'gzip', 'bz2', 'zip', 'xz', None}}, \
        default 'infer'
            A string representing the compression to use in the output file. By
            default, infers from the file extension in specified path.
            Compression mode may be any of the following possible
            values: {{‘infer’, ‘gzip’, ‘bz2’, ‘zip’, ‘xz’, None}}. If compression
            mode is ‘infer’ and path_or_buf is path-like, then detect
            compression mode from the following extensions:
            ‘.gz’, ‘.bz2’, ‘.zip’ or ‘.xz’. (otherwise no compression).
            If dict given and mode is ‘zip’ or inferred as ‘zip’, other entries
            passed as additional compression options.
        protocol : int
            Int which indicates which protocol should be used by the pickler,
            default HIGHEST_PROTOCOL (see [1]_ paragraph 12.1.2). The possible
            values are 0, 1, 2, 3, 4, 5. A negative value for the protocol
            parameter is equivalent to setting its value to HIGHEST_PROTOCOL.

            .. [1] https://docs.python.org/3/library/pickle.html.

        {storage_options}

            .. versionadded:: 1.2.0

        See Also
        --------
        read_pickle : Load pickled pandas object (or any object) from file.
        DataFrame.to_hdf : Write DataFrame to an HDF5 file.
        DataFrame.to_sql : Write DataFrame to a SQL database.
        DataFrame.to_parquet : Write a DataFrame to the binary parquet format.

        Examples
        --------
        >>> original_df = pd.DataFrame({{"foo": range(5), "bar": range(5, 10)}})
        >>> original_df
           foo  bar
        0    0    5
        1    1    6
        2    2    7
        3    3    8
        4    4    9
        >>> original_df.to_pickle("./dummy.pkl")

        >>> unpickled_df = pd.read_pickle("./dummy.pkl")
        >>> unpickled_df
           foo  bar
        0    0    5
        1    1    6
        2    2    7
        3    3    8
        4    4    9

        >>> import os
        >>> os.remove("./dummy.pkl")
        """
        from pandas.io.pickle import to_pickle

        to_pickle(
            self,
            path,
            compression=compression,
            protocol=protocol,
            storage_options=storage_options,
        )

    @final
    def to_clipboard(
        self, excel: bool_t = True, sep: str | None = None, **kwargs
    ) -> None:
        r"""
        Copy object to the system clipboard.

        Write a text representation of object to the system clipboard.
        This can be pasted into Excel, for example.

        Parameters
        ----------
        excel : bool, default True
            Produce output in a csv format for easy pasting into excel.

            - True, use the provided separator for csv pasting.
            - False, write a string representation of the object to the clipboard.

        sep : str, default ``'\t'``
            Field delimiter.
        **kwargs
            These parameters will be passed to DataFrame.to_csv.

        See Also
        --------
        DataFrame.to_csv : Write a DataFrame to a comma-separated values
            (csv) file.
        read_clipboard : Read text from clipboard and pass to read_table.

        Notes
        -----
        Requirements for your platform.

          - Linux : `xclip`, or `xsel` (with `PyQt4` modules)
          - Windows : none
          - OS X : none

        Examples
        --------
        Copy the contents of a DataFrame to the clipboard.

        >>> df = pd.DataFrame([[1, 2, 3], [4, 5, 6]], columns=['A', 'B', 'C'])

        >>> df.to_clipboard(sep=',')  # doctest: +SKIP
        ... # Wrote the following to the system clipboard:
        ... # ,A,B,C
        ... # 0,1,2,3
        ... # 1,4,5,6

        We can omit the index by passing the keyword `index` and setting
        it to false.

        >>> df.to_clipboard(sep=',', index=False)  # doctest: +SKIP
        ... # Wrote the following to the system clipboard:
        ... # A,B,C
        ... # 1,2,3
        ... # 4,5,6
        """
        from pandas.io import clipboards

        clipboards.to_clipboard(self, excel=excel, sep=sep, **kwargs)

    @final
    def to_xarray(self):
        """
        Return an xarray object from the pandas object.

        Returns
        -------
        xarray.DataArray or xarray.Dataset
            Data in the pandas structure converted to Dataset if the object is
            a DataFrame, or a DataArray if the object is a Series.

        See Also
        --------
        DataFrame.to_hdf : Write DataFrame to an HDF5 file.
        DataFrame.to_parquet : Write a DataFrame to the binary parquet format.

        Notes
        -----
        See the `xarray docs <https://xarray.pydata.org/en/stable/>`__

        Examples
        --------
        >>> df = pd.DataFrame([('falcon', 'bird', 389.0, 2),
        ...                    ('parrot', 'bird', 24.0, 2),
        ...                    ('lion', 'mammal', 80.5, 4),
        ...                    ('monkey', 'mammal', np.nan, 4)],
        ...                   columns=['name', 'class', 'max_speed',
        ...                            'num_legs'])
        >>> df
             name   class  max_speed  num_legs
        0  falcon    bird      389.0         2
        1  parrot    bird       24.0         2
        2    lion  mammal       80.5         4
        3  monkey  mammal        NaN         4

        >>> df.to_xarray()
        <xarray.Dataset>
        Dimensions:    (index: 4)
        Coordinates:
          * index      (index) int64 0 1 2 3
        Data variables:
            name       (index) object 'falcon' 'parrot' 'lion' 'monkey'
            class      (index) object 'bird' 'bird' 'mammal' 'mammal'
            max_speed  (index) float64 389.0 24.0 80.5 nan
            num_legs   (index) int64 2 2 4 4

        >>> df['max_speed'].to_xarray()
        <xarray.DataArray 'max_speed' (index: 4)>
        array([389. ,  24. ,  80.5,   nan])
        Coordinates:
          * index    (index) int64 0 1 2 3

        >>> dates = pd.to_datetime(['2018-01-01', '2018-01-01',
        ...                         '2018-01-02', '2018-01-02'])
        >>> df_multiindex = pd.DataFrame({'date': dates,
        ...                               'animal': ['falcon', 'parrot',
        ...                                          'falcon', 'parrot'],
        ...                               'speed': [350, 18, 361, 15]})
        >>> df_multiindex = df_multiindex.set_index(['date', 'animal'])

        >>> df_multiindex
                           speed
        date       animal
        2018-01-01 falcon    350
                   parrot     18
        2018-01-02 falcon    361
                   parrot     15

        >>> df_multiindex.to_xarray()
        <xarray.Dataset>
        Dimensions:  (animal: 2, date: 2)
        Coordinates:
          * date     (date) datetime64[ns] 2018-01-01 2018-01-02
          * animal   (animal) object 'falcon' 'parrot'
        Data variables:
            speed    (date, animal) int64 350 18 361 15
        """
        xarray = import_optional_dependency("xarray")

        if self.ndim == 1:
            return xarray.DataArray.from_series(self)
        else:
            return xarray.Dataset.from_dataframe(self)

    @final
    @doc(returns=fmt.return_docstring)
    def to_latex(
        self,
        buf=None,
        columns=None,
        col_space=None,
        header=True,
        index=True,
        na_rep="NaN",
        formatters=None,
        float_format=None,
        sparsify=None,
        index_names=True,
        bold_rows=False,
        column_format=None,
        longtable=None,
        escape=None,
        encoding=None,
        decimal=".",
        multicolumn=None,
        multicolumn_format=None,
        multirow=None,
        caption=None,
        label=None,
        position=None,
    ):
        r"""
        Render object to a LaTeX tabular, longtable, or nested table/tabular.

        Requires ``\usepackage{{booktabs}}``.  The output can be copy/pasted
        into a main LaTeX document or read from an external file
        with ``\input{{table.tex}}``.

        .. versionchanged:: 1.0.0
           Added caption and label arguments.

        .. versionchanged:: 1.2.0
           Added position argument, changed meaning of caption argument.

        Parameters
        ----------
        buf : str, Path or StringIO-like, optional, default None
            Buffer to write to. If None, the output is returned as a string.
        columns : list of label, optional
            The subset of columns to write. Writes all columns by default.
        col_space : int, optional
            The minimum width of each column.
        header : bool or list of str, default True
            Write out the column names. If a list of strings is given,
            it is assumed to be aliases for the column names.
        index : bool, default True
            Write row names (index).
        na_rep : str, default 'NaN'
            Missing data representation.
        formatters : list of functions or dict of {{str: function}}, optional
            Formatter functions to apply to columns' elements by position or
            name. The result of each function must be a unicode string.
            List must be of length equal to the number of columns.
        float_format : one-parameter function or str, optional, default None
            Formatter for floating point numbers. For example
            ``float_format="%.2f"`` and ``float_format="{{:0.2f}}".format`` will
            both result in 0.1234 being formatted as 0.12.
        sparsify : bool, optional
            Set to False for a DataFrame with a hierarchical index to print
            every multiindex key at each row. By default, the value will be
            read from the config module.
        index_names : bool, default True
            Prints the names of the indexes.
        bold_rows : bool, default False
            Make the row labels bold in the output.
        column_format : str, optional
            The columns format as specified in `LaTeX table format
            <https://en.wikibooks.org/wiki/LaTeX/Tables>`__ e.g. 'rcl' for 3
            columns. By default, 'l' will be used for all columns except
            columns of numbers, which default to 'r'.
        longtable : bool, optional
            By default, the value will be read from the pandas config
            module. Use a longtable environment instead of tabular. Requires
            adding a \usepackage{{longtable}} to your LaTeX preamble.
        escape : bool, optional
            By default, the value will be read from the pandas config
            module. When set to False prevents from escaping latex special
            characters in column names.
        encoding : str, optional
            A string representing the encoding to use in the output file,
            defaults to 'utf-8'.
        decimal : str, default '.'
            Character recognized as decimal separator, e.g. ',' in Europe.
        multicolumn : bool, default True
            Use \multicolumn to enhance MultiIndex columns.
            The default will be read from the config module.
        multicolumn_format : str, default 'l'
            The alignment for multicolumns, similar to `column_format`
            The default will be read from the config module.
        multirow : bool, default False
            Use \multirow to enhance MultiIndex rows. Requires adding a
            \usepackage{{multirow}} to your LaTeX preamble. Will print
            centered labels (instead of top-aligned) across the contained
            rows, separating groups via clines. The default will be read
            from the pandas config module.
        caption : str or tuple, optional
            Tuple (full_caption, short_caption),
            which results in ``\caption[short_caption]{{full_caption}}``;
            if a single string is passed, no short caption will be set.

            .. versionadded:: 1.0.0

            .. versionchanged:: 1.2.0
               Optionally allow caption to be a tuple ``(full_caption, short_caption)``.

        label : str, optional
            The LaTeX label to be placed inside ``\label{{}}`` in the output.
            This is used with ``\ref{{}}`` in the main ``.tex`` file.

            .. versionadded:: 1.0.0
        position : str, optional
            The LaTeX positional argument for tables, to be placed after
            ``\begin{{}}`` in the output.

            .. versionadded:: 1.2.0
        {returns}
        See Also
        --------
        DataFrame.to_string : Render a DataFrame to a console-friendly
            tabular output.
        DataFrame.to_html : Render a DataFrame as an HTML table.

        Examples
        --------
        >>> df = pd.DataFrame(dict(name=['Raphael', 'Donatello'],
        ...                   mask=['red', 'purple'],
        ...                   weapon=['sai', 'bo staff']))
        >>> print(df.to_latex(index=False))  # doctest: +NORMALIZE_WHITESPACE
        \begin{{tabular}}{{lll}}
         \toprule
               name &    mask &    weapon \\
         \midrule
            Raphael &     red &       sai \\
          Donatello &  purple &  bo staff \\
        \bottomrule
        \end{{tabular}}
        """
        # Get defaults from the pandas config
        if self.ndim == 1:
            self = self.to_frame()
        if longtable is None:
            longtable = config.get_option("display.latex.longtable")
        if escape is None:
            escape = config.get_option("display.latex.escape")
        if multicolumn is None:
            multicolumn = config.get_option("display.latex.multicolumn")
        if multicolumn_format is None:
            multicolumn_format = config.get_option("display.latex.multicolumn_format")
        if multirow is None:
            multirow = config.get_option("display.latex.multirow")

        self = cast("DataFrame", self)
        formatter = DataFrameFormatter(
            self,
            columns=columns,
            col_space=col_space,
            na_rep=na_rep,
            header=header,
            index=index,
            formatters=formatters,
            float_format=float_format,
            bold_rows=bold_rows,
            sparsify=sparsify,
            index_names=index_names,
            escape=escape,
            decimal=decimal,
        )
        return DataFrameRenderer(formatter).to_latex(
            buf=buf,
            column_format=column_format,
            longtable=longtable,
            encoding=encoding,
            multicolumn=multicolumn,
            multicolumn_format=multicolumn_format,
            multirow=multirow,
            caption=caption,
            label=label,
            position=position,
        )

    @final
    @doc(storage_options=_shared_docs["storage_options"])
    def to_csv(
        self,
        path_or_buf: FilePathOrBuffer | None = None,
        sep: str = ",",
        na_rep: str = "",
        float_format: str | None = None,
        columns: Sequence[Hashable] | None = None,
        header: bool_t | list[str] = True,
        index: bool_t = True,
        index_label: IndexLabel | None = None,
        mode: str = "w",
        encoding: str | None = None,
        compression: CompressionOptions = "infer",
        quoting: int | None = None,
        quotechar: str = '"',
        line_terminator: str | None = None,
        chunksize: int | None = None,
        date_format: str | None = None,
        doublequote: bool_t = True,
        escapechar: str | None = None,
        decimal: str = ".",
        errors: str = "strict",
        storage_options: StorageOptions = None,
    ) -> str | None:
        r"""
        Write object to a comma-separated values (csv) file.

        .. versionchanged:: 0.24.0
            The order of arguments for Series was changed.

        Parameters
        ----------
        path_or_buf : str or file handle, default None
            File path or object, if None is provided the result is returned as
            a string.  If a non-binary file object is passed, it should be opened
            with `newline=''`, disabling universal newlines. If a binary
            file object is passed, `mode` might need to contain a `'b'`.

            .. versionchanged:: 0.24.0

               Was previously named "path" for Series.

            .. versionchanged:: 1.2.0

               Support for binary file objects was introduced.

        sep : str, default ','
            String of length 1. Field delimiter for the output file.
        na_rep : str, default ''
            Missing data representation.
        float_format : str, default None
            Format string for floating point numbers.
        columns : sequence, optional
            Columns to write.
        header : bool or list of str, default True
            Write out the column names. If a list of strings is given it is
            assumed to be aliases for the column names.

            .. versionchanged:: 0.24.0

               Previously defaulted to False for Series.

        index : bool, default True
            Write row names (index).
        index_label : str or sequence, or False, default None
            Column label for index column(s) if desired. If None is given, and
            `header` and `index` are True, then the index names are used. A
            sequence should be given if the object uses MultiIndex. If
            False do not print fields for index names. Use index_label=False
            for easier importing in R.
        mode : str
            Python write mode, default 'w'.
        encoding : str, optional
            A string representing the encoding to use in the output file,
            defaults to 'utf-8'. `encoding` is not supported if `path_or_buf`
            is a non-binary file object.
        compression : str or dict, default 'infer'
            If str, represents compression mode. If dict, value at 'method' is
            the compression mode. Compression mode may be any of the following
            possible values: {{'infer', 'gzip', 'bz2', 'zip', 'xz', None}}. If
            compression mode is 'infer' and `path_or_buf` is path-like, then
            detect compression mode from the following extensions: '.gz',
            '.bz2', '.zip' or '.xz'. (otherwise no compression). If dict given
            and mode is one of {{'zip', 'gzip', 'bz2'}}, or inferred as
            one of the above, other entries passed as
            additional compression options.

            .. versionchanged:: 1.0.0

               May now be a dict with key 'method' as compression mode
               and other entries as additional compression options if
               compression mode is 'zip'.

            .. versionchanged:: 1.1.0

               Passing compression options as keys in dict is
               supported for compression modes 'gzip' and 'bz2'
               as well as 'zip'.

            .. versionchanged:: 1.2.0

                Compression is supported for binary file objects.

            .. versionchanged:: 1.2.0

                Previous versions forwarded dict entries for 'gzip' to
                `gzip.open` instead of `gzip.GzipFile` which prevented
                setting `mtime`.

        quoting : optional constant from csv module
            Defaults to csv.QUOTE_MINIMAL. If you have set a `float_format`
            then floats are converted to strings and thus csv.QUOTE_NONNUMERIC
            will treat them as non-numeric.
        quotechar : str, default '\"'
            String of length 1. Character used to quote fields.
        line_terminator : str, optional
            The newline character or character sequence to use in the output
            file. Defaults to `os.linesep`, which depends on the OS in which
            this method is called ('\n' for linux, '\r\n' for Windows, i.e.).

            .. versionchanged:: 0.24.0
        chunksize : int or None
            Rows to write at a time.
        date_format : str, default None
            Format string for datetime objects.
        doublequote : bool, default True
            Control quoting of `quotechar` inside a field.
        escapechar : str, default None
            String of length 1. Character used to escape `sep` and `quotechar`
            when appropriate.
        decimal : str, default '.'
            Character recognized as decimal separator. E.g. use ',' for
            European data.
        errors : str, default 'strict'
            Specifies how encoding and decoding errors are to be handled.
            See the errors argument for :func:`open` for a full list
            of options.

            .. versionadded:: 1.1.0

        {storage_options}

            .. versionadded:: 1.2.0

        Returns
        -------
        None or str
            If path_or_buf is None, returns the resulting csv format as a
            string. Otherwise returns None.

        See Also
        --------
        read_csv : Load a CSV file into a DataFrame.
        to_excel : Write DataFrame to an Excel file.

        Examples
        --------
        >>> df = pd.DataFrame({{'name': ['Raphael', 'Donatello'],
        ...                    'mask': ['red', 'purple'],
        ...                    'weapon': ['sai', 'bo staff']}})
        >>> df.to_csv(index=False)
        'name,mask,weapon\nRaphael,red,sai\nDonatello,purple,bo staff\n'

        Create 'out.zip' containing 'out.csv'

        >>> compression_opts = dict(method='zip',
        ...                         archive_name='out.csv')  # doctest: +SKIP
        >>> df.to_csv('out.zip', index=False,
        ...           compression=compression_opts)  # doctest: +SKIP
        """
        df = self if isinstance(self, ABCDataFrame) else self.to_frame()

        formatter = DataFrameFormatter(
            frame=df,
            header=header,
            index=index,
            na_rep=na_rep,
            float_format=float_format,
            decimal=decimal,
        )

        return DataFrameRenderer(formatter).to_csv(
            path_or_buf,
            line_terminator=line_terminator,
            sep=sep,
            encoding=encoding,
            errors=errors,
            compression=compression,
            quoting=quoting,
            columns=columns,
            index_label=index_label,
            mode=mode,
            chunksize=chunksize,
            quotechar=quotechar,
            date_format=date_format,
            doublequote=doublequote,
            escapechar=escapechar,
            storage_options=storage_options,
        )

    # ----------------------------------------------------------------------
    # Lookup Caching

    @final
    def _set_as_cached(self, item, cacher) -> None:
        """
        Set the _cacher attribute on the calling object with a weakref to
        cacher.
        """
        self._cacher = (item, weakref.ref(cacher))

    @final
    def _reset_cacher(self) -> None:
        """
        Reset the cacher.
        """
        if hasattr(self, "_cacher"):
            del self._cacher

    @final
    def _maybe_cache_changed(self, item, value) -> None:
        """
        The object has called back to us saying maybe it has changed.
        """
        loc = self._info_axis.get_loc(item)
        arraylike = value._values
        self._mgr.iset(loc, arraylike)

    @final
    @property
    def _is_cached(self) -> bool_t:
        """Return boolean indicating if self is cached or not."""
        return getattr(self, "_cacher", None) is not None

    @final
    def _get_cacher(self):
        """return my cacher or None"""
        cacher = getattr(self, "_cacher", None)
        if cacher is not None:
            cacher = cacher[1]()
        return cacher

    @final
    def _maybe_update_cacher(
        self, clear: bool_t = False, verify_is_copy: bool_t = True
    ) -> None:
        """
        See if we need to update our parent cacher if clear, then clear our
        cache.

        Parameters
        ----------
        clear : bool, default False
            Clear the item cache.
        verify_is_copy : bool, default True
            Provide is_copy checks.
        """
        cacher = getattr(self, "_cacher", None)
        if cacher is not None:
            ref = cacher[1]()

            # we are trying to reference a dead referent, hence
            # a copy
            if ref is None:
                del self._cacher
            else:
                if len(self) == len(ref):
                    # otherwise, either self or ref has swapped in new arrays
                    ref._maybe_cache_changed(cacher[0], self)
                else:
                    # GH#33675 we have swapped in a new array, so parent
                    #  reference to self is now invalid
                    ref._item_cache.pop(cacher[0], None)

        if verify_is_copy:
            self._check_setitem_copy(stacklevel=5, t="referent")

        if clear:
            self._clear_item_cache()

    @final
    def _clear_item_cache(self) -> None:
        self._item_cache.clear()

    # ----------------------------------------------------------------------
    # Indexing Methods

    def take(
        self: FrameOrSeries, indices, axis=0, is_copy: bool_t | None = None, **kwargs
    ) -> FrameOrSeries:
        """
        Return the elements in the given *positional* indices along an axis.

        This means that we are not indexing according to actual values in
        the index attribute of the object. We are indexing according to the
        actual position of the element in the object.

        Parameters
        ----------
        indices : array-like
            An array of ints indicating which positions to take.
        axis : {0 or 'index', 1 or 'columns', None}, default 0
            The axis on which to select elements. ``0`` means that we are
            selecting rows, ``1`` means that we are selecting columns.
        is_copy : bool
            Before pandas 1.0, ``is_copy=False`` can be specified to ensure
            that the return value is an actual copy. Starting with pandas 1.0,
            ``take`` always returns a copy, and the keyword is therefore
            deprecated.

            .. deprecated:: 1.0.0
        **kwargs
            For compatibility with :meth:`numpy.take`. Has no effect on the
            output.

        Returns
        -------
        taken : same type as caller
            An array-like containing the elements taken from the object.

        See Also
        --------
        DataFrame.loc : Select a subset of a DataFrame by labels.
        DataFrame.iloc : Select a subset of a DataFrame by positions.
        numpy.take : Take elements from an array along an axis.

        Examples
        --------
        >>> df = pd.DataFrame([('falcon', 'bird', 389.0),
        ...                    ('parrot', 'bird', 24.0),
        ...                    ('lion', 'mammal', 80.5),
        ...                    ('monkey', 'mammal', np.nan)],
        ...                   columns=['name', 'class', 'max_speed'],
        ...                   index=[0, 2, 3, 1])
        >>> df
             name   class  max_speed
        0  falcon    bird      389.0
        2  parrot    bird       24.0
        3    lion  mammal       80.5
        1  monkey  mammal        NaN

        Take elements at positions 0 and 3 along the axis 0 (default).

        Note how the actual indices selected (0 and 1) do not correspond to
        our selected indices 0 and 3. That's because we are selecting the 0th
        and 3rd rows, not rows whose indices equal 0 and 3.

        >>> df.take([0, 3])
             name   class  max_speed
        0  falcon    bird      389.0
        1  monkey  mammal        NaN

        Take elements at indices 1 and 2 along the axis 1 (column selection).

        >>> df.take([1, 2], axis=1)
            class  max_speed
        0    bird      389.0
        2    bird       24.0
        3  mammal       80.5
        1  mammal        NaN

        We may take elements using negative integers for positive indices,
        starting from the end of the object, just like with Python lists.

        >>> df.take([-1, -2])
             name   class  max_speed
        1  monkey  mammal        NaN
        3    lion  mammal       80.5
        """
        if is_copy is not None:
            warnings.warn(
                "is_copy is deprecated and will be removed in a future version. "
                "'take' always returns a copy, so there is no need to specify this.",
                FutureWarning,
                stacklevel=2,
            )

        nv.validate_take((), kwargs)

        self._consolidate_inplace()

        new_data = self._mgr.take(
            indices, axis=self._get_block_manager_axis(axis), verify=True
        )
        return self._constructor(new_data).__finalize__(self, method="take")

    @final
    def _take_with_is_copy(self: FrameOrSeries, indices, axis=0) -> FrameOrSeries:
        """
        Internal version of the `take` method that sets the `_is_copy`
        attribute to keep track of the parent dataframe (using in indexing
        for the SettingWithCopyWarning).

        See the docstring of `take` for full explanation of the parameters.
        """
        result = self.take(indices=indices, axis=axis)
        # Maybe set copy if we didn't actually change the index.
        if not result._get_axis(axis).equals(self._get_axis(axis)):
            result._set_is_copy(self)
        return result

    @final
    def xs(self, key, axis=0, level=None, drop_level: bool_t = True):
        """
        Return cross-section from the Series/DataFrame.

        This method takes a `key` argument to select data at a particular
        level of a MultiIndex.

        Parameters
        ----------
        key : label or tuple of label
            Label contained in the index, or partially in a MultiIndex.
        axis : {0 or 'index', 1 or 'columns'}, default 0
            Axis to retrieve cross-section on.
        level : object, defaults to first n levels (n=1 or len(key))
            In case of a key partially contained in a MultiIndex, indicate
            which levels are used. Levels can be referred by label or position.
        drop_level : bool, default True
            If False, returns object with same levels as self.

        Returns
        -------
        Series or DataFrame
            Cross-section from the original Series or DataFrame
            corresponding to the selected index levels.

        See Also
        --------
        DataFrame.loc : Access a group of rows and columns
            by label(s) or a boolean array.
        DataFrame.iloc : Purely integer-location based indexing
            for selection by position.

        Notes
        -----
        `xs` can not be used to set values.

        MultiIndex Slicers is a generic way to get/set values on
        any level or levels.
        It is a superset of `xs` functionality, see
        :ref:`MultiIndex Slicers <advanced.mi_slicers>`.

        Examples
        --------
        >>> d = {'num_legs': [4, 4, 2, 2],
        ...      'num_wings': [0, 0, 2, 2],
        ...      'class': ['mammal', 'mammal', 'mammal', 'bird'],
        ...      'animal': ['cat', 'dog', 'bat', 'penguin'],
        ...      'locomotion': ['walks', 'walks', 'flies', 'walks']}
        >>> df = pd.DataFrame(data=d)
        >>> df = df.set_index(['class', 'animal', 'locomotion'])
        >>> df
                                   num_legs  num_wings
        class  animal  locomotion
        mammal cat     walks              4          0
               dog     walks              4          0
               bat     flies              2          2
        bird   penguin walks              2          2

        Get values at specified index

        >>> df.xs('mammal')
                           num_legs  num_wings
        animal locomotion
        cat    walks              4          0
        dog    walks              4          0
        bat    flies              2          2

        Get values at several indexes

        >>> df.xs(('mammal', 'dog'))
                    num_legs  num_wings
        locomotion
        walks              4          0

        Get values at specified index and level

        >>> df.xs('cat', level=1)
                           num_legs  num_wings
        class  locomotion
        mammal walks              4          0

        Get values at several indexes and levels

        >>> df.xs(('bird', 'walks'),
        ...       level=[0, 'locomotion'])
                 num_legs  num_wings
        animal
        penguin         2          2

        Get values at specified column and axis

        >>> df.xs('num_wings', axis=1)
        class   animal   locomotion
        mammal  cat      walks         0
                dog      walks         0
                bat      flies         2
        bird    penguin  walks         2
        Name: num_wings, dtype: int64
        """
        axis = self._get_axis_number(axis)
        labels = self._get_axis(axis)
        if level is not None:
            if not isinstance(labels, MultiIndex):
                raise TypeError("Index must be a MultiIndex")
            loc, new_ax = labels.get_loc_level(key, level=level, drop_level=drop_level)

            # create the tuple of the indexer
            _indexer = [slice(None)] * self.ndim
            _indexer[axis] = loc
            indexer = tuple(_indexer)

            result = self.iloc[indexer]
            setattr(result, result._get_axis_name(axis), new_ax)
            return result

        if axis == 1:
            if drop_level:
                return self[key]
            index = self.columns
        else:
            index = self.index

        self._consolidate_inplace()

        if isinstance(index, MultiIndex):
            try:
                loc, new_index = index._get_loc_level(
                    key, level=0, drop_level=drop_level
                )
            except TypeError as e:
                raise TypeError(f"Expected label or tuple of labels, got {key}") from e
        else:
            loc = index.get_loc(key)

            if isinstance(loc, np.ndarray):
                if loc.dtype == np.bool_:
                    (inds,) = loc.nonzero()
                    return self._take_with_is_copy(inds, axis=axis)
                else:
                    return self._take_with_is_copy(loc, axis=axis)

            if not is_scalar(loc):
                new_index = index[loc]

        if is_scalar(loc) and axis == 0:
            # In this case loc should be an integer
            if self.ndim == 1:
                # if we encounter an array-like and we only have 1 dim
                # that means that their are list/ndarrays inside the Series!
                # so just return them (GH 6394)
                return self._values[loc]

            new_values = self._mgr.fast_xs(loc)

            result = self._constructor_sliced(
                new_values,
                index=self.columns,
                name=self.index[loc],
                dtype=new_values.dtype,
            )
        elif is_scalar(loc):
            result = self.iloc[:, slice(loc, loc + 1)]
        elif axis == 1:
            result = self.iloc[:, loc]
        else:
            result = self.iloc[loc]
            result.index = new_index

        # this could be a view
        # but only in a single-dtyped view sliceable case
        result._set_is_copy(self, copy=not result._is_view)
        return result

    def __getitem__(self, item):
        raise AbstractMethodError(self)

    @final
    def _get_item_cache(self, item):
        """Return the cached item, item represents a label indexer."""
        cache = self._item_cache
        res = cache.get(item)
        if res is None:
            # All places that call _get_item_cache have unique columns,
            #  pending resolution of GH#33047

            loc = self.columns.get_loc(item)
            values = self._mgr.iget(loc)
            res = self._box_col_values(values, loc).__finalize__(self)

            cache[item] = res
            res._set_as_cached(item, self)

            # for a chain
            res._is_copy = self._is_copy
        return res

    def _slice(self: FrameOrSeries, slobj: slice, axis=0) -> FrameOrSeries:
        """
        Construct a slice of this container.

        Slicing with this method is *always* positional.
        """
        assert isinstance(slobj, slice), type(slobj)
        axis = self._get_block_manager_axis(axis)
        result = self._constructor(self._mgr.get_slice(slobj, axis=axis))
        result = result.__finalize__(self)

        # this could be a view
        # but only in a single-dtyped view sliceable case
        is_copy = axis != 0 or result._is_view
        result._set_is_copy(self, copy=is_copy)
        return result

    @final
    def _set_is_copy(self, ref: FrameOrSeries, copy: bool_t = True) -> None:
        if not copy:
            self._is_copy = None
        else:
            assert ref is not None
            self._is_copy = weakref.ref(ref)

    @final
    def _check_is_chained_assignment_possible(self) -> bool_t:
        """
        Check if we are a view, have a cacher, and are of mixed type.
        If so, then force a setitem_copy check.

        Should be called just near setting a value

        Will return a boolean if it we are a view and are cached, but a
        single-dtype meaning that the cacher should be updated following
        setting.
        """
        if self._is_view and self._is_cached:
            ref = self._get_cacher()
            if ref is not None and ref._is_mixed_type:
                self._check_setitem_copy(stacklevel=4, t="referent", force=True)
            return True
        elif self._is_copy:
            self._check_setitem_copy(stacklevel=4, t="referent")
        return False

    @final
    def _check_setitem_copy(self, stacklevel=4, t="setting", force=False):
        """

        Parameters
        ----------
        stacklevel : int, default 4
           the level to show of the stack when the error is output
        t : str, the type of setting error
        force : bool, default False
           If True, then force showing an error.

        validate if we are doing a setitem on a chained copy.

        If you call this function, be sure to set the stacklevel such that the
        user will see the error *at the level of setting*

        It is technically possible to figure out that we are setting on
        a copy even WITH a multi-dtyped pandas object. In other words, some
        blocks may be views while other are not. Currently _is_view will ALWAYS
        return False for multi-blocks to avoid having to handle this case.

        df = DataFrame(np.arange(0,9), columns=['count'])
        df['group'] = 'b'

        # This technically need not raise SettingWithCopy if both are view
        # (which is not # generally guaranteed but is usually True.  However,
        # this is in general not a good practice and we recommend using .loc.
        df.iloc[0:5]['group'] = 'a'

        """
        # return early if the check is not needed
        if not (force or self._is_copy):
            return

        value = config.get_option("mode.chained_assignment")
        if value is None:
            return

        # see if the copy is not actually referred; if so, then dissolve
        # the copy weakref
        if self._is_copy is not None and not isinstance(self._is_copy, str):
            r = self._is_copy()
            if not gc.get_referents(r) or (r is not None and r.shape == self.shape):
                self._is_copy = None
                return

        # a custom message
        if isinstance(self._is_copy, str):
            t = self._is_copy

        elif t == "referent":
            t = (
                "\n"
                "A value is trying to be set on a copy of a slice from a "
                "DataFrame\n\n"
                "See the caveats in the documentation: "
                "https://pandas.pydata.org/pandas-docs/stable/user_guide/"
                "indexing.html#returning-a-view-versus-a-copy"
            )

        else:
            t = (
                "\n"
                "A value is trying to be set on a copy of a slice from a "
                "DataFrame.\n"
                "Try using .loc[row_indexer,col_indexer] = value "
                "instead\n\nSee the caveats in the documentation: "
                "https://pandas.pydata.org/pandas-docs/stable/user_guide/"
                "indexing.html#returning-a-view-versus-a-copy"
            )

        if value == "raise":
            raise com.SettingWithCopyError(t)
        elif value == "warn":
            warnings.warn(t, com.SettingWithCopyWarning, stacklevel=stacklevel)

    def __delitem__(self, key) -> None:
        """
        Delete item
        """
        deleted = False

        maybe_shortcut = False
        if self.ndim == 2 and isinstance(self.columns, MultiIndex):
            try:
                maybe_shortcut = key not in self.columns._engine
            except TypeError:
                pass

        if maybe_shortcut:
            # Allow shorthand to delete all columns whose first len(key)
            # elements match key:
            if not isinstance(key, tuple):
                key = (key,)
            for col in self.columns:
                if isinstance(col, tuple) and col[: len(key)] == key:
                    del self[col]
                    deleted = True
        if not deleted:
            # If the above loop ran and didn't delete anything because
            # there was no match, this call should raise the appropriate
            # exception:
            loc = self.axes[-1].get_loc(key)
            self._mgr = self._mgr.idelete(loc)

        # delete from the caches
        try:
            del self._item_cache[key]
        except KeyError:
            pass

    # ----------------------------------------------------------------------
    # Unsorted

    @final
    def _check_inplace_and_allows_duplicate_labels(self, inplace):
        if inplace and not self.flags.allows_duplicate_labels:
            raise ValueError(
                "Cannot specify 'inplace=True' when "
                "'self.flags.allows_duplicate_labels' is False."
            )

    @final
    def get(self, key, default=None):
        """
        Get item from object for given key (ex: DataFrame column).

        Returns default value if not found.

        Parameters
        ----------
        key : object

        Returns
        -------
        value : same type as items contained in object
        """
        try:
            return self[key]
        except (KeyError, ValueError, IndexError):
            return default

    @final
    @property
    def _is_view(self) -> bool_t:
        """Return boolean indicating if self is view of another array """
        return self._mgr.is_view

    @final
    def reindex_like(
        self: FrameOrSeries,
        other,
        method: str | None = None,
        copy: bool_t = True,
        limit=None,
        tolerance=None,
    ) -> FrameOrSeries:
        """
        Return an object with matching indices as other object.

        Conform the object to the same index on all axes. Optional
        filling logic, placing NaN in locations having no value
        in the previous index. A new object is produced unless the
        new index is equivalent to the current one and copy=False.

        Parameters
        ----------
        other : Object of the same data type
            Its row and column indices are used to define the new indices
            of this object.
        method : {None, 'backfill'/'bfill', 'pad'/'ffill', 'nearest'}
            Method to use for filling holes in reindexed DataFrame.
            Please note: this is only applicable to DataFrames/Series with a
            monotonically increasing/decreasing index.

            * None (default): don't fill gaps
            * pad / ffill: propagate last valid observation forward to next
              valid
            * backfill / bfill: use next valid observation to fill gap
            * nearest: use nearest valid observations to fill gap.

        copy : bool, default True
            Return a new object, even if the passed indexes are the same.
        limit : int, default None
            Maximum number of consecutive labels to fill for inexact matches.
        tolerance : optional
            Maximum distance between original and new labels for inexact
            matches. The values of the index at the matching locations must
            satisfy the equation ``abs(index[indexer] - target) <= tolerance``.

            Tolerance may be a scalar value, which applies the same tolerance
            to all values, or list-like, which applies variable tolerance per
            element. List-like includes list, tuple, array, Series, and must be
            the same size as the index and its dtype must exactly match the
            index's type.

        Returns
        -------
        Series or DataFrame
            Same type as caller, but with changed indices on each axis.

        See Also
        --------
        DataFrame.set_index : Set row labels.
        DataFrame.reset_index : Remove row labels or move them to new columns.
        DataFrame.reindex : Change to new indices or expand indices.

        Notes
        -----
        Same as calling
        ``.reindex(index=other.index, columns=other.columns,...)``.

        Examples
        --------
        >>> df1 = pd.DataFrame([[24.3, 75.7, 'high'],
        ...                     [31, 87.8, 'high'],
        ...                     [22, 71.6, 'medium'],
        ...                     [35, 95, 'medium']],
        ...                    columns=['temp_celsius', 'temp_fahrenheit',
        ...                             'windspeed'],
        ...                    index=pd.date_range(start='2014-02-12',
        ...                                        end='2014-02-15', freq='D'))

        >>> df1
                    temp_celsius  temp_fahrenheit windspeed
        2014-02-12          24.3             75.7      high
        2014-02-13          31.0             87.8      high
        2014-02-14          22.0             71.6    medium
        2014-02-15          35.0             95.0    medium

        >>> df2 = pd.DataFrame([[28, 'low'],
        ...                     [30, 'low'],
        ...                     [35.1, 'medium']],
        ...                    columns=['temp_celsius', 'windspeed'],
        ...                    index=pd.DatetimeIndex(['2014-02-12', '2014-02-13',
        ...                                            '2014-02-15']))

        >>> df2
                    temp_celsius windspeed
        2014-02-12          28.0       low
        2014-02-13          30.0       low
        2014-02-15          35.1    medium

        >>> df2.reindex_like(df1)
                    temp_celsius  temp_fahrenheit windspeed
        2014-02-12          28.0              NaN       low
        2014-02-13          30.0              NaN       low
        2014-02-14           NaN              NaN       NaN
        2014-02-15          35.1              NaN    medium
        """
        d = other._construct_axes_dict(
            axes=self._AXIS_ORDERS,
            method=method,
            copy=copy,
            limit=limit,
            tolerance=tolerance,
        )

        return self.reindex(**d)

    def drop(
        self,
        labels=None,
        axis=0,
        index=None,
        columns=None,
        level=None,
        inplace: bool_t = False,
        errors: str = "raise",
    ):

        inplace = validate_bool_kwarg(inplace, "inplace")

        if labels is not None:
            if index is not None or columns is not None:
                raise ValueError("Cannot specify both 'labels' and 'index'/'columns'")
            axis_name = self._get_axis_name(axis)
            axes = {axis_name: labels}
        elif index is not None or columns is not None:
            axes, _ = self._construct_axes_from_arguments((index, columns), {})
        else:
            raise ValueError(
                "Need to specify at least one of 'labels', 'index' or 'columns'"
            )

        obj = self

        for axis, labels in axes.items():
            if labels is not None:
                obj = obj._drop_axis(labels, axis, level=level, errors=errors)

        if inplace:
            self._update_inplace(obj)
        else:
            return obj

    @final
    def _drop_axis(
        self: FrameOrSeries, labels, axis, level=None, errors: str = "raise"
    ) -> FrameOrSeries:
        """
        Drop labels from specified axis. Used in the ``drop`` method
        internally.

        Parameters
        ----------
        labels : single label or list-like
        axis : int or axis name
        level : int or level name, default None
            For MultiIndex
        errors : {'ignore', 'raise'}, default 'raise'
            If 'ignore', suppress error and existing labels are dropped.

        """
        axis = self._get_axis_number(axis)
        axis_name = self._get_axis_name(axis)
        axis = self._get_axis(axis)

        if axis.is_unique:
            if level is not None:
                if not isinstance(axis, MultiIndex):
                    raise AssertionError("axis must be a MultiIndex")
                new_axis = axis.drop(labels, level=level, errors=errors)
            else:
                new_axis = axis.drop(labels, errors=errors)
            result = self.reindex(**{axis_name: new_axis})

        # Case for non-unique axis
        else:
            labels = ensure_object(com.index_labels_to_array(labels))
            if level is not None:
                if not isinstance(axis, MultiIndex):
                    raise AssertionError("axis must be a MultiIndex")
                indexer = ~axis.get_level_values(level).isin(labels)

                # GH 18561 MultiIndex.drop should raise if label is absent
                if errors == "raise" and indexer.all():
                    raise KeyError(f"{labels} not found in axis")
            elif isinstance(axis, MultiIndex) and labels.dtype == "object":
                # Set level to zero in case of MultiIndex and label is string,
                #  because isin can't handle strings for MultiIndexes GH#36293
                indexer = ~axis.get_level_values(0).isin(labels)
            else:
                indexer = ~axis.isin(labels)
                # Check if label doesn't exist along axis
                labels_missing = (axis.get_indexer_for(labels) == -1).any()
                if errors == "raise" and labels_missing:
                    raise KeyError(f"{labels} not found in axis")

            slicer = [slice(None)] * self.ndim
            slicer[self._get_axis_number(axis_name)] = indexer

            result = self.loc[tuple(slicer)]

        return result

    @final
    def _update_inplace(self, result, verify_is_copy: bool_t = True) -> None:
        """
        Replace self internals with result.

        Parameters
        ----------
        result : same type as self
        verify_is_copy : bool, default True
            Provide is_copy checks.
        """
        # NOTE: This does *not* call __finalize__ and that's an explicit
        # decision that we may revisit in the future.
        self._reset_cache()
        self._clear_item_cache()
        self._mgr = result._mgr
        self._maybe_update_cacher(verify_is_copy=verify_is_copy)

    @final
    def add_prefix(self: FrameOrSeries, prefix: str) -> FrameOrSeries:
        """
        Prefix labels with string `prefix`.

        For Series, the row labels are prefixed.
        For DataFrame, the column labels are prefixed.

        Parameters
        ----------
        prefix : str
            The string to add before each label.

        Returns
        -------
        Series or DataFrame
            New Series or DataFrame with updated labels.

        See Also
        --------
        Series.add_suffix: Suffix row labels with string `suffix`.
        DataFrame.add_suffix: Suffix column labels with string `suffix`.

        Examples
        --------
        >>> s = pd.Series([1, 2, 3, 4])
        >>> s
        0    1
        1    2
        2    3
        3    4
        dtype: int64

        >>> s.add_prefix('item_')
        item_0    1
        item_1    2
        item_2    3
        item_3    4
        dtype: int64

        >>> df = pd.DataFrame({'A': [1, 2, 3, 4], 'B': [3, 4, 5, 6]})
        >>> df
           A  B
        0  1  3
        1  2  4
        2  3  5
        3  4  6

        >>> df.add_prefix('col_')
             col_A  col_B
        0       1       3
        1       2       4
        2       3       5
        3       4       6
        """
        f = functools.partial("{prefix}{}".format, prefix=prefix)

        mapper = {self._info_axis_name: f}
        # error: Incompatible return value type (got "Optional[FrameOrSeries]",
        # expected "FrameOrSeries")
        # error: Argument 1 to "rename" of "NDFrame" has incompatible type
        # "**Dict[str, partial[str]]"; expected "Union[str, int, None]"
        return self.rename(**mapper)  # type: ignore[return-value, arg-type]

    @final
    def add_suffix(self: FrameOrSeries, suffix: str) -> FrameOrSeries:
        """
        Suffix labels with string `suffix`.

        For Series, the row labels are suffixed.
        For DataFrame, the column labels are suffixed.

        Parameters
        ----------
        suffix : str
            The string to add after each label.

        Returns
        -------
        Series or DataFrame
            New Series or DataFrame with updated labels.

        See Also
        --------
        Series.add_prefix: Prefix row labels with string `prefix`.
        DataFrame.add_prefix: Prefix column labels with string `prefix`.

        Examples
        --------
        >>> s = pd.Series([1, 2, 3, 4])
        >>> s
        0    1
        1    2
        2    3
        3    4
        dtype: int64

        >>> s.add_suffix('_item')
        0_item    1
        1_item    2
        2_item    3
        3_item    4
        dtype: int64

        >>> df = pd.DataFrame({'A': [1, 2, 3, 4], 'B': [3, 4, 5, 6]})
        >>> df
           A  B
        0  1  3
        1  2  4
        2  3  5
        3  4  6

        >>> df.add_suffix('_col')
             A_col  B_col
        0       1       3
        1       2       4
        2       3       5
        3       4       6
        """
        f = functools.partial("{}{suffix}".format, suffix=suffix)

        mapper = {self._info_axis_name: f}
        # error: Incompatible return value type (got "Optional[FrameOrSeries]",
        # expected "FrameOrSeries")
        # error: Argument 1 to "rename" of "NDFrame" has incompatible type
        # "**Dict[str, partial[str]]"; expected "Union[str, int, None]"
        return self.rename(**mapper)  # type: ignore[return-value, arg-type]

    def sort_values(
        self,
        axis=0,
        ascending=True,
        inplace: bool_t = False,
        kind: str = "quicksort",
        na_position: str = "last",
        ignore_index: bool_t = False,
        key: ValueKeyFunc = None,
    ):
        """
        Sort by the values along either axis.

        Parameters
        ----------%(optional_by)s
        axis : %(axes_single_arg)s, default 0
             Axis to be sorted.
        ascending : bool or list of bool, default True
             Sort ascending vs. descending. Specify list for multiple sort
             orders.  If this is a list of bools, must match the length of
             the by.
        inplace : bool, default False
             If True, perform operation in-place.
        kind : {'quicksort', 'mergesort', 'heapsort', 'stable'}, default 'quicksort'
             Choice of sorting algorithm. See also :func:`numpy.sort` for more
             information. `mergesort` and `stable` are the only stable algorithms. For
             DataFrames, this option is only applied when sorting on a single
             column or label.
        na_position : {'first', 'last'}, default 'last'
             Puts NaNs at the beginning if `first`; `last` puts NaNs at the
             end.
        ignore_index : bool, default False
             If True, the resulting axis will be labeled 0, 1, …, n - 1.

             .. versionadded:: 1.0.0

        key : callable, optional
            Apply the key function to the values
            before sorting. This is similar to the `key` argument in the
            builtin :meth:`sorted` function, with the notable difference that
            this `key` function should be *vectorized*. It should expect a
            ``Series`` and return a Series with the same shape as the input.
            It will be applied to each column in `by` independently.

            .. versionadded:: 1.1.0

        Returns
        -------
        DataFrame or None
            DataFrame with sorted values or None if ``inplace=True``.

        See Also
        --------
        DataFrame.sort_index : Sort a DataFrame by the index.
        Series.sort_values : Similar method for a Series.

        Examples
        --------
        >>> df = pd.DataFrame({
        ...     'col1': ['A', 'A', 'B', np.nan, 'D', 'C'],
        ...     'col2': [2, 1, 9, 8, 7, 4],
        ...     'col3': [0, 1, 9, 4, 2, 3],
        ...     'col4': ['a', 'B', 'c', 'D', 'e', 'F']
        ... })
        >>> df
          col1  col2  col3 col4
        0    A     2     0    a
        1    A     1     1    B
        2    B     9     9    c
        3  NaN     8     4    D
        4    D     7     2    e
        5    C     4     3    F

        Sort by col1

        >>> df.sort_values(by=['col1'])
          col1  col2  col3 col4
        0    A     2     0    a
        1    A     1     1    B
        2    B     9     9    c
        5    C     4     3    F
        4    D     7     2    e
        3  NaN     8     4    D

        Sort by multiple columns

        >>> df.sort_values(by=['col1', 'col2'])
          col1  col2  col3 col4
        1    A     1     1    B
        0    A     2     0    a
        2    B     9     9    c
        5    C     4     3    F
        4    D     7     2    e
        3  NaN     8     4    D

        Sort Descending

        >>> df.sort_values(by='col1', ascending=False)
          col1  col2  col3 col4
        4    D     7     2    e
        5    C     4     3    F
        2    B     9     9    c
        0    A     2     0    a
        1    A     1     1    B
        3  NaN     8     4    D

        Putting NAs first

        >>> df.sort_values(by='col1', ascending=False, na_position='first')
          col1  col2  col3 col4
        3  NaN     8     4    D
        4    D     7     2    e
        5    C     4     3    F
        2    B     9     9    c
        0    A     2     0    a
        1    A     1     1    B

        Sorting with a key function

        >>> df.sort_values(by='col4', key=lambda col: col.str.lower())
           col1  col2  col3 col4
        0    A     2     0    a
        1    A     1     1    B
        2    B     9     9    c
        3  NaN     8     4    D
        4    D     7     2    e
        5    C     4     3    F

        Natural sort with the key argument,
        using the `natsort <https://github.com/SethMMorton/natsort>` package.

        >>> df = pd.DataFrame({
        ...    "time": ['0hr', '128hr', '72hr', '48hr', '96hr'],
        ...    "value": [10, 20, 30, 40, 50]
        ... })
        >>> df
            time  value
        0    0hr     10
        1  128hr     20
        2   72hr     30
        3   48hr     40
        4   96hr     50
        >>> from natsort import index_natsorted
        >>> df.sort_values(
        ...    by="time",
        ...    key=lambda x: np.argsort(index_natsorted(df["time"]))
        ... )
            time  value
        0    0hr     10
        3   48hr     40
        2   72hr     30
        4   96hr     50
        1  128hr     20
        """
        raise AbstractMethodError(self)

    def sort_index(
        self,
        axis=0,
        level=None,
        ascending: bool_t | int | Sequence[bool_t | int] = True,
        inplace: bool_t = False,
        kind: str = "quicksort",
        na_position: str = "last",
        sort_remaining: bool_t = True,
        ignore_index: bool_t = False,
        key: IndexKeyFunc = None,
    ):

        inplace = validate_bool_kwarg(inplace, "inplace")
        axis = self._get_axis_number(axis)
        ascending = validate_ascending(ascending)

        target = self._get_axis(axis)

        indexer = get_indexer_indexer(
            target, level, ascending, kind, na_position, sort_remaining, key
        )

        if indexer is None:
            if inplace:
                return
            else:
                return self.copy()

        baxis = self._get_block_manager_axis(axis)
        new_data = self._mgr.take(indexer, axis=baxis, verify=False)

        # reconstruct axis if needed
        new_data.set_axis(baxis, new_data.axes[baxis]._sort_levels_monotonic())

        if ignore_index:
            axis = 1 if isinstance(self, ABCDataFrame) else 0
            new_data.set_axis(axis, ibase.default_index(len(indexer)))

        result = self._constructor(new_data)

        if inplace:
            return self._update_inplace(result)
        else:
            return result.__finalize__(self, method="sort_index")

    @doc(
        klass=_shared_doc_kwargs["klass"],
        axes=_shared_doc_kwargs["axes"],
        optional_labels="",
        optional_axis="",
    )
    def reindex(self: FrameOrSeries, *args, **kwargs) -> FrameOrSeries:
        """
        Conform {klass} to new index with optional filling logic.

        Places NA/NaN in locations having no value in the previous index. A new object
        is produced unless the new index is equivalent to the current one and
        ``copy=False``.

        Parameters
        ----------
        {optional_labels}
        {axes} : array-like, optional
            New labels / index to conform to, should be specified using
            keywords. Preferably an Index object to avoid duplicating data.
        {optional_axis}
        method : {{None, 'backfill'/'bfill', 'pad'/'ffill', 'nearest'}}
            Method to use for filling holes in reindexed DataFrame.
            Please note: this is only applicable to DataFrames/Series with a
            monotonically increasing/decreasing index.

            * None (default): don't fill gaps
            * pad / ffill: Propagate last valid observation forward to next
              valid.
            * backfill / bfill: Use next valid observation to fill gap.
            * nearest: Use nearest valid observations to fill gap.

        copy : bool, default True
            Return a new object, even if the passed indexes are the same.
        level : int or name
            Broadcast across a level, matching Index values on the
            passed MultiIndex level.
        fill_value : scalar, default np.NaN
            Value to use for missing values. Defaults to NaN, but can be any
            "compatible" value.
        limit : int, default None
            Maximum number of consecutive elements to forward or backward fill.
        tolerance : optional
            Maximum distance between original and new labels for inexact
            matches. The values of the index at the matching locations most
            satisfy the equation ``abs(index[indexer] - target) <= tolerance``.

            Tolerance may be a scalar value, which applies the same tolerance
            to all values, or list-like, which applies variable tolerance per
            element. List-like includes list, tuple, array, Series, and must be
            the same size as the index and its dtype must exactly match the
            index's type.

        Returns
        -------
        {klass} with changed index.

        See Also
        --------
        DataFrame.set_index : Set row labels.
        DataFrame.reset_index : Remove row labels or move them to new columns.
        DataFrame.reindex_like : Change to same indices as other DataFrame.

        Examples
        --------
        ``DataFrame.reindex`` supports two calling conventions

        * ``(index=index_labels, columns=column_labels, ...)``
        * ``(labels, axis={{'index', 'columns'}}, ...)``

        We *highly* recommend using keyword arguments to clarify your
        intent.

        Create a dataframe with some fictional data.

        >>> index = ['Firefox', 'Chrome', 'Safari', 'IE10', 'Konqueror']
        >>> df = pd.DataFrame({{'http_status': [200, 200, 404, 404, 301],
        ...                   'response_time': [0.04, 0.02, 0.07, 0.08, 1.0]}},
        ...                   index=index)
        >>> df
                   http_status  response_time
        Firefox            200           0.04
        Chrome             200           0.02
        Safari             404           0.07
        IE10               404           0.08
        Konqueror          301           1.00

        Create a new index and reindex the dataframe. By default
        values in the new index that do not have corresponding
        records in the dataframe are assigned ``NaN``.

        >>> new_index = ['Safari', 'Iceweasel', 'Comodo Dragon', 'IE10',
        ...              'Chrome']
        >>> df.reindex(new_index)
                       http_status  response_time
        Safari               404.0           0.07
        Iceweasel              NaN            NaN
        Comodo Dragon          NaN            NaN
        IE10                 404.0           0.08
        Chrome               200.0           0.02

        We can fill in the missing values by passing a value to
        the keyword ``fill_value``. Because the index is not monotonically
        increasing or decreasing, we cannot use arguments to the keyword
        ``method`` to fill the ``NaN`` values.

        >>> df.reindex(new_index, fill_value=0)
                       http_status  response_time
        Safari                 404           0.07
        Iceweasel                0           0.00
        Comodo Dragon            0           0.00
        IE10                   404           0.08
        Chrome                 200           0.02

        >>> df.reindex(new_index, fill_value='missing')
                      http_status response_time
        Safari                404          0.07
        Iceweasel         missing       missing
        Comodo Dragon     missing       missing
        IE10                  404          0.08
        Chrome                200          0.02

        We can also reindex the columns.

        >>> df.reindex(columns=['http_status', 'user_agent'])
                   http_status  user_agent
        Firefox            200         NaN
        Chrome             200         NaN
        Safari             404         NaN
        IE10               404         NaN
        Konqueror          301         NaN

        Or we can use "axis-style" keyword arguments

        >>> df.reindex(['http_status', 'user_agent'], axis="columns")
                   http_status  user_agent
        Firefox            200         NaN
        Chrome             200         NaN
        Safari             404         NaN
        IE10               404         NaN
        Konqueror          301         NaN

        To further illustrate the filling functionality in
        ``reindex``, we will create a dataframe with a
        monotonically increasing index (for example, a sequence
        of dates).

        >>> date_index = pd.date_range('1/1/2010', periods=6, freq='D')
        >>> df2 = pd.DataFrame({{"prices": [100, 101, np.nan, 100, 89, 88]}},
        ...                    index=date_index)
        >>> df2
                    prices
        2010-01-01   100.0
        2010-01-02   101.0
        2010-01-03     NaN
        2010-01-04   100.0
        2010-01-05    89.0
        2010-01-06    88.0

        Suppose we decide to expand the dataframe to cover a wider
        date range.

        >>> date_index2 = pd.date_range('12/29/2009', periods=10, freq='D')
        >>> df2.reindex(date_index2)
                    prices
        2009-12-29     NaN
        2009-12-30     NaN
        2009-12-31     NaN
        2010-01-01   100.0
        2010-01-02   101.0
        2010-01-03     NaN
        2010-01-04   100.0
        2010-01-05    89.0
        2010-01-06    88.0
        2010-01-07     NaN

        The index entries that did not have a value in the original data frame
        (for example, '2009-12-29') are by default filled with ``NaN``.
        If desired, we can fill in the missing values using one of several
        options.

        For example, to back-propagate the last valid value to fill the ``NaN``
        values, pass ``bfill`` as an argument to the ``method`` keyword.

        >>> df2.reindex(date_index2, method='bfill')
                    prices
        2009-12-29   100.0
        2009-12-30   100.0
        2009-12-31   100.0
        2010-01-01   100.0
        2010-01-02   101.0
        2010-01-03     NaN
        2010-01-04   100.0
        2010-01-05    89.0
        2010-01-06    88.0
        2010-01-07     NaN

        Please note that the ``NaN`` value present in the original dataframe
        (at index value 2010-01-03) will not be filled by any of the
        value propagation schemes. This is because filling while reindexing
        does not look at dataframe values, but only compares the original and
        desired indexes. If you do want to fill in the ``NaN`` values present
        in the original dataframe, use the ``fillna()`` method.

        See the :ref:`user guide <basics.reindexing>` for more.
        """
        # TODO: Decide if we care about having different examples for different
        # kinds

        # construct the args
        axes, kwargs = self._construct_axes_from_arguments(args, kwargs)
        method = missing.clean_reindex_fill_method(kwargs.pop("method", None))
        level = kwargs.pop("level", None)
        copy = kwargs.pop("copy", True)
        limit = kwargs.pop("limit", None)
        tolerance = kwargs.pop("tolerance", None)
        fill_value = kwargs.pop("fill_value", None)

        # Series.reindex doesn't use / need the axis kwarg
        # We pop and ignore it here, to make writing Series/Frame generic code
        # easier
        kwargs.pop("axis", None)

        if kwargs:
            raise TypeError(
                "reindex() got an unexpected keyword "
                f'argument "{list(kwargs.keys())[0]}"'
            )

        self._consolidate_inplace()

        # if all axes that are requested to reindex are equal, then only copy
        # if indicated must have index names equal here as well as values
        if all(
            self._get_axis(axis).identical(ax)
            for axis, ax in axes.items()
            if ax is not None
        ):
            if copy:
                return self.copy()
            return self

        # check if we are a multi reindex
        if self._needs_reindex_multi(axes, method, level):
            return self._reindex_multi(axes, copy, fill_value)

        # perform the reindex on the axes
        return self._reindex_axes(
            axes, level, limit, tolerance, method, fill_value, copy
        ).__finalize__(self, method="reindex")

    @final
    def _reindex_axes(
        self: FrameOrSeries, axes, level, limit, tolerance, method, fill_value, copy
    ) -> FrameOrSeries:
        """Perform the reindex for all the axes."""
        obj = self
        for a in self._AXIS_ORDERS:
            labels = axes[a]
            if labels is None:
                continue

            ax = self._get_axis(a)
            new_index, indexer = ax.reindex(
                labels, level=level, limit=limit, tolerance=tolerance, method=method
            )

            axis = self._get_axis_number(a)
            obj = obj._reindex_with_indexers(
                {axis: [new_index, indexer]},
                fill_value=fill_value,
                copy=copy,
                allow_dups=False,
            )

        return obj

    def _needs_reindex_multi(self, axes, method, level) -> bool_t:
        """Check if we do need a multi reindex."""
        return (
            (com.count_not_none(*axes.values()) == self._AXIS_LEN)
            and method is None
            and level is None
            and not self._is_mixed_type
        )

    def _reindex_multi(self, axes, copy, fill_value):
        raise AbstractMethodError(self)

    @final
    def _reindex_with_indexers(
        self: FrameOrSeries,
        reindexers,
        fill_value=None,
        copy: bool_t = False,
        allow_dups: bool_t = False,
    ) -> FrameOrSeries:
        """allow_dups indicates an internal call here """
        # reindex doing multiple operations on different axes if indicated
        new_data = self._mgr
        for axis in sorted(reindexers.keys()):
            index, indexer = reindexers[axis]
            baxis = self._get_block_manager_axis(axis)

            if index is None:
                continue

            index = ensure_index(index)
            if indexer is not None:
                indexer = ensure_int64(indexer)

            # TODO: speed up on homogeneous DataFrame objects
            new_data = new_data.reindex_indexer(
                index,
                indexer,
                axis=baxis,
                fill_value=fill_value,
                allow_dups=allow_dups,
                copy=copy,
            )
            # If we've made a copy once, no need to make another one
            copy = False

        if copy and new_data is self._mgr:
            new_data = new_data.copy()

        return self._constructor(new_data).__finalize__(self)

    def filter(
        self: FrameOrSeries,
        items=None,
        like: str | None = None,
        regex: str | None = None,
        axis=None,
    ) -> FrameOrSeries:
        """
        Subset the dataframe rows or columns according to the specified index labels.

        Note that this routine does not filter a dataframe on its
        contents. The filter is applied to the labels of the index.

        Parameters
        ----------
        items : list-like
            Keep labels from axis which are in items.
        like : str
            Keep labels from axis for which "like in label == True".
        regex : str (regular expression)
            Keep labels from axis for which re.search(regex, label) == True.
        axis : {0 or ‘index’, 1 or ‘columns’, None}, default None
            The axis to filter on, expressed either as an index (int)
            or axis name (str). By default this is the info axis,
            'index' for Series, 'columns' for DataFrame.

        Returns
        -------
        same type as input object

        See Also
        --------
        DataFrame.loc : Access a group of rows and columns
            by label(s) or a boolean array.

        Notes
        -----
        The ``items``, ``like``, and ``regex`` parameters are
        enforced to be mutually exclusive.

        ``axis`` defaults to the info axis that is used when indexing
        with ``[]``.

        Examples
        --------
        >>> df = pd.DataFrame(np.array(([1, 2, 3], [4, 5, 6])),
        ...                   index=['mouse', 'rabbit'],
        ...                   columns=['one', 'two', 'three'])
        >>> df
                one  two  three
        mouse     1    2      3
        rabbit    4    5      6

        >>> # select columns by name
        >>> df.filter(items=['one', 'three'])
                 one  three
        mouse     1      3
        rabbit    4      6

        >>> # select columns by regular expression
        >>> df.filter(regex='e$', axis=1)
                 one  three
        mouse     1      3
        rabbit    4      6

        >>> # select rows containing 'bbi'
        >>> df.filter(like='bbi', axis=0)
                 one  two  three
        rabbit    4    5      6
        """
        nkw = com.count_not_none(items, like, regex)
        if nkw > 1:
            raise TypeError(
                "Keyword arguments `items`, `like`, or `regex` "
                "are mutually exclusive"
            )

        if axis is None:
            axis = self._info_axis_name
        labels = self._get_axis(axis)

        if items is not None:
            name = self._get_axis_name(axis)
            return self.reindex(**{name: [r for r in items if r in labels]})
        elif like:

            def f(x) -> bool_t:
                assert like is not None  # needed for mypy
                return like in ensure_str(x)

            values = labels.map(f)
            return self.loc(axis=axis)[values]
        elif regex:

            def f(x) -> bool_t:
                return matcher.search(ensure_str(x)) is not None

            matcher = re.compile(regex)
            values = labels.map(f)
            return self.loc(axis=axis)[values]
        else:
            raise TypeError("Must pass either `items`, `like`, or `regex`")

    @final
    def head(self: FrameOrSeries, n: int = 5) -> FrameOrSeries:
        """
        Return the first `n` rows.

        This function returns the first `n` rows for the object based
        on position. It is useful for quickly testing if your object
        has the right type of data in it.

        For negative values of `n`, this function returns all rows except
        the last `n` rows, equivalent to ``df[:-n]``.

        Parameters
        ----------
        n : int, default 5
            Number of rows to select.

        Returns
        -------
        same type as caller
            The first `n` rows of the caller object.

        See Also
        --------
        DataFrame.tail: Returns the last `n` rows.

        Examples
        --------
        >>> df = pd.DataFrame({'animal': ['alligator', 'bee', 'falcon', 'lion',
        ...                    'monkey', 'parrot', 'shark', 'whale', 'zebra']})
        >>> df
              animal
        0  alligator
        1        bee
        2     falcon
        3       lion
        4     monkey
        5     parrot
        6      shark
        7      whale
        8      zebra

        Viewing the first 5 lines

        >>> df.head()
              animal
        0  alligator
        1        bee
        2     falcon
        3       lion
        4     monkey

        Viewing the first `n` lines (three in this case)

        >>> df.head(3)
              animal
        0  alligator
        1        bee
        2     falcon

        For negative values of `n`

        >>> df.head(-3)
              animal
        0  alligator
        1        bee
        2     falcon
        3       lion
        4     monkey
        5     parrot
        """
        return self.iloc[:n]

    @final
    def tail(self: FrameOrSeries, n: int = 5) -> FrameOrSeries:
        """
        Return the last `n` rows.

        This function returns last `n` rows from the object based on
        position. It is useful for quickly verifying data, for example,
        after sorting or appending rows.

        For negative values of `n`, this function returns all rows except
        the first `n` rows, equivalent to ``df[n:]``.

        Parameters
        ----------
        n : int, default 5
            Number of rows to select.

        Returns
        -------
        type of caller
            The last `n` rows of the caller object.

        See Also
        --------
        DataFrame.head : The first `n` rows of the caller object.

        Examples
        --------
        >>> df = pd.DataFrame({'animal': ['alligator', 'bee', 'falcon', 'lion',
        ...                    'monkey', 'parrot', 'shark', 'whale', 'zebra']})
        >>> df
              animal
        0  alligator
        1        bee
        2     falcon
        3       lion
        4     monkey
        5     parrot
        6      shark
        7      whale
        8      zebra

        Viewing the last 5 lines

        >>> df.tail()
           animal
        4  monkey
        5  parrot
        6   shark
        7   whale
        8   zebra

        Viewing the last `n` lines (three in this case)

        >>> df.tail(3)
          animal
        6  shark
        7  whale
        8  zebra

        For negative values of `n`

        >>> df.tail(-3)
           animal
        3    lion
        4  monkey
        5  parrot
        6   shark
        7   whale
        8   zebra
        """
        if n == 0:
            return self.iloc[0:0]
        return self.iloc[-n:]

    @final
    def sample(
        self: FrameOrSeries,
        n=None,
        frac=None,
        replace=False,
        weights=None,
        random_state=None,
        axis=None,
    ) -> FrameOrSeries:
        """
        Return a random sample of items from an axis of object.

        You can use `random_state` for reproducibility.

        Parameters
        ----------
        n : int, optional
            Number of items from axis to return. Cannot be used with `frac`.
            Default = 1 if `frac` = None.
        frac : float, optional
            Fraction of axis items to return. Cannot be used with `n`.
        replace : bool, default False
            Allow or disallow sampling of the same row more than once.
        weights : str or ndarray-like, optional
            Default 'None' results in equal probability weighting.
            If passed a Series, will align with target object on index. Index
            values in weights not found in sampled object will be ignored and
            index values in sampled object not in weights will be assigned
            weights of zero.
            If called on a DataFrame, will accept the name of a column
            when axis = 0.
            Unless weights are a Series, weights must be same length as axis
            being sampled.
            If weights do not sum to 1, they will be normalized to sum to 1.
            Missing values in the weights column will be treated as zero.
            Infinite values not allowed.
        random_state : int, array-like, BitGenerator, np.random.RandomState, optional
            If int, array-like, or BitGenerator (NumPy>=1.17), seed for
            random number generator
            If np.random.RandomState, use as numpy RandomState object.

            .. versionchanged:: 1.1.0

                array-like and BitGenerator (for NumPy>=1.17) object now passed to
                np.random.RandomState() as seed

        axis : {0 or ‘index’, 1 or ‘columns’, None}, default None
            Axis to sample. Accepts axis number or name. Default is stat axis
            for given data type (0 for Series and DataFrames).

        Returns
        -------
        Series or DataFrame
            A new object of same type as caller containing `n` items randomly
            sampled from the caller object.

        See Also
        --------
        DataFrameGroupBy.sample: Generates random samples from each group of a
            DataFrame object.
        SeriesGroupBy.sample: Generates random samples from each group of a
            Series object.
        numpy.random.choice: Generates a random sample from a given 1-D numpy
            array.

        Notes
        -----
        If `frac` > 1, `replacement` should be set to `True`.

        Examples
        --------
        >>> df = pd.DataFrame({'num_legs': [2, 4, 8, 0],
        ...                    'num_wings': [2, 0, 0, 0],
        ...                    'num_specimen_seen': [10, 2, 1, 8]},
        ...                   index=['falcon', 'dog', 'spider', 'fish'])
        >>> df
                num_legs  num_wings  num_specimen_seen
        falcon         2          2                 10
        dog            4          0                  2
        spider         8          0                  1
        fish           0          0                  8

        Extract 3 random elements from the ``Series`` ``df['num_legs']``:
        Note that we use `random_state` to ensure the reproducibility of
        the examples.

        >>> df['num_legs'].sample(n=3, random_state=1)
        fish      0
        spider    8
        falcon    2
        Name: num_legs, dtype: int64

        A random 50% sample of the ``DataFrame`` with replacement:

        >>> df.sample(frac=0.5, replace=True, random_state=1)
              num_legs  num_wings  num_specimen_seen
        dog          4          0                  2
        fish         0          0                  8

        An upsample sample of the ``DataFrame`` with replacement:
        Note that `replace` parameter has to be `True` for `frac` parameter > 1.

        >>> df.sample(frac=2, replace=True, random_state=1)
                num_legs  num_wings  num_specimen_seen
        dog            4          0                  2
        fish           0          0                  8
        falcon         2          2                 10
        falcon         2          2                 10
        fish           0          0                  8
        dog            4          0                  2
        fish           0          0                  8
        dog            4          0                  2

        Using a DataFrame column as weights. Rows with larger value in the
        `num_specimen_seen` column are more likely to be sampled.

        >>> df.sample(n=2, weights='num_specimen_seen', random_state=1)
                num_legs  num_wings  num_specimen_seen
        falcon         2          2                 10
        fish           0          0                  8
        """
        if axis is None:
            axis = self._stat_axis_number

        axis = self._get_axis_number(axis)
        axis_length = self.shape[axis]

        # Process random_state argument
        rs = com.random_state(random_state)

        # Check weights for compliance
        if weights is not None:

            # If a series, align with frame
            if isinstance(weights, ABCSeries):
                weights = weights.reindex(self.axes[axis])

            # Strings acceptable if a dataframe and axis = 0
            if isinstance(weights, str):
                if isinstance(self, ABCDataFrame):
                    if axis == 0:
                        try:
                            weights = self[weights]
                        except KeyError as err:
                            raise KeyError(
                                "String passed to weights not a valid column"
                            ) from err
                    else:
                        raise ValueError(
                            "Strings can only be passed to "
                            "weights when sampling from rows on "
                            "a DataFrame"
                        )
                else:
                    raise ValueError(
                        "Strings cannot be passed as weights "
                        "when sampling from a Series."
                    )

            if isinstance(self, ABCSeries):
                func = self._constructor
            else:
                func = self._constructor_sliced
            weights = func(weights, dtype="float64")

            if len(weights) != axis_length:
                raise ValueError(
                    "Weights and axis to be sampled must be of same length"
                )

            if (weights == np.inf).any() or (weights == -np.inf).any():
                raise ValueError("weight vector may not include `inf` values")

            if (weights < 0).any():
                raise ValueError("weight vector many not include negative values")

            # If has nan, set to zero.
            weights = weights.fillna(0)

            # Renormalize if don't sum to 1
            if weights.sum() != 1:
                if weights.sum() != 0:
                    weights = weights / weights.sum()
                else:
                    raise ValueError("Invalid weights: weights sum to zero")

            weights = weights._values

        # If no frac or n, default to n=1.
        if n is None and frac is None:
            n = 1
        elif frac is not None and frac > 1 and not replace:
            raise ValueError(
                "Replace has to be set to `True` when "
                "upsampling the population `frac` > 1."
            )
        elif frac is None and n % 1 != 0:
            raise ValueError("Only integers accepted as `n` values")
        elif n is None and frac is not None:
            n = round(frac * axis_length)
        elif frac is not None:
            raise ValueError("Please enter a value for `frac` OR `n`, not both")

        # Check for negative sizes
        if n < 0:
            raise ValueError(
                "A negative number of rows requested. Please provide positive value."
            )

        locs = rs.choice(axis_length, size=n, replace=replace, p=weights)
        return self.take(locs, axis=axis)

    @final
    @doc(klass=_shared_doc_kwargs["klass"])
    def pipe(
        self,
        func: Callable[..., T] | tuple[Callable[..., T], str],
        *args,
        **kwargs,
    ) -> T:
        r"""
        Apply func(self, \*args, \*\*kwargs).

        Parameters
        ----------
        func : function
            Function to apply to the {klass}.
            ``args``, and ``kwargs`` are passed into ``func``.
            Alternatively a ``(callable, data_keyword)`` tuple where
            ``data_keyword`` is a string indicating the keyword of
            ``callable`` that expects the {klass}.
        args : iterable, optional
            Positional arguments passed into ``func``.
        kwargs : mapping, optional
            A dictionary of keyword arguments passed into ``func``.

        Returns
        -------
        object : the return type of ``func``.

        See Also
        --------
        DataFrame.apply : Apply a function along input axis of DataFrame.
        DataFrame.applymap : Apply a function elementwise on a whole DataFrame.
        Series.map : Apply a mapping correspondence on a
            :class:`~pandas.Series`.

        Notes
        -----
        Use ``.pipe`` when chaining together functions that expect
        Series, DataFrames or GroupBy objects. Instead of writing

        >>> func(g(h(df), arg1=a), arg2=b, arg3=c)  # doctest: +SKIP

        You can write

        >>> (df.pipe(h)
        ...    .pipe(g, arg1=a)
        ...    .pipe(func, arg2=b, arg3=c)
        ... )  # doctest: +SKIP

        If you have a function that takes the data as (say) the second
        argument, pass a tuple indicating which keyword expects the
        data. For example, suppose ``f`` takes its data as ``arg2``:

        >>> (df.pipe(h)
        ...    .pipe(g, arg1=a)
        ...    .pipe((func, 'arg2'), arg1=a, arg3=c)
        ...  )  # doctest: +SKIP
        """
        return com.pipe(self, func, *args, **kwargs)

    # ----------------------------------------------------------------------
    # Attribute access

    @final
    def __finalize__(
        self: FrameOrSeries, other, method: str | None = None, **kwargs
    ) -> FrameOrSeries:
        """
        Propagate metadata from other to self.

        Parameters
        ----------
        other : the object from which to get the attributes that we are going
            to propagate
        method : str, optional
            A passed method name providing context on where ``__finalize__``
            was called.

            .. warning::

               The value passed as `method` are not currently considered
               stable across pandas releases.
        """
        if isinstance(other, NDFrame):
            for name in other.attrs:
                self.attrs[name] = other.attrs[name]

            self.flags.allows_duplicate_labels = other.flags.allows_duplicate_labels
            # For subclasses using _metadata.
            for name in set(self._metadata) & set(other._metadata):
                assert isinstance(name, str)
                object.__setattr__(self, name, getattr(other, name, None))

        if method == "concat":
            allows_duplicate_labels = all(
                x.flags.allows_duplicate_labels for x in other.objs
            )
            self.flags.allows_duplicate_labels = allows_duplicate_labels

        return self

    def __getattr__(self, name: str):
        """
        After regular attribute access, try looking up the name
        This allows simpler access to columns for interactive use.
        """
        # Note: obj.x will always call obj.__getattribute__('x') prior to
        # calling obj.__getattr__('x').
        if (
            name not in self._internal_names_set
            and name not in self._metadata
            and name not in self._accessors
            and self._info_axis._can_hold_identifiers_and_holds_name(name)
        ):
            return self[name]
        return object.__getattribute__(self, name)

    def __setattr__(self, name: str, value) -> None:
        """
        After regular attribute access, try setting the name
        This allows simpler access to columns for interactive use.
        """
        # first try regular attribute access via __getattribute__, so that
        # e.g. ``obj.x`` and ``obj.x = 4`` will always reference/modify
        # the same attribute.

        try:
            object.__getattribute__(self, name)
            return object.__setattr__(self, name, value)
        except AttributeError:
            pass

        # if this fails, go on to more involved attribute setting
        # (note that this matches __getattr__, above).
        if name in self._internal_names_set:
            object.__setattr__(self, name, value)
        elif name in self._metadata:
            object.__setattr__(self, name, value)
        else:
            try:
                existing = getattr(self, name)
                if isinstance(existing, Index):
                    object.__setattr__(self, name, value)
                elif name in self._info_axis:
                    self[name] = value
                else:
                    object.__setattr__(self, name, value)
            except (AttributeError, TypeError):
                if isinstance(self, ABCDataFrame) and (is_list_like(value)):
                    warnings.warn(
                        "Pandas doesn't allow columns to be "
                        "created via a new attribute name - see "
                        "https://pandas.pydata.org/pandas-docs/"
                        "stable/indexing.html#attribute-access",
                        stacklevel=2,
                    )
                object.__setattr__(self, name, value)

    @final
    def _dir_additions(self) -> set[str]:
        """
        add the string-like attributes from the info_axis.
        If info_axis is a MultiIndex, its first level values are used.
        """
        additions = super()._dir_additions()
        if self._info_axis._can_hold_strings:
            additions.update(self._info_axis._dir_additions_for_owner)
        return additions

    # ----------------------------------------------------------------------
    # Consolidation of internals

    @final
    def _protect_consolidate(self, f):
        """
        Consolidate _mgr -- if the blocks have changed, then clear the
        cache
        """
        if isinstance(self._mgr, (ArrayManager, SingleArrayManager)):
            return f()
        blocks_before = len(self._mgr.blocks)
        result = f()
        if len(self._mgr.blocks) != blocks_before:
            self._clear_item_cache()
        return result

    @final
    def _consolidate_inplace(self) -> None:
        """Consolidate data in place and return None"""

        def f():
            self._mgr = self._mgr.consolidate()

        self._protect_consolidate(f)

    @final
    def _consolidate(self):
        """
        Compute NDFrame with "consolidated" internals (data of each dtype
        grouped together in a single ndarray).

        Returns
        -------
        consolidated : same type as caller
        """
        f = lambda: self._mgr.consolidate()
        cons_data = self._protect_consolidate(f)
        return self._constructor(cons_data).__finalize__(self)

    @final
    @property
    def _is_mixed_type(self) -> bool_t:
        if self._mgr.is_single_block:
            return False

        if self._mgr.any_extension_types:
            # Even if they have the same dtype, we can't consolidate them,
            #  so we pretend this is "mixed'"
            return True

        return self.dtypes.nunique() > 1

    @final
    def _check_inplace_setting(self, value) -> bool_t:
        """ check whether we allow in-place setting with this type of value """
        if self._is_mixed_type and not self._mgr.is_numeric_mixed_type:

            # allow an actual np.nan thru
            if is_float(value) and np.isnan(value):
                return True

            raise TypeError(
                "Cannot do inplace boolean setting on "
                "mixed-types with a non np.nan value"
            )

        return True

    @final
    def _get_numeric_data(self):
        return self._constructor(self._mgr.get_numeric_data()).__finalize__(self)

    @final
    def _get_bool_data(self):
        return self._constructor(self._mgr.get_bool_data()).__finalize__(self)

    # ----------------------------------------------------------------------
    # Internal Interface Methods

    @property
    def values(self) -> np.ndarray:
        """
        Return a Numpy representation of the DataFrame.

        .. warning::

           We recommend using :meth:`DataFrame.to_numpy` instead.

        Only the values in the DataFrame will be returned, the axes labels
        will be removed.

        Returns
        -------
        numpy.ndarray
            The values of the DataFrame.

        See Also
        --------
        DataFrame.to_numpy : Recommended alternative to this method.
        DataFrame.index : Retrieve the index labels.
        DataFrame.columns : Retrieving the column names.

        Notes
        -----
        The dtype will be a lower-common-denominator dtype (implicit
        upcasting); that is to say if the dtypes (even of numeric types)
        are mixed, the one that accommodates all will be chosen. Use this
        with care if you are not dealing with the blocks.

        e.g. If the dtypes are float16 and float32, dtype will be upcast to
        float32.  If dtypes are int32 and uint8, dtype will be upcast to
        int32. By :func:`numpy.find_common_type` convention, mixing int64
        and uint64 will result in a float64 dtype.

        Examples
        --------
        A DataFrame where all columns are the same type (e.g., int64) results
        in an array of the same type.

        >>> df = pd.DataFrame({'age':    [ 3,  29],
        ...                    'height': [94, 170],
        ...                    'weight': [31, 115]})
        >>> df
           age  height  weight
        0    3      94      31
        1   29     170     115
        >>> df.dtypes
        age       int64
        height    int64
        weight    int64
        dtype: object
        >>> df.values
        array([[  3,  94,  31],
               [ 29, 170, 115]])

        A DataFrame with mixed type columns(e.g., str/object, int64, float32)
        results in an ndarray of the broadest type that accommodates these
        mixed types (e.g., object).

        >>> df2 = pd.DataFrame([('parrot',   24.0, 'second'),
        ...                     ('lion',     80.5, 1),
        ...                     ('monkey', np.nan, None)],
        ...                   columns=('name', 'max_speed', 'rank'))
        >>> df2.dtypes
        name          object
        max_speed    float64
        rank          object
        dtype: object
        >>> df2.values
        array([['parrot', 24.0, 'second'],
               ['lion', 80.5, 1],
               ['monkey', nan, None]], dtype=object)
        """
        self._consolidate_inplace()
        return self._mgr.as_array(transpose=self._AXIS_REVERSED)

    @property
    def _values(self) -> np.ndarray:
        """internal implementation"""
        return self.values

    @property
    def dtypes(self):
        """
        Return the dtypes in the DataFrame.

        This returns a Series with the data type of each column.
        The result's index is the original DataFrame's columns. Columns
        with mixed types are stored with the ``object`` dtype. See
        :ref:`the User Guide <basics.dtypes>` for more.

        Returns
        -------
        pandas.Series
            The data type of each column.

        Examples
        --------
        >>> df = pd.DataFrame({'float': [1.0],
        ...                    'int': [1],
        ...                    'datetime': [pd.Timestamp('20180310')],
        ...                    'string': ['foo']})
        >>> df.dtypes
        float              float64
        int                  int64
        datetime    datetime64[ns]
        string              object
        dtype: object
        """
        data = self._mgr.get_dtypes()
        return self._constructor_sliced(data, index=self._info_axis, dtype=np.object_)

    @final
    def _to_dict_of_blocks(self, copy: bool_t = True):
        """
        Return a dict of dtype -> Constructor Types that
        each is a homogeneous dtype.

        Internal ONLY - only works for BlockManager
        """
        mgr = self._mgr
        # convert to BlockManager if needed -> this way support ArrayManager as well
        mgr = mgr_to_mgr(mgr, "block")
        mgr = cast(BlockManager, mgr)
        return {
            k: self._constructor(v).__finalize__(self)
            for k, v, in mgr.to_dict(copy=copy).items()
        }

    def astype(
        self: FrameOrSeries, dtype, copy: bool_t = True, errors: str = "raise"
    ) -> FrameOrSeries:
        """
        Cast a pandas object to a specified dtype ``dtype``.

        Parameters
        ----------
        dtype : data type, or dict of column name -> data type
            Use a numpy.dtype or Python type to cast entire pandas object to
            the same type. Alternatively, use {col: dtype, ...}, where col is a
            column label and dtype is a numpy.dtype or Python type to cast one
            or more of the DataFrame's columns to column-specific types.
        copy : bool, default True
            Return a copy when ``copy=True`` (be very careful setting
            ``copy=False`` as changes to values then may propagate to other
            pandas objects).
        errors : {'raise', 'ignore'}, default 'raise'
            Control raising of exceptions on invalid data for provided dtype.

            - ``raise`` : allow exceptions to be raised
            - ``ignore`` : suppress exceptions. On error return original object.

        Returns
        -------
        casted : same type as caller

        See Also
        --------
        to_datetime : Convert argument to datetime.
        to_timedelta : Convert argument to timedelta.
        to_numeric : Convert argument to a numeric type.
        numpy.ndarray.astype : Cast a numpy array to a specified type.

        Examples
        --------
        Create a DataFrame:

        >>> d = {'col1': [1, 2], 'col2': [3, 4]}
        >>> df = pd.DataFrame(data=d)
        >>> df.dtypes
        col1    int64
        col2    int64
        dtype: object

        Cast all columns to int32:

        >>> df.astype('int32').dtypes
        col1    int32
        col2    int32
        dtype: object

        Cast col1 to int32 using a dictionary:

        >>> df.astype({'col1': 'int32'}).dtypes
        col1    int32
        col2    int64
        dtype: object

        Create a series:

        >>> ser = pd.Series([1, 2], dtype='int32')
        >>> ser
        0    1
        1    2
        dtype: int32
        >>> ser.astype('int64')
        0    1
        1    2
        dtype: int64

        Convert to categorical type:

        >>> ser.astype('category')
        0    1
        1    2
        dtype: category
        Categories (2, int64): [1, 2]

        Convert to ordered categorical type with custom ordering:

        >>> from pandas.api.types import CategoricalDtype
        >>> cat_dtype = CategoricalDtype(
        ...     categories=[2, 1], ordered=True)
        >>> ser.astype(cat_dtype)
        0    1
        1    2
        dtype: category
        Categories (2, int64): [2 < 1]

        Note that using ``copy=False`` and changing data on a new
        pandas object may propagate changes:

        >>> s1 = pd.Series([1, 2])
        >>> s2 = s1.astype('int64', copy=False)
        >>> s2[0] = 10
        >>> s1  # note that s1[0] has changed too
        0    10
        1     2
        dtype: int64

        Create a series of dates:

        >>> ser_date = pd.Series(pd.date_range('20200101', periods=3))
        >>> ser_date
        0   2020-01-01
        1   2020-01-02
        2   2020-01-03
        dtype: datetime64[ns]

        Datetimes are localized to UTC first before
        converting to the specified timezone:

        >>> ser_date.astype('datetime64[ns, US/Eastern]')
        0   2019-12-31 19:00:00-05:00
        1   2020-01-01 19:00:00-05:00
        2   2020-01-02 19:00:00-05:00
        dtype: datetime64[ns, US/Eastern]
        """
        if is_dict_like(dtype):
            if self.ndim == 1:  # i.e. Series
                if len(dtype) > 1 or self.name not in dtype:
                    raise KeyError(
                        "Only the Series name can be used for "
                        "the key in Series dtype mappings."
                    )
                new_type = dtype[self.name]
                return self.astype(new_type, copy, errors)

            for col_name in dtype.keys():
                if col_name not in self:
                    raise KeyError(
                        "Only a column name can be used for the "
                        "key in a dtype mappings argument."
                    )
            results = []
            for col_name, col in self.items():
                if col_name in dtype:
                    results.append(
                        col.astype(dtype=dtype[col_name], copy=copy, errors=errors)
                    )
                else:
                    results.append(col.copy() if copy else col)

        elif is_extension_array_dtype(dtype) and self.ndim > 1:
            # GH 18099/22869: columnwise conversion to extension dtype
            # GH 24704: use iloc to handle duplicate column names
            # TODO(EA2D): special case not needed with 2D EAs
            results = [
                self.iloc[:, i].astype(dtype, copy=copy)
                for i in range(len(self.columns))
            ]

        else:
            # else, only a single dtype is given
            new_data = self._mgr.astype(dtype=dtype, copy=copy, errors=errors)
            return self._constructor(new_data).__finalize__(self, method="astype")

        # GH 33113: handle empty frame or series
        if not results:
            return self.copy()

        # GH 19920: retain column metadata after concat
        result = concat(results, axis=1, copy=False)
        result.columns = self.columns
        return result

    @final
    def copy(self: FrameOrSeries, deep: bool_t = True) -> FrameOrSeries:
        """
        Make a copy of this object's indices and data.

        When ``deep=True`` (default), a new object will be created with a
        copy of the calling object's data and indices. Modifications to
        the data or indices of the copy will not be reflected in the
        original object (see notes below).

        When ``deep=False``, a new object will be created without copying
        the calling object's data or index (only references to the data
        and index are copied). Any changes to the data of the original
        will be reflected in the shallow copy (and vice versa).

        Parameters
        ----------
        deep : bool, default True
            Make a deep copy, including a copy of the data and the indices.
            With ``deep=False`` neither the indices nor the data are copied.

        Returns
        -------
        copy : Series or DataFrame
            Object type matches caller.

        Notes
        -----
        When ``deep=True``, data is copied but actual Python objects
        will not be copied recursively, only the reference to the object.
        This is in contrast to `copy.deepcopy` in the Standard Library,
        which recursively copies object data (see examples below).

        While ``Index`` objects are copied when ``deep=True``, the underlying
        numpy array is not copied for performance reasons. Since ``Index`` is
        immutable, the underlying data can be safely shared and a copy
        is not needed.

        Examples
        --------
        >>> s = pd.Series([1, 2], index=["a", "b"])
        >>> s
        a    1
        b    2
        dtype: int64

        >>> s_copy = s.copy()
        >>> s_copy
        a    1
        b    2
        dtype: int64

        **Shallow copy versus default (deep) copy:**

        >>> s = pd.Series([1, 2], index=["a", "b"])
        >>> deep = s.copy()
        >>> shallow = s.copy(deep=False)

        Shallow copy shares data and index with original.

        >>> s is shallow
        False
        >>> s.values is shallow.values and s.index is shallow.index
        True

        Deep copy has own copy of data and index.

        >>> s is deep
        False
        >>> s.values is deep.values or s.index is deep.index
        False

        Updates to the data shared by shallow copy and original is reflected
        in both; deep copy remains unchanged.

        >>> s[0] = 3
        >>> shallow[1] = 4
        >>> s
        a    3
        b    4
        dtype: int64
        >>> shallow
        a    3
        b    4
        dtype: int64
        >>> deep
        a    1
        b    2
        dtype: int64

        Note that when copying an object containing Python objects, a deep copy
        will copy the data, but will not do so recursively. Updating a nested
        data object will be reflected in the deep copy.

        >>> s = pd.Series([[1, 2], [3, 4]])
        >>> deep = s.copy()
        >>> s[0][0] = 10
        >>> s
        0    [10, 2]
        1     [3, 4]
        dtype: object
        >>> deep
        0    [10, 2]
        1     [3, 4]
        dtype: object
        """
        data = self._mgr.copy(deep=deep)
        self._clear_item_cache()
        return self._constructor(data).__finalize__(self, method="copy")

    @final
    def __copy__(self: FrameOrSeries, deep: bool_t = True) -> FrameOrSeries:
        return self.copy(deep=deep)

    @final
    def __deepcopy__(self: FrameOrSeries, memo=None) -> FrameOrSeries:
        """
        Parameters
        ----------
        memo, default None
            Standard signature. Unused
        """
        return self.copy(deep=True)

    @final
    def _convert(
        self: FrameOrSeries,
        datetime: bool_t = False,
        numeric: bool_t = False,
        timedelta: bool_t = False,
    ) -> FrameOrSeries:
        """
        Attempt to infer better dtype for object columns

        Parameters
        ----------
        datetime : bool, default False
            If True, convert to date where possible.
        numeric : bool, default False
            If True, attempt to convert to numbers (including strings), with
            unconvertible values becoming NaN.
        timedelta : bool, default False
            If True, convert to timedelta where possible.

        Returns
        -------
        converted : same as input object
        """
        validate_bool_kwarg(datetime, "datetime")
        validate_bool_kwarg(numeric, "numeric")
        validate_bool_kwarg(timedelta, "timedelta")
        return self._constructor(
            self._mgr.convert(
                datetime=datetime,
                numeric=numeric,
                timedelta=timedelta,
                copy=True,
            )
        ).__finalize__(self)

    @final
    def infer_objects(self: FrameOrSeries) -> FrameOrSeries:
        """
        Attempt to infer better dtypes for object columns.

        Attempts soft conversion of object-dtyped
        columns, leaving non-object and unconvertible
        columns unchanged. The inference rules are the
        same as during normal Series/DataFrame construction.

        Returns
        -------
        converted : same type as input object

        See Also
        --------
        to_datetime : Convert argument to datetime.
        to_timedelta : Convert argument to timedelta.
        to_numeric : Convert argument to numeric type.
        convert_dtypes : Convert argument to best possible dtype.

        Examples
        --------
        >>> df = pd.DataFrame({"A": ["a", 1, 2, 3]})
        >>> df = df.iloc[1:]
        >>> df
           A
        1  1
        2  2
        3  3

        >>> df.dtypes
        A    object
        dtype: object

        >>> df.infer_objects().dtypes
        A    int64
        dtype: object
        """
        # numeric=False necessary to only soft convert;
        # python objects will still be converted to
        # native numpy numeric types
        return self._constructor(
            self._mgr.convert(datetime=True, numeric=False, timedelta=True, copy=True)
        ).__finalize__(self, method="infer_objects")

    @final
    def convert_dtypes(
        self: FrameOrSeries,
        infer_objects: bool_t = True,
        convert_string: bool_t = True,
        convert_integer: bool_t = True,
        convert_boolean: bool_t = True,
        convert_floating: bool_t = True,
    ) -> FrameOrSeries:
        """
        Convert columns to best possible dtypes using dtypes supporting ``pd.NA``.

        .. versionadded:: 1.0.0

        Parameters
        ----------
        infer_objects : bool, default True
            Whether object dtypes should be converted to the best possible types.
        convert_string : bool, default True
            Whether object dtypes should be converted to ``StringDtype()``.
        convert_integer : bool, default True
            Whether, if possible, conversion can be done to integer extension types.
        convert_boolean : bool, defaults True
            Whether object dtypes should be converted to ``BooleanDtypes()``.
        convert_floating : bool, defaults True
            Whether, if possible, conversion can be done to floating extension types.
            If `convert_integer` is also True, preference will be give to integer
            dtypes if the floats can be faithfully casted to integers.

            .. versionadded:: 1.2.0

        Returns
        -------
        Series or DataFrame
            Copy of input object with new dtype.

        See Also
        --------
        infer_objects : Infer dtypes of objects.
        to_datetime : Convert argument to datetime.
        to_timedelta : Convert argument to timedelta.
        to_numeric : Convert argument to a numeric type.

        Notes
        -----
        By default, ``convert_dtypes`` will attempt to convert a Series (or each
        Series in a DataFrame) to dtypes that support ``pd.NA``. By using the options
        ``convert_string``, ``convert_integer``, ``convert_boolean`` and
        ``convert_boolean``, it is possible to turn off individual conversions
        to ``StringDtype``, the integer extension types, ``BooleanDtype``
        or floating extension types, respectively.

        For object-dtyped columns, if ``infer_objects`` is ``True``, use the inference
        rules as during normal Series/DataFrame construction.  Then, if possible,
        convert to ``StringDtype``, ``BooleanDtype`` or an appropriate integer
        or floating extension type, otherwise leave as ``object``.

        If the dtype is integer, convert to an appropriate integer extension type.

        If the dtype is numeric, and consists of all integers, convert to an
        appropriate integer extension type. Otherwise, convert to an
        appropriate floating extension type.

        .. versionchanged:: 1.2
            Starting with pandas 1.2, this method also converts float columns
            to the nullable floating extension type.

        In the future, as new dtypes are added that support ``pd.NA``, the results
        of this method will change to support those new dtypes.

        Examples
        --------
        >>> df = pd.DataFrame(
        ...     {
        ...         "a": pd.Series([1, 2, 3], dtype=np.dtype("int32")),
        ...         "b": pd.Series(["x", "y", "z"], dtype=np.dtype("O")),
        ...         "c": pd.Series([True, False, np.nan], dtype=np.dtype("O")),
        ...         "d": pd.Series(["h", "i", np.nan], dtype=np.dtype("O")),
        ...         "e": pd.Series([10, np.nan, 20], dtype=np.dtype("float")),
        ...         "f": pd.Series([np.nan, 100.5, 200], dtype=np.dtype("float")),
        ...     }
        ... )

        Start with a DataFrame with default dtypes.

        >>> df
           a  b      c    d     e      f
        0  1  x   True    h  10.0    NaN
        1  2  y  False    i   NaN  100.5
        2  3  z    NaN  NaN  20.0  200.0

        >>> df.dtypes
        a      int32
        b     object
        c     object
        d     object
        e    float64
        f    float64
        dtype: object

        Convert the DataFrame to use best possible dtypes.

        >>> dfn = df.convert_dtypes()
        >>> dfn
           a  b      c     d     e      f
        0  1  x   True     h    10   <NA>
        1  2  y  False     i  <NA>  100.5
        2  3  z   <NA>  <NA>    20  200.0

        >>> dfn.dtypes
        a      Int32
        b     string
        c    boolean
        d     string
        e      Int64
        f    Float64
        dtype: object

        Start with a Series of strings and missing data represented by ``np.nan``.

        >>> s = pd.Series(["a", "b", np.nan])
        >>> s
        0      a
        1      b
        2    NaN
        dtype: object

        Obtain a Series with dtype ``StringDtype``.

        >>> s.convert_dtypes()
        0       a
        1       b
        2    <NA>
        dtype: string
        """
        if self.ndim == 1:
            return self._convert_dtypes(
                infer_objects,
                convert_string,
                convert_integer,
                convert_boolean,
                convert_floating,
            )
        else:
            results = [
                col._convert_dtypes(
                    infer_objects,
                    convert_string,
                    convert_integer,
                    convert_boolean,
                    convert_floating,
                )
                for col_name, col in self.items()
            ]
            if len(results) > 0:
                return concat(results, axis=1, copy=False)
            else:
                return self.copy()

    # ----------------------------------------------------------------------
    # Filling NA's

    @doc(**_shared_doc_kwargs)
    def fillna(
        self: FrameOrSeries,
        value=None,
        method=None,
        axis=None,
        inplace: bool_t = False,
        limit=None,
        downcast=None,
    ) -> FrameOrSeries | None:
        """
        Fill NA/NaN values using the specified method.

        Parameters
        ----------
        value : scalar, dict, Series, or DataFrame
            Value to use to fill holes (e.g. 0), alternately a
            dict/Series/DataFrame of values specifying which value to use for
            each index (for a Series) or column (for a DataFrame).  Values not
            in the dict/Series/DataFrame will not be filled. This value cannot
            be a list.
        method : {{'backfill', 'bfill', 'pad', 'ffill', None}}, default None
            Method to use for filling holes in reindexed Series
            pad / ffill: propagate last valid observation forward to next valid
            backfill / bfill: use next valid observation to fill gap.
        axis : {axes_single_arg}
            Axis along which to fill missing values.
        inplace : bool, default False
            If True, fill in-place. Note: this will modify any
            other views on this object (e.g., a no-copy slice for a column in a
            DataFrame).
        limit : int, default None
            If method is specified, this is the maximum number of consecutive
            NaN values to forward/backward fill. In other words, if there is
            a gap with more than this number of consecutive NaNs, it will only
            be partially filled. If method is not specified, this is the
            maximum number of entries along the entire axis where NaNs will be
            filled. Must be greater than 0 if not None.
        downcast : dict, default is None
            A dict of item->dtype of what to downcast if possible,
            or the string 'infer' which will try to downcast to an appropriate
            equal type (e.g. float64 to int64 if possible).

        Returns
        -------
        {klass} or None
            Object with missing values filled or None if ``inplace=True``.

        See Also
        --------
        interpolate : Fill NaN values using interpolation.
        reindex : Conform object to new index.
        asfreq : Convert TimeSeries to specified frequency.

        Examples
        --------
        >>> df = pd.DataFrame([[np.nan, 2, np.nan, 0],
        ...                    [3, 4, np.nan, 1],
        ...                    [np.nan, np.nan, np.nan, 5],
        ...                    [np.nan, 3, np.nan, 4]],
        ...                   columns=list("ABCD"))
        >>> df
             A    B   C  D
        0  NaN  2.0 NaN  0
        1  3.0  4.0 NaN  1
        2  NaN  NaN NaN  5
        3  NaN  3.0 NaN  4

        Replace all NaN elements with 0s.

        >>> df.fillna(0)
            A   B   C   D
        0   0.0 2.0 0.0 0
        1   3.0 4.0 0.0 1
        2   0.0 0.0 0.0 5
        3   0.0 3.0 0.0 4

        We can also propagate non-null values forward or backward.

        >>> df.fillna(method="ffill")
            A   B   C   D
        0   NaN 2.0 NaN 0
        1   3.0 4.0 NaN 1
        2   3.0 4.0 NaN 5
        3   3.0 3.0 NaN 4

        Replace all NaN elements in column 'A', 'B', 'C', and 'D', with 0, 1,
        2, and 3 respectively.

        >>> values = {{"A": 0, "B": 1, "C": 2, "D": 3}}
        >>> df.fillna(value=values)
            A   B   C   D
        0   0.0 2.0 2.0 0
        1   3.0 4.0 2.0 1
        2   0.0 1.0 2.0 5
        3   0.0 3.0 2.0 4

        Only replace the first NaN element.

        >>> df.fillna(value=values, limit=1)
            A   B   C   D
        0   0.0 2.0 2.0 0
        1   3.0 4.0 NaN 1
        2   NaN 1.0 NaN 5
        3   NaN 3.0 NaN 4

        When filling using a DataFrame, replacement happens along
        the same column names and same indices

        >>> df2 = pd.DataFrame(np.zeros((4, 4)), columns=list("ABCE"))
        >>> df.fillna(df2)
            A   B   C   D
        0   0.0 2.0 0.0 0
        1   3.0 4.0 0.0 1
        2   0.0 0.0 0.0 5
        3   0.0 3.0 0.0 4
        """
        inplace = validate_bool_kwarg(inplace, "inplace")
        value, method = validate_fillna_kwargs(value, method)

        self._consolidate_inplace()

        # set the default here, so functions examining the signaure
        # can detect if something was set (e.g. in groupby) (GH9221)
        if axis is None:
            axis = 0
        axis = self._get_axis_number(axis)

        if value is None:
            if not self._mgr.is_single_block and axis == 1:
                if inplace:
                    raise NotImplementedError()
                result = self.T.fillna(method=method, limit=limit).T

                # need to downcast here because of all of the transposes
                result._mgr = result._mgr.downcast()

                return result

            new_data = self._mgr.interpolate(
                method=method,
                axis=axis,
                limit=limit,
                inplace=inplace,
                coerce=True,
                downcast=downcast,
            )
        else:
            if self.ndim == 1:
                if isinstance(value, (dict, ABCSeries)):
                    value = create_series_with_explicit_dtype(
                        value, dtype_if_empty=object
                    )
                    value = value.reindex(self.index, copy=False)
                    value = value._values
                elif not is_list_like(value):
                    pass
                else:
                    raise TypeError(
                        '"value" parameter must be a scalar, dict '
                        "or Series, but you passed a "
                        f'"{type(value).__name__}"'
                    )

                new_data = self._mgr.fillna(
                    value=value, limit=limit, inplace=inplace, downcast=downcast
                )

            elif isinstance(value, (dict, ABCSeries)):
                if axis == 1:
                    raise NotImplementedError(
                        "Currently only can fill "
                        "with dict/Series column "
                        "by column"
                    )

                result = self if inplace else self.copy()
                for k, v in value.items():
                    if k not in result:
                        continue
                    obj = result[k]
                    obj.fillna(v, limit=limit, inplace=True, downcast=downcast)
                return result if not inplace else None

            elif not is_list_like(value):
                new_data = self._mgr.fillna(
                    value=value, limit=limit, inplace=inplace, downcast=downcast
                )
            elif isinstance(value, ABCDataFrame) and self.ndim == 2:
                new_data = self.where(self.notna(), value)._data
            else:
                raise ValueError(f"invalid fill value with a {type(value)}")

        result = self._constructor(new_data)
        if inplace:
            return self._update_inplace(result)
        else:
            return result.__finalize__(self, method="fillna")

    @final
    @doc(klass=_shared_doc_kwargs["klass"])
    def ffill(
        self: FrameOrSeries,
        axis=None,
        inplace: bool_t = False,
        limit=None,
        downcast=None,
    ) -> FrameOrSeries | None:
        """
        Synonym for :meth:`DataFrame.fillna` with ``method='ffill'``.

        Returns
        -------
        {klass} or None
            Object with missing values filled or None if ``inplace=True``.
        """
        return self.fillna(
            method="ffill", axis=axis, inplace=inplace, limit=limit, downcast=downcast
        )

    pad = ffill

    @final
    @doc(klass=_shared_doc_kwargs["klass"])
    def bfill(
        self: FrameOrSeries,
        axis=None,
        inplace: bool_t = False,
        limit=None,
        downcast=None,
    ) -> FrameOrSeries | None:
        """
        Synonym for :meth:`DataFrame.fillna` with ``method='bfill'``.

        Returns
        -------
        {klass} or None
            Object with missing values filled or None if ``inplace=True``.
        """
        return self.fillna(
            method="bfill", axis=axis, inplace=inplace, limit=limit, downcast=downcast
        )

    backfill = bfill

    @doc(
        _shared_docs["replace"],
        klass=_shared_doc_kwargs["klass"],
        inplace=_shared_doc_kwargs["inplace"],
        replace_iloc=_shared_doc_kwargs["replace_iloc"],
    )
    def replace(
        self,
        to_replace=None,
        value=None,
        inplace: bool_t = False,
        limit: int | None = None,
        regex=False,
        method="pad",
    ):
        if not (
            is_scalar(to_replace)
            or is_re_compilable(to_replace)
            or is_list_like(to_replace)
        ):
            raise TypeError(
                "Expecting 'to_replace' to be either a scalar, array-like, "
                "dict or None, got invalid type "
                f"{repr(type(to_replace).__name__)}"
            )

        inplace = validate_bool_kwarg(inplace, "inplace")
        if not is_bool(regex) and to_replace is not None:
            raise ValueError("'to_replace' must be 'None' if 'regex' is not a bool")

        self._consolidate_inplace()

        if value is None:
            # passing a single value that is scalar like
            # when value is None (GH5319), for compat
            if not is_dict_like(to_replace) and not is_dict_like(regex):
                to_replace = [to_replace]

            if isinstance(to_replace, (tuple, list)):
                if isinstance(self, ABCDataFrame):
                    return self.apply(
                        self._constructor_sliced._replace_single,
                        args=(to_replace, method, inplace, limit),
                    )
                self = cast("Series", self)
                return self._replace_single(to_replace, method, inplace, limit)

            if not is_dict_like(to_replace):
                if not is_dict_like(regex):
                    raise TypeError(
                        'If "to_replace" and "value" are both None '
                        'and "to_replace" is not a list, then '
                        "regex must be a mapping"
                    )
                to_replace = regex
                regex = True

            items = list(to_replace.items())
            if items:
                keys, values = zip(*items)
            else:
                keys, values = ([], [])

            are_mappings = [is_dict_like(v) for v in values]

            if any(are_mappings):
                if not all(are_mappings):
                    raise TypeError(
                        "If a nested mapping is passed, all values "
                        "of the top level mapping must be mappings"
                    )
                # passed a nested dict/Series
                to_rep_dict = {}
                value_dict = {}

                for k, v in items:
                    keys, values = list(zip(*v.items())) or ([], [])

                    to_rep_dict[k] = list(keys)
                    value_dict[k] = list(values)

                to_replace, value = to_rep_dict, value_dict
            else:
                to_replace, value = keys, values

            return self.replace(
                to_replace, value, inplace=inplace, limit=limit, regex=regex
            )
        else:

            # need a non-zero len on all axes
            if not self.size:
                if inplace:
                    return
                return self.copy()

            if is_dict_like(to_replace):
                if is_dict_like(value):  # {'A' : NA} -> {'A' : 0}
                    # Note: Checking below for `in foo.keys()` instead of
                    #  `in foo` is needed for when we have a Series and not dict
                    mapping = {
                        col: (to_replace[col], value[col])
                        for col in to_replace.keys()
                        if col in value.keys() and col in self
                    }
                    return self._replace_columnwise(mapping, inplace, regex)

                # {'A': NA} -> 0
                elif not is_list_like(value):
                    # Operate column-wise
                    if self.ndim == 1:
                        raise ValueError(
                            "Series.replace cannot use dict-like to_replace "
                            "and non-None value"
                        )
                    mapping = {
                        col: (to_rep, value) for col, to_rep in to_replace.items()
                    }
                    return self._replace_columnwise(mapping, inplace, regex)
                else:
                    raise TypeError("value argument must be scalar, dict, or Series")

            elif is_list_like(to_replace):
                if not is_list_like(value):
                    # e.g. to_replace = [NA, ''] and value is 0,
                    #  so we replace NA with 0 and then replace '' with 0
                    value = [value] * len(to_replace)

                # e.g. we have to_replace = [NA, ''] and value = [0, 'missing']
                if len(to_replace) != len(value):
                    raise ValueError(
                        f"Replacement lists must match in length. "
                        f"Expecting {len(to_replace)} got {len(value)} "
                    )
                new_data = self._mgr.replace_list(
                    src_list=to_replace,
                    dest_list=value,
                    inplace=inplace,
                    regex=regex,
                )

            elif to_replace is None:
                if not (
                    is_re_compilable(regex)
                    or is_list_like(regex)
                    or is_dict_like(regex)
                ):
                    raise TypeError(
                        f"'regex' must be a string or a compiled regular expression "
                        f"or a list or dict of strings or regular expressions, "
                        f"you passed a {repr(type(regex).__name__)}"
                    )
                return self.replace(
                    regex, value, inplace=inplace, limit=limit, regex=True
                )
            else:

                # dest iterable dict-like
                if is_dict_like(value):  # NA -> {'A' : 0, 'B' : -1}
                    # Operate column-wise
                    if self.ndim == 1:
                        raise ValueError(
                            "Series.replace cannot use dict-value and "
                            "non-None to_replace"
                        )
                    mapping = {col: (to_replace, val) for col, val in value.items()}
                    return self._replace_columnwise(mapping, inplace, regex)

                elif not is_list_like(value):  # NA -> 0
                    new_data = self._mgr.replace(
                        to_replace=to_replace, value=value, inplace=inplace, regex=regex
                    )
                else:
                    raise TypeError(
                        f'Invalid "to_replace" type: {repr(type(to_replace).__name__)}'
                    )

        result = self._constructor(new_data)
        if inplace:
            return self._update_inplace(result)
        else:
            return result.__finalize__(self, method="replace")

    @final
    def interpolate(
        self: FrameOrSeries,
        method: str = "linear",
        axis: Axis = 0,
        limit: int | None = None,
        inplace: bool_t = False,
        limit_direction: str | None = None,
        limit_area: str | None = None,
        downcast: str | None = None,
        **kwargs,
    ) -> FrameOrSeries | None:
        """
        Fill NaN values using an interpolation method.

        Please note that only ``method='linear'`` is supported for
        DataFrame/Series with a MultiIndex.

        Parameters
        ----------
        method : str, default 'linear'
            Interpolation technique to use. One of:

            * 'linear': Ignore the index and treat the values as equally
              spaced. This is the only method supported on MultiIndexes.
            * 'time': Works on daily and higher resolution data to interpolate
              given length of interval.
            * 'index', 'values': use the actual numerical values of the index.
            * 'pad': Fill in NaNs using existing values.
            * 'nearest', 'zero', 'slinear', 'quadratic', 'cubic', 'spline',
              'barycentric', 'polynomial': Passed to
              `scipy.interpolate.interp1d`. These methods use the numerical
              values of the index.  Both 'polynomial' and 'spline' require that
              you also specify an `order` (int), e.g.
              ``df.interpolate(method='polynomial', order=5)``.
            * 'krogh', 'piecewise_polynomial', 'spline', 'pchip', 'akima',
              'cubicspline': Wrappers around the SciPy interpolation methods of
              similar names. See `Notes`.
            * 'from_derivatives': Refers to
              `scipy.interpolate.BPoly.from_derivatives` which
              replaces 'piecewise_polynomial' interpolation method in
              scipy 0.18.

        axis : {{0 or 'index', 1 or 'columns', None}}, default None
            Axis to interpolate along.
        limit : int, optional
            Maximum number of consecutive NaNs to fill. Must be greater than
            0.
        inplace : bool, default False
            Update the data in place if possible.
        limit_direction : {{'forward', 'backward', 'both'}}, Optional
            Consecutive NaNs will be filled in this direction.

            If limit is specified:
                * If 'method' is 'pad' or 'ffill', 'limit_direction' must be 'forward'.
                * If 'method' is 'backfill' or 'bfill', 'limit_direction' must be
                  'backwards'.

            If 'limit' is not specified:
                * If 'method' is 'backfill' or 'bfill', the default is 'backward'
                * else the default is 'forward'

            .. versionchanged:: 1.1.0
                raises ValueError if `limit_direction` is 'forward' or 'both' and
                    method is 'backfill' or 'bfill'.
                raises ValueError if `limit_direction` is 'backward' or 'both' and
                    method is 'pad' or 'ffill'.

        limit_area : {{`None`, 'inside', 'outside'}}, default None
            If limit is specified, consecutive NaNs will be filled with this
            restriction.

            * ``None``: No fill restriction.
            * 'inside': Only fill NaNs surrounded by valid values
              (interpolate).
            * 'outside': Only fill NaNs outside valid values (extrapolate).

        downcast : optional, 'infer' or None, defaults to None
            Downcast dtypes if possible.
        ``**kwargs`` : optional
            Keyword arguments to pass on to the interpolating function.

        Returns
        -------
        Series or DataFrame or None
            Returns the same object type as the caller, interpolated at
            some or all ``NaN`` values or None if ``inplace=True``.

        See Also
        --------
        fillna : Fill missing values using different methods.
        scipy.interpolate.Akima1DInterpolator : Piecewise cubic polynomials
            (Akima interpolator).
        scipy.interpolate.BPoly.from_derivatives : Piecewise polynomial in the
            Bernstein basis.
        scipy.interpolate.interp1d : Interpolate a 1-D function.
        scipy.interpolate.KroghInterpolator : Interpolate polynomial (Krogh
            interpolator).
        scipy.interpolate.PchipInterpolator : PCHIP 1-d monotonic cubic
            interpolation.
        scipy.interpolate.CubicSpline : Cubic spline data interpolator.

        Notes
        -----
        The 'krogh', 'piecewise_polynomial', 'spline', 'pchip' and 'akima'
        methods are wrappers around the respective SciPy implementations of
        similar names. These use the actual numerical values of the index.
        For more information on their behavior, see the
        `SciPy documentation
        <https://docs.scipy.org/doc/scipy/reference/interpolate.html#univariate-interpolation>`__
        and `SciPy tutorial
        <https://docs.scipy.org/doc/scipy/reference/tutorial/interpolate.html>`__.

        Examples
        --------
        Filling in ``NaN`` in a :class:`~pandas.Series` via linear
        interpolation.

        >>> s = pd.Series([0, 1, np.nan, 3])
        >>> s
        0    0.0
        1    1.0
        2    NaN
        3    3.0
        dtype: float64
        >>> s.interpolate()
        0    0.0
        1    1.0
        2    2.0
        3    3.0
        dtype: float64

        Filling in ``NaN`` in a Series by padding, but filling at most two
        consecutive ``NaN`` at a time.

        >>> s = pd.Series([np.nan, "single_one", np.nan,
        ...                "fill_two_more", np.nan, np.nan, np.nan,
        ...                4.71, np.nan])
        >>> s
        0              NaN
        1       single_one
        2              NaN
        3    fill_two_more
        4              NaN
        5              NaN
        6              NaN
        7             4.71
        8              NaN
        dtype: object
        >>> s.interpolate(method='pad', limit=2)
        0              NaN
        1       single_one
        2       single_one
        3    fill_two_more
        4    fill_two_more
        5    fill_two_more
        6              NaN
        7             4.71
        8             4.71
        dtype: object

        Filling in ``NaN`` in a Series via polynomial interpolation or splines:
        Both 'polynomial' and 'spline' methods require that you also specify
        an ``order`` (int).

        >>> s = pd.Series([0, 2, np.nan, 8])
        >>> s.interpolate(method='polynomial', order=2)
        0    0.000000
        1    2.000000
        2    4.666667
        3    8.000000
        dtype: float64

        Fill the DataFrame forward (that is, going down) along each column
        using linear interpolation.

        Note how the last entry in column 'a' is interpolated differently,
        because there is no entry after it to use for interpolation.
        Note how the first entry in column 'b' remains ``NaN``, because there
        is no entry before it to use for interpolation.

        >>> df = pd.DataFrame([(0.0, np.nan, -1.0, 1.0),
        ...                    (np.nan, 2.0, np.nan, np.nan),
        ...                    (2.0, 3.0, np.nan, 9.0),
        ...                    (np.nan, 4.0, -4.0, 16.0)],
        ...                   columns=list('abcd'))
        >>> df
             a    b    c     d
        0  0.0  NaN -1.0   1.0
        1  NaN  2.0  NaN   NaN
        2  2.0  3.0  NaN   9.0
        3  NaN  4.0 -4.0  16.0
        >>> df.interpolate(method='linear', limit_direction='forward', axis=0)
             a    b    c     d
        0  0.0  NaN -1.0   1.0
        1  1.0  2.0 -2.0   5.0
        2  2.0  3.0 -3.0   9.0
        3  2.0  4.0 -4.0  16.0

        Using polynomial interpolation.

        >>> df['d'].interpolate(method='polynomial', order=2)
        0     1.0
        1     4.0
        2     9.0
        3    16.0
        Name: d, dtype: float64
        """
        inplace = validate_bool_kwarg(inplace, "inplace")

        axis = self._get_axis_number(axis)

        fillna_methods = ["ffill", "bfill", "pad", "backfill"]
        should_transpose = axis == 1 and method not in fillna_methods

        obj = self.T if should_transpose else self

        if obj.empty:
            return self.copy()

        if method not in fillna_methods:
            axis = self._info_axis_number

        if isinstance(obj.index, MultiIndex) and method != "linear":
            raise ValueError(
                "Only `method=linear` interpolation is supported on MultiIndexes."
            )

        # Set `limit_direction` depending on `method`
        if limit_direction is None:
            limit_direction = (
                "backward" if method in ("backfill", "bfill") else "forward"
            )
        else:
            if method in ("pad", "ffill") and limit_direction != "forward":
                raise ValueError(
                    f"`limit_direction` must be 'forward' for method `{method}`"
                )
            if method in ("backfill", "bfill") and limit_direction != "backward":
                raise ValueError(
                    f"`limit_direction` must be 'backward' for method `{method}`"
                )

        if obj.ndim == 2 and np.all(obj.dtypes == np.dtype("object")):
            raise TypeError(
                "Cannot interpolate with all object-dtype columns "
                "in the DataFrame. Try setting at least one "
                "column to a numeric dtype."
            )

        # create/use the index
        if method == "linear":
            # prior default
            index = np.arange(len(obj.index))
            index = Index(index)
        else:
            index = obj.index
            methods = {"index", "values", "nearest", "time"}
            is_numeric_or_datetime = (
                is_numeric_dtype(index.dtype)
                or is_datetime64_any_dtype(index.dtype)
                or is_timedelta64_dtype(index.dtype)
            )
            if method not in methods and not is_numeric_or_datetime:
                raise ValueError(
                    "Index column must be numeric or datetime type when "
                    f"using {method} method other than linear. "
                    "Try setting a numeric or datetime index column before "
                    "interpolating."
                )

        if isna(index).any():
            raise NotImplementedError(
                "Interpolation with NaNs in the index "
                "has not been implemented. Try filling "
                "those NaNs before interpolating."
            )
        new_data = obj._mgr.interpolate(
            method=method,
            axis=axis,
            index=index,
            limit=limit,
            limit_direction=limit_direction,
            limit_area=limit_area,
            inplace=inplace,
            downcast=downcast,
            **kwargs,
        )

        result = self._constructor(new_data)
        if should_transpose:
            result = result.T
        if inplace:
            return self._update_inplace(result)
        else:
            return result.__finalize__(self, method="interpolate")

    # ----------------------------------------------------------------------
    # Timeseries methods Methods

    @final
    def asof(self, where, subset=None):
        """
        Return the last row(s) without any NaNs before `where`.

        The last row (for each element in `where`, if list) without any
        NaN is taken.
        In case of a :class:`~pandas.DataFrame`, the last row without NaN
        considering only the subset of columns (if not `None`)

        If there is no good value, NaN is returned for a Series or
        a Series of NaN values for a DataFrame

        Parameters
        ----------
        where : date or array-like of dates
            Date(s) before which the last row(s) are returned.
        subset : str or array-like of str, default `None`
            For DataFrame, if not `None`, only use these columns to
            check for NaNs.

        Returns
        -------
        scalar, Series, or DataFrame

            The return can be:

            * scalar : when `self` is a Series and `where` is a scalar
            * Series: when `self` is a Series and `where` is an array-like,
              or when `self` is a DataFrame and `where` is a scalar
            * DataFrame : when `self` is a DataFrame and `where` is an
              array-like

            Return scalar, Series, or DataFrame.

        See Also
        --------
        merge_asof : Perform an asof merge. Similar to left join.

        Notes
        -----
        Dates are assumed to be sorted. Raises if this is not the case.

        Examples
        --------
        A Series and a scalar `where`.

        >>> s = pd.Series([1, 2, np.nan, 4], index=[10, 20, 30, 40])
        >>> s
        10    1.0
        20    2.0
        30    NaN
        40    4.0
        dtype: float64

        >>> s.asof(20)
        2.0

        For a sequence `where`, a Series is returned. The first value is
        NaN, because the first element of `where` is before the first
        index value.

        >>> s.asof([5, 20])
        5     NaN
        20    2.0
        dtype: float64

        Missing values are not considered. The following is ``2.0``, not
        NaN, even though NaN is at the index location for ``30``.

        >>> s.asof(30)
        2.0

        Take all columns into consideration

        >>> df = pd.DataFrame({'a': [10, 20, 30, 40, 50],
        ...                    'b': [None, None, None, None, 500]},
        ...                   index=pd.DatetimeIndex(['2018-02-27 09:01:00',
        ...                                           '2018-02-27 09:02:00',
        ...                                           '2018-02-27 09:03:00',
        ...                                           '2018-02-27 09:04:00',
        ...                                           '2018-02-27 09:05:00']))
        >>> df.asof(pd.DatetimeIndex(['2018-02-27 09:03:30',
        ...                           '2018-02-27 09:04:30']))
                              a   b
        2018-02-27 09:03:30 NaN NaN
        2018-02-27 09:04:30 NaN NaN

        Take a single column into consideration

        >>> df.asof(pd.DatetimeIndex(['2018-02-27 09:03:30',
        ...                           '2018-02-27 09:04:30']),
        ...         subset=['a'])
                                 a   b
        2018-02-27 09:03:30   30.0 NaN
        2018-02-27 09:04:30   40.0 NaN
        """
        if isinstance(where, str):
            where = Timestamp(where)

        if not self.index.is_monotonic:
            raise ValueError("asof requires a sorted index")

        is_series = isinstance(self, ABCSeries)
        if is_series:
            if subset is not None:
                raise ValueError("subset is not valid for Series")
        else:
            if subset is None:
                subset = self.columns
            if not is_list_like(subset):
                subset = [subset]

        is_list = is_list_like(where)
        if not is_list:
            start = self.index[0]
            if isinstance(self.index, PeriodIndex):
                where = Period(where, freq=self.index.freq)

            if where < start:
                if not is_series:
                    return self._constructor_sliced(
                        index=self.columns, name=where, dtype=np.float64
                    )
                return np.nan

            # It's always much faster to use a *while* loop here for
            # Series than pre-computing all the NAs. However a
            # *while* loop is extremely expensive for DataFrame
            # so we later pre-compute all the NAs and use the same
            # code path whether *where* is a scalar or list.
            # See PR: https://github.com/pandas-dev/pandas/pull/14476
            if is_series:
                loc = self.index.searchsorted(where, side="right")
                if loc > 0:
                    loc -= 1

                values = self._values
                while loc > 0 and isna(values[loc]):
                    loc -= 1
                return values[loc]

        if not isinstance(where, Index):
            where = Index(where) if is_list else Index([where])

        nulls = self.isna() if is_series else self[subset].isna().any(1)
        if nulls.all():
            if is_series:
                self = cast("Series", self)
                return self._constructor(np.nan, index=where, name=self.name)
            elif is_list:
                self = cast("DataFrame", self)
                return self._constructor(np.nan, index=where, columns=self.columns)
            else:
                self = cast("DataFrame", self)
                return self._constructor_sliced(
                    np.nan, index=self.columns, name=where[0]
                )

        locs = self.index.asof_locs(where, ~(nulls._values))

        # mask the missing
        missing = locs == -1
        data = self.take(locs)
        data.index = where
        data.loc[missing] = np.nan
        return data if is_list else data.iloc[-1]

    # ----------------------------------------------------------------------
    # Action Methods

    @doc(klass=_shared_doc_kwargs["klass"])
    def isna(self: FrameOrSeries) -> FrameOrSeries:
        """
        Detect missing values.

        Return a boolean same-sized object indicating if the values are NA.
        NA values, such as None or :attr:`numpy.NaN`, gets mapped to True
        values.
        Everything else gets mapped to False values. Characters such as empty
        strings ``''`` or :attr:`numpy.inf` are not considered NA values
        (unless you set ``pandas.options.mode.use_inf_as_na = True``).

        Returns
        -------
        {klass}
            Mask of bool values for each element in {klass} that
            indicates whether an element is an NA value.

        See Also
        --------
        {klass}.isnull : Alias of isna.
        {klass}.notna : Boolean inverse of isna.
        {klass}.dropna : Omit axes labels with missing values.
        isna : Top-level isna.

        Examples
        --------
        Show which entries in a DataFrame are NA.

        >>> df = pd.DataFrame(dict(age=[5, 6, np.NaN],
        ...                    born=[pd.NaT, pd.Timestamp('1939-05-27'),
        ...                          pd.Timestamp('1940-04-25')],
        ...                    name=['Alfred', 'Batman', ''],
        ...                    toy=[None, 'Batmobile', 'Joker']))
        >>> df
           age       born    name        toy
        0  5.0        NaT  Alfred       None
        1  6.0 1939-05-27  Batman  Batmobile
        2  NaN 1940-04-25              Joker

        >>> df.isna()
             age   born   name    toy
        0  False   True  False   True
        1  False  False  False  False
        2   True  False  False  False

        Show which entries in a Series are NA.

        >>> ser = pd.Series([5, 6, np.NaN])
        >>> ser
        0    5.0
        1    6.0
        2    NaN
        dtype: float64

        >>> ser.isna()
        0    False
        1    False
        2     True
        dtype: bool
        """
        return isna(self).__finalize__(self, method="isna")

    @doc(isna, klass=_shared_doc_kwargs["klass"])
    def isnull(self: FrameOrSeries) -> FrameOrSeries:
        return isna(self).__finalize__(self, method="isnull")

    @doc(klass=_shared_doc_kwargs["klass"])
    def notna(self: FrameOrSeries) -> FrameOrSeries:
        """
        Detect existing (non-missing) values.

        Return a boolean same-sized object indicating if the values are not NA.
        Non-missing values get mapped to True. Characters such as empty
        strings ``''`` or :attr:`numpy.inf` are not considered NA values
        (unless you set ``pandas.options.mode.use_inf_as_na = True``).
        NA values, such as None or :attr:`numpy.NaN`, get mapped to False
        values.

        Returns
        -------
        {klass}
            Mask of bool values for each element in {klass} that
            indicates whether an element is not an NA value.

        See Also
        --------
        {klass}.notnull : Alias of notna.
        {klass}.isna : Boolean inverse of notna.
        {klass}.dropna : Omit axes labels with missing values.
        notna : Top-level notna.

        Examples
        --------
        Show which entries in a DataFrame are not NA.

        >>> df = pd.DataFrame(dict(age=[5, 6, np.NaN],
        ...                    born=[pd.NaT, pd.Timestamp('1939-05-27'),
        ...                          pd.Timestamp('1940-04-25')],
        ...                    name=['Alfred', 'Batman', ''],
        ...                    toy=[None, 'Batmobile', 'Joker']))
        >>> df
           age       born    name        toy
        0  5.0        NaT  Alfred       None
        1  6.0 1939-05-27  Batman  Batmobile
        2  NaN 1940-04-25              Joker

        >>> df.notna()
             age   born  name    toy
        0   True  False  True  False
        1   True   True  True   True
        2  False   True  True   True

        Show which entries in a Series are not NA.

        >>> ser = pd.Series([5, 6, np.NaN])
        >>> ser
        0    5.0
        1    6.0
        2    NaN
        dtype: float64

        >>> ser.notna()
        0     True
        1     True
        2    False
        dtype: bool
        """
        return notna(self).__finalize__(self, method="notna")

    @doc(notna, klass=_shared_doc_kwargs["klass"])
    def notnull(self: FrameOrSeries) -> FrameOrSeries:
        return notna(self).__finalize__(self, method="notnull")

    @final
    def _clip_with_scalar(self, lower, upper, inplace: bool_t = False):
        if (lower is not None and np.any(isna(lower))) or (
            upper is not None and np.any(isna(upper))
        ):
            raise ValueError("Cannot use an NA value as a clip threshold")

        result = self
        mask = isna(self._values)

        with np.errstate(all="ignore"):
            if upper is not None:
                subset = self.to_numpy() <= upper
                result = result.where(subset, upper, axis=None, inplace=False)
            if lower is not None:
                subset = self.to_numpy() >= lower
                result = result.where(subset, lower, axis=None, inplace=False)

        if np.any(mask):
            result[mask] = np.nan

        if inplace:
            return self._update_inplace(result)
        else:
            return result

    @final
    def _clip_with_one_bound(self, threshold, method, axis, inplace):

        if axis is not None:
            axis = self._get_axis_number(axis)

        # method is self.le for upper bound and self.ge for lower bound
        if is_scalar(threshold) and is_number(threshold):
            if method.__name__ == "le":
                return self._clip_with_scalar(None, threshold, inplace=inplace)
            return self._clip_with_scalar(threshold, None, inplace=inplace)

        subset = method(threshold, axis=axis) | isna(self)

        # GH #15390
        # In order for where method to work, the threshold must
        # be transformed to NDFrame from other array like structure.
        if (not isinstance(threshold, ABCSeries)) and is_list_like(threshold):
            if isinstance(self, ABCSeries):
                threshold = self._constructor(threshold, index=self.index)
            else:
                threshold = align_method_FRAME(self, threshold, axis, flex=None)[1]
        return self.where(subset, threshold, axis=axis, inplace=inplace)

    @final
    def clip(
        self: FrameOrSeries,
        lower=None,
        upper=None,
        axis=None,
        inplace: bool_t = False,
        *args,
        **kwargs,
    ) -> FrameOrSeries:
        """
        Trim values at input threshold(s).

        Assigns values outside boundary to boundary values. Thresholds
        can be singular values or array like, and in the latter case
        the clipping is performed element-wise in the specified axis.

        Parameters
        ----------
        lower : float or array_like, default None
            Minimum threshold value. All values below this
            threshold will be set to it.
        upper : float or array_like, default None
            Maximum threshold value. All values above this
            threshold will be set to it.
        axis : int or str axis name, optional
            Align object with lower and upper along the given axis.
        inplace : bool, default False
            Whether to perform the operation in place on the data.
        *args, **kwargs
            Additional keywords have no effect but might be accepted
            for compatibility with numpy.

        Returns
        -------
        Series or DataFrame or None
            Same type as calling object with the values outside the
            clip boundaries replaced or None if ``inplace=True``.

        See Also
        --------
        Series.clip : Trim values at input threshold in series.
        DataFrame.clip : Trim values at input threshold in dataframe.
        numpy.clip : Clip (limit) the values in an array.

        Examples
        --------
        >>> data = {'col_0': [9, -3, 0, -1, 5], 'col_1': [-2, -7, 6, 8, -5]}
        >>> df = pd.DataFrame(data)
        >>> df
           col_0  col_1
        0      9     -2
        1     -3     -7
        2      0      6
        3     -1      8
        4      5     -5

        Clips per column using lower and upper thresholds:

        >>> df.clip(-4, 6)
           col_0  col_1
        0      6     -2
        1     -3     -4
        2      0      6
        3     -1      6
        4      5     -4

        Clips using specific lower and upper thresholds per column element:

        >>> t = pd.Series([2, -4, -1, 6, 3])
        >>> t
        0    2
        1   -4
        2   -1
        3    6
        4    3
        dtype: int64

        >>> df.clip(t, t + 4, axis=0)
           col_0  col_1
        0      6      2
        1     -3     -4
        2      0      3
        3      6      8
        4      5      3
        """
        inplace = validate_bool_kwarg(inplace, "inplace")

        axis = nv.validate_clip_with_axis(axis, args, kwargs)
        if axis is not None:
            axis = self._get_axis_number(axis)

        # GH 17276
        # numpy doesn't like NaN as a clip value
        # so ignore
        # GH 19992
        # numpy doesn't drop a list-like bound containing NaN
        if not is_list_like(lower) and np.any(isna(lower)):
            lower = None
        if not is_list_like(upper) and np.any(isna(upper)):
            upper = None

        # GH 2747 (arguments were reversed)
        if (
            lower is not None
            and upper is not None
            and is_scalar(lower)
            and is_scalar(upper)
        ):
            lower, upper = min(lower, upper), max(lower, upper)

        # fast-path for scalars
        if (lower is None or (is_scalar(lower) and is_number(lower))) and (
            upper is None or (is_scalar(upper) and is_number(upper))
        ):
            return self._clip_with_scalar(lower, upper, inplace=inplace)

        result = self
        if lower is not None:
            result = result._clip_with_one_bound(
                lower, method=self.ge, axis=axis, inplace=inplace
            )
        if upper is not None:
            if inplace:
                result = self
            result = result._clip_with_one_bound(
                upper, method=self.le, axis=axis, inplace=inplace
            )

        return result

    @doc(**_shared_doc_kwargs)
    def asfreq(
        self: FrameOrSeries,
        freq,
        method=None,
        how: str | None = None,
        normalize: bool_t = False,
        fill_value=None,
    ) -> FrameOrSeries:
        """
        Convert time series to specified frequency.

        Returns the original data conformed to a new index with the specified
        frequency.

        If the index of this {klass} is a :class:`~pandas.PeriodIndex`, the new index
        is the result of transforming the original index with
        :meth:`PeriodIndex.asfreq <pandas.PeriodIndex.asfreq>` (so the original index
        will map one-to-one to the new index).

        Otherwise, the new index will be equivalent to ``pd.date_range(start, end,
        freq=freq)`` where ``start`` and ``end`` are, respectively, the first and
        last entries in the original index (see :func:`pandas.date_range`). The
        values corresponding to any timesteps in the new index which were not present
        in the original index will be null (``NaN``), unless a method for filling
        such unknowns is provided (see the ``method`` parameter below).

        The :meth:`resample` method is more appropriate if an operation on each group of
        timesteps (such as an aggregate) is necessary to represent the data at the new
        frequency.

        Parameters
        ----------
        freq : DateOffset or str
            Frequency DateOffset or string.
        method : {{'backfill'/'bfill', 'pad'/'ffill'}}, default None
            Method to use for filling holes in reindexed Series (note this
            does not fill NaNs that already were present):

            * 'pad' / 'ffill': propagate last valid observation forward to next
              valid
            * 'backfill' / 'bfill': use NEXT valid observation to fill.
        how : {{'start', 'end'}}, default end
            For PeriodIndex only (see PeriodIndex.asfreq).
        normalize : bool, default False
            Whether to reset output index to midnight.
        fill_value : scalar, optional
            Value to use for missing values, applied during upsampling (note
            this does not fill NaNs that already were present).

        Returns
        -------
        {klass}
            {klass} object reindexed to the specified frequency.

        See Also
        --------
        reindex : Conform DataFrame to new index with optional filling logic.

        Notes
        -----
        To learn more about the frequency strings, please see `this link
        <https://pandas.pydata.org/pandas-docs/stable/user_guide/timeseries.html#offset-aliases>`__.

        Examples
        --------
        Start by creating a series with 4 one minute timestamps.

        >>> index = pd.date_range('1/1/2000', periods=4, freq='T')
        >>> series = pd.Series([0.0, None, 2.0, 3.0], index=index)
        >>> df = pd.DataFrame({{'s': series}})
        >>> df
                               s
        2000-01-01 00:00:00    0.0
        2000-01-01 00:01:00    NaN
        2000-01-01 00:02:00    2.0
        2000-01-01 00:03:00    3.0

        Upsample the series into 30 second bins.

        >>> df.asfreq(freq='30S')
                               s
        2000-01-01 00:00:00    0.0
        2000-01-01 00:00:30    NaN
        2000-01-01 00:01:00    NaN
        2000-01-01 00:01:30    NaN
        2000-01-01 00:02:00    2.0
        2000-01-01 00:02:30    NaN
        2000-01-01 00:03:00    3.0

        Upsample again, providing a ``fill value``.

        >>> df.asfreq(freq='30S', fill_value=9.0)
                               s
        2000-01-01 00:00:00    0.0
        2000-01-01 00:00:30    9.0
        2000-01-01 00:01:00    NaN
        2000-01-01 00:01:30    9.0
        2000-01-01 00:02:00    2.0
        2000-01-01 00:02:30    9.0
        2000-01-01 00:03:00    3.0

        Upsample again, providing a ``method``.

        >>> df.asfreq(freq='30S', method='bfill')
                               s
        2000-01-01 00:00:00    0.0
        2000-01-01 00:00:30    NaN
        2000-01-01 00:01:00    NaN
        2000-01-01 00:01:30    2.0
        2000-01-01 00:02:00    2.0
        2000-01-01 00:02:30    3.0
        2000-01-01 00:03:00    3.0
        """
        from pandas.core.resample import asfreq

        return asfreq(
            self,
            freq,
            method=method,
            how=how,
            normalize=normalize,
            fill_value=fill_value,
        )

    @final
    def at_time(
        self: FrameOrSeries, time, asof: bool_t = False, axis=None
    ) -> FrameOrSeries:
        """
        Select values at particular time of day (e.g., 9:30AM).

        Parameters
        ----------
        time : datetime.time or str
        axis : {0 or 'index', 1 or 'columns'}, default 0

            .. versionadded:: 0.24.0

        Returns
        -------
        Series or DataFrame

        Raises
        ------
        TypeError
            If the index is not  a :class:`DatetimeIndex`

        See Also
        --------
        between_time : Select values between particular times of the day.
        first : Select initial periods of time series based on a date offset.
        last : Select final periods of time series based on a date offset.
        DatetimeIndex.indexer_at_time : Get just the index locations for
            values at particular time of the day.

        Examples
        --------
        >>> i = pd.date_range('2018-04-09', periods=4, freq='12H')
        >>> ts = pd.DataFrame({'A': [1, 2, 3, 4]}, index=i)
        >>> ts
                             A
        2018-04-09 00:00:00  1
        2018-04-09 12:00:00  2
        2018-04-10 00:00:00  3
        2018-04-10 12:00:00  4

        >>> ts.at_time('12:00')
                             A
        2018-04-09 12:00:00  2
        2018-04-10 12:00:00  4
        """
        if axis is None:
            axis = self._stat_axis_number
        axis = self._get_axis_number(axis)

        index = self._get_axis(axis)

        if not isinstance(index, DatetimeIndex):
            raise TypeError("Index must be DatetimeIndex")

        indexer = index.indexer_at_time(time, asof=asof)
        return self._take_with_is_copy(indexer, axis=axis)

    @final
    def between_time(
        self: FrameOrSeries,
        start_time,
        end_time,
        include_start: bool_t = True,
        include_end: bool_t = True,
        axis=None,
    ) -> FrameOrSeries:
        """
        Select values between particular times of the day (e.g., 9:00-9:30 AM).

        By setting ``start_time`` to be later than ``end_time``,
        you can get the times that are *not* between the two times.

        Parameters
        ----------
        start_time : datetime.time or str
            Initial time as a time filter limit.
        end_time : datetime.time or str
            End time as a time filter limit.
        include_start : bool, default True
            Whether the start time needs to be included in the result.
        include_end : bool, default True
            Whether the end time needs to be included in the result.
        axis : {0 or 'index', 1 or 'columns'}, default 0
            Determine range time on index or columns value.

            .. versionadded:: 0.24.0

        Returns
        -------
        Series or DataFrame
            Data from the original object filtered to the specified dates range.

        Raises
        ------
        TypeError
            If the index is not  a :class:`DatetimeIndex`

        See Also
        --------
        at_time : Select values at a particular time of the day.
        first : Select initial periods of time series based on a date offset.
        last : Select final periods of time series based on a date offset.
        DatetimeIndex.indexer_between_time : Get just the index locations for
            values between particular times of the day.

        Examples
        --------
        >>> i = pd.date_range('2018-04-09', periods=4, freq='1D20min')
        >>> ts = pd.DataFrame({'A': [1, 2, 3, 4]}, index=i)
        >>> ts
                             A
        2018-04-09 00:00:00  1
        2018-04-10 00:20:00  2
        2018-04-11 00:40:00  3
        2018-04-12 01:00:00  4

        >>> ts.between_time('0:15', '0:45')
                             A
        2018-04-10 00:20:00  2
        2018-04-11 00:40:00  3

        You get the times that are *not* between two times by setting
        ``start_time`` later than ``end_time``:

        >>> ts.between_time('0:45', '0:15')
                             A
        2018-04-09 00:00:00  1
        2018-04-12 01:00:00  4
        """
        if axis is None:
            axis = self._stat_axis_number
        axis = self._get_axis_number(axis)

        index = self._get_axis(axis)
        if not isinstance(index, DatetimeIndex):
            raise TypeError("Index must be DatetimeIndex")

        indexer = index.indexer_between_time(
            start_time, end_time, include_start=include_start, include_end=include_end
        )
        return self._take_with_is_copy(indexer, axis=axis)

    @doc(**_shared_doc_kwargs)
    def resample(
        self,
        rule,
        axis=0,
        closed: str | None = None,
        label: str | None = None,
        convention: str = "start",
        kind: str | None = None,
        loffset=None,
        base: int | None = None,
        on=None,
        level=None,
        origin: str | TimestampConvertibleTypes = "start_day",
        offset: TimedeltaConvertibleTypes | None = None,
    ) -> Resampler:
        """
        Resample time-series data.

        Convenience method for frequency conversion and resampling of time series.
        The object must have a datetime-like index (`DatetimeIndex`, `PeriodIndex`,
        or `TimedeltaIndex`), or the caller must pass the label of a datetime-like
        series/index to the ``on``/``level`` keyword parameter.

        Parameters
        ----------
        rule : DateOffset, Timedelta or str
            The offset string or object representing target conversion.
        axis : {{0 or 'index', 1 or 'columns'}}, default 0
            Which axis to use for up- or down-sampling. For `Series` this
            will default to 0, i.e. along the rows. Must be
            `DatetimeIndex`, `TimedeltaIndex` or `PeriodIndex`.
        closed : {{'right', 'left'}}, default None
            Which side of bin interval is closed. The default is 'left'
            for all frequency offsets except for 'M', 'A', 'Q', 'BM',
            'BA', 'BQ', and 'W' which all have a default of 'right'.
        label : {{'right', 'left'}}, default None
            Which bin edge label to label bucket with. The default is 'left'
            for all frequency offsets except for 'M', 'A', 'Q', 'BM',
            'BA', 'BQ', and 'W' which all have a default of 'right'.
        convention : {{'start', 'end', 's', 'e'}}, default 'start'
            For `PeriodIndex` only, controls whether to use the start or
            end of `rule`.
        kind : {{'timestamp', 'period'}}, optional, default None
            Pass 'timestamp' to convert the resulting index to a
            `DateTimeIndex` or 'period' to convert it to a `PeriodIndex`.
            By default the input representation is retained.
        loffset : timedelta, default None
            Adjust the resampled time labels.

            .. deprecated:: 1.1.0
                You should add the loffset to the `df.index` after the resample.
                See below.

        base : int, default 0
            For frequencies that evenly subdivide 1 day, the "origin" of the
            aggregated intervals. For example, for '5min' frequency, base could
            range from 0 through 4. Defaults to 0.

            .. deprecated:: 1.1.0
                The new arguments that you should use are 'offset' or 'origin'.

        on : str, optional
            For a DataFrame, column to use instead of index for resampling.
            Column must be datetime-like.
        level : str or int, optional
            For a MultiIndex, level (name or number) to use for
            resampling. `level` must be datetime-like.
        origin : {{'epoch', 'start', 'start_day', 'end', 'end_day'}}, Timestamp
            or str, default 'start_day'
            The timestamp on which to adjust the grouping. The timezone of origin
            must match the timezone of the index.
            If a timestamp is not used, these values are also supported:

            - 'epoch': `origin` is 1970-01-01
            - 'start': `origin` is the first value of the timeseries
            - 'start_day': `origin` is the first day at midnight of the timeseries

            .. versionadded:: 1.1.0

            - 'end': `origin` is the last value of the timeseries
            - 'end_day': `origin` is the ceiling midnight of the last day

            .. versionadded:: 1.3.0

        offset : Timedelta or str, default is None
            An offset timedelta added to the origin.

            .. versionadded:: 1.1.0

        Returns
        -------
        pandas.core.Resampler
            :class:`~pandas.core.Resampler` object.

        See Also
        --------
        Series.resample : Resample a Series.
        DataFrame.resample : Resample a DataFrame.
        groupby : Group {klass} by mapping, function, label, or list of labels.
        asfreq : Reindex a {klass} with the given frequency without grouping.

        Notes
        -----
        See the `user guide
        <https://pandas.pydata.org/pandas-docs/stable/user_guide/timeseries.html#resampling>`__
        for more.

        To learn more about the offset strings, please see `this link
        <https://pandas.pydata.org/pandas-docs/stable/user_guide/timeseries.html#dateoffset-objects>`__.

        Examples
        --------
        Start by creating a series with 9 one minute timestamps.

        >>> index = pd.date_range('1/1/2000', periods=9, freq='T')
        >>> series = pd.Series(range(9), index=index)
        >>> series
        2000-01-01 00:00:00    0
        2000-01-01 00:01:00    1
        2000-01-01 00:02:00    2
        2000-01-01 00:03:00    3
        2000-01-01 00:04:00    4
        2000-01-01 00:05:00    5
        2000-01-01 00:06:00    6
        2000-01-01 00:07:00    7
        2000-01-01 00:08:00    8
        Freq: T, dtype: int64

        Downsample the series into 3 minute bins and sum the values
        of the timestamps falling into a bin.

        >>> series.resample('3T').sum()
        2000-01-01 00:00:00     3
        2000-01-01 00:03:00    12
        2000-01-01 00:06:00    21
        Freq: 3T, dtype: int64

        Downsample the series into 3 minute bins as above, but label each
        bin using the right edge instead of the left. Please note that the
        value in the bucket used as the label is not included in the bucket,
        which it labels. For example, in the original series the
        bucket ``2000-01-01 00:03:00`` contains the value 3, but the summed
        value in the resampled bucket with the label ``2000-01-01 00:03:00``
        does not include 3 (if it did, the summed value would be 6, not 3).
        To include this value close the right side of the bin interval as
        illustrated in the example below this one.

        >>> series.resample('3T', label='right').sum()
        2000-01-01 00:03:00     3
        2000-01-01 00:06:00    12
        2000-01-01 00:09:00    21
        Freq: 3T, dtype: int64

        Downsample the series into 3 minute bins as above, but close the right
        side of the bin interval.

        >>> series.resample('3T', label='right', closed='right').sum()
        2000-01-01 00:00:00     0
        2000-01-01 00:03:00     6
        2000-01-01 00:06:00    15
        2000-01-01 00:09:00    15
        Freq: 3T, dtype: int64

        Upsample the series into 30 second bins.

        >>> series.resample('30S').asfreq()[0:5]   # Select first 5 rows
        2000-01-01 00:00:00   0.0
        2000-01-01 00:00:30   NaN
        2000-01-01 00:01:00   1.0
        2000-01-01 00:01:30   NaN
        2000-01-01 00:02:00   2.0
        Freq: 30S, dtype: float64

        Upsample the series into 30 second bins and fill the ``NaN``
        values using the ``pad`` method.

        >>> series.resample('30S').pad()[0:5]
        2000-01-01 00:00:00    0
        2000-01-01 00:00:30    0
        2000-01-01 00:01:00    1
        2000-01-01 00:01:30    1
        2000-01-01 00:02:00    2
        Freq: 30S, dtype: int64

        Upsample the series into 30 second bins and fill the
        ``NaN`` values using the ``bfill`` method.

        >>> series.resample('30S').bfill()[0:5]
        2000-01-01 00:00:00    0
        2000-01-01 00:00:30    1
        2000-01-01 00:01:00    1
        2000-01-01 00:01:30    2
        2000-01-01 00:02:00    2
        Freq: 30S, dtype: int64

        Pass a custom function via ``apply``

        >>> def custom_resampler(array_like):
        ...     return np.sum(array_like) + 5
        ...
        >>> series.resample('3T').apply(custom_resampler)
        2000-01-01 00:00:00     8
        2000-01-01 00:03:00    17
        2000-01-01 00:06:00    26
        Freq: 3T, dtype: int64

        For a Series with a PeriodIndex, the keyword `convention` can be
        used to control whether to use the start or end of `rule`.

        Resample a year by quarter using 'start' `convention`. Values are
        assigned to the first quarter of the period.

        >>> s = pd.Series([1, 2], index=pd.period_range('2012-01-01',
        ...                                             freq='A',
        ...                                             periods=2))
        >>> s
        2012    1
        2013    2
        Freq: A-DEC, dtype: int64
        >>> s.resample('Q', convention='start').asfreq()
        2012Q1    1.0
        2012Q2    NaN
        2012Q3    NaN
        2012Q4    NaN
        2013Q1    2.0
        2013Q2    NaN
        2013Q3    NaN
        2013Q4    NaN
        Freq: Q-DEC, dtype: float64

        Resample quarters by month using 'end' `convention`. Values are
        assigned to the last month of the period.

        >>> q = pd.Series([1, 2, 3, 4], index=pd.period_range('2018-01-01',
        ...                                                   freq='Q',
        ...                                                   periods=4))
        >>> q
        2018Q1    1
        2018Q2    2
        2018Q3    3
        2018Q4    4
        Freq: Q-DEC, dtype: int64
        >>> q.resample('M', convention='end').asfreq()
        2018-03    1.0
        2018-04    NaN
        2018-05    NaN
        2018-06    2.0
        2018-07    NaN
        2018-08    NaN
        2018-09    3.0
        2018-10    NaN
        2018-11    NaN
        2018-12    4.0
        Freq: M, dtype: float64

        For DataFrame objects, the keyword `on` can be used to specify the
        column instead of the index for resampling.

        >>> d = {{'price': [10, 11, 9, 13, 14, 18, 17, 19],
        ...      'volume': [50, 60, 40, 100, 50, 100, 40, 50]}}
        >>> df = pd.DataFrame(d)
        >>> df['week_starting'] = pd.date_range('01/01/2018',
        ...                                     periods=8,
        ...                                     freq='W')
        >>> df
           price  volume week_starting
        0     10      50    2018-01-07
        1     11      60    2018-01-14
        2      9      40    2018-01-21
        3     13     100    2018-01-28
        4     14      50    2018-02-04
        5     18     100    2018-02-11
        6     17      40    2018-02-18
        7     19      50    2018-02-25
        >>> df.resample('M', on='week_starting').mean()
                       price  volume
        week_starting
        2018-01-31     10.75    62.5
        2018-02-28     17.00    60.0

        For a DataFrame with MultiIndex, the keyword `level` can be used to
        specify on which level the resampling needs to take place.

        >>> days = pd.date_range('1/1/2000', periods=4, freq='D')
        >>> d2 = {{'price': [10, 11, 9, 13, 14, 18, 17, 19],
        ...       'volume': [50, 60, 40, 100, 50, 100, 40, 50]}}
        >>> df2 = pd.DataFrame(
        ...     d2,
        ...     index=pd.MultiIndex.from_product(
        ...         [days, ['morning', 'afternoon']]
        ...     )
        ... )
        >>> df2
                              price  volume
        2000-01-01 morning       10      50
                   afternoon     11      60
        2000-01-02 morning        9      40
                   afternoon     13     100
        2000-01-03 morning       14      50
                   afternoon     18     100
        2000-01-04 morning       17      40
                   afternoon     19      50
        >>> df2.resample('D', level=0).sum()
                    price  volume
        2000-01-01     21     110
        2000-01-02     22     140
        2000-01-03     32     150
        2000-01-04     36      90

        If you want to adjust the start of the bins based on a fixed timestamp:

        >>> start, end = '2000-10-01 23:30:00', '2000-10-02 00:30:00'
        >>> rng = pd.date_range(start, end, freq='7min')
        >>> ts = pd.Series(np.arange(len(rng)) * 3, index=rng)
        >>> ts
        2000-10-01 23:30:00     0
        2000-10-01 23:37:00     3
        2000-10-01 23:44:00     6
        2000-10-01 23:51:00     9
        2000-10-01 23:58:00    12
        2000-10-02 00:05:00    15
        2000-10-02 00:12:00    18
        2000-10-02 00:19:00    21
        2000-10-02 00:26:00    24
        Freq: 7T, dtype: int64

        >>> ts.resample('17min').sum()
        2000-10-01 23:14:00     0
        2000-10-01 23:31:00     9
        2000-10-01 23:48:00    21
        2000-10-02 00:05:00    54
        2000-10-02 00:22:00    24
        Freq: 17T, dtype: int64

        >>> ts.resample('17min', origin='epoch').sum()
        2000-10-01 23:18:00     0
        2000-10-01 23:35:00    18
        2000-10-01 23:52:00    27
        2000-10-02 00:09:00    39
        2000-10-02 00:26:00    24
        Freq: 17T, dtype: int64

        >>> ts.resample('17min', origin='2000-01-01').sum()
        2000-10-01 23:24:00     3
        2000-10-01 23:41:00    15
        2000-10-01 23:58:00    45
        2000-10-02 00:15:00    45
        Freq: 17T, dtype: int64

        If you want to adjust the start of the bins with an `offset` Timedelta, the two
        following lines are equivalent:

        >>> ts.resample('17min', origin='start').sum()
        2000-10-01 23:30:00     9
        2000-10-01 23:47:00    21
        2000-10-02 00:04:00    54
        2000-10-02 00:21:00    24
        Freq: 17T, dtype: int64

        >>> ts.resample('17min', offset='23h30min').sum()
        2000-10-01 23:30:00     9
        2000-10-01 23:47:00    21
        2000-10-02 00:04:00    54
        2000-10-02 00:21:00    24
        Freq: 17T, dtype: int64

        If you want to take the largest Timestamp as the end of the bins:

        >>> ts.resample('17min', origin='end').sum()
        2000-10-01 23:35:00     0
        2000-10-01 23:52:00    18
        2000-10-02 00:09:00    27
        2000-10-02 00:26:00    63
        Freq: 17T, dtype: int64

        In contrast with the `start_day`, you can use `end_day` to take the ceiling
        midnight of the largest Timestamp as the end of the bins and drop the bins
        not containing data:

        >>> ts.resample('17min', origin='end_day').sum()
        2000-10-01 23:38:00     3
        2000-10-01 23:55:00    15
        2000-10-02 00:12:00    45
        2000-10-02 00:29:00    45
        Freq: 17T, dtype: int64

        To replace the use of the deprecated `base` argument, you can now use `offset`,
        in this example it is equivalent to have `base=2`:

        >>> ts.resample('17min', offset='2min').sum()
        2000-10-01 23:16:00     0
        2000-10-01 23:33:00     9
        2000-10-01 23:50:00    36
        2000-10-02 00:07:00    39
        2000-10-02 00:24:00    24
        Freq: 17T, dtype: int64

        To replace the use of the deprecated `loffset` argument:

        >>> from pandas.tseries.frequencies import to_offset
        >>> loffset = '19min'
        >>> ts_out = ts.resample('17min').sum()
        >>> ts_out.index = ts_out.index + to_offset(loffset)
        >>> ts_out
        2000-10-01 23:33:00     0
        2000-10-01 23:50:00     9
        2000-10-02 00:07:00    21
        2000-10-02 00:24:00    54
        2000-10-02 00:41:00    24
        Freq: 17T, dtype: int64
        """
        from pandas.core.resample import get_resampler

        axis = self._get_axis_number(axis)
        return get_resampler(
            self,
            freq=rule,
            label=label,
            closed=closed,
            axis=axis,
            kind=kind,
            loffset=loffset,
            convention=convention,
            base=base,
            key=on,
            level=level,
            origin=origin,
            offset=offset,
        )

    @final
    def first(self: FrameOrSeries, offset) -> FrameOrSeries:
        """
        Select initial periods of time series data based on a date offset.

        When having a DataFrame with dates as index, this function can
        select the first few rows based on a date offset.

        Parameters
        ----------
        offset : str, DateOffset or dateutil.relativedelta
            The offset length of the data that will be selected. For instance,
            '1M' will display all the rows having their index within the first month.

        Returns
        -------
        Series or DataFrame
            A subset of the caller.

        Raises
        ------
        TypeError
            If the index is not  a :class:`DatetimeIndex`

        See Also
        --------
        last : Select final periods of time series based on a date offset.
        at_time : Select values at a particular time of the day.
        between_time : Select values between particular times of the day.

        Examples
        --------
        >>> i = pd.date_range('2018-04-09', periods=4, freq='2D')
        >>> ts = pd.DataFrame({'A': [1, 2, 3, 4]}, index=i)
        >>> ts
                    A
        2018-04-09  1
        2018-04-11  2
        2018-04-13  3
        2018-04-15  4

        Get the rows for the first 3 days:

        >>> ts.first('3D')
                    A
        2018-04-09  1
        2018-04-11  2

        Notice the data for 3 first calendar days were returned, not the first
        3 days observed in the dataset, and therefore data for 2018-04-13 was
        not returned.
        """
        if not isinstance(self.index, DatetimeIndex):
            raise TypeError("'first' only supports a DatetimeIndex index")

        if len(self.index) == 0:
            return self

        offset = to_offset(offset)
        if not isinstance(offset, Tick) and offset.is_on_offset(self.index[0]):
            # GH#29623 if first value is end of period, remove offset with n = 1
            #  before adding the real offset
            end_date = end = self.index[0] - offset.base + offset
        else:
            end_date = end = self.index[0] + offset

        # Tick-like, e.g. 3 weeks
        if isinstance(offset, Tick) and end_date in self.index:
            end = self.index.searchsorted(end_date, side="left")
            return self.iloc[:end]

        return self.loc[:end]

    @final
    def last(self: FrameOrSeries, offset) -> FrameOrSeries:
        """
        Select final periods of time series data based on a date offset.

        For a DataFrame with a sorted DatetimeIndex, this function
        selects the last few rows based on a date offset.

        Parameters
        ----------
        offset : str, DateOffset, dateutil.relativedelta
            The offset length of the data that will be selected. For instance,
            '3D' will display all the rows having their index within the last 3 days.

        Returns
        -------
        Series or DataFrame
            A subset of the caller.

        Raises
        ------
        TypeError
            If the index is not  a :class:`DatetimeIndex`

        See Also
        --------
        first : Select initial periods of time series based on a date offset.
        at_time : Select values at a particular time of the day.
        between_time : Select values between particular times of the day.

        Examples
        --------
        >>> i = pd.date_range('2018-04-09', periods=4, freq='2D')
        >>> ts = pd.DataFrame({'A': [1, 2, 3, 4]}, index=i)
        >>> ts
                    A
        2018-04-09  1
        2018-04-11  2
        2018-04-13  3
        2018-04-15  4

        Get the rows for the last 3 days:

        >>> ts.last('3D')
                    A
        2018-04-13  3
        2018-04-15  4

        Notice the data for 3 last calendar days were returned, not the last
        3 observed days in the dataset, and therefore data for 2018-04-11 was
        not returned.
        """
        if not isinstance(self.index, DatetimeIndex):
            raise TypeError("'last' only supports a DatetimeIndex index")

        if len(self.index) == 0:
            return self

        offset = to_offset(offset)

        start_date = self.index[-1] - offset
        start = self.index.searchsorted(start_date, side="right")
        # error: Slice index must be an integer or None
        return self.iloc[start:]  # type: ignore[misc]

    @final
    def rank(
        self: FrameOrSeries,
        axis=0,
        method: str = "average",
        numeric_only: bool_t | None = None,
        na_option: str = "keep",
        ascending: bool_t = True,
        pct: bool_t = False,
    ) -> FrameOrSeries:
        """
        Compute numerical data ranks (1 through n) along axis.

        By default, equal values are assigned a rank that is the average of the
        ranks of those values.

        Parameters
        ----------
        axis : {0 or 'index', 1 or 'columns'}, default 0
            Index to direct ranking.
        method : {'average', 'min', 'max', 'first', 'dense'}, default 'average'
            How to rank the group of records that have the same value (i.e. ties):

            * average: average rank of the group
            * min: lowest rank in the group
            * max: highest rank in the group
            * first: ranks assigned in order they appear in the array
            * dense: like 'min', but rank always increases by 1 between groups.

        numeric_only : bool, optional
            For DataFrame objects, rank only numeric columns if set to True.
        na_option : {'keep', 'top', 'bottom'}, default 'keep'
            How to rank NaN values:

            * keep: assign NaN rank to NaN values
            * top: assign smallest rank to NaN values if ascending
            * bottom: assign highest rank to NaN values if ascending.

        ascending : bool, default True
            Whether or not the elements should be ranked in ascending order.
        pct : bool, default False
            Whether or not to display the returned rankings in percentile
            form.

        Returns
        -------
        same type as caller
            Return a Series or DataFrame with data ranks as values.

        See Also
        --------
        core.groupby.GroupBy.rank : Rank of values within each group.

        Examples
        --------
        >>> df = pd.DataFrame(data={'Animal': ['cat', 'penguin', 'dog',
        ...                                    'spider', 'snake'],
        ...                         'Number_legs': [4, 2, 4, 8, np.nan]})
        >>> df
            Animal  Number_legs
        0      cat          4.0
        1  penguin          2.0
        2      dog          4.0
        3   spider          8.0
        4    snake          NaN

        The following example shows how the method behaves with the above
        parameters:

        * default_rank: this is the default behaviour obtained without using
          any parameter.
        * max_rank: setting ``method = 'max'`` the records that have the
          same values are ranked using the highest rank (e.g.: since 'cat'
          and 'dog' are both in the 2nd and 3rd position, rank 3 is assigned.)
        * NA_bottom: choosing ``na_option = 'bottom'``, if there are records
          with NaN values they are placed at the bottom of the ranking.
        * pct_rank: when setting ``pct = True``, the ranking is expressed as
          percentile rank.

        >>> df['default_rank'] = df['Number_legs'].rank()
        >>> df['max_rank'] = df['Number_legs'].rank(method='max')
        >>> df['NA_bottom'] = df['Number_legs'].rank(na_option='bottom')
        >>> df['pct_rank'] = df['Number_legs'].rank(pct=True)
        >>> df
            Animal  Number_legs  default_rank  max_rank  NA_bottom  pct_rank
        0      cat          4.0           2.5       3.0        2.5     0.625
        1  penguin          2.0           1.0       1.0        1.0     0.250
        2      dog          4.0           2.5       3.0        2.5     0.625
        3   spider          8.0           4.0       4.0        4.0     1.000
        4    snake          NaN           NaN       NaN        5.0       NaN
        """
        axis = self._get_axis_number(axis)

        if na_option not in {"keep", "top", "bottom"}:
            msg = "na_option must be one of 'keep', 'top', or 'bottom'"
            raise ValueError(msg)

        def ranker(data):
            ranks = algos.rank(
                data.values,
                axis=axis,
                method=method,
                ascending=ascending,
                na_option=na_option,
                pct=pct,
            )
            # error: Argument 1 to "NDFrame" has incompatible type "ndarray"; expected
            # "Union[ArrayManager, BlockManager]"
            ranks_obj = self._constructor(
                ranks, **data._construct_axes_dict()  # type: ignore[arg-type]
            )
            return ranks_obj.__finalize__(self, method="rank")

        # if numeric_only is None, and we can't get anything, we try with
        # numeric_only=True
        if numeric_only is None:
            try:
                return ranker(self)
            except TypeError:
                numeric_only = True

        if numeric_only:
            data = self._get_numeric_data()
        else:
            data = self

        return ranker(data)

    @doc(_shared_docs["compare"], klass=_shared_doc_kwargs["klass"])
    def compare(
        self,
        other,
        align_axis: Axis = 1,
        keep_shape: bool_t = False,
        keep_equal: bool_t = False,
    ):
        from pandas.core.reshape.concat import concat

        if type(self) is not type(other):
            cls_self, cls_other = type(self).__name__, type(other).__name__
            raise TypeError(
                f"can only compare '{cls_self}' (not '{cls_other}') with '{cls_self}'"
            )

        mask = ~((self == other) | (self.isna() & other.isna()))
        keys = ["self", "other"]

        if not keep_equal:
            self = self.where(mask)
            other = other.where(mask)

        if not keep_shape:
            if isinstance(self, ABCDataFrame):
                cmask = mask.any()
                rmask = mask.any(axis=1)
                self = self.loc[rmask, cmask]
                other = other.loc[rmask, cmask]
            else:
                self = self[mask]
                other = other[mask]

        if align_axis in (1, "columns"):  # This is needed for Series
            axis = 1
        else:
            axis = self._get_axis_number(align_axis)

        diff = concat([self, other], axis=axis, keys=keys)

        if axis >= self.ndim:
            # No need to reorganize data if stacking on new axis
            # This currently applies for stacking two Series on columns
            return diff

        ax = diff._get_axis(axis)
        ax_names = np.array(ax.names)

        # set index names to positions to avoid confusion
        ax.names = np.arange(len(ax_names))

        # bring self-other to inner level
        order = list(range(1, ax.nlevels)) + [0]
        if isinstance(diff, ABCDataFrame):
            diff = diff.reorder_levels(order, axis=axis)
        else:
            diff = diff.reorder_levels(order)

        # restore the index names in order
        diff._get_axis(axis=axis).names = ax_names[order]

        # reorder axis to keep things organized
        indices = (
            np.arange(diff.shape[axis]).reshape([2, diff.shape[axis] // 2]).T.flatten()
        )
        diff = diff.take(indices, axis=axis)

        return diff

    @doc(**_shared_doc_kwargs)
    def align(
        self,
        other,
        join="outer",
        axis=None,
        level=None,
        copy=True,
        fill_value=None,
        method=None,
        limit=None,
        fill_axis=0,
        broadcast_axis=None,
    ):
        """
        Align two objects on their axes with the specified join method.

        Join method is specified for each axis Index.

        Parameters
        ----------
        other : DataFrame or Series
        join : {{'outer', 'inner', 'left', 'right'}}, default 'outer'
        axis : allowed axis of the other object, default None
            Align on index (0), columns (1), or both (None).
        level : int or level name, default None
            Broadcast across a level, matching Index values on the
            passed MultiIndex level.
        copy : bool, default True
            Always returns new objects. If copy=False and no reindexing is
            required then original objects are returned.
        fill_value : scalar, default np.NaN
            Value to use for missing values. Defaults to NaN, but can be any
            "compatible" value.
        method : {{'backfill', 'bfill', 'pad', 'ffill', None}}, default None
            Method to use for filling holes in reindexed Series:

            - pad / ffill: propagate last valid observation forward to next valid.
            - backfill / bfill: use NEXT valid observation to fill gap.

        limit : int, default None
            If method is specified, this is the maximum number of consecutive
            NaN values to forward/backward fill. In other words, if there is
            a gap with more than this number of consecutive NaNs, it will only
            be partially filled. If method is not specified, this is the
            maximum number of entries along the entire axis where NaNs will be
            filled. Must be greater than 0 if not None.
        fill_axis : {axes_single_arg}, default 0
            Filling axis, method and limit.
        broadcast_axis : {axes_single_arg}, default None
            Broadcast values along this axis, if aligning two objects of
            different dimensions.

        Returns
        -------
        (left, right) : ({klass}, type of other)
            Aligned objects.
        """

        method = missing.clean_fill_method(method)

        if broadcast_axis == 1 and self.ndim != other.ndim:
            if isinstance(self, ABCSeries):
                # this means other is a DataFrame, and we need to broadcast
                # self
                cons = self._constructor_expanddim
                df = cons(
                    {c: self for c in other.columns}, **other._construct_axes_dict()
                )
                return df._align_frame(
                    other,
                    join=join,
                    axis=axis,
                    level=level,
                    copy=copy,
                    fill_value=fill_value,
                    method=method,
                    limit=limit,
                    fill_axis=fill_axis,
                )
            elif isinstance(other, ABCSeries):
                # this means self is a DataFrame, and we need to broadcast
                # other
                cons = other._constructor_expanddim
                df = cons(
                    {c: other for c in self.columns}, **self._construct_axes_dict()
                )
                return self._align_frame(
                    df,
                    join=join,
                    axis=axis,
                    level=level,
                    copy=copy,
                    fill_value=fill_value,
                    method=method,
                    limit=limit,
                    fill_axis=fill_axis,
                )

        if axis is not None:
            axis = self._get_axis_number(axis)
        if isinstance(other, ABCDataFrame):
            return self._align_frame(
                other,
                join=join,
                axis=axis,
                level=level,
                copy=copy,
                fill_value=fill_value,
                method=method,
                limit=limit,
                fill_axis=fill_axis,
            )
        elif isinstance(other, ABCSeries):
            return self._align_series(
                other,
                join=join,
                axis=axis,
                level=level,
                copy=copy,
                fill_value=fill_value,
                method=method,
                limit=limit,
                fill_axis=fill_axis,
            )
        else:  # pragma: no cover
            raise TypeError(f"unsupported type: {type(other)}")

    @final
    def _align_frame(
        self,
        other,
        join="outer",
        axis=None,
        level=None,
        copy: bool_t = True,
        fill_value=None,
        method=None,
        limit=None,
        fill_axis=0,
    ):
        # defaults
        join_index, join_columns = None, None
        ilidx, iridx = None, None
        clidx, cridx = None, None

        is_series = isinstance(self, ABCSeries)

        if (axis is None or axis == 0) and not self.index.equals(other.index):
            join_index, ilidx, iridx = self.index.join(
                other.index, how=join, level=level, return_indexers=True
            )

        if (
            (axis is None or axis == 1)
            and not is_series
            and not self.columns.equals(other.columns)
        ):
            join_columns, clidx, cridx = self.columns.join(
                other.columns, how=join, level=level, return_indexers=True
            )

        if is_series:
            reindexers = {0: [join_index, ilidx]}
        else:
            reindexers = {0: [join_index, ilidx], 1: [join_columns, clidx]}

        left = self._reindex_with_indexers(
            reindexers, copy=copy, fill_value=fill_value, allow_dups=True
        )
        # other must be always DataFrame
        right = other._reindex_with_indexers(
            {0: [join_index, iridx], 1: [join_columns, cridx]},
            copy=copy,
            fill_value=fill_value,
            allow_dups=True,
        )

        if method is not None:
            _left = left.fillna(method=method, axis=fill_axis, limit=limit)
            assert _left is not None  # needed for mypy
            left = _left
            right = right.fillna(method=method, axis=fill_axis, limit=limit)

        # if DatetimeIndex have different tz, convert to UTC
        if is_datetime64tz_dtype(left.index.dtype):
            if left.index.tz != right.index.tz:
                if join_index is not None:
                    # GH#33671 ensure we don't change the index on
                    #  our original Series (NB: by default deep=False)
                    left = left.copy()
                    right = right.copy()
                    left.index = join_index
                    right.index = join_index

        return (
            left.__finalize__(self),
            right.__finalize__(other),
        )

    @final
    def _align_series(
        self,
        other,
        join="outer",
        axis=None,
        level=None,
        copy: bool_t = True,
        fill_value=None,
        method=None,
        limit=None,
        fill_axis=0,
    ):

        is_series = isinstance(self, ABCSeries)

        # series/series compat, other must always be a Series
        if is_series:
            if axis:
                raise ValueError("cannot align series to a series other than axis 0")

            # equal
            if self.index.equals(other.index):
                join_index, lidx, ridx = None, None, None
            else:
                join_index, lidx, ridx = self.index.join(
                    other.index, how=join, level=level, return_indexers=True
                )

            left = self._reindex_indexer(join_index, lidx, copy)
            right = other._reindex_indexer(join_index, ridx, copy)

        else:
            # one has > 1 ndim
            fdata = self._mgr
            if axis == 0:
                join_index = self.index
                lidx, ridx = None, None
                if not self.index.equals(other.index):
                    join_index, lidx, ridx = self.index.join(
                        other.index, how=join, level=level, return_indexers=True
                    )

                if lidx is not None:
                    fdata = fdata.reindex_indexer(join_index, lidx, axis=1)

            elif axis == 1:
                join_index = self.columns
                lidx, ridx = None, None
                if not self.columns.equals(other.index):
                    join_index, lidx, ridx = self.columns.join(
                        other.index, how=join, level=level, return_indexers=True
                    )

                if lidx is not None:
                    fdata = fdata.reindex_indexer(join_index, lidx, axis=0)
            else:
                raise ValueError("Must specify axis=0 or 1")

            if copy and fdata is self._mgr:
                fdata = fdata.copy()

            left = self._constructor(fdata)

            if ridx is None:
                right = other
            else:
                right = other.reindex(join_index, level=level)

        # fill
        fill_na = notna(fill_value) or (method is not None)
        if fill_na:
            left = left.fillna(fill_value, method=method, limit=limit, axis=fill_axis)
            right = right.fillna(fill_value, method=method, limit=limit)

        # if DatetimeIndex have different tz, convert to UTC
        if is_series or (not is_series and axis == 0):
            if is_datetime64tz_dtype(left.index.dtype):
                if left.index.tz != right.index.tz:
                    if join_index is not None:
                        # GH#33671 ensure we don't change the index on
                        #  our original Series (NB: by default deep=False)
                        left = left.copy()
                        right = right.copy()
                        left.index = join_index
                        right.index = join_index

        return (
            left.__finalize__(self),
            right.__finalize__(other),
        )

    @final
    def _where(
        self,
        cond,
        other=np.nan,
        inplace=False,
        axis=None,
        level=None,
        errors="raise",
    ):
        """
        Equivalent to public method `where`, except that `other` is not
        applied as a function even if callable. Used in __setitem__.
        """
        inplace = validate_bool_kwarg(inplace, "inplace")

        if axis is not None:
            axis = self._get_axis_number(axis)

        # align the cond to same shape as myself
        cond = com.apply_if_callable(cond, self)
        if isinstance(cond, NDFrame):
            cond, _ = cond.align(self, join="right", broadcast_axis=1, copy=False)
        else:
            if not hasattr(cond, "shape"):
                cond = np.asanyarray(cond)
            if cond.shape != self.shape:
                raise ValueError("Array conditional must be same shape as self")
            cond = self._constructor(cond, **self._construct_axes_dict())

        # make sure we are boolean
        fill_value = bool(inplace)
        cond = cond.fillna(fill_value)

        msg = "Boolean array expected for the condition, not {dtype}"

        if not cond.empty:
            if not isinstance(cond, ABCDataFrame):
                # This is a single-dimensional object.
                if not is_bool_dtype(cond):
                    raise ValueError(msg.format(dtype=cond.dtype))
            else:
                for dt in cond.dtypes:
                    if not is_bool_dtype(dt):
                        raise ValueError(msg.format(dtype=dt))
        else:
            # GH#21947 we have an empty DataFrame/Series, could be object-dtype
            cond = cond.astype(bool)

        cond = -cond if inplace else cond
        cond = cond.reindex(self._info_axis, axis=self._info_axis_number, copy=False)

        # try to align with other
        if isinstance(other, NDFrame):

            # align with me
            if other.ndim <= self.ndim:

                _, other = self.align(
                    other,
                    join="left",
                    axis=axis,
                    level=level,
                    fill_value=np.nan,
                    copy=False,
                )

                # if we are NOT aligned, raise as we cannot where index
                if axis is None and not other._indexed_same(self):
                    raise InvalidIndexError

                elif other.ndim < self.ndim:
                    # TODO(EA2D): avoid object-dtype cast in EA case GH#38729
                    other = other._values
                    if axis == 0:
                        other = np.reshape(other, (-1, 1))
                    elif axis == 1:
                        other = np.reshape(other, (1, -1))

                    other = np.broadcast_to(other, self.shape)

            # slice me out of the other
            else:
                raise NotImplementedError(
                    "cannot align with a higher dimensional NDFrame"
                )

        elif not isinstance(other, (MultiIndex, NDFrame)):
            # mainly just catching Index here
            other = extract_array(other, extract_numpy=True)

        if isinstance(other, (np.ndarray, ExtensionArray)):

            if other.shape != self.shape:
                if self.ndim != 1:
                    # In the ndim == 1 case we may have
                    #  other length 1, which we treat as scalar (GH#2745, GH#4192)
                    #  or len(other) == icond.sum(), which we treat like
                    #  __setitem__ (GH#3235)
                    raise ValueError(
                        "other must be the same shape as self when an ndarray"
                    )

            # we are the same shape, so create an actual object for alignment
            else:
                # error: Argument 1 to "NDFrame" has incompatible type "ndarray";
                # expected "BlockManager"
                other = self._constructor(
                    other, **self._construct_axes_dict()  # type: ignore[arg-type]
                )

        if axis is None:
            axis = 0

        if self.ndim == getattr(other, "ndim", 0):
            align = True
        else:
            align = self._get_axis_number(axis) == 1

        if inplace:
            # we may have different type blocks come out of putmask, so
            # reconstruct the block manager

            self._check_inplace_setting(other)
            new_data = self._mgr.putmask(mask=cond, new=other, align=align)
            result = self._constructor(new_data)
            return self._update_inplace(result)

        else:
            new_data = self._mgr.where(
                other=other,
                cond=cond,
                align=align,
                errors=errors,
            )
            result = self._constructor(new_data)
            return result.__finalize__(self)

    @final
    @doc(
        klass=_shared_doc_kwargs["klass"],
        cond="True",
        cond_rev="False",
        name="where",
        name_other="mask",
    )
    def where(
        self,
        cond,
        other=np.nan,
        inplace=False,
        axis=None,
        level=None,
        errors="raise",
        try_cast=lib.no_default,
    ):
        """
        Replace values where the condition is {cond_rev}.

        Parameters
        ----------
        cond : bool {klass}, array-like, or callable
            Where `cond` is {cond}, keep the original value. Where
            {cond_rev}, replace with corresponding value from `other`.
            If `cond` is callable, it is computed on the {klass} and
            should return boolean {klass} or array. The callable must
            not change input {klass} (though pandas doesn't check it).
        other : scalar, {klass}, or callable
            Entries where `cond` is {cond_rev} are replaced with
            corresponding value from `other`.
            If other is callable, it is computed on the {klass} and
            should return scalar or {klass}. The callable must not
            change input {klass} (though pandas doesn't check it).
        inplace : bool, default False
            Whether to perform the operation in place on the data.
        axis : int, default None
            Alignment axis if needed.
        level : int, default None
            Alignment level if needed.
        errors : str, {{'raise', 'ignore'}}, default 'raise'
            Note that currently this parameter won't affect
            the results and will always coerce to a suitable dtype.

            - 'raise' : allow exceptions to be raised.
            - 'ignore' : suppress exceptions. On error return original object.

        try_cast : bool, default None
            Try to cast the result back to the input type (if possible).

            .. deprecated:: 1.3.0
                Manually cast back if necessary.

        Returns
        -------
        Same type as caller or None if ``inplace=True``.

        See Also
        --------
        :func:`DataFrame.{name_other}` : Return an object of same shape as
            self.

        Notes
        -----
        The {name} method is an application of the if-then idiom. For each
        element in the calling DataFrame, if ``cond`` is ``{cond}`` the
        element is used; otherwise the corresponding element from the DataFrame
        ``other`` is used.

        The signature for :func:`DataFrame.where` differs from
        :func:`numpy.where`. Roughly ``df1.where(m, df2)`` is equivalent to
        ``np.where(m, df1, df2)``.

        For further details and examples see the ``{name}`` documentation in
        :ref:`indexing <indexing.where_mask>`.

        Examples
        --------
        >>> s = pd.Series(range(5))
        >>> s.where(s > 0)
        0    NaN
        1    1.0
        2    2.0
        3    3.0
        4    4.0
        dtype: float64
        >>> s.mask(s > 0)
        0    0.0
        1    NaN
        2    NaN
        3    NaN
        4    NaN
        dtype: float64

        >>> s.where(s > 1, 10)
        0    10
        1    10
        2    2
        3    3
        4    4
        dtype: int64
        >>> s.mask(s > 1, 10)
        0     0
        1     1
        2    10
        3    10
        4    10
        dtype: int64

        >>> df = pd.DataFrame(np.arange(10).reshape(-1, 2), columns=['A', 'B'])
        >>> df
           A  B
        0  0  1
        1  2  3
        2  4  5
        3  6  7
        4  8  9
        >>> m = df % 3 == 0
        >>> df.where(m, -df)
           A  B
        0  0 -1
        1 -2  3
        2 -4 -5
        3  6 -7
        4 -8  9
        >>> df.where(m, -df) == np.where(m, df, -df)
              A     B
        0  True  True
        1  True  True
        2  True  True
        3  True  True
        4  True  True
        >>> df.where(m, -df) == df.mask(~m, -df)
              A     B
        0  True  True
        1  True  True
        2  True  True
        3  True  True
        4  True  True
        """
        other = com.apply_if_callable(other, self)

        if try_cast is not lib.no_default:
            warnings.warn(
                "try_cast keyword is deprecated and will be removed in a "
                "future version",
                FutureWarning,
                stacklevel=2,
            )

        return self._where(cond, other, inplace, axis, level, errors=errors)

    @final
    @doc(
        where,
        klass=_shared_doc_kwargs["klass"],
        cond="False",
        cond_rev="True",
        name="mask",
        name_other="where",
    )
    def mask(
        self,
        cond,
        other=np.nan,
        inplace=False,
        axis=None,
        level=None,
        errors="raise",
        try_cast=lib.no_default,
    ):

        inplace = validate_bool_kwarg(inplace, "inplace")
        cond = com.apply_if_callable(cond, self)

        if try_cast is not lib.no_default:
            warnings.warn(
                "try_cast keyword is deprecated and will be removed in a "
                "future version",
                FutureWarning,
                stacklevel=2,
            )

        # see gh-21891
        if not hasattr(cond, "__invert__"):
            cond = np.array(cond)

        return self.where(
            ~cond,
            other=other,
            inplace=inplace,
            axis=axis,
            level=level,
            errors=errors,
        )

    @doc(klass=_shared_doc_kwargs["klass"])
    def shift(
        self: FrameOrSeries, periods=1, freq=None, axis=0, fill_value=None
    ) -> FrameOrSeries:
        """
        Shift index by desired number of periods with an optional time `freq`.

        When `freq` is not passed, shift the index without realigning the data.
        If `freq` is passed (in this case, the index must be date or datetime,
        or it will raise a `NotImplementedError`), the index will be
        increased using the periods and the `freq`. `freq` can be inferred
        when specified as "infer" as long as either freq or inferred_freq
        attribute is set in the index.

        Parameters
        ----------
        periods : int
            Number of periods to shift. Can be positive or negative.
        freq : DateOffset, tseries.offsets, timedelta, or str, optional
            Offset to use from the tseries module or time rule (e.g. 'EOM').
            If `freq` is specified then the index values are shifted but the
            data is not realigned. That is, use `freq` if you would like to
            extend the index when shifting and preserve the original data.
            If `freq` is specified as "infer" then it will be inferred from
            the freq or inferred_freq attributes of the index. If neither of
            those attributes exist, a ValueError is thrown.
        axis : {{0 or 'index', 1 or 'columns', None}}, default None
            Shift direction.
        fill_value : object, optional
            The scalar value to use for newly introduced missing values.
            the default depends on the dtype of `self`.
            For numeric data, ``np.nan`` is used.
            For datetime, timedelta, or period data, etc. :attr:`NaT` is used.
            For extension dtypes, ``self.dtype.na_value`` is used.

            .. versionchanged:: 1.1.0

        Returns
        -------
        {klass}
            Copy of input object, shifted.

        See Also
        --------
        Index.shift : Shift values of Index.
        DatetimeIndex.shift : Shift values of DatetimeIndex.
        PeriodIndex.shift : Shift values of PeriodIndex.
        tshift : Shift the time index, using the index's frequency if
            available.

        Examples
        --------
        >>> df = pd.DataFrame({{"Col1": [10, 20, 15, 30, 45],
        ...                    "Col2": [13, 23, 18, 33, 48],
        ...                    "Col3": [17, 27, 22, 37, 52]}},
        ...                   index=pd.date_range("2020-01-01", "2020-01-05"))
        >>> df
                    Col1  Col2  Col3
        2020-01-01    10    13    17
        2020-01-02    20    23    27
        2020-01-03    15    18    22
        2020-01-04    30    33    37
        2020-01-05    45    48    52

        >>> df.shift(periods=3)
                    Col1  Col2  Col3
        2020-01-01   NaN   NaN   NaN
        2020-01-02   NaN   NaN   NaN
        2020-01-03   NaN   NaN   NaN
        2020-01-04  10.0  13.0  17.0
        2020-01-05  20.0  23.0  27.0

        >>> df.shift(periods=1, axis="columns")
                    Col1  Col2  Col3
        2020-01-01   NaN    10    13
        2020-01-02   NaN    20    23
        2020-01-03   NaN    15    18
        2020-01-04   NaN    30    33
        2020-01-05   NaN    45    48

        >>> df.shift(periods=3, fill_value=0)
                    Col1  Col2  Col3
        2020-01-01     0     0     0
        2020-01-02     0     0     0
        2020-01-03     0     0     0
        2020-01-04    10    13    17
        2020-01-05    20    23    27

        >>> df.shift(periods=3, freq="D")
                    Col1  Col2  Col3
        2020-01-04    10    13    17
        2020-01-05    20    23    27
        2020-01-06    15    18    22
        2020-01-07    30    33    37
        2020-01-08    45    48    52

        >>> df.shift(periods=3, freq="infer")
                    Col1  Col2  Col3
        2020-01-04    10    13    17
        2020-01-05    20    23    27
        2020-01-06    15    18    22
        2020-01-07    30    33    37
        2020-01-08    45    48    52
        """
        if periods == 0:
            return self.copy()

        if freq is None:
            # when freq is None, data is shifted, index is not
            axis = self._get_axis_number(axis)
            new_data = self._mgr.shift(
                periods=periods, axis=axis, fill_value=fill_value
            )
            return self._constructor(new_data).__finalize__(self, method="shift")

        # when freq is given, index is shifted, data is not
        index = self._get_axis(axis)

        if freq == "infer":
            freq = getattr(index, "freq", None)

            if freq is None:
                freq = getattr(index, "inferred_freq", None)

            if freq is None:
                msg = "Freq was not set in the index hence cannot be inferred"
                raise ValueError(msg)

        elif isinstance(freq, str):
            freq = to_offset(freq)

        if isinstance(index, PeriodIndex):
            orig_freq = to_offset(index.freq)
            if freq != orig_freq:
                assert orig_freq is not None  # for mypy
                raise ValueError(
                    f"Given freq {freq.rule_code} does not match "
                    f"PeriodIndex freq {orig_freq.rule_code}"
                )
            new_ax = index.shift(periods)
        else:
            new_ax = index.shift(periods, freq)

        result = self.set_axis(new_ax, axis)
        return result.__finalize__(self, method="shift")

    @final
    def slice_shift(self: FrameOrSeries, periods: int = 1, axis=0) -> FrameOrSeries:
        """
        Equivalent to `shift` without copying data.
        The shifted data will not include the dropped periods and the
        shifted axis will be smaller than the original.

        .. deprecated:: 1.2.0
            slice_shift is deprecated,
            use DataFrame/Series.shift instead.

        Parameters
        ----------
        periods : int
            Number of periods to move, can be positive or negative.

        Returns
        -------
        shifted : same type as caller

        Notes
        -----
        While the `slice_shift` is faster than `shift`, you may pay for it
        later during alignment.
        """

        msg = (
            "The 'slice_shift' method is deprecated "
            "and will be removed in a future version. "
            "You can use DataFrame/Series.shift instead"
        )
        warnings.warn(msg, FutureWarning, stacklevel=2)

        if periods == 0:
            return self

        if periods > 0:
            vslicer = slice(None, -periods)
            islicer = slice(periods, None)
        else:
            vslicer = slice(-periods, None)
            islicer = slice(None, periods)

        new_obj = self._slice(vslicer, axis=axis)
        shifted_axis = self._get_axis(axis)[islicer]
        new_obj.set_axis(shifted_axis, axis=axis, inplace=True)

        return new_obj.__finalize__(self, method="slice_shift")

    @final
    def tshift(
        self: FrameOrSeries, periods: int = 1, freq=None, axis: Axis = 0
    ) -> FrameOrSeries:
        """
        Shift the time index, using the index's frequency if available.

        .. deprecated:: 1.1.0
            Use `shift` instead.

        Parameters
        ----------
        periods : int
            Number of periods to move, can be positive or negative.
        freq : DateOffset, timedelta, or str, default None
            Increment to use from the tseries module
            or time rule expressed as a string (e.g. 'EOM').
        axis : {0 or ‘index’, 1 or ‘columns’, None}, default 0
            Corresponds to the axis that contains the Index.

        Returns
        -------
        shifted : Series/DataFrame

        Notes
        -----
        If freq is not specified then tries to use the freq or inferred_freq
        attributes of the index. If neither of those attributes exist, a
        ValueError is thrown
        """
        warnings.warn(
            (
                "tshift is deprecated and will be removed in a future version. "
                "Please use shift instead."
            ),
            FutureWarning,
            stacklevel=2,
        )

        if freq is None:
            freq = "infer"

        return self.shift(periods, freq, axis)

    def truncate(
        self: FrameOrSeries, before=None, after=None, axis=None, copy: bool_t = True
    ) -> FrameOrSeries:
        """
        Truncate a Series or DataFrame before and after some index value.

        This is a useful shorthand for boolean indexing based on index
        values above or below certain thresholds.

        Parameters
        ----------
        before : date, str, int
            Truncate all rows before this index value.
        after : date, str, int
            Truncate all rows after this index value.
        axis : {0 or 'index', 1 or 'columns'}, optional
            Axis to truncate. Truncates the index (rows) by default.
        copy : bool, default is True,
            Return a copy of the truncated section.

        Returns
        -------
        type of caller
            The truncated Series or DataFrame.

        See Also
        --------
        DataFrame.loc : Select a subset of a DataFrame by label.
        DataFrame.iloc : Select a subset of a DataFrame by position.

        Notes
        -----
        If the index being truncated contains only datetime values,
        `before` and `after` may be specified as strings instead of
        Timestamps.

        Examples
        --------
        >>> df = pd.DataFrame({'A': ['a', 'b', 'c', 'd', 'e'],
        ...                    'B': ['f', 'g', 'h', 'i', 'j'],
        ...                    'C': ['k', 'l', 'm', 'n', 'o']},
        ...                   index=[1, 2, 3, 4, 5])
        >>> df
           A  B  C
        1  a  f  k
        2  b  g  l
        3  c  h  m
        4  d  i  n
        5  e  j  o

        >>> df.truncate(before=2, after=4)
           A  B  C
        2  b  g  l
        3  c  h  m
        4  d  i  n

        The columns of a DataFrame can be truncated.

        >>> df.truncate(before="A", after="B", axis="columns")
           A  B
        1  a  f
        2  b  g
        3  c  h
        4  d  i
        5  e  j

        For Series, only rows can be truncated.

        >>> df['A'].truncate(before=2, after=4)
        2    b
        3    c
        4    d
        Name: A, dtype: object

        The index values in ``truncate`` can be datetimes or string
        dates.

        >>> dates = pd.date_range('2016-01-01', '2016-02-01', freq='s')
        >>> df = pd.DataFrame(index=dates, data={'A': 1})
        >>> df.tail()
                             A
        2016-01-31 23:59:56  1
        2016-01-31 23:59:57  1
        2016-01-31 23:59:58  1
        2016-01-31 23:59:59  1
        2016-02-01 00:00:00  1

        >>> df.truncate(before=pd.Timestamp('2016-01-05'),
        ...             after=pd.Timestamp('2016-01-10')).tail()
                             A
        2016-01-09 23:59:56  1
        2016-01-09 23:59:57  1
        2016-01-09 23:59:58  1
        2016-01-09 23:59:59  1
        2016-01-10 00:00:00  1

        Because the index is a DatetimeIndex containing only dates, we can
        specify `before` and `after` as strings. They will be coerced to
        Timestamps before truncation.

        >>> df.truncate('2016-01-05', '2016-01-10').tail()
                             A
        2016-01-09 23:59:56  1
        2016-01-09 23:59:57  1
        2016-01-09 23:59:58  1
        2016-01-09 23:59:59  1
        2016-01-10 00:00:00  1

        Note that ``truncate`` assumes a 0 value for any unspecified time
        component (midnight). This differs from partial string slicing, which
        returns any partially matching dates.

        >>> df.loc['2016-01-05':'2016-01-10', :].tail()
                             A
        2016-01-10 23:59:55  1
        2016-01-10 23:59:56  1
        2016-01-10 23:59:57  1
        2016-01-10 23:59:58  1
        2016-01-10 23:59:59  1
        """
        if axis is None:
            axis = self._stat_axis_number
        axis = self._get_axis_number(axis)
        ax = self._get_axis(axis)

        # GH 17935
        # Check that index is sorted
        if not ax.is_monotonic_increasing and not ax.is_monotonic_decreasing:
            raise ValueError("truncate requires a sorted index")

        # if we have a date index, convert to dates, otherwise
        # treat like a slice
        if ax._is_all_dates:
            from pandas.core.tools.datetimes import to_datetime

            before = to_datetime(before)
            after = to_datetime(after)

        if before is not None and after is not None and before > after:
            raise ValueError(f"Truncate: {after} must be after {before}")

        if len(ax) > 1 and ax.is_monotonic_decreasing:
            before, after = after, before

        slicer = [slice(None, None)] * self._AXIS_LEN
        slicer[axis] = slice(before, after)
        result = self.loc[tuple(slicer)]

        if isinstance(ax, MultiIndex):
            setattr(result, self._get_axis_name(axis), ax.truncate(before, after))

        if copy:
            result = result.copy()

        return result

    @final
    def tz_convert(
        self: FrameOrSeries, tz, axis=0, level=None, copy: bool_t = True
    ) -> FrameOrSeries:
        """
        Convert tz-aware axis to target time zone.

        Parameters
        ----------
        tz : str or tzinfo object
        axis : the axis to convert
        level : int, str, default None
            If axis is a MultiIndex, convert a specific level. Otherwise
            must be None.
        copy : bool, default True
            Also make a copy of the underlying data.

        Returns
        -------
        {klass}
            Object with time zone converted axis.

        Raises
        ------
        TypeError
            If the axis is tz-naive.
        """
        axis = self._get_axis_number(axis)
        ax = self._get_axis(axis)

        def _tz_convert(ax, tz):
            if not hasattr(ax, "tz_convert"):
                if len(ax) > 0:
                    ax_name = self._get_axis_name(axis)
                    raise TypeError(
                        f"{ax_name} is not a valid DatetimeIndex or PeriodIndex"
                    )
                else:
                    ax = DatetimeIndex([], tz=tz)
            else:
                ax = ax.tz_convert(tz)
            return ax

        # if a level is given it must be a MultiIndex level or
        # equivalent to the axis name
        if isinstance(ax, MultiIndex):
            level = ax._get_level_number(level)
            new_level = _tz_convert(ax.levels[level], tz)
            ax = ax.set_levels(new_level, level=level)
        else:
            if level not in (None, 0, ax.name):
                raise ValueError(f"The level {level} is not valid")
            ax = _tz_convert(ax, tz)

        result = self.copy(deep=copy)
        result = result.set_axis(ax, axis=axis, inplace=False)
        return result.__finalize__(self, method="tz_convert")

    @final
    def tz_localize(
        self: FrameOrSeries,
        tz,
        axis=0,
        level=None,
        copy: bool_t = True,
        ambiguous="raise",
        nonexistent: str = "raise",
    ) -> FrameOrSeries:
        """
        Localize tz-naive index of a Series or DataFrame to target time zone.

        This operation localizes the Index. To localize the values in a
        timezone-naive Series, use :meth:`Series.dt.tz_localize`.

        Parameters
        ----------
        tz : str or tzinfo
        axis : the axis to localize
        level : int, str, default None
            If axis ia a MultiIndex, localize a specific level. Otherwise
            must be None.
        copy : bool, default True
            Also make a copy of the underlying data.
        ambiguous : 'infer', bool-ndarray, 'NaT', default 'raise'
            When clocks moved backward due to DST, ambiguous times may arise.
            For example in Central European Time (UTC+01), when going from
            03:00 DST to 02:00 non-DST, 02:30:00 local time occurs both at
            00:30:00 UTC and at 01:30:00 UTC. In such a situation, the
            `ambiguous` parameter dictates how ambiguous times should be
            handled.

            - 'infer' will attempt to infer fall dst-transition hours based on
              order
            - bool-ndarray where True signifies a DST time, False designates
              a non-DST time (note that this flag is only applicable for
              ambiguous times)
            - 'NaT' will return NaT where there are ambiguous times
            - 'raise' will raise an AmbiguousTimeError if there are ambiguous
              times.
        nonexistent : str, default 'raise'
            A nonexistent time does not exist in a particular timezone
            where clocks moved forward due to DST. Valid values are:

            - 'shift_forward' will shift the nonexistent time forward to the
              closest existing time
            - 'shift_backward' will shift the nonexistent time backward to the
              closest existing time
            - 'NaT' will return NaT where there are nonexistent times
            - timedelta objects will shift nonexistent times by the timedelta
            - 'raise' will raise an NonExistentTimeError if there are
              nonexistent times.

            .. versionadded:: 0.24.0

        Returns
        -------
        Series or DataFrame
            Same type as the input.

        Raises
        ------
        TypeError
            If the TimeSeries is tz-aware and tz is not None.

        Examples
        --------
        Localize local times:

        >>> s = pd.Series([1],
        ...               index=pd.DatetimeIndex(['2018-09-15 01:30:00']))
        >>> s.tz_localize('CET')
        2018-09-15 01:30:00+02:00    1
        dtype: int64

        Be careful with DST changes. When there is sequential data, pandas
        can infer the DST time:

        >>> s = pd.Series(range(7),
        ...               index=pd.DatetimeIndex(['2018-10-28 01:30:00',
        ...                                       '2018-10-28 02:00:00',
        ...                                       '2018-10-28 02:30:00',
        ...                                       '2018-10-28 02:00:00',
        ...                                       '2018-10-28 02:30:00',
        ...                                       '2018-10-28 03:00:00',
        ...                                       '2018-10-28 03:30:00']))
        >>> s.tz_localize('CET', ambiguous='infer')
        2018-10-28 01:30:00+02:00    0
        2018-10-28 02:00:00+02:00    1
        2018-10-28 02:30:00+02:00    2
        2018-10-28 02:00:00+01:00    3
        2018-10-28 02:30:00+01:00    4
        2018-10-28 03:00:00+01:00    5
        2018-10-28 03:30:00+01:00    6
        dtype: int64

        In some cases, inferring the DST is impossible. In such cases, you can
        pass an ndarray to the ambiguous parameter to set the DST explicitly

        >>> s = pd.Series(range(3),
        ...               index=pd.DatetimeIndex(['2018-10-28 01:20:00',
        ...                                       '2018-10-28 02:36:00',
        ...                                       '2018-10-28 03:46:00']))
        >>> s.tz_localize('CET', ambiguous=np.array([True, True, False]))
        2018-10-28 01:20:00+02:00    0
        2018-10-28 02:36:00+02:00    1
        2018-10-28 03:46:00+01:00    2
        dtype: int64

        If the DST transition causes nonexistent times, you can shift these
        dates forward or backward with a timedelta object or `'shift_forward'`
        or `'shift_backward'`.

        >>> s = pd.Series(range(2),
        ...               index=pd.DatetimeIndex(['2015-03-29 02:30:00',
        ...                                       '2015-03-29 03:30:00']))
        >>> s.tz_localize('Europe/Warsaw', nonexistent='shift_forward')
        2015-03-29 03:00:00+02:00    0
        2015-03-29 03:30:00+02:00    1
        dtype: int64
        >>> s.tz_localize('Europe/Warsaw', nonexistent='shift_backward')
        2015-03-29 01:59:59.999999999+01:00    0
        2015-03-29 03:30:00+02:00              1
        dtype: int64
        >>> s.tz_localize('Europe/Warsaw', nonexistent=pd.Timedelta('1H'))
        2015-03-29 03:30:00+02:00    0
        2015-03-29 03:30:00+02:00    1
        dtype: int64
        """
        nonexistent_options = ("raise", "NaT", "shift_forward", "shift_backward")
        if nonexistent not in nonexistent_options and not isinstance(
            nonexistent, timedelta
        ):
            raise ValueError(
                "The nonexistent argument must be one of 'raise', "
                "'NaT', 'shift_forward', 'shift_backward' or "
                "a timedelta object"
            )

        axis = self._get_axis_number(axis)
        ax = self._get_axis(axis)

        def _tz_localize(ax, tz, ambiguous, nonexistent):
            if not hasattr(ax, "tz_localize"):
                if len(ax) > 0:
                    ax_name = self._get_axis_name(axis)
                    raise TypeError(
                        f"{ax_name} is not a valid DatetimeIndex or PeriodIndex"
                    )
                else:
                    ax = DatetimeIndex([], tz=tz)
            else:
                ax = ax.tz_localize(tz, ambiguous=ambiguous, nonexistent=nonexistent)
            return ax

        # if a level is given it must be a MultiIndex level or
        # equivalent to the axis name
        if isinstance(ax, MultiIndex):
            level = ax._get_level_number(level)
            new_level = _tz_localize(ax.levels[level], tz, ambiguous, nonexistent)
            ax = ax.set_levels(new_level, level=level)
        else:
            if level not in (None, 0, ax.name):
                raise ValueError(f"The level {level} is not valid")
            ax = _tz_localize(ax, tz, ambiguous, nonexistent)

        result = self.copy(deep=copy)
        result = result.set_axis(ax, axis=axis, inplace=False)
        return result.__finalize__(self, method="tz_localize")

    # ----------------------------------------------------------------------
    # Numeric Methods

    @final
    def abs(self: FrameOrSeries) -> FrameOrSeries:
        """
        Return a Series/DataFrame with absolute numeric value of each element.

        This function only applies to elements that are all numeric.

        Returns
        -------
        abs
            Series/DataFrame containing the absolute value of each element.

        See Also
        --------
        numpy.absolute : Calculate the absolute value element-wise.

        Notes
        -----
        For ``complex`` inputs, ``1.2 + 1j``, the absolute value is
        :math:`\\sqrt{ a^2 + b^2 }`.

        Examples
        --------
        Absolute numeric values in a Series.

        >>> s = pd.Series([-1.10, 2, -3.33, 4])
        >>> s.abs()
        0    1.10
        1    2.00
        2    3.33
        3    4.00
        dtype: float64

        Absolute numeric values in a Series with complex numbers.

        >>> s = pd.Series([1.2 + 1j])
        >>> s.abs()
        0    1.56205
        dtype: float64

        Absolute numeric values in a Series with a Timedelta element.

        >>> s = pd.Series([pd.Timedelta('1 days')])
        >>> s.abs()
        0   1 days
        dtype: timedelta64[ns]

        Select rows with data closest to certain value using argsort (from
        `StackOverflow <https://stackoverflow.com/a/17758115>`__).

        >>> df = pd.DataFrame({
        ...     'a': [4, 5, 6, 7],
        ...     'b': [10, 20, 30, 40],
        ...     'c': [100, 50, -30, -50]
        ... })
        >>> df
             a    b    c
        0    4   10  100
        1    5   20   50
        2    6   30  -30
        3    7   40  -50
        >>> df.loc[(df.c - 43).abs().argsort()]
             a    b    c
        1    5   20   50
        0    4   10  100
        2    6   30  -30
        3    7   40  -50
        """
        # error: Argument 1 to "__call__" of "ufunc" has incompatible type
        # "FrameOrSeries"; expected "Union[Union[int, float, complex, str, bytes,
        # generic], Sequence[Union[int, float, complex, str, bytes, generic]],
        # Sequence[Sequence[Any]], _SupportsArray]"
        return np.abs(self)  # type: ignore[arg-type]

    @final
    def describe(
        self: FrameOrSeries,
        percentiles=None,
        include=None,
        exclude=None,
        datetime_is_numeric=False,
    ) -> FrameOrSeries:
        """
        Generate descriptive statistics.

        Descriptive statistics include those that summarize the central
        tendency, dispersion and shape of a
        dataset's distribution, excluding ``NaN`` values.

        Analyzes both numeric and object series, as well
        as ``DataFrame`` column sets of mixed data types. The output
        will vary depending on what is provided. Refer to the notes
        below for more detail.

        Parameters
        ----------
        percentiles : list-like of numbers, optional
            The percentiles to include in the output. All should
            fall between 0 and 1. The default is
            ``[.25, .5, .75]``, which returns the 25th, 50th, and
            75th percentiles.
        include : 'all', list-like of dtypes or None (default), optional
            A white list of data types to include in the result. Ignored
            for ``Series``. Here are the options:

            - 'all' : All columns of the input will be included in the output.
            - A list-like of dtypes : Limits the results to the
              provided data types.
              To limit the result to numeric types submit
              ``numpy.number``. To limit it instead to object columns submit
              the ``numpy.object`` data type. Strings
              can also be used in the style of
              ``select_dtypes`` (e.g. ``df.describe(include=['O'])``). To
              select pandas categorical columns, use ``'category'``
            - None (default) : The result will include all numeric columns.
        exclude : list-like of dtypes or None (default), optional,
            A black list of data types to omit from the result. Ignored
            for ``Series``. Here are the options:

            - A list-like of dtypes : Excludes the provided data types
              from the result. To exclude numeric types submit
              ``numpy.number``. To exclude object columns submit the data
              type ``numpy.object``. Strings can also be used in the style of
              ``select_dtypes`` (e.g. ``df.describe(include=['O'])``). To
              exclude pandas categorical columns, use ``'category'``
            - None (default) : The result will exclude nothing.
        datetime_is_numeric : bool, default False
            Whether to treat datetime dtypes as numeric. This affects statistics
            calculated for the column. For DataFrame input, this also
            controls whether datetime columns are included by default.

            .. versionadded:: 1.1.0

        Returns
        -------
        Series or DataFrame
            Summary statistics of the Series or Dataframe provided.

        See Also
        --------
        DataFrame.count: Count number of non-NA/null observations.
        DataFrame.max: Maximum of the values in the object.
        DataFrame.min: Minimum of the values in the object.
        DataFrame.mean: Mean of the values.
        DataFrame.std: Standard deviation of the observations.
        DataFrame.select_dtypes: Subset of a DataFrame including/excluding
            columns based on their dtype.

        Notes
        -----
        For numeric data, the result's index will include ``count``,
        ``mean``, ``std``, ``min``, ``max`` as well as lower, ``50`` and
        upper percentiles. By default the lower percentile is ``25`` and the
        upper percentile is ``75``. The ``50`` percentile is the
        same as the median.

        For object data (e.g. strings or timestamps), the result's index
        will include ``count``, ``unique``, ``top``, and ``freq``. The ``top``
        is the most common value. The ``freq`` is the most common value's
        frequency. Timestamps also include the ``first`` and ``last`` items.

        If multiple object values have the highest count, then the
        ``count`` and ``top`` results will be arbitrarily chosen from
        among those with the highest count.

        For mixed data types provided via a ``DataFrame``, the default is to
        return only an analysis of numeric columns. If the dataframe consists
        only of object and categorical data without any numeric columns, the
        default is to return an analysis of both the object and categorical
        columns. If ``include='all'`` is provided as an option, the result
        will include a union of attributes of each type.

        The `include` and `exclude` parameters can be used to limit
        which columns in a ``DataFrame`` are analyzed for the output.
        The parameters are ignored when analyzing a ``Series``.

        Examples
        --------
        Describing a numeric ``Series``.

        >>> s = pd.Series([1, 2, 3])
        >>> s.describe()
        count    3.0
        mean     2.0
        std      1.0
        min      1.0
        25%      1.5
        50%      2.0
        75%      2.5
        max      3.0
        dtype: float64

        Describing a categorical ``Series``.

        >>> s = pd.Series(['a', 'a', 'b', 'c'])
        >>> s.describe()
        count     4
        unique    3
        top       a
        freq      2
        dtype: object

        Describing a timestamp ``Series``.

        >>> s = pd.Series([
        ...   np.datetime64("2000-01-01"),
        ...   np.datetime64("2010-01-01"),
        ...   np.datetime64("2010-01-01")
        ... ])
        >>> s.describe(datetime_is_numeric=True)
        count                      3
        mean     2006-09-01 08:00:00
        min      2000-01-01 00:00:00
        25%      2004-12-31 12:00:00
        50%      2010-01-01 00:00:00
        75%      2010-01-01 00:00:00
        max      2010-01-01 00:00:00
        dtype: object

        Describing a ``DataFrame``. By default only numeric fields
        are returned.

        >>> df = pd.DataFrame({'categorical': pd.Categorical(['d','e','f']),
        ...                    'numeric': [1, 2, 3],
        ...                    'object': ['a', 'b', 'c']
        ...                   })
        >>> df.describe()
               numeric
        count      3.0
        mean       2.0
        std        1.0
        min        1.0
        25%        1.5
        50%        2.0
        75%        2.5
        max        3.0

        Describing all columns of a ``DataFrame`` regardless of data type.

        >>> df.describe(include='all')  # doctest: +SKIP
               categorical  numeric object
        count            3      3.0      3
        unique           3      NaN      3
        top              f      NaN      a
        freq             1      NaN      1
        mean           NaN      2.0    NaN
        std            NaN      1.0    NaN
        min            NaN      1.0    NaN
        25%            NaN      1.5    NaN
        50%            NaN      2.0    NaN
        75%            NaN      2.5    NaN
        max            NaN      3.0    NaN

        Describing a column from a ``DataFrame`` by accessing it as
        an attribute.

        >>> df.numeric.describe()
        count    3.0
        mean     2.0
        std      1.0
        min      1.0
        25%      1.5
        50%      2.0
        75%      2.5
        max      3.0
        Name: numeric, dtype: float64

        Including only numeric columns in a ``DataFrame`` description.

        >>> df.describe(include=[np.number])
               numeric
        count      3.0
        mean       2.0
        std        1.0
        min        1.0
        25%        1.5
        50%        2.0
        75%        2.5
        max        3.0

        Including only string columns in a ``DataFrame`` description.

        >>> df.describe(include=[object])  # doctest: +SKIP
               object
        count       3
        unique      3
        top         a
        freq        1

        Including only categorical columns from a ``DataFrame`` description.

        >>> df.describe(include=['category'])
               categorical
        count            3
        unique           3
        top              d
        freq             1

        Excluding numeric columns from a ``DataFrame`` description.

        >>> df.describe(exclude=[np.number])  # doctest: +SKIP
               categorical object
        count            3      3
        unique           3      3
        top              f      a
        freq             1      1

        Excluding object columns from a ``DataFrame`` description.

        >>> df.describe(exclude=[object])  # doctest: +SKIP
               categorical  numeric
        count            3      3.0
        unique           3      NaN
        top              f      NaN
        freq             1      NaN
        mean           NaN      2.0
        std            NaN      1.0
        min            NaN      1.0
        25%            NaN      1.5
        50%            NaN      2.0
        75%            NaN      2.5
        max            NaN      3.0
        """
        return describe_ndframe(
            obj=self,
            include=include,
            exclude=exclude,
            datetime_is_numeric=datetime_is_numeric,
            percentiles=percentiles,
        )

    @final
    def pct_change(
        self: FrameOrSeries,
        periods=1,
        fill_method="pad",
        limit=None,
        freq=None,
        **kwargs,
    ) -> FrameOrSeries:
        """
        Percentage change between the current and a prior element.

        Computes the percentage change from the immediately previous row by
        default. This is useful in comparing the percentage of change in a time
        series of elements.

        Parameters
        ----------
        periods : int, default 1
            Periods to shift for forming percent change.
        fill_method : str, default 'pad'
            How to handle NAs before computing percent changes.
        limit : int, default None
            The number of consecutive NAs to fill before stopping.
        freq : DateOffset, timedelta, or str, optional
            Increment to use from time series API (e.g. 'M' or BDay()).
        **kwargs
            Additional keyword arguments are passed into
            `DataFrame.shift` or `Series.shift`.

        Returns
        -------
        chg : Series or DataFrame
            The same type as the calling object.

        See Also
        --------
        Series.diff : Compute the difference of two elements in a Series.
        DataFrame.diff : Compute the difference of two elements in a DataFrame.
        Series.shift : Shift the index by some number of periods.
        DataFrame.shift : Shift the index by some number of periods.

        Examples
        --------
        **Series**

        >>> s = pd.Series([90, 91, 85])
        >>> s
        0    90
        1    91
        2    85
        dtype: int64

        >>> s.pct_change()
        0         NaN
        1    0.011111
        2   -0.065934
        dtype: float64

        >>> s.pct_change(periods=2)
        0         NaN
        1         NaN
        2   -0.055556
        dtype: float64

        See the percentage change in a Series where filling NAs with last
        valid observation forward to next valid.

        >>> s = pd.Series([90, 91, None, 85])
        >>> s
        0    90.0
        1    91.0
        2     NaN
        3    85.0
        dtype: float64

        >>> s.pct_change(fill_method='ffill')
        0         NaN
        1    0.011111
        2    0.000000
        3   -0.065934
        dtype: float64

        **DataFrame**

        Percentage change in French franc, Deutsche Mark, and Italian lira from
        1980-01-01 to 1980-03-01.

        >>> df = pd.DataFrame({
        ...     'FR': [4.0405, 4.0963, 4.3149],
        ...     'GR': [1.7246, 1.7482, 1.8519],
        ...     'IT': [804.74, 810.01, 860.13]},
        ...     index=['1980-01-01', '1980-02-01', '1980-03-01'])
        >>> df
                        FR      GR      IT
        1980-01-01  4.0405  1.7246  804.74
        1980-02-01  4.0963  1.7482  810.01
        1980-03-01  4.3149  1.8519  860.13

        >>> df.pct_change()
                          FR        GR        IT
        1980-01-01       NaN       NaN       NaN
        1980-02-01  0.013810  0.013684  0.006549
        1980-03-01  0.053365  0.059318  0.061876

        Percentage of change in GOOG and APPL stock volume. Shows computing
        the percentage change between columns.

        >>> df = pd.DataFrame({
        ...     '2016': [1769950, 30586265],
        ...     '2015': [1500923, 40912316],
        ...     '2014': [1371819, 41403351]},
        ...     index=['GOOG', 'APPL'])
        >>> df
                  2016      2015      2014
        GOOG   1769950   1500923   1371819
        APPL  30586265  40912316  41403351

        >>> df.pct_change(axis='columns', periods=-1)
                  2016      2015  2014
        GOOG  0.179241  0.094112   NaN
        APPL -0.252395 -0.011860   NaN
        """
        axis = self._get_axis_number(kwargs.pop("axis", self._stat_axis_name))
        if fill_method is None:
            data = self
        else:
            _data = self.fillna(method=fill_method, axis=axis, limit=limit)
            assert _data is not None  # needed for mypy
            data = _data

        rs = data.div(data.shift(periods=periods, freq=freq, axis=axis, **kwargs)) - 1
        if freq is not None:
            # Shift method is implemented differently when freq is not None
            # We want to restore the original index
            rs = rs.loc[~rs.index.duplicated()]
            rs = rs.reindex_like(data)
        return rs

    @final
    def _agg_by_level(self, name, axis=0, level=0, skipna=True, **kwargs):
        if axis is None:
            raise ValueError("Must specify 'axis' when aggregating by level.")
        grouped = self.groupby(level=level, axis=axis, sort=False)
        if hasattr(grouped, name) and skipna:
            return getattr(grouped, name)(**kwargs)
        axis = self._get_axis_number(axis)
        method = getattr(type(self), name)
        applyf = lambda x: method(x, axis=axis, skipna=skipna, **kwargs)
        return grouped.aggregate(applyf)

    @final
    def _logical_func(
        self, name: str, func, axis=0, bool_only=None, skipna=True, level=None, **kwargs
    ):
        nv.validate_logical_func((), kwargs, fname=name)
        if level is not None:
            if bool_only is not None:
                raise NotImplementedError(
                    "Option bool_only is not implemented with option level."
                )
            return self._agg_by_level(name, axis=axis, level=level, skipna=skipna)

        if self.ndim > 1 and axis is None:
            # Reduce along one dimension then the other, to simplify DataFrame._reduce
            res = self._logical_func(
                name, func, axis=0, bool_only=bool_only, skipna=skipna, **kwargs
            )
            return res._logical_func(name, func, skipna=skipna, **kwargs)

        return self._reduce(
            func,
            name=name,
            axis=axis,
            skipna=skipna,
            numeric_only=bool_only,
            filter_type="bool",
        )

    def any(self, axis=0, bool_only=None, skipna=True, level=None, **kwargs):
        return self._logical_func(
            "any", nanops.nanany, axis, bool_only, skipna, level, **kwargs
        )

    def all(self, axis=0, bool_only=None, skipna=True, level=None, **kwargs):
        return self._logical_func(
            "all", nanops.nanall, axis, bool_only, skipna, level, **kwargs
        )

    @final
    def _accum_func(self, name: str, func, axis=None, skipna=True, *args, **kwargs):
        skipna = nv.validate_cum_func_with_skipna(skipna, args, kwargs, name)
        if axis is None:
            axis = self._stat_axis_number
        else:
            axis = self._get_axis_number(axis)

        if axis == 1:
            return self.T._accum_func(
                name, func, axis=0, skipna=skipna, *args, **kwargs
            ).T

        def block_accum_func(blk_values):
            values = blk_values.T if hasattr(blk_values, "T") else blk_values

            result = nanops.na_accum_func(values, func, skipna=skipna)

            result = result.T if hasattr(result, "T") else result
            return result

        result = self._mgr.apply(block_accum_func)

        return self._constructor(result).__finalize__(self, method=name)

    def cummax(self, axis=None, skipna=True, *args, **kwargs):
        return self._accum_func(
            "cummax", np.maximum.accumulate, axis, skipna, *args, **kwargs
        )

    def cummin(self, axis=None, skipna=True, *args, **kwargs):
        return self._accum_func(
            "cummin", np.minimum.accumulate, axis, skipna, *args, **kwargs
        )

    def cumsum(self, axis=None, skipna=True, *args, **kwargs):
        return self._accum_func("cumsum", np.cumsum, axis, skipna, *args, **kwargs)

    def cumprod(self, axis=None, skipna=True, *args, **kwargs):
        return self._accum_func("cumprod", np.cumprod, axis, skipna, *args, **kwargs)

    @final
    def _stat_function_ddof(
        self,
        name: str,
        func,
        axis=None,
        skipna=None,
        level=None,
        ddof=1,
        numeric_only=None,
        **kwargs,
    ):
        nv.validate_stat_ddof_func((), kwargs, fname=name)
        if skipna is None:
            skipna = True
        if axis is None:
            axis = self._stat_axis_number
        if level is not None:
            return self._agg_by_level(
                name, axis=axis, level=level, skipna=skipna, ddof=ddof
            )
        return self._reduce(
            func, name, axis=axis, numeric_only=numeric_only, skipna=skipna, ddof=ddof
        )

    def sem(
        self, axis=None, skipna=None, level=None, ddof=1, numeric_only=None, **kwargs
    ):
        return self._stat_function_ddof(
            "sem", nanops.nansem, axis, skipna, level, ddof, numeric_only, **kwargs
        )

    def var(
        self, axis=None, skipna=None, level=None, ddof=1, numeric_only=None, **kwargs
    ):
        return self._stat_function_ddof(
            "var", nanops.nanvar, axis, skipna, level, ddof, numeric_only, **kwargs
        )

    def std(
        self, axis=None, skipna=None, level=None, ddof=1, numeric_only=None, **kwargs
    ):
        return self._stat_function_ddof(
            "std", nanops.nanstd, axis, skipna, level, ddof, numeric_only, **kwargs
        )

    @final
    def _stat_function(
        self,
        name: str,
        func,
        axis=None,
        skipna=None,
        level=None,
        numeric_only=None,
        **kwargs,
    ):
        if name == "median":
            nv.validate_median((), kwargs)
        else:
            nv.validate_stat_func((), kwargs, fname=name)
        if skipna is None:
            skipna = True
        if axis is None:
            axis = self._stat_axis_number
        if level is not None:
            return self._agg_by_level(name, axis=axis, level=level, skipna=skipna)
        return self._reduce(
            func, name=name, axis=axis, skipna=skipna, numeric_only=numeric_only
        )

    def min(self, axis=None, skipna=None, level=None, numeric_only=None, **kwargs):
        return self._stat_function(
            "min", nanops.nanmin, axis, skipna, level, numeric_only, **kwargs
        )

    def max(self, axis=None, skipna=None, level=None, numeric_only=None, **kwargs):
        return self._stat_function(
            "max", nanops.nanmax, axis, skipna, level, numeric_only, **kwargs
        )

    def mean(self, axis=None, skipna=None, level=None, numeric_only=None, **kwargs):
        return self._stat_function(
            "mean", nanops.nanmean, axis, skipna, level, numeric_only, **kwargs
        )

    def median(self, axis=None, skipna=None, level=None, numeric_only=None, **kwargs):
        return self._stat_function(
            "median", nanops.nanmedian, axis, skipna, level, numeric_only, **kwargs
        )

    def skew(self, axis=None, skipna=None, level=None, numeric_only=None, **kwargs):
        return self._stat_function(
            "skew", nanops.nanskew, axis, skipna, level, numeric_only, **kwargs
        )

    def kurt(self, axis=None, skipna=None, level=None, numeric_only=None, **kwargs):
        return self._stat_function(
            "kurt", nanops.nankurt, axis, skipna, level, numeric_only, **kwargs
        )

    kurtosis = kurt

    @final
    def _min_count_stat_function(
        self,
        name: str,
        func,
        axis=None,
        skipna=None,
        level=None,
        numeric_only=None,
        min_count=0,
        **kwargs,
    ):
        if name == "sum":
            nv.validate_sum((), kwargs)
        elif name == "prod":
            nv.validate_prod((), kwargs)
        else:
            nv.validate_stat_func((), kwargs, fname=name)
        if skipna is None:
            skipna = True
        if axis is None:
            axis = self._stat_axis_number
        if level is not None:
            return self._agg_by_level(
                name, axis=axis, level=level, skipna=skipna, min_count=min_count
            )
        return self._reduce(
            func,
            name=name,
            axis=axis,
            skipna=skipna,
            numeric_only=numeric_only,
            min_count=min_count,
        )

    def sum(
        self,
        axis=None,
        skipna=None,
        level=None,
        numeric_only=None,
        min_count=0,
        **kwargs,
    ):
        return self._min_count_stat_function(
            "sum", nanops.nansum, axis, skipna, level, numeric_only, min_count, **kwargs
        )

    def prod(
        self,
        axis=None,
        skipna=None,
        level=None,
        numeric_only=None,
        min_count=0,
        **kwargs,
    ):
        return self._min_count_stat_function(
            "prod",
            nanops.nanprod,
            axis,
            skipna,
            level,
            numeric_only,
            min_count,
            **kwargs,
        )

    product = prod

    def mad(self, axis=None, skipna=None, level=None):
        """
        {desc}

        Parameters
        ----------
        axis : {axis_descr}
            Axis for the function to be applied on.
        skipna : bool, default None
            Exclude NA/null values when computing the result.
        level : int or level name, default None
            If the axis is a MultiIndex (hierarchical), count along a
            particular level, collapsing into a {name1}.

        Returns
        -------
        {name1} or {name2} (if level specified)\
        {see_also}\
        {examples}
        """
        if skipna is None:
            skipna = True
        if axis is None:
            axis = self._stat_axis_number
        if level is not None:
            return self._agg_by_level("mad", axis=axis, level=level, skipna=skipna)

        data = self._get_numeric_data()
        if axis == 0:
            demeaned = data - data.mean(axis=0)
        else:
            demeaned = data.sub(data.mean(axis=1), axis=0)
        return np.abs(demeaned).mean(axis=axis, skipna=skipna)

    @classmethod
    def _add_numeric_operations(cls):
        """
        Add the operations to the cls; evaluate the doc strings again
        """
        axis_descr, name1, name2 = _doc_params(cls)

        @doc(
            _bool_doc,
            desc=_any_desc,
            name1=name1,
            name2=name2,
            axis_descr=axis_descr,
            see_also=_any_see_also,
            examples=_any_examples,
            empty_value=False,
        )
        def any(self, axis=0, bool_only=None, skipna=True, level=None, **kwargs):
            return NDFrame.any(self, axis, bool_only, skipna, level, **kwargs)

        setattr(cls, "any", any)

        @doc(
            _bool_doc,
            desc=_all_desc,
            name1=name1,
            name2=name2,
            axis_descr=axis_descr,
            see_also=_all_see_also,
            examples=_all_examples,
            empty_value=True,
        )
        def all(self, axis=0, bool_only=None, skipna=True, level=None, **kwargs):
            return NDFrame.all(self, axis, bool_only, skipna, level, **kwargs)

        setattr(cls, "all", all)

        # error: Argument 1 to "doc" has incompatible type "Optional[str]"; expected
        # "Union[str, Callable[..., Any]]"
        @doc(
            NDFrame.mad.__doc__,  # type: ignore[arg-type]
            desc="Return the mean absolute deviation of the values "
            "over the requested axis.",
            name1=name1,
            name2=name2,
            axis_descr=axis_descr,
            see_also="",
            examples="",
        )
        def mad(self, axis=None, skipna=None, level=None):
            return NDFrame.mad(self, axis, skipna, level)

        setattr(cls, "mad", mad)

        @doc(
            _num_ddof_doc,
            desc="Return unbiased standard error of the mean over requested "
            "axis.\n\nNormalized by N-1 by default. This can be changed "
            "using the ddof argument",
            name1=name1,
            name2=name2,
            axis_descr=axis_descr,
        )
        def sem(
            self,
            axis=None,
            skipna=None,
            level=None,
            ddof=1,
            numeric_only=None,
            **kwargs,
        ):
            return NDFrame.sem(self, axis, skipna, level, ddof, numeric_only, **kwargs)

        setattr(cls, "sem", sem)

        @doc(
            _num_ddof_doc,
            desc="Return unbiased variance over requested axis.\n\nNormalized by "
            "N-1 by default. This can be changed using the ddof argument",
            name1=name1,
            name2=name2,
            axis_descr=axis_descr,
        )
        def var(
            self,
            axis=None,
            skipna=None,
            level=None,
            ddof=1,
            numeric_only=None,
            **kwargs,
        ):
            return NDFrame.var(self, axis, skipna, level, ddof, numeric_only, **kwargs)

        setattr(cls, "var", var)

        @doc(
            _num_ddof_doc,
            desc="Return sample standard deviation over requested axis."
            "\n\nNormalized by N-1 by default. This can be changed using the "
            "ddof argument",
            name1=name1,
            name2=name2,
            axis_descr=axis_descr,
        )
        def std(
            self,
            axis=None,
            skipna=None,
            level=None,
            ddof=1,
            numeric_only=None,
            **kwargs,
        ):
            return NDFrame.std(self, axis, skipna, level, ddof, numeric_only, **kwargs)

        setattr(cls, "std", std)

        @doc(
            _cnum_doc,
            desc="minimum",
            name1=name1,
            name2=name2,
            axis_descr=axis_descr,
            accum_func_name="min",
            examples=_cummin_examples,
        )
        def cummin(self, axis=None, skipna=True, *args, **kwargs):
            return NDFrame.cummin(self, axis, skipna, *args, **kwargs)

        setattr(cls, "cummin", cummin)

        @doc(
            _cnum_doc,
            desc="maximum",
            name1=name1,
            name2=name2,
            axis_descr=axis_descr,
            accum_func_name="max",
            examples=_cummax_examples,
        )
        def cummax(self, axis=None, skipna=True, *args, **kwargs):
            return NDFrame.cummax(self, axis, skipna, *args, **kwargs)

        setattr(cls, "cummax", cummax)

        @doc(
            _cnum_doc,
            desc="sum",
            name1=name1,
            name2=name2,
            axis_descr=axis_descr,
            accum_func_name="sum",
            examples=_cumsum_examples,
        )
        def cumsum(self, axis=None, skipna=True, *args, **kwargs):
            return NDFrame.cumsum(self, axis, skipna, *args, **kwargs)

        setattr(cls, "cumsum", cumsum)

        @doc(
            _cnum_doc,
            desc="product",
            name1=name1,
            name2=name2,
            axis_descr=axis_descr,
            accum_func_name="prod",
            examples=_cumprod_examples,
        )
        def cumprod(self, axis=None, skipna=True, *args, **kwargs):
            return NDFrame.cumprod(self, axis, skipna, *args, **kwargs)

        setattr(cls, "cumprod", cumprod)

        @doc(
            _num_doc,
            desc="Return the sum of the values over the requested axis.\n\n"
            "This is equivalent to the method ``numpy.sum``.",
            name1=name1,
            name2=name2,
            axis_descr=axis_descr,
            min_count=_min_count_stub,
            see_also=_stat_func_see_also,
            examples=_sum_examples,
        )
        def sum(
            self,
            axis=None,
            skipna=None,
            level=None,
            numeric_only=None,
            min_count=0,
            **kwargs,
        ):
            return NDFrame.sum(
                self, axis, skipna, level, numeric_only, min_count, **kwargs
            )

        setattr(cls, "sum", sum)

        @doc(
            _num_doc,
            desc="Return the product of the values over the requested axis.",
            name1=name1,
            name2=name2,
            axis_descr=axis_descr,
            min_count=_min_count_stub,
            see_also=_stat_func_see_also,
            examples=_prod_examples,
        )
        def prod(
            self,
            axis=None,
            skipna=None,
            level=None,
            numeric_only=None,
            min_count=0,
            **kwargs,
        ):
            return NDFrame.prod(
                self, axis, skipna, level, numeric_only, min_count, **kwargs
            )

        setattr(cls, "prod", prod)
        cls.product = prod

        @doc(
            _num_doc,
            desc="Return the mean of the values over the requested axis.",
            name1=name1,
            name2=name2,
            axis_descr=axis_descr,
            min_count="",
            see_also="",
            examples="",
        )
        def mean(self, axis=None, skipna=None, level=None, numeric_only=None, **kwargs):
            return NDFrame.mean(self, axis, skipna, level, numeric_only, **kwargs)

        setattr(cls, "mean", mean)

        @doc(
            _num_doc,
            desc="Return unbiased skew over requested axis.\n\nNormalized by N-1.",
            name1=name1,
            name2=name2,
            axis_descr=axis_descr,
            min_count="",
            see_also="",
            examples="",
        )
        def skew(self, axis=None, skipna=None, level=None, numeric_only=None, **kwargs):
            return NDFrame.skew(self, axis, skipna, level, numeric_only, **kwargs)

        setattr(cls, "skew", skew)

        @doc(
            _num_doc,
            desc="Return unbiased kurtosis over requested axis.\n\n"
            "Kurtosis obtained using Fisher's definition of\n"
            "kurtosis (kurtosis of normal == 0.0). Normalized "
            "by N-1.",
            name1=name1,
            name2=name2,
            axis_descr=axis_descr,
            min_count="",
            see_also="",
            examples="",
        )
        def kurt(self, axis=None, skipna=None, level=None, numeric_only=None, **kwargs):
            return NDFrame.kurt(self, axis, skipna, level, numeric_only, **kwargs)

        setattr(cls, "kurt", kurt)
        cls.kurtosis = kurt

        @doc(
            _num_doc,
            desc="Return the median of the values over the requested axis.",
            name1=name1,
            name2=name2,
            axis_descr=axis_descr,
            min_count="",
            see_also="",
            examples="",
        )
        def median(
            self, axis=None, skipna=None, level=None, numeric_only=None, **kwargs
        ):
            return NDFrame.median(self, axis, skipna, level, numeric_only, **kwargs)

        setattr(cls, "median", median)

        @doc(
            _num_doc,
            desc="Return the maximum of the values over the requested axis.\n\n"
            "If you want the *index* of the maximum, use ``idxmax``. This is"
            "the equivalent of the ``numpy.ndarray`` method ``argmax``.",
            name1=name1,
            name2=name2,
            axis_descr=axis_descr,
            min_count="",
            see_also=_stat_func_see_also,
            examples=_max_examples,
        )
        def max(self, axis=None, skipna=None, level=None, numeric_only=None, **kwargs):
            return NDFrame.max(self, axis, skipna, level, numeric_only, **kwargs)

        setattr(cls, "max", max)

        @doc(
            _num_doc,
            desc="Return the minimum of the values over the requested axis.\n\n"
            "If you want the *index* of the minimum, use ``idxmin``. This is"
            "the equivalent of the ``numpy.ndarray`` method ``argmin``.",
            name1=name1,
            name2=name2,
            axis_descr=axis_descr,
            min_count="",
            see_also=_stat_func_see_also,
            examples=_min_examples,
        )
        def min(self, axis=None, skipna=None, level=None, numeric_only=None, **kwargs):
            return NDFrame.min(self, axis, skipna, level, numeric_only, **kwargs)

        setattr(cls, "min", min)

    @final
    @doc(Rolling)
    def rolling(
        self,
        window: int | timedelta | BaseOffset | BaseIndexer,
        min_periods: int | None = None,
        center: bool_t = False,
        win_type: str | None = None,
        on: str | None = None,
        axis: Axis = 0,
        closed: str | None = None,
        method: str = "single",
    ):
        axis = self._get_axis_number(axis)

        if win_type is not None:
            return Window(
                self,
                window=window,
                min_periods=min_periods,
                center=center,
                win_type=win_type,
                on=on,
                axis=axis,
                closed=closed,
                method=method,
            )

        return Rolling(
            self,
            window=window,
            min_periods=min_periods,
            center=center,
            win_type=win_type,
            on=on,
            axis=axis,
            closed=closed,
            method=method,
        )

    @final
    @doc(Expanding)
    def expanding(
        self,
        min_periods: int = 1,
        center: bool_t | None = None,
        axis: Axis = 0,
        method: str = "single",
    ) -> Expanding:
        axis = self._get_axis_number(axis)
        if center is not None:
            warnings.warn(
                "The `center` argument on `expanding` will be removed in the future",
                FutureWarning,
                stacklevel=2,
            )
        else:
            center = False

        return Expanding(
            self, min_periods=min_periods, center=center, axis=axis, method=method
        )

    @final
    @doc(ExponentialMovingWindow)
    def ewm(
        self,
        com: float | None = None,
        span: float | None = None,
        halflife: float | TimedeltaConvertibleTypes | None = None,
        alpha: float | None = None,
        min_periods: int = 0,
        adjust: bool_t = True,
        ignore_na: bool_t = False,
        axis: Axis = 0,
        times: str | np.ndarray | FrameOrSeries | None = None,
    ) -> ExponentialMovingWindow:
        axis = self._get_axis_number(axis)
        # error: Value of type variable "FrameOrSeries" of "ExponentialMovingWindow"
        # cannot be "object"
        return ExponentialMovingWindow(  # type: ignore[type-var]
            self,
            com=com,
            span=span,
            halflife=halflife,
            alpha=alpha,
            min_periods=min_periods,
            adjust=adjust,
            ignore_na=ignore_na,
            axis=axis,
            times=times,
        )

    # ----------------------------------------------------------------------
    # Arithmetic Methods

    @final
    def _inplace_method(self, other, op):
        """
        Wrap arithmetic method to operate inplace.
        """
        result = op(self, other)

        if (
            self.ndim == 1
            and result._indexed_same(self)
            and is_dtype_equal(result.dtype, self.dtype)
        ):
            # GH#36498 this inplace op can _actually_ be inplace.
            self._values[:] = result._values
            return self

        # Delete cacher
        self._reset_cacher()

        # this makes sure that we are aligned like the input
        # we are updating inplace so we want to ignore is_copy
        self._update_inplace(
            result.reindex_like(self, copy=False), verify_is_copy=False
        )
        return self

    def __iadd__(self, other):
        # error: Unsupported left operand type for + ("Type[NDFrame]")
        return self._inplace_method(other, type(self).__add__)  # type: ignore[operator]

    def __isub__(self, other):
        # error: Unsupported left operand type for - ("Type[NDFrame]")
        return self._inplace_method(other, type(self).__sub__)  # type: ignore[operator]

    def __imul__(self, other):
        # error: Unsupported left operand type for * ("Type[NDFrame]")
        return self._inplace_method(other, type(self).__mul__)  # type: ignore[operator]

    def __itruediv__(self, other):
        # error: Unsupported left operand type for / ("Type[NDFrame]")
        return self._inplace_method(
            other, type(self).__truediv__  # type: ignore[operator]
        )

    def __ifloordiv__(self, other):
        # error: Unsupported left operand type for // ("Type[NDFrame]")
        return self._inplace_method(
            other, type(self).__floordiv__  # type: ignore[operator]
        )

    def __imod__(self, other):
        # error: Unsupported left operand type for % ("Type[NDFrame]")
        return self._inplace_method(other, type(self).__mod__)  # type: ignore[operator]

    def __ipow__(self, other):
        # error: Unsupported left operand type for ** ("Type[NDFrame]")
        return self._inplace_method(other, type(self).__pow__)  # type: ignore[operator]

    def __iand__(self, other):
        # error: Unsupported left operand type for & ("Type[NDFrame]")
        return self._inplace_method(other, type(self).__and__)  # type: ignore[operator]

    def __ior__(self, other):
        # error: Unsupported left operand type for | ("Type[NDFrame]")
        return self._inplace_method(other, type(self).__or__)  # type: ignore[operator]

    def __ixor__(self, other):
        # error: Unsupported left operand type for ^ ("Type[NDFrame]")
        return self._inplace_method(other, type(self).__xor__)  # type: ignore[operator]

    # ----------------------------------------------------------------------
    # Misc methods

    @final
    def _find_valid_index(self, *, how: str) -> Hashable | None:
        """
        Retrieves the index of the first valid value.

        Parameters
        ----------
        how : {'first', 'last'}
            Use this parameter to change between the first or last valid index.

        Returns
        -------
        idx_first_valid : type of index
        """
        idxpos = find_valid_index(self._values, how=how)
        if idxpos is None:
            return None
        return self.index[idxpos]

    @final
    @doc(position="first", klass=_shared_doc_kwargs["klass"])
    def first_valid_index(self) -> Hashable | None:
        """
        Return index for {position} non-NA value or None, if no NA value is found.

        Returns
        -------
        scalar : type of index

        Notes
        -----
        If all elements are non-NA/null, returns None.
        Also returns None for empty {klass}.
        """
        return self._find_valid_index(how="first")

    @final
    @doc(first_valid_index, position="last", klass=_shared_doc_kwargs["klass"])
    def last_valid_index(self) -> Hashable | None:
        return self._find_valid_index(how="last")


def _doc_params(cls):
    """Return a tuple of the doc params."""
    axis_descr = (
        f"{{{', '.join(f'{a} ({i})' for i, a in enumerate(cls._AXIS_ORDERS))}}}"
    )
    name = cls._constructor_sliced.__name__ if cls._AXIS_LEN > 1 else "scalar"
    name2 = cls.__name__
    return axis_descr, name, name2


_num_doc = """
{desc}

Parameters
----------
axis : {axis_descr}
    Axis for the function to be applied on.
skipna : bool, default True
    Exclude NA/null values when computing the result.
level : int or level name, default None
    If the axis is a MultiIndex (hierarchical), count along a
    particular level, collapsing into a {name1}.
numeric_only : bool, default None
    Include only float, int, boolean columns. If None, will attempt to use
    everything, then use only numeric data. Not implemented for Series.
{min_count}\
**kwargs
    Additional keyword arguments to be passed to the function.

Returns
-------
{name1} or {name2} (if level specified)\
{see_also}\
{examples}
"""

_num_ddof_doc = """
{desc}

Parameters
----------
axis : {axis_descr}
skipna : bool, default True
    Exclude NA/null values. If an entire row/column is NA, the result
    will be NA.
level : int or level name, default None
    If the axis is a MultiIndex (hierarchical), count along a
    particular level, collapsing into a {name1}.
ddof : int, default 1
    Delta Degrees of Freedom. The divisor used in calculations is N - ddof,
    where N represents the number of elements.
numeric_only : bool, default None
    Include only float, int, boolean columns. If None, will attempt to use
    everything, then use only numeric data. Not implemented for Series.

Returns
-------
{name1} or {name2} (if level specified)

Notes
-----
To have the same behaviour as `numpy.std`, use `ddof=0` (instead of the
default `ddof=1`)\n"""

_bool_doc = """
{desc}

Parameters
----------
axis : {{0 or 'index', 1 or 'columns', None}}, default 0
    Indicate which axis or axes should be reduced.

    * 0 / 'index' : reduce the index, return a Series whose index is the
      original column labels.
    * 1 / 'columns' : reduce the columns, return a Series whose index is the
      original index.
    * None : reduce all axes, return a scalar.

bool_only : bool, default None
    Include only boolean columns. If None, will attempt to use everything,
    then use only boolean data. Not implemented for Series.
skipna : bool, default True
    Exclude NA/null values. If the entire row/column is NA and skipna is
    True, then the result will be {empty_value}, as for an empty row/column.
    If skipna is False, then NA are treated as True, because these are not
    equal to zero.
level : int or level name, default None
    If the axis is a MultiIndex (hierarchical), count along a
    particular level, collapsing into a {name1}.
**kwargs : any, default None
    Additional keywords have no effect but might be accepted for
    compatibility with NumPy.

Returns
-------
{name1} or {name2}
    If level is specified, then, {name2} is returned; otherwise, {name1}
    is returned.

{see_also}
{examples}"""

_all_desc = """\
Return whether all elements are True, potentially over an axis.

Returns True unless there at least one element within a series or
along a Dataframe axis that is False or equivalent (e.g. zero or
empty)."""

_all_examples = """\
Examples
--------
**Series**

>>> pd.Series([True, True]).all()
True
>>> pd.Series([True, False]).all()
False
>>> pd.Series([]).all()
True
>>> pd.Series([np.nan]).all()
True
>>> pd.Series([np.nan]).all(skipna=False)
True

**DataFrames**

Create a dataframe from a dictionary.

>>> df = pd.DataFrame({'col1': [True, True], 'col2': [True, False]})
>>> df
   col1   col2
0  True   True
1  True  False

Default behaviour checks if column-wise values all return True.

>>> df.all()
col1     True
col2    False
dtype: bool

Specify ``axis='columns'`` to check if row-wise values all return True.

>>> df.all(axis='columns')
0     True
1    False
dtype: bool

Or ``axis=None`` for whether every value is True.

>>> df.all(axis=None)
False
"""

_all_see_also = """\
See Also
--------
Series.all : Return True if all elements are True.
DataFrame.any : Return True if one (or more) elements are True.
"""

_cnum_doc = """
Return cumulative {desc} over a DataFrame or Series axis.

Returns a DataFrame or Series of the same size containing the cumulative
{desc}.

Parameters
----------
axis : {{0 or 'index', 1 or 'columns'}}, default 0
    The index or the name of the axis. 0 is equivalent to None or 'index'.
skipna : bool, default True
    Exclude NA/null values. If an entire row/column is NA, the result
    will be NA.
*args, **kwargs
    Additional keywords have no effect but might be accepted for
    compatibility with NumPy.

Returns
-------
{name1} or {name2}
    Return cumulative {desc} of {name1} or {name2}.

See Also
--------
core.window.Expanding.{accum_func_name} : Similar functionality
    but ignores ``NaN`` values.
{name2}.{accum_func_name} : Return the {desc} over
    {name2} axis.
{name2}.cummax : Return cumulative maximum over {name2} axis.
{name2}.cummin : Return cumulative minimum over {name2} axis.
{name2}.cumsum : Return cumulative sum over {name2} axis.
{name2}.cumprod : Return cumulative product over {name2} axis.

{examples}"""

_cummin_examples = """\
Examples
--------
**Series**

>>> s = pd.Series([2, np.nan, 5, -1, 0])
>>> s
0    2.0
1    NaN
2    5.0
3   -1.0
4    0.0
dtype: float64

By default, NA values are ignored.

>>> s.cummin()
0    2.0
1    NaN
2    2.0
3   -1.0
4   -1.0
dtype: float64

To include NA values in the operation, use ``skipna=False``

>>> s.cummin(skipna=False)
0    2.0
1    NaN
2    NaN
3    NaN
4    NaN
dtype: float64

**DataFrame**

>>> df = pd.DataFrame([[2.0, 1.0],
...                    [3.0, np.nan],
...                    [1.0, 0.0]],
...                    columns=list('AB'))
>>> df
     A    B
0  2.0  1.0
1  3.0  NaN
2  1.0  0.0

By default, iterates over rows and finds the minimum
in each column. This is equivalent to ``axis=None`` or ``axis='index'``.

>>> df.cummin()
     A    B
0  2.0  1.0
1  2.0  NaN
2  1.0  0.0

To iterate over columns and find the minimum in each row,
use ``axis=1``

>>> df.cummin(axis=1)
     A    B
0  2.0  1.0
1  3.0  NaN
2  1.0  0.0
"""

_cumsum_examples = """\
Examples
--------
**Series**

>>> s = pd.Series([2, np.nan, 5, -1, 0])
>>> s
0    2.0
1    NaN
2    5.0
3   -1.0
4    0.0
dtype: float64

By default, NA values are ignored.

>>> s.cumsum()
0    2.0
1    NaN
2    7.0
3    6.0
4    6.0
dtype: float64

To include NA values in the operation, use ``skipna=False``

>>> s.cumsum(skipna=False)
0    2.0
1    NaN
2    NaN
3    NaN
4    NaN
dtype: float64

**DataFrame**

>>> df = pd.DataFrame([[2.0, 1.0],
...                    [3.0, np.nan],
...                    [1.0, 0.0]],
...                    columns=list('AB'))
>>> df
     A    B
0  2.0  1.0
1  3.0  NaN
2  1.0  0.0

By default, iterates over rows and finds the sum
in each column. This is equivalent to ``axis=None`` or ``axis='index'``.

>>> df.cumsum()
     A    B
0  2.0  1.0
1  5.0  NaN
2  6.0  1.0

To iterate over columns and find the sum in each row,
use ``axis=1``

>>> df.cumsum(axis=1)
     A    B
0  2.0  3.0
1  3.0  NaN
2  1.0  1.0
"""

_cumprod_examples = """\
Examples
--------
**Series**

>>> s = pd.Series([2, np.nan, 5, -1, 0])
>>> s
0    2.0
1    NaN
2    5.0
3   -1.0
4    0.0
dtype: float64

By default, NA values are ignored.

>>> s.cumprod()
0     2.0
1     NaN
2    10.0
3   -10.0
4    -0.0
dtype: float64

To include NA values in the operation, use ``skipna=False``

>>> s.cumprod(skipna=False)
0    2.0
1    NaN
2    NaN
3    NaN
4    NaN
dtype: float64

**DataFrame**

>>> df = pd.DataFrame([[2.0, 1.0],
...                    [3.0, np.nan],
...                    [1.0, 0.0]],
...                    columns=list('AB'))
>>> df
     A    B
0  2.0  1.0
1  3.0  NaN
2  1.0  0.0

By default, iterates over rows and finds the product
in each column. This is equivalent to ``axis=None`` or ``axis='index'``.

>>> df.cumprod()
     A    B
0  2.0  1.0
1  6.0  NaN
2  6.0  0.0

To iterate over columns and find the product in each row,
use ``axis=1``

>>> df.cumprod(axis=1)
     A    B
0  2.0  2.0
1  3.0  NaN
2  1.0  0.0
"""

_cummax_examples = """\
Examples
--------
**Series**

>>> s = pd.Series([2, np.nan, 5, -1, 0])
>>> s
0    2.0
1    NaN
2    5.0
3   -1.0
4    0.0
dtype: float64

By default, NA values are ignored.

>>> s.cummax()
0    2.0
1    NaN
2    5.0
3    5.0
4    5.0
dtype: float64

To include NA values in the operation, use ``skipna=False``

>>> s.cummax(skipna=False)
0    2.0
1    NaN
2    NaN
3    NaN
4    NaN
dtype: float64

**DataFrame**

>>> df = pd.DataFrame([[2.0, 1.0],
...                    [3.0, np.nan],
...                    [1.0, 0.0]],
...                    columns=list('AB'))
>>> df
     A    B
0  2.0  1.0
1  3.0  NaN
2  1.0  0.0

By default, iterates over rows and finds the maximum
in each column. This is equivalent to ``axis=None`` or ``axis='index'``.

>>> df.cummax()
     A    B
0  2.0  1.0
1  3.0  NaN
2  3.0  1.0

To iterate over columns and find the maximum in each row,
use ``axis=1``

>>> df.cummax(axis=1)
     A    B
0  2.0  2.0
1  3.0  NaN
2  1.0  1.0
"""

_any_see_also = """\
See Also
--------
numpy.any : Numpy version of this method.
Series.any : Return whether any element is True.
Series.all : Return whether all elements are True.
DataFrame.any : Return whether any element is True over requested axis.
DataFrame.all : Return whether all elements are True over requested axis.
"""

_any_desc = """\
Return whether any element is True, potentially over an axis.

Returns False unless there is at least one element within a series or
along a Dataframe axis that is True or equivalent (e.g. non-zero or
non-empty)."""

_any_examples = """\
Examples
--------
**Series**

For Series input, the output is a scalar indicating whether any element
is True.

>>> pd.Series([False, False]).any()
False
>>> pd.Series([True, False]).any()
True
>>> pd.Series([]).any()
False
>>> pd.Series([np.nan]).any()
False
>>> pd.Series([np.nan]).any(skipna=False)
True

**DataFrame**

Whether each column contains at least one True element (the default).

>>> df = pd.DataFrame({"A": [1, 2], "B": [0, 2], "C": [0, 0]})
>>> df
   A  B  C
0  1  0  0
1  2  2  0

>>> df.any()
A     True
B     True
C    False
dtype: bool

Aggregating over the columns.

>>> df = pd.DataFrame({"A": [True, False], "B": [1, 2]})
>>> df
       A  B
0   True  1
1  False  2

>>> df.any(axis='columns')
0    True
1    True
dtype: bool

>>> df = pd.DataFrame({"A": [True, False], "B": [1, 0]})
>>> df
       A  B
0   True  1
1  False  0

>>> df.any(axis='columns')
0    True
1    False
dtype: bool

Aggregating over the entire DataFrame with ``axis=None``.

>>> df.any(axis=None)
True

`any` for an empty DataFrame is an empty Series.

>>> pd.DataFrame([]).any()
Series([], dtype: bool)
"""

_shared_docs[
    "stat_func_example"
] = """

Examples
--------
>>> idx = pd.MultiIndex.from_arrays([
...     ['warm', 'warm', 'cold', 'cold'],
...     ['dog', 'falcon', 'fish', 'spider']],
...     names=['blooded', 'animal'])
>>> s = pd.Series([4, 2, 0, 8], name='legs', index=idx)
>>> s
blooded  animal
warm     dog       4
         falcon    2
cold     fish      0
         spider    8
Name: legs, dtype: int64

>>> s.{stat_func}()
{default_output}

{verb} using level names, as well as indices.

>>> s.{stat_func}(level='blooded')
blooded
warm    {level_output_0}
cold    {level_output_1}
Name: legs, dtype: int64

>>> s.{stat_func}(level=0)
blooded
warm    {level_output_0}
cold    {level_output_1}
Name: legs, dtype: int64"""

_sum_examples = _shared_docs["stat_func_example"].format(
    stat_func="sum", verb="Sum", default_output=14, level_output_0=6, level_output_1=8
)

_sum_examples += """

By default, the sum of an empty or all-NA Series is ``0``.

>>> pd.Series([]).sum()  # min_count=0 is the default
0.0

This can be controlled with the ``min_count`` parameter. For example, if
you'd like the sum of an empty series to be NaN, pass ``min_count=1``.

>>> pd.Series([]).sum(min_count=1)
nan

Thanks to the ``skipna`` parameter, ``min_count`` handles all-NA and
empty series identically.

>>> pd.Series([np.nan]).sum()
0.0

>>> pd.Series([np.nan]).sum(min_count=1)
nan"""

_max_examples = _shared_docs["stat_func_example"].format(
    stat_func="max", verb="Max", default_output=8, level_output_0=4, level_output_1=8
)

_min_examples = _shared_docs["stat_func_example"].format(
    stat_func="min", verb="Min", default_output=0, level_output_0=2, level_output_1=0
)

_stat_func_see_also = """

See Also
--------
Series.sum : Return the sum.
Series.min : Return the minimum.
Series.max : Return the maximum.
Series.idxmin : Return the index of the minimum.
Series.idxmax : Return the index of the maximum.
DataFrame.sum : Return the sum over the requested axis.
DataFrame.min : Return the minimum over the requested axis.
DataFrame.max : Return the maximum over the requested axis.
DataFrame.idxmin : Return the index of the minimum over the requested axis.
DataFrame.idxmax : Return the index of the maximum over the requested axis."""

_prod_examples = """

Examples
--------
By default, the product of an empty or all-NA Series is ``1``

>>> pd.Series([]).prod()
1.0

This can be controlled with the ``min_count`` parameter

>>> pd.Series([]).prod(min_count=1)
nan

Thanks to the ``skipna`` parameter, ``min_count`` handles all-NA and
empty series identically.

>>> pd.Series([np.nan]).prod()
1.0

>>> pd.Series([np.nan]).prod(min_count=1)
nan"""

_min_count_stub = """\
min_count : int, default 0
    The required number of valid values to perform the operation. If fewer than
    ``min_count`` non-NA values are present the result will be NA.
"""<|MERGE_RESOLUTION|>--- conflicted
+++ resolved
@@ -232,13 +232,8 @@
     def __init__(
         self,
         data: Manager,
-<<<<<<< HEAD
-        copy: bool_t = False,
-        attrs: Optional[Mapping[Hashable, Any]] = None,
-=======
         copy: bool = False,
         attrs: Mapping[Hashable, Any] | None = None,
->>>>>>> 757e1518
     ):
         # copy kwarg is retained for mypy compat, is not used
 
@@ -254,11 +249,7 @@
 
     @classmethod
     def _init_mgr(
-<<<<<<< HEAD
-        cls, mgr, axes, dtype: Optional[Dtype] = None, copy: bool_t = False
-=======
         cls, mgr, axes, dtype: Dtype | None = None, copy: bool = False
->>>>>>> 757e1518
     ) -> Manager:
         """ passed a manager and a axes dict """
         for a, axe in axes.items():
@@ -386,13 +377,8 @@
     def set_flags(
         self: FrameOrSeries,
         *,
-<<<<<<< HEAD
-        copy: bool_t = False,
-        allows_duplicate_labels: Optional[bool_t] = None,
-=======
         copy: bool = False,
         allows_duplicate_labels: bool | None = None,
->>>>>>> 757e1518
     ) -> FrameOrSeries:
         """
         Return a new object with updated flags.
@@ -479,15 +465,9 @@
     # Axis
     _stat_axis_number = 0
     _stat_axis_name = "index"
-<<<<<<< HEAD
-    _AXIS_ORDERS: List[str]
-    _AXIS_TO_AXIS_NUMBER: Dict[Axis, int] = {0: 0, "index": 0, "rows": 0}
-    _AXIS_REVERSED: bool_t
-=======
     _AXIS_ORDERS: list[str]
     _AXIS_TO_AXIS_NUMBER: dict[Axis, int] = {0: 0, "index": 0, "rows": 0}
     _AXIS_REVERSED: bool
->>>>>>> 757e1518
     _info_axis_number: int
     _info_axis_name: str
     _AXIS_LEN: int
@@ -734,13 +714,8 @@
 
     @overload
     def set_axis(
-<<<<<<< HEAD
-        self: FrameOrSeries, labels, axis: Axis = ..., inplace: bool_t = ...
-    ) -> Optional[FrameOrSeries]:
-=======
         self: FrameOrSeries, labels, axis: Axis = ..., inplace: bool = ...
     ) -> FrameOrSeries | None:
->>>>>>> 757e1518
         ...
 
     def set_axis(self, labels, axis: Axis = 0, inplace: bool_t = False):
@@ -1017,21 +992,12 @@
         self: FrameOrSeries,
         mapper: Renamer | None = None,
         *,
-<<<<<<< HEAD
-        index: Optional[Renamer] = None,
-        columns: Optional[Renamer] = None,
-        axis: Optional[Axis] = None,
-        copy: bool_t = True,
-        inplace: bool_t = False,
-        level: Optional[Level] = None,
-=======
         index: Renamer | None = None,
         columns: Renamer | None = None,
         axis: Axis | None = None,
         copy: bool = True,
         inplace: bool = False,
         level: Level | None = None,
->>>>>>> 757e1518
         errors: str = "ignore",
     ) -> FrameOrSeries | None:
         """
