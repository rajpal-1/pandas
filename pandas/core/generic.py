--- conflicted
+++ resolved
@@ -3545,12 +3545,8 @@
         The object has called back to us saying maybe it has changed.
         """
         loc = self._info_axis.get_loc(item)
-<<<<<<< HEAD
-        self._mgr.iset(loc, value, inplace=False)
-=======
         arraylike = value._values
-        self._mgr.iset(loc, arraylike)
->>>>>>> 986c5ec0
+        self._mgr.iset(loc, arraylike, inplace=False)
 
     @final
     @property
