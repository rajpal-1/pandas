import collections
from datetime import timedelta
import functools
import gc
import json
import operator
import pickle
import re
from textwrap import dedent
from typing import (
    TYPE_CHECKING,
    Any,
    Callable,
    Dict,
    FrozenSet,
    Hashable,
    List,
    Mapping,
    Optional,
    Sequence,
    Set,
    Tuple,
    Type,
    Union,
    cast,
)
import warnings
import weakref

import numpy as np

from pandas._config import config

from pandas._libs import Timestamp, iNaT, lib, properties
from pandas._typing import Dtype, FilePathOrBuffer, FrameOrSeries, JSONSerializable
from pandas.compat import set_function_name
from pandas.compat._optional import import_optional_dependency
from pandas.compat.numpy import function as nv
from pandas.errors import AbstractMethodError
from pandas.util._decorators import Appender, Substitution, rewrite_axis_style_signature
from pandas.util._validators import (
    validate_bool_kwarg,
    validate_fillna_kwargs,
    validate_percentile,
)

from pandas.core.dtypes.common import (
    ensure_int64,
    ensure_object,
    ensure_str,
    is_bool,
    is_bool_dtype,
    is_datetime64_any_dtype,
    is_datetime64tz_dtype,
    is_dict_like,
    is_extension_array_dtype,
    is_float,
    is_integer,
    is_list_like,
    is_number,
    is_numeric_dtype,
    is_object_dtype,
    is_period_arraylike,
    is_re_compilable,
    is_scalar,
    is_timedelta64_dtype,
    pandas_dtype,
)
from pandas.core.dtypes.generic import ABCDataFrame, ABCSeries
from pandas.core.dtypes.inference import is_hashable
from pandas.core.dtypes.missing import isna, notna

import pandas as pd
from pandas.core import missing, nanops
import pandas.core.algorithms as algos
from pandas.core.base import PandasObject, SelectionMixin
import pandas.core.common as com
from pandas.core.construction import create_series_with_explicit_dtype
from pandas.core.indexes.api import (
    Index,
    InvalidIndexError,
    MultiIndex,
    RangeIndex,
    ensure_index,
)
from pandas.core.indexes.datetimes import DatetimeIndex
from pandas.core.indexes.period import Period, PeriodIndex
import pandas.core.indexing as indexing
from pandas.core.internals import BlockManager
from pandas.core.missing import find_valid_index
from pandas.core.ops import _align_method_FRAME

from pandas.io.formats import format as fmt
from pandas.io.formats.format import DataFrameFormatter, format_percentiles
from pandas.io.formats.printing import pprint_thing
from pandas.tseries.frequencies import to_offset

if TYPE_CHECKING:
    from pandas import Series  # noqa: F401

# goal is to be able to define the docs close to function, while still being
# able to share
_shared_docs: Dict[str, str] = dict()
_shared_doc_kwargs = dict(
    axes="keywords for axes",
    klass="Series/DataFrame",
    axes_single_arg="int or labels for object",
    args_transpose="axes to permute (int or label for object)",
    optional_by="""
        by : str or list of str
            Name or list of names to sort by""",
)

# sentinel value to use as kwarg in place of None when None has special meaning
# and needs to be distinguished from a user explicitly passing None.
sentinel = object()


def _single_replace(self, to_replace, method, inplace, limit):
    """
    Replaces values in a Series using the fill method specified when no
    replacement value is given in the replace method
    """
    if self.ndim != 1:
        raise TypeError(
            f"cannot replace {to_replace} with method {method} on a "
            f"{type(self).__name__}"
        )

    orig_dtype = self.dtype
    result = self if inplace else self.copy()
    fill_f = missing.get_fill_func(method)

    mask = missing.mask_missing(result.values, to_replace)
    values = fill_f(result.values, limit=limit, mask=mask)

    if values.dtype == orig_dtype and inplace:
        return

    result = pd.Series(values, index=self.index, dtype=self.dtype).__finalize__(self)

    if inplace:
        self._update_inplace(result._data)
        return

    return result


bool_t = bool  # Need alias because NDFrame has def bool:


class NDFrame(PandasObject, SelectionMixin, indexing.IndexingMixin):
    """
    N-dimensional analogue of DataFrame. Store multi-dimensional in a
    size-mutable, labeled data structure

    Parameters
    ----------
    data : BlockManager
    axes : list
    copy : bool, default False
    """

    _internal_names: List[str] = [
        "_data",
        "_cacher",
        "_item_cache",
        "_cache",
        "_is_copy",
        "_subtyp",
        "_name",
        "_index",
        "_default_kind",
        "_default_fill_value",
        "_metadata",
        "__array_struct__",
        "__array_interface__",
    ]
    _internal_names_set: Set[str] = set(_internal_names)
    _accessors: Set[str] = set()
    _deprecations: FrozenSet[str] = frozenset(["get_values", "ix"])
    _metadata: List[str] = []
    _is_copy = None
    _data: BlockManager
    _attrs: Dict[Optional[Hashable], Any]
    _typ: str

    # ----------------------------------------------------------------------
    # Constructors

    def __init__(
        self,
        data: BlockManager,
        axes: Optional[List[Index]] = None,
        copy: bool = False,
        dtype: Optional[Dtype] = None,
        attrs: Optional[Mapping[Optional[Hashable], Any]] = None,
        fastpath: bool = False,
    ):

        if not fastpath:
            if dtype is not None:
                data = data.astype(dtype)
            elif copy:
                data = data.copy()

            if axes is not None:
                for i, ax in enumerate(axes):
                    data = data.reindex_axis(ax, axis=i)

        object.__setattr__(self, "_is_copy", None)
        object.__setattr__(self, "_data", data)
        object.__setattr__(self, "_item_cache", {})
        if attrs is None:
            attrs = {}
        else:
            attrs = dict(attrs)
        object.__setattr__(self, "_attrs", attrs)

    def _init_mgr(self, mgr, axes=None, dtype=None, copy=False):
        """ passed a manager and a axes dict """
        for a, axe in axes.items():
            if axe is not None:
                mgr = mgr.reindex_axis(
                    axe, axis=self._get_block_manager_axis(a), copy=False
                )

        # make a copy if explicitly requested
        if copy:
            mgr = mgr.copy()
        if dtype is not None:
            # avoid further copies if we can
            if len(mgr.blocks) > 1 or mgr.blocks[0].values.dtype != dtype:
                mgr = mgr.astype(dtype=dtype)
        return mgr

    # ----------------------------------------------------------------------

    @property
    def attrs(self) -> Dict[Optional[Hashable], Any]:
        """
        Dictionary of global attributes on this object.
        """
        if self._attrs is None:
            self._attrs = {}
        return self._attrs

    @attrs.setter
    def attrs(self, value: Mapping[Optional[Hashable], Any]) -> None:
        self._attrs = dict(value)

    def _validate_dtype(self, dtype):
        """ validate the passed dtype """

        if dtype is not None:
            dtype = pandas_dtype(dtype)

            # a compound dtype
            if dtype.kind == "V":
                raise NotImplementedError(
                    "compound dtypes are not implemented"
                    f" in the {type(self).__name__} constructor"
                )

        return dtype

    # ----------------------------------------------------------------------
    # Construction

    @property
    def _constructor(self: FrameOrSeries) -> Type[FrameOrSeries]:
        """Used when a manipulation result has the same dimensions as the
        original.
        """
        raise AbstractMethodError(self)

    @property
    def _constructor_sliced(self):
        """Used when a manipulation result has one lower dimension(s) as the
        original, such as DataFrame single columns slicing.
        """
        raise AbstractMethodError(self)

    @property
    def _constructor_expanddim(self):
        """Used when a manipulation result has one higher dimension as the
        original, such as Series.to_frame()
        """
        raise NotImplementedError

    # ----------------------------------------------------------------------
    # Axis
    _AXIS_ALIASES = {"rows": 0}
    _AXIS_IALIASES = {0: "rows"}
    _stat_axis_number = 0
    _stat_axis_name = "index"
    _ix = None
    _AXIS_ORDERS: List[str]
    _AXIS_NUMBERS: Dict[str, int]
    _AXIS_NAMES: Dict[int, str]
    _AXIS_REVERSED: bool
    _info_axis_number: int
    _info_axis_name: str
    _AXIS_LEN: int

    @classmethod
    def _setup_axes(cls, axes: List[str], docs: Dict[str, str]) -> None:
        """
        Provide axes setup for the major PandasObjects.

        Parameters
        ----------
        axes : the names of the axes in order (lowest to highest)
        docs : docstrings for the axis properties
        """
        info_axis = len(axes) - 1
        axes_are_reversed = len(axes) > 1

        cls._AXIS_ORDERS = axes
        cls._AXIS_NUMBERS = {a: i for i, a in enumerate(axes)}
        cls._AXIS_LEN = len(axes)
        cls._AXIS_NAMES = dict(enumerate(axes))
        cls._AXIS_REVERSED = axes_are_reversed

        cls._info_axis_number = info_axis
        cls._info_axis_name = axes[info_axis]

        # setup the actual axis
        def set_axis(a, i):
            setattr(cls, a, properties.AxisProperty(i, docs.get(a, a)))
            cls._internal_names_set.add(a)

        if axes_are_reversed:
            for i, a in cls._AXIS_NAMES.items():
                set_axis(a, 1 - i)
        else:
            for i, a in cls._AXIS_NAMES.items():
                set_axis(a, i)

    def _construct_axes_dict(self, axes=None, **kwargs):
        """Return an axes dictionary for myself."""
        d = {a: self._get_axis(a) for a in (axes or self._AXIS_ORDERS)}
        d.update(kwargs)
        return d

    @staticmethod
    def _construct_axes_dict_from(self, axes, **kwargs):
        """Return an axes dictionary for the passed axes."""
        d = {a: ax for a, ax in zip(self._AXIS_ORDERS, axes)}
        d.update(kwargs)
        return d

    def _construct_axes_from_arguments(
        self, args, kwargs, require_all: bool = False, sentinel=None
    ):
        """Construct and returns axes if supplied in args/kwargs.

        If require_all, raise if all axis arguments are not supplied
        return a tuple of (axes, kwargs).

        sentinel specifies the default parameter when an axis is not
        supplied; useful to distinguish when a user explicitly passes None
        in scenarios where None has special meaning.
        """

        # construct the args
        args = list(args)
        for a in self._AXIS_ORDERS:

            # look for a argument by position
            if a not in kwargs:
                try:
                    kwargs[a] = args.pop(0)
                except IndexError:
                    if require_all:
                        raise TypeError("not enough/duplicate arguments specified!")

        axes = {a: kwargs.pop(a, sentinel) for a in self._AXIS_ORDERS}
        return axes, kwargs

    @classmethod
    def _from_axes(cls: Type[FrameOrSeries], data, axes, **kwargs) -> FrameOrSeries:
        # for construction from BlockManager
        if isinstance(data, BlockManager):
            return cls(data, **kwargs)
        else:
            if cls._AXIS_REVERSED:
                axes = axes[::-1]
            d = cls._construct_axes_dict_from(cls, axes, copy=False)
            d.update(kwargs)
            return cls(data, **d)

    @classmethod
    def _get_axis_number(cls, axis):
        axis = cls._AXIS_ALIASES.get(axis, axis)
        if is_integer(axis):
            if axis in cls._AXIS_NAMES:
                return axis
        else:
            try:
                return cls._AXIS_NUMBERS[axis]
            except KeyError:
                pass
        raise ValueError(f"No axis named {axis} for object type {cls}")

    @classmethod
    def _get_axis_name(cls, axis):
        axis = cls._AXIS_ALIASES.get(axis, axis)
        if isinstance(axis, str):
            if axis in cls._AXIS_NUMBERS:
                return axis
        else:
            try:
                return cls._AXIS_NAMES[axis]
            except KeyError:
                pass
        raise ValueError(f"No axis named {axis} for object type {cls}")

    def _get_axis(self, axis):
        name = self._get_axis_name(axis)
        return getattr(self, name)

    @classmethod
    def _get_block_manager_axis(cls, axis):
        """Map the axis to the block_manager axis."""
        axis = cls._get_axis_number(axis)
        if cls._AXIS_REVERSED:
            m = cls._AXIS_LEN - 1
            return m - axis
        return axis

<<<<<<< HEAD
    def _get_axis_resolvers(self, axis: str) -> Dict[str, Union["Series", MultiIndex]]:
=======
    def _get_axis_resolvers(self, axis: str) -> Dict[str, ABCSeries]:
>>>>>>> 4206fd42
        # index or columns
        axis_index = getattr(self, axis)
        d = dict()
        prefix = axis[0]

        for i, name in enumerate(axis_index.names):
            if name is not None:
                key = level = name
            else:
                # prefix with 'i' or 'c' depending on the input axis
                # e.g., you must do ilevel_0 for the 0th level of an unnamed
                # multiiindex
                key = f"{prefix}level_{i}"
                level = i

            level_values = axis_index.get_level_values(level)
            s = level_values.to_series()
            s.index = axis_index
            d[key] = s

        # put the index/columns itself in the dict
        if isinstance(axis_index, MultiIndex):
            dindex = axis_index
        else:
            dindex = axis_index.to_series()

        d[axis] = dindex
        return d

<<<<<<< HEAD
    def _get_index_resolvers(self) -> Dict[str, Union["Series", MultiIndex]]:
        d: Dict[str, Union["Series", MultiIndex]] = {}
=======
    def _get_index_resolvers(self) -> Dict[str, ABCSeries]:
        from pandas.core.computation.parsing import clean_column_name

        d: Dict[str, ABCSeries] = {}
>>>>>>> 4206fd42
        for axis_name in self._AXIS_ORDERS:
            d.update(self._get_axis_resolvers(axis_name))

        return {clean_column_name(k): v for k, v in d.items() if not isinstance(k, int)}

    def _get_cleaned_column_resolvers(self) -> Dict[str, ABCSeries]:
        """
        Return the special character free column resolvers of a dataframe.

        Column names with special characters are 'cleaned up' so that they can
        be referred to by backtick quoting.
        Used in :meth:`DataFrame.eval`.
        """
        from pandas.core.computation.parsing import clean_column_name

        if isinstance(self, ABCSeries):
            return {clean_column_name(self.name): self}

        return {
            clean_column_name(k): v for k, v in self.items() if not isinstance(k, int)
        }

    @property
    def _info_axis(self):
        return getattr(self, self._info_axis_name)

    @property
    def _stat_axis(self):
        return getattr(self, self._stat_axis_name)

    @property
    def shape(self) -> Tuple[int, ...]:
        """
        Return a tuple of axis dimensions
        """
        return tuple(len(self._get_axis(a)) for a in self._AXIS_ORDERS)

    @property
    def axes(self) -> List[Index]:
        """
        Return index label(s) of the internal NDFrame
        """
        # we do it this way because if we have reversed axes, then
        # the block manager shows then reversed
        return [self._get_axis(a) for a in self._AXIS_ORDERS]

    @property
    def ndim(self) -> int:
        """
        Return an int representing the number of axes / array dimensions.

        Return 1 if Series. Otherwise return 2 if DataFrame.

        See Also
        --------
        ndarray.ndim : Number of array dimensions.

        Examples
        --------
        >>> s = pd.Series({'a': 1, 'b': 2, 'c': 3})
        >>> s.ndim
        1

        >>> df = pd.DataFrame({'col1': [1, 2], 'col2': [3, 4]})
        >>> df.ndim
        2
        """
        return self._data.ndim

    @property
    def size(self):
        """
        Return an int representing the number of elements in this object.

        Return the number of rows if Series. Otherwise return the number of
        rows times number of columns if DataFrame.

        See Also
        --------
        ndarray.size : Number of elements in the array.

        Examples
        --------
        >>> s = pd.Series({'a': 1, 'b': 2, 'c': 3})
        >>> s.size
        3

        >>> df = pd.DataFrame({'col1': [1, 2], 'col2': [3, 4]})
        >>> df.size
        4
        """
        return np.prod(self.shape)

    @property
    def _selected_obj(self: FrameOrSeries) -> FrameOrSeries:
        """ internal compat with SelectionMixin """
        return self

    @property
    def _obj_with_exclusions(self: FrameOrSeries) -> FrameOrSeries:
        """ internal compat with SelectionMixin """
        return self

    def set_axis(self, labels, axis=0, inplace=False):
        """
        Assign desired index to given axis.

        Indexes for column or row labels can be changed by assigning
        a list-like or Index.

        .. versionchanged:: 0.21.0

           The signature is now `labels` and `axis`, consistent with
           the rest of pandas API. Previously, the `axis` and `labels`
           arguments were respectively the first and second positional
           arguments.

        Parameters
        ----------
        labels : list-like, Index
            The values for the new index.

        axis : {0 or 'index', 1 or 'columns'}, default 0
            The axis to update. The value 0 identifies the rows, and 1
            identifies the columns.

        inplace : bool, default False
            Whether to return a new %(klass)s instance.

        Returns
        -------
        renamed : %(klass)s or None
            An object of same type as caller if inplace=False, None otherwise.

        See Also
        --------
        DataFrame.rename_axis : Alter the name of the index or columns.

        Examples
        --------
        **Series**

        >>> s = pd.Series([1, 2, 3])
        >>> s
        0    1
        1    2
        2    3
        dtype: int64

        >>> s.set_axis(['a', 'b', 'c'], axis=0)
        a    1
        b    2
        c    3
        dtype: int64

        **DataFrame**

        >>> df = pd.DataFrame({"A": [1, 2, 3], "B": [4, 5, 6]})

        Change the row labels.

        >>> df.set_axis(['a', 'b', 'c'], axis='index')
           A  B
        a  1  4
        b  2  5
        c  3  6

        Change the column labels.

        >>> df.set_axis(['I', 'II'], axis='columns')
           I  II
        0  1   4
        1  2   5
        2  3   6

        Now, update the labels inplace.

        >>> df.set_axis(['i', 'ii'], axis='columns', inplace=True)
        >>> df
           i  ii
        0  1   4
        1  2   5
        2  3   6
        """
        if inplace:
            setattr(self, self._get_axis_name(axis), labels)
        else:
            obj = self.copy()
            obj.set_axis(labels, axis=axis, inplace=True)
            return obj

    def _set_axis(self, axis, labels) -> None:
        self._data.set_axis(axis, labels)
        self._clear_item_cache()

    def swapaxes(self: FrameOrSeries, axis1, axis2, copy=True) -> FrameOrSeries:
        """
        Interchange axes and swap values axes appropriately.

        Returns
        -------
        y : same as input
        """
        i = self._get_axis_number(axis1)
        j = self._get_axis_number(axis2)

        if i == j:
            if copy:
                return self.copy()
            return self

        mapping = {i: j, j: i}

        new_axes = (self._get_axis(mapping.get(k, k)) for k in range(self._AXIS_LEN))
        new_values = self.values.swapaxes(i, j)
        if copy:
            new_values = new_values.copy()

        return self._constructor(new_values, *new_axes).__finalize__(self)

    def droplevel(self: FrameOrSeries, level, axis=0) -> FrameOrSeries:
        """
        Return DataFrame with requested index / column level(s) removed.

        .. versionadded:: 0.24.0

        Parameters
        ----------
        level : int, str, or list-like
            If a string is given, must be the name of a level
            If list-like, elements must be names or positional indexes
            of levels.

        axis : {0 or 'index', 1 or 'columns'}, default 0

        Returns
        -------
        DataFrame
            DataFrame with requested index / column level(s) removed.

        Examples
        --------
        >>> df = pd.DataFrame([
        ...     [1, 2, 3, 4],
        ...     [5, 6, 7, 8],
        ...     [9, 10, 11, 12]
        ... ]).set_index([0, 1]).rename_axis(['a', 'b'])

        >>> df.columns = pd.MultiIndex.from_tuples([
        ...    ('c', 'e'), ('d', 'f')
        ... ], names=['level_1', 'level_2'])

        >>> df
        level_1   c   d
        level_2   e   f
        a b
        1 2      3   4
        5 6      7   8
        9 10    11  12

        >>> df.droplevel('a')
        level_1   c   d
        level_2   e   f
        b
        2        3   4
        6        7   8
        10      11  12

        >>> df.droplevel('level2', axis=1)
        level_1   c   d
        a b
        1 2      3   4
        5 6      7   8
        9 10    11  12
        """
        labels = self._get_axis(axis)
        new_labels = labels.droplevel(level)
        result = self.set_axis(new_labels, axis=axis, inplace=False)
        return result

    def pop(self: FrameOrSeries, item) -> FrameOrSeries:
        """
        Return item and drop from frame. Raise KeyError if not found.

        Parameters
        ----------
        item : str
            Label of column to be popped.

        Returns
        -------
        Series

        Examples
        --------
        >>> df = pd.DataFrame([('falcon', 'bird', 389.0),
        ...                    ('parrot', 'bird', 24.0),
        ...                    ('lion', 'mammal', 80.5),
        ...                    ('monkey', 'mammal', np.nan)],
        ...                   columns=('name', 'class', 'max_speed'))
        >>> df
             name   class  max_speed
        0  falcon    bird      389.0
        1  parrot    bird       24.0
        2    lion  mammal       80.5
        3  monkey  mammal        NaN

        >>> df.pop('class')
        0      bird
        1      bird
        2    mammal
        3    mammal
        Name: class, dtype: object

        >>> df
             name  max_speed
        0  falcon      389.0
        1  parrot       24.0
        2    lion       80.5
        3  monkey        NaN
        """
        result = self[item]
        del self[item]
        try:
            result._reset_cacher()
        except AttributeError:
            pass

        return result

    def squeeze(self, axis=None):
        """
        Squeeze 1 dimensional axis objects into scalars.

        Series or DataFrames with a single element are squeezed to a scalar.
        DataFrames with a single column or a single row are squeezed to a
        Series. Otherwise the object is unchanged.

        This method is most useful when you don't know if your
        object is a Series or DataFrame, but you do know it has just a single
        column. In that case you can safely call `squeeze` to ensure you have a
        Series.

        Parameters
        ----------
        axis : {0 or 'index', 1 or 'columns', None}, default None
            A specific axis to squeeze. By default, all length-1 axes are
            squeezed.

        Returns
        -------
        DataFrame, Series, or scalar
            The projection after squeezing `axis` or all the axes.

        See Also
        --------
        Series.iloc : Integer-location based indexing for selecting scalars.
        DataFrame.iloc : Integer-location based indexing for selecting Series.
        Series.to_frame : Inverse of DataFrame.squeeze for a
            single-column DataFrame.

        Examples
        --------
        >>> primes = pd.Series([2, 3, 5, 7])

        Slicing might produce a Series with a single value:

        >>> even_primes = primes[primes % 2 == 0]
        >>> even_primes
        0    2
        dtype: int64

        >>> even_primes.squeeze()
        2

        Squeezing objects with more than one value in every axis does nothing:

        >>> odd_primes = primes[primes % 2 == 1]
        >>> odd_primes
        1    3
        2    5
        3    7
        dtype: int64

        >>> odd_primes.squeeze()
        1    3
        2    5
        3    7
        dtype: int64

        Squeezing is even more effective when used with DataFrames.

        >>> df = pd.DataFrame([[1, 2], [3, 4]], columns=['a', 'b'])
        >>> df
           a  b
        0  1  2
        1  3  4

        Slicing a single column will produce a DataFrame with the columns
        having only one value:

        >>> df_a = df[['a']]
        >>> df_a
           a
        0  1
        1  3

        So the columns can be squeezed down, resulting in a Series:

        >>> df_a.squeeze('columns')
        0    1
        1    3
        Name: a, dtype: int64

        Slicing a single row from a single column will produce a single
        scalar DataFrame:

        >>> df_0a = df.loc[df.index < 1, ['a']]
        >>> df_0a
           a
        0  1

        Squeezing the rows produces a single scalar Series:

        >>> df_0a.squeeze('rows')
        a    1
        Name: 0, dtype: int64

        Squeezing all axes will project directly into a scalar:

        >>> df_0a.squeeze()
        1
        """
        axis = self._AXIS_NAMES if axis is None else (self._get_axis_number(axis),)
        return self.iloc[
            tuple(
                0 if i in axis and len(a) == 1 else slice(None)
                for i, a in enumerate(self.axes)
            )
        ]

    def swaplevel(self: FrameOrSeries, i=-2, j=-1, axis=0) -> FrameOrSeries:
        """
        Swap levels i and j in a MultiIndex on a particular axis

        Parameters
        ----------
        i, j : int, str (can be mixed)
            Level of index to be swapped. Can pass level name as string.

        Returns
        -------
        swapped : same type as caller (new object)
        """
        axis = self._get_axis_number(axis)
        result = self.copy()
        labels = result._data.axes[axis]
        result._data.set_axis(axis, labels.swaplevel(i, j))
        return result

    # ----------------------------------------------------------------------
    # Rename

    def rename(self, *args, **kwargs):
        """
        Alter axes input function or functions. Function / dict values must be
        unique (1-to-1). Labels not contained in a dict / Series will be left
        as-is. Extra labels listed don't throw an error. Alternatively, change
        ``Series.name`` with a scalar value (Series only).

        Parameters
        ----------
        %(axes)s : scalar, list-like, dict-like or function, optional
            Scalar or list-like will alter the ``Series.name`` attribute,
            and raise on DataFrame.
            dict-like or functions are transformations to apply to
            that axis' values
        copy : bool, default True
            Also copy underlying data.
        inplace : bool, default False
            Whether to return a new %(klass)s. If True then value of copy is
            ignored.
        level : int or level name, default None
            In case of a MultiIndex, only rename labels in the specified
            level.
        errors : {'ignore', 'raise'}, default 'ignore'
            If 'raise', raise a `KeyError` when a dict-like `mapper`, `index`,
            or `columns` contains labels that are not present in the Index
            being transformed.
            If 'ignore', existing keys will be renamed and extra keys will be
            ignored.

        Returns
        -------
        renamed : %(klass)s (new object)

        Raises
        ------
        KeyError
            If any of the labels is not found in the selected axis and
            "errors='raise'".

        See Also
        --------
        NDFrame.rename_axis

        Examples
        --------

        >>> s = pd.Series([1, 2, 3])
        >>> s
        0    1
        1    2
        2    3
        dtype: int64
        >>> s.rename("my_name") # scalar, changes Series.name
        0    1
        1    2
        2    3
        Name: my_name, dtype: int64
        >>> s.rename(lambda x: x ** 2)  # function, changes labels
        0    1
        1    2
        4    3
        dtype: int64
        >>> s.rename({1: 3, 2: 5})  # mapping, changes labels
        0    1
        3    2
        5    3
        dtype: int64

        Since ``DataFrame`` doesn't have a ``.name`` attribute,
        only mapping-type arguments are allowed.

        >>> df = pd.DataFrame({"A": [1, 2, 3], "B": [4, 5, 6]})
        >>> df.rename(2)
        Traceback (most recent call last):
        ...
        TypeError: 'int' object is not callable

        ``DataFrame.rename`` supports two calling conventions

        * ``(index=index_mapper, columns=columns_mapper, ...)``
        * ``(mapper, axis={'index', 'columns'}, ...)``

        We *highly* recommend using keyword arguments to clarify your
        intent.

        >>> df.rename(index=str, columns={"A": "a", "B": "c"})
           a  c
        0  1  4
        1  2  5
        2  3  6

        >>> df.rename(index=str, columns={"A": "a", "C": "c"})
           a  B
        0  1  4
        1  2  5
        2  3  6

        Using axis-style parameters

        >>> df.rename(str.lower, axis='columns')
           a  b
        0  1  4
        1  2  5
        2  3  6

        >>> df.rename({1: 2, 2: 4}, axis='index')
           A  B
        0  1  4
        2  2  5
        4  3  6

        See the :ref:`user guide <basics.rename>` for more.
        """
        axes, kwargs = self._construct_axes_from_arguments(args, kwargs)
        copy = kwargs.pop("copy", True)
        inplace = kwargs.pop("inplace", False)
        level = kwargs.pop("level", None)
        axis = kwargs.pop("axis", None)
        errors = kwargs.pop("errors", "ignore")
        if axis is not None:
            # Validate the axis
            self._get_axis_number(axis)

        if kwargs:
            raise TypeError(
                "rename() got an unexpected keyword "
                f'argument "{list(kwargs.keys())[0]}"'
            )

        if com.count_not_none(*axes.values()) == 0:
            raise TypeError("must pass an index to rename")

        self._consolidate_inplace()
        result = self if inplace else self.copy(deep=copy)

        # start in the axis order to eliminate too many copies
        for axis in range(self._AXIS_LEN):
            v = axes.get(self._AXIS_NAMES[axis])
            if v is None:
                continue
            f = com.get_rename_function(v)
            baxis = self._get_block_manager_axis(axis)
            if level is not None:
                level = self.axes[axis]._get_level_number(level)

            # GH 13473
            if not callable(v):
                indexer = self.axes[axis].get_indexer_for(v)
                if errors == "raise" and len(indexer[indexer == -1]):
                    missing_labels = [
                        label for index, label in enumerate(v) if indexer[index] == -1
                    ]
                    raise KeyError(f"{missing_labels} not found in axis")

            result._data = result._data.rename_axis(
                f, axis=baxis, copy=copy, level=level
            )
            result._clear_item_cache()

        if inplace:
            self._update_inplace(result._data)
        else:
            return result.__finalize__(self)

    @rewrite_axis_style_signature("mapper", [("copy", True), ("inplace", False)])
    def rename_axis(self, mapper=sentinel, **kwargs):
        """
        Set the name of the axis for the index or columns.

        Parameters
        ----------
        mapper : scalar, list-like, optional
            Value to set the axis name attribute.
        index, columns : scalar, list-like, dict-like or function, optional
            A scalar, list-like, dict-like or functions transformations to
            apply to that axis' values.

            Use either ``mapper`` and ``axis`` to
            specify the axis to target with ``mapper``, or ``index``
            and/or ``columns``.

            .. versionchanged:: 0.24.0

        axis : {0 or 'index', 1 or 'columns'}, default 0
            The axis to rename.
        copy : bool, default True
            Also copy underlying data.
        inplace : bool, default False
            Modifies the object directly, instead of creating a new Series
            or DataFrame.

        Returns
        -------
        Series, DataFrame, or None
            The same type as the caller or None if `inplace` is True.

        See Also
        --------
        Series.rename : Alter Series index labels or name.
        DataFrame.rename : Alter DataFrame index labels or name.
        Index.rename : Set new names on index.

        Notes
        -----
        ``DataFrame.rename_axis`` supports two calling conventions

        * ``(index=index_mapper, columns=columns_mapper, ...)``
        * ``(mapper, axis={'index', 'columns'}, ...)``

        The first calling convention will only modify the names of
        the index and/or the names of the Index object that is the columns.
        In this case, the parameter ``copy`` is ignored.

        The second calling convention will modify the names of the
        the corresponding index if mapper is a list or a scalar.
        However, if mapper is dict-like or a function, it will use the
        deprecated behavior of modifying the axis *labels*.

        We *highly* recommend using keyword arguments to clarify your
        intent.

        Examples
        --------
        **Series**

        >>> s = pd.Series(["dog", "cat", "monkey"])
        >>> s
        0       dog
        1       cat
        2    monkey
        dtype: object
        >>> s.rename_axis("animal")
        animal
        0    dog
        1    cat
        2    monkey
        dtype: object

        **DataFrame**

        >>> df = pd.DataFrame({"num_legs": [4, 4, 2],
        ...                    "num_arms": [0, 0, 2]},
        ...                   ["dog", "cat", "monkey"])
        >>> df
                num_legs  num_arms
        dog            4         0
        cat            4         0
        monkey         2         2
        >>> df = df.rename_axis("animal")
        >>> df
                num_legs  num_arms
        animal
        dog            4         0
        cat            4         0
        monkey         2         2
        >>> df = df.rename_axis("limbs", axis="columns")
        >>> df
        limbs   num_legs  num_arms
        animal
        dog            4         0
        cat            4         0
        monkey         2         2

        **MultiIndex**

        >>> df.index = pd.MultiIndex.from_product([['mammal'],
        ...                                        ['dog', 'cat', 'monkey']],
        ...                                       names=['type', 'name'])
        >>> df
        limbs          num_legs  num_arms
        type   name
        mammal dog            4         0
               cat            4         0
               monkey         2         2

        >>> df.rename_axis(index={'type': 'class'})
        limbs          num_legs  num_arms
        class  name
        mammal dog            4         0
               cat            4         0
               monkey         2         2

        >>> df.rename_axis(columns=str.upper)
        LIMBS          num_legs  num_arms
        type   name
        mammal dog            4         0
               cat            4         0
               monkey         2         2
        """
        axes, kwargs = self._construct_axes_from_arguments(
            (), kwargs, sentinel=sentinel
        )
        copy = kwargs.pop("copy", True)
        inplace = kwargs.pop("inplace", False)
        axis = kwargs.pop("axis", 0)
        if axis is not None:
            axis = self._get_axis_number(axis)

        if kwargs:
            raise TypeError(
                "rename_axis() got an unexpected keyword "
                f'argument "{list(kwargs.keys())[0]}"'
            )

        inplace = validate_bool_kwarg(inplace, "inplace")

        if mapper is not sentinel:
            # Use v0.23 behavior if a scalar or list
            non_mapper = is_scalar(mapper) or (
                is_list_like(mapper) and not is_dict_like(mapper)
            )
            if non_mapper:
                return self._set_axis_name(mapper, axis=axis, inplace=inplace)
            else:
                raise ValueError("Use `.rename` to alter labels with a mapper.")
        else:
            # Use new behavior.  Means that index and/or columns
            # is specified
            result = self if inplace else self.copy(deep=copy)

            for axis in range(self._AXIS_LEN):
                v = axes.get(self._AXIS_NAMES[axis])
                if v is sentinel:
                    continue
                non_mapper = is_scalar(v) or (is_list_like(v) and not is_dict_like(v))
                if non_mapper:
                    newnames = v
                else:
                    f = com.get_rename_function(v)
                    curnames = self._get_axis(axis).names
                    newnames = [f(name) for name in curnames]
                result._set_axis_name(newnames, axis=axis, inplace=True)
            if not inplace:
                return result

    def _set_axis_name(self, name, axis=0, inplace=False):
        """
        Set the name(s) of the axis.

        Parameters
        ----------
        name : str or list of str
            Name(s) to set.
        axis : {0 or 'index', 1 or 'columns'}, default 0
            The axis to set the label. The value 0 or 'index' specifies index,
            and the value 1 or 'columns' specifies columns.
        inplace : bool, default False
            If `True`, do operation inplace and return None.

            .. versionadded:: 0.21.0

        Returns
        -------
        Series, DataFrame, or None
            The same type as the caller or `None` if `inplace` is `True`.

        See Also
        --------
        DataFrame.rename : Alter the axis labels of :class:`DataFrame`.
        Series.rename : Alter the index labels or set the index name
            of :class:`Series`.
        Index.rename : Set the name of :class:`Index` or :class:`MultiIndex`.

        Examples
        --------
        >>> df = pd.DataFrame({"num_legs": [4, 4, 2]},
        ...                   ["dog", "cat", "monkey"])
        >>> df
                num_legs
        dog            4
        cat            4
        monkey         2
        >>> df._set_axis_name("animal")
                num_legs
        animal
        dog            4
        cat            4
        monkey         2
        >>> df.index = pd.MultiIndex.from_product(
        ...                [["mammal"], ['dog', 'cat', 'monkey']])
        >>> df._set_axis_name(["type", "name"])
                       legs
        type   name
        mammal dog        4
               cat        4
               monkey     2
        """
        axis = self._get_axis_number(axis)
        idx = self._get_axis(axis).set_names(name)

        inplace = validate_bool_kwarg(inplace, "inplace")
        renamed = self if inplace else self.copy()
        renamed.set_axis(idx, axis=axis, inplace=True)
        if not inplace:
            return renamed

    # ----------------------------------------------------------------------
    # Comparison Methods

    def _indexed_same(self, other) -> bool:
        return all(
            self._get_axis(a).equals(other._get_axis(a)) for a in self._AXIS_ORDERS
        )

    def equals(self, other):
        """
        Test whether two objects contain the same elements.

        This function allows two Series or DataFrames to be compared against
        each other to see if they have the same shape and elements. NaNs in
        the same location are considered equal. The column headers do not
        need to have the same type, but the elements within the columns must
        be the same dtype.

        Parameters
        ----------
        other : Series or DataFrame
            The other Series or DataFrame to be compared with the first.

        Returns
        -------
        bool
            True if all elements are the same in both objects, False
            otherwise.

        See Also
        --------
        Series.eq : Compare two Series objects of the same length
            and return a Series where each element is True if the element
            in each Series is equal, False otherwise.
        DataFrame.eq : Compare two DataFrame objects of the same shape and
            return a DataFrame where each element is True if the respective
            element in each DataFrame is equal, False otherwise.
        testing.assert_series_equal : Raises an AssertionError if left and
            right are not equal. Provides an easy interface to ignore
            inequality in dtypes, indexes and precision among others.
        testing.assert_frame_equal : Like assert_series_equal, but targets
            DataFrames.
        numpy.array_equal : Return True if two arrays have the same shape
            and elements, False otherwise.

        Notes
        -----
        This function requires that the elements have the same dtype as their
        respective elements in the other Series or DataFrame. However, the
        column labels do not need to have the same type, as long as they are
        still considered equal.

        Examples
        --------
        >>> df = pd.DataFrame({1: [10], 2: [20]})
        >>> df
            1   2
        0  10  20

        DataFrames df and exactly_equal have the same types and values for
        their elements and column labels, which will return True.

        >>> exactly_equal = pd.DataFrame({1: [10], 2: [20]})
        >>> exactly_equal
            1   2
        0  10  20
        >>> df.equals(exactly_equal)
        True

        DataFrames df and different_column_type have the same element
        types and values, but have different types for the column labels,
        which will still return True.

        >>> different_column_type = pd.DataFrame({1.0: [10], 2.0: [20]})
        >>> different_column_type
           1.0  2.0
        0   10   20
        >>> df.equals(different_column_type)
        True

        DataFrames df and different_data_type have different types for the
        same values for their elements, and will return False even though
        their column labels are the same values and types.

        >>> different_data_type = pd.DataFrame({1: [10.0], 2: [20.0]})
        >>> different_data_type
              1     2
        0  10.0  20.0
        >>> df.equals(different_data_type)
        False
        """
        if not isinstance(other, self._constructor):
            return False
        return self._data.equals(other._data)

    # -------------------------------------------------------------------------
    # Unary Methods

    def __neg__(self):
        values = com.values_from_object(self)
        if is_bool_dtype(values):
            arr = operator.inv(values)
        elif (
            is_numeric_dtype(values)
            or is_timedelta64_dtype(values)
            or is_object_dtype(values)
        ):
            arr = operator.neg(values)
        else:
            raise TypeError(f"Unary negative expects numeric dtype, not {values.dtype}")
        return self.__array_wrap__(arr)

    def __pos__(self):
        values = com.values_from_object(self)
        if is_bool_dtype(values) or is_period_arraylike(values):
            arr = values
        elif (
            is_numeric_dtype(values)
            or is_timedelta64_dtype(values)
            or is_object_dtype(values)
        ):
            arr = operator.pos(values)
        else:
            raise TypeError(f"Unary plus expects numeric dtype, not {values.dtype}")
        return self.__array_wrap__(arr)

    def __invert__(self):
        if not self.size:
            # inv fails with 0 len
            return self

        arr = operator.inv(com.values_from_object(self))
        return self.__array_wrap__(arr)

    def __nonzero__(self):
        raise ValueError(
            f"The truth value of a {type(self).__name__} is ambiguous. "
            "Use a.empty, a.bool(), a.item(), a.any() or a.all()."
        )

    __bool__ = __nonzero__

    def bool(self):
        """
        Return the bool of a single element PandasObject.

        This must be a boolean scalar value, either True or False.  Raise a
        ValueError if the PandasObject does not have exactly 1 element, or that
        element is not boolean

        Returns
        -------
        bool
            Same single boolean value converted to bool type.
        """
        v = self.squeeze()
        if isinstance(v, (bool, np.bool_)):
            return bool(v)
        elif is_scalar(v):
            raise ValueError(
                "bool cannot act on a non-boolean single element "
                f"{type(self).__name__}"
            )

        self.__nonzero__()

    def __abs__(self: FrameOrSeries) -> FrameOrSeries:
        return self.abs()

    def __round__(self: FrameOrSeries, decimals: int = 0) -> FrameOrSeries:
        return self.round(decimals)

    # -------------------------------------------------------------------------
    # Label or Level Combination Helpers
    #
    # A collection of helper methods for DataFrame/Series operations that
    # accept a combination of column/index labels and levels.  All such
    # operations should utilize/extend these methods when possible so that we
    # have consistent precedence and validation logic throughout the library.

    def _is_level_reference(self, key, axis=0):
        """
        Test whether a key is a level reference for a given axis.

        To be considered a level reference, `key` must be a string that:
          - (axis=0): Matches the name of an index level and does NOT match
            a column label.
          - (axis=1): Matches the name of a column level and does NOT match
            an index label.

        Parameters
        ----------
        key : str
            Potential level name for the given axis
        axis : int, default 0
            Axis that levels are associated with (0 for index, 1 for columns)

        Returns
        -------
        is_level : bool
        """
        axis = self._get_axis_number(axis)

        return (
            key is not None
            and is_hashable(key)
            and key in self.axes[axis].names
            and not self._is_label_reference(key, axis=axis)
        )

    def _is_label_reference(self, key, axis=0) -> bool_t:
        """
        Test whether a key is a label reference for a given axis.

        To be considered a label reference, `key` must be a string that:
          - (axis=0): Matches a column label
          - (axis=1): Matches an index label

        Parameters
        ----------
        key: str
            Potential label name
        axis: int, default 0
            Axis perpendicular to the axis that labels are associated with
            (0 means search for column labels, 1 means search for index labels)

        Returns
        -------
        is_label: bool
        """
        axis = self._get_axis_number(axis)
        other_axes = (ax for ax in range(self._AXIS_LEN) if ax != axis)

        return (
            key is not None
            and is_hashable(key)
            and any(key in self.axes[ax] for ax in other_axes)
        )

    def _is_label_or_level_reference(self, key: str, axis: int = 0) -> bool_t:
        """
        Test whether a key is a label or level reference for a given axis.

        To be considered either a label or a level reference, `key` must be a
        string that:
          - (axis=0): Matches a column label or an index level
          - (axis=1): Matches an index label or a column level

        Parameters
        ----------
        key: str
            Potential label or level name
        axis: int, default 0
            Axis that levels are associated with (0 for index, 1 for columns)

        Returns
        -------
        is_label_or_level: bool
        """
        return self._is_level_reference(key, axis=axis) or self._is_label_reference(
            key, axis=axis
        )

    def _check_label_or_level_ambiguity(self, key, axis: int = 0) -> None:
        """
        Check whether `key` is ambiguous.

        By ambiguous, we mean that it matches both a level of the input
        `axis` and a label of the other axis.

        Parameters
        ----------
        key: str or object
            Label or level name.
        axis: int, default 0
            Axis that levels are associated with (0 for index, 1 for columns).

        Raises
        ------
        ValueError: `key` is ambiguous
        """
        axis = self._get_axis_number(axis)
        other_axes = (ax for ax in range(self._AXIS_LEN) if ax != axis)

        if (
            key is not None
            and is_hashable(key)
            and key in self.axes[axis].names
            and any(key in self.axes[ax] for ax in other_axes)
        ):

            # Build an informative and grammatical warning
            level_article, level_type = (
                ("an", "index") if axis == 0 else ("a", "column")
            )

            label_article, label_type = (
                ("a", "column") if axis == 0 else ("an", "index")
            )

            msg = (
                f"'{key}' is both {level_article} {level_type} level and "
                f"{label_article} {label_type} label, which is ambiguous."
            )
            raise ValueError(msg)

    def _get_label_or_level_values(self, key: str, axis: int = 0) -> np.ndarray:
        """
        Return a 1-D array of values associated with `key`, a label or level
        from the given `axis`.

        Retrieval logic:
          - (axis=0): Return column values if `key` matches a column label.
            Otherwise return index level values if `key` matches an index
            level.
          - (axis=1): Return row values if `key` matches an index label.
            Otherwise return column level values if 'key' matches a column
            level

        Parameters
        ----------
        key: str
            Label or level name.
        axis: int, default 0
            Axis that levels are associated with (0 for index, 1 for columns)

        Returns
        -------
        values: np.ndarray

        Raises
        ------
        KeyError
            if `key` matches neither a label nor a level
        ValueError
            if `key` matches multiple labels
        FutureWarning
            if `key` is ambiguous. This will become an ambiguity error in a
            future version
        """
        axis = self._get_axis_number(axis)
        other_axes = [ax for ax in range(self._AXIS_LEN) if ax != axis]

        if self._is_label_reference(key, axis=axis):
            self._check_label_or_level_ambiguity(key, axis=axis)
            values = self.xs(key, axis=other_axes[0])._values
        elif self._is_level_reference(key, axis=axis):
            values = self.axes[axis].get_level_values(key)._values
        else:
            raise KeyError(key)

        # Check for duplicates
        if values.ndim > 1:

            if other_axes and isinstance(self._get_axis(other_axes[0]), MultiIndex):
                multi_message = (
                    "\n"
                    "For a multi-index, the label must be a "
                    "tuple with elements corresponding to "
                    "each level."
                )
            else:
                multi_message = ""

            label_axis_name = "column" if axis == 0 else "index"
            raise ValueError(
                (
                    f"The {label_axis_name} label '{key}' "
                    f"is not unique.{multi_message}"
                )
            )

        return values

    def _drop_labels_or_levels(self, keys, axis: int = 0):
        """
        Drop labels and/or levels for the given `axis`.

        For each key in `keys`:
          - (axis=0): If key matches a column label then drop the column.
            Otherwise if key matches an index level then drop the level.
          - (axis=1): If key matches an index label then drop the row.
            Otherwise if key matches a column level then drop the level.

        Parameters
        ----------
        keys: str or list of str
            labels or levels to drop
        axis: int, default 0
            Axis that levels are associated with (0 for index, 1 for columns)

        Returns
        -------
        dropped: DataFrame

        Raises
        ------
        ValueError
            if any `keys` match neither a label nor a level
        """
        axis = self._get_axis_number(axis)

        # Validate keys
        keys = com.maybe_make_list(keys)
        invalid_keys = [
            k for k in keys if not self._is_label_or_level_reference(k, axis=axis)
        ]

        if invalid_keys:
            raise ValueError(
                (
                    "The following keys are not valid labels or "
                    f"levels for axis {axis}: {invalid_keys}"
                )
            )

        # Compute levels and labels to drop
        levels_to_drop = [k for k in keys if self._is_level_reference(k, axis=axis)]

        labels_to_drop = [k for k in keys if not self._is_level_reference(k, axis=axis)]

        # Perform copy upfront and then use inplace operations below.
        # This ensures that we always perform exactly one copy.
        # ``copy`` and/or ``inplace`` options could be added in the future.
        dropped = self.copy()

        if axis == 0:
            # Handle dropping index levels
            if levels_to_drop:
                dropped.reset_index(levels_to_drop, drop=True, inplace=True)

            # Handle dropping columns labels
            if labels_to_drop:
                dropped.drop(labels_to_drop, axis=1, inplace=True)
        else:
            # Handle dropping column levels
            if levels_to_drop:
                if isinstance(dropped.columns, MultiIndex):
                    # Drop the specified levels from the MultiIndex
                    dropped.columns = dropped.columns.droplevel(levels_to_drop)
                else:
                    # Drop the last level of Index by replacing with
                    # a RangeIndex
                    dropped.columns = RangeIndex(dropped.columns.size)

            # Handle dropping index labels
            if labels_to_drop:
                dropped.drop(labels_to_drop, axis=0, inplace=True)

        return dropped

    # ----------------------------------------------------------------------
    # Iteration

    def __hash__(self):
        raise TypeError(
            f"{repr(type(self).__name__)} objects are mutable, "
            f"thus they cannot be hashed"
        )

    def __iter__(self):
        """
        Iterate over info axis.

        Returns
        -------
        iterator
            Info axis as iterator.
        """
        return iter(self._info_axis)

    # can we get a better explanation of this?
    def keys(self):
        """
        Get the 'info axis' (see Indexing for more).

        This is index for Series, columns for DataFrame.

        Returns
        -------
        Index
            Info axis.
        """
        return self._info_axis

    def items(self):
        """Iterate over (label, values) on info axis

        This is index for Series and columns for DataFrame.

        Returns
        -------
        Generator
        """
        for h in self._info_axis:
            yield h, self[h]

    @Appender(items.__doc__)
    def iteritems(self):
        return self.items()

    def __len__(self) -> int:
        """Returns length of info axis"""
        return len(self._info_axis)

    def __contains__(self, key) -> bool_t:
        """True if the key is in the info axis"""
        return key in self._info_axis

    @property
    def empty(self) -> bool_t:
        """
        Indicator whether DataFrame is empty.

        True if DataFrame is entirely empty (no items), meaning any of the
        axes are of length 0.

        Returns
        -------
        bool
            If DataFrame is empty, return True, if not return False.

        See Also
        --------
        Series.dropna
        DataFrame.dropna

        Notes
        -----
        If DataFrame contains only NaNs, it is still not considered empty. See
        the example below.

        Examples
        --------
        An example of an actual empty DataFrame. Notice the index is empty:

        >>> df_empty = pd.DataFrame({'A' : []})
        >>> df_empty
        Empty DataFrame
        Columns: [A]
        Index: []
        >>> df_empty.empty
        True

        If we only have NaNs in our DataFrame, it is not considered empty! We
        will need to drop the NaNs to make the DataFrame empty:

        >>> df = pd.DataFrame({'A' : [np.nan]})
        >>> df
            A
        0 NaN
        >>> df.empty
        False
        >>> df.dropna().empty
        True
        """
        return any(len(self._get_axis(a)) == 0 for a in self._AXIS_ORDERS)

    # ----------------------------------------------------------------------
    # Array Interface

    # This is also set in IndexOpsMixin
    # GH#23114 Ensure ndarray.__op__(DataFrame) returns NotImplemented
    __array_priority__ = 1000

    def __array__(self, dtype=None):
        return com.values_from_object(self)

    def __array_wrap__(self, result, context=None):
        result = lib.item_from_zerodim(result)
        if is_scalar(result):
            # e.g. we get here with np.ptp(series)
            # ptp also requires the item_from_zerodim
            return result
        d = self._construct_axes_dict(self._AXIS_ORDERS, copy=False)
        return self._constructor(result, **d).__finalize__(self)

    # ideally we would define this to avoid the getattr checks, but
    # is slower
    # @property
    # def __array_interface__(self):
    #    """ provide numpy array interface method """
    #    values = self.values
    #    return dict(typestr=values.dtype.str,shape=values.shape,data=values)

    # ----------------------------------------------------------------------
    # Picklability

    def __getstate__(self) -> Dict[str, Any]:
        meta = {k: getattr(self, k, None) for k in self._metadata}
        return dict(
            _data=self._data,
            _typ=self._typ,
            _metadata=self._metadata,
            attrs=self.attrs,
            **meta,
        )

    def __setstate__(self, state):

        if isinstance(state, BlockManager):
            self._data = state
        elif isinstance(state, dict):
            typ = state.get("_typ")
            if typ is not None:
                attrs = state.get("_attrs", {})
                object.__setattr__(self, "_attrs", attrs)

                # set in the order of internal names
                # to avoid definitional recursion
                # e.g. say fill_value needing _data to be
                # defined
                meta = set(self._internal_names + self._metadata)
                for k in list(meta):
                    if k in state:
                        v = state[k]
                        object.__setattr__(self, k, v)

                for k, v in state.items():
                    if k not in meta:
                        object.__setattr__(self, k, v)

            else:
                self._unpickle_series_compat(state)
        elif len(state) == 2:
            self._unpickle_series_compat(state)

        self._item_cache: Dict = {}

    # ----------------------------------------------------------------------
    # Rendering Methods

    def __repr__(self) -> str:
        # string representation based upon iterating over self
        # (since, by definition, `PandasContainers` are iterable)
        prepr = f"[{','.join(map(pprint_thing, self))}]"
        return f"{type(self).__name__}({prepr})"

    def _repr_latex_(self):
        """
        Returns a LaTeX representation for a particular object.
        Mainly for use with nbconvert (jupyter notebook conversion to pdf).
        """
        if config.get_option("display.latex.repr"):
            return self.to_latex()
        else:
            return None

    def _repr_data_resource_(self):
        """
        Not a real Jupyter special repr method, but we use the same
        naming convention.
        """
        if config.get_option("display.html.table_schema"):
            data = self.head(config.get_option("display.max_rows"))
            payload = json.loads(
                data.to_json(orient="table"), object_pairs_hook=collections.OrderedDict
            )
            return payload

    # ----------------------------------------------------------------------
    # I/O Methods

    _shared_docs[
        "to_markdown"
    ] = """
    Print %(klass)s in Markdown-friendly format.

    .. versionadded:: 1.0.0

    Parameters
    ----------
    buf : writable buffer, defaults to sys.stdout
        Where to send the output. By default, the output is printed to
        sys.stdout. Pass a writable buffer if you need to further process
        the output.
    mode : str, optional
        Mode in which file is opened.
    **kwargs
        These parameters will be passed to `tabulate`.

    Returns
    -------
    str
        %(klass)s in Markdown-friendly format.
    """

    _shared_docs[
        "to_excel"
    ] = """
    Write %(klass)s to an Excel sheet.

    To write a single %(klass)s to an Excel .xlsx file it is only necessary to
    specify a target file name. To write to multiple sheets it is necessary to
    create an `ExcelWriter` object with a target file name, and specify a sheet
    in the file to write to.

    Multiple sheets may be written to by specifying unique `sheet_name`.
    With all data written to the file it is necessary to save the changes.
    Note that creating an `ExcelWriter` object with a file name that already
    exists will result in the contents of the existing file being erased.

    Parameters
    ----------
    excel_writer : str or ExcelWriter object
        File path or existing ExcelWriter.
    sheet_name : str, default 'Sheet1'
        Name of sheet which will contain DataFrame.
    na_rep : str, default ''
        Missing data representation.
    float_format : str, optional
        Format string for floating point numbers. For example
        ``float_format="%%.2f"`` will format 0.1234 to 0.12.
    columns : sequence or list of str, optional
        Columns to write.
    header : bool or list of str, default True
        Write out the column names. If a list of string is given it is
        assumed to be aliases for the column names.
    index : bool, default True
        Write row names (index).
    index_label : str or sequence, optional
        Column label for index column(s) if desired. If not specified, and
        `header` and `index` are True, then the index names are used. A
        sequence should be given if the DataFrame uses MultiIndex.
    startrow : int, default 0
        Upper left cell row to dump data frame.
    startcol : int, default 0
        Upper left cell column to dump data frame.
    engine : str, optional
        Write engine to use, 'openpyxl' or 'xlsxwriter'. You can also set this
        via the options ``io.excel.xlsx.writer``, ``io.excel.xls.writer``, and
        ``io.excel.xlsm.writer``.
    merge_cells : bool, default True
        Write MultiIndex and Hierarchical Rows as merged cells.
    encoding : str, optional
        Encoding of the resulting excel file. Only necessary for xlwt,
        other writers support unicode natively.
    inf_rep : str, default 'inf'
        Representation for infinity (there is no native representation for
        infinity in Excel).
    verbose : bool, default True
        Display more information in the error logs.
    freeze_panes : tuple of int (length 2), optional
        Specifies the one-based bottommost row and rightmost column that
        is to be frozen.

    See Also
    --------
    to_csv : Write DataFrame to a comma-separated values (csv) file.
    ExcelWriter : Class for writing DataFrame objects into excel sheets.
    read_excel : Read an Excel file into a pandas DataFrame.
    read_csv : Read a comma-separated values (csv) file into DataFrame.

    Notes
    -----
    For compatibility with :meth:`~DataFrame.to_csv`,
    to_excel serializes lists and dicts to strings before writing.

    Once a workbook has been saved it is not possible write further data
    without rewriting the whole workbook.

    Examples
    --------

    Create, write to and save a workbook:

    >>> df1 = pd.DataFrame([['a', 'b'], ['c', 'd']],
    ...                    index=['row 1', 'row 2'],
    ...                    columns=['col 1', 'col 2'])
    >>> df1.to_excel("output.xlsx")  # doctest: +SKIP

    To specify the sheet name:

    >>> df1.to_excel("output.xlsx",
    ...              sheet_name='Sheet_name_1')  # doctest: +SKIP

    If you wish to write to more than one sheet in the workbook, it is
    necessary to specify an ExcelWriter object:

    >>> df2 = df1.copy()
    >>> with pd.ExcelWriter('output.xlsx') as writer:  # doctest: +SKIP
    ...     df1.to_excel(writer, sheet_name='Sheet_name_1')
    ...     df2.to_excel(writer, sheet_name='Sheet_name_2')

    ExcelWriter can also be used to append to an existing Excel file:

    >>> with pd.ExcelWriter('output.xlsx',
    ...                     mode='a') as writer:  # doctest: +SKIP
    ...     df.to_excel(writer, sheet_name='Sheet_name_3')

    To set the library that is used to write the Excel file,
    you can pass the `engine` keyword (the default engine is
    automatically chosen depending on the file extension):

    >>> df1.to_excel('output1.xlsx', engine='xlsxwriter')  # doctest: +SKIP
    """

    @Appender(_shared_docs["to_excel"] % dict(klass="object"))
    def to_excel(
        self,
        excel_writer,
        sheet_name="Sheet1",
        na_rep="",
        float_format=None,
        columns=None,
        header=True,
        index=True,
        index_label=None,
        startrow=0,
        startcol=0,
        engine=None,
        merge_cells=True,
        encoding=None,
        inf_rep="inf",
        verbose=True,
        freeze_panes=None,
    ) -> None:
        df = self if isinstance(self, ABCDataFrame) else self.to_frame()

        from pandas.io.formats.excel import ExcelFormatter

        formatter = ExcelFormatter(
            df,
            na_rep=na_rep,
            cols=columns,
            header=header,
            float_format=float_format,
            index=index,
            index_label=index_label,
            merge_cells=merge_cells,
            inf_rep=inf_rep,
        )
        formatter.write(
            excel_writer,
            sheet_name=sheet_name,
            startrow=startrow,
            startcol=startcol,
            freeze_panes=freeze_panes,
            engine=engine,
        )

    def to_json(
        self,
        path_or_buf: Optional[FilePathOrBuffer] = None,
        orient: Optional[str] = None,
        date_format: Optional[str] = None,
        double_precision: int = 10,
        force_ascii: bool_t = True,
        date_unit: str = "ms",
        default_handler: Optional[Callable[[Any], JSONSerializable]] = None,
        lines: bool_t = False,
        compression: Optional[str] = "infer",
        index: bool_t = True,
        indent: Optional[int] = None,
    ) -> Optional[str]:
        """
        Convert the object to a JSON string.

        Note NaN's and None will be converted to null and datetime objects
        will be converted to UNIX timestamps.

        Parameters
        ----------
        path_or_buf : str or file handle, optional
            File path or object. If not specified, the result is returned as
            a string.
        orient : str
            Indication of expected JSON string format.

            * Series:

                - default is 'index'
                - allowed values are: {'split','records','index','table'}.

            * DataFrame:

                - default is 'columns'
                - allowed values are: {'split', 'records', 'index', 'columns',
                  'values', 'table'}.

            * The format of the JSON string:

                - 'split' : dict like {'index' -> [index], 'columns' -> [columns],
                  'data' -> [values]}
                - 'records' : list like [{column -> value}, ... , {column -> value}]
                - 'index' : dict like {index -> {column -> value}}
                - 'columns' : dict like {column -> {index -> value}}
                - 'values' : just the values array
                - 'table' : dict like {'schema': {schema}, 'data': {data}}

                Describing the data, where data component is like ``orient='records'``.

            .. versionchanged:: 0.20.0

        date_format : {None, 'epoch', 'iso'}
            Type of date conversion. 'epoch' = epoch milliseconds,
            'iso' = ISO8601. The default depends on the `orient`. For
            ``orient='table'``, the default is 'iso'. For all other orients,
            the default is 'epoch'.
        double_precision : int, default 10
            The number of decimal places to use when encoding
            floating point values.
        force_ascii : bool, default True
            Force encoded string to be ASCII.
        date_unit : str, default 'ms' (milliseconds)
            The time unit to encode to, governs timestamp and ISO8601
            precision.  One of 's', 'ms', 'us', 'ns' for second, millisecond,
            microsecond, and nanosecond respectively.
        default_handler : callable, default None
            Handler to call if object cannot otherwise be converted to a
            suitable format for JSON. Should receive a single argument which is
            the object to convert and return a serialisable object.
        lines : bool, default False
            If 'orient' is 'records' write out line delimited json format. Will
            throw ValueError if incorrect 'orient' since others are not list
            like.

        compression : {'infer', 'gzip', 'bz2', 'zip', 'xz', None}

            A string representing the compression to use in the output file,
            only used when the first argument is a filename. By default, the
            compression is inferred from the filename.

            .. versionadded:: 0.21.0
            .. versionchanged:: 0.24.0
               'infer' option added and set to default
        index : bool, default True
            Whether to include the index values in the JSON string. Not
            including the index (``index=False``) is only supported when
            orient is 'split' or 'table'.

            .. versionadded:: 0.23.0

        indent : int, optional
           Length of whitespace used to indent each record.

           .. versionadded:: 1.0.0

        Returns
        -------
        None or str
            If path_or_buf is None, returns the resulting json format as a
            string. Otherwise returns None.

        See Also
        --------
        read_json

        Notes
        -----
        The behavior of ``indent=0`` varies from the stdlib, which does not
        indent the output but does insert newlines. Currently, ``indent=0``
        and the default ``indent=None`` are equivalent in pandas, though this
        may change in a future release.

        Examples
        --------

        >>> df = pd.DataFrame([['a', 'b'], ['c', 'd']],
        ...                   index=['row 1', 'row 2'],
        ...                   columns=['col 1', 'col 2'])
        >>> df.to_json(orient='split')
        '{"columns":["col 1","col 2"],
          "index":["row 1","row 2"],
          "data":[["a","b"],["c","d"]]}'

        Encoding/decoding a Dataframe using ``'records'`` formatted JSON.
        Note that index labels are not preserved with this encoding.

        >>> df.to_json(orient='records')
        '[{"col 1":"a","col 2":"b"},{"col 1":"c","col 2":"d"}]'

        Encoding/decoding a Dataframe using ``'index'`` formatted JSON:

        >>> df.to_json(orient='index')
        '{"row 1":{"col 1":"a","col 2":"b"},"row 2":{"col 1":"c","col 2":"d"}}'

        Encoding/decoding a Dataframe using ``'columns'`` formatted JSON:

        >>> df.to_json(orient='columns')
        '{"col 1":{"row 1":"a","row 2":"c"},"col 2":{"row 1":"b","row 2":"d"}}'

        Encoding/decoding a Dataframe using ``'values'`` formatted JSON:

        >>> df.to_json(orient='values')
        '[["a","b"],["c","d"]]'

        Encoding with Table Schema

        >>> df.to_json(orient='table')
        '{"schema": {"fields": [{"name": "index", "type": "string"},
                                {"name": "col 1", "type": "string"},
                                {"name": "col 2", "type": "string"}],
                     "primaryKey": "index",
                     "pandas_version": "0.20.0"},
          "data": [{"index": "row 1", "col 1": "a", "col 2": "b"},
                   {"index": "row 2", "col 1": "c", "col 2": "d"}]}'
        """

        from pandas.io import json

        if date_format is None and orient == "table":
            date_format = "iso"
        elif date_format is None:
            date_format = "epoch"

        config.is_nonnegative_int(indent)
        indent = indent or 0

        return json.to_json(
            path_or_buf=path_or_buf,
            obj=self,
            orient=orient,
            date_format=date_format,
            double_precision=double_precision,
            force_ascii=force_ascii,
            date_unit=date_unit,
            default_handler=default_handler,
            lines=lines,
            compression=compression,
            index=index,
            indent=indent,
        )

    def to_hdf(
        self,
        path_or_buf,
        key: str,
        mode: str = "a",
        complevel: Optional[int] = None,
        complib: Optional[str] = None,
        append: bool_t = False,
        format: Optional[str] = None,
        index: bool_t = True,
        min_itemsize: Optional[Union[int, Dict[str, int]]] = None,
        nan_rep=None,
        dropna: Optional[bool_t] = None,
        data_columns: Optional[List[str]] = None,
        errors: str = "strict",
        encoding: str = "UTF-8",
    ) -> None:
        """
        Write the contained data to an HDF5 file using HDFStore.

        Hierarchical Data Format (HDF) is self-describing, allowing an
        application to interpret the structure and contents of a file with
        no outside information. One HDF file can hold a mix of related objects
        which can be accessed as a group or as individual objects.

        In order to add another DataFrame or Series to an existing HDF file
        please use append mode and a different a key.

        For more information see the :ref:`user guide <io.hdf5>`.

        Parameters
        ----------
        path_or_buf : str or pandas.HDFStore
            File path or HDFStore object.
        key : str
            Identifier for the group in the store.
        mode : {'a', 'w', 'r+'}, default 'a'
            Mode to open file:

            - 'w': write, a new file is created (an existing file with
              the same name would be deleted).
            - 'a': append, an existing file is opened for reading and
              writing, and if the file does not exist it is created.
            - 'r+': similar to 'a', but the file must already exist.
        complevel : {0-9}, optional
            Specifies a compression level for data.
            A value of 0 disables compression.
        complib : {'zlib', 'lzo', 'bzip2', 'blosc'}, default 'zlib'
            Specifies the compression library to be used.
            As of v0.20.2 these additional compressors for Blosc are supported
            (default if no compressor specified: 'blosc:blosclz'):
            {'blosc:blosclz', 'blosc:lz4', 'blosc:lz4hc', 'blosc:snappy',
            'blosc:zlib', 'blosc:zstd'}.
            Specifying a compression library which is not available issues
            a ValueError.
        append : bool, default False
            For Table formats, append the input data to the existing.
        format : {'fixed', 'table', None}, default 'fixed'
            Possible values:

            - 'fixed': Fixed format. Fast writing/reading. Not-appendable,
              nor searchable.
            - 'table': Table format. Write as a PyTables Table structure
              which may perform worse but allow more flexible operations
              like searching / selecting subsets of the data.
            - If None, pd.get_option('io.hdf.default_format') is checked,
              followed by fallback to "fixed"
        errors : str, default 'strict'
            Specifies how encoding and decoding errors are to be handled.
            See the errors argument for :func:`open` for a full list
            of options.
        encoding : str, default "UTF-8"
        min_itemsize : dict or int, optional
            Map column names to minimum string sizes for columns.
        nan_rep : Any, optional
            How to represent null values as str.
            Not allowed with append=True.
        data_columns : list of columns or True, optional
            List of columns to create as indexed data columns for on-disk
            queries, or True to use all columns. By default only the axes
            of the object are indexed. See :ref:`io.hdf5-query-data-columns`.
            Applicable only to format='table'.

        See Also
        --------
        DataFrame.read_hdf : Read from HDF file.
        DataFrame.to_parquet : Write a DataFrame to the binary parquet format.
        DataFrame.to_sql : Write to a sql table.
        DataFrame.to_feather : Write out feather-format for DataFrames.
        DataFrame.to_csv : Write out to a csv file.

        Examples
        --------
        >>> df = pd.DataFrame({'A': [1, 2, 3], 'B': [4, 5, 6]},
        ...                   index=['a', 'b', 'c'])
        >>> df.to_hdf('data.h5', key='df', mode='w')

        We can add another object to the same file:

        >>> s = pd.Series([1, 2, 3, 4])
        >>> s.to_hdf('data.h5', key='s')

        Reading from HDF file:

        >>> pd.read_hdf('data.h5', 'df')
        A  B
        a  1  4
        b  2  5
        c  3  6
        >>> pd.read_hdf('data.h5', 's')
        0    1
        1    2
        2    3
        3    4
        dtype: int64

        Deleting file with data:

        >>> import os
        >>> os.remove('data.h5')
        """
        from pandas.io import pytables

        pytables.to_hdf(
            path_or_buf,
            key,
            self,
            mode=mode,
            complevel=complevel,
            complib=complib,
            append=append,
            format=format,
            index=index,
            min_itemsize=min_itemsize,
            nan_rep=nan_rep,
            dropna=dropna,
            data_columns=data_columns,
            errors=errors,
            encoding=encoding,
        )

    def to_sql(
        self,
        name: str,
        con,
        schema=None,
        if_exists: str = "fail",
        index: bool_t = True,
        index_label=None,
        chunksize=None,
        dtype=None,
        method=None,
    ) -> None:
        """
        Write records stored in a DataFrame to a SQL database.

        Databases supported by SQLAlchemy [1]_ are supported. Tables can be
        newly created, appended to, or overwritten.

        Parameters
        ----------
        name : str
            Name of SQL table.
        con : sqlalchemy.engine.Engine or sqlite3.Connection
            Using SQLAlchemy makes it possible to use any DB supported by that
            library. Legacy support is provided for sqlite3.Connection objects. The user
            is responsible for engine disposal and connection closure for the SQLAlchemy
            connectable See `here \
                <https://docs.sqlalchemy.org/en/13/core/connections.html>`_

        schema : str, optional
            Specify the schema (if database flavor supports this). If None, use
            default schema.
        if_exists : {'fail', 'replace', 'append'}, default 'fail'
            How to behave if the table already exists.

            * fail: Raise a ValueError.
            * replace: Drop the table before inserting new values.
            * append: Insert new values to the existing table.

        index : bool, default True
            Write DataFrame index as a column. Uses `index_label` as the column
            name in the table.
        index_label : str or sequence, default None
            Column label for index column(s). If None is given (default) and
            `index` is True, then the index names are used.
            A sequence should be given if the DataFrame uses MultiIndex.
        chunksize : int, optional
            Specify the number of rows in each batch to be written at a time.
            By default, all rows will be written at once.
        dtype : dict or scalar, optional
            Specifying the datatype for columns. If a dictionary is used, the
            keys should be the column names and the values should be the
            SQLAlchemy types or strings for the sqlite3 legacy mode. If a
            scalar is provided, it will be applied to all columns.
        method : {None, 'multi', callable}, optional
            Controls the SQL insertion clause used:

            * None : Uses standard SQL ``INSERT`` clause (one per row).
            * 'multi': Pass multiple values in a single ``INSERT`` clause.
            * callable with signature ``(pd_table, conn, keys, data_iter)``.

            Details and a sample callable implementation can be found in the
            section :ref:`insert method <io.sql.method>`.

            .. versionadded:: 0.24.0

        Raises
        ------
        ValueError
            When the table already exists and `if_exists` is 'fail' (the
            default).

        See Also
        --------
        read_sql : Read a DataFrame from a table.

        Notes
        -----
        Timezone aware datetime columns will be written as
        ``Timestamp with timezone`` type with SQLAlchemy if supported by the
        database. Otherwise, the datetimes will be stored as timezone unaware
        timestamps local to the original timezone.

        .. versionadded:: 0.24.0

        References
        ----------
        .. [1] http://docs.sqlalchemy.org
        .. [2] https://www.python.org/dev/peps/pep-0249/

        Examples
        --------

        Create an in-memory SQLite database.

        >>> from sqlalchemy import create_engine
        >>> engine = create_engine('sqlite://', echo=False)

        Create a table from scratch with 3 rows.

        >>> df = pd.DataFrame({'name' : ['User 1', 'User 2', 'User 3']})
        >>> df
             name
        0  User 1
        1  User 2
        2  User 3

        >>> df.to_sql('users', con=engine)
        >>> engine.execute("SELECT * FROM users").fetchall()
        [(0, 'User 1'), (1, 'User 2'), (2, 'User 3')]

        >>> df1 = pd.DataFrame({'name' : ['User 4', 'User 5']})
        >>> df1.to_sql('users', con=engine, if_exists='append')
        >>> engine.execute("SELECT * FROM users").fetchall()
        [(0, 'User 1'), (1, 'User 2'), (2, 'User 3'),
         (0, 'User 4'), (1, 'User 5')]

        Overwrite the table with just ``df1``.

        >>> df1.to_sql('users', con=engine, if_exists='replace',
        ...            index_label='id')
        >>> engine.execute("SELECT * FROM users").fetchall()
        [(0, 'User 4'), (1, 'User 5')]

        Specify the dtype (especially useful for integers with missing values).
        Notice that while pandas is forced to store the data as floating point,
        the database supports nullable integers. When fetching the data with
        Python, we get back integer scalars.

        >>> df = pd.DataFrame({"A": [1, None, 2]})
        >>> df
             A
        0  1.0
        1  NaN
        2  2.0

        >>> from sqlalchemy.types import Integer
        >>> df.to_sql('integers', con=engine, index=False,
        ...           dtype={"A": Integer()})

        >>> engine.execute("SELECT * FROM integers").fetchall()
        [(1,), (None,), (2,)]
        """
        from pandas.io import sql

        sql.to_sql(
            self,
            name,
            con,
            schema=schema,
            if_exists=if_exists,
            index=index,
            index_label=index_label,
            chunksize=chunksize,
            dtype=dtype,
            method=method,
        )

    def to_pickle(
        self,
        path,
        compression: Optional[str] = "infer",
        protocol: int = pickle.HIGHEST_PROTOCOL,
    ) -> None:
        """
        Pickle (serialize) object to file.

        Parameters
        ----------
        path : str
            File path where the pickled object will be stored.
        compression : {'infer', 'gzip', 'bz2', 'zip', 'xz', None}, \
        default 'infer'
            A string representing the compression to use in the output file. By
            default, infers from the file extension in specified path.
        protocol : int
            Int which indicates which protocol should be used by the pickler,
            default HIGHEST_PROTOCOL (see [1]_ paragraph 12.1.2). The possible
            values are 0, 1, 2, 3, 4. A negative value for the protocol
            parameter is equivalent to setting its value to HIGHEST_PROTOCOL.

            .. [1] https://docs.python.org/3/library/pickle.html.
            .. versionadded:: 0.21.0.

        See Also
        --------
        read_pickle : Load pickled pandas object (or any object) from file.
        DataFrame.to_hdf : Write DataFrame to an HDF5 file.
        DataFrame.to_sql : Write DataFrame to a SQL database.
        DataFrame.to_parquet : Write a DataFrame to the binary parquet format.

        Examples
        --------
        >>> original_df = pd.DataFrame({"foo": range(5), "bar": range(5, 10)})
        >>> original_df
           foo  bar
        0    0    5
        1    1    6
        2    2    7
        3    3    8
        4    4    9
        >>> original_df.to_pickle("./dummy.pkl")

        >>> unpickled_df = pd.read_pickle("./dummy.pkl")
        >>> unpickled_df
           foo  bar
        0    0    5
        1    1    6
        2    2    7
        3    3    8
        4    4    9

        >>> import os
        >>> os.remove("./dummy.pkl")
        """
        from pandas.io.pickle import to_pickle

        to_pickle(self, path, compression=compression, protocol=protocol)

    def to_clipboard(
        self, excel: bool_t = True, sep: Optional[str] = None, **kwargs
    ) -> None:
        r"""
        Copy object to the system clipboard.

        Write a text representation of object to the system clipboard.
        This can be pasted into Excel, for example.

        Parameters
        ----------
        excel : bool, default True
            Produce output in a csv format for easy pasting into excel.

            - True, use the provided separator for csv pasting.
            - False, write a string representation of the object to the clipboard.

        sep : str, default ``'\t'``
            Field delimiter.
        **kwargs
            These parameters will be passed to DataFrame.to_csv.

        See Also
        --------
        DataFrame.to_csv : Write a DataFrame to a comma-separated values
            (csv) file.
        read_clipboard : Read text from clipboard and pass to read_table.

        Notes
        -----
        Requirements for your platform.

          - Linux : `xclip`, or `xsel` (with `PyQt4` modules)
          - Windows : none
          - OS X : none

        Examples
        --------
        Copy the contents of a DataFrame to the clipboard.

        >>> df = pd.DataFrame([[1, 2, 3], [4, 5, 6]], columns=['A', 'B', 'C'])
        >>> df.to_clipboard(sep=',')
        ... # Wrote the following to the system clipboard:
        ... # ,A,B,C
        ... # 0,1,2,3
        ... # 1,4,5,6

        We can omit the the index by passing the keyword `index` and setting
        it to false.

        >>> df.to_clipboard(sep=',', index=False)
        ... # Wrote the following to the system clipboard:
        ... # A,B,C
        ... # 1,2,3
        ... # 4,5,6
        """
        from pandas.io import clipboards

        clipboards.to_clipboard(self, excel=excel, sep=sep, **kwargs)

    def to_xarray(self):
        """
        Return an xarray object from the pandas object.

        Returns
        -------
        xarray.DataArray or xarray.Dataset
            Data in the pandas structure converted to Dataset if the object is
            a DataFrame, or a DataArray if the object is a Series.

        See Also
        --------
        DataFrame.to_hdf : Write DataFrame to an HDF5 file.
        DataFrame.to_parquet : Write a DataFrame to the binary parquet format.

        Notes
        -----
        See the `xarray docs <http://xarray.pydata.org/en/stable/>`__

        Examples
        --------
        >>> df = pd.DataFrame([('falcon', 'bird', 389.0, 2),
        ...                    ('parrot', 'bird', 24.0, 2),
        ...                    ('lion', 'mammal', 80.5, 4),
        ...                    ('monkey', 'mammal', np.nan, 4)],
        ...                   columns=['name', 'class', 'max_speed',
        ...                            'num_legs'])
        >>> df
             name   class  max_speed  num_legs
        0  falcon    bird      389.0         2
        1  parrot    bird       24.0         2
        2    lion  mammal       80.5         4
        3  monkey  mammal        NaN         4

        >>> df.to_xarray()
        <xarray.Dataset>
        Dimensions:    (index: 4)
        Coordinates:
          * index      (index) int64 0 1 2 3
        Data variables:
            name       (index) object 'falcon' 'parrot' 'lion' 'monkey'
            class      (index) object 'bird' 'bird' 'mammal' 'mammal'
            max_speed  (index) float64 389.0 24.0 80.5 nan
            num_legs   (index) int64 2 2 4 4

        >>> df['max_speed'].to_xarray()
        <xarray.DataArray 'max_speed' (index: 4)>
        array([389. ,  24. ,  80.5,   nan])
        Coordinates:
          * index    (index) int64 0 1 2 3

        >>> dates = pd.to_datetime(['2018-01-01', '2018-01-01',
        ...                         '2018-01-02', '2018-01-02'])
        >>> df_multiindex = pd.DataFrame({'date': dates,
        ...                               'animal': ['falcon', 'parrot',
        ...                                          'falcon', 'parrot'],
        ...                               'speed': [350, 18, 361, 15]})
        >>> df_multiindex = df_multiindex.set_index(['date', 'animal'])

        >>> df_multiindex
                           speed
        date       animal
        2018-01-01 falcon    350
                   parrot     18
        2018-01-02 falcon    361
                   parrot     15

        >>> df_multiindex.to_xarray()
        <xarray.Dataset>
        Dimensions:  (animal: 2, date: 2)
        Coordinates:
          * date     (date) datetime64[ns] 2018-01-01 2018-01-02
          * animal   (animal) object 'falcon' 'parrot'
        Data variables:
            speed    (date, animal) int64 350 18 361 15
        """
        xarray = import_optional_dependency("xarray")

        if self.ndim == 1:
            return xarray.DataArray.from_series(self)
        else:
            return xarray.Dataset.from_dataframe(self)

    @Substitution(returns=fmt.return_docstring)
    def to_latex(
        self,
        buf=None,
        columns=None,
        col_space=None,
        header=True,
        index=True,
        na_rep="NaN",
        formatters=None,
        float_format=None,
        sparsify=None,
        index_names=True,
        bold_rows=False,
        column_format=None,
        longtable=None,
        escape=None,
        encoding=None,
        decimal=".",
        multicolumn=None,
        multicolumn_format=None,
        multirow=None,
        caption=None,
        label=None,
    ):
        r"""
        Render object to a LaTeX tabular, longtable, or nested table/tabular.

        Requires ``\usepackage{booktabs}``.  The output can be copy/pasted
        into a main LaTeX document or read from an external file
        with ``\input{table.tex}``.

        .. versionchanged:: 0.20.2
           Added to Series.

        .. versionchanged:: 1.0.0
           Added caption and label arguments.

        Parameters
        ----------
        buf : str, Path or StringIO-like, optional, default None
            Buffer to write to. If None, the output is returned as a string.
        columns : list of label, optional
            The subset of columns to write. Writes all columns by default.
        col_space : int, optional
            The minimum width of each column.
        header : bool or list of str, default True
            Write out the column names. If a list of strings is given,
            it is assumed to be aliases for the column names.
        index : bool, default True
            Write row names (index).
        na_rep : str, default 'NaN'
            Missing data representation.
        formatters : list of functions or dict of {str: function}, optional
            Formatter functions to apply to columns' elements by position or
            name. The result of each function must be a unicode string.
            List must be of length equal to the number of columns.
        float_format : one-parameter function or str, optional, default None
            Formatter for floating point numbers. For example
            ``float_format="%%.2f"`` and ``float_format="{:0.2f}".format`` will
            both result in 0.1234 being formatted as 0.12.
        sparsify : bool, optional
            Set to False for a DataFrame with a hierarchical index to print
            every multiindex key at each row. By default, the value will be
            read from the config module.
        index_names : bool, default True
            Prints the names of the indexes.
        bold_rows : bool, default False
            Make the row labels bold in the output.
        column_format : str, optional
            The columns format as specified in `LaTeX table format
            <https://en.wikibooks.org/wiki/LaTeX/Tables>`__ e.g. 'rcl' for 3
            columns. By default, 'l' will be used for all columns except
            columns of numbers, which default to 'r'.
        longtable : bool, optional
            By default, the value will be read from the pandas config
            module. Use a longtable environment instead of tabular. Requires
            adding a \usepackage{longtable} to your LaTeX preamble.
        escape : bool, optional
            By default, the value will be read from the pandas config
            module. When set to False prevents from escaping latex special
            characters in column names.
        encoding : str, optional
            A string representing the encoding to use in the output file,
            defaults to 'utf-8'.
        decimal : str, default '.'
            Character recognized as decimal separator, e.g. ',' in Europe.
        multicolumn : bool, default True
            Use \multicolumn to enhance MultiIndex columns.
            The default will be read from the config module.
        multicolumn_format : str, default 'l'
            The alignment for multicolumns, similar to `column_format`
            The default will be read from the config module.
        multirow : bool, default False
            Use \multirow to enhance MultiIndex rows. Requires adding a
            \usepackage{multirow} to your LaTeX preamble. Will print
            centered labels (instead of top-aligned) across the contained
            rows, separating groups via clines. The default will be read
            from the pandas config module.
        caption : str, optional
            The LaTeX caption to be placed inside ``\caption{}`` in the output.

            .. versionadded:: 1.0.0

        label : str, optional
            The LaTeX label to be placed inside ``\label{}`` in the output.
            This is used with ``\ref{}`` in the main ``.tex`` file.

            .. versionadded:: 1.0.0
        %(returns)s
        See Also
        --------
        DataFrame.to_string : Render a DataFrame to a console-friendly
            tabular output.
        DataFrame.to_html : Render a DataFrame as an HTML table.

        Examples
        --------
        >>> df = pd.DataFrame({'name': ['Raphael', 'Donatello'],
        ...                    'mask': ['red', 'purple'],
        ...                    'weapon': ['sai', 'bo staff']})
        >>> print(df.to_latex(index=False))  # doctest: +NORMALIZE_WHITESPACE
        \begin{tabular}{lll}
         \toprule
               name &    mask &    weapon \\
         \midrule
            Raphael &     red &       sai \\
          Donatello &  purple &  bo staff \\
        \bottomrule
        \end{tabular}
        """
        # Get defaults from the pandas config
        if self.ndim == 1:
            self = self.to_frame()
        if longtable is None:
            longtable = config.get_option("display.latex.longtable")
        if escape is None:
            escape = config.get_option("display.latex.escape")
        if multicolumn is None:
            multicolumn = config.get_option("display.latex.multicolumn")
        if multicolumn_format is None:
            multicolumn_format = config.get_option("display.latex.multicolumn_format")
        if multirow is None:
            multirow = config.get_option("display.latex.multirow")

        formatter = DataFrameFormatter(
            self,
            columns=columns,
            col_space=col_space,
            na_rep=na_rep,
            header=header,
            index=index,
            formatters=formatters,
            float_format=float_format,
            bold_rows=bold_rows,
            sparsify=sparsify,
            index_names=index_names,
            escape=escape,
            decimal=decimal,
        )
        return formatter.to_latex(
            buf=buf,
            column_format=column_format,
            longtable=longtable,
            encoding=encoding,
            multicolumn=multicolumn,
            multicolumn_format=multicolumn_format,
            multirow=multirow,
            caption=caption,
            label=label,
        )

    def to_csv(
        self,
        path_or_buf: Optional[FilePathOrBuffer] = None,
        sep: str = ",",
        na_rep: str = "",
        float_format: Optional[str] = None,
        columns: Optional[Sequence[Optional[Hashable]]] = None,
        header: Union[bool_t, List[str]] = True,
        index: bool_t = True,
        index_label: Optional[Union[bool_t, str, Sequence[Optional[Hashable]]]] = None,
        mode: str = "w",
        encoding: Optional[str] = None,
        compression: Optional[Union[str, Mapping[str, str]]] = "infer",
        quoting: Optional[int] = None,
        quotechar: str = '"',
        line_terminator: Optional[str] = None,
        chunksize: Optional[int] = None,
        date_format: Optional[str] = None,
        doublequote: bool_t = True,
        escapechar: Optional[str] = None,
        decimal: Optional[str] = ".",
    ) -> Optional[str]:
        r"""
        Write object to a comma-separated values (csv) file.

        .. versionchanged:: 0.24.0
            The order of arguments for Series was changed.

        Parameters
        ----------
        path_or_buf : str or file handle, default None
            File path or object, if None is provided the result is returned as
            a string.  If a file object is passed it should be opened with
            `newline=''`, disabling universal newlines.

            .. versionchanged:: 0.24.0

               Was previously named "path" for Series.

        sep : str, default ','
            String of length 1. Field delimiter for the output file.
        na_rep : str, default ''
            Missing data representation.
        float_format : str, default None
            Format string for floating point numbers.
        columns : sequence, optional
            Columns to write.
        header : bool or list of str, default True
            Write out the column names. If a list of strings is given it is
            assumed to be aliases for the column names.

            .. versionchanged:: 0.24.0

               Previously defaulted to False for Series.

        index : bool, default True
            Write row names (index).
        index_label : str or sequence, or False, default None
            Column label for index column(s) if desired. If None is given, and
            `header` and `index` are True, then the index names are used. A
            sequence should be given if the object uses MultiIndex. If
            False do not print fields for index names. Use index_label=False
            for easier importing in R.
        mode : str
            Python write mode, default 'w'.
        encoding : str, optional
            A string representing the encoding to use in the output file,
            defaults to 'utf-8'.
        compression : str or dict, default 'infer'
            If str, represents compression mode. If dict, value at 'method' is
            the compression mode. Compression mode may be any of the following
            possible values: {'infer', 'gzip', 'bz2', 'zip', 'xz', None}. If
            compression mode is 'infer' and `path_or_buf` is path-like, then
            detect compression mode from the following extensions: '.gz',
            '.bz2', '.zip' or '.xz'. (otherwise no compression). If dict given
            and mode is 'zip' or inferred as 'zip', other entries passed as
            additional compression options.

            .. versionchanged:: 1.0.0

               May now be a dict with key 'method' as compression mode
               and other entries as additional compression options if
               compression mode is 'zip'.

        quoting : optional constant from csv module
            Defaults to csv.QUOTE_MINIMAL. If you have set a `float_format`
            then floats are converted to strings and thus csv.QUOTE_NONNUMERIC
            will treat them as non-numeric.
        quotechar : str, default '\"'
            String of length 1. Character used to quote fields.
        line_terminator : str, optional
            The newline character or character sequence to use in the output
            file. Defaults to `os.linesep`, which depends on the OS in which
            this method is called ('\n' for linux, '\r\n' for Windows, i.e.).

            .. versionchanged:: 0.24.0
        chunksize : int or None
            Rows to write at a time.
        date_format : str, default None
            Format string for datetime objects.
        doublequote : bool, default True
            Control quoting of `quotechar` inside a field.
        escapechar : str, default None
            String of length 1. Character used to escape `sep` and `quotechar`
            when appropriate.
        decimal : str, default '.'
            Character recognized as decimal separator. E.g. use ',' for
            European data.

        Returns
        -------
        None or str
            If path_or_buf is None, returns the resulting csv format as a
            string. Otherwise returns None.

        See Also
        --------
        read_csv : Load a CSV file into a DataFrame.
        to_excel : Write DataFrame to an Excel file.

        Examples
        --------
        >>> df = pd.DataFrame({'name': ['Raphael', 'Donatello'],
        ...                    'mask': ['red', 'purple'],
        ...                    'weapon': ['sai', 'bo staff']})
        >>> df.to_csv(index=False)
        'name,mask,weapon\nRaphael,red,sai\nDonatello,purple,bo staff\n'

        # create 'out.zip' containing 'out.csv'
        >>> compression_opts = dict(method='zip',
        ...                         archive_name='out.csv')  # doctest: +SKIP

        >>> df.to_csv('out.zip', index=False,
        ...           compression=compression_opts)  # doctest: +SKIP
        """

        df = self if isinstance(self, ABCDataFrame) else self.to_frame()

        from pandas.io.formats.csvs import CSVFormatter

        formatter = CSVFormatter(
            df,
            path_or_buf,
            line_terminator=line_terminator,
            sep=sep,
            encoding=encoding,
            compression=compression,
            quoting=quoting,
            na_rep=na_rep,
            float_format=float_format,
            cols=columns,
            header=header,
            index=index,
            index_label=index_label,
            mode=mode,
            chunksize=chunksize,
            quotechar=quotechar,
            date_format=date_format,
            doublequote=doublequote,
            escapechar=escapechar,
            decimal=decimal,
        )
        formatter.save()

        if path_or_buf is None:
            return formatter.path_or_buf.getvalue()

        return None

    # ----------------------------------------------------------------------
    # Fancy Indexing

    @classmethod
    def _create_indexer(cls, name: str, indexer) -> None:
        """Create an indexer like _name in the class.

        Kept for compatibility with geopandas. To be removed in the future. See GH27258
        """
        if getattr(cls, name, None) is None:
            _indexer = functools.partial(indexer, name)
            setattr(cls, name, property(_indexer, doc=indexer.__doc__))

    # ----------------------------------------------------------------------
    # Lookup Caching

    def _set_as_cached(self, item, cacher) -> None:
        """Set the _cacher attribute on the calling object with a weakref to
        cacher.
        """
        self._cacher = (item, weakref.ref(cacher))

    def _reset_cacher(self) -> None:
        """Reset the cacher."""
        if hasattr(self, "_cacher"):
            del self._cacher

    def _maybe_cache_changed(self, item, value) -> None:
        """The object has called back to us saying maybe it has changed.
        """
        self._data.set(item, value)

    @property
    def _is_cached(self) -> bool_t:
        """Return boolean indicating if self is cached or not."""
        return getattr(self, "_cacher", None) is not None

    def _get_cacher(self):
        """return my cacher or None"""
        cacher = getattr(self, "_cacher", None)
        if cacher is not None:
            cacher = cacher[1]()
        return cacher

    def _maybe_update_cacher(
        self, clear: bool_t = False, verify_is_copy: bool_t = True
    ) -> None:
        """
        See if we need to update our parent cacher if clear, then clear our
        cache.

        Parameters
        ----------
        clear : bool, default False
            Clear the item cache.
        verify_is_copy : bool, default True
            Provide is_copy checks.
        """

        cacher = getattr(self, "_cacher", None)
        if cacher is not None:
            ref = cacher[1]()

            # we are trying to reference a dead referant, hence
            # a copy
            if ref is None:
                del self._cacher
            else:
                # Note: we need to call ref._maybe_cache_changed even in the
                #  case where it will raise.  (Uh, not clear why)
                try:
                    ref._maybe_cache_changed(cacher[0], self)
                except AssertionError:
                    # ref._data.setitem can raise
                    #  AssertionError because of shape mismatch
                    pass

        if verify_is_copy:
            self._check_setitem_copy(stacklevel=5, t="referant")

        if clear:
            self._clear_item_cache()

    def _clear_item_cache(self) -> None:
        self._item_cache.clear()

    # ----------------------------------------------------------------------
    # Indexing Methods

    def take(
        self: FrameOrSeries, indices, axis=0, is_copy: bool_t = True, **kwargs
    ) -> FrameOrSeries:
        """
        Return the elements in the given *positional* indices along an axis.

        This means that we are not indexing according to actual values in
        the index attribute of the object. We are indexing according to the
        actual position of the element in the object.

        Parameters
        ----------
        indices : array-like
            An array of ints indicating which positions to take.
        axis : {0 or 'index', 1 or 'columns', None}, default 0
            The axis on which to select elements. ``0`` means that we are
            selecting rows, ``1`` means that we are selecting columns.
        is_copy : bool, default True
            Whether to return a copy of the original object or not.
        **kwargs
            For compatibility with :meth:`numpy.take`. Has no effect on the
            output.

        Returns
        -------
        taken : same type as caller
            An array-like containing the elements taken from the object.

        See Also
        --------
        DataFrame.loc : Select a subset of a DataFrame by labels.
        DataFrame.iloc : Select a subset of a DataFrame by positions.
        numpy.take : Take elements from an array along an axis.

        Examples
        --------
        >>> df = pd.DataFrame([('falcon', 'bird', 389.0),
        ...                    ('parrot', 'bird', 24.0),
        ...                    ('lion', 'mammal', 80.5),
        ...                    ('monkey', 'mammal', np.nan)],
        ...                   columns=['name', 'class', 'max_speed'],
        ...                   index=[0, 2, 3, 1])
        >>> df
             name   class  max_speed
        0  falcon    bird      389.0
        2  parrot    bird       24.0
        3    lion  mammal       80.5
        1  monkey  mammal        NaN

        Take elements at positions 0 and 3 along the axis 0 (default).

        Note how the actual indices selected (0 and 1) do not correspond to
        our selected indices 0 and 3. That's because we are selecting the 0th
        and 3rd rows, not rows whose indices equal 0 and 3.

        >>> df.take([0, 3])
             name   class  max_speed
        0  falcon    bird      389.0
        1  monkey  mammal        NaN

        Take elements at indices 1 and 2 along the axis 1 (column selection).

        >>> df.take([1, 2], axis=1)
            class  max_speed
        0    bird      389.0
        2    bird       24.0
        3  mammal       80.5
        1  mammal        NaN

        We may take elements using negative integers for positive indices,
        starting from the end of the object, just like with Python lists.

        >>> df.take([-1, -2])
             name   class  max_speed
        1  monkey  mammal        NaN
        3    lion  mammal       80.5
        """
        nv.validate_take(tuple(), kwargs)

        self._consolidate_inplace()

        new_data = self._data.take(
            indices, axis=self._get_block_manager_axis(axis), verify=True
        )
        result = self._constructor(new_data).__finalize__(self)

        # Maybe set copy if we didn't actually change the index.
        if is_copy:
            if not result._get_axis(axis).equals(self._get_axis(axis)):
                result._set_is_copy(self)

        return result

    def xs(self, key, axis=0, level=None, drop_level: bool_t = True):
        """
        Return cross-section from the Series/DataFrame.

        This method takes a `key` argument to select data at a particular
        level of a MultiIndex.

        Parameters
        ----------
        key : label or tuple of label
            Label contained in the index, or partially in a MultiIndex.
        axis : {0 or 'index', 1 or 'columns'}, default 0
            Axis to retrieve cross-section on.
        level : object, defaults to first n levels (n=1 or len(key))
            In case of a key partially contained in a MultiIndex, indicate
            which levels are used. Levels can be referred by label or position.
        drop_level : bool, default True
            If False, returns object with same levels as self.

        Returns
        -------
        Series or DataFrame
            Cross-section from the original Series or DataFrame
            corresponding to the selected index levels.

        See Also
        --------
        DataFrame.loc : Access a group of rows and columns
            by label(s) or a boolean array.
        DataFrame.iloc : Purely integer-location based indexing
            for selection by position.

        Notes
        -----
        `xs` can not be used to set values.

        MultiIndex Slicers is a generic way to get/set values on
        any level or levels.
        It is a superset of `xs` functionality, see
        :ref:`MultiIndex Slicers <advanced.mi_slicers>`.

        Examples
        --------
        >>> d = {'num_legs': [4, 4, 2, 2],
        ...      'num_wings': [0, 0, 2, 2],
        ...      'class': ['mammal', 'mammal', 'mammal', 'bird'],
        ...      'animal': ['cat', 'dog', 'bat', 'penguin'],
        ...      'locomotion': ['walks', 'walks', 'flies', 'walks']}
        >>> df = pd.DataFrame(data=d)
        >>> df = df.set_index(['class', 'animal', 'locomotion'])
        >>> df
                                   num_legs  num_wings
        class  animal  locomotion
        mammal cat     walks              4          0
               dog     walks              4          0
               bat     flies              2          2
        bird   penguin walks              2          2

        Get values at specified index

        >>> df.xs('mammal')
                           num_legs  num_wings
        animal locomotion
        cat    walks              4          0
        dog    walks              4          0
        bat    flies              2          2

        Get values at several indexes

        >>> df.xs(('mammal', 'dog'))
                    num_legs  num_wings
        locomotion
        walks              4          0

        Get values at specified index and level

        >>> df.xs('cat', level=1)
                           num_legs  num_wings
        class  locomotion
        mammal walks              4          0

        Get values at several indexes and levels

        >>> df.xs(('bird', 'walks'),
        ...       level=[0, 'locomotion'])
                 num_legs  num_wings
        animal
        penguin         2          2

        Get values at specified column and axis

        >>> df.xs('num_wings', axis=1)
        class   animal   locomotion
        mammal  cat      walks         0
                dog      walks         0
                bat      flies         2
        bird    penguin  walks         2
        Name: num_wings, dtype: int64
        """
        axis = self._get_axis_number(axis)
        labels = self._get_axis(axis)
        if level is not None:
            loc, new_ax = labels.get_loc_level(key, level=level, drop_level=drop_level)

            # create the tuple of the indexer
            _indexer = [slice(None)] * self.ndim
            _indexer[axis] = loc
            indexer = tuple(_indexer)

            result = self.iloc[indexer]
            setattr(result, result._get_axis_name(axis), new_ax)
            return result

        if axis == 1:
            return self[key]

        self._consolidate_inplace()

        index = self.index
        if isinstance(index, MultiIndex):
            loc, new_index = self.index.get_loc_level(key, drop_level=drop_level)
        else:
            loc = self.index.get_loc(key)

            if isinstance(loc, np.ndarray):
                if loc.dtype == np.bool_:
                    (inds,) = loc.nonzero()
                    return self.take(inds, axis=axis)
                else:
                    return self.take(loc, axis=axis)

            if not is_scalar(loc):
                new_index = self.index[loc]

        if is_scalar(loc):
            new_values = self._data.fast_xs(loc)

            # may need to box a datelike-scalar
            #
            # if we encounter an array-like and we only have 1 dim
            # that means that their are list/ndarrays inside the Series!
            # so just return them (GH 6394)
            if not is_list_like(new_values) or self.ndim == 1:
                return com.maybe_box_datetimelike(new_values)

            result = self._constructor_sliced(
                new_values,
                index=self.columns,
                name=self.index[loc],
                dtype=new_values.dtype,
            )

        else:
            result = self.iloc[loc]
            result.index = new_index

        # this could be a view
        # but only in a single-dtyped view sliceable case
        result._set_is_copy(self, copy=not result._is_view)
        return result

    _xs: Callable = xs

    def __getitem__(self, item):
        raise AbstractMethodError(self)

    def _get_item_cache(self, item):
        """Return the cached item, item represents a label indexer."""
        cache = self._item_cache
        res = cache.get(item)
        if res is None:
            values = self._data.get(item)
            res = self._box_item_values(item, values)
            cache[item] = res
            res._set_as_cached(item, self)

            # for a chain
            res._is_copy = self._is_copy
        return res

    def _iget_item_cache(self, item):
        """Return the cached item, item represents a positional indexer."""
        ax = self._info_axis
        if ax.is_unique:
            lower = self._get_item_cache(ax[item])
        else:
            lower = self.take(item, axis=self._info_axis_number)
        return lower

    def _box_item_values(self, key, values):
        raise AbstractMethodError(self)

    def _slice(self: FrameOrSeries, slobj: slice, axis=0, kind=None) -> FrameOrSeries:
        """
        Construct a slice of this container.

        kind parameter is maintained for compatibility with Series slicing.
        """
        axis = self._get_block_manager_axis(axis)
        result = self._constructor(self._data.get_slice(slobj, axis=axis))
        result = result.__finalize__(self)

        # this could be a view
        # but only in a single-dtyped view sliceable case
        is_copy = axis != 0 or result._is_view
        result._set_is_copy(self, copy=is_copy)
        return result

    def _set_item(self, key, value) -> None:
        self._data.set(key, value)
        self._clear_item_cache()

    def _set_is_copy(self, ref=None, copy: bool_t = True) -> None:
        if not copy:
            self._is_copy = None
        else:
            if ref is not None:
                self._is_copy = weakref.ref(ref)
            else:
                self._is_copy = None

    def _check_is_chained_assignment_possible(self) -> bool_t:
        """
        Check if we are a view, have a cacher, and are of mixed type.
        If so, then force a setitem_copy check.

        Should be called just near setting a value

        Will return a boolean if it we are a view and are cached, but a
        single-dtype meaning that the cacher should be updated following
        setting.
        """
        if self._is_view and self._is_cached:
            ref = self._get_cacher()
            if ref is not None and ref._is_mixed_type:
                self._check_setitem_copy(stacklevel=4, t="referant", force=True)
            return True
        elif self._is_copy:
            self._check_setitem_copy(stacklevel=4, t="referant")
        return False

    def _check_setitem_copy(self, stacklevel=4, t="setting", force=False):
        """

        Parameters
        ----------
        stacklevel : int, default 4
           the level to show of the stack when the error is output
        t : str, the type of setting error
        force : bool, default False
           If True, then force showing an error.

        validate if we are doing a setitem on a chained copy.

        If you call this function, be sure to set the stacklevel such that the
        user will see the error *at the level of setting*

        It is technically possible to figure out that we are setting on
        a copy even WITH a multi-dtyped pandas object. In other words, some
        blocks may be views while other are not. Currently _is_view will ALWAYS
        return False for multi-blocks to avoid having to handle this case.

        df = DataFrame(np.arange(0,9), columns=['count'])
        df['group'] = 'b'

        # This technically need not raise SettingWithCopy if both are view
        # (which is not # generally guaranteed but is usually True.  However,
        # this is in general not a good practice and we recommend using .loc.
        df.iloc[0:5]['group'] = 'a'

        """

        # return early if the check is not needed
        if not (force or self._is_copy):
            return

        value = config.get_option("mode.chained_assignment")
        if value is None:
            return

        # see if the copy is not actually referred; if so, then dissolve
        # the copy weakref
        if self._is_copy is not None and not isinstance(self._is_copy, str):
            r = self._is_copy()
            if not gc.get_referents(r) or r.shape == self.shape:
                self._is_copy = None
                return

        # a custom message
        if isinstance(self._is_copy, str):
            t = self._is_copy

        elif t == "referant":
            t = (
                "\n"
                "A value is trying to be set on a copy of a slice from a "
                "DataFrame\n\n"
                "See the caveats in the documentation: "
                "https://pandas.pydata.org/pandas-docs/stable/user_guide/"
                "indexing.html#returning-a-view-versus-a-copy"
            )

        else:
            t = (
                "\n"
                "A value is trying to be set on a copy of a slice from a "
                "DataFrame.\n"
                "Try using .loc[row_indexer,col_indexer] = value "
                "instead\n\nSee the caveats in the documentation: "
                "https://pandas.pydata.org/pandas-docs/stable/user_guide/"
                "indexing.html#returning-a-view-versus-a-copy"
            )

        if value == "raise":
            raise com.SettingWithCopyError(t)
        elif value == "warn":
            warnings.warn(t, com.SettingWithCopyWarning, stacklevel=stacklevel)

    def __delitem__(self, key) -> None:
        """
        Delete item
        """
        deleted = False

        maybe_shortcut = False
        if self.ndim == 2 and isinstance(self.columns, MultiIndex):
            try:
                maybe_shortcut = key not in self.columns._engine
            except TypeError:
                pass

        if maybe_shortcut:
            # Allow shorthand to delete all columns whose first len(key)
            # elements match key:
            if not isinstance(key, tuple):
                key = (key,)
            for col in self.columns:
                if isinstance(col, tuple) and col[: len(key)] == key:
                    del self[col]
                    deleted = True
        if not deleted:
            # If the above loop ran and didn't delete anything because
            # there was no match, this call should raise the appropriate
            # exception:
            self._data.delete(key)

        # delete from the caches
        try:
            del self._item_cache[key]
        except KeyError:
            pass

    # ----------------------------------------------------------------------
    # Unsorted

    def get(self, key, default=None):
        """
        Get item from object for given key (ex: DataFrame column).

        Returns default value if not found.

        Parameters
        ----------
        key : object

        Returns
        -------
        value : same type as items contained in object
        """
        try:
            return self[key]
        except (KeyError, ValueError, IndexError):
            return default

    @property
    def _is_view(self):
        """Return boolean indicating if self is view of another array """
        return self._data.is_view

    def reindex_like(
        self: FrameOrSeries,
        other,
        method: Optional[str] = None,
        copy: bool_t = True,
        limit=None,
        tolerance=None,
    ) -> FrameOrSeries:
        """
        Return an object with matching indices as other object.

        Conform the object to the same index on all axes. Optional
        filling logic, placing NaN in locations having no value
        in the previous index. A new object is produced unless the
        new index is equivalent to the current one and copy=False.

        Parameters
        ----------
        other : Object of the same data type
            Its row and column indices are used to define the new indices
            of this object.
        method : {None, 'backfill'/'bfill', 'pad'/'ffill', 'nearest'}
            Method to use for filling holes in reindexed DataFrame.
            Please note: this is only applicable to DataFrames/Series with a
            monotonically increasing/decreasing index.

            * None (default): don't fill gaps
            * pad / ffill: propagate last valid observation forward to next
              valid
            * backfill / bfill: use next valid observation to fill gap
            * nearest: use nearest valid observations to fill gap.

        copy : bool, default True
            Return a new object, even if the passed indexes are the same.
        limit : int, default None
            Maximum number of consecutive labels to fill for inexact matches.
        tolerance : optional
            Maximum distance between original and new labels for inexact
            matches. The values of the index at the matching locations most
            satisfy the equation ``abs(index[indexer] - target) <= tolerance``.

            Tolerance may be a scalar value, which applies the same tolerance
            to all values, or list-like, which applies variable tolerance per
            element. List-like includes list, tuple, array, Series, and must be
            the same size as the index and its dtype must exactly match the
            index's type.

            .. versionadded:: 0.21.0 (list-like tolerance)

        Returns
        -------
        Series or DataFrame
            Same type as caller, but with changed indices on each axis.

        See Also
        --------
        DataFrame.set_index : Set row labels.
        DataFrame.reset_index : Remove row labels or move them to new columns.
        DataFrame.reindex : Change to new indices or expand indices.

        Notes
        -----
        Same as calling
        ``.reindex(index=other.index, columns=other.columns,...)``.

        Examples
        --------
        >>> df1 = pd.DataFrame([[24.3, 75.7, 'high'],
        ...                     [31, 87.8, 'high'],
        ...                     [22, 71.6, 'medium'],
        ...                     [35, 95, 'medium']],
        ...                    columns=['temp_celsius', 'temp_fahrenheit',
        ...                             'windspeed'],
        ...                    index=pd.date_range(start='2014-02-12',
        ...                                        end='2014-02-15', freq='D'))

        >>> df1
                    temp_celsius  temp_fahrenheit windspeed
        2014-02-12          24.3             75.7      high
        2014-02-13          31.0             87.8      high
        2014-02-14          22.0             71.6    medium
        2014-02-15          35.0             95.0    medium

        >>> df2 = pd.DataFrame([[28, 'low'],
        ...                     [30, 'low'],
        ...                     [35.1, 'medium']],
        ...                    columns=['temp_celsius', 'windspeed'],
        ...                    index=pd.DatetimeIndex(['2014-02-12', '2014-02-13',
        ...                                            '2014-02-15']))

        >>> df2
                    temp_celsius windspeed
        2014-02-12          28.0       low
        2014-02-13          30.0       low
        2014-02-15          35.1    medium

        >>> df2.reindex_like(df1)
                    temp_celsius  temp_fahrenheit windspeed
        2014-02-12          28.0              NaN       low
        2014-02-13          30.0              NaN       low
        2014-02-14           NaN              NaN       NaN
        2014-02-15          35.1              NaN    medium
        """
        d = other._construct_axes_dict(
            axes=self._AXIS_ORDERS,
            method=method,
            copy=copy,
            limit=limit,
            tolerance=tolerance,
        )

        return self.reindex(**d)

    def drop(
        self,
        labels=None,
        axis=0,
        index=None,
        columns=None,
        level=None,
        inplace: bool_t = False,
        errors: str = "raise",
    ):

        inplace = validate_bool_kwarg(inplace, "inplace")

        if labels is not None:
            if index is not None or columns is not None:
                raise ValueError("Cannot specify both 'labels' and 'index'/'columns'")
            axis_name = self._get_axis_name(axis)
            axes = {axis_name: labels}
        elif index is not None or columns is not None:
            axes, _ = self._construct_axes_from_arguments((index, columns), {})
        else:
            raise ValueError(
                "Need to specify at least one of 'labels', 'index' or 'columns'"
            )

        obj = self

        for axis, labels in axes.items():
            if labels is not None:
                obj = obj._drop_axis(labels, axis, level=level, errors=errors)

        if inplace:
            self._update_inplace(obj)
        else:
            return obj

    def _drop_axis(
        self: FrameOrSeries, labels, axis, level=None, errors: str = "raise"
    ) -> FrameOrSeries:
        """
        Drop labels from specified axis. Used in the ``drop`` method
        internally.

        Parameters
        ----------
        labels : single label or list-like
        axis : int or axis name
        level : int or level name, default None
            For MultiIndex
        errors : {'ignore', 'raise'}, default 'raise'
            If 'ignore', suppress error and existing labels are dropped.

        """
        axis = self._get_axis_number(axis)
        axis_name = self._get_axis_name(axis)
        axis = self._get_axis(axis)

        if axis.is_unique:
            if level is not None:
                if not isinstance(axis, MultiIndex):
                    raise AssertionError("axis must be a MultiIndex")
                new_axis = axis.drop(labels, level=level, errors=errors)
            else:
                new_axis = axis.drop(labels, errors=errors)
            result = self.reindex(**{axis_name: new_axis})

        # Case for non-unique axis
        else:
            labels = ensure_object(com.index_labels_to_array(labels))
            if level is not None:
                if not isinstance(axis, MultiIndex):
                    raise AssertionError("axis must be a MultiIndex")
                indexer = ~axis.get_level_values(level).isin(labels)

                # GH 18561 MultiIndex.drop should raise if label is absent
                if errors == "raise" and indexer.all():
                    raise KeyError(f"{labels} not found in axis")
            else:
                indexer = ~axis.isin(labels)
                # Check if label doesn't exist along axis
                labels_missing = (axis.get_indexer_for(labels) == -1).any()
                if errors == "raise" and labels_missing:
                    raise KeyError(f"{labels} not found in axis")

            slicer = [slice(None)] * self.ndim
            slicer[self._get_axis_number(axis_name)] = indexer

            result = self.loc[tuple(slicer)]

        return result

    def _update_inplace(self, result, verify_is_copy: bool_t = True) -> None:
        """
        Replace self internals with result.

        Parameters
        ----------
        verify_is_copy : bool, default True
            Provide is_copy checks.
        """
        # NOTE: This does *not* call __finalize__ and that's an explicit
        # decision that we may revisit in the future.

        self._reset_cache()
        self._clear_item_cache()
        self._data = getattr(result, "_data", result)
        self._maybe_update_cacher(verify_is_copy=verify_is_copy)

    def add_prefix(self: FrameOrSeries, prefix: str) -> FrameOrSeries:
        """
        Prefix labels with string `prefix`.

        For Series, the row labels are prefixed.
        For DataFrame, the column labels are prefixed.

        Parameters
        ----------
        prefix : str
            The string to add before each label.

        Returns
        -------
        Series or DataFrame
            New Series or DataFrame with updated labels.

        See Also
        --------
        Series.add_suffix: Suffix row labels with string `suffix`.
        DataFrame.add_suffix: Suffix column labels with string `suffix`.

        Examples
        --------
        >>> s = pd.Series([1, 2, 3, 4])
        >>> s
        0    1
        1    2
        2    3
        3    4
        dtype: int64

        >>> s.add_prefix('item_')
        item_0    1
        item_1    2
        item_2    3
        item_3    4
        dtype: int64

        >>> df = pd.DataFrame({'A': [1, 2, 3, 4], 'B': [3, 4, 5, 6]})
        >>> df
           A  B
        0  1  3
        1  2  4
        2  3  5
        3  4  6

        >>> df.add_prefix('col_')
             col_A  col_B
        0       1       3
        1       2       4
        2       3       5
        3       4       6
        """
        f = functools.partial("{prefix}{}".format, prefix=prefix)

        mapper = {self._info_axis_name: f}
        return self.rename(**mapper)

    def add_suffix(self: FrameOrSeries, suffix: str) -> FrameOrSeries:
        """
        Suffix labels with string `suffix`.

        For Series, the row labels are suffixed.
        For DataFrame, the column labels are suffixed.

        Parameters
        ----------
        suffix : str
            The string to add after each label.

        Returns
        -------
        Series or DataFrame
            New Series or DataFrame with updated labels.

        See Also
        --------
        Series.add_prefix: Prefix row labels with string `prefix`.
        DataFrame.add_prefix: Prefix column labels with string `prefix`.

        Examples
        --------
        >>> s = pd.Series([1, 2, 3, 4])
        >>> s
        0    1
        1    2
        2    3
        3    4
        dtype: int64

        >>> s.add_suffix('_item')
        0_item    1
        1_item    2
        2_item    3
        3_item    4
        dtype: int64

        >>> df = pd.DataFrame({'A': [1, 2, 3, 4], 'B': [3, 4, 5, 6]})
        >>> df
           A  B
        0  1  3
        1  2  4
        2  3  5
        3  4  6

        >>> df.add_suffix('_col')
             A_col  B_col
        0       1       3
        1       2       4
        2       3       5
        3       4       6
        """
        f = functools.partial("{}{suffix}".format, suffix=suffix)

        mapper = {self._info_axis_name: f}
        return self.rename(**mapper)

    def sort_values(
        self,
        by=None,
        axis=0,
        ascending=True,
        inplace: bool_t = False,
        kind: str = "quicksort",
        na_position: str = "last",
        ignore_index: bool_t = False,
    ):
        """
        Sort by the values along either axis.

        Parameters
        ----------%(optional_by)s
        axis : %(axes_single_arg)s, default 0
             Axis to be sorted.
        ascending : bool or list of bool, default True
             Sort ascending vs. descending. Specify list for multiple sort
             orders.  If this is a list of bools, must match the length of
             the by.
        inplace : bool, default False
             If True, perform operation in-place.
        kind : {'quicksort', 'mergesort', 'heapsort'}, default 'quicksort'
             Choice of sorting algorithm. See also ndarray.np.sort for more
             information.  `mergesort` is the only stable algorithm. For
             DataFrames, this option is only applied when sorting on a single
             column or label.
        na_position : {'first', 'last'}, default 'last'
             Puts NaNs at the beginning if `first`; `last` puts NaNs at the
             end.
        ignore_index : bool, default False
             If True, the resulting axis will be labeled 0, 1, …, n - 1.

             .. versionadded:: 1.0.0

        Returns
        -------
        sorted_obj : DataFrame or None
            DataFrame with sorted values if inplace=False, None otherwise.

        Examples
        --------
        >>> df = pd.DataFrame({
        ...     'col1': ['A', 'A', 'B', np.nan, 'D', 'C'],
        ...     'col2': [2, 1, 9, 8, 7, 4],
        ...     'col3': [0, 1, 9, 4, 2, 3],
        ... })
        >>> df
            col1 col2 col3
        0   A    2    0
        1   A    1    1
        2   B    9    9
        3   NaN  8    4
        4   D    7    2
        5   C    4    3

        Sort by col1

        >>> df.sort_values(by=['col1'])
            col1 col2 col3
        0   A    2    0
        1   A    1    1
        2   B    9    9
        5   C    4    3
        4   D    7    2
        3   NaN  8    4

        Sort by multiple columns

        >>> df.sort_values(by=['col1', 'col2'])
            col1 col2 col3
        1   A    1    1
        0   A    2    0
        2   B    9    9
        5   C    4    3
        4   D    7    2
        3   NaN  8    4

        Sort Descending

        >>> df.sort_values(by='col1', ascending=False)
            col1 col2 col3
        4   D    7    2
        5   C    4    3
        2   B    9    9
        0   A    2    0
        1   A    1    1
        3   NaN  8    4

        Putting NAs first

        >>> df.sort_values(by='col1', ascending=False, na_position='first')
            col1 col2 col3
        3   NaN  8    4
        4   D    7    2
        5   C    4    3
        2   B    9    9
        0   A    2    0
        1   A    1    1
        """
        raise AbstractMethodError(self)

    def sort_index(
        self,
        axis=0,
        level=None,
        ascending: bool_t = True,
        inplace: bool_t = False,
        kind: str = "quicksort",
        na_position: str = "last",
        sort_remaining: bool_t = True,
        ignore_index: bool_t = False,
    ):
        """
        Sort object by labels (along an axis).

        Parameters
        ----------
        axis : {0 or 'index', 1 or 'columns'}, default 0
            The axis along which to sort.  The value 0 identifies the rows,
            and 1 identifies the columns.
        level : int or level name or list of ints or list of level names
            If not None, sort on values in specified index level(s).
        ascending : bool, default True
            Sort ascending vs. descending.
        inplace : bool, default False
            If True, perform operation in-place.
        kind : {'quicksort', 'mergesort', 'heapsort'}, default 'quicksort'
            Choice of sorting algorithm. See also ndarray.np.sort for more
            information.  `mergesort` is the only stable algorithm. For
            DataFrames, this option is only applied when sorting on a single
            column or label.
        na_position : {'first', 'last'}, default 'last'
            Puts NaNs at the beginning if `first`; `last` puts NaNs at the end.
            Not implemented for MultiIndex.
        sort_remaining : bool, default True
            If True and sorting by level and index is multilevel, sort by other
            levels too (in order) after sorting by specified level.
        ignore_index : bool, default False
            If True, the resulting axis will be labeled 0, 1, …, n - 1.

            .. versionadded:: 1.0.0

        Returns
        -------
        sorted_obj : DataFrame or None
            DataFrame with sorted index if inplace=False, None otherwise.
        """
        inplace = validate_bool_kwarg(inplace, "inplace")
        axis = self._get_axis_number(axis)
        axis_name = self._get_axis_name(axis)
        labels = self._get_axis(axis)

        if level is not None:
            raise NotImplementedError("level is not implemented")
        if inplace:
            raise NotImplementedError("inplace is not implemented")

        sort_index = labels.argsort()
        if not ascending:
            sort_index = sort_index[::-1]

        new_axis = labels.take(sort_index)
        return self.reindex(**{axis_name: new_axis})

    def reindex(self: FrameOrSeries, *args, **kwargs) -> FrameOrSeries:
        """
        Conform %(klass)s to new index with optional filling logic.

        Places NA/NaN in locations having no value in the previous index. A new object
        is produced unless the new index is equivalent to the current one and
        ``copy=False``.

        Parameters
        ----------
        %(optional_labels)s
        %(axes)s : array-like, optional
            New labels / index to conform to, should be specified using
            keywords. Preferably an Index object to avoid duplicating data.
        %(optional_axis)s
        method : {None, 'backfill'/'bfill', 'pad'/'ffill', 'nearest'}
            Method to use for filling holes in reindexed DataFrame.
            Please note: this is only applicable to DataFrames/Series with a
            monotonically increasing/decreasing index.

            * None (default): don't fill gaps
            * pad / ffill: Propagate last valid observation forward to next
              valid.
            * backfill / bfill: Use next valid observation to fill gap.
            * nearest: Use nearest valid observations to fill gap.

        copy : bool, default True
            Return a new object, even if the passed indexes are the same.
        level : int or name
            Broadcast across a level, matching Index values on the
            passed MultiIndex level.
        fill_value : scalar, default np.NaN
            Value to use for missing values. Defaults to NaN, but can be any
            "compatible" value.
        limit : int, default None
            Maximum number of consecutive elements to forward or backward fill.
        tolerance : optional
            Maximum distance between original and new labels for inexact
            matches. The values of the index at the matching locations most
            satisfy the equation ``abs(index[indexer] - target) <= tolerance``.

            Tolerance may be a scalar value, which applies the same tolerance
            to all values, or list-like, which applies variable tolerance per
            element. List-like includes list, tuple, array, Series, and must be
            the same size as the index and its dtype must exactly match the
            index's type.

            .. versionadded:: 0.21.0 (list-like tolerance)

        Returns
        -------
        %(klass)s with changed index.

        See Also
        --------
        DataFrame.set_index : Set row labels.
        DataFrame.reset_index : Remove row labels or move them to new columns.
        DataFrame.reindex_like : Change to same indices as other DataFrame.

        Examples
        --------

        ``DataFrame.reindex`` supports two calling conventions

        * ``(index=index_labels, columns=column_labels, ...)``
        * ``(labels, axis={'index', 'columns'}, ...)``

        We *highly* recommend using keyword arguments to clarify your
        intent.

        Create a dataframe with some fictional data.

        >>> index = ['Firefox', 'Chrome', 'Safari', 'IE10', 'Konqueror']
        >>> df = pd.DataFrame({'http_status': [200, 200, 404, 404, 301],
        ...                   'response_time': [0.04, 0.02, 0.07, 0.08, 1.0]},
        ...                   index=index)
        >>> df
                   http_status  response_time
        Firefox            200           0.04
        Chrome             200           0.02
        Safari             404           0.07
        IE10               404           0.08
        Konqueror          301           1.00

        Create a new index and reindex the dataframe. By default
        values in the new index that do not have corresponding
        records in the dataframe are assigned ``NaN``.

        >>> new_index = ['Safari', 'Iceweasel', 'Comodo Dragon', 'IE10',
        ...              'Chrome']
        >>> df.reindex(new_index)
                       http_status  response_time
        Safari               404.0           0.07
        Iceweasel              NaN            NaN
        Comodo Dragon          NaN            NaN
        IE10                 404.0           0.08
        Chrome               200.0           0.02

        We can fill in the missing values by passing a value to
        the keyword ``fill_value``. Because the index is not monotonically
        increasing or decreasing, we cannot use arguments to the keyword
        ``method`` to fill the ``NaN`` values.

        >>> df.reindex(new_index, fill_value=0)
                       http_status  response_time
        Safari                 404           0.07
        Iceweasel                0           0.00
        Comodo Dragon            0           0.00
        IE10                   404           0.08
        Chrome                 200           0.02

        >>> df.reindex(new_index, fill_value='missing')
                      http_status response_time
        Safari                404          0.07
        Iceweasel         missing       missing
        Comodo Dragon     missing       missing
        IE10                  404          0.08
        Chrome                200          0.02

        We can also reindex the columns.

        >>> df.reindex(columns=['http_status', 'user_agent'])
                   http_status  user_agent
        Firefox            200         NaN
        Chrome             200         NaN
        Safari             404         NaN
        IE10               404         NaN
        Konqueror          301         NaN

        Or we can use "axis-style" keyword arguments

        >>> df.reindex(['http_status', 'user_agent'], axis="columns")
                   http_status  user_agent
        Firefox            200         NaN
        Chrome             200         NaN
        Safari             404         NaN
        IE10               404         NaN
        Konqueror          301         NaN

        To further illustrate the filling functionality in
        ``reindex``, we will create a dataframe with a
        monotonically increasing index (for example, a sequence
        of dates).

        >>> date_index = pd.date_range('1/1/2010', periods=6, freq='D')
        >>> df2 = pd.DataFrame({"prices": [100, 101, np.nan, 100, 89, 88]},
        ...                    index=date_index)
        >>> df2
                    prices
        2010-01-01   100.0
        2010-01-02   101.0
        2010-01-03     NaN
        2010-01-04   100.0
        2010-01-05    89.0
        2010-01-06    88.0

        Suppose we decide to expand the dataframe to cover a wider
        date range.

        >>> date_index2 = pd.date_range('12/29/2009', periods=10, freq='D')
        >>> df2.reindex(date_index2)
                    prices
        2009-12-29     NaN
        2009-12-30     NaN
        2009-12-31     NaN
        2010-01-01   100.0
        2010-01-02   101.0
        2010-01-03     NaN
        2010-01-04   100.0
        2010-01-05    89.0
        2010-01-06    88.0
        2010-01-07     NaN

        The index entries that did not have a value in the original data frame
        (for example, '2009-12-29') are by default filled with ``NaN``.
        If desired, we can fill in the missing values using one of several
        options.

        For example, to back-propagate the last valid value to fill the ``NaN``
        values, pass ``bfill`` as an argument to the ``method`` keyword.

        >>> df2.reindex(date_index2, method='bfill')
                    prices
        2009-12-29   100.0
        2009-12-30   100.0
        2009-12-31   100.0
        2010-01-01   100.0
        2010-01-02   101.0
        2010-01-03     NaN
        2010-01-04   100.0
        2010-01-05    89.0
        2010-01-06    88.0
        2010-01-07     NaN

        Please note that the ``NaN`` value present in the original dataframe
        (at index value 2010-01-03) will not be filled by any of the
        value propagation schemes. This is because filling while reindexing
        does not look at dataframe values, but only compares the original and
        desired indexes. If you do want to fill in the ``NaN`` values present
        in the original dataframe, use the ``fillna()`` method.

        See the :ref:`user guide <basics.reindexing>` for more.
        """
        # TODO: Decide if we care about having different examples for different
        # kinds

        # construct the args
        axes, kwargs = self._construct_axes_from_arguments(args, kwargs)
        method = missing.clean_reindex_fill_method(kwargs.pop("method", None))
        level = kwargs.pop("level", None)
        copy = kwargs.pop("copy", True)
        limit = kwargs.pop("limit", None)
        tolerance = kwargs.pop("tolerance", None)
        fill_value = kwargs.pop("fill_value", None)

        # Series.reindex doesn't use / need the axis kwarg
        # We pop and ignore it here, to make writing Series/Frame generic code
        # easier
        kwargs.pop("axis", None)

        if kwargs:
            raise TypeError(
                "reindex() got an unexpected keyword "
                f'argument "{list(kwargs.keys())[0]}"'
            )

        self._consolidate_inplace()

        # if all axes that are requested to reindex are equal, then only copy
        # if indicated must have index names equal here as well as values
        if all(
            self._get_axis(axis).identical(ax)
            for axis, ax in axes.items()
            if ax is not None
        ):
            if copy:
                return self.copy()
            return self

        # check if we are a multi reindex
        if self._needs_reindex_multi(axes, method, level):
            return self._reindex_multi(axes, copy, fill_value)

        # perform the reindex on the axes
        return self._reindex_axes(
            axes, level, limit, tolerance, method, fill_value, copy
        ).__finalize__(self)

    def _reindex_axes(
        self: FrameOrSeries, axes, level, limit, tolerance, method, fill_value, copy
    ) -> FrameOrSeries:
        """Perform the reindex for all the axes."""
        obj = self
        for a in self._AXIS_ORDERS:
            labels = axes[a]
            if labels is None:
                continue

            ax = self._get_axis(a)
            new_index, indexer = ax.reindex(
                labels, level=level, limit=limit, tolerance=tolerance, method=method
            )

            axis = self._get_axis_number(a)
            obj = obj._reindex_with_indexers(
                {axis: [new_index, indexer]},
                fill_value=fill_value,
                copy=copy,
                allow_dups=False,
            )

        return obj

    def _needs_reindex_multi(self, axes, method, level) -> bool_t:
        """Check if we do need a multi reindex."""
        return (
            (com.count_not_none(*axes.values()) == self._AXIS_LEN)
            and method is None
            and level is None
            and not self._is_mixed_type
        )

    def _reindex_multi(self, axes, copy, fill_value):
        raise AbstractMethodError(self)

    def _reindex_with_indexers(
        self: FrameOrSeries,
        reindexers,
        fill_value=None,
        copy: bool_t = False,
        allow_dups: bool_t = False,
    ) -> FrameOrSeries:
        """allow_dups indicates an internal call here """

        # reindex doing multiple operations on different axes if indicated
        new_data = self._data
        for axis in sorted(reindexers.keys()):
            index, indexer = reindexers[axis]
            baxis = self._get_block_manager_axis(axis)

            if index is None:
                continue

            index = ensure_index(index)
            if indexer is not None:
                indexer = ensure_int64(indexer)

            # TODO: speed up on homogeneous DataFrame objects
            new_data = new_data.reindex_indexer(
                index,
                indexer,
                axis=baxis,
                fill_value=fill_value,
                allow_dups=allow_dups,
                copy=copy,
            )

        if copy and new_data is self._data:
            new_data = new_data.copy()

        return self._constructor(new_data).__finalize__(self)

    def filter(
        self: FrameOrSeries,
        items=None,
        like: Optional[str] = None,
        regex: Optional[str] = None,
        axis=None,
    ) -> FrameOrSeries:
        """
        Subset the dataframe rows or columns according to the specified index labels.

        Note that this routine does not filter a dataframe on its
        contents. The filter is applied to the labels of the index.

        Parameters
        ----------
        items : list-like
            Keep labels from axis which are in items.
        like : str
            Keep labels from axis for which "like in label == True".
        regex : str (regular expression)
            Keep labels from axis for which re.search(regex, label) == True.
        axis : {0 or ‘index’, 1 or ‘columns’, None}, default None
            The axis to filter on, expressed either as an index (int)
            or axis name (str). By default this is the info axis,
            'index' for Series, 'columns' for DataFrame.

        Returns
        -------
        same type as input object

        See Also
        --------
        DataFrame.loc

        Notes
        -----
        The ``items``, ``like``, and ``regex`` parameters are
        enforced to be mutually exclusive.

        ``axis`` defaults to the info axis that is used when indexing
        with ``[]``.

        Examples
        --------
        >>> df = pd.DataFrame(np.array(([1, 2, 3], [4, 5, 6])),
        ...                   index=['mouse', 'rabbit'],
        ...                   columns=['one', 'two', 'three'])

        >>> # select columns by name
        >>> df.filter(items=['one', 'three'])
                 one  three
        mouse     1      3
        rabbit    4      6

        >>> # select columns by regular expression
        >>> df.filter(regex='e$', axis=1)
                 one  three
        mouse     1      3
        rabbit    4      6

        >>> # select rows containing 'bbi'
        >>> df.filter(like='bbi', axis=0)
                 one  two  three
        rabbit    4    5      6
        """
        nkw = com.count_not_none(items, like, regex)
        if nkw > 1:
            raise TypeError(
                "Keyword arguments `items`, `like`, or `regex` "
                "are mutually exclusive"
            )

        if axis is None:
            axis = self._info_axis_name
        labels = self._get_axis(axis)

        if items is not None:
            name = self._get_axis_name(axis)
            return self.reindex(**{name: [r for r in items if r in labels]})
        elif like:

            def f(x) -> bool:
                assert like is not None  # needed for mypy
                return like in ensure_str(x)

            values = labels.map(f)
            return self.loc(axis=axis)[values]
        elif regex:

            def f(x) -> bool:
                return matcher.search(ensure_str(x)) is not None

            matcher = re.compile(regex)
            values = labels.map(f)
            return self.loc(axis=axis)[values]
        else:
            raise TypeError("Must pass either `items`, `like`, or `regex`")

    def head(self: FrameOrSeries, n: int = 5) -> FrameOrSeries:
        """
        Return the first `n` rows.

        This function returns the first `n` rows for the object based
        on position. It is useful for quickly testing if your object
        has the right type of data in it.

        For negative values of `n`, this function returns all rows except
        the last `n` rows, equivalent to ``df[:-n]``.

        Parameters
        ----------
        n : int, default 5
            Number of rows to select.

        Returns
        -------
        same type as caller
            The first `n` rows of the caller object.

        See Also
        --------
        DataFrame.tail: Returns the last `n` rows.

        Examples
        --------
        >>> df = pd.DataFrame({'animal': ['alligator', 'bee', 'falcon', 'lion',
        ...                    'monkey', 'parrot', 'shark', 'whale', 'zebra']})
        >>> df
              animal
        0  alligator
        1        bee
        2     falcon
        3       lion
        4     monkey
        5     parrot
        6      shark
        7      whale
        8      zebra

        Viewing the first 5 lines

        >>> df.head()
              animal
        0  alligator
        1        bee
        2     falcon
        3       lion
        4     monkey

        Viewing the first `n` lines (three in this case)

        >>> df.head(3)
              animal
        0  alligator
        1        bee
        2     falcon

        For negative values of `n`

        >>> df.head(-3)
              animal
        0  alligator
        1        bee
        2     falcon
        3       lion
        4     monkey
        5     parrot
        """

        return self.iloc[:n]

    def tail(self: FrameOrSeries, n: int = 5) -> FrameOrSeries:
        """
        Return the last `n` rows.

        This function returns last `n` rows from the object based on
        position. It is useful for quickly verifying data, for example,
        after sorting or appending rows.

        For negative values of `n`, this function returns all rows except
        the first `n` rows, equivalent to ``df[n:]``.

        Parameters
        ----------
        n : int, default 5
            Number of rows to select.

        Returns
        -------
        type of caller
            The last `n` rows of the caller object.

        See Also
        --------
        DataFrame.head : The first `n` rows of the caller object.

        Examples
        --------
        >>> df = pd.DataFrame({'animal': ['alligator', 'bee', 'falcon', 'lion',
        ...                    'monkey', 'parrot', 'shark', 'whale', 'zebra']})
        >>> df
              animal
        0  alligator
        1        bee
        2     falcon
        3       lion
        4     monkey
        5     parrot
        6      shark
        7      whale
        8      zebra

        Viewing the last 5 lines

        >>> df.tail()
           animal
        4  monkey
        5  parrot
        6   shark
        7   whale
        8   zebra

        Viewing the last `n` lines (three in this case)

        >>> df.tail(3)
          animal
        6  shark
        7  whale
        8  zebra

        For negative values of `n`

        >>> df.tail(-3)
           animal
        3    lion
        4  monkey
        5  parrot
        6   shark
        7   whale
        8   zebra
        """

        if n == 0:
            return self.iloc[0:0]
        return self.iloc[-n:]

    def sample(
        self: FrameOrSeries,
        n=None,
        frac=None,
        replace=False,
        weights=None,
        random_state=None,
        axis=None,
    ) -> FrameOrSeries:
        """
        Return a random sample of items from an axis of object.

        You can use `random_state` for reproducibility.

        Parameters
        ----------
        n : int, optional
            Number of items from axis to return. Cannot be used with `frac`.
            Default = 1 if `frac` = None.
        frac : float, optional
            Fraction of axis items to return. Cannot be used with `n`.
        replace : bool, default False
            Allow or disallow sampling of the same row more than once.
        weights : str or ndarray-like, optional
            Default 'None' results in equal probability weighting.
            If passed a Series, will align with target object on index. Index
            values in weights not found in sampled object will be ignored and
            index values in sampled object not in weights will be assigned
            weights of zero.
            If called on a DataFrame, will accept the name of a column
            when axis = 0.
            Unless weights are a Series, weights must be same length as axis
            being sampled.
            If weights do not sum to 1, they will be normalized to sum to 1.
            Missing values in the weights column will be treated as zero.
            Infinite values not allowed.
        random_state : int or numpy.random.RandomState, optional
            Seed for the random number generator (if int), or numpy RandomState
            object.
        axis : {0 or ‘index’, 1 or ‘columns’, None}, default None
            Axis to sample. Accepts axis number or name. Default is stat axis
            for given data type (0 for Series and DataFrames).

        Returns
        -------
        Series or DataFrame
            A new object of same type as caller containing `n` items randomly
            sampled from the caller object.

        See Also
        --------
        numpy.random.choice: Generates a random sample from a given 1-D numpy
            array.

        Notes
        -----
        If `frac` > 1, `replacement` should be set to `True`.

        Examples
        --------
        >>> df = pd.DataFrame({'num_legs': [2, 4, 8, 0],
        ...                    'num_wings': [2, 0, 0, 0],
        ...                    'num_specimen_seen': [10, 2, 1, 8]},
        ...                   index=['falcon', 'dog', 'spider', 'fish'])
        >>> df
                num_legs  num_wings  num_specimen_seen
        falcon         2          2                 10
        dog            4          0                  2
        spider         8          0                  1
        fish           0          0                  8

        Extract 3 random elements from the ``Series`` ``df['num_legs']``:
        Note that we use `random_state` to ensure the reproducibility of
        the examples.

        >>> df['num_legs'].sample(n=3, random_state=1)
        fish      0
        spider    8
        falcon    2
        Name: num_legs, dtype: int64

        A random 50% sample of the ``DataFrame`` with replacement:

        >>> df.sample(frac=0.5, replace=True, random_state=1)
              num_legs  num_wings  num_specimen_seen
        dog          4          0                  2
        fish         0          0                  8

        An upsample sample of the ``DataFrame`` with replacement:
        Note that `replace` parameter has to be `True` for `frac` parameter > 1.

        >>> df.sample(frac=2, replace=True, random_state=1)
                num_legs  num_wings  num_specimen_seen
        dog            4          0                  2
        fish           0          0                  8
        falcon         2          2                 10
        falcon         2          2                 10
        fish           0          0                  8
        dog            4          0                  2
        fish           0          0                  8
        dog            4          0                  2

        Using a DataFrame column as weights. Rows with larger value in the
        `num_specimen_seen` column are more likely to be sampled.

        >>> df.sample(n=2, weights='num_specimen_seen', random_state=1)
                num_legs  num_wings  num_specimen_seen
        falcon         2          2                 10
        fish           0          0                  8
        """

        if axis is None:
            axis = self._stat_axis_number

        axis = self._get_axis_number(axis)
        axis_length = self.shape[axis]

        # Process random_state argument
        rs = com.random_state(random_state)

        # Check weights for compliance
        if weights is not None:

            # If a series, align with frame
            if isinstance(weights, ABCSeries):
                weights = weights.reindex(self.axes[axis])

            # Strings acceptable if a dataframe and axis = 0
            if isinstance(weights, str):
                if isinstance(self, ABCDataFrame):
                    if axis == 0:
                        try:
                            weights = self[weights]
                        except KeyError:
                            raise KeyError(
                                "String passed to weights not a valid column"
                            )
                    else:
                        raise ValueError(
                            "Strings can only be passed to "
                            "weights when sampling from rows on "
                            "a DataFrame"
                        )
                else:
                    raise ValueError(
                        "Strings cannot be passed as weights "
                        "when sampling from a Series."
                    )

            weights = pd.Series(weights, dtype="float64")

            if len(weights) != axis_length:
                raise ValueError(
                    "Weights and axis to be sampled must be of same length"
                )

            if (weights == np.inf).any() or (weights == -np.inf).any():
                raise ValueError("weight vector may not include `inf` values")

            if (weights < 0).any():
                raise ValueError("weight vector many not include negative values")

            # If has nan, set to zero.
            weights = weights.fillna(0)

            # Renormalize if don't sum to 1
            if weights.sum() != 1:
                if weights.sum() != 0:
                    weights = weights / weights.sum()
                else:
                    raise ValueError("Invalid weights: weights sum to zero")

            weights = weights.values

        # If no frac or n, default to n=1.
        if n is None and frac is None:
            n = 1
        elif frac is not None and frac > 1 and not replace:
            raise ValueError(
                "Replace has to be set to `True` when "
                "upsampling the population `frac` > 1."
            )
        elif n is not None and frac is None and n % 1 != 0:
            raise ValueError("Only integers accepted as `n` values")
        elif n is None and frac is not None:
            n = int(round(frac * axis_length))
        elif n is not None and frac is not None:
            raise ValueError("Please enter a value for `frac` OR `n`, not both")

        # Check for negative sizes
        if n < 0:
            raise ValueError(
                "A negative number of rows requested. Please provide positive value."
            )

        locs = rs.choice(axis_length, size=n, replace=replace, p=weights)
        return self.take(locs, axis=axis, is_copy=False)

    _shared_docs[
        "pipe"
    ] = r"""
        Apply func(self, \*args, \*\*kwargs).

        Parameters
        ----------
        func : function
            Function to apply to the %(klass)s.
            ``args``, and ``kwargs`` are passed into ``func``.
            Alternatively a ``(callable, data_keyword)`` tuple where
            ``data_keyword`` is a string indicating the keyword of
            ``callable`` that expects the %(klass)s.
        args : iterable, optional
            Positional arguments passed into ``func``.
        kwargs : mapping, optional
            A dictionary of keyword arguments passed into ``func``.

        Returns
        -------
        object : the return type of ``func``.

        See Also
        --------
        DataFrame.apply
        DataFrame.applymap
        Series.map

        Notes
        -----

        Use ``.pipe`` when chaining together functions that expect
        Series, DataFrames or GroupBy objects. Instead of writing

        >>> f(g(h(df), arg1=a), arg2=b, arg3=c)

        You can write

        >>> (df.pipe(h)
        ...    .pipe(g, arg1=a)
        ...    .pipe(f, arg2=b, arg3=c)
        ... )

        If you have a function that takes the data as (say) the second
        argument, pass a tuple indicating which keyword expects the
        data. For example, suppose ``f`` takes its data as ``arg2``:

        >>> (df.pipe(h)
        ...    .pipe(g, arg1=a)
        ...    .pipe((f, 'arg2'), arg1=a, arg3=c)
        ...  )
    """

    @Appender(_shared_docs["pipe"] % _shared_doc_kwargs)
    def pipe(self, func, *args, **kwargs):
        return com.pipe(self, func, *args, **kwargs)

    _shared_docs["aggregate"] = dedent(
        """
    Aggregate using one or more operations over the specified axis.
    %(versionadded)s
    Parameters
    ----------
    func : function, str, list or dict
        Function to use for aggregating the data. If a function, must either
        work when passed a %(klass)s or when passed to %(klass)s.apply.

        Accepted combinations are:

        - function
        - string function name
        - list of functions and/or function names, e.g. ``[np.sum, 'mean']``
        - dict of axis labels -> functions, function names or list of such.
    %(axis)s
    *args
        Positional arguments to pass to `func`.
    **kwargs
        Keyword arguments to pass to `func`.

    Returns
    -------
    scalar, Series or DataFrame

        The return can be:

        * scalar : when Series.agg is called with single function
        * Series : when DataFrame.agg is called with a single function
        * DataFrame : when DataFrame.agg is called with several functions

        Return scalar, Series or DataFrame.
    %(see_also)s
    Notes
    -----
    `agg` is an alias for `aggregate`. Use the alias.

    A passed user-defined-function will be passed a Series for evaluation.
    %(examples)s"""
    )

    _shared_docs[
        "transform"
    ] = """
    Call ``func`` on self producing a %(klass)s with transformed values.

    Produced %(klass)s will have same axis length as self.

    Parameters
    ----------
    func : function, str, list or dict
        Function to use for transforming the data. If a function, must either
        work when passed a %(klass)s or when passed to %(klass)s.apply.

        Accepted combinations are:

        - function
        - string function name
        - list of functions and/or function names, e.g. ``[np.exp. 'sqrt']``
        - dict of axis labels -> functions, function names or list of such.
    %(axis)s
    *args
        Positional arguments to pass to `func`.
    **kwargs
        Keyword arguments to pass to `func`.

    Returns
    -------
    %(klass)s
        A %(klass)s that must have the same length as self.

    Raises
    ------
    ValueError : If the returned %(klass)s has a different length than self.

    See Also
    --------
    %(klass)s.agg : Only perform aggregating type operations.
    %(klass)s.apply : Invoke function on a %(klass)s.

    Examples
    --------
    >>> df = pd.DataFrame({'A': range(3), 'B': range(1, 4)})
    >>> df
       A  B
    0  0  1
    1  1  2
    2  2  3
    >>> df.transform(lambda x: x + 1)
       A  B
    0  1  2
    1  2  3
    2  3  4

    Even though the resulting %(klass)s must have the same length as the
    input %(klass)s, it is possible to provide several input functions:

    >>> s = pd.Series(range(3))
    >>> s
    0    0
    1    1
    2    2
    dtype: int64
    >>> s.transform([np.sqrt, np.exp])
           sqrt        exp
    0  0.000000   1.000000
    1  1.000000   2.718282
    2  1.414214   7.389056
    """

    # ----------------------------------------------------------------------
    # Attribute access

    def __finalize__(
        self: FrameOrSeries, other, method=None, **kwargs
    ) -> FrameOrSeries:
        """
        Propagate metadata from other to self.

        Parameters
        ----------
        other : the object from which to get the attributes that we are going
            to propagate
        method : optional, a passed method name ; possibly to take different
            types of propagation actions based on this

        """
        if isinstance(other, NDFrame):
            for name in other.attrs:
                self.attrs[name] = other.attrs[name]
            # For subclasses using _metadata.
            for name in self._metadata:
                object.__setattr__(self, name, getattr(other, name, None))
        return self

    def __getattr__(self, name: str):
        """After regular attribute access, try looking up the name
        This allows simpler access to columns for interactive use.
        """

        # Note: obj.x will always call obj.__getattribute__('x') prior to
        # calling obj.__getattr__('x').

        if (
            name in self._internal_names_set
            or name in self._metadata
            or name in self._accessors
        ):
            return object.__getattribute__(self, name)
        else:
            if self._info_axis._can_hold_identifiers_and_holds_name(name):
                return self[name]
            return object.__getattribute__(self, name)

    def __setattr__(self, name: str, value) -> None:
        """After regular attribute access, try setting the name
        This allows simpler access to columns for interactive use.
        """

        # first try regular attribute access via __getattribute__, so that
        # e.g. ``obj.x`` and ``obj.x = 4`` will always reference/modify
        # the same attribute.

        try:
            object.__getattribute__(self, name)
            return object.__setattr__(self, name, value)
        except AttributeError:
            pass

        # if this fails, go on to more involved attribute setting
        # (note that this matches __getattr__, above).
        if name in self._internal_names_set:
            object.__setattr__(self, name, value)
        elif name in self._metadata:
            object.__setattr__(self, name, value)
        else:
            try:
                existing = getattr(self, name)
                if isinstance(existing, Index):
                    object.__setattr__(self, name, value)
                elif name in self._info_axis:
                    self[name] = value
                else:
                    object.__setattr__(self, name, value)
            except (AttributeError, TypeError):
                if isinstance(self, ABCDataFrame) and (is_list_like(value)):
                    warnings.warn(
                        "Pandas doesn't allow columns to be "
                        "created via a new attribute name - see "
                        "https://pandas.pydata.org/pandas-docs/"
                        "stable/indexing.html#attribute-access",
                        stacklevel=2,
                    )
                object.__setattr__(self, name, value)

    def _dir_additions(self):
        """ add the string-like attributes from the info_axis.
        If info_axis is a MultiIndex, it's first level values are used.
        """
        additions = {
            c
            for c in self._info_axis.unique(level=0)[:100]
            if isinstance(c, str) and c.isidentifier()
        }
        return super()._dir_additions().union(additions)

    # ----------------------------------------------------------------------
    # Consolidation of internals

    def _protect_consolidate(self, f):
        """Consolidate _data -- if the blocks have changed, then clear the
        cache
        """
        blocks_before = len(self._data.blocks)
        result = f()
        if len(self._data.blocks) != blocks_before:
            self._clear_item_cache()
        return result

    def _consolidate_inplace(self) -> None:
        """Consolidate data in place and return None"""

        def f():
            self._data = self._data.consolidate()

        self._protect_consolidate(f)

    def _consolidate(self, inplace: bool_t = False):
        """
        Compute NDFrame with "consolidated" internals (data of each dtype
        grouped together in a single ndarray).

        Parameters
        ----------
        inplace : bool, default False
            If False return new object, otherwise modify existing object.

        Returns
        -------
        consolidated : same type as caller
        """
        inplace = validate_bool_kwarg(inplace, "inplace")
        if inplace:
            self._consolidate_inplace()
        else:
            f = lambda: self._data.consolidate()
            cons_data = self._protect_consolidate(f)
            return self._constructor(cons_data).__finalize__(self)

    @property
    def _is_mixed_type(self):
        f = lambda: self._data.is_mixed_type
        return self._protect_consolidate(f)

    @property
    def _is_numeric_mixed_type(self):
        f = lambda: self._data.is_numeric_mixed_type
        return self._protect_consolidate(f)

    @property
    def _is_datelike_mixed_type(self):
        f = lambda: self._data.is_datelike_mixed_type
        return self._protect_consolidate(f)

    def _check_inplace_setting(self, value) -> bool_t:
        """ check whether we allow in-place setting with this type of value """

        if self._is_mixed_type:
            if not self._is_numeric_mixed_type:

                # allow an actual np.nan thru
                if is_float(value) and np.isnan(value):
                    return True

                raise TypeError(
                    "Cannot do inplace boolean setting on "
                    "mixed-types with a non np.nan value"
                )

        return True

    def _get_numeric_data(self):
        return self._constructor(self._data.get_numeric_data()).__finalize__(self)

    def _get_bool_data(self):
        return self._constructor(self._data.get_bool_data()).__finalize__(self)

    # ----------------------------------------------------------------------
    # Internal Interface Methods

    @property
    def values(self) -> np.ndarray:
        """
        Return a Numpy representation of the DataFrame.

        .. warning::

           We recommend using :meth:`DataFrame.to_numpy` instead.

        Only the values in the DataFrame will be returned, the axes labels
        will be removed.

        Returns
        -------
        numpy.ndarray
            The values of the DataFrame.

        See Also
        --------
        DataFrame.to_numpy : Recommended alternative to this method.
        DataFrame.index : Retrieve the index labels.
        DataFrame.columns : Retrieving the column names.

        Notes
        -----
        The dtype will be a lower-common-denominator dtype (implicit
        upcasting); that is to say if the dtypes (even of numeric types)
        are mixed, the one that accommodates all will be chosen. Use this
        with care if you are not dealing with the blocks.

        e.g. If the dtypes are float16 and float32, dtype will be upcast to
        float32.  If dtypes are int32 and uint8, dtype will be upcast to
        int32. By :func:`numpy.find_common_type` convention, mixing int64
        and uint64 will result in a float64 dtype.

        Examples
        --------
        A DataFrame where all columns are the same type (e.g., int64) results
        in an array of the same type.

        >>> df = pd.DataFrame({'age':    [ 3,  29],
        ...                    'height': [94, 170],
        ...                    'weight': [31, 115]})
        >>> df
           age  height  weight
        0    3      94      31
        1   29     170     115
        >>> df.dtypes
        age       int64
        height    int64
        weight    int64
        dtype: object
        >>> df.values
        array([[  3,  94,  31],
               [ 29, 170, 115]], dtype=int64)

        A DataFrame with mixed type columns(e.g., str/object, int64, float32)
        results in an ndarray of the broadest type that accommodates these
        mixed types (e.g., object).

        >>> df2 = pd.DataFrame([('parrot',   24.0, 'second'),
        ...                     ('lion',     80.5, 1),
        ...                     ('monkey', np.nan, None)],
        ...                   columns=('name', 'max_speed', 'rank'))
        >>> df2.dtypes
        name          object
        max_speed    float64
        rank          object
        dtype: object
        >>> df2.values
        array([['parrot', 24.0, 'second'],
               ['lion', 80.5, 1],
               ['monkey', nan, None]], dtype=object)
        """
        self._consolidate_inplace()
        return self._data.as_array(transpose=self._AXIS_REVERSED)

    @property
    def _values(self) -> np.ndarray:
        """internal implementation"""
        return self.values

    @property
    def _get_values(self) -> np.ndarray:
        # compat
        return self.values

    def _internal_get_values(self) -> np.ndarray:
        """
        Return an ndarray after converting sparse values to dense.

        This is the same as ``.values`` for non-sparse data. For sparse
        data contained in a `SparseArray`, the data are first
        converted to a dense representation.

        Returns
        -------
        numpy.ndarray
            Numpy representation of DataFrame.

        See Also
        --------
        values : Numpy representation of DataFrame.
        SparseArray : Container for sparse data.
        """
        return self.values

    @property
    def dtypes(self):
        """
        Return the dtypes in the DataFrame.

        This returns a Series with the data type of each column.
        The result's index is the original DataFrame's columns. Columns
        with mixed types are stored with the ``object`` dtype. See
        :ref:`the User Guide <basics.dtypes>` for more.

        Returns
        -------
        pandas.Series
            The data type of each column.

        Examples
        --------
        >>> df = pd.DataFrame({'float': [1.0],
        ...                    'int': [1],
        ...                    'datetime': [pd.Timestamp('20180310')],
        ...                    'string': ['foo']})
        >>> df.dtypes
        float              float64
        int                  int64
        datetime    datetime64[ns]
        string              object
        dtype: object
        """
        from pandas import Series  # noqa: F811

        return Series(self._data.get_dtypes(), index=self._info_axis, dtype=np.object_)

    def _to_dict_of_blocks(self, copy: bool_t = True):
        """
        Return a dict of dtype -> Constructor Types that
        each is a homogeneous dtype.

        Internal ONLY
        """
        return {
            k: self._constructor(v).__finalize__(self)
            for k, v, in self._data.to_dict(copy=copy).items()
        }

    def astype(
        self: FrameOrSeries, dtype, copy: bool_t = True, errors: str = "raise"
    ) -> FrameOrSeries:
        """
        Cast a pandas object to a specified dtype ``dtype``.

        Parameters
        ----------
        dtype : data type, or dict of column name -> data type
            Use a numpy.dtype or Python type to cast entire pandas object to
            the same type. Alternatively, use {col: dtype, ...}, where col is a
            column label and dtype is a numpy.dtype or Python type to cast one
            or more of the DataFrame's columns to column-specific types.
        copy : bool, default True
            Return a copy when ``copy=True`` (be very careful setting
            ``copy=False`` as changes to values then may propagate to other
            pandas objects).
        errors : {'raise', 'ignore'}, default 'raise'
            Control raising of exceptions on invalid data for provided dtype.

            - ``raise`` : allow exceptions to be raised
            - ``ignore`` : suppress exceptions. On error return original object.

        Returns
        -------
        casted : same type as caller

        See Also
        --------
        to_datetime : Convert argument to datetime.
        to_timedelta : Convert argument to timedelta.
        to_numeric : Convert argument to a numeric type.
        numpy.ndarray.astype : Cast a numpy array to a specified type.

        Examples
        --------
        Create a DataFrame:

        >>> d = {'col1': [1, 2], 'col2': [3, 4]}
        >>> df = pd.DataFrame(data=d)
        >>> df.dtypes
        col1    int64
        col2    int64
        dtype: object

        Cast all columns to int32:

        >>> df.astype('int32').dtypes
        col1    int32
        col2    int32
        dtype: object

        Cast col1 to int32 using a dictionary:

        >>> df.astype({'col1': 'int32'}).dtypes
        col1    int32
        col2    int64
        dtype: object

        Create a series:

        >>> ser = pd.Series([1, 2], dtype='int32')
        >>> ser
        0    1
        1    2
        dtype: int32
        >>> ser.astype('int64')
        0    1
        1    2
        dtype: int64

        Convert to categorical type:

        >>> ser.astype('category')
        0    1
        1    2
        dtype: category
        Categories (2, int64): [1, 2]

        Convert to ordered categorical type with custom ordering:

        >>> cat_dtype = pd.api.types.CategoricalDtype(
        ...     categories=[2, 1], ordered=True)
        >>> ser.astype(cat_dtype)
        0    1
        1    2
        dtype: category
        Categories (2, int64): [2 < 1]

        Note that using ``copy=False`` and changing data on a new
        pandas object may propagate changes:

        >>> s1 = pd.Series([1, 2])
        >>> s2 = s1.astype('int64', copy=False)
        >>> s2[0] = 10
        >>> s1  # note that s1[0] has changed too
        0    10
        1     2
        dtype: int64
        """
        if is_dict_like(dtype):
            if self.ndim == 1:  # i.e. Series
                if len(dtype) > 1 or self.name not in dtype:
                    raise KeyError(
                        "Only the Series name can be used for "
                        "the key in Series dtype mappings."
                    )
                new_type = dtype[self.name]
                return self.astype(new_type, copy, errors)

            for col_name in dtype.keys():
                if col_name not in self:
                    raise KeyError(
                        "Only a column name can be used for the "
                        "key in a dtype mappings argument."
                    )
            results = []
            for col_name, col in self.items():
                if col_name in dtype:
                    results.append(
                        col.astype(dtype=dtype[col_name], copy=copy, errors=errors)
                    )
                else:
                    results.append(col.copy() if copy else col)

        elif is_extension_array_dtype(dtype) and self.ndim > 1:
            # GH 18099/22869: columnwise conversion to extension dtype
            # GH 24704: use iloc to handle duplicate column names
            results = [
                self.iloc[:, i].astype(dtype, copy=copy)
                for i in range(len(self.columns))
            ]

        else:
            # else, only a single dtype is given
            new_data = self._data.astype(dtype=dtype, copy=copy, errors=errors)
            return self._constructor(new_data).__finalize__(self)

        # GH 19920: retain column metadata after concat
        result = pd.concat(results, axis=1, copy=False)
        result.columns = self.columns
        return result

    def copy(self: FrameOrSeries, deep: bool_t = True) -> FrameOrSeries:
        """
        Make a copy of this object's indices and data.

        When ``deep=True`` (default), a new object will be created with a
        copy of the calling object's data and indices. Modifications to
        the data or indices of the copy will not be reflected in the
        original object (see notes below).

        When ``deep=False``, a new object will be created without copying
        the calling object's data or index (only references to the data
        and index are copied). Any changes to the data of the original
        will be reflected in the shallow copy (and vice versa).

        Parameters
        ----------
        deep : bool, default True
            Make a deep copy, including a copy of the data and the indices.
            With ``deep=False`` neither the indices nor the data are copied.

        Returns
        -------
        copy : Series or DataFrame
            Object type matches caller.

        Notes
        -----
        When ``deep=True``, data is copied but actual Python objects
        will not be copied recursively, only the reference to the object.
        This is in contrast to `copy.deepcopy` in the Standard Library,
        which recursively copies object data (see examples below).

        While ``Index`` objects are copied when ``deep=True``, the underlying
        numpy array is not copied for performance reasons. Since ``Index`` is
        immutable, the underlying data can be safely shared and a copy
        is not needed.

        Examples
        --------
        >>> s = pd.Series([1, 2], index=["a", "b"])
        >>> s
        a    1
        b    2
        dtype: int64

        >>> s_copy = s.copy()
        >>> s_copy
        a    1
        b    2
        dtype: int64

        **Shallow copy versus default (deep) copy:**

        >>> s = pd.Series([1, 2], index=["a", "b"])
        >>> deep = s.copy()
        >>> shallow = s.copy(deep=False)

        Shallow copy shares data and index with original.

        >>> s is shallow
        False
        >>> s.values is shallow.values and s.index is shallow.index
        True

        Deep copy has own copy of data and index.

        >>> s is deep
        False
        >>> s.values is deep.values or s.index is deep.index
        False

        Updates to the data shared by shallow copy and original is reflected
        in both; deep copy remains unchanged.

        >>> s[0] = 3
        >>> shallow[1] = 4
        >>> s
        a    3
        b    4
        dtype: int64
        >>> shallow
        a    3
        b    4
        dtype: int64
        >>> deep
        a    1
        b    2
        dtype: int64

        Note that when copying an object containing Python objects, a deep copy
        will copy the data, but will not do so recursively. Updating a nested
        data object will be reflected in the deep copy.

        >>> s = pd.Series([[1, 2], [3, 4]])
        >>> deep = s.copy()
        >>> s[0][0] = 10
        >>> s
        0    [10, 2]
        1     [3, 4]
        dtype: object
        >>> deep
        0    [10, 2]
        1     [3, 4]
        dtype: object
        """
        data = self._data.copy(deep=deep)
        return self._constructor(data).__finalize__(self)

    def __copy__(self: FrameOrSeries, deep: bool_t = True) -> FrameOrSeries:
        return self.copy(deep=deep)

    def __deepcopy__(self: FrameOrSeries, memo=None) -> FrameOrSeries:
        """
        Parameters
        ----------
        memo, default None
            Standard signature. Unused
        """
        return self.copy(deep=True)

    def _convert(
        self: FrameOrSeries,
        datetime: bool_t = False,
        numeric: bool_t = False,
        timedelta: bool_t = False,
        coerce: bool_t = False,
        copy: bool_t = True,
    ) -> FrameOrSeries:
        """
        Attempt to infer better dtype for object columns

        Parameters
        ----------
        datetime : bool, default False
            If True, convert to date where possible.
        numeric : bool, default False
            If True, attempt to convert to numbers (including strings), with
            unconvertible values becoming NaN.
        timedelta : bool, default False
            If True, convert to timedelta where possible.
        coerce : bool, default False
            If True, force conversion with unconvertible values converted to
            nulls (NaN or NaT).
        copy : bool, default True
            If True, return a copy even if no copy is necessary (e.g. no
            conversion was done). Note: This is meant for internal use, and
            should not be confused with inplace.

        Returns
        -------
        converted : same as input object
        """
        validate_bool_kwarg(datetime, "datetime")
        validate_bool_kwarg(numeric, "numeric")
        validate_bool_kwarg(timedelta, "timedelta")
        validate_bool_kwarg(coerce, "coerce")
        validate_bool_kwarg(copy, "copy")
        return self._constructor(
            self._data.convert(
                datetime=datetime,
                numeric=numeric,
                timedelta=timedelta,
                coerce=coerce,
                copy=copy,
            )
        ).__finalize__(self)

    def infer_objects(self: FrameOrSeries) -> FrameOrSeries:
        """
        Attempt to infer better dtypes for object columns.

        Attempts soft conversion of object-dtyped
        columns, leaving non-object and unconvertible
        columns unchanged. The inference rules are the
        same as during normal Series/DataFrame construction.

        .. versionadded:: 0.21.0

        Returns
        -------
        converted : same type as input object

        See Also
        --------
        to_datetime : Convert argument to datetime.
        to_timedelta : Convert argument to timedelta.
        to_numeric : Convert argument to numeric type.

        Examples
        --------
        >>> df = pd.DataFrame({"A": ["a", 1, 2, 3]})
        >>> df = df.iloc[1:]
        >>> df
           A
        1  1
        2  2
        3  3

        >>> df.dtypes
        A    object
        dtype: object

        >>> df.infer_objects().dtypes
        A    int64
        dtype: object
        """
        # numeric=False necessary to only soft convert;
        # python objects will still be converted to
        # native numpy numeric types
        return self._constructor(
            self._data.convert(
                datetime=True, numeric=False, timedelta=True, coerce=False, copy=True
            )
        ).__finalize__(self)

    # ----------------------------------------------------------------------
    # Filling NA's

    def fillna(
        self: FrameOrSeries,
        value=None,
        method=None,
        axis=None,
        inplace: bool_t = False,
        limit=None,
        downcast=None,
    ) -> Optional[FrameOrSeries]:
        """
        Fill NA/NaN values using the specified method.

        Parameters
        ----------
        value : scalar, dict, Series, or DataFrame
            Value to use to fill holes (e.g. 0), alternately a
            dict/Series/DataFrame of values specifying which value to use for
            each index (for a Series) or column (for a DataFrame).  Values not
            in the dict/Series/DataFrame will not be filled. This value cannot
            be a list.
        method : {'backfill', 'bfill', 'pad', 'ffill', None}, default None
            Method to use for filling holes in reindexed Series
            pad / ffill: propagate last valid observation forward to next valid
            backfill / bfill: use next valid observation to fill gap.
        axis : %(axes_single_arg)s
            Axis along which to fill missing values.
        inplace : bool, default False
            If True, fill in-place. Note: this will modify any
            other views on this object (e.g., a no-copy slice for a column in a
            DataFrame).
        limit : int, default None
            If method is specified, this is the maximum number of consecutive
            NaN values to forward/backward fill. In other words, if there is
            a gap with more than this number of consecutive NaNs, it will only
            be partially filled. If method is not specified, this is the
            maximum number of entries along the entire axis where NaNs will be
            filled. Must be greater than 0 if not None.
        downcast : dict, default is None
            A dict of item->dtype of what to downcast if possible,
            or the string 'infer' which will try to downcast to an appropriate
            equal type (e.g. float64 to int64 if possible).

        Returns
        -------
        %(klass)s or None
            Object with missing values filled or None if ``inplace=True``.

        See Also
        --------
        interpolate : Fill NaN values using interpolation.
        reindex : Conform object to new index.
        asfreq : Convert TimeSeries to specified frequency.

        Examples
        --------
        >>> df = pd.DataFrame([[np.nan, 2, np.nan, 0],
        ...                    [3, 4, np.nan, 1],
        ...                    [np.nan, np.nan, np.nan, 5],
        ...                    [np.nan, 3, np.nan, 4]],
        ...                   columns=list('ABCD'))
        >>> df
             A    B   C  D
        0  NaN  2.0 NaN  0
        1  3.0  4.0 NaN  1
        2  NaN  NaN NaN  5
        3  NaN  3.0 NaN  4

        Replace all NaN elements with 0s.

        >>> df.fillna(0)
            A   B   C   D
        0   0.0 2.0 0.0 0
        1   3.0 4.0 0.0 1
        2   0.0 0.0 0.0 5
        3   0.0 3.0 0.0 4

        We can also propagate non-null values forward or backward.

        >>> df.fillna(method='ffill')
            A   B   C   D
        0   NaN 2.0 NaN 0
        1   3.0 4.0 NaN 1
        2   3.0 4.0 NaN 5
        3   3.0 3.0 NaN 4

        Replace all NaN elements in column 'A', 'B', 'C', and 'D', with 0, 1,
        2, and 3 respectively.

        >>> values = {'A': 0, 'B': 1, 'C': 2, 'D': 3}
        >>> df.fillna(value=values)
            A   B   C   D
        0   0.0 2.0 2.0 0
        1   3.0 4.0 2.0 1
        2   0.0 1.0 2.0 5
        3   0.0 3.0 2.0 4

        Only replace the first NaN element.

        >>> df.fillna(value=values, limit=1)
            A   B   C   D
        0   0.0 2.0 2.0 0
        1   3.0 4.0 NaN 1
        2   NaN 1.0 NaN 5
        3   NaN 3.0 NaN 4
        """
        inplace = validate_bool_kwarg(inplace, "inplace")
        value, method = validate_fillna_kwargs(value, method)

        self._consolidate_inplace()

        # set the default here, so functions examining the signaure
        # can detect if something was set (e.g. in groupby) (GH9221)
        if axis is None:
            axis = 0
        axis = self._get_axis_number(axis)

        if value is None:

            if self._is_mixed_type and axis == 1:
                if inplace:
                    raise NotImplementedError()
                result = self.T.fillna(method=method, limit=limit).T

                # need to downcast here because of all of the transposes
                result._data = result._data.downcast()

                return result

            new_data = self._data.interpolate(
                method=method,
                axis=axis,
                limit=limit,
                inplace=inplace,
                coerce=True,
                downcast=downcast,
            )
        else:
            if len(self._get_axis(axis)) == 0:
                return self

            if self.ndim == 1:
                if isinstance(value, (dict, ABCSeries)):
                    value = create_series_with_explicit_dtype(
                        value, dtype_if_empty=object
                    )
                elif not is_list_like(value):
                    pass
                else:
                    raise TypeError(
                        '"value" parameter must be a scalar, dict '
                        "or Series, but you passed a "
                        f'"{type(value).__name__}"'
                    )

                new_data = self._data.fillna(
                    value=value, limit=limit, inplace=inplace, downcast=downcast
                )

            elif isinstance(value, (dict, ABCSeries)):
                if axis == 1:
                    raise NotImplementedError(
                        "Currently only can fill "
                        "with dict/Series column "
                        "by column"
                    )

                result = self if inplace else self.copy()
                for k, v in value.items():
                    if k not in result:
                        continue
                    obj = result[k]
                    obj.fillna(v, limit=limit, inplace=True, downcast=downcast)
                return result if not inplace else None

            elif not is_list_like(value):
                new_data = self._data.fillna(
                    value=value, limit=limit, inplace=inplace, downcast=downcast
                )
            elif isinstance(value, ABCDataFrame) and self.ndim == 2:
                new_data = self.where(self.notna(), value)
            else:
                raise ValueError(f"invalid fill value with a {type(value)}")

        if inplace:
            self._update_inplace(new_data)
            return None
        else:
            return self._constructor(new_data).__finalize__(self)

    def ffill(
        self: FrameOrSeries,
        axis=None,
        inplace: bool_t = False,
        limit=None,
        downcast=None,
    ) -> Optional[FrameOrSeries]:
        """
        Synonym for :meth:`DataFrame.fillna` with ``method='ffill'``.

        Returns
        -------
        %(klass)s or None
            Object with missing values filled or None if ``inplace=True``.
        """
        return self.fillna(
            method="ffill", axis=axis, inplace=inplace, limit=limit, downcast=downcast
        )

    def bfill(
        self: FrameOrSeries,
        axis=None,
        inplace: bool_t = False,
        limit=None,
        downcast=None,
    ) -> Optional[FrameOrSeries]:
        """
        Synonym for :meth:`DataFrame.fillna` with ``method='bfill'``.

        Returns
        -------
        %(klass)s or None
            Object with missing values filled or None if ``inplace=True``.
        """
        return self.fillna(
            method="bfill", axis=axis, inplace=inplace, limit=limit, downcast=downcast
        )

    _shared_docs[
        "replace"
    ] = """
        Replace values given in `to_replace` with `value`.

        Values of the %(klass)s are replaced with other values dynamically.
        This differs from updating with ``.loc`` or ``.iloc``, which require
        you to specify a location to update with some value.

        Parameters
        ----------
        to_replace : str, regex, list, dict, Series, int, float, or None
            How to find the values that will be replaced.

            * numeric, str or regex:

                - numeric: numeric values equal to `to_replace` will be
                  replaced with `value`
                - str: string exactly matching `to_replace` will be replaced
                  with `value`
                - regex: regexs matching `to_replace` will be replaced with
                  `value`

            * list of str, regex, or numeric:

                - First, if `to_replace` and `value` are both lists, they
                  **must** be the same length.
                - Second, if ``regex=True`` then all of the strings in **both**
                  lists will be interpreted as regexs otherwise they will match
                  directly. This doesn't matter much for `value` since there
                  are only a few possible substitution regexes you can use.
                - str, regex and numeric rules apply as above.

            * dict:

                - Dicts can be used to specify different replacement values
                  for different existing values. For example,
                  ``{'a': 'b', 'y': 'z'}`` replaces the value 'a' with 'b' and
                  'y' with 'z'. To use a dict in this way the `value`
                  parameter should be `None`.
                - For a DataFrame a dict can specify that different values
                  should be replaced in different columns. For example,
                  ``{'a': 1, 'b': 'z'}`` looks for the value 1 in column 'a'
                  and the value 'z' in column 'b' and replaces these values
                  with whatever is specified in `value`. The `value` parameter
                  should not be ``None`` in this case. You can treat this as a
                  special case of passing two lists except that you are
                  specifying the column to search in.
                - For a DataFrame nested dictionaries, e.g.,
                  ``{'a': {'b': np.nan}}``, are read as follows: look in column
                  'a' for the value 'b' and replace it with NaN. The `value`
                  parameter should be ``None`` to use a nested dict in this
                  way. You can nest regular expressions as well. Note that
                  column names (the top-level dictionary keys in a nested
                  dictionary) **cannot** be regular expressions.

            * None:

                - This means that the `regex` argument must be a string,
                  compiled regular expression, or list, dict, ndarray or
                  Series of such elements. If `value` is also ``None`` then
                  this **must** be a nested dictionary or Series.

            See the examples section for examples of each of these.
        value : scalar, dict, list, str, regex, default None
            Value to replace any values matching `to_replace` with.
            For a DataFrame a dict of values can be used to specify which
            value to use for each column (columns not in the dict will not be
            filled). Regular expressions, strings and lists or dicts of such
            objects are also allowed.
        inplace : bool, default False
            If True, in place. Note: this will modify any
            other views on this object (e.g. a column from a DataFrame).
            Returns the caller if this is True.
        limit : int, default None
            Maximum size gap to forward or backward fill.
        regex : bool or same types as `to_replace`, default False
            Whether to interpret `to_replace` and/or `value` as regular
            expressions. If this is ``True`` then `to_replace` *must* be a
            string. Alternatively, this could be a regular expression or a
            list, dict, or array of regular expressions in which case
            `to_replace` must be ``None``.
        method : {'pad', 'ffill', 'bfill', `None`}
            The method to use when for replacement, when `to_replace` is a
            scalar, list or tuple and `value` is ``None``.

            .. versionchanged:: 0.23.0
                Added to DataFrame.

        Returns
        -------
        %(klass)s
            Object after replacement.

        Raises
        ------
        AssertionError
            * If `regex` is not a ``bool`` and `to_replace` is not
              ``None``.
        TypeError
            * If `to_replace` is a ``dict`` and `value` is not a ``list``,
              ``dict``, ``ndarray``, or ``Series``
            * If `to_replace` is ``None`` and `regex` is not compilable
              into a regular expression or is a list, dict, ndarray, or
              Series.
            * When replacing multiple ``bool`` or ``datetime64`` objects and
              the arguments to `to_replace` does not match the type of the
              value being replaced
        ValueError
            * If a ``list`` or an ``ndarray`` is passed to `to_replace` and
              `value` but they are not the same length.

        See Also
        --------
        %(klass)s.fillna : Fill NA values.
        %(klass)s.where : Replace values based on boolean condition.
        Series.str.replace : Simple string replacement.

        Notes
        -----
        * Regex substitution is performed under the hood with ``re.sub``. The
          rules for substitution for ``re.sub`` are the same.
        * Regular expressions will only substitute on strings, meaning you
          cannot provide, for example, a regular expression matching floating
          point numbers and expect the columns in your frame that have a
          numeric dtype to be matched. However, if those floating point
          numbers *are* strings, then you can do this.
        * This method has *a lot* of options. You are encouraged to experiment
          and play with this method to gain intuition about how it works.
        * When dict is used as the `to_replace` value, it is like
          key(s) in the dict are the to_replace part and
          value(s) in the dict are the value parameter.

        Examples
        --------

        **Scalar `to_replace` and `value`**

        >>> s = pd.Series([0, 1, 2, 3, 4])
        >>> s.replace(0, 5)
        0    5
        1    1
        2    2
        3    3
        4    4
        dtype: int64

        >>> df = pd.DataFrame({'A': [0, 1, 2, 3, 4],
        ...                    'B': [5, 6, 7, 8, 9],
        ...                    'C': ['a', 'b', 'c', 'd', 'e']})
        >>> df.replace(0, 5)
           A  B  C
        0  5  5  a
        1  1  6  b
        2  2  7  c
        3  3  8  d
        4  4  9  e

        **List-like `to_replace`**

        >>> df.replace([0, 1, 2, 3], 4)
           A  B  C
        0  4  5  a
        1  4  6  b
        2  4  7  c
        3  4  8  d
        4  4  9  e

        >>> df.replace([0, 1, 2, 3], [4, 3, 2, 1])
           A  B  C
        0  4  5  a
        1  3  6  b
        2  2  7  c
        3  1  8  d
        4  4  9  e

        >>> s.replace([1, 2], method='bfill')
        0    0
        1    3
        2    3
        3    3
        4    4
        dtype: int64

        **dict-like `to_replace`**

        >>> df.replace({0: 10, 1: 100})
             A  B  C
        0   10  5  a
        1  100  6  b
        2    2  7  c
        3    3  8  d
        4    4  9  e

        >>> df.replace({'A': 0, 'B': 5}, 100)
             A    B  C
        0  100  100  a
        1    1    6  b
        2    2    7  c
        3    3    8  d
        4    4    9  e

        >>> df.replace({'A': {0: 100, 4: 400}})
             A  B  C
        0  100  5  a
        1    1  6  b
        2    2  7  c
        3    3  8  d
        4  400  9  e

        **Regular expression `to_replace`**

        >>> df = pd.DataFrame({'A': ['bat', 'foo', 'bait'],
        ...                    'B': ['abc', 'bar', 'xyz']})
        >>> df.replace(to_replace=r'^ba.$', value='new', regex=True)
              A    B
        0   new  abc
        1   foo  new
        2  bait  xyz

        >>> df.replace({'A': r'^ba.$'}, {'A': 'new'}, regex=True)
              A    B
        0   new  abc
        1   foo  bar
        2  bait  xyz

        >>> df.replace(regex=r'^ba.$', value='new')
              A    B
        0   new  abc
        1   foo  new
        2  bait  xyz

        >>> df.replace(regex={r'^ba.$': 'new', 'foo': 'xyz'})
              A    B
        0   new  abc
        1   xyz  new
        2  bait  xyz

        >>> df.replace(regex=[r'^ba.$', 'foo'], value='new')
              A    B
        0   new  abc
        1   new  new
        2  bait  xyz

        Note that when replacing multiple ``bool`` or ``datetime64`` objects,
        the data types in the `to_replace` parameter must match the data
        type of the value being replaced:

        >>> df = pd.DataFrame({'A': [True, False, True],
        ...                    'B': [False, True, False]})
        >>> df.replace({'a string': 'new value', True: False})  # raises
        Traceback (most recent call last):
            ...
        TypeError: Cannot compare types 'ndarray(dtype=bool)' and 'str'

        This raises a ``TypeError`` because one of the ``dict`` keys is not of
        the correct type for replacement.

        Compare the behavior of ``s.replace({'a': None})`` and
        ``s.replace('a', None)`` to understand the peculiarities
        of the `to_replace` parameter:

        >>> s = pd.Series([10, 'a', 'a', 'b', 'a'])

        When one uses a dict as the `to_replace` value, it is like the
        value(s) in the dict are equal to the `value` parameter.
        ``s.replace({'a': None})`` is equivalent to
        ``s.replace(to_replace={'a': None}, value=None, method=None)``:

        >>> s.replace({'a': None})
        0      10
        1    None
        2    None
        3       b
        4    None
        dtype: object

        When ``value=None`` and `to_replace` is a scalar, list or
        tuple, `replace` uses the method parameter (default 'pad') to do the
        replacement. So this is why the 'a' values are being replaced by 10
        in rows 1 and 2 and 'b' in row 4 in this case.
        The command ``s.replace('a', None)`` is actually equivalent to
        ``s.replace(to_replace='a', value=None, method='pad')``:

        >>> s.replace('a', None)
        0    10
        1    10
        2    10
        3     b
        4     b
        dtype: object
    """

    @Appender(_shared_docs["replace"] % _shared_doc_kwargs)
    def replace(
        self,
        to_replace=None,
        value=None,
        inplace=False,
        limit=None,
        regex=False,
        method="pad",
    ):
        inplace = validate_bool_kwarg(inplace, "inplace")
        if not is_bool(regex) and to_replace is not None:
            raise AssertionError("'to_replace' must be 'None' if 'regex' is not a bool")

        self._consolidate_inplace()

        if value is None:
            # passing a single value that is scalar like
            # when value is None (GH5319), for compat
            if not is_dict_like(to_replace) and not is_dict_like(regex):
                to_replace = [to_replace]

            if isinstance(to_replace, (tuple, list)):
                if isinstance(self, ABCDataFrame):
                    return self.apply(
                        _single_replace, args=(to_replace, method, inplace, limit)
                    )
                return _single_replace(self, to_replace, method, inplace, limit)

            if not is_dict_like(to_replace):
                if not is_dict_like(regex):
                    raise TypeError(
                        'If "to_replace" and "value" are both None'
                        ' and "to_replace" is not a list, then '
                        "regex must be a mapping"
                    )
                to_replace = regex
                regex = True

            items = list(cast(dict, to_replace).items())
            if items:
                keys, values = zip(*items)
            else:
                keys, values = ([], [])

            are_mappings = [is_dict_like(v) for v in values]

            if any(are_mappings):
                if not all(are_mappings):
                    raise TypeError(
                        "If a nested mapping is passed, all values"
                        " of the top level mapping must be "
                        "mappings"
                    )
                # passed a nested dict/Series
                to_rep_dict = {}
                value_dict = {}

                for k, v in items:
                    keys, values = list(zip(*v.items())) or ([], [])

                    to_rep_dict[k] = list(keys)
                    value_dict[k] = list(values)

                to_replace, value = to_rep_dict, value_dict
            else:
                to_replace, value = keys, values

            return self.replace(
                to_replace, value, inplace=inplace, limit=limit, regex=regex
            )
        else:

            # need a non-zero len on all axes
            if not self.size:
                return self

            new_data = self._data
            if is_dict_like(to_replace):
                if is_dict_like(value):  # {'A' : NA} -> {'A' : 0}
                    res = self if inplace else self.copy()
                    for c, src in to_replace.items():
                        if c in value and c in self:
                            # object conversion is handled in
                            # series.replace which is called recursively
                            res[c] = res[c].replace(
                                to_replace=src,
                                value=value[c],
                                inplace=False,
                                regex=regex,
                            )
                    return None if inplace else res

                # {'A': NA} -> 0
                elif not is_list_like(value):
                    keys = [(k, src) for k, src in to_replace.items() if k in self]
                    keys_len = len(keys) - 1
                    for i, (k, src) in enumerate(keys):
                        convert = i == keys_len
                        new_data = new_data.replace(
                            to_replace=src,
                            value=value,
                            filter=[k],
                            inplace=inplace,
                            regex=regex,
                            convert=convert,
                        )
                else:
                    raise TypeError("value argument must be scalar, dict, or Series")

            elif is_list_like(to_replace):  # [NA, ''] -> [0, 'missing']
                if is_list_like(value):
                    if len(to_replace) != len(value):
                        raise ValueError(
                            f"Replacement lists must match in length. "
                            f"Expecting {len(to_replace)} got {len(value)} "
                        )

                    new_data = self._data.replace_list(
                        src_list=to_replace,
                        dest_list=value,
                        inplace=inplace,
                        regex=regex,
                    )

                else:  # [NA, ''] -> 0
                    new_data = self._data.replace(
                        to_replace=to_replace, value=value, inplace=inplace, regex=regex
                    )
            elif to_replace is None:
                if not (
                    is_re_compilable(regex)
                    or is_list_like(regex)
                    or is_dict_like(regex)
                ):
                    raise TypeError(
                        f"'regex' must be a string or a compiled regular expression "
                        f"or a list or dict of strings or regular expressions, "
                        f"you passed a {repr(type(regex).__name__)}"
                    )
                return self.replace(
                    regex, value, inplace=inplace, limit=limit, regex=True
                )
            else:

                # dest iterable dict-like
                if is_dict_like(value):  # NA -> {'A' : 0, 'B' : -1}
                    new_data = self._data

                    for k, v in value.items():
                        if k in self:
                            new_data = new_data.replace(
                                to_replace=to_replace,
                                value=v,
                                filter=[k],
                                inplace=inplace,
                                regex=regex,
                            )

                elif not is_list_like(value):  # NA -> 0
                    new_data = self._data.replace(
                        to_replace=to_replace, value=value, inplace=inplace, regex=regex
                    )
                else:
                    raise TypeError(
                        f'Invalid "to_replace" type: {repr(type(to_replace).__name__)}'
                    )

        if inplace:
            self._update_inplace(new_data)
        else:
            return self._constructor(new_data).__finalize__(self)

    _shared_docs[
        "interpolate"
    ] = """
        Please note that only ``method='linear'`` is supported for
        DataFrame/Series with a MultiIndex.

        Parameters
        ----------
        method : str, default 'linear'
            Interpolation technique to use. One of:

            * 'linear': Ignore the index and treat the values as equally
              spaced. This is the only method supported on MultiIndexes.
            * 'time': Works on daily and higher resolution data to interpolate
              given length of interval.
            * 'index', 'values': use the actual numerical values of the index.
            * 'pad': Fill in NaNs using existing values.
            * 'nearest', 'zero', 'slinear', 'quadratic', 'cubic', 'spline',
              'barycentric', 'polynomial': Passed to
              `scipy.interpolate.interp1d`. These methods use the numerical
              values of the index.  Both 'polynomial' and 'spline' require that
              you also specify an `order` (int), e.g.
              ``df.interpolate(method='polynomial', order=5)``.
            * 'krogh', 'piecewise_polynomial', 'spline', 'pchip', 'akima':
              Wrappers around the SciPy interpolation methods of similar
              names. See `Notes`.
            * 'from_derivatives': Refers to
              `scipy.interpolate.BPoly.from_derivatives` which
              replaces 'piecewise_polynomial' interpolation method in
              scipy 0.18.
        axis : {0 or 'index', 1 or 'columns', None}, default None
            Axis to interpolate along.
        limit : int, optional
            Maximum number of consecutive NaNs to fill. Must be greater than
            0.
        inplace : bool, default False
            Update the data in place if possible.
        limit_direction : {'forward', 'backward', 'both'}, default 'forward'
            If limit is specified, consecutive NaNs will be filled in this
            direction.
        limit_area : {`None`, 'inside', 'outside'}, default None
            If limit is specified, consecutive NaNs will be filled with this
            restriction.

            * ``None``: No fill restriction.
            * 'inside': Only fill NaNs surrounded by valid values
              (interpolate).
            * 'outside': Only fill NaNs outside valid values (extrapolate).

            .. versionadded:: 0.23.0

        downcast : optional, 'infer' or None, defaults to None
            Downcast dtypes if possible.
        **kwargs
            Keyword arguments to pass on to the interpolating function.

        Returns
        -------
        Series or DataFrame
            Returns the same object type as the caller, interpolated at
            some or all ``NaN`` values.

        See Also
        --------
        fillna : Fill missing values using different methods.
        scipy.interpolate.Akima1DInterpolator : Piecewise cubic polynomials
            (Akima interpolator).
        scipy.interpolate.BPoly.from_derivatives : Piecewise polynomial in the
            Bernstein basis.
        scipy.interpolate.interp1d : Interpolate a 1-D function.
        scipy.interpolate.KroghInterpolator : Interpolate polynomial (Krogh
            interpolator).
        scipy.interpolate.PchipInterpolator : PCHIP 1-d monotonic cubic
            interpolation.
        scipy.interpolate.CubicSpline : Cubic spline data interpolator.

        Notes
        -----
        The 'krogh', 'piecewise_polynomial', 'spline', 'pchip' and 'akima'
        methods are wrappers around the respective SciPy implementations of
        similar names. These use the actual numerical values of the index.
        For more information on their behavior, see the
        `SciPy documentation
        <http://docs.scipy.org/doc/scipy/reference/interpolate.html#univariate-interpolation>`__
        and `SciPy tutorial
        <http://docs.scipy.org/doc/scipy/reference/tutorial/interpolate.html>`__.

        Examples
        --------
        Filling in ``NaN`` in a :class:`~pandas.Series` via linear
        interpolation.

        >>> s = pd.Series([0, 1, np.nan, 3])
        >>> s
        0    0.0
        1    1.0
        2    NaN
        3    3.0
        dtype: float64
        >>> s.interpolate()
        0    0.0
        1    1.0
        2    2.0
        3    3.0
        dtype: float64

        Filling in ``NaN`` in a Series by padding, but filling at most two
        consecutive ``NaN`` at a time.

        >>> s = pd.Series([np.nan, "single_one", np.nan,
        ...                "fill_two_more", np.nan, np.nan, np.nan,
        ...                4.71, np.nan])
        >>> s
        0              NaN
        1       single_one
        2              NaN
        3    fill_two_more
        4              NaN
        5              NaN
        6              NaN
        7             4.71
        8              NaN
        dtype: object
        >>> s.interpolate(method='pad', limit=2)
        0              NaN
        1       single_one
        2       single_one
        3    fill_two_more
        4    fill_two_more
        5    fill_two_more
        6              NaN
        7             4.71
        8             4.71
        dtype: object

        Filling in ``NaN`` in a Series via polynomial interpolation or splines:
        Both 'polynomial' and 'spline' methods require that you also specify
        an ``order`` (int).

        >>> s = pd.Series([0, 2, np.nan, 8])
        >>> s.interpolate(method='polynomial', order=2)
        0    0.000000
        1    2.000000
        2    4.666667
        3    8.000000
        dtype: float64

        Fill the DataFrame forward (that is, going down) along each column
        using linear interpolation.

        Note how the last entry in column 'a' is interpolated differently,
        because there is no entry after it to use for interpolation.
        Note how the first entry in column 'b' remains ``NaN``, because there
        is no entry before it to use for interpolation.

        >>> df = pd.DataFrame([(0.0, np.nan, -1.0, 1.0),
        ...                    (np.nan, 2.0, np.nan, np.nan),
        ...                    (2.0, 3.0, np.nan, 9.0),
        ...                    (np.nan, 4.0, -4.0, 16.0)],
        ...                   columns=list('abcd'))
        >>> df
             a    b    c     d
        0  0.0  NaN -1.0   1.0
        1  NaN  2.0  NaN   NaN
        2  2.0  3.0  NaN   9.0
        3  NaN  4.0 -4.0  16.0
        >>> df.interpolate(method='linear', limit_direction='forward', axis=0)
             a    b    c     d
        0  0.0  NaN -1.0   1.0
        1  1.0  2.0 -2.0   5.0
        2  2.0  3.0 -3.0   9.0
        3  2.0  4.0 -4.0  16.0

        Using polynomial interpolation.

        >>> df['d'].interpolate(method='polynomial', order=2)
        0     1.0
        1     4.0
        2     9.0
        3    16.0
        Name: d, dtype: float64
        """

    @Appender(_shared_docs["interpolate"] % _shared_doc_kwargs)
    def interpolate(
        self,
        method="linear",
        axis=0,
        limit=None,
        inplace=False,
        limit_direction="forward",
        limit_area=None,
        downcast=None,
        **kwargs,
    ):
        """
        Interpolate values according to different methods.
        """
        inplace = validate_bool_kwarg(inplace, "inplace")

        axis = self._get_axis_number(axis)

        if axis == 0:
            ax = self._info_axis_name
            _maybe_transposed_self = self
        elif axis == 1:
            _maybe_transposed_self = self.T
            ax = 1

        ax = _maybe_transposed_self._get_axis_number(ax)

        if _maybe_transposed_self.ndim == 2:
            alt_ax = 1 - ax
        else:
            alt_ax = ax

        if isinstance(_maybe_transposed_self.index, MultiIndex) and method != "linear":
            raise ValueError(
                "Only `method=linear` interpolation is supported on MultiIndexes."
            )

        if _maybe_transposed_self._data.get_dtype_counts().get("object") == len(
            _maybe_transposed_self.T
        ):
            raise TypeError(
                "Cannot interpolate with all object-dtype columns "
                "in the DataFrame. Try setting at least one "
                "column to a numeric dtype."
            )

        # create/use the index
        if method == "linear":
            # prior default
            index = np.arange(len(_maybe_transposed_self._get_axis(alt_ax)))
        else:
            index = _maybe_transposed_self._get_axis(alt_ax)
            methods = {"index", "values", "nearest", "time"}
            is_numeric_or_datetime = (
                is_numeric_dtype(index)
                or is_datetime64_any_dtype(index)
                or is_timedelta64_dtype(index)
            )
            if method not in methods and not is_numeric_or_datetime:
                raise ValueError(
                    "Index column must be numeric or datetime type when "
                    f"using {method} method other than linear. "
                    "Try setting a numeric or datetime index column before "
                    "interpolating."
                )

        if isna(index).any():
            raise NotImplementedError(
                "Interpolation with NaNs in the index "
                "has not been implemented. Try filling "
                "those NaNs before interpolating."
            )
        data = _maybe_transposed_self._data
        new_data = data.interpolate(
            method=method,
            axis=ax,
            index=index,
            values=_maybe_transposed_self,
            limit=limit,
            limit_direction=limit_direction,
            limit_area=limit_area,
            inplace=inplace,
            downcast=downcast,
            **kwargs,
        )

        if inplace:
            if axis == 1:
                new_data = self._constructor(new_data).T._data
            self._update_inplace(new_data)
        else:
            res = self._constructor(new_data).__finalize__(self)
            if axis == 1:
                res = res.T
            return res

    # ----------------------------------------------------------------------
    # Timeseries methods Methods

    def asof(self, where, subset=None):
        """
        Return the last row(s) without any NaNs before `where`.

        The last row (for each element in `where`, if list) without any
        NaN is taken.
        In case of a :class:`~pandas.DataFrame`, the last row without NaN
        considering only the subset of columns (if not `None`)

        If there is no good value, NaN is returned for a Series or
        a Series of NaN values for a DataFrame

        Parameters
        ----------
        where : date or array-like of dates
            Date(s) before which the last row(s) are returned.
        subset : str or array-like of str, default `None`
            For DataFrame, if not `None`, only use these columns to
            check for NaNs.

        Returns
        -------
        scalar, Series, or DataFrame

            The return can be:

            * scalar : when `self` is a Series and `where` is a scalar
            * Series: when `self` is a Series and `where` is an array-like,
              or when `self` is a DataFrame and `where` is a scalar
            * DataFrame : when `self` is a DataFrame and `where` is an
              array-like

            Return scalar, Series, or DataFrame.

        See Also
        --------
        merge_asof : Perform an asof merge. Similar to left join.

        Notes
        -----
        Dates are assumed to be sorted. Raises if this is not the case.

        Examples
        --------
        A Series and a scalar `where`.

        >>> s = pd.Series([1, 2, np.nan, 4], index=[10, 20, 30, 40])
        >>> s
        10    1.0
        20    2.0
        30    NaN
        40    4.0
        dtype: float64

        >>> s.asof(20)
        2.0

        For a sequence `where`, a Series is returned. The first value is
        NaN, because the first element of `where` is before the first
        index value.

        >>> s.asof([5, 20])
        5     NaN
        20    2.0
        dtype: float64

        Missing values are not considered. The following is ``2.0``, not
        NaN, even though NaN is at the index location for ``30``.

        >>> s.asof(30)
        2.0

        Take all columns into consideration

        >>> df = pd.DataFrame({'a': [10, 20, 30, 40, 50],
        ...                    'b': [None, None, None, None, 500]},
        ...                   index=pd.DatetimeIndex(['2018-02-27 09:01:00',
        ...                                           '2018-02-27 09:02:00',
        ...                                           '2018-02-27 09:03:00',
        ...                                           '2018-02-27 09:04:00',
        ...                                           '2018-02-27 09:05:00']))
        >>> df.asof(pd.DatetimeIndex(['2018-02-27 09:03:30',
        ...                           '2018-02-27 09:04:30']))
                              a   b
        2018-02-27 09:03:30 NaN NaN
        2018-02-27 09:04:30 NaN NaN

        Take a single column into consideration

        >>> df.asof(pd.DatetimeIndex(['2018-02-27 09:03:30',
        ...                           '2018-02-27 09:04:30']),
        ...         subset=['a'])
                                 a   b
        2018-02-27 09:03:30   30.0 NaN
        2018-02-27 09:04:30   40.0 NaN
        """
        if isinstance(where, str):
            where = Timestamp(where)

        if not self.index.is_monotonic:
            raise ValueError("asof requires a sorted index")

        is_series = isinstance(self, ABCSeries)
        if is_series:
            if subset is not None:
                raise ValueError("subset is not valid for Series")
        else:
            if subset is None:
                subset = self.columns
            if not is_list_like(subset):
                subset = [subset]

        is_list = is_list_like(where)
        if not is_list:
            start = self.index[0]
            if isinstance(self.index, PeriodIndex):
                where = Period(where, freq=self.index.freq).ordinal
                start = start.ordinal

            if where < start:
                if not is_series:
                    from pandas import Series  # noqa: F811

                    return Series(index=self.columns, name=where, dtype=np.float64)
                return np.nan

            # It's always much faster to use a *while* loop here for
            # Series than pre-computing all the NAs. However a
            # *while* loop is extremely expensive for DataFrame
            # so we later pre-compute all the NAs and use the same
            # code path whether *where* is a scalar or list.
            # See PR: https://github.com/pandas-dev/pandas/pull/14476
            if is_series:
                loc = self.index.searchsorted(where, side="right")
                if loc > 0:
                    loc -= 1

                values = self._values
                while loc > 0 and isna(values[loc]):
                    loc -= 1
                return values[loc]

        if not isinstance(where, Index):
            where = Index(where) if is_list else Index([where])

        nulls = self.isna() if is_series else self[subset].isna().any(1)
        if nulls.all():
            if is_series:
                return self._constructor(np.nan, index=where, name=self.name)
            elif is_list:
                from pandas import DataFrame

                return DataFrame(np.nan, index=where, columns=self.columns)
            else:
                from pandas import Series

                return Series(np.nan, index=self.columns, name=where[0])

        locs = self.index.asof_locs(where, ~(nulls.values))

        # mask the missing
        missing = locs == -1
        data = self.take(locs, is_copy=False)
        data.index = where
        data.loc[missing] = np.nan
        return data if is_list else data.iloc[-1]

    # ----------------------------------------------------------------------
    # Action Methods

    _shared_docs[
        "isna"
    ] = """
        Detect missing values.

        Return a boolean same-sized object indicating if the values are NA.
        NA values, such as None or :attr:`numpy.NaN`, gets mapped to True
        values.
        Everything else gets mapped to False values. Characters such as empty
        strings ``''`` or :attr:`numpy.inf` are not considered NA values
        (unless you set ``pandas.options.mode.use_inf_as_na = True``).

        Returns
        -------
        %(klass)s
            Mask of bool values for each element in %(klass)s that
            indicates whether an element is not an NA value.

        See Also
        --------
        %(klass)s.isnull : Alias of isna.
        %(klass)s.notna : Boolean inverse of isna.
        %(klass)s.dropna : Omit axes labels with missing values.
        isna : Top-level isna.

        Examples
        --------
        Show which entries in a DataFrame are NA.

        >>> df = pd.DataFrame({'age': [5, 6, np.NaN],
        ...                    'born': [pd.NaT, pd.Timestamp('1939-05-27'),
        ...                             pd.Timestamp('1940-04-25')],
        ...                    'name': ['Alfred', 'Batman', ''],
        ...                    'toy': [None, 'Batmobile', 'Joker']})
        >>> df
           age       born    name        toy
        0  5.0        NaT  Alfred       None
        1  6.0 1939-05-27  Batman  Batmobile
        2  NaN 1940-04-25              Joker

        >>> df.isna()
             age   born   name    toy
        0  False   True  False   True
        1  False  False  False  False
        2   True  False  False  False

        Show which entries in a Series are NA.

        >>> ser = pd.Series([5, 6, np.NaN])
        >>> ser
        0    5.0
        1    6.0
        2    NaN
        dtype: float64

        >>> ser.isna()
        0    False
        1    False
        2     True
        dtype: bool
        """

    @Appender(_shared_docs["isna"] % _shared_doc_kwargs)
    def isna(self: FrameOrSeries) -> FrameOrSeries:
        return isna(self).__finalize__(self)

    @Appender(_shared_docs["isna"] % _shared_doc_kwargs)
    def isnull(self: FrameOrSeries) -> FrameOrSeries:
        return isna(self).__finalize__(self)

    _shared_docs[
        "notna"
    ] = """
        Detect existing (non-missing) values.

        Return a boolean same-sized object indicating if the values are not NA.
        Non-missing values get mapped to True. Characters such as empty
        strings ``''`` or :attr:`numpy.inf` are not considered NA values
        (unless you set ``pandas.options.mode.use_inf_as_na = True``).
        NA values, such as None or :attr:`numpy.NaN`, get mapped to False
        values.

        Returns
        -------
        %(klass)s
            Mask of bool values for each element in %(klass)s that
            indicates whether an element is not an NA value.

        See Also
        --------
        %(klass)s.notnull : Alias of notna.
        %(klass)s.isna : Boolean inverse of notna.
        %(klass)s.dropna : Omit axes labels with missing values.
        notna : Top-level notna.

        Examples
        --------
        Show which entries in a DataFrame are not NA.

        >>> df = pd.DataFrame({'age': [5, 6, np.NaN],
        ...                    'born': [pd.NaT, pd.Timestamp('1939-05-27'),
        ...                             pd.Timestamp('1940-04-25')],
        ...                    'name': ['Alfred', 'Batman', ''],
        ...                    'toy': [None, 'Batmobile', 'Joker']})
        >>> df
           age       born    name        toy
        0  5.0        NaT  Alfred       None
        1  6.0 1939-05-27  Batman  Batmobile
        2  NaN 1940-04-25              Joker

        >>> df.notna()
             age   born  name    toy
        0   True  False  True  False
        1   True   True  True   True
        2  False   True  True   True

        Show which entries in a Series are not NA.

        >>> ser = pd.Series([5, 6, np.NaN])
        >>> ser
        0    5.0
        1    6.0
        2    NaN
        dtype: float64

        >>> ser.notna()
        0     True
        1     True
        2    False
        dtype: bool
        """

    @Appender(_shared_docs["notna"] % _shared_doc_kwargs)
    def notna(self: FrameOrSeries) -> FrameOrSeries:
        return notna(self).__finalize__(self)

    @Appender(_shared_docs["notna"] % _shared_doc_kwargs)
    def notnull(self: FrameOrSeries) -> FrameOrSeries:
        return notna(self).__finalize__(self)

    def _clip_with_scalar(self, lower, upper, inplace: bool_t = False):
        if (lower is not None and np.any(isna(lower))) or (
            upper is not None and np.any(isna(upper))
        ):
            raise ValueError("Cannot use an NA value as a clip threshold")

        result = self
        mask = isna(self.values)

        with np.errstate(all="ignore"):
            if upper is not None:
                subset = self.to_numpy() <= upper
                result = result.where(subset, upper, axis=None, inplace=False)
            if lower is not None:
                subset = self.to_numpy() >= lower
                result = result.where(subset, lower, axis=None, inplace=False)

        if np.any(mask):
            result[mask] = np.nan

        if inplace:
            self._update_inplace(result)
        else:
            return result

    def _clip_with_one_bound(self, threshold, method, axis, inplace):

        if axis is not None:
            axis = self._get_axis_number(axis)

        # method is self.le for upper bound and self.ge for lower bound
        if is_scalar(threshold) and is_number(threshold):
            if method.__name__ == "le":
                return self._clip_with_scalar(None, threshold, inplace=inplace)
            return self._clip_with_scalar(threshold, None, inplace=inplace)

        subset = method(threshold, axis=axis) | isna(self)

        # GH #15390
        # In order for where method to work, the threshold must
        # be transformed to NDFrame from other array like structure.
        if (not isinstance(threshold, ABCSeries)) and is_list_like(threshold):
            if isinstance(self, ABCSeries):
                threshold = self._constructor(threshold, index=self.index)
            else:
                threshold = _align_method_FRAME(self, threshold, axis)
        return self.where(subset, threshold, axis=axis, inplace=inplace)

    def clip(
        self: FrameOrSeries,
        lower=None,
        upper=None,
        axis=None,
        inplace: bool_t = False,
        *args,
        **kwargs,
    ) -> FrameOrSeries:
        """
        Trim values at input threshold(s).

        Assigns values outside boundary to boundary values. Thresholds
        can be singular values or array like, and in the latter case
        the clipping is performed element-wise in the specified axis.

        Parameters
        ----------
        lower : float or array_like, default None
            Minimum threshold value. All values below this
            threshold will be set to it.
        upper : float or array_like, default None
            Maximum threshold value. All values above this
            threshold will be set to it.
        axis : int or str axis name, optional
            Align object with lower and upper along the given axis.
        inplace : bool, default False
            Whether to perform the operation in place on the data.

            .. versionadded:: 0.21.0
        *args, **kwargs
            Additional keywords have no effect but might be accepted
            for compatibility with numpy.

        Returns
        -------
        Series or DataFrame
            Same type as calling object with the values outside the
            clip boundaries replaced.

        Examples
        --------
        >>> data = {'col_0': [9, -3, 0, -1, 5], 'col_1': [-2, -7, 6, 8, -5]}
        >>> df = pd.DataFrame(data)
        >>> df
           col_0  col_1
        0      9     -2
        1     -3     -7
        2      0      6
        3     -1      8
        4      5     -5

        Clips per column using lower and upper thresholds:

        >>> df.clip(-4, 6)
           col_0  col_1
        0      6     -2
        1     -3     -4
        2      0      6
        3     -1      6
        4      5     -4

        Clips using specific lower and upper thresholds per column element:

        >>> t = pd.Series([2, -4, -1, 6, 3])
        >>> t
        0    2
        1   -4
        2   -1
        3    6
        4    3
        dtype: int64

        >>> df.clip(t, t + 4, axis=0)
           col_0  col_1
        0      6      2
        1     -3     -4
        2      0      3
        3      6      8
        4      5      3
        """
        inplace = validate_bool_kwarg(inplace, "inplace")

        axis = nv.validate_clip_with_axis(axis, args, kwargs)
        if axis is not None:
            axis = self._get_axis_number(axis)

        # GH 17276
        # numpy doesn't like NaN as a clip value
        # so ignore
        # GH 19992
        # numpy doesn't drop a list-like bound containing NaN
        if not is_list_like(lower) and np.any(isna(lower)):
            lower = None
        if not is_list_like(upper) and np.any(isna(upper)):
            upper = None

        # GH 2747 (arguments were reversed)
        if lower is not None and upper is not None:
            if is_scalar(lower) and is_scalar(upper):
                lower, upper = min(lower, upper), max(lower, upper)

        # fast-path for scalars
        if (lower is None or (is_scalar(lower) and is_number(lower))) and (
            upper is None or (is_scalar(upper) and is_number(upper))
        ):
            return self._clip_with_scalar(lower, upper, inplace=inplace)

        result = self
        if lower is not None:
            result = result._clip_with_one_bound(
                lower, method=self.ge, axis=axis, inplace=inplace
            )
        if upper is not None:
            if inplace:
                result = self
            result = result._clip_with_one_bound(
                upper, method=self.le, axis=axis, inplace=inplace
            )

        return result

    _shared_docs[
        "groupby"
    ] = """
        Group %(klass)s using a mapper or by a Series of columns.

        A groupby operation involves some combination of splitting the
        object, applying a function, and combining the results. This can be
        used to group large amounts of data and compute operations on these
        groups.

        Parameters
        ----------
        by : mapping, function, label, or list of labels
            Used to determine the groups for the groupby.
            If ``by`` is a function, it's called on each value of the object's
            index. If a dict or Series is passed, the Series or dict VALUES
            will be used to determine the groups (the Series' values are first
            aligned; see ``.align()`` method). If an ndarray is passed, the
            values are used as-is determine the groups. A label or list of
            labels may be passed to group by the columns in ``self``. Notice
            that a tuple is interpreted as a (single) key.
        axis : {0 or 'index', 1 or 'columns'}, default 0
            Split along rows (0) or columns (1).
        level : int, level name, or sequence of such, default None
            If the axis is a MultiIndex (hierarchical), group by a particular
            level or levels.
        as_index : bool, default True
            For aggregated output, return object with group labels as the
            index. Only relevant for DataFrame input. as_index=False is
            effectively "SQL-style" grouped output.
        sort : bool, default True
            Sort group keys. Get better performance by turning this off.
            Note this does not influence the order of observations within each
            group. Groupby preserves the order of rows within each group.
        group_keys : bool, default True
            When calling apply, add group keys to index to identify pieces.
        squeeze : bool, default False
            Reduce the dimensionality of the return type if possible,
            otherwise return a consistent type.
        observed : bool, default False
            This only applies if any of the groupers are Categoricals.
            If True: only show observed values for categorical groupers.
            If False: show all values for categorical groupers.

            .. versionadded:: 0.23.0

        Returns
        -------
        %(klass)sGroupBy
            Returns a groupby object that contains information about the groups.

        See Also
        --------
        resample : Convenience method for frequency conversion and resampling
            of time series.

        Notes
        -----
        See the `user guide
        <https://pandas.pydata.org/pandas-docs/stable/groupby.html>`_ for more.
        """

    def asfreq(
        self: FrameOrSeries,
        freq,
        method=None,
        how: Optional[str] = None,
        normalize: bool_t = False,
        fill_value=None,
    ) -> FrameOrSeries:
        """
        Convert TimeSeries to specified frequency.

        Optionally provide filling method to pad/backfill missing values.

        Returns the original data conformed to a new index with the specified
        frequency. ``resample`` is more appropriate if an operation, such as
        summarization, is necessary to represent the data at the new frequency.

        Parameters
        ----------
        freq : DateOffset or str
        method : {'backfill'/'bfill', 'pad'/'ffill'}, default None
            Method to use for filling holes in reindexed Series (note this
            does not fill NaNs that already were present):

            * 'pad' / 'ffill': propagate last valid observation forward to next
              valid
            * 'backfill' / 'bfill': use NEXT valid observation to fill.
        how : {'start', 'end'}, default end
            For PeriodIndex only (see PeriodIndex.asfreq).
        normalize : bool, default False
            Whether to reset output index to midnight.
        fill_value : scalar, optional
            Value to use for missing values, applied during upsampling (note
            this does not fill NaNs that already were present).

        Returns
        -------
        converted : same type as caller

        See Also
        --------
        reindex

        Notes
        -----
        To learn more about the frequency strings, please see `this link
        <https://pandas.pydata.org/pandas-docs/stable/user_guide/timeseries.html#offset-aliases>`__.

        Examples
        --------

        Start by creating a series with 4 one minute timestamps.

        >>> index = pd.date_range('1/1/2000', periods=4, freq='T')
        >>> series = pd.Series([0.0, None, 2.0, 3.0], index=index)
        >>> df = pd.DataFrame({'s':series})
        >>> df
                               s
        2000-01-01 00:00:00    0.0
        2000-01-01 00:01:00    NaN
        2000-01-01 00:02:00    2.0
        2000-01-01 00:03:00    3.0

        Upsample the series into 30 second bins.

        >>> df.asfreq(freq='30S')
                               s
        2000-01-01 00:00:00    0.0
        2000-01-01 00:00:30    NaN
        2000-01-01 00:01:00    NaN
        2000-01-01 00:01:30    NaN
        2000-01-01 00:02:00    2.0
        2000-01-01 00:02:30    NaN
        2000-01-01 00:03:00    3.0

        Upsample again, providing a ``fill value``.

        >>> df.asfreq(freq='30S', fill_value=9.0)
                               s
        2000-01-01 00:00:00    0.0
        2000-01-01 00:00:30    9.0
        2000-01-01 00:01:00    NaN
        2000-01-01 00:01:30    9.0
        2000-01-01 00:02:00    2.0
        2000-01-01 00:02:30    9.0
        2000-01-01 00:03:00    3.0

        Upsample again, providing a ``method``.

        >>> df.asfreq(freq='30S', method='bfill')
                               s
        2000-01-01 00:00:00    0.0
        2000-01-01 00:00:30    NaN
        2000-01-01 00:01:00    NaN
        2000-01-01 00:01:30    2.0
        2000-01-01 00:02:00    2.0
        2000-01-01 00:02:30    3.0
        2000-01-01 00:03:00    3.0
        """
        from pandas.core.resample import asfreq

        return asfreq(
            self,
            freq,
            method=method,
            how=how,
            normalize=normalize,
            fill_value=fill_value,
        )

    def at_time(
        self: FrameOrSeries, time, asof: bool_t = False, axis=None
    ) -> FrameOrSeries:
        """
        Select values at particular time of day (e.g. 9:30AM).

        Parameters
        ----------
        time : datetime.time or str
        axis : {0 or 'index', 1 or 'columns'}, default 0

            .. versionadded:: 0.24.0

        Returns
        -------
        Series or DataFrame

        Raises
        ------
        TypeError
            If the index is not  a :class:`DatetimeIndex`

        See Also
        --------
        between_time : Select values between particular times of the day.
        first : Select initial periods of time series based on a date offset.
        last : Select final periods of time series based on a date offset.
        DatetimeIndex.indexer_at_time : Get just the index locations for
            values at particular time of the day.

        Examples
        --------
        >>> i = pd.date_range('2018-04-09', periods=4, freq='12H')
        >>> ts = pd.DataFrame({'A': [1, 2, 3, 4]}, index=i)
        >>> ts
                             A
        2018-04-09 00:00:00  1
        2018-04-09 12:00:00  2
        2018-04-10 00:00:00  3
        2018-04-10 12:00:00  4

        >>> ts.at_time('12:00')
                             A
        2018-04-09 12:00:00  2
        2018-04-10 12:00:00  4
        """
        if axis is None:
            axis = self._stat_axis_number
        axis = self._get_axis_number(axis)

        index = self._get_axis(axis)
        try:
            indexer = index.indexer_at_time(time, asof=asof)
        except AttributeError:
            raise TypeError("Index must be DatetimeIndex")

        return self.take(indexer, axis=axis)

    def between_time(
        self: FrameOrSeries,
        start_time,
        end_time,
        include_start: bool_t = True,
        include_end: bool_t = True,
        axis=None,
    ) -> FrameOrSeries:
        """
        Select values between particular times of the day (e.g., 9:00-9:30 AM).

        By setting ``start_time`` to be later than ``end_time``,
        you can get the times that are *not* between the two times.

        Parameters
        ----------
        start_time : datetime.time or str
        end_time : datetime.time or str
        include_start : bool, default True
        include_end : bool, default True
        axis : {0 or 'index', 1 or 'columns'}, default 0

            .. versionadded:: 0.24.0

        Returns
        -------
        Series or DataFrame

        Raises
        ------
        TypeError
            If the index is not  a :class:`DatetimeIndex`

        See Also
        --------
        at_time : Select values at a particular time of the day.
        first : Select initial periods of time series based on a date offset.
        last : Select final periods of time series based on a date offset.
        DatetimeIndex.indexer_between_time : Get just the index locations for
            values between particular times of the day.

        Examples
        --------
        >>> i = pd.date_range('2018-04-09', periods=4, freq='1D20min')
        >>> ts = pd.DataFrame({'A': [1, 2, 3, 4]}, index=i)
        >>> ts
                             A
        2018-04-09 00:00:00  1
        2018-04-10 00:20:00  2
        2018-04-11 00:40:00  3
        2018-04-12 01:00:00  4

        >>> ts.between_time('0:15', '0:45')
                             A
        2018-04-10 00:20:00  2
        2018-04-11 00:40:00  3

        You get the times that are *not* between two times by setting
        ``start_time`` later than ``end_time``:

        >>> ts.between_time('0:45', '0:15')
                             A
        2018-04-09 00:00:00  1
        2018-04-12 01:00:00  4
        """
        if axis is None:
            axis = self._stat_axis_number
        axis = self._get_axis_number(axis)

        index = self._get_axis(axis)
        try:
            indexer = index.indexer_between_time(
                start_time,
                end_time,
                include_start=include_start,
                include_end=include_end,
            )
        except AttributeError:
            raise TypeError("Index must be DatetimeIndex")

        return self.take(indexer, axis=axis)

    def resample(
        self,
        rule,
        axis=0,
        closed: Optional[str] = None,
        label: Optional[str] = None,
        convention: str = "start",
        kind: Optional[str] = None,
        loffset=None,
        base: int = 0,
        on=None,
        level=None,
    ):
        """
        Resample time-series data.

        Convenience method for frequency conversion and resampling of time
        series. Object must have a datetime-like index (`DatetimeIndex`,
        `PeriodIndex`, or `TimedeltaIndex`), or pass datetime-like values
        to the `on` or `level` keyword.

        Parameters
        ----------
        rule : DateOffset, Timedelta or str
            The offset string or object representing target conversion.
        axis : {0 or 'index', 1 or 'columns'}, default 0
            Which axis to use for up- or down-sampling. For `Series` this
            will default to 0, i.e. along the rows. Must be
            `DatetimeIndex`, `TimedeltaIndex` or `PeriodIndex`.
        closed : {'right', 'left'}, default None
            Which side of bin interval is closed. The default is 'left'
            for all frequency offsets except for 'M', 'A', 'Q', 'BM',
            'BA', 'BQ', and 'W' which all have a default of 'right'.
        label : {'right', 'left'}, default None
            Which bin edge label to label bucket with. The default is 'left'
            for all frequency offsets except for 'M', 'A', 'Q', 'BM',
            'BA', 'BQ', and 'W' which all have a default of 'right'.
        convention : {'start', 'end', 's', 'e'}, default 'start'
            For `PeriodIndex` only, controls whether to use the start or
            end of `rule`.
        kind : {'timestamp', 'period'}, optional, default None
            Pass 'timestamp' to convert the resulting index to a
            `DateTimeIndex` or 'period' to convert it to a `PeriodIndex`.
            By default the input representation is retained.
        loffset : timedelta, default None
            Adjust the resampled time labels.
        base : int, default 0
            For frequencies that evenly subdivide 1 day, the "origin" of the
            aggregated intervals. For example, for '5min' frequency, base could
            range from 0 through 4. Defaults to 0.
        on : str, optional
            For a DataFrame, column to use instead of index for resampling.
            Column must be datetime-like.

        level : str or int, optional
            For a MultiIndex, level (name or number) to use for
            resampling. `level` must be datetime-like.

        Returns
        -------
        Resampler object

        See Also
        --------
        groupby : Group by mapping, function, label, or list of labels.
        Series.resample : Resample a Series.
        DataFrame.resample: Resample a DataFrame.

        Notes
        -----
        See the `user guide
        <https://pandas.pydata.org/pandas-docs/stable/user_guide/timeseries.html#resampling>`_
        for more.

        To learn more about the offset strings, please see `this link
        <https://pandas.pydata.org/pandas-docs/stable/user_guide/timeseries.html#dateoffset-objects>`__.

        Examples
        --------

        Start by creating a series with 9 one minute timestamps.

        >>> index = pd.date_range('1/1/2000', periods=9, freq='T')
        >>> series = pd.Series(range(9), index=index)
        >>> series
        2000-01-01 00:00:00    0
        2000-01-01 00:01:00    1
        2000-01-01 00:02:00    2
        2000-01-01 00:03:00    3
        2000-01-01 00:04:00    4
        2000-01-01 00:05:00    5
        2000-01-01 00:06:00    6
        2000-01-01 00:07:00    7
        2000-01-01 00:08:00    8
        Freq: T, dtype: int64

        Downsample the series into 3 minute bins and sum the values
        of the timestamps falling into a bin.

        >>> series.resample('3T').sum()
        2000-01-01 00:00:00     3
        2000-01-01 00:03:00    12
        2000-01-01 00:06:00    21
        Freq: 3T, dtype: int64

        Downsample the series into 3 minute bins as above, but label each
        bin using the right edge instead of the left. Please note that the
        value in the bucket used as the label is not included in the bucket,
        which it labels. For example, in the original series the
        bucket ``2000-01-01 00:03:00`` contains the value 3, but the summed
        value in the resampled bucket with the label ``2000-01-01 00:03:00``
        does not include 3 (if it did, the summed value would be 6, not 3).
        To include this value close the right side of the bin interval as
        illustrated in the example below this one.

        >>> series.resample('3T', label='right').sum()
        2000-01-01 00:03:00     3
        2000-01-01 00:06:00    12
        2000-01-01 00:09:00    21
        Freq: 3T, dtype: int64

        Downsample the series into 3 minute bins as above, but close the right
        side of the bin interval.

        >>> series.resample('3T', label='right', closed='right').sum()
        2000-01-01 00:00:00     0
        2000-01-01 00:03:00     6
        2000-01-01 00:06:00    15
        2000-01-01 00:09:00    15
        Freq: 3T, dtype: int64

        Upsample the series into 30 second bins.

        >>> series.resample('30S').asfreq()[0:5]   # Select first 5 rows
        2000-01-01 00:00:00   0.0
        2000-01-01 00:00:30   NaN
        2000-01-01 00:01:00   1.0
        2000-01-01 00:01:30   NaN
        2000-01-01 00:02:00   2.0
        Freq: 30S, dtype: float64

        Upsample the series into 30 second bins and fill the ``NaN``
        values using the ``pad`` method.

        >>> series.resample('30S').pad()[0:5]
        2000-01-01 00:00:00    0
        2000-01-01 00:00:30    0
        2000-01-01 00:01:00    1
        2000-01-01 00:01:30    1
        2000-01-01 00:02:00    2
        Freq: 30S, dtype: int64

        Upsample the series into 30 second bins and fill the
        ``NaN`` values using the ``bfill`` method.

        >>> series.resample('30S').bfill()[0:5]
        2000-01-01 00:00:00    0
        2000-01-01 00:00:30    1
        2000-01-01 00:01:00    1
        2000-01-01 00:01:30    2
        2000-01-01 00:02:00    2
        Freq: 30S, dtype: int64

        Pass a custom function via ``apply``

        >>> def custom_resampler(array_like):
        ...     return np.sum(array_like) + 5
        ...
        >>> series.resample('3T').apply(custom_resampler)
        2000-01-01 00:00:00     8
        2000-01-01 00:03:00    17
        2000-01-01 00:06:00    26
        Freq: 3T, dtype: int64

        For a Series with a PeriodIndex, the keyword `convention` can be
        used to control whether to use the start or end of `rule`.

        Resample a year by quarter using 'start' `convention`. Values are
        assigned to the first quarter of the period.

        >>> s = pd.Series([1, 2], index=pd.period_range('2012-01-01',
        ...                                             freq='A',
        ...                                             periods=2))
        >>> s
        2012    1
        2013    2
        Freq: A-DEC, dtype: int64
        >>> s.resample('Q', convention='start').asfreq()
        2012Q1    1.0
        2012Q2    NaN
        2012Q3    NaN
        2012Q4    NaN
        2013Q1    2.0
        2013Q2    NaN
        2013Q3    NaN
        2013Q4    NaN
        Freq: Q-DEC, dtype: float64

        Resample quarters by month using 'end' `convention`. Values are
        assigned to the last month of the period.

        >>> q = pd.Series([1, 2, 3, 4], index=pd.period_range('2018-01-01',
        ...                                                   freq='Q',
        ...                                                   periods=4))
        >>> q
        2018Q1    1
        2018Q2    2
        2018Q3    3
        2018Q4    4
        Freq: Q-DEC, dtype: int64
        >>> q.resample('M', convention='end').asfreq()
        2018-03    1.0
        2018-04    NaN
        2018-05    NaN
        2018-06    2.0
        2018-07    NaN
        2018-08    NaN
        2018-09    3.0
        2018-10    NaN
        2018-11    NaN
        2018-12    4.0
        Freq: M, dtype: float64

        For DataFrame objects, the keyword `on` can be used to specify the
        column instead of the index for resampling.

        >>> d = dict({'price': [10, 11, 9, 13, 14, 18, 17, 19],
        ...           'volume': [50, 60, 40, 100, 50, 100, 40, 50]})
        >>> df = pd.DataFrame(d)
        >>> df['week_starting'] = pd.date_range('01/01/2018',
        ...                                     periods=8,
        ...                                     freq='W')
        >>> df
           price  volume week_starting
        0     10      50    2018-01-07
        1     11      60    2018-01-14
        2      9      40    2018-01-21
        3     13     100    2018-01-28
        4     14      50    2018-02-04
        5     18     100    2018-02-11
        6     17      40    2018-02-18
        7     19      50    2018-02-25
        >>> df.resample('M', on='week_starting').mean()
                       price  volume
        week_starting
        2018-01-31     10.75    62.5
        2018-02-28     17.00    60.0

        For a DataFrame with MultiIndex, the keyword `level` can be used to
        specify on which level the resampling needs to take place.

        >>> days = pd.date_range('1/1/2000', periods=4, freq='D')
        >>> d2 = dict({'price': [10, 11, 9, 13, 14, 18, 17, 19],
        ...            'volume': [50, 60, 40, 100, 50, 100, 40, 50]})
        >>> df2 = pd.DataFrame(d2,
        ...                    index=pd.MultiIndex.from_product([days,
        ...                                                     ['morning',
        ...                                                      'afternoon']]
        ...                                                     ))
        >>> df2
                              price  volume
        2000-01-01 morning       10      50
                   afternoon     11      60
        2000-01-02 morning        9      40
                   afternoon     13     100
        2000-01-03 morning       14      50
                   afternoon     18     100
        2000-01-04 morning       17      40
                   afternoon     19      50
        >>> df2.resample('D', level=0).sum()
                    price  volume
        2000-01-01     21     110
        2000-01-02     22     140
        2000-01-03     32     150
        2000-01-04     36      90
        """

        from pandas.core.resample import resample

        axis = self._get_axis_number(axis)
        return resample(
            self,
            freq=rule,
            label=label,
            closed=closed,
            axis=axis,
            kind=kind,
            loffset=loffset,
            convention=convention,
            base=base,
            key=on,
            level=level,
        )

    def first(self: FrameOrSeries, offset) -> FrameOrSeries:
        """
        Method to subset initial periods of time series data based on a date offset.

        Parameters
        ----------
        offset : str, DateOffset, dateutil.relativedelta

        Returns
        -------
        subset : same type as caller

        Raises
        ------
        TypeError
            If the index is not  a :class:`DatetimeIndex`

        See Also
        --------
        last : Select final periods of time series based on a date offset.
        at_time : Select values at a particular time of the day.
        between_time : Select values between particular times of the day.

        Examples
        --------
        >>> i = pd.date_range('2018-04-09', periods=4, freq='2D')
        >>> ts = pd.DataFrame({'A': [1,2,3,4]}, index=i)
        >>> ts
                    A
        2018-04-09  1
        2018-04-11  2
        2018-04-13  3
        2018-04-15  4

        Get the rows for the first 3 days:

        >>> ts.first('3D')
                    A
        2018-04-09  1
        2018-04-11  2

        Notice the data for 3 first calender days were returned, not the first
        3 days observed in the dataset, and therefore data for 2018-04-13 was
        not returned.
        """
        if not isinstance(self.index, DatetimeIndex):
            raise TypeError("'first' only supports a DatetimeIndex index")

        if len(self.index) == 0:
            return self

        offset = to_offset(offset)
        end_date = end = self.index[0] + offset

        # Tick-like, e.g. 3 weeks
        if not offset.is_anchored() and hasattr(offset, "_inc"):
            if end_date in self.index:
                end = self.index.searchsorted(end_date, side="left")
                return self.iloc[:end]

        return self.loc[:end]

    def last(self: FrameOrSeries, offset) -> FrameOrSeries:
        """
        Method to subset final periods of time series data based on a date offset.

        Parameters
        ----------
        offset : str, DateOffset, dateutil.relativedelta

        Returns
        -------
        subset : same type as caller

        Raises
        ------
        TypeError
            If the index is not  a :class:`DatetimeIndex`

        See Also
        --------
        first : Select initial periods of time series based on a date offset.
        at_time : Select values at a particular time of the day.
        between_time : Select values between particular times of the day.

        Examples
        --------
        >>> i = pd.date_range('2018-04-09', periods=4, freq='2D')
        >>> ts = pd.DataFrame({'A': [1, 2, 3, 4]}, index=i)
        >>> ts
                    A
        2018-04-09  1
        2018-04-11  2
        2018-04-13  3
        2018-04-15  4

        Get the rows for the last 3 days:

        >>> ts.last('3D')
                    A
        2018-04-13  3
        2018-04-15  4

        Notice the data for 3 last calender days were returned, not the last
        3 observed days in the dataset, and therefore data for 2018-04-11 was
        not returned.
        """
        if not isinstance(self.index, DatetimeIndex):
            raise TypeError("'last' only supports a DatetimeIndex index")

        if len(self.index) == 0:
            return self

        offset = to_offset(offset)

        start_date = self.index[-1] - offset
        start = self.index.searchsorted(start_date, side="right")
        return self.iloc[start:]

    def rank(
        self: FrameOrSeries,
        axis=0,
        method: str = "average",
        numeric_only: Optional[bool_t] = None,
        na_option: str = "keep",
        ascending: bool_t = True,
        pct: bool_t = False,
    ) -> FrameOrSeries:
        """
        Compute numerical data ranks (1 through n) along axis.

        By default, equal values are assigned a rank that is the average of the
        ranks of those values.

        Parameters
        ----------
        axis : {0 or 'index', 1 or 'columns'}, default 0
            Index to direct ranking.
        method : {'average', 'min', 'max', 'first', 'dense'}, default 'average'
            How to rank the group of records that have the same value (i.e. ties):

            * average: average rank of the group
            * min: lowest rank in the group
            * max: highest rank in the group
            * first: ranks assigned in order they appear in the array
            * dense: like 'min', but rank always increases by 1 between groups.

        numeric_only : bool, optional
            For DataFrame objects, rank only numeric columns if set to True.
        na_option : {'keep', 'top', 'bottom'}, default 'keep'
            How to rank NaN values:

            * keep: assign NaN rank to NaN values
            * top: assign smallest rank to NaN values if ascending
            * bottom: assign highest rank to NaN values if ascending.

        ascending : bool, default True
            Whether or not the elements should be ranked in ascending order.
        pct : bool, default False
            Whether or not to display the returned rankings in percentile
            form.

        Returns
        -------
        same type as caller
            Return a Series or DataFrame with data ranks as values.

        See Also
        --------
        core.groupby.GroupBy.rank : Rank of values within each group.

        Examples
        --------

        >>> df = pd.DataFrame(data={'Animal': ['cat', 'penguin', 'dog',
        ...                                    'spider', 'snake'],
        ...                         'Number_legs': [4, 2, 4, 8, np.nan]})
        >>> df
            Animal  Number_legs
        0      cat          4.0
        1  penguin          2.0
        2      dog          4.0
        3   spider          8.0
        4    snake          NaN

        The following example shows how the method behaves with the above
        parameters:

        * default_rank: this is the default behaviour obtained without using
          any parameter.
        * max_rank: setting ``method = 'max'`` the records that have the
          same values are ranked using the highest rank (e.g.: since 'cat'
          and 'dog' are both in the 2nd and 3rd position, rank 3 is assigned.)
        * NA_bottom: choosing ``na_option = 'bottom'``, if there are records
          with NaN values they are placed at the bottom of the ranking.
        * pct_rank: when setting ``pct = True``, the ranking is expressed as
          percentile rank.

        >>> df['default_rank'] = df['Number_legs'].rank()
        >>> df['max_rank'] = df['Number_legs'].rank(method='max')
        >>> df['NA_bottom'] = df['Number_legs'].rank(na_option='bottom')
        >>> df['pct_rank'] = df['Number_legs'].rank(pct=True)
        >>> df
            Animal  Number_legs  default_rank  max_rank  NA_bottom  pct_rank
        0      cat          4.0           2.5       3.0        2.5     0.625
        1  penguin          2.0           1.0       1.0        1.0     0.250
        2      dog          4.0           2.5       3.0        2.5     0.625
        3   spider          8.0           4.0       4.0        4.0     1.000
        4    snake          NaN           NaN       NaN        5.0       NaN
        """
        axis = self._get_axis_number(axis)

        if na_option not in {"keep", "top", "bottom"}:
            msg = "na_option must be one of 'keep', 'top', or 'bottom'"
            raise ValueError(msg)

        def ranker(data):
            ranks = algos.rank(
                data.values,
                axis=axis,
                method=method,
                ascending=ascending,
                na_option=na_option,
                pct=pct,
            )
            ranks = self._constructor(ranks, **data._construct_axes_dict())
            return ranks.__finalize__(self)

        # if numeric_only is None, and we can't get anything, we try with
        # numeric_only=True
        if numeric_only is None:
            try:
                return ranker(self)
            except TypeError:
                numeric_only = True

        if numeric_only:
            data = self._get_numeric_data()
        else:
            data = self

        return ranker(data)

    _shared_docs[
        "align"
    ] = """
        Align two objects on their axes with the specified join method.

        Join method is specified for each axis Index.

        Parameters
        ----------
        other : DataFrame or Series
        join : {'outer', 'inner', 'left', 'right'}, default 'outer'
        axis : allowed axis of the other object, default None
            Align on index (0), columns (1), or both (None).
        level : int or level name, default None
            Broadcast across a level, matching Index values on the
            passed MultiIndex level.
        copy : bool, default True
            Always returns new objects. If copy=False and no reindexing is
            required then original objects are returned.
        fill_value : scalar, default np.NaN
            Value to use for missing values. Defaults to NaN, but can be any
            "compatible" value.
        method : {'backfill', 'bfill', 'pad', 'ffill', None}, default None
            Method to use for filling holes in reindexed Series:

            - pad / ffill: propagate last valid observation forward to next valid.
            - backfill / bfill: use NEXT valid observation to fill gap.

        limit : int, default None
            If method is specified, this is the maximum number of consecutive
            NaN values to forward/backward fill. In other words, if there is
            a gap with more than this number of consecutive NaNs, it will only
            be partially filled. If method is not specified, this is the
            maximum number of entries along the entire axis where NaNs will be
            filled. Must be greater than 0 if not None.
        fill_axis : %(axes_single_arg)s, default 0
            Filling axis, method and limit.
        broadcast_axis : %(axes_single_arg)s, default None
            Broadcast values along this axis, if aligning two objects of
            different dimensions.

        Returns
        -------
        (left, right) : (%(klass)s, type of other)
            Aligned objects.
        """

    @Appender(_shared_docs["align"] % _shared_doc_kwargs)
    def align(
        self,
        other,
        join="outer",
        axis=None,
        level=None,
        copy=True,
        fill_value=None,
        method=None,
        limit=None,
        fill_axis=0,
        broadcast_axis=None,
    ):
        method = missing.clean_fill_method(method)

        if broadcast_axis == 1 and self.ndim != other.ndim:
            if isinstance(self, ABCSeries):
                # this means other is a DataFrame, and we need to broadcast
                # self
                cons = self._constructor_expanddim
                df = cons(
                    {c: self for c in other.columns}, **other._construct_axes_dict()
                )
                return df._align_frame(
                    other,
                    join=join,
                    axis=axis,
                    level=level,
                    copy=copy,
                    fill_value=fill_value,
                    method=method,
                    limit=limit,
                    fill_axis=fill_axis,
                )
            elif isinstance(other, ABCSeries):
                # this means self is a DataFrame, and we need to broadcast
                # other
                cons = other._constructor_expanddim
                df = cons(
                    {c: other for c in self.columns}, **self._construct_axes_dict()
                )
                return self._align_frame(
                    df,
                    join=join,
                    axis=axis,
                    level=level,
                    copy=copy,
                    fill_value=fill_value,
                    method=method,
                    limit=limit,
                    fill_axis=fill_axis,
                )

        if axis is not None:
            axis = self._get_axis_number(axis)
        if isinstance(other, ABCDataFrame):
            return self._align_frame(
                other,
                join=join,
                axis=axis,
                level=level,
                copy=copy,
                fill_value=fill_value,
                method=method,
                limit=limit,
                fill_axis=fill_axis,
            )
        elif isinstance(other, ABCSeries):
            return self._align_series(
                other,
                join=join,
                axis=axis,
                level=level,
                copy=copy,
                fill_value=fill_value,
                method=method,
                limit=limit,
                fill_axis=fill_axis,
            )
        else:  # pragma: no cover
            raise TypeError(f"unsupported type: {type(other)}")

    def _align_frame(
        self,
        other,
        join="outer",
        axis=None,
        level=None,
        copy: bool_t = True,
        fill_value=None,
        method=None,
        limit=None,
        fill_axis=0,
    ):
        # defaults
        join_index, join_columns = None, None
        ilidx, iridx = None, None
        clidx, cridx = None, None

        is_series = isinstance(self, ABCSeries)

        if axis is None or axis == 0:
            if not self.index.equals(other.index):
                join_index, ilidx, iridx = self.index.join(
                    other.index, how=join, level=level, return_indexers=True
                )

        if axis is None or axis == 1:
            if not is_series and not self.columns.equals(other.columns):
                join_columns, clidx, cridx = self.columns.join(
                    other.columns, how=join, level=level, return_indexers=True
                )

        if is_series:
            reindexers = {0: [join_index, ilidx]}
        else:
            reindexers = {0: [join_index, ilidx], 1: [join_columns, clidx]}

        left = self._reindex_with_indexers(
            reindexers, copy=copy, fill_value=fill_value, allow_dups=True
        )
        # other must be always DataFrame
        right = other._reindex_with_indexers(
            {0: [join_index, iridx], 1: [join_columns, cridx]},
            copy=copy,
            fill_value=fill_value,
            allow_dups=True,
        )

        if method is not None:
            left = self._ensure_type(
                left.fillna(method=method, axis=fill_axis, limit=limit)
            )
            right = self._ensure_type(
                right.fillna(method=method, axis=fill_axis, limit=limit)
            )

        # if DatetimeIndex have different tz, convert to UTC
        if is_datetime64tz_dtype(left.index):
            if left.index.tz != right.index.tz:
                if join_index is not None:
                    left.index = join_index
                    right.index = join_index

        return left.__finalize__(self), right.__finalize__(other)

    def _align_series(
        self,
        other,
        join="outer",
        axis=None,
        level=None,
        copy: bool_t = True,
        fill_value=None,
        method=None,
        limit=None,
        fill_axis=0,
    ):

        is_series = isinstance(self, ABCSeries)

        # series/series compat, other must always be a Series
        if is_series:
            if axis:
                raise ValueError("cannot align series to a series other than axis 0")

            # equal
            if self.index.equals(other.index):
                join_index, lidx, ridx = None, None, None
            else:
                join_index, lidx, ridx = self.index.join(
                    other.index, how=join, level=level, return_indexers=True
                )

            left = self._reindex_indexer(join_index, lidx, copy)
            right = other._reindex_indexer(join_index, ridx, copy)

        else:
            # one has > 1 ndim
            fdata = self._data
            if axis == 0:
                join_index = self.index
                lidx, ridx = None, None
                if not self.index.equals(other.index):
                    join_index, lidx, ridx = self.index.join(
                        other.index, how=join, level=level, return_indexers=True
                    )

                if lidx is not None:
                    fdata = fdata.reindex_indexer(join_index, lidx, axis=1)

            elif axis == 1:
                join_index = self.columns
                lidx, ridx = None, None
                if not self.columns.equals(other.index):
                    join_index, lidx, ridx = self.columns.join(
                        other.index, how=join, level=level, return_indexers=True
                    )

                if lidx is not None:
                    fdata = fdata.reindex_indexer(join_index, lidx, axis=0)
            else:
                raise ValueError("Must specify axis=0 or 1")

            if copy and fdata is self._data:
                fdata = fdata.copy()

            left = self._constructor(fdata)

            if ridx is None:
                right = other
            else:
                right = other.reindex(join_index, level=level)

        # fill
        fill_na = notna(fill_value) or (method is not None)
        if fill_na:
            left = left.fillna(fill_value, method=method, limit=limit, axis=fill_axis)
            right = right.fillna(fill_value, method=method, limit=limit)

        # if DatetimeIndex have different tz, convert to UTC
        if is_series or (not is_series and axis == 0):
            if is_datetime64tz_dtype(left.index):
                if left.index.tz != right.index.tz:
                    if join_index is not None:
                        left.index = join_index
                        right.index = join_index

        return left.__finalize__(self), right.__finalize__(other)

    def _where(
        self,
        cond,
        other=np.nan,
        inplace=False,
        axis=None,
        level=None,
        errors="raise",
        try_cast=False,
    ):
        """
        Equivalent to public method `where`, except that `other` is not
        applied as a function even if callable. Used in __setitem__.
        """
        inplace = validate_bool_kwarg(inplace, "inplace")

        # align the cond to same shape as myself
        cond = com.apply_if_callable(cond, self)
        if isinstance(cond, NDFrame):
            cond, _ = cond.align(self, join="right", broadcast_axis=1)
        else:
            if not hasattr(cond, "shape"):
                cond = np.asanyarray(cond)
            if cond.shape != self.shape:
                raise ValueError("Array conditional must be same shape as self")
            cond = self._constructor(cond, **self._construct_axes_dict())

        # make sure we are boolean
        fill_value = bool(inplace)
        cond = cond.fillna(fill_value)

        msg = "Boolean array expected for the condition, not {dtype}"

        if not isinstance(cond, ABCDataFrame):
            # This is a single-dimensional object.
            if not is_bool_dtype(cond):
                raise ValueError(msg.format(dtype=cond.dtype))
        elif not cond.empty:
            for dt in cond.dtypes:
                if not is_bool_dtype(dt):
                    raise ValueError(msg.format(dtype=dt))

        cond = -cond if inplace else cond

        # try to align with other
        try_quick = True
        if hasattr(other, "align"):

            # align with me
            if other.ndim <= self.ndim:

                _, other = self.align(
                    other, join="left", axis=axis, level=level, fill_value=np.nan
                )

                # if we are NOT aligned, raise as we cannot where index
                if axis is None and not all(
                    other._get_axis(i).equals(ax) for i, ax in enumerate(self.axes)
                ):
                    raise InvalidIndexError

            # slice me out of the other
            else:
                raise NotImplementedError(
                    "cannot align with a higher dimensional NDFrame"
                )

        if isinstance(other, np.ndarray):

            if other.shape != self.shape:

                if self.ndim == 1:

                    icond = cond.values

                    # GH 2745 / GH 4192
                    # treat like a scalar
                    if len(other) == 1:
                        other = np.array(other[0])

                    # GH 3235
                    # match True cond to other
                    elif len(cond[icond]) == len(other):

                        # try to not change dtype at first (if try_quick)
                        if try_quick:
                            new_other = com.values_from_object(self)
                            new_other = new_other.copy()
                            new_other[icond] = other
                            other = new_other

                    else:
                        raise ValueError(
                            "Length of replacements must equal series length"
                        )

                else:
                    raise ValueError(
                        "other must be the same shape as self when an ndarray"
                    )

            # we are the same shape, so create an actual object for alignment
            else:
                other = self._constructor(other, **self._construct_axes_dict())

        if axis is None:
            axis = 0

        if self.ndim == getattr(other, "ndim", 0):
            align = True
        else:
            align = self._get_axis_number(axis) == 1

        block_axis = self._get_block_manager_axis(axis)

        if inplace:
            # we may have different type blocks come out of putmask, so
            # reconstruct the block manager

            self._check_inplace_setting(other)
            new_data = self._data.putmask(
                mask=cond,
                new=other,
                align=align,
                inplace=True,
                axis=block_axis,
                transpose=self._AXIS_REVERSED,
            )
            self._update_inplace(new_data)

        else:
            new_data = self._data.where(
                other=other,
                cond=cond,
                align=align,
                errors=errors,
                try_cast=try_cast,
                axis=block_axis,
            )

            return self._constructor(new_data).__finalize__(self)

    _shared_docs[
        "where"
    ] = """
        Replace values where the condition is %(cond_rev)s.

        Parameters
        ----------
        cond : bool %(klass)s, array-like, or callable
            Where `cond` is %(cond)s, keep the original value. Where
            %(cond_rev)s, replace with corresponding value from `other`.
            If `cond` is callable, it is computed on the %(klass)s and
            should return boolean %(klass)s or array. The callable must
            not change input %(klass)s (though pandas doesn't check it).
        other : scalar, %(klass)s, or callable
            Entries where `cond` is %(cond_rev)s are replaced with
            corresponding value from `other`.
            If other is callable, it is computed on the %(klass)s and
            should return scalar or %(klass)s. The callable must not
            change input %(klass)s (though pandas doesn't check it).
        inplace : bool, default False
            Whether to perform the operation in place on the data.
        axis : int, default None
            Alignment axis if needed.
        level : int, default None
            Alignment level if needed.
        errors : str, {'raise', 'ignore'}, default 'raise'
            Note that currently this parameter won't affect
            the results and will always coerce to a suitable dtype.

            - 'raise' : allow exceptions to be raised.
            - 'ignore' : suppress exceptions. On error return original object.

        try_cast : bool, default False
            Try to cast the result back to the input type (if possible).

        Returns
        -------
        Same type as caller

        See Also
        --------
        :func:`DataFrame.%(name_other)s` : Return an object of same shape as
            self.

        Notes
        -----
        The %(name)s method is an application of the if-then idiom. For each
        element in the calling DataFrame, if ``cond`` is ``%(cond)s`` the
        element is used; otherwise the corresponding element from the DataFrame
        ``other`` is used.

        The signature for :func:`DataFrame.where` differs from
        :func:`numpy.where`. Roughly ``df1.where(m, df2)`` is equivalent to
        ``np.where(m, df1, df2)``.

        For further details and examples see the ``%(name)s`` documentation in
        :ref:`indexing <indexing.where_mask>`.

        Examples
        --------
        >>> s = pd.Series(range(5))
        >>> s.where(s > 0)
        0    NaN
        1    1.0
        2    2.0
        3    3.0
        4    4.0
        dtype: float64

        >>> s.mask(s > 0)
        0    0.0
        1    NaN
        2    NaN
        3    NaN
        4    NaN
        dtype: float64

        >>> s.where(s > 1, 10)
        0    10
        1    10
        2    2
        3    3
        4    4
        dtype: int64

        >>> df = pd.DataFrame(np.arange(10).reshape(-1, 2), columns=['A', 'B'])
        >>> df
           A  B
        0  0  1
        1  2  3
        2  4  5
        3  6  7
        4  8  9
        >>> m = df %% 3 == 0
        >>> df.where(m, -df)
           A  B
        0  0 -1
        1 -2  3
        2 -4 -5
        3  6 -7
        4 -8  9
        >>> df.where(m, -df) == np.where(m, df, -df)
              A     B
        0  True  True
        1  True  True
        2  True  True
        3  True  True
        4  True  True
        >>> df.where(m, -df) == df.mask(~m, -df)
              A     B
        0  True  True
        1  True  True
        2  True  True
        3  True  True
        4  True  True
        """

    @Appender(
        _shared_docs["where"]
        % dict(
            _shared_doc_kwargs,
            cond="True",
            cond_rev="False",
            name="where",
            name_other="mask",
        )
    )
    def where(
        self,
        cond,
        other=np.nan,
        inplace=False,
        axis=None,
        level=None,
        errors="raise",
        try_cast=False,
    ):

        other = com.apply_if_callable(other, self)
        return self._where(
            cond, other, inplace, axis, level, errors=errors, try_cast=try_cast
        )

    @Appender(
        _shared_docs["where"]
        % dict(
            _shared_doc_kwargs,
            cond="False",
            cond_rev="True",
            name="mask",
            name_other="where",
        )
    )
    def mask(
        self,
        cond,
        other=np.nan,
        inplace=False,
        axis=None,
        level=None,
        errors="raise",
        try_cast=False,
    ):

        inplace = validate_bool_kwarg(inplace, "inplace")
        cond = com.apply_if_callable(cond, self)

        # see gh-21891
        if not hasattr(cond, "__invert__"):
            cond = np.array(cond)

        return self.where(
            ~cond,
            other=other,
            inplace=inplace,
            axis=axis,
            level=level,
            try_cast=try_cast,
            errors=errors,
        )

    _shared_docs[
        "shift"
    ] = """
        Shift index by desired number of periods with an optional time `freq`.

        When `freq` is not passed, shift the index without realigning the data.
        If `freq` is passed (in this case, the index must be date or datetime,
        or it will raise a `NotImplementedError`), the index will be
        increased using the periods and the `freq`.

        Parameters
        ----------
        periods : int
            Number of periods to shift. Can be positive or negative.
        freq : DateOffset, tseries.offsets, timedelta, or str, optional
            Offset to use from the tseries module or time rule (e.g. 'EOM').
            If `freq` is specified then the index values are shifted but the
            data is not realigned. That is, use `freq` if you would like to
            extend the index when shifting and preserve the original data.
        axis : {0 or 'index', 1 or 'columns', None}, default None
            Shift direction.
        fill_value : object, optional
            The scalar value to use for newly introduced missing values.
            the default depends on the dtype of `self`.
            For numeric data, ``np.nan`` is used.
            For datetime, timedelta, or period data, etc. :attr:`NaT` is used.
            For extension dtypes, ``self.dtype.na_value`` is used.

            .. versionchanged:: 0.24.0

        Returns
        -------
        %(klass)s
            Copy of input object, shifted.

        See Also
        --------
        Index.shift : Shift values of Index.
        DatetimeIndex.shift : Shift values of DatetimeIndex.
        PeriodIndex.shift : Shift values of PeriodIndex.
        tshift : Shift the time index, using the index's frequency if
            available.

        Examples
        --------
        >>> df = pd.DataFrame({'Col1': [10, 20, 15, 30, 45],
        ...                    'Col2': [13, 23, 18, 33, 48],
        ...                    'Col3': [17, 27, 22, 37, 52]})

        >>> df.shift(periods=3)
           Col1  Col2  Col3
        0   NaN   NaN   NaN
        1   NaN   NaN   NaN
        2   NaN   NaN   NaN
        3  10.0  13.0  17.0
        4  20.0  23.0  27.0

        >>> df.shift(periods=1, axis='columns')
           Col1  Col2  Col3
        0   NaN  10.0  13.0
        1   NaN  20.0  23.0
        2   NaN  15.0  18.0
        3   NaN  30.0  33.0
        4   NaN  45.0  48.0

        >>> df.shift(periods=3, fill_value=0)
           Col1  Col2  Col3
        0     0     0     0
        1     0     0     0
        2     0     0     0
        3    10    13    17
        4    20    23    27
    """

    @Appender(_shared_docs["shift"] % _shared_doc_kwargs)
    def shift(
        self: FrameOrSeries, periods=1, freq=None, axis=0, fill_value=None
    ) -> FrameOrSeries:
        if periods == 0:
            return self.copy()

        block_axis = self._get_block_manager_axis(axis)
        if freq is None:
            new_data = self._data.shift(
                periods=periods, axis=block_axis, fill_value=fill_value
            )
        else:
            return self.tshift(periods, freq)

        return self._constructor(new_data).__finalize__(self)

    def slice_shift(self: FrameOrSeries, periods: int = 1, axis=0) -> FrameOrSeries:
        """
        Equivalent to `shift` without copying data.

        The shifted data will not include the dropped periods and the
        shifted axis will be smaller than the original.

        Parameters
        ----------
        periods : int
            Number of periods to move, can be positive or negative.

        Returns
        -------
        shifted : same type as caller

        Notes
        -----
        While the `slice_shift` is faster than `shift`, you may pay for it
        later during alignment.
        """
        if periods == 0:
            return self

        if periods > 0:
            vslicer = slice(None, -periods)
            islicer = slice(periods, None)
        else:
            vslicer = slice(-periods, None)
            islicer = slice(None, periods)

        new_obj = self._slice(vslicer, axis=axis)
        shifted_axis = self._get_axis(axis)[islicer]
        new_obj.set_axis(shifted_axis, axis=axis, inplace=True)

        return new_obj.__finalize__(self)

    def tshift(
        self: FrameOrSeries, periods: int = 1, freq=None, axis=0
    ) -> FrameOrSeries:
        """
        Shift the time index, using the index's frequency if available.

        Parameters
        ----------
        periods : int
            Number of periods to move, can be positive or negative.
        freq : DateOffset, timedelta, or str, default None
            Increment to use from the tseries module
            or time rule expressed as a string (e.g. 'EOM').
        axis : {0 or ‘index’, 1 or ‘columns’, None}, default 0
            Corresponds to the axis that contains the Index.

        Returns
        -------
        shifted : Series/DataFrame

        Notes
        -----
        If freq is not specified then tries to use the freq or inferred_freq
        attributes of the index. If neither of those attributes exist, a
        ValueError is thrown
        """

        index = self._get_axis(axis)
        if freq is None:
            freq = getattr(index, "freq", None)

        if freq is None:
            freq = getattr(index, "inferred_freq", None)

        if freq is None:
            msg = "Freq was not given and was not set in the index"
            raise ValueError(msg)

        if periods == 0:
            return self

        if isinstance(freq, str):
            freq = to_offset(freq)

        block_axis = self._get_block_manager_axis(axis)
        if isinstance(index, PeriodIndex):
            orig_freq = to_offset(index.freq)
            if freq == orig_freq:
                new_data = self._data.copy()
                new_data.axes[block_axis] = index.shift(periods)
            elif orig_freq is not None:
                msg = (
                    f"Given freq {freq.rule_code} does not match"
                    f" PeriodIndex freq {orig_freq.rule_code}"
                )
                raise ValueError(msg)
        else:
            new_data = self._data.copy()
            new_data.axes[block_axis] = index.shift(periods, freq)

        return self._constructor(new_data).__finalize__(self)

    def truncate(
        self: FrameOrSeries, before=None, after=None, axis=None, copy: bool_t = True
    ) -> FrameOrSeries:
        """
        Truncate a Series or DataFrame before and after some index value.

        This is a useful shorthand for boolean indexing based on index
        values above or below certain thresholds.

        Parameters
        ----------
        before : date, str, int
            Truncate all rows before this index value.
        after : date, str, int
            Truncate all rows after this index value.
        axis : {0 or 'index', 1 or 'columns'}, optional
            Axis to truncate. Truncates the index (rows) by default.
        copy : bool, default is True,
            Return a copy of the truncated section.

        Returns
        -------
        type of caller
            The truncated Series or DataFrame.

        See Also
        --------
        DataFrame.loc : Select a subset of a DataFrame by label.
        DataFrame.iloc : Select a subset of a DataFrame by position.

        Notes
        -----
        If the index being truncated contains only datetime values,
        `before` and `after` may be specified as strings instead of
        Timestamps.

        Examples
        --------
        >>> df = pd.DataFrame({'A': ['a', 'b', 'c', 'd', 'e'],
        ...                    'B': ['f', 'g', 'h', 'i', 'j'],
        ...                    'C': ['k', 'l', 'm', 'n', 'o']},
        ...                   index=[1, 2, 3, 4, 5])
        >>> df
           A  B  C
        1  a  f  k
        2  b  g  l
        3  c  h  m
        4  d  i  n
        5  e  j  o

        >>> df.truncate(before=2, after=4)
           A  B  C
        2  b  g  l
        3  c  h  m
        4  d  i  n

        The columns of a DataFrame can be truncated.

        >>> df.truncate(before="A", after="B", axis="columns")
           A  B
        1  a  f
        2  b  g
        3  c  h
        4  d  i
        5  e  j

        For Series, only rows can be truncated.

        >>> df['A'].truncate(before=2, after=4)
        2    b
        3    c
        4    d
        Name: A, dtype: object

        The index values in ``truncate`` can be datetimes or string
        dates.

        >>> dates = pd.date_range('2016-01-01', '2016-02-01', freq='s')
        >>> df = pd.DataFrame(index=dates, data={'A': 1})
        >>> df.tail()
                             A
        2016-01-31 23:59:56  1
        2016-01-31 23:59:57  1
        2016-01-31 23:59:58  1
        2016-01-31 23:59:59  1
        2016-02-01 00:00:00  1

        >>> df.truncate(before=pd.Timestamp('2016-01-05'),
        ...             after=pd.Timestamp('2016-01-10')).tail()
                             A
        2016-01-09 23:59:56  1
        2016-01-09 23:59:57  1
        2016-01-09 23:59:58  1
        2016-01-09 23:59:59  1
        2016-01-10 00:00:00  1

        Because the index is a DatetimeIndex containing only dates, we can
        specify `before` and `after` as strings. They will be coerced to
        Timestamps before truncation.

        >>> df.truncate('2016-01-05', '2016-01-10').tail()
                             A
        2016-01-09 23:59:56  1
        2016-01-09 23:59:57  1
        2016-01-09 23:59:58  1
        2016-01-09 23:59:59  1
        2016-01-10 00:00:00  1

        Note that ``truncate`` assumes a 0 value for any unspecified time
        component (midnight). This differs from partial string slicing, which
        returns any partially matching dates.

        >>> df.loc['2016-01-05':'2016-01-10', :].tail()
                             A
        2016-01-10 23:59:55  1
        2016-01-10 23:59:56  1
        2016-01-10 23:59:57  1
        2016-01-10 23:59:58  1
        2016-01-10 23:59:59  1
        """
        if axis is None:
            axis = self._stat_axis_number
        axis = self._get_axis_number(axis)
        ax = self._get_axis(axis)

        # GH 17935
        # Check that index is sorted
        if not ax.is_monotonic_increasing and not ax.is_monotonic_decreasing:
            raise ValueError("truncate requires a sorted index")

        # if we have a date index, convert to dates, otherwise
        # treat like a slice
        if ax.is_all_dates:
            from pandas.core.tools.datetimes import to_datetime

            before = to_datetime(before)
            after = to_datetime(after)

        if before is not None and after is not None:
            if before > after:
                raise ValueError(f"Truncate: {after} must be after {before}")

        slicer = [slice(None, None)] * self._AXIS_LEN
        slicer[axis] = slice(before, after)
        result = self.loc[tuple(slicer)]

        if isinstance(ax, MultiIndex):
            setattr(result, self._get_axis_name(axis), ax.truncate(before, after))

        if copy:
            result = result.copy()

        return result

    def tz_convert(
        self: FrameOrSeries, tz, axis=0, level=None, copy: bool_t = True
    ) -> FrameOrSeries:
        """
        Convert tz-aware axis to target time zone.

        Parameters
        ----------
        tz : str or tzinfo object
        axis : the axis to convert
        level : int, str, default None
            If axis is a MultiIndex, convert a specific level. Otherwise
            must be None.
        copy : bool, default True
            Also make a copy of the underlying data.

        Returns
        -------
        %(klass)s
            Object with time zone converted axis.

        Raises
        ------
        TypeError
            If the axis is tz-naive.
        """
        axis = self._get_axis_number(axis)
        ax = self._get_axis(axis)

        def _tz_convert(ax, tz):
            if not hasattr(ax, "tz_convert"):
                if len(ax) > 0:
                    ax_name = self._get_axis_name(axis)
                    raise TypeError(
                        f"{ax_name} is not a valid DatetimeIndex or PeriodIndex"
                    )
                else:
                    ax = DatetimeIndex([], tz=tz)
            else:
                ax = ax.tz_convert(tz)
            return ax

        # if a level is given it must be a MultiIndex level or
        # equivalent to the axis name
        if isinstance(ax, MultiIndex):
            level = ax._get_level_number(level)
            new_level = _tz_convert(ax.levels[level], tz)
            ax = ax.set_levels(new_level, level=level)
        else:
            if level not in (None, 0, ax.name):
                raise ValueError(f"The level {level} is not valid")
            ax = _tz_convert(ax, tz)

        result = self._constructor(self._data, copy=copy)
        result = result.set_axis(ax, axis=axis, inplace=False)
        return result.__finalize__(self)

    def tz_localize(
        self: FrameOrSeries,
        tz,
        axis=0,
        level=None,
        copy: bool_t = True,
        ambiguous="raise",
        nonexistent: str = "raise",
    ) -> FrameOrSeries:
        """
        Localize tz-naive index of a Series or DataFrame to target time zone.

        This operation localizes the Index. To localize the values in a
        timezone-naive Series, use :meth:`Series.dt.tz_localize`.

        Parameters
        ----------
        tz : str or tzinfo
        axis : the axis to localize
        level : int, str, default None
            If axis ia a MultiIndex, localize a specific level. Otherwise
            must be None.
        copy : bool, default True
            Also make a copy of the underlying data.
        ambiguous : 'infer', bool-ndarray, 'NaT', default 'raise'
            When clocks moved backward due to DST, ambiguous times may arise.
            For example in Central European Time (UTC+01), when going from
            03:00 DST to 02:00 non-DST, 02:30:00 local time occurs both at
            00:30:00 UTC and at 01:30:00 UTC. In such a situation, the
            `ambiguous` parameter dictates how ambiguous times should be
            handled.

            - 'infer' will attempt to infer fall dst-transition hours based on
              order
            - bool-ndarray where True signifies a DST time, False designates
              a non-DST time (note that this flag is only applicable for
              ambiguous times)
            - 'NaT' will return NaT where there are ambiguous times
            - 'raise' will raise an AmbiguousTimeError if there are ambiguous
              times.
        nonexistent : str, default 'raise'
            A nonexistent time does not exist in a particular timezone
            where clocks moved forward due to DST. Valid values are:

            - 'shift_forward' will shift the nonexistent time forward to the
              closest existing time
            - 'shift_backward' will shift the nonexistent time backward to the
              closest existing time
            - 'NaT' will return NaT where there are nonexistent times
            - timedelta objects will shift nonexistent times by the timedelta
            - 'raise' will raise an NonExistentTimeError if there are
              nonexistent times.

            .. versionadded:: 0.24.0

        Returns
        -------
        Series or DataFrame
            Same type as the input.

        Raises
        ------
        TypeError
            If the TimeSeries is tz-aware and tz is not None.

        Examples
        --------

        Localize local times:

        >>> s = pd.Series([1],
        ...               index=pd.DatetimeIndex(['2018-09-15 01:30:00']))
        >>> s.tz_localize('CET')
        2018-09-15 01:30:00+02:00    1
        dtype: int64

        Be careful with DST changes. When there is sequential data, pandas
        can infer the DST time:

        >>> s = pd.Series(range(7),
        ...               index=pd.DatetimeIndex(['2018-10-28 01:30:00',
        ...                                       '2018-10-28 02:00:00',
        ...                                       '2018-10-28 02:30:00',
        ...                                       '2018-10-28 02:00:00',
        ...                                       '2018-10-28 02:30:00',
        ...                                       '2018-10-28 03:00:00',
        ...                                       '2018-10-28 03:30:00']))
        >>> s.tz_localize('CET', ambiguous='infer')
        2018-10-28 01:30:00+02:00    0
        2018-10-28 02:00:00+02:00    1
        2018-10-28 02:30:00+02:00    2
        2018-10-28 02:00:00+01:00    3
        2018-10-28 02:30:00+01:00    4
        2018-10-28 03:00:00+01:00    5
        2018-10-28 03:30:00+01:00    6
        dtype: int64

        In some cases, inferring the DST is impossible. In such cases, you can
        pass an ndarray to the ambiguous parameter to set the DST explicitly

        >>> s = pd.Series(range(3),
        ...               index=pd.DatetimeIndex(['2018-10-28 01:20:00',
        ...                                       '2018-10-28 02:36:00',
        ...                                       '2018-10-28 03:46:00']))
        >>> s.tz_localize('CET', ambiguous=np.array([True, True, False]))
        2018-10-28 01:20:00+02:00    0
        2018-10-28 02:36:00+02:00    1
        2018-10-28 03:46:00+01:00    2
        dtype: int64

        If the DST transition causes nonexistent times, you can shift these
        dates forward or backwards with a timedelta object or `'shift_forward'`
        or `'shift_backwards'`.
        >>> s = pd.Series(range(2),
        ...               index=pd.DatetimeIndex(['2015-03-29 02:30:00',
        ...                                       '2015-03-29 03:30:00']))
        >>> s.tz_localize('Europe/Warsaw', nonexistent='shift_forward')
        2015-03-29 03:00:00+02:00    0
        2015-03-29 03:30:00+02:00    1
        dtype: int64
        >>> s.tz_localize('Europe/Warsaw', nonexistent='shift_backward')
        2015-03-29 01:59:59.999999999+01:00    0
        2015-03-29 03:30:00+02:00              1
        dtype: int64
        >>> s.tz_localize('Europe/Warsaw', nonexistent=pd.Timedelta('1H'))
        2015-03-29 03:30:00+02:00    0
        2015-03-29 03:30:00+02:00    1
        dtype: int64
        """
        nonexistent_options = ("raise", "NaT", "shift_forward", "shift_backward")
        if nonexistent not in nonexistent_options and not isinstance(
            nonexistent, timedelta
        ):
            raise ValueError(
                "The nonexistent argument must be one of 'raise', "
                "'NaT', 'shift_forward', 'shift_backward' or "
                "a timedelta object"
            )

        axis = self._get_axis_number(axis)
        ax = self._get_axis(axis)

        def _tz_localize(ax, tz, ambiguous, nonexistent):
            if not hasattr(ax, "tz_localize"):
                if len(ax) > 0:
                    ax_name = self._get_axis_name(axis)
                    raise TypeError(
                        f"{ax_name} is not a valid DatetimeIndex or PeriodIndex"
                    )
                else:
                    ax = DatetimeIndex([], tz=tz)
            else:
                ax = ax.tz_localize(tz, ambiguous=ambiguous, nonexistent=nonexistent)
            return ax

        # if a level is given it must be a MultiIndex level or
        # equivalent to the axis name
        if isinstance(ax, MultiIndex):
            level = ax._get_level_number(level)
            new_level = _tz_localize(ax.levels[level], tz, ambiguous, nonexistent)
            ax = ax.set_levels(new_level, level=level)
        else:
            if level not in (None, 0, ax.name):
                raise ValueError(f"The level {level} is not valid")
            ax = _tz_localize(ax, tz, ambiguous, nonexistent)

        result = self._constructor(self._data, copy=copy)
        result = result.set_axis(ax, axis=axis, inplace=False)
        return result.__finalize__(self)

    # ----------------------------------------------------------------------
    # Numeric Methods
    def abs(self: FrameOrSeries) -> FrameOrSeries:
        """
        Return a Series/DataFrame with absolute numeric value of each element.

        This function only applies to elements that are all numeric.

        Returns
        -------
        abs
            Series/DataFrame containing the absolute value of each element.

        See Also
        --------
        numpy.absolute : Calculate the absolute value element-wise.

        Notes
        -----
        For ``complex`` inputs, ``1.2 + 1j``, the absolute value is
        :math:`\\sqrt{ a^2 + b^2 }`.

        Examples
        --------
        Absolute numeric values in a Series.

        >>> s = pd.Series([-1.10, 2, -3.33, 4])
        >>> s.abs()
        0    1.10
        1    2.00
        2    3.33
        3    4.00
        dtype: float64

        Absolute numeric values in a Series with complex numbers.

        >>> s = pd.Series([1.2 + 1j])
        >>> s.abs()
        0    1.56205
        dtype: float64

        Absolute numeric values in a Series with a Timedelta element.

        >>> s = pd.Series([pd.Timedelta('1 days')])
        >>> s.abs()
        0   1 days
        dtype: timedelta64[ns]

        Select rows with data closest to certain value using argsort (from
        `StackOverflow <https://stackoverflow.com/a/17758115>`__).

        >>> df = pd.DataFrame({
        ...     'a': [4, 5, 6, 7],
        ...     'b': [10, 20, 30, 40],
        ...     'c': [100, 50, -30, -50]
        ... })
        >>> df
             a    b    c
        0    4   10  100
        1    5   20   50
        2    6   30  -30
        3    7   40  -50
        >>> df.loc[(df.c - 43).abs().argsort()]
             a    b    c
        1    5   20   50
        0    4   10  100
        2    6   30  -30
        3    7   40  -50
        """
        return np.abs(self)

    def describe(
        self: FrameOrSeries, percentiles=None, include=None, exclude=None
    ) -> FrameOrSeries:
        """
        Generate descriptive statistics.

        Descriptive statistics include those that summarize the central
        tendency, dispersion and shape of a
        dataset's distribution, excluding ``NaN`` values.

        Analyzes both numeric and object series, as well
        as ``DataFrame`` column sets of mixed data types. The output
        will vary depending on what is provided. Refer to the notes
        below for more detail.

        Parameters
        ----------
        percentiles : list-like of numbers, optional
            The percentiles to include in the output. All should
            fall between 0 and 1. The default is
            ``[.25, .5, .75]``, which returns the 25th, 50th, and
            75th percentiles.
        include : 'all', list-like of dtypes or None (default), optional
            A white list of data types to include in the result. Ignored
            for ``Series``. Here are the options:

            - 'all' : All columns of the input will be included in the output.
            - A list-like of dtypes : Limits the results to the
              provided data types.
              To limit the result to numeric types submit
              ``numpy.number``. To limit it instead to object columns submit
              the ``numpy.object`` data type. Strings
              can also be used in the style of
              ``select_dtypes`` (e.g. ``df.describe(include=['O'])``). To
              select pandas categorical columns, use ``'category'``
            - None (default) : The result will include all numeric columns.
        exclude : list-like of dtypes or None (default), optional,
            A black list of data types to omit from the result. Ignored
            for ``Series``. Here are the options:

            - A list-like of dtypes : Excludes the provided data types
              from the result. To exclude numeric types submit
              ``numpy.number``. To exclude object columns submit the data
              type ``numpy.object``. Strings can also be used in the style of
              ``select_dtypes`` (e.g. ``df.describe(include=['O'])``). To
              exclude pandas categorical columns, use ``'category'``
            - None (default) : The result will exclude nothing.

        Returns
        -------
        Series or DataFrame
            Summary statistics of the Series or Dataframe provided.

        See Also
        --------
        DataFrame.count: Count number of non-NA/null observations.
        DataFrame.max: Maximum of the values in the object.
        DataFrame.min: Minimum of the values in the object.
        DataFrame.mean: Mean of the values.
        DataFrame.std: Standard deviation of the observations.
        DataFrame.select_dtypes: Subset of a DataFrame including/excluding
            columns based on their dtype.

        Notes
        -----
        For numeric data, the result's index will include ``count``,
        ``mean``, ``std``, ``min``, ``max`` as well as lower, ``50`` and
        upper percentiles. By default the lower percentile is ``25`` and the
        upper percentile is ``75``. The ``50`` percentile is the
        same as the median.

        For object data (e.g. strings or timestamps), the result's index
        will include ``count``, ``unique``, ``top``, and ``freq``. The ``top``
        is the most common value. The ``freq`` is the most common value's
        frequency. Timestamps also include the ``first`` and ``last`` items.

        If multiple object values have the highest count, then the
        ``count`` and ``top`` results will be arbitrarily chosen from
        among those with the highest count.

        For mixed data types provided via a ``DataFrame``, the default is to
        return only an analysis of numeric columns. If the dataframe consists
        only of object and categorical data without any numeric columns, the
        default is to return an analysis of both the object and categorical
        columns. If ``include='all'`` is provided as an option, the result
        will include a union of attributes of each type.

        The `include` and `exclude` parameters can be used to limit
        which columns in a ``DataFrame`` are analyzed for the output.
        The parameters are ignored when analyzing a ``Series``.

        Examples
        --------
        Describing a numeric ``Series``.

        >>> s = pd.Series([1, 2, 3])
        >>> s.describe()
        count    3.0
        mean     2.0
        std      1.0
        min      1.0
        25%      1.5
        50%      2.0
        75%      2.5
        max      3.0
        dtype: float64

        Describing a categorical ``Series``.

        >>> s = pd.Series(['a', 'a', 'b', 'c'])
        >>> s.describe()
        count     4
        unique    3
        top       a
        freq      2
        dtype: object

        Describing a timestamp ``Series``.

        >>> s = pd.Series([
        ...   np.datetime64("2000-01-01"),
        ...   np.datetime64("2010-01-01"),
        ...   np.datetime64("2010-01-01")
        ... ])
        >>> s.describe()
        count                       3
        unique                      2
        top       2010-01-01 00:00:00
        freq                        2
        first     2000-01-01 00:00:00
        last      2010-01-01 00:00:00
        dtype: object

        Describing a ``DataFrame``. By default only numeric fields
        are returned.

        >>> df = pd.DataFrame({'categorical': pd.Categorical(['d','e','f']),
        ...                    'numeric': [1, 2, 3],
        ...                    'object': ['a', 'b', 'c']
        ...                   })
        >>> df.describe()
               numeric
        count      3.0
        mean       2.0
        std        1.0
        min        1.0
        25%        1.5
        50%        2.0
        75%        2.5
        max        3.0

        Describing all columns of a ``DataFrame`` regardless of data type.

        >>> df.describe(include='all')
                categorical  numeric object
        count            3      3.0      3
        unique           3      NaN      3
        top              f      NaN      c
        freq             1      NaN      1
        mean           NaN      2.0    NaN
        std            NaN      1.0    NaN
        min            NaN      1.0    NaN
        25%            NaN      1.5    NaN
        50%            NaN      2.0    NaN
        75%            NaN      2.5    NaN
        max            NaN      3.0    NaN

        Describing a column from a ``DataFrame`` by accessing it as
        an attribute.

        >>> df.numeric.describe()
        count    3.0
        mean     2.0
        std      1.0
        min      1.0
        25%      1.5
        50%      2.0
        75%      2.5
        max      3.0
        Name: numeric, dtype: float64

        Including only numeric columns in a ``DataFrame`` description.

        >>> df.describe(include=[np.number])
               numeric
        count      3.0
        mean       2.0
        std        1.0
        min        1.0
        25%        1.5
        50%        2.0
        75%        2.5
        max        3.0

        Including only string columns in a ``DataFrame`` description.

        >>> df.describe(include=[np.object])
               object
        count       3
        unique      3
        top         c
        freq        1

        Including only categorical columns from a ``DataFrame`` description.

        >>> df.describe(include=['category'])
               categorical
        count            3
        unique           3
        top              f
        freq             1

        Excluding numeric columns from a ``DataFrame`` description.

        >>> df.describe(exclude=[np.number])
               categorical object
        count            3      3
        unique           3      3
        top              f      c
        freq             1      1

        Excluding object columns from a ``DataFrame`` description.

        >>> df.describe(exclude=[np.object])
               categorical  numeric
        count            3      3.0
        unique           3      NaN
        top              f      NaN
        freq             1      NaN
        mean           NaN      2.0
        std            NaN      1.0
        min            NaN      1.0
        25%            NaN      1.5
        50%            NaN      2.0
        75%            NaN      2.5
        max            NaN      3.0
        """
        if self.ndim == 2 and self.columns.size == 0:
            raise ValueError("Cannot describe a DataFrame without columns")

        if percentiles is not None:
            # explicit conversion of `percentiles` to list
            percentiles = list(percentiles)

            # get them all to be in [0, 1]
            validate_percentile(percentiles)

            # median should always be included
            if 0.5 not in percentiles:
                percentiles.append(0.5)
            percentiles = np.asarray(percentiles)
        else:
            percentiles = np.array([0.25, 0.5, 0.75])

        # sort and check for duplicates
        unique_pcts = np.unique(percentiles)
        if len(unique_pcts) < len(percentiles):
            raise ValueError("percentiles cannot contain duplicates")
        percentiles = unique_pcts

        formatted_percentiles = format_percentiles(percentiles)

        def describe_numeric_1d(series):
            stat_index = (
                ["count", "mean", "std", "min"] + formatted_percentiles + ["max"]
            )
            d = (
                [series.count(), series.mean(), series.std(), series.min()]
                + series.quantile(percentiles).tolist()
                + [series.max()]
            )
            return pd.Series(d, index=stat_index, name=series.name)

        def describe_categorical_1d(data):
            names = ["count", "unique"]
            objcounts = data.value_counts()
            count_unique = len(objcounts[objcounts != 0])
            result = [data.count(), count_unique]
            dtype = None
            if result[1] > 0:
                top, freq = objcounts.index[0], objcounts.iloc[0]

                if is_datetime64_any_dtype(data):
                    tz = data.dt.tz
                    asint = data.dropna().values.view("i8")
                    top = Timestamp(top)
                    if top.tzinfo is not None and tz is not None:
                        # Don't tz_localize(None) if key is already tz-aware
                        top = top.tz_convert(tz)
                    else:
                        top = top.tz_localize(tz)
                    names += ["top", "freq", "first", "last"]
                    result += [
                        top,
                        freq,
                        Timestamp(asint.min(), tz=tz),
                        Timestamp(asint.max(), tz=tz),
                    ]
                else:
                    names += ["top", "freq"]
                    result += [top, freq]

            # If the DataFrame is empty, set 'top' and 'freq' to None
            # to maintain output shape consistency
            else:
                names += ["top", "freq"]
                result += [np.nan, np.nan]
                dtype = "object"

            return pd.Series(result, index=names, name=data.name, dtype=dtype)

        def describe_1d(data):
            if is_bool_dtype(data):
                return describe_categorical_1d(data)
            elif is_numeric_dtype(data):
                return describe_numeric_1d(data)
            elif is_timedelta64_dtype(data):
                return describe_numeric_1d(data)
            else:
                return describe_categorical_1d(data)

        if self.ndim == 1:
            return describe_1d(self)
        elif (include is None) and (exclude is None):
            # when some numerics are found, keep only numerics
            data = self.select_dtypes(include=[np.number])
            if len(data.columns) == 0:
                data = self
        elif include == "all":
            if exclude is not None:
                msg = "exclude must be None when include is 'all'"
                raise ValueError(msg)
            data = self
        else:
            data = self.select_dtypes(include=include, exclude=exclude)

        ldesc = [describe_1d(s) for _, s in data.items()]
        # set a convenient order for rows
        names: List[Optional[Hashable]] = []
        ldesc_indexes = sorted((x.index for x in ldesc), key=len)
        for idxnames in ldesc_indexes:
            for name in idxnames:
                if name not in names:
                    names.append(name)

        d = pd.concat([x.reindex(names, copy=False) for x in ldesc], axis=1, sort=False)
        d.columns = data.columns.copy()
        return d

    _shared_docs[
        "pct_change"
    ] = """
        Percentage change between the current and a prior element.

        Computes the percentage change from the immediately previous row by
        default. This is useful in comparing the percentage of change in a time
        series of elements.

        Parameters
        ----------
        periods : int, default 1
            Periods to shift for forming percent change.
        fill_method : str, default 'pad'
            How to handle NAs before computing percent changes.
        limit : int, default None
            The number of consecutive NAs to fill before stopping.
        freq : DateOffset, timedelta, or str, optional
            Increment to use from time series API (e.g. 'M' or BDay()).
        **kwargs
            Additional keyword arguments are passed into
            `DataFrame.shift` or `Series.shift`.

        Returns
        -------
        chg : Series or DataFrame
            The same type as the calling object.

        See Also
        --------
        Series.diff : Compute the difference of two elements in a Series.
        DataFrame.diff : Compute the difference of two elements in a DataFrame.
        Series.shift : Shift the index by some number of periods.
        DataFrame.shift : Shift the index by some number of periods.

        Examples
        --------
        **Series**

        >>> s = pd.Series([90, 91, 85])
        >>> s
        0    90
        1    91
        2    85
        dtype: int64

        >>> s.pct_change()
        0         NaN
        1    0.011111
        2   -0.065934
        dtype: float64

        >>> s.pct_change(periods=2)
        0         NaN
        1         NaN
        2   -0.055556
        dtype: float64

        See the percentage change in a Series where filling NAs with last
        valid observation forward to next valid.

        >>> s = pd.Series([90, 91, None, 85])
        >>> s
        0    90.0
        1    91.0
        2     NaN
        3    85.0
        dtype: float64

        >>> s.pct_change(fill_method='ffill')
        0         NaN
        1    0.011111
        2    0.000000
        3   -0.065934
        dtype: float64

        **DataFrame**

        Percentage change in French franc, Deutsche Mark, and Italian lira from
        1980-01-01 to 1980-03-01.

        >>> df = pd.DataFrame({
        ...     'FR': [4.0405, 4.0963, 4.3149],
        ...     'GR': [1.7246, 1.7482, 1.8519],
        ...     'IT': [804.74, 810.01, 860.13]},
        ...     index=['1980-01-01', '1980-02-01', '1980-03-01'])
        >>> df
                        FR      GR      IT
        1980-01-01  4.0405  1.7246  804.74
        1980-02-01  4.0963  1.7482  810.01
        1980-03-01  4.3149  1.8519  860.13

        >>> df.pct_change()
                          FR        GR        IT
        1980-01-01       NaN       NaN       NaN
        1980-02-01  0.013810  0.013684  0.006549
        1980-03-01  0.053365  0.059318  0.061876

        Percentage of change in GOOG and APPL stock volume. Shows computing
        the percentage change between columns.

        >>> df = pd.DataFrame({
        ...     '2016': [1769950, 30586265],
        ...     '2015': [1500923, 40912316],
        ...     '2014': [1371819, 41403351]},
        ...     index=['GOOG', 'APPL'])
        >>> df
                  2016      2015      2014
        GOOG   1769950   1500923   1371819
        APPL  30586265  40912316  41403351

        >>> df.pct_change(axis='columns')
              2016      2015      2014
        GOOG   NaN -0.151997 -0.086016
        APPL   NaN  0.337604  0.012002
        """

    @Appender(_shared_docs["pct_change"] % _shared_doc_kwargs)
    def pct_change(
        self: FrameOrSeries,
        periods=1,
        fill_method="pad",
        limit=None,
        freq=None,
        **kwargs,
    ) -> FrameOrSeries:
        # TODO: Not sure if above is correct - need someone to confirm.
        axis = self._get_axis_number(kwargs.pop("axis", self._stat_axis_name))
        if fill_method is None:
            data = self
        else:
            data = self._ensure_type(
                self.fillna(method=fill_method, axis=axis, limit=limit)
            )

        rs = data.div(data.shift(periods=periods, freq=freq, axis=axis, **kwargs)) - 1
        if freq is not None:
            # Shift method is implemented differently when freq is not None
            # We want to restore the original index
            rs = rs.loc[~rs.index.duplicated()]
            rs = rs.reindex_like(data)
        return rs

    def _agg_by_level(self, name, axis=0, level=0, skipna=True, **kwargs):
        if axis is None:
            raise ValueError("Must specify 'axis' when aggregating by level.")
        grouped = self.groupby(level=level, axis=axis, sort=False)
        if hasattr(grouped, name) and skipna:
            return getattr(grouped, name)(**kwargs)
        axis = self._get_axis_number(axis)
        method = getattr(type(self), name)
        applyf = lambda x: method(x, axis=axis, skipna=skipna, **kwargs)
        return grouped.aggregate(applyf)

    @classmethod
    def _add_numeric_operations(cls):
        """
        Add the operations to the cls; evaluate the doc strings again
        """

        axis_descr, name, name2 = _doc_parms(cls)

        cls.any = _make_logical_function(
            cls,
            "any",
            name,
            name2,
            axis_descr,
            _any_desc,
            nanops.nanany,
            _any_see_also,
            _any_examples,
            empty_value=False,
        )
        cls.all = _make_logical_function(
            cls,
            "all",
            name,
            name2,
            axis_descr,
            _all_desc,
            nanops.nanall,
            _all_see_also,
            _all_examples,
            empty_value=True,
        )

        @Substitution(
            desc="Return the mean absolute deviation of the values "
            "for the requested axis.",
            name1=name,
            name2=name2,
            axis_descr=axis_descr,
            min_count="",
            see_also="",
            examples="",
        )
        @Appender(_num_doc)
        def mad(self, axis=None, skipna=None, level=None):
            if skipna is None:
                skipna = True
            if axis is None:
                axis = self._stat_axis_number
            if level is not None:
                return self._agg_by_level("mad", axis=axis, level=level, skipna=skipna)

            data = self._get_numeric_data()
            if axis == 0:
                demeaned = data - data.mean(axis=0)
            else:
                demeaned = data.sub(data.mean(axis=1), axis=0)
            return np.abs(demeaned).mean(axis=axis, skipna=skipna)

        cls.mad = mad

        cls.sem = _make_stat_function_ddof(
            cls,
            "sem",
            name,
            name2,
            axis_descr,
            "Return unbiased standard error of the mean over requested "
            "axis.\n\nNormalized by N-1 by default. This can be changed "
            "using the ddof argument",
            nanops.nansem,
        )
        cls.var = _make_stat_function_ddof(
            cls,
            "var",
            name,
            name2,
            axis_descr,
            "Return unbiased variance over requested axis.\n\nNormalized by "
            "N-1 by default. This can be changed using the ddof argument",
            nanops.nanvar,
        )
        cls.std = _make_stat_function_ddof(
            cls,
            "std",
            name,
            name2,
            axis_descr,
            "Return sample standard deviation over requested axis."
            "\n\nNormalized by N-1 by default. This can be changed using the "
            "ddof argument",
            nanops.nanstd,
        )

        cls.cummin = _make_cum_function(
            cls,
            "cummin",
            name,
            name2,
            axis_descr,
            "minimum",
            np.minimum.accumulate,
            "min",
            np.inf,
            np.nan,
            _cummin_examples,
        )
        cls.cumsum = _make_cum_function(
            cls,
            "cumsum",
            name,
            name2,
            axis_descr,
            "sum",
            np.cumsum,
            "sum",
            0.0,
            np.nan,
            _cumsum_examples,
        )
        cls.cumprod = _make_cum_function(
            cls,
            "cumprod",
            name,
            name2,
            axis_descr,
            "product",
            np.cumprod,
            "prod",
            1.0,
            np.nan,
            _cumprod_examples,
        )
        cls.cummax = _make_cum_function(
            cls,
            "cummax",
            name,
            name2,
            axis_descr,
            "maximum",
            np.maximum.accumulate,
            "max",
            -np.inf,
            np.nan,
            _cummax_examples,
        )

        cls.sum = _make_min_count_stat_function(
            cls,
            "sum",
            name,
            name2,
            axis_descr,
            """Return the sum of the values for the requested axis.\n
            This is equivalent to the method ``numpy.sum``.""",
            nanops.nansum,
            _stat_func_see_also,
            _sum_examples,
        )
        cls.mean = _make_stat_function(
            cls,
            "mean",
            name,
            name2,
            axis_descr,
            "Return the mean of the values for the requested axis.",
            nanops.nanmean,
        )
        cls.skew = _make_stat_function(
            cls,
            "skew",
            name,
            name2,
            axis_descr,
            "Return unbiased skew over requested axis.\n\nNormalized by N-1.",
            nanops.nanskew,
        )
        cls.kurt = _make_stat_function(
            cls,
            "kurt",
            name,
            name2,
            axis_descr,
            "Return unbiased kurtosis over requested axis.\n\n"
            "Kurtosis obtained using Fisher's definition of\n"
            "kurtosis (kurtosis of normal == 0.0). Normalized "
            "by N-1.",
            nanops.nankurt,
        )
        cls.kurtosis = cls.kurt
        cls.prod = _make_min_count_stat_function(
            cls,
            "prod",
            name,
            name2,
            axis_descr,
            "Return the product of the values for the requested axis.",
            nanops.nanprod,
            examples=_prod_examples,
        )
        cls.product = cls.prod
        cls.median = _make_stat_function(
            cls,
            "median",
            name,
            name2,
            axis_descr,
            "Return the median of the values for the requested axis.",
            nanops.nanmedian,
        )
        cls.max = _make_stat_function(
            cls,
            "max",
            name,
            name2,
            axis_descr,
            """Return the maximum of the values for the requested axis.\n
            If you want the *index* of the maximum, use ``idxmax``. This is
            the equivalent of the ``numpy.ndarray`` method ``argmax``.""",
            nanops.nanmax,
            _stat_func_see_also,
            _max_examples,
        )
        cls.min = _make_stat_function(
            cls,
            "min",
            name,
            name2,
            axis_descr,
            """Return the minimum of the values for the requested axis.\n
            If you want the *index* of the minimum, use ``idxmin``. This is
            the equivalent of the ``numpy.ndarray`` method ``argmin``.""",
            nanops.nanmin,
            _stat_func_see_also,
            _min_examples,
        )

    @classmethod
    def _add_series_or_dataframe_operations(cls):
        """
        Add the series or dataframe only operations to the cls; evaluate
        the doc strings again.
        """

        from pandas.core.window import EWM, Expanding, Rolling, Window

        @Appender(Rolling.__doc__)
        def rolling(
            self,
            window,
            min_periods=None,
            center=False,
            win_type=None,
            on=None,
            axis=0,
            closed=None,
        ):
            axis = self._get_axis_number(axis)

            if win_type is not None:
                return Window(
                    self,
                    window=window,
                    min_periods=min_periods,
                    center=center,
                    win_type=win_type,
                    on=on,
                    axis=axis,
                    closed=closed,
                )

            return Rolling(
                self,
                window=window,
                min_periods=min_periods,
                center=center,
                win_type=win_type,
                on=on,
                axis=axis,
                closed=closed,
            )

        cls.rolling = rolling

        @Appender(Expanding.__doc__)
        def expanding(self, min_periods=1, center=False, axis=0):
            axis = self._get_axis_number(axis)
            return Expanding(self, min_periods=min_periods, center=center, axis=axis)

        cls.expanding = expanding

        @Appender(EWM.__doc__)
        def ewm(
            self,
            com=None,
            span=None,
            halflife=None,
            alpha=None,
            min_periods=0,
            adjust=True,
            ignore_na=False,
            axis=0,
        ):
            axis = self._get_axis_number(axis)
            return EWM(
                self,
                com=com,
                span=span,
                halflife=halflife,
                alpha=alpha,
                min_periods=min_periods,
                adjust=adjust,
                ignore_na=ignore_na,
                axis=axis,
            )

        cls.ewm = ewm

    @Appender(_shared_docs["transform"] % dict(axis="", **_shared_doc_kwargs))
    def transform(self, func, *args, **kwargs):
        result = self.agg(func, *args, **kwargs)
        if is_scalar(result) or len(result) != len(self):
            raise ValueError("transforms cannot produce aggregated results")

        return result

    # ----------------------------------------------------------------------
    # Misc methods

    _shared_docs[
        "valid_index"
    ] = """
        Return index for %(position)s non-NA/null value.

        Returns
        -------
        scalar : type of index

        Notes
        -----
        If all elements are non-NA/null, returns None.
        Also returns None for empty %(klass)s.
        """

    def _find_valid_index(self, how: str):
        """
        Retrieves the index of the first valid value.

        Parameters
        ----------
        how : {'first', 'last'}
            Use this parameter to change between the first or last valid index.

        Returns
        -------
        idx_first_valid : type of index
        """

        idxpos = find_valid_index(self._values, how)
        if idxpos is None:
            return None
        return self.index[idxpos]

    @Appender(
        _shared_docs["valid_index"] % {"position": "first", "klass": "Series/DataFrame"}
    )
    def first_valid_index(self):
        return self._find_valid_index("first")

    @Appender(
        _shared_docs["valid_index"] % {"position": "last", "klass": "Series/DataFrame"}
    )
    def last_valid_index(self):
        return self._find_valid_index("last")


def _doc_parms(cls):
    """Return a tuple of the doc parms."""
    axis_descr = (
        f"{{{', '.join(f'{a} ({i})' for i, a in enumerate(cls._AXIS_ORDERS))}}}"
    )
    name = cls._constructor_sliced.__name__ if cls._AXIS_LEN > 1 else "scalar"
    name2 = cls.__name__
    return axis_descr, name, name2


_num_doc = """
%(desc)s

Parameters
----------
axis : %(axis_descr)s
    Axis for the function to be applied on.
skipna : bool, default True
    Exclude NA/null values when computing the result.
level : int or level name, default None
    If the axis is a MultiIndex (hierarchical), count along a
    particular level, collapsing into a %(name1)s.
numeric_only : bool, default None
    Include only float, int, boolean columns. If None, will attempt to use
    everything, then use only numeric data. Not implemented for Series.
%(min_count)s\
**kwargs
    Additional keyword arguments to be passed to the function.

Returns
-------
%(name1)s or %(name2)s (if level specified)\
%(see_also)s\
%(examples)s
"""

_num_ddof_doc = """
%(desc)s

Parameters
----------
axis : %(axis_descr)s
skipna : bool, default True
    Exclude NA/null values. If an entire row/column is NA, the result
    will be NA.
level : int or level name, default None
    If the axis is a MultiIndex (hierarchical), count along a
    particular level, collapsing into a %(name1)s.
ddof : int, default 1
    Delta Degrees of Freedom. The divisor used in calculations is N - ddof,
    where N represents the number of elements.
numeric_only : bool, default None
    Include only float, int, boolean columns. If None, will attempt to use
    everything, then use only numeric data. Not implemented for Series.

Returns
-------
%(name1)s or %(name2)s (if level specified)\n"""

_bool_doc = """
%(desc)s

Parameters
----------
axis : {0 or 'index', 1 or 'columns', None}, default 0
    Indicate which axis or axes should be reduced.

    * 0 / 'index' : reduce the index, return a Series whose index is the
      original column labels.
    * 1 / 'columns' : reduce the columns, return a Series whose index is the
      original index.
    * None : reduce all axes, return a scalar.

bool_only : bool, default None
    Include only boolean columns. If None, will attempt to use everything,
    then use only boolean data. Not implemented for Series.
skipna : bool, default True
    Exclude NA/null values. If the entire row/column is NA and skipna is
    True, then the result will be %(empty_value)s, as for an empty row/column.
    If skipna is False, then NA are treated as True, because these are not
    equal to zero.
level : int or level name, default None
    If the axis is a MultiIndex (hierarchical), count along a
    particular level, collapsing into a %(name1)s.
**kwargs : any, default None
    Additional keywords have no effect but might be accepted for
    compatibility with NumPy.

Returns
-------
%(name1)s or %(name2)s
    If level is specified, then, %(name2)s is returned; otherwise, %(name1)s
    is returned.

%(see_also)s
%(examples)s"""

_all_desc = """\
Return whether all elements are True, potentially over an axis.

Returns True unless there at least one element within a series or
along a Dataframe axis that is False or equivalent (e.g. zero or
empty)."""

_all_examples = """\
Examples
--------
**Series**

>>> pd.Series([True, True]).all()
True
>>> pd.Series([True, False]).all()
False
>>> pd.Series([]).all()
True
>>> pd.Series([np.nan]).all()
True
>>> pd.Series([np.nan]).all(skipna=False)
True

**DataFrames**

Create a dataframe from a dictionary.

>>> df = pd.DataFrame({'col1': [True, True], 'col2': [True, False]})
>>> df
   col1   col2
0  True   True
1  True  False

Default behaviour checks if column-wise values all return True.

>>> df.all()
col1     True
col2    False
dtype: bool

Specify ``axis='columns'`` to check if row-wise values all return True.

>>> df.all(axis='columns')
0     True
1    False
dtype: bool

Or ``axis=None`` for whether every value is True.

>>> df.all(axis=None)
False
"""

_all_see_also = """\
See Also
--------
Series.all : Return True if all elements are True.
DataFrame.any : Return True if one (or more) elements are True.
"""

_cnum_doc = """
Return cumulative %(desc)s over a DataFrame or Series axis.

Returns a DataFrame or Series of the same size containing the cumulative
%(desc)s.

Parameters
----------
axis : {0 or 'index', 1 or 'columns'}, default 0
    The index or the name of the axis. 0 is equivalent to None or 'index'.
skipna : bool, default True
    Exclude NA/null values. If an entire row/column is NA, the result
    will be NA.
*args, **kwargs :
    Additional keywords have no effect but might be accepted for
    compatibility with NumPy.

Returns
-------
%(name1)s or %(name2)s

See Also
--------
core.window.Expanding.%(accum_func_name)s : Similar functionality
    but ignores ``NaN`` values.
%(name2)s.%(accum_func_name)s : Return the %(desc)s over
    %(name2)s axis.
%(name2)s.cummax : Return cumulative maximum over %(name2)s axis.
%(name2)s.cummin : Return cumulative minimum over %(name2)s axis.
%(name2)s.cumsum : Return cumulative sum over %(name2)s axis.
%(name2)s.cumprod : Return cumulative product over %(name2)s axis.

%(examples)s"""

_cummin_examples = """\
Examples
--------
**Series**

>>> s = pd.Series([2, np.nan, 5, -1, 0])
>>> s
0    2.0
1    NaN
2    5.0
3   -1.0
4    0.0
dtype: float64

By default, NA values are ignored.

>>> s.cummin()
0    2.0
1    NaN
2    2.0
3   -1.0
4   -1.0
dtype: float64

To include NA values in the operation, use ``skipna=False``

>>> s.cummin(skipna=False)
0    2.0
1    NaN
2    NaN
3    NaN
4    NaN
dtype: float64

**DataFrame**

>>> df = pd.DataFrame([[2.0, 1.0],
...                    [3.0, np.nan],
...                    [1.0, 0.0]],
...                    columns=list('AB'))
>>> df
     A    B
0  2.0  1.0
1  3.0  NaN
2  1.0  0.0

By default, iterates over rows and finds the minimum
in each column. This is equivalent to ``axis=None`` or ``axis='index'``.

>>> df.cummin()
     A    B
0  2.0  1.0
1  2.0  NaN
2  1.0  0.0

To iterate over columns and find the minimum in each row,
use ``axis=1``

>>> df.cummin(axis=1)
     A    B
0  2.0  1.0
1  3.0  NaN
2  1.0  0.0
"""

_cumsum_examples = """\
Examples
--------
**Series**

>>> s = pd.Series([2, np.nan, 5, -1, 0])
>>> s
0    2.0
1    NaN
2    5.0
3   -1.0
4    0.0
dtype: float64

By default, NA values are ignored.

>>> s.cumsum()
0    2.0
1    NaN
2    7.0
3    6.0
4    6.0
dtype: float64

To include NA values in the operation, use ``skipna=False``

>>> s.cumsum(skipna=False)
0    2.0
1    NaN
2    NaN
3    NaN
4    NaN
dtype: float64

**DataFrame**

>>> df = pd.DataFrame([[2.0, 1.0],
...                    [3.0, np.nan],
...                    [1.0, 0.0]],
...                    columns=list('AB'))
>>> df
     A    B
0  2.0  1.0
1  3.0  NaN
2  1.0  0.0

By default, iterates over rows and finds the sum
in each column. This is equivalent to ``axis=None`` or ``axis='index'``.

>>> df.cumsum()
     A    B
0  2.0  1.0
1  5.0  NaN
2  6.0  1.0

To iterate over columns and find the sum in each row,
use ``axis=1``

>>> df.cumsum(axis=1)
     A    B
0  2.0  3.0
1  3.0  NaN
2  1.0  1.0
"""

_cumprod_examples = """\
Examples
--------
**Series**

>>> s = pd.Series([2, np.nan, 5, -1, 0])
>>> s
0    2.0
1    NaN
2    5.0
3   -1.0
4    0.0
dtype: float64

By default, NA values are ignored.

>>> s.cumprod()
0     2.0
1     NaN
2    10.0
3   -10.0
4    -0.0
dtype: float64

To include NA values in the operation, use ``skipna=False``

>>> s.cumprod(skipna=False)
0    2.0
1    NaN
2    NaN
3    NaN
4    NaN
dtype: float64

**DataFrame**

>>> df = pd.DataFrame([[2.0, 1.0],
...                    [3.0, np.nan],
...                    [1.0, 0.0]],
...                    columns=list('AB'))
>>> df
     A    B
0  2.0  1.0
1  3.0  NaN
2  1.0  0.0

By default, iterates over rows and finds the product
in each column. This is equivalent to ``axis=None`` or ``axis='index'``.

>>> df.cumprod()
     A    B
0  2.0  1.0
1  6.0  NaN
2  6.0  0.0

To iterate over columns and find the product in each row,
use ``axis=1``

>>> df.cumprod(axis=1)
     A    B
0  2.0  2.0
1  3.0  NaN
2  1.0  0.0
"""

_cummax_examples = """\
Examples
--------
**Series**

>>> s = pd.Series([2, np.nan, 5, -1, 0])
>>> s
0    2.0
1    NaN
2    5.0
3   -1.0
4    0.0
dtype: float64

By default, NA values are ignored.

>>> s.cummax()
0    2.0
1    NaN
2    5.0
3    5.0
4    5.0
dtype: float64

To include NA values in the operation, use ``skipna=False``

>>> s.cummax(skipna=False)
0    2.0
1    NaN
2    NaN
3    NaN
4    NaN
dtype: float64

**DataFrame**

>>> df = pd.DataFrame([[2.0, 1.0],
...                    [3.0, np.nan],
...                    [1.0, 0.0]],
...                    columns=list('AB'))
>>> df
     A    B
0  2.0  1.0
1  3.0  NaN
2  1.0  0.0

By default, iterates over rows and finds the maximum
in each column. This is equivalent to ``axis=None`` or ``axis='index'``.

>>> df.cummax()
     A    B
0  2.0  1.0
1  3.0  NaN
2  3.0  1.0

To iterate over columns and find the maximum in each row,
use ``axis=1``

>>> df.cummax(axis=1)
     A    B
0  2.0  2.0
1  3.0  NaN
2  1.0  1.0
"""

_any_see_also = """\
See Also
--------
numpy.any : Numpy version of this method.
Series.any : Return whether any element is True.
Series.all : Return whether all elements are True.
DataFrame.any : Return whether any element is True over requested axis.
DataFrame.all : Return whether all elements are True over requested axis.
"""

_any_desc = """\
Return whether any element is True, potentially over an axis.

Returns False unless there at least one element within a series or
along a Dataframe axis that is True or equivalent (e.g. non-zero or
non-empty)."""

_any_examples = """\
Examples
--------
**Series**

For Series input, the output is a scalar indicating whether any element
is True.

>>> pd.Series([False, False]).any()
False
>>> pd.Series([True, False]).any()
True
>>> pd.Series([]).any()
False
>>> pd.Series([np.nan]).any()
False
>>> pd.Series([np.nan]).any(skipna=False)
True

**DataFrame**

Whether each column contains at least one True element (the default).

>>> df = pd.DataFrame({"A": [1, 2], "B": [0, 2], "C": [0, 0]})
>>> df
   A  B  C
0  1  0  0
1  2  2  0

>>> df.any()
A     True
B     True
C    False
dtype: bool

Aggregating over the columns.

>>> df = pd.DataFrame({"A": [True, False], "B": [1, 2]})
>>> df
       A  B
0   True  1
1  False  2

>>> df.any(axis='columns')
0    True
1    True
dtype: bool

>>> df = pd.DataFrame({"A": [True, False], "B": [1, 0]})
>>> df
       A  B
0   True  1
1  False  0

>>> df.any(axis='columns')
0    True
1    False
dtype: bool

Aggregating over the entire DataFrame with ``axis=None``.

>>> df.any(axis=None)
True

`any` for an empty DataFrame is an empty Series.

>>> pd.DataFrame([]).any()
Series([], dtype: bool)
"""

_shared_docs[
    "stat_func_example"
] = """

Examples
--------
>>> idx = pd.MultiIndex.from_arrays([
...     ['warm', 'warm', 'cold', 'cold'],
...     ['dog', 'falcon', 'fish', 'spider']],
...     names=['blooded', 'animal'])
>>> s = pd.Series([4, 2, 0, 8], name='legs', index=idx)
>>> s
blooded  animal
warm     dog       4
         falcon    2
cold     fish      0
         spider    8
Name: legs, dtype: int64

>>> s.{stat_func}()
{default_output}

{verb} using level names, as well as indices.

>>> s.{stat_func}(level='blooded')
blooded
warm    {level_output_0}
cold    {level_output_1}
Name: legs, dtype: int64

>>> s.{stat_func}(level=0)
blooded
warm    {level_output_0}
cold    {level_output_1}
Name: legs, dtype: int64"""

_sum_examples = _shared_docs["stat_func_example"].format(
    stat_func="sum", verb="Sum", default_output=14, level_output_0=6, level_output_1=8
)

_sum_examples += """

By default, the sum of an empty or all-NA Series is ``0``.

>>> pd.Series([]).sum()  # min_count=0 is the default
0.0

This can be controlled with the ``min_count`` parameter. For example, if
you'd like the sum of an empty series to be NaN, pass ``min_count=1``.

>>> pd.Series([]).sum(min_count=1)
nan

Thanks to the ``skipna`` parameter, ``min_count`` handles all-NA and
empty series identically.

>>> pd.Series([np.nan]).sum()
0.0

>>> pd.Series([np.nan]).sum(min_count=1)
nan"""

_max_examples = _shared_docs["stat_func_example"].format(
    stat_func="max", verb="Max", default_output=8, level_output_0=4, level_output_1=8
)

_min_examples = _shared_docs["stat_func_example"].format(
    stat_func="min", verb="Min", default_output=0, level_output_0=2, level_output_1=0
)

_stat_func_see_also = """

See Also
--------
Series.sum : Return the sum.
Series.min : Return the minimum.
Series.max : Return the maximum.
Series.idxmin : Return the index of the minimum.
Series.idxmax : Return the index of the maximum.
DataFrame.sum : Return the sum over the requested axis.
DataFrame.min : Return the minimum over the requested axis.
DataFrame.max : Return the maximum over the requested axis.
DataFrame.idxmin : Return the index of the minimum over the requested axis.
DataFrame.idxmax : Return the index of the maximum over the requested axis."""

_prod_examples = """

Examples
--------
By default, the product of an empty or all-NA Series is ``1``

>>> pd.Series([]).prod()
1.0

This can be controlled with the ``min_count`` parameter

>>> pd.Series([]).prod(min_count=1)
nan

Thanks to the ``skipna`` parameter, ``min_count`` handles all-NA and
empty series identically.

>>> pd.Series([np.nan]).prod()
1.0

>>> pd.Series([np.nan]).prod(min_count=1)
nan"""

_min_count_stub = """\
min_count : int, default 0
    The required number of valid values to perform the operation. If fewer than
    ``min_count`` non-NA values are present the result will be NA.

    .. versionadded:: 0.22.0

       Added with the default being 0. This means the sum of an all-NA
       or empty Series is 0, and the product of an all-NA or empty
       Series is 1.
"""


def _make_min_count_stat_function(
    cls, name, name1, name2, axis_descr, desc, f, see_also: str = "", examples: str = ""
):
    @Substitution(
        desc=desc,
        name1=name1,
        name2=name2,
        axis_descr=axis_descr,
        min_count=_min_count_stub,
        see_also=see_also,
        examples=examples,
    )
    @Appender(_num_doc)
    def stat_func(
        self,
        axis=None,
        skipna=None,
        level=None,
        numeric_only=None,
        min_count=0,
        **kwargs,
    ):
        if name == "sum":
            nv.validate_sum(tuple(), kwargs)
        elif name == "prod":
            nv.validate_prod(tuple(), kwargs)
        else:
            nv.validate_stat_func(tuple(), kwargs, fname=name)
        if skipna is None:
            skipna = True
        if axis is None:
            axis = self._stat_axis_number
        if level is not None:
            return self._agg_by_level(
                name, axis=axis, level=level, skipna=skipna, min_count=min_count
            )
        return self._reduce(
            f,
            name,
            axis=axis,
            skipna=skipna,
            numeric_only=numeric_only,
            min_count=min_count,
        )

    return set_function_name(stat_func, name, cls)


def _make_stat_function(
    cls, name, name1, name2, axis_descr, desc, f, see_also: str = "", examples: str = ""
):
    @Substitution(
        desc=desc,
        name1=name1,
        name2=name2,
        axis_descr=axis_descr,
        min_count="",
        see_also=see_also,
        examples=examples,
    )
    @Appender(_num_doc)
    def stat_func(
        self, axis=None, skipna=None, level=None, numeric_only=None, **kwargs
    ):
        if name == "median":
            nv.validate_median(tuple(), kwargs)
        else:
            nv.validate_stat_func(tuple(), kwargs, fname=name)
        if skipna is None:
            skipna = True
        if axis is None:
            axis = self._stat_axis_number
        if level is not None:
            return self._agg_by_level(name, axis=axis, level=level, skipna=skipna)
        return self._reduce(
            f, name, axis=axis, skipna=skipna, numeric_only=numeric_only
        )

    return set_function_name(stat_func, name, cls)


def _make_stat_function_ddof(cls, name, name1, name2, axis_descr, desc, f):
    @Substitution(desc=desc, name1=name1, name2=name2, axis_descr=axis_descr)
    @Appender(_num_ddof_doc)
    def stat_func(
        self, axis=None, skipna=None, level=None, ddof=1, numeric_only=None, **kwargs
    ):
        nv.validate_stat_ddof_func(tuple(), kwargs, fname=name)
        if skipna is None:
            skipna = True
        if axis is None:
            axis = self._stat_axis_number
        if level is not None:
            return self._agg_by_level(
                name, axis=axis, level=level, skipna=skipna, ddof=ddof
            )
        return self._reduce(
            f, name, axis=axis, numeric_only=numeric_only, skipna=skipna, ddof=ddof
        )

    return set_function_name(stat_func, name, cls)


def _make_cum_function(
    cls,
    name,
    name1,
    name2,
    axis_descr,
    desc,
    accum_func,
    accum_func_name,
    mask_a,
    mask_b,
    examples,
):
    @Substitution(
        desc=desc,
        name1=name1,
        name2=name2,
        axis_descr=axis_descr,
        accum_func_name=accum_func_name,
        examples=examples,
    )
    @Appender(_cnum_doc)
    def cum_func(self, axis=None, skipna=True, *args, **kwargs):
        skipna = nv.validate_cum_func_with_skipna(skipna, args, kwargs, name)
        if axis is None:
            axis = self._stat_axis_number
        else:
            axis = self._get_axis_number(axis)

        if axis == 1:
            # pandas\core\generic.py:11099:20: error: "cum_func" gets multiple values
            #  for keyword argument "axis"  [misc]
            # pandas\core\generic.py:11099:20: error: "cum_func" gets multiple values
            #  for keyword argument "skipna"  [misc]
            return cum_func(  # type: ignore
                self.T, axis=0, skipna=skipna, *args, **kwargs
            ).T

        def na_accum_func(blk_values):
            # We will be applying this function to block values
            if blk_values.dtype.kind in ["m", "M"]:
                # GH#30460, GH#29058
                # numpy 1.18 started sorting NaTs at the end instead of beginning,
                #  so we need to work around to maintain backwards-consistency.
                orig_dtype = blk_values.dtype

                # We need to define mask before masking NaTs
                mask = isna(blk_values)

                if accum_func == np.minimum.accumulate:
                    # Note: the accum_func comparison fails as an "is" comparison
                    y = blk_values.view("i8")
                    y[mask] = np.iinfo(np.int64).max
                    changed = True
                else:
                    y = blk_values
                    changed = False

                result = accum_func(y.view("i8"), axis)
                if skipna:
                    np.putmask(result, mask, iNaT)
                elif accum_func == np.minimum.accumulate:
                    # Restore NaTs that we masked previously
                    nz = (~np.asarray(mask)).nonzero()[0]
                    if len(nz):
                        # everything up to the first non-na entry stays NaT
                        result[: nz[0]] = iNaT

                if changed:
                    # restore NaT elements
                    y[mask] = iNaT  # TODO: could try/finally for this?

                if isinstance(blk_values, np.ndarray):
                    result = result.view(orig_dtype)
                else:
                    # DatetimeArray
                    result = type(blk_values)._from_sequence(result, dtype=orig_dtype)

            elif skipna and not issubclass(
                blk_values.dtype.type, (np.integer, np.bool_)
            ):
                vals = blk_values.copy().T
                mask = isna(vals)
                np.putmask(vals, mask, mask_a)
                result = accum_func(vals, axis)
                np.putmask(result, mask, mask_b)
            else:
                result = accum_func(blk_values.T, axis)

            # transpose back for ndarray, not for EA
            return result.T if hasattr(result, "T") else result

        result = self._data.apply(na_accum_func)

        d = self._construct_axes_dict()
        d["copy"] = False
        return self._constructor(result, **d).__finalize__(self)

    return set_function_name(cum_func, name, cls)


def _make_logical_function(
    cls, name, name1, name2, axis_descr, desc, f, see_also, examples, empty_value
):
    @Substitution(
        desc=desc,
        name1=name1,
        name2=name2,
        axis_descr=axis_descr,
        see_also=see_also,
        examples=examples,
        empty_value=empty_value,
    )
    @Appender(_bool_doc)
    def logical_func(self, axis=0, bool_only=None, skipna=True, level=None, **kwargs):
        nv.validate_logical_func(tuple(), kwargs, fname=name)
        if level is not None:
            if bool_only is not None:
                raise NotImplementedError(
                    "Option bool_only is not implemented with option level."
                )
            return self._agg_by_level(name, axis=axis, level=level, skipna=skipna)
        return self._reduce(
            f,
            name,
            axis=axis,
            skipna=skipna,
            numeric_only=bool_only,
            filter_type="bool",
        )

    return set_function_name(logical_func, name, cls)<|MERGE_RESOLUTION|>--- conflicted
+++ resolved
@@ -429,11 +429,7 @@
             return m - axis
         return axis
 
-<<<<<<< HEAD
     def _get_axis_resolvers(self, axis: str) -> Dict[str, Union["Series", MultiIndex]]:
-=======
-    def _get_axis_resolvers(self, axis: str) -> Dict[str, ABCSeries]:
->>>>>>> 4206fd42
         # index or columns
         axis_index = getattr(self, axis)
         d = dict()
@@ -463,15 +459,10 @@
         d[axis] = dindex
         return d
 
-<<<<<<< HEAD
     def _get_index_resolvers(self) -> Dict[str, Union["Series", MultiIndex]]:
+        from pandas.core.computation.parsing import clean_column_name
+
         d: Dict[str, Union["Series", MultiIndex]] = {}
-=======
-    def _get_index_resolvers(self) -> Dict[str, ABCSeries]:
-        from pandas.core.computation.parsing import clean_column_name
-
-        d: Dict[str, ABCSeries] = {}
->>>>>>> 4206fd42
         for axis_name in self._AXIS_ORDERS:
             d.update(self._get_axis_resolvers(axis_name))
 
