# pylint: disable=W0231,E1101
import collections
import functools
import warnings
import operator
import weakref
import gc
import json

import numpy as np
import pandas as pd

from pandas._libs import tslib, properties
from pandas.core.dtypes.common import (
    ensure_int64,
    ensure_object,
    is_scalar,
    is_number,
    is_integer, is_bool,
    is_bool_dtype,
    is_categorical_dtype,
    is_numeric_dtype,
    is_datetime64_any_dtype,
    is_timedelta64_dtype,
    is_datetime64tz_dtype,
    is_list_like,
    is_dict_like,
    is_re_compilable,
    is_period_arraylike,
    is_object_dtype,
    pandas_dtype)
from pandas.core.dtypes.cast import maybe_promote, maybe_upcast_putmask
from pandas.core.dtypes.inference import is_hashable
from pandas.core.dtypes.missing import isna, notna
from pandas.core.dtypes.generic import ABCSeries, ABCPanel, ABCDataFrame

from pandas.core.base import PandasObject, SelectionMixin
from pandas.core.index import (Index, MultiIndex, ensure_index,
                               InvalidIndexError, RangeIndex)
import pandas.core.indexing as indexing
from pandas.core.indexes.datetimes import DatetimeIndex
from pandas.core.indexes.period import PeriodIndex, Period
from pandas.core.internals import BlockManager
import pandas.core.algorithms as algos
import pandas.core.common as com
import pandas.core.missing as missing
from pandas.io.formats.printing import pprint_thing
from pandas.io.formats.format import format_percentiles, DataFrameFormatter
from pandas.tseries.frequencies import to_offset
from pandas import compat
from pandas.compat.numpy import function as nv
from pandas.compat import (map, zip, lzip, lrange, string_types, to_str,
                           isidentifier, set_function_name, cPickle as pkl)
from pandas.core.ops import _align_method_FRAME
import pandas.core.nanops as nanops
from pandas.util._decorators import (Appender, Substitution,
                                     deprecate_kwarg)
from pandas.util._validators import validate_bool_kwarg, validate_fillna_kwargs
from pandas.core import config

# goal is to be able to define the docs close to function, while still being
# able to share
_shared_docs = dict()
_shared_doc_kwargs = dict(
    axes='keywords for axes', klass='NDFrame',
    axes_single_arg='int or labels for object',
    args_transpose='axes to permute (int or label for object)',
    optional_by="""
        by : str or list of str
            Name or list of names to sort by""")


def _single_replace(self, to_replace, method, inplace, limit):
    """
    Replaces values in a Series using the fill method specified when no
    replacement value is given in the replace method
    """
    if self.ndim != 1:
        raise TypeError('cannot replace {0} with method {1} on a {2}'
                        .format(to_replace, method, type(self).__name__))

    orig_dtype = self.dtype
    result = self if inplace else self.copy()
    fill_f = missing.get_fill_func(method)

    mask = missing.mask_missing(result.values, to_replace)
    values = fill_f(result.values, limit=limit, mask=mask)

    if values.dtype == orig_dtype and inplace:
        return

    result = pd.Series(values, index=self.index,
                       dtype=self.dtype).__finalize__(self)

    if inplace:
        self._update_inplace(result._data)
        return

    return result


class NDFrame(PandasObject, SelectionMixin):
    """
    N-dimensional analogue of DataFrame. Store multi-dimensional in a
    size-mutable, labeled data structure

    Parameters
    ----------
    data : BlockManager
    axes : list
    copy : boolean, default False
    """
    _internal_names = ['_data', '_cacher', '_item_cache', '_cache', '_is_copy',
                       '_subtyp', '_name', '_index', '_default_kind',
                       '_default_fill_value', '_metadata', '__array_struct__',
                       '__array_interface__']
    _internal_names_set = set(_internal_names)
    _accessors = frozenset([])
    _deprecations = frozenset(['as_blocks', 'blocks',
                               'consolidate', 'convert_objects', 'is_copy'])
    _metadata = []
    _is_copy = None

    def __init__(self, data, axes=None, copy=False, dtype=None,
                 fastpath=False):

        if not fastpath:
            if dtype is not None:
                data = data.astype(dtype)
            elif copy:
                data = data.copy()

            if axes is not None:
                for i, ax in enumerate(axes):
                    data = data.reindex_axis(ax, axis=i)

        object.__setattr__(self, '_is_copy', None)
        object.__setattr__(self, '_data', data)
        object.__setattr__(self, '_item_cache', {})

    @property
    def is_copy(self):
        warnings.warn("Attribute 'is_copy' is deprecated and will be removed "
                      "in a future version.", FutureWarning, stacklevel=2)
        return self._is_copy

    @is_copy.setter
    def is_copy(self, msg):
        warnings.warn("Attribute 'is_copy' is deprecated and will be removed "
                      "in a future version.", FutureWarning, stacklevel=2)
        self._is_copy = msg

    def _repr_data_resource_(self):
        """
        Not a real Jupyter special repr method, but we use the same
        naming convention.
        """
        if config.get_option("display.html.table_schema"):
            data = self.head(config.get_option('display.max_rows'))
            payload = json.loads(data.to_json(orient='table'),
                                 object_pairs_hook=collections.OrderedDict)
            return payload

    def _validate_dtype(self, dtype):
        """ validate the passed dtype """

        if dtype is not None:
            dtype = pandas_dtype(dtype)

            # a compound dtype
            if dtype.kind == 'V':
                raise NotImplementedError("compound dtypes are not implemented"
                                          " in the {0} constructor"
                                          .format(self.__class__.__name__))

        return dtype

    def _init_mgr(self, mgr, axes=None, dtype=None, copy=False):
        """ passed a manager and a axes dict """
        for a, axe in axes.items():
            if axe is not None:
                mgr = mgr.reindex_axis(axe,
                                       axis=self._get_block_manager_axis(a),
                                       copy=False)

        # make a copy if explicitly requested
        if copy:
            mgr = mgr.copy()
        if dtype is not None:
            # avoid further copies if we can
            if len(mgr.blocks) > 1 or mgr.blocks[0].values.dtype != dtype:
                mgr = mgr.astype(dtype=dtype)
        return mgr

    # ----------------------------------------------------------------------
    # Construction

    @property
    def _constructor(self):
        """Used when a manipulation result has the same dimensions as the
        original.
        """
        raise com.AbstractMethodError(self)

    def __unicode__(self):
        # unicode representation based upon iterating over self
        # (since, by definition, `PandasContainers` are iterable)
        prepr = '[%s]' % ','.join(map(pprint_thing, self))
        return '%s(%s)' % (self.__class__.__name__, prepr)

    def _dir_additions(self):
        """ add the string-like attributes from the info_axis.
        If info_axis is a MultiIndex, it's first level values are used.
        """
        additions = {c for c in self._info_axis.unique(level=0)[:100]
                     if isinstance(c, string_types) and isidentifier(c)}
        return super(NDFrame, self)._dir_additions().union(additions)

    @property
    def _constructor_sliced(self):
        """Used when a manipulation result has one lower dimension(s) as the
        original, such as DataFrame single columns slicing.
        """
        raise com.AbstractMethodError(self)

    @property
    def _constructor_expanddim(self):
        """Used when a manipulation result has one higher dimension as the
        original, such as Series.to_frame() and DataFrame.to_panel()
        """
        raise NotImplementedError

    # ----------------------------------------------------------------------
    # Axis

    @classmethod
    def _setup_axes(cls, axes, info_axis=None, stat_axis=None, aliases=None,
                    slicers=None, axes_are_reversed=False, build_axes=True,
                    ns=None, docs=None):
        """Provide axes setup for the major PandasObjects.

        Parameters
        ----------
        axes : the names of the axes in order (lowest to highest)
        info_axis_num : the axis of the selector dimension (int)
        stat_axis_num : the number of axis for the default stats (int)
        aliases : other names for a single axis (dict)
        slicers : how axes slice to others (dict)
        axes_are_reversed : boolean whether to treat passed axes as
            reversed (DataFrame)
        build_axes : setup the axis properties (default True)
        """

        cls._AXIS_ORDERS = axes
        cls._AXIS_NUMBERS = {a: i for i, a in enumerate(axes)}
        cls._AXIS_LEN = len(axes)
        cls._AXIS_ALIASES = aliases or dict()
        cls._AXIS_IALIASES = {v: k for k, v in cls._AXIS_ALIASES.items()}
        cls._AXIS_NAMES = dict(enumerate(axes))
        cls._AXIS_SLICEMAP = slicers or None
        cls._AXIS_REVERSED = axes_are_reversed

        # typ
        setattr(cls, '_typ', cls.__name__.lower())

        # indexing support
        cls._ix = None

        if info_axis is not None:
            cls._info_axis_number = info_axis
            cls._info_axis_name = axes[info_axis]

        if stat_axis is not None:
            cls._stat_axis_number = stat_axis
            cls._stat_axis_name = axes[stat_axis]

        # setup the actual axis
        if build_axes:

            def set_axis(a, i):
                setattr(cls, a, properties.AxisProperty(i, docs.get(a, a)))
                cls._internal_names_set.add(a)

            if axes_are_reversed:
                m = cls._AXIS_LEN - 1
                for i, a in cls._AXIS_NAMES.items():
                    set_axis(a, m - i)
            else:
                for i, a in cls._AXIS_NAMES.items():
                    set_axis(a, i)

        # addtl parms
        if isinstance(ns, dict):
            for k, v in ns.items():
                setattr(cls, k, v)

    def _construct_axes_dict(self, axes=None, **kwargs):
        """Return an axes dictionary for myself."""
        d = {a: self._get_axis(a) for a in (axes or self._AXIS_ORDERS)}
        d.update(kwargs)
        return d

    @staticmethod
    def _construct_axes_dict_from(self, axes, **kwargs):
        """Return an axes dictionary for the passed axes."""
        d = {a: ax for a, ax in zip(self._AXIS_ORDERS, axes)}
        d.update(kwargs)
        return d

    def _construct_axes_dict_for_slice(self, axes=None, **kwargs):
        """Return an axes dictionary for myself."""
        d = {self._AXIS_SLICEMAP[a]: self._get_axis(a)
             for a in (axes or self._AXIS_ORDERS)}
        d.update(kwargs)
        return d

    def _construct_axes_from_arguments(self, args, kwargs, require_all=False):
        """Construct and returns axes if supplied in args/kwargs.

        If require_all, raise if all axis arguments are not supplied
        return a tuple of (axes, kwargs).
        """

        # construct the args
        args = list(args)
        for a in self._AXIS_ORDERS:

            # if we have an alias for this axis
            alias = self._AXIS_IALIASES.get(a)
            if alias is not None:
                if a in kwargs:
                    if alias in kwargs:
                        raise TypeError("arguments are mutually exclusive "
                                        "for [%s,%s]" % (a, alias))
                    continue
                if alias in kwargs:
                    kwargs[a] = kwargs.pop(alias)
                    continue

            # look for a argument by position
            if a not in kwargs:
                try:
                    kwargs[a] = args.pop(0)
                except IndexError:
                    if require_all:
                        raise TypeError("not enough/duplicate arguments "
                                        "specified!")

        axes = {a: kwargs.pop(a, None) for a in self._AXIS_ORDERS}
        return axes, kwargs

    @classmethod
    def _from_axes(cls, data, axes, **kwargs):
        # for construction from BlockManager
        if isinstance(data, BlockManager):
            return cls(data, **kwargs)
        else:
            if cls._AXIS_REVERSED:
                axes = axes[::-1]
            d = cls._construct_axes_dict_from(cls, axes, copy=False)
            d.update(kwargs)
            return cls(data, **d)

    def _get_axis_number(self, axis):
        axis = self._AXIS_ALIASES.get(axis, axis)
        if is_integer(axis):
            if axis in self._AXIS_NAMES:
                return axis
        else:
            try:
                return self._AXIS_NUMBERS[axis]
            except KeyError:
                pass
        raise ValueError('No axis named {0} for object type {1}'
                         .format(axis, type(self)))

    def _get_axis_name(self, axis):
        axis = self._AXIS_ALIASES.get(axis, axis)
        if isinstance(axis, string_types):
            if axis in self._AXIS_NUMBERS:
                return axis
        else:
            try:
                return self._AXIS_NAMES[axis]
            except KeyError:
                pass
        raise ValueError('No axis named {0} for object type {1}'
                         .format(axis, type(self)))

    def _get_axis(self, axis):
        name = self._get_axis_name(axis)
        return getattr(self, name)

    def _get_block_manager_axis(self, axis):
        """Map the axis to the block_manager axis."""
        axis = self._get_axis_number(axis)
        if self._AXIS_REVERSED:
            m = self._AXIS_LEN - 1
            return m - axis
        return axis

    def _get_axis_resolvers(self, axis):
        # index or columns
        axis_index = getattr(self, axis)
        d = dict()
        prefix = axis[0]

        for i, name in enumerate(axis_index.names):
            if name is not None:
                key = level = name
            else:
                # prefix with 'i' or 'c' depending on the input axis
                # e.g., you must do ilevel_0 for the 0th level of an unnamed
                # multiiindex
                key = '{prefix}level_{i}'.format(prefix=prefix, i=i)
                level = i

            level_values = axis_index.get_level_values(level)
            s = level_values.to_series()
            s.index = axis_index
            d[key] = s

        # put the index/columns itself in the dict
        if isinstance(axis_index, MultiIndex):
            dindex = axis_index
        else:
            dindex = axis_index.to_series()

        d[axis] = dindex
        return d

    def _get_index_resolvers(self):
        d = {}
        for axis_name in self._AXIS_ORDERS:
            d.update(self._get_axis_resolvers(axis_name))
        return d

    @property
    def _info_axis(self):
        return getattr(self, self._info_axis_name)

    @property
    def _stat_axis(self):
        return getattr(self, self._stat_axis_name)

    @property
    def shape(self):
        """Return a tuple of axis dimensions"""
        return tuple(len(self._get_axis(a)) for a in self._AXIS_ORDERS)

    @property
    def axes(self):
        """Return index label(s) of the internal NDFrame"""
        # we do it this way because if we have reversed axes, then
        # the block manager shows then reversed
        return [self._get_axis(a) for a in self._AXIS_ORDERS]

    @property
    def ndim(self):
        """
        Return an int representing the number of axes / array dimensions.

        Return 1 if Series. Otherwise return 2 if DataFrame.

        See Also
        --------
        ndarray.ndim : Number of array dimensions.

        Examples
        --------
        >>> s = pd.Series({'a': 1, 'b': 2, 'c': 3})
        >>> s.ndim
        1

        >>> df = pd.DataFrame({'col1': [1, 2], 'col2': [3, 4]})
        >>> df.ndim
        2
        """
        return self._data.ndim

    @property
    def size(self):
        """
        Return an int representing the number of elements in this object.

        Return the number of rows if Series. Otherwise return the number of
        rows times number of columns if DataFrame.

        See Also
        --------
        ndarray.size : Number of elements in the array.

        Examples
        --------
        >>> s = pd.Series({'a': 1, 'b': 2, 'c': 3})
        >>> s.size
        3

        >>> df = pd.DataFrame({'col1': [1, 2], 'col2': [3, 4]})
        >>> df.size
        4
        """
        return np.prod(self.shape)

    @property
    def _selected_obj(self):
        """ internal compat with SelectionMixin """
        return self

    @property
    def _obj_with_exclusions(self):
        """ internal compat with SelectionMixin """
        return self

    def _expand_axes(self, key):
        new_axes = []
        for k, ax in zip(key, self.axes):
            if k not in ax:
                if type(k) != ax.dtype.type:
                    ax = ax.astype('O')
                new_axes.append(ax.insert(len(ax), k))
            else:
                new_axes.append(ax)

        return new_axes

    def set_axis(self, labels, axis=0, inplace=None):
        """
        Assign desired index to given axis.

        Indexes for column or row labels can be changed by assigning
        a list-like or Index.

        .. versionchanged:: 0.21.0

           The signature is now `labels` and `axis`, consistent with
           the rest of pandas API. Previously, the `axis` and `labels`
           arguments were respectively the first and second positional
           arguments.

        Parameters
        ----------
        labels : list-like, Index
            The values for the new index.

        axis : {0 or 'index', 1 or 'columns'}, default 0
            The axis to update. The value 0 identifies the rows, and 1
            identifies the columns.

        inplace : boolean, default None
            Whether to return a new %(klass)s instance.

            .. warning::

               ``inplace=None`` currently falls back to to True, but in a
               future version, will default to False. Use inplace=True
               explicitly rather than relying on the default.

        Returns
        -------
        renamed : %(klass)s or None
            An object of same type as caller if inplace=False, None otherwise.

        See Also
        --------
        pandas.DataFrame.rename_axis : Alter the name of the index or columns.

        Examples
        --------
        **Series**

        >>> s = pd.Series([1, 2, 3])
        >>> s
        0    1
        1    2
        2    3
        dtype: int64

        >>> s.set_axis(['a', 'b', 'c'], axis=0, inplace=False)
        a    1
        b    2
        c    3
        dtype: int64

        The original object is not modified.

        >>> s
        0    1
        1    2
        2    3
        dtype: int64

        **DataFrame**

        >>> df = pd.DataFrame({"A": [1, 2, 3], "B": [4, 5, 6]})

        Change the row labels.

        >>> df.set_axis(['a', 'b', 'c'], axis='index', inplace=False)
           A  B
        a  1  4
        b  2  5
        c  3  6

        Change the column labels.

        >>> df.set_axis(['I', 'II'], axis='columns', inplace=False)
           I  II
        0  1   4
        1  2   5
        2  3   6

        Now, update the labels inplace.

        >>> df.set_axis(['i', 'ii'], axis='columns', inplace=True)
        >>> df
           i  ii
        0  1   4
        1  2   5
        2  3   6
        """
        if is_scalar(labels):
            warnings.warn(
                'set_axis now takes "labels" as first argument, and '
                '"axis" as named parameter. The old form, with "axis" as '
                'first parameter and \"labels\" as second, is still supported '
                'but will be deprecated in a future version of pandas.',
                FutureWarning, stacklevel=2)
            labels, axis = axis, labels

        if inplace is None:
            warnings.warn(
                'set_axis currently defaults to operating inplace.\nThis '
                'will change in a future version of pandas, use '
                'inplace=True to avoid this warning.',
                FutureWarning, stacklevel=2)
            inplace = True
        if inplace:
            setattr(self, self._get_axis_name(axis), labels)
        else:
            obj = self.copy()
            obj.set_axis(labels, axis=axis, inplace=True)
            return obj

    def _set_axis(self, axis, labels):
        self._data.set_axis(axis, labels)
        self._clear_item_cache()

    _shared_docs['transpose'] = """
        Permute the dimensions of the %(klass)s

        Parameters
        ----------
        args : %(args_transpose)s
        copy : boolean, default False
            Make a copy of the underlying data. Mixed-dtype data will
            always result in a copy

        Examples
        --------
        >>> p.transpose(2, 0, 1)
        >>> p.transpose(2, 0, 1, copy=True)

        Returns
        -------
        y : same as input
        """

    @Appender(_shared_docs['transpose'] % _shared_doc_kwargs)
    def transpose(self, *args, **kwargs):

        # construct the args
        axes, kwargs = self._construct_axes_from_arguments(args, kwargs,
                                                           require_all=True)
        axes_names = tuple(self._get_axis_name(axes[a])
                           for a in self._AXIS_ORDERS)
        axes_numbers = tuple(self._get_axis_number(axes[a])
                             for a in self._AXIS_ORDERS)

        # we must have unique axes
        if len(axes) != len(set(axes)):
            raise ValueError('Must specify %s unique axes' % self._AXIS_LEN)

        new_axes = self._construct_axes_dict_from(self, [self._get_axis(x)
                                                         for x in axes_names])
        new_values = self.values.transpose(axes_numbers)
        if kwargs.pop('copy', None) or (len(args) and args[-1]):
            new_values = new_values.copy()

        nv.validate_transpose_for_generic(self, kwargs)
        return self._constructor(new_values, **new_axes).__finalize__(self)

    def swapaxes(self, axis1, axis2, copy=True):
        """
        Interchange axes and swap values axes appropriately

        Returns
        -------
        y : same as input
        """
        i = self._get_axis_number(axis1)
        j = self._get_axis_number(axis2)

        if i == j:
            if copy:
                return self.copy()
            return self

        mapping = {i: j, j: i}

        new_axes = (self._get_axis(mapping.get(k, k))
                    for k in range(self._AXIS_LEN))
        new_values = self.values.swapaxes(i, j)
        if copy:
            new_values = new_values.copy()

        return self._constructor(new_values, *new_axes).__finalize__(self)

    def droplevel(self, level, axis=0):
        """Return DataFrame with requested index / column level(s) removed.

        .. versionadded:: 0.24.0

        Parameters
        ----------
        level : int, str, or list-like
            If a string is given, must be the name of a level
            If list-like, elements must be names or positional indexes
            of levels.

        axis : {0 or 'index', 1 or 'columns'}, default 0


        Returns
        -------
        DataFrame.droplevel()

        Examples
        --------
        >>> df = pd.DataFrame([
        ...     [1, 2, 3, 4],
        ...     [5, 6, 7, 8],
        ...     [9, 10, 11, 12]
        ... ]).set_index([0, 1]).rename_axis(['a', 'b'])

        >>> df.columns = pd.MultiIndex.from_tuples([
        ...    ('c', 'e'), ('d', 'f')
        ... ], names=['level_1', 'level_2'])

        >>> df
        level_1   c   d
        level_2   e   f
        a b
        1 2      3   4
        5 6      7   8
        9 10    11  12

        >>> df.droplevel('a')
        level_1   c   d
        level_2   e   f
        b
        2        3   4
        6        7   8
        10      11  12

        >>> df.droplevel('level2', axis=1)
        level_1   c   d
        a b
        1 2      3   4
        5 6      7   8
        9 10    11  12

        """
        labels = self._get_axis(axis)
        new_labels = labels.droplevel(level)
        result = self.set_axis(new_labels, axis=axis, inplace=False)
        return result

    def pop(self, item):
        """
        Return item and drop from frame. Raise KeyError if not found.

        Parameters
        ----------
        item : str
            Column label to be popped

        Returns
        -------
        popped : Series

        Examples
        --------
        >>> df = pd.DataFrame([('falcon', 'bird',    389.0),
        ...                    ('parrot', 'bird',     24.0),
        ...                    ('lion',   'mammal',   80.5),
        ...                    ('monkey', 'mammal', np.nan)],
        ...                   columns=('name', 'class', 'max_speed'))
        >>> df
             name   class  max_speed
        0  falcon    bird      389.0
        1  parrot    bird       24.0
        2    lion  mammal       80.5
        3  monkey  mammal        NaN

        >>> df.pop('class')
        0      bird
        1      bird
        2    mammal
        3    mammal
        Name: class, dtype: object

        >>> df
             name  max_speed
        0  falcon      389.0
        1  parrot       24.0
        2    lion       80.5
        3  monkey        NaN
        """
        result = self[item]
        del self[item]
        try:
            result._reset_cacher()
        except AttributeError:
            pass

        return result

    def squeeze(self, axis=None):
        """
        Squeeze 1 dimensional axis objects into scalars.

        Series or DataFrames with a single element are squeezed to a scalar.
        DataFrames with a single column or a single row are squeezed to a
        Series. Otherwise the object is unchanged.

        This method is most useful when you don't know if your
        object is a Series or DataFrame, but you do know it has just a single
        column. In that case you can safely call `squeeze` to ensure you have a
        Series.

        Parameters
        ----------
        axis : {0 or 'index', 1 or 'columns', None}, default None
            A specific axis to squeeze. By default, all length-1 axes are
            squeezed.

            .. versionadded:: 0.20.0

        Returns
        -------
        DataFrame, Series, or scalar
            The projection after squeezing `axis` or all the axes.

        See Also
        --------
        Series.iloc : Integer-location based indexing for selecting scalars
        DataFrame.iloc : Integer-location based indexing for selecting Series
        Series.to_frame : Inverse of DataFrame.squeeze for a
            single-column DataFrame.

        Examples
        --------
        >>> primes = pd.Series([2, 3, 5, 7])

        Slicing might produce a Series with a single value:

        >>> even_primes = primes[primes % 2 == 0]
        >>> even_primes
        0    2
        dtype: int64

        >>> even_primes.squeeze()
        2

        Squeezing objects with more than one value in every axis does nothing:

        >>> odd_primes = primes[primes % 2 == 1]
        >>> odd_primes
        1    3
        2    5
        3    7
        dtype: int64

        >>> odd_primes.squeeze()
        1    3
        2    5
        3    7
        dtype: int64

        Squeezing is even more effective when used with DataFrames.

        >>> df = pd.DataFrame([[1, 2], [3, 4]], columns=['a', 'b'])
        >>> df
           a  b
        0  1  2
        1  3  4

        Slicing a single column will produce a DataFrame with the columns
        having only one value:

        >>> df_a = df[['a']]
        >>> df_a
           a
        0  1
        1  3

        So the columns can be squeezed down, resulting in a Series:

        >>> df_a.squeeze('columns')
        0    1
        1    3
        Name: a, dtype: int64

        Slicing a single row from a single column will produce a single
        scalar DataFrame:

        >>> df_0a = df.loc[df.index < 1, ['a']]
        >>> df_0a
           a
        0  1

        Squeezing the rows produces a single scalar Series:

        >>> df_0a.squeeze('rows')
        a    1
        Name: 0, dtype: int64

        Squeezing all axes wil project directly into a scalar:

        >>> df_0a.squeeze()
        1
        """
        axis = (self._AXIS_NAMES if axis is None else
                (self._get_axis_number(axis),))
        try:
            return self.iloc[
                tuple(0 if i in axis and len(a) == 1 else slice(None)
                      for i, a in enumerate(self.axes))]
        except Exception:
            return self

    def swaplevel(self, i=-2, j=-1, axis=0):
        """
        Swap levels i and j in a MultiIndex on a particular axis

        Parameters
        ----------
        i, j : int, string (can be mixed)
            Level of index to be swapped. Can pass level name as string.

        Returns
        -------
        swapped : same type as caller (new object)

        .. versionchanged:: 0.18.1

           The indexes ``i`` and ``j`` are now optional, and default to
           the two innermost levels of the index.

        """
        axis = self._get_axis_number(axis)
        result = self.copy()
        labels = result._data.axes[axis]
        result._data.set_axis(axis, labels.swaplevel(i, j))
        return result

    # ----------------------------------------------------------------------
    # Rename

    # TODO: define separate funcs for DataFrame, Series and Panel so you can
    # get completion on keyword arguments.
    _shared_docs['rename'] = """
        Alter axes input function or functions. Function / dict values must be
        unique (1-to-1). Labels not contained in a dict / Series will be left
        as-is. Extra labels listed don't throw an error. Alternatively, change
        ``Series.name`` with a scalar value (Series only).

        Parameters
        ----------
        %(optional_mapper)s
        %(axes)s : scalar, list-like, dict-like or function, optional
            Scalar or list-like will alter the ``Series.name`` attribute,
            and raise on DataFrame or Panel.
            dict-like or functions are transformations to apply to
            that axis' values
        %(optional_axis)s
        copy : boolean, default True
            Also copy underlying data
        inplace : boolean, default False
            Whether to return a new %(klass)s. If True then value of copy is
            ignored.
        level : int or level name, default None
            In case of a MultiIndex, only rename labels in the specified
            level.

        Returns
        -------
        renamed : %(klass)s (new object)

        See Also
        --------
        pandas.NDFrame.rename_axis

        Examples
        --------

        >>> s = pd.Series([1, 2, 3])
        >>> s
        0    1
        1    2
        2    3
        dtype: int64
        >>> s.rename("my_name") # scalar, changes Series.name
        0    1
        1    2
        2    3
        Name: my_name, dtype: int64
        >>> s.rename(lambda x: x ** 2)  # function, changes labels
        0    1
        1    2
        4    3
        dtype: int64
        >>> s.rename({1: 3, 2: 5})  # mapping, changes labels
        0    1
        3    2
        5    3
        dtype: int64

        Since ``DataFrame`` doesn't have a ``.name`` attribute,
        only mapping-type arguments are allowed.

        >>> df = pd.DataFrame({"A": [1, 2, 3], "B": [4, 5, 6]})
        >>> df.rename(2)
        Traceback (most recent call last):
        ...
        TypeError: 'int' object is not callable

        ``DataFrame.rename`` supports two calling conventions

        * ``(index=index_mapper, columns=columns_mapper, ...)``
        * ``(mapper, axis={'index', 'columns'}, ...)``

        We *highly* recommend using keyword arguments to clarify your
        intent.

        >>> df.rename(index=str, columns={"A": "a", "B": "c"})
           a  c
        0  1  4
        1  2  5
        2  3  6

        >>> df.rename(index=str, columns={"A": "a", "C": "c"})
           a  B
        0  1  4
        1  2  5
        2  3  6

        Using axis-style parameters

        >>> df.rename(str.lower, axis='columns')
           a  b
        0  1  4
        1  2  5
        2  3  6

        >>> df.rename({1: 2, 2: 4}, axis='index')
           A  B
        0  1  4
        2  2  5
        4  3  6

        See the :ref:`user guide <basics.rename>` for more.
        """

    @Appender(_shared_docs['rename'] % dict(axes='axes keywords for this'
                                            ' object', klass='NDFrame',
                                            optional_mapper='',
                                            optional_axis=''))
    def rename(self, *args, **kwargs):
        axes, kwargs = self._construct_axes_from_arguments(args, kwargs)
        copy = kwargs.pop('copy', True)
        inplace = kwargs.pop('inplace', False)
        level = kwargs.pop('level', None)
        axis = kwargs.pop('axis', None)
        if axis is not None:
            # Validate the axis
            self._get_axis_number(axis)

        if kwargs:
            raise TypeError('rename() got an unexpected keyword '
                            'argument "{0}"'.format(list(kwargs.keys())[0]))

        if com.count_not_none(*axes.values()) == 0:
            raise TypeError('must pass an index to rename')

        # renamer function if passed a dict
        def _get_rename_function(mapper):
            if isinstance(mapper, (dict, ABCSeries)):

                def f(x):
                    if x in mapper:
                        return mapper[x]
                    else:
                        return x
            else:
                f = mapper

            return f

        self._consolidate_inplace()
        result = self if inplace else self.copy(deep=copy)

        # start in the axis order to eliminate too many copies
        for axis in lrange(self._AXIS_LEN):
            v = axes.get(self._AXIS_NAMES[axis])
            if v is None:
                continue
            f = _get_rename_function(v)

            baxis = self._get_block_manager_axis(axis)
            if level is not None:
                level = self.axes[axis]._get_level_number(level)
            result._data = result._data.rename_axis(f, axis=baxis, copy=copy,
                                                    level=level)
            result._clear_item_cache()

        if inplace:
            self._update_inplace(result._data)
        else:
            return result.__finalize__(self)

    rename.__doc__ = _shared_docs['rename']

    def rename_axis(self, mapper, axis=0, copy=True, inplace=False):
        """
        Alter the name of the index or columns.

        Parameters
        ----------
        mapper : scalar, list-like, optional
            Value to set as the axis name attribute.
        axis : {0 or 'index', 1 or 'columns'}, default 0
            The index or the name of the axis.
        copy : boolean, default True
            Also copy underlying data.
        inplace : boolean, default False
            Modifies the object directly, instead of creating a new Series
            or DataFrame.

        Returns
        -------
        renamed : Series, DataFrame, or None
            The same type as the caller or None if `inplace` is True.

        Notes
        -----
        Prior to version 0.21.0, ``rename_axis`` could also be used to change
        the axis *labels* by passing a mapping or scalar. This behavior is
        deprecated and will be removed in a future version. Use ``rename``
        instead.

        See Also
        --------
        pandas.Series.rename : Alter Series index labels or name
        pandas.DataFrame.rename : Alter DataFrame index labels or name
        pandas.Index.rename : Set new names on index

        Examples
        --------
        **Series**

        >>> s = pd.Series([1, 2, 3])
        >>> s.rename_axis("foo")
        foo
        0    1
        1    2
        2    3
        dtype: int64

        **DataFrame**

        >>> df = pd.DataFrame({"A": [1, 2, 3], "B": [4, 5, 6]})
        >>> df.rename_axis("foo")
             A  B
        foo
        0    1  4
        1    2  5
        2    3  6

        >>> df.rename_axis("bar", axis="columns")
        bar  A  B
        0    1  4
        1    2  5
        2    3  6
        """
        inplace = validate_bool_kwarg(inplace, 'inplace')
        non_mapper = is_scalar(mapper) or (is_list_like(mapper) and not
                                           is_dict_like(mapper))
        if non_mapper:
            return self._set_axis_name(mapper, axis=axis, inplace=inplace)
        else:
            msg = ("Using 'rename_axis' to alter labels is deprecated. "
                   "Use '.rename' instead")
            warnings.warn(msg, FutureWarning, stacklevel=2)
            axis = self._get_axis_name(axis)
            d = {'copy': copy, 'inplace': inplace}
            d[axis] = mapper
            return self.rename(**d)

    def _set_axis_name(self, name, axis=0, inplace=False):
        """
        Alter the name or names of the axis.

        Parameters
        ----------
        name : str or list of str
            Name for the Index, or list of names for the MultiIndex
        axis : int or str
           0 or 'index' for the index; 1 or 'columns' for the columns
        inplace : bool
            whether to modify `self` directly or return a copy

            .. versionadded:: 0.21.0

        Returns
        -------
        renamed : same type as caller or None if inplace=True

        See Also
        --------
        pandas.DataFrame.rename
        pandas.Series.rename
        pandas.Index.rename

        Examples
        --------
        >>> df._set_axis_name("foo")
             A
        foo
        0    1
        1    2
        2    3
        >>> df.index = pd.MultiIndex.from_product([['A'], ['a', 'b', 'c']])
        >>> df._set_axis_name(["bar", "baz"])
                 A
        bar baz
        A   a    1
            b    2
            c    3
        """
        axis = self._get_axis_number(axis)
        idx = self._get_axis(axis).set_names(name)

        inplace = validate_bool_kwarg(inplace, 'inplace')
        renamed = self if inplace else self.copy()
        renamed.set_axis(idx, axis=axis, inplace=True)
        if not inplace:
            return renamed

    # ----------------------------------------------------------------------
    # Comparisons

    def _indexed_same(self, other):
        return all(self._get_axis(a).equals(other._get_axis(a))
                   for a in self._AXIS_ORDERS)

    def __neg__(self):
        values = com.values_from_object(self)
        if is_bool_dtype(values):
            arr = operator.inv(values)
        elif (is_numeric_dtype(values) or is_timedelta64_dtype(values)
                or is_object_dtype(values)):
            arr = operator.neg(values)
        else:
            raise TypeError("Unary negative expects numeric dtype, not {}"
                            .format(values.dtype))
        return self.__array_wrap__(arr)

    def __pos__(self):
        values = com.values_from_object(self)
        if (is_bool_dtype(values) or is_period_arraylike(values)):
            arr = values
        elif (is_numeric_dtype(values) or is_timedelta64_dtype(values)
                or is_object_dtype(values)):
            arr = operator.pos(values)
        else:
            raise TypeError("Unary plus expects numeric dtype, not {}"
                            .format(values.dtype))
        return self.__array_wrap__(arr)

    def __invert__(self):
        try:
            arr = operator.inv(com.values_from_object(self))
            return self.__array_wrap__(arr)
        except Exception:

            # inv fails with 0 len
            if not np.prod(self.shape):
                return self

            raise

    def equals(self, other):
        """
        Determines if two NDFrame objects contain the same elements. NaNs in
        the same location are considered equal.
        """
        if not isinstance(other, self._constructor):
            return False
        return self._data.equals(other._data)

    # -------------------------------------------------------------------------
    # Label or Level Combination Helpers
    #
    # A collection of helper methods for DataFrame/Series operations that
    # accept a combination of column/index labels and levels.  All such
    # operations should utilize/extend these methods when possible so that we
    # have consistent precedence and validation logic throughout the library.

    def _is_level_reference(self, key, axis=0):
        """
        Test whether a key is a level reference for a given axis.

        To be considered a level reference, `key` must be a string that:
          - (axis=0): Matches the name of an index level and does NOT match
            a column label.
          - (axis=1): Matches the name of a column level and does NOT match
            an index label.

        Parameters
        ----------
        key: str
            Potential level name for the given axis
        axis: int, default 0
            Axis that levels are associated with (0 for index, 1 for columns)

        Returns
        -------
        is_level: bool
        """
        axis = self._get_axis_number(axis)

        if self.ndim > 2:
            raise NotImplementedError(
                "_is_level_reference is not implemented for {type}"
                .format(type=type(self)))

        return (key is not None and
                is_hashable(key) and
                key in self.axes[axis].names and
                not self._is_label_reference(key, axis=axis))

    def _is_label_reference(self, key, axis=0):
        """
        Test whether a key is a label reference for a given axis.

        To be considered a label reference, `key` must be a string that:
          - (axis=0): Matches a column label
          - (axis=1): Matches an index label

        Parameters
        ----------
        key: str
            Potential label name
        axis: int, default 0
            Axis perpendicular to the axis that labels are associated with
            (0 means search for column labels, 1 means search for index labels)

        Returns
        -------
        is_label: bool
        """
        axis = self._get_axis_number(axis)
        other_axes = [ax for ax in range(self._AXIS_LEN) if ax != axis]

        if self.ndim > 2:
            raise NotImplementedError(
                "_is_label_reference is not implemented for {type}"
                .format(type=type(self)))

        return (key is not None and
                is_hashable(key) and
                any(key in self.axes[ax] for ax in other_axes))

    def _is_label_or_level_reference(self, key, axis=0):
        """
        Test whether a key is a label or level reference for a given axis.

        To be considered either a label or a level reference, `key` must be a
        string that:
          - (axis=0): Matches a column label or an index level
          - (axis=1): Matches an index label or a column level

        Parameters
        ----------
        key: str
            Potential label or level name
        axis: int, default 0
            Axis that levels are associated with (0 for index, 1 for columns)

        Returns
        -------
        is_label_or_level: bool
        """

        if self.ndim > 2:
            raise NotImplementedError(
                "_is_label_or_level_reference is not implemented for {type}"
                .format(type=type(self)))

        return (self._is_level_reference(key, axis=axis) or
                self._is_label_reference(key, axis=axis))

    def _check_label_or_level_ambiguity(self, key, axis=0, stacklevel=1):
        """
        Check whether `key` matches both a level of the input `axis` and a
        label of the other axis and raise a ``FutureWarning`` if this is the
        case.

        Note: This method will be altered to raise an ambiguity exception in
        a future version.

        Parameters
        ----------
        key: str or object
            label or level name
        axis: int, default 0
            Axis that levels are associated with (0 for index, 1 for columns)
        stacklevel: int, default 1
            Stack level used when a FutureWarning is raised (see below).

        Returns
        -------
        ambiguous: bool

        Raises
        ------
        FutureWarning
            if `key` is ambiguous. This will become an ambiguity error in a
            future version
        """

        axis = self._get_axis_number(axis)
        other_axes = [ax for ax in range(self._AXIS_LEN) if ax != axis]

        if self.ndim > 2:
            raise NotImplementedError(
                "_check_label_or_level_ambiguity is not implemented for {type}"
                .format(type=type(self)))

        if (key is not None and
                is_hashable(key) and
                key in self.axes[axis].names and
                any(key in self.axes[ax] for ax in other_axes)):

            # Build an informative and grammatical warning
            level_article, level_type = (('an', 'index')
                                         if axis == 0 else
                                         ('a', 'column'))

            label_article, label_type = (('a', 'column')
                                         if axis == 0 else
                                         ('an', 'index'))

            msg = ("'{key}' is both {level_article} {level_type} level and "
                   "{label_article} {label_type} label.\n"
                   "Defaulting to {label_type}, but this will raise an "
                   "ambiguity error in a future version"
                   ).format(key=key,
                            level_article=level_article,
                            level_type=level_type,
                            label_article=label_article,
                            label_type=label_type)

            warnings.warn(msg, FutureWarning, stacklevel=stacklevel + 1)
            return True
        else:
            return False

    def _get_label_or_level_values(self, key, axis=0, stacklevel=1):
        """
        Return a 1-D array of values associated with `key`, a label or level
        from the given `axis`.

        Retrieval logic:
          - (axis=0): Return column values if `key` matches a column label.
            Otherwise return index level values if `key` matches an index
            level.
          - (axis=1): Return row values if `key` matches an index label.
            Otherwise return column level values if 'key' matches a column
            level

        Parameters
        ----------
        key: str
            Label or level name.
        axis: int, default 0
            Axis that levels are associated with (0 for index, 1 for columns)
        stacklevel: int, default 1
            Stack level used when a FutureWarning is raised (see below).

        Returns
        -------
        values: np.ndarray

        Raises
        ------
        KeyError
            if `key` matches neither a label nor a level
        ValueError
            if `key` matches multiple labels
        FutureWarning
            if `key` is ambiguous. This will become an ambiguity error in a
            future version
        """

        axis = self._get_axis_number(axis)
        other_axes = [ax for ax in range(self._AXIS_LEN) if ax != axis]

        if self.ndim > 2:
            raise NotImplementedError(
                "_get_label_or_level_values is not implemented for {type}"
                .format(type=type(self)))

        if self._is_label_reference(key, axis=axis):
            self._check_label_or_level_ambiguity(key, axis=axis,
                                                 stacklevel=stacklevel + 1)
            values = self.xs(key, axis=other_axes[0])._values
        elif self._is_level_reference(key, axis=axis):
            values = self.axes[axis].get_level_values(key)._values
        else:
            raise KeyError(key)

        # Check for duplicates
        if values.ndim > 1:

            if other_axes and isinstance(
                    self._get_axis(other_axes[0]), MultiIndex):
                multi_message = ('\n'
                                 'For a multi-index, the label must be a '
                                 'tuple with elements corresponding to '
                                 'each level.')
            else:
                multi_message = ''

            label_axis_name = 'column' if axis == 0 else 'index'
            raise ValueError(("The {label_axis_name} label '{key}' "
                              "is not unique.{multi_message}")
                             .format(key=key,
                                     label_axis_name=label_axis_name,
                                     multi_message=multi_message))

        return values

    def _drop_labels_or_levels(self, keys, axis=0):
        """
        Drop labels and/or levels for the given `axis`.

        For each key in `keys`:
          - (axis=0): If key matches a column label then drop the column.
            Otherwise if key matches an index level then drop the level.
          - (axis=1): If key matches an index label then drop the row.
            Otherwise if key matches a column level then drop the level.

        Parameters
        ----------
        keys: str or list of str
            labels or levels to drop
        axis: int, default 0
            Axis that levels are associated with (0 for index, 1 for columns)

        Returns
        -------
        dropped: DataFrame

        Raises
        ------
        ValueError
            if any `keys` match neither a label nor a level
        """

        axis = self._get_axis_number(axis)

        if self.ndim > 2:
            raise NotImplementedError(
                "_drop_labels_or_levels is not implemented for {type}"
                .format(type=type(self)))

        # Validate keys
        keys = com.maybe_make_list(keys)
        invalid_keys = [k for k in keys if not
                        self._is_label_or_level_reference(k, axis=axis)]

        if invalid_keys:
            raise ValueError(("The following keys are not valid labels or "
                              "levels for axis {axis}: {invalid_keys}")
                             .format(axis=axis,
                                     invalid_keys=invalid_keys))

        # Compute levels and labels to drop
        levels_to_drop = [k for k in keys
                          if self._is_level_reference(k, axis=axis)]

        labels_to_drop = [k for k in keys
                          if not self._is_level_reference(k, axis=axis)]

        # Perform copy upfront and then use inplace operations below.
        # This ensures that we always perform exactly one copy.
        # ``copy`` and/or ``inplace`` options could be added in the future.
        dropped = self.copy()

        if axis == 0:
            # Handle dropping index levels
            if levels_to_drop:
                dropped.reset_index(levels_to_drop, drop=True, inplace=True)

            # Handle dropping columns labels
            if labels_to_drop:
                dropped.drop(labels_to_drop, axis=1, inplace=True)
        else:
            # Handle dropping column levels
            if levels_to_drop:
                if isinstance(dropped.columns, MultiIndex):
                    # Drop the specified levels from the MultiIndex
                    dropped.columns = dropped.columns.droplevel(levels_to_drop)
                else:
                    # Drop the last level of Index by replacing with
                    # a RangeIndex
                    dropped.columns = RangeIndex(dropped.columns.size)

            # Handle dropping index labels
            if labels_to_drop:
                dropped.drop(labels_to_drop, axis=0, inplace=True)

        return dropped

    # ----------------------------------------------------------------------
    # Iteration

    def __hash__(self):
        raise TypeError('{0!r} objects are mutable, thus they cannot be'
                        ' hashed'.format(self.__class__.__name__))

    def __iter__(self):
        """Iterate over infor axis"""
        return iter(self._info_axis)

    # can we get a better explanation of this?
    def keys(self):
        """Get the 'info axis' (see Indexing for more)

        This is index for Series, columns for DataFrame and major_axis for
        Panel.
        """
        return self._info_axis

    def iteritems(self):
        """Iterate over (label, values) on info axis

        This is index for Series, columns for DataFrame, major_axis for Panel,
        and so on.
        """
        for h in self._info_axis:
            yield h, self[h]

    def __len__(self):
        """Returns length of info axis"""
        return len(self._info_axis)

    def __contains__(self, key):
        """True if the key is in the info axis"""
        return key in self._info_axis

    @property
    def empty(self):
        """
        Indicator whether DataFrame is empty.

        True if DataFrame is entirely empty (no items), meaning any of the
        axes are of length 0.

        Returns
        -------
        bool
            If DataFrame is empty, return True, if not return False.

        Notes
        -----
        If DataFrame contains only NaNs, it is still not considered empty. See
        the example below.

        Examples
        --------
        An example of an actual empty DataFrame. Notice the index is empty:

        >>> df_empty = pd.DataFrame({'A' : []})
        >>> df_empty
        Empty DataFrame
        Columns: [A]
        Index: []
        >>> df_empty.empty
        True

        If we only have NaNs in our DataFrame, it is not considered empty! We
        will need to drop the NaNs to make the DataFrame empty:

        >>> df = pd.DataFrame({'A' : [np.nan]})
        >>> df
            A
        0 NaN
        >>> df.empty
        False
        >>> df.dropna().empty
        True

        See also
        --------
        pandas.Series.dropna
        pandas.DataFrame.dropna
        """
        return any(len(self._get_axis(a)) == 0 for a in self._AXIS_ORDERS)

    def __nonzero__(self):
        raise ValueError("The truth value of a {0} is ambiguous. "
                         "Use a.empty, a.bool(), a.item(), a.any() or a.all()."
                         .format(self.__class__.__name__))

    __bool__ = __nonzero__

    def bool(self):
        """Return the bool of a single element PandasObject.

        This must be a boolean scalar value, either True or False.  Raise a
        ValueError if the PandasObject does not have exactly 1 element, or that
        element is not boolean
        """
        v = self.squeeze()
        if isinstance(v, (bool, np.bool_)):
            return bool(v)
        elif is_scalar(v):
            raise ValueError("bool cannot act on a non-boolean single element "
                             "{0}".format(self.__class__.__name__))

        self.__nonzero__()

    def __abs__(self):
        return self.abs()

    def __round__(self, decimals=0):
        return self.round(decimals)

    # ----------------------------------------------------------------------
    # Array Interface

    def __array__(self, dtype=None):
        return com.values_from_object(self)

    def __array_wrap__(self, result, context=None):
        d = self._construct_axes_dict(self._AXIS_ORDERS, copy=False)
        return self._constructor(result, **d).__finalize__(self)

    # ideally we would define this to avoid the getattr checks, but
    # is slower
    # @property
    # def __array_interface__(self):
    #    """ provide numpy array interface method """
    #    values = self.values
    #    return dict(typestr=values.dtype.str,shape=values.shape,data=values)

    def to_dense(self):
        """Return dense representation of NDFrame (as opposed to sparse)"""
        # compat
        return self

    # ----------------------------------------------------------------------
    # Picklability

    def __getstate__(self):
        meta = {k: getattr(self, k, None) for k in self._metadata}
        return dict(_data=self._data, _typ=self._typ, _metadata=self._metadata,
                    **meta)

    def __setstate__(self, state):

        if isinstance(state, BlockManager):
            self._data = state
        elif isinstance(state, dict):
            typ = state.get('_typ')
            if typ is not None:

                # set in the order of internal names
                # to avoid definitional recursion
                # e.g. say fill_value needing _data to be
                # defined
                meta = set(self._internal_names + self._metadata)
                for k in list(meta):
                    if k in state:
                        v = state[k]
                        object.__setattr__(self, k, v)

                for k, v in state.items():
                    if k not in meta:
                        object.__setattr__(self, k, v)

            else:
                self._unpickle_series_compat(state)
        elif isinstance(state[0], dict):
            if len(state) == 5:
                self._unpickle_sparse_frame_compat(state)
            else:
                self._unpickle_frame_compat(state)
        elif len(state) == 4:
            self._unpickle_panel_compat(state)
        elif len(state) == 2:
            self._unpickle_series_compat(state)
        else:  # pragma: no cover
            # old pickling format, for compatibility
            self._unpickle_matrix_compat(state)

        self._item_cache = {}

    # ----------------------------------------------------------------------
    # IO

    def _repr_latex_(self):
        """
        Returns a LaTeX representation for a particular object.
        Mainly for use with nbconvert (jupyter notebook conversion to pdf).
        """
        if config.get_option('display.latex.repr'):
            return self.to_latex()
        else:
            return None

    # ----------------------------------------------------------------------
    # I/O Methods

    _shared_docs['to_excel'] = """
    Write %(klass)s to an excel sheet.

    To write a single %(klass)s to an excel .xlsx file it is only necessary to
    specify a target file name. To write to multiple sheets it is necessary to
    create an `ExcelWriter` object with a target file name, and specify a sheet
    in the file to write to. Multiple sheets may be written to by
    specifying unique `sheet_name`. With all data written to the file it is
    necessary to save the changes. Note that creating an ExcelWriter object
    with a file name that already exists will result in the contents of the
    existing file being erased.

    Parameters
    ----------
    excel_writer : string or ExcelWriter object
        File path or existing ExcelWriter.
    sheet_name : string, default 'Sheet1'
        Name of sheet which will contain DataFrame.
    na_rep : string, default ''
        Missing data representation.
    float_format : string, optional
        Format string for floating point numbers. For example
        ``float_format="%%.2f"`` will format 0.1234 to 0.12.
    columns : sequence or list of string, optional
        Columns to write.
    header : boolean or list of string, default True
        Write out the column names. If a list of strings is given it is
        assumed to be aliases for the column names.
    index : boolean, default True
        Write row names (index).
    index_label : string or sequence, optional
        Column label for index column(s) if desired. If not specified, and
        `header` and `index` are True, then the index names are used. A
        sequence should be given if the DataFrame uses MultiIndex.
    startrow : integer, default 0
        Upper left cell row to dump data frame.
    startcol : integer, default 0
        Upper left cell column to dump data frame.
    engine : string, optional
        Write engine to use, 'openpyxl' or 'xlsxwriter'. You can also set this
        via the options ``io.excel.xlsx.writer``, ``io.excel.xls.writer``, and
        ``io.excel.xlsm.writer``.
    merge_cells : boolean, default True
        Write MultiIndex and Hierarchical Rows as merged cells.
    encoding : string, optional
        Encoding of the resulting excel file. Only necessary for xlwt,
        other writers support unicode natively.
    inf_rep : string, default 'inf'
        Representation for infinity (there is no native representation for
        infinity in Excel).
    verbose : boolean, default True
        Display more information in the error logs.
    freeze_panes : tuple of integer (length 2), optional
        Specifies the one-based bottommost row and rightmost column that
        is to be frozen.

        .. versionadded:: 0.20.0.

    Notes
    -----
    For compatibility with :meth:`~DataFrame.to_csv`,
    to_excel serializes lists and dicts to strings before writing.

    Once a workbook has been saved it is not possible write further data
    without rewriting the whole workbook.

    See Also
    --------
    pandas.read_excel
    pandas.ExcelWriter

    Examples
    --------

    Create, write to and save a workbook:

    >>> df1 = pd.DataFrame([['a', 'b'], ['c', 'd']],
    ...                   index=['row 1', 'row 2'],
    ...                   columns=['col 1', 'col 2'])
    >>> df1.to_excel("output.xlsx")

    To specify the sheet name:

    >>> df1.to_excel("output.xlsx", sheet_name='Sheet_name_1')

    If you wish to write to more than one sheet in the workbook, it is
    necessary to specify an ExcelWriter object:

    >>> writer = pd.ExcelWriter('output2.xlsx', engine='xlsxwriter')
    >>> df1.to_excel(writer, sheet_name='Sheet1')
    >>> df2 = df1.copy()
    >>> df2.to_excel(writer, sheet_name='Sheet2')
    >>> writer.save()
    """

    def to_json(self, path_or_buf=None, orient=None, date_format=None,
                double_precision=10, force_ascii=True, date_unit='ms',
                default_handler=None, lines=False, compression='infer',
                index=True):
        """
        Convert the object to a JSON string.

        Note NaN's and None will be converted to null and datetime objects
        will be converted to UNIX timestamps.

        Parameters
        ----------
        path_or_buf : string or file handle, optional
            File path or object. If not specified, the result is returned as
            a string.
        orient : string
            Indication of expected JSON string format.

            * Series

              - default is 'index'
              - allowed values are: {'split','records','index','table'}

            * DataFrame

              - default is 'columns'
              - allowed values are:
                {'split','records','index','columns','values','table'}

            * The format of the JSON string

              - 'split' : dict like {'index' -> [index],
                'columns' -> [columns], 'data' -> [values]}
              - 'records' : list like
                [{column -> value}, ... , {column -> value}]
              - 'index' : dict like {index -> {column -> value}}
              - 'columns' : dict like {column -> {index -> value}}
              - 'values' : just the values array
              - 'table' : dict like {'schema': {schema}, 'data': {data}}
                describing the data, and the data component is
                like ``orient='records'``.

                .. versionchanged:: 0.20.0

        date_format : {None, 'epoch', 'iso'}
            Type of date conversion. 'epoch' = epoch milliseconds,
            'iso' = ISO8601. The default depends on the `orient`. For
            ``orient='table'``, the default is 'iso'. For all other orients,
            the default is 'epoch'.
        double_precision : int, default 10
            The number of decimal places to use when encoding
            floating point values.
        force_ascii : boolean, default True
            Force encoded string to be ASCII.
        date_unit : string, default 'ms' (milliseconds)
            The time unit to encode to, governs timestamp and ISO8601
            precision.  One of 's', 'ms', 'us', 'ns' for second, millisecond,
            microsecond, and nanosecond respectively.
        default_handler : callable, default None
            Handler to call if object cannot otherwise be converted to a
            suitable format for JSON. Should receive a single argument which is
            the object to convert and return a serialisable object.
        lines : boolean, default False
            If 'orient' is 'records' write out line delimited json format. Will
            throw ValueError if incorrect 'orient' since others are not list
            like.

            .. versionadded:: 0.19.0
        compression : {'infer', 'gzip', 'bz2', 'zip', 'xz', None},
                       default 'infer'
            A string representing the compression to use in the output file,
            only used when the first argument is a filename.

            .. versionadded:: 0.21.0
            .. versionchanged:: 0.24.0
               'infer' option added and set to default
        index : boolean, default True
            Whether to include the index values in the JSON string. Not
            including the index (``index=False``) is only supported when
            orient is 'split' or 'table'.

            .. versionadded:: 0.23.0

        See Also
        --------
        pandas.read_json

        Examples
        --------

        >>> df = pd.DataFrame([['a', 'b'], ['c', 'd']],
        ...                   index=['row 1', 'row 2'],
        ...                   columns=['col 1', 'col 2'])
        >>> df.to_json(orient='split')
        '{"columns":["col 1","col 2"],
          "index":["row 1","row 2"],
          "data":[["a","b"],["c","d"]]}'

        Encoding/decoding a Dataframe using ``'records'`` formatted JSON.
        Note that index labels are not preserved with this encoding.

        >>> df.to_json(orient='records')
        '[{"col 1":"a","col 2":"b"},{"col 1":"c","col 2":"d"}]'

        Encoding/decoding a Dataframe using ``'index'`` formatted JSON:

        >>> df.to_json(orient='index')
        '{"row 1":{"col 1":"a","col 2":"b"},"row 2":{"col 1":"c","col 2":"d"}}'

        Encoding/decoding a Dataframe using ``'columns'`` formatted JSON:

        >>> df.to_json(orient='columns')
        '{"col 1":{"row 1":"a","row 2":"c"},"col 2":{"row 1":"b","row 2":"d"}}'

        Encoding/decoding a Dataframe using ``'values'`` formatted JSON:

        >>> df.to_json(orient='values')
        '[["a","b"],["c","d"]]'

        Encoding with Table Schema

        >>> df.to_json(orient='table')
        '{"schema": {"fields": [{"name": "index", "type": "string"},
                                {"name": "col 1", "type": "string"},
                                {"name": "col 2", "type": "string"}],
                     "primaryKey": "index",
                     "pandas_version": "0.20.0"},
          "data": [{"index": "row 1", "col 1": "a", "col 2": "b"},
                   {"index": "row 2", "col 1": "c", "col 2": "d"}]}'
        """

        from pandas.io import json
        if date_format is None and orient == 'table':
            date_format = 'iso'
        elif date_format is None:
            date_format = 'epoch'
        return json.to_json(path_or_buf=path_or_buf, obj=self, orient=orient,
                            date_format=date_format,
                            double_precision=double_precision,
                            force_ascii=force_ascii, date_unit=date_unit,
                            default_handler=default_handler,
                            lines=lines, compression=compression,
                            index=index)

    def to_hdf(self, path_or_buf, key, **kwargs):
        """
        Write the contained data to an HDF5 file using HDFStore.

        Hierarchical Data Format (HDF) is self-describing, allowing an
        application to interpret the structure and contents of a file with
        no outside information. One HDF file can hold a mix of related objects
        which can be accessed as a group or as individual objects.

        In order to add another DataFrame or Series to an existing HDF file
        please use append mode and a different a key.

        For more information see the :ref:`user guide <io.hdf5>`.

        Parameters
        ----------
        path_or_buf : str or pandas.HDFStore
            File path or HDFStore object.
        key : str
            Identifier for the group in the store.
        mode : {'a', 'w', 'r+'}, default 'a'
            Mode to open file:

            - 'w': write, a new file is created (an existing file with
              the same name would be deleted).
            - 'a': append, an existing file is opened for reading and
              writing, and if the file does not exist it is created.
            - 'r+': similar to 'a', but the file must already exist.
        format : {'fixed', 'table'}, default 'fixed'
            Possible values:

            - 'fixed': Fixed format. Fast writing/reading. Not-appendable,
              nor searchable.
            - 'table': Table format. Write as a PyTables Table structure
              which may perform worse but allow more flexible operations
              like searching / selecting subsets of the data.
        append : bool, default False
            For Table formats, append the input data to the existing.
        data_columns :  list of columns or True, optional
            List of columns to create as indexed data columns for on-disk
            queries, or True to use all columns. By default only the axes
            of the object are indexed. See :ref:`io.hdf5-query-data-columns`.
            Applicable only to format='table'.
        complevel : {0-9}, optional
            Specifies a compression level for data.
            A value of 0 disables compression.
        complib : {'zlib', 'lzo', 'bzip2', 'blosc'}, default 'zlib'
            Specifies the compression library to be used.
            As of v0.20.2 these additional compressors for Blosc are supported
            (default if no compressor specified: 'blosc:blosclz'):
            {'blosc:blosclz', 'blosc:lz4', 'blosc:lz4hc', 'blosc:snappy',
            'blosc:zlib', 'blosc:zstd'}.
            Specifying a compression library which is not available issues
            a ValueError.
        fletcher32 : bool, default False
            If applying compression use the fletcher32 checksum.
        dropna : bool, default False
            If true, ALL nan rows will not be written to store.
        errors : str, default 'strict'
            Specifies how encoding and decoding errors are to be handled.
            See the errors argument for :func:`open` for a full list
            of options.

        See Also
        --------
        DataFrame.read_hdf : Read from HDF file.
        DataFrame.to_parquet : Write a DataFrame to the binary parquet format.
        DataFrame.to_sql : Write to a sql table.
        DataFrame.to_feather : Write out feather-format for DataFrames.
        DataFrame.to_csv : Write out to a csv file.

        Examples
        --------
        >>> df = pd.DataFrame({'A': [1, 2, 3], 'B': [4, 5, 6]},
        ...                   index=['a', 'b', 'c'])
        >>> df.to_hdf('data.h5', key='df', mode='w')

        We can add another object to the same file:

        >>> s = pd.Series([1, 2, 3, 4])
        >>> s.to_hdf('data.h5', key='s')

        Reading from HDF file:

        >>> pd.read_hdf('data.h5', 'df')
        A  B
        a  1  4
        b  2  5
        c  3  6
        >>> pd.read_hdf('data.h5', 's')
        0    1
        1    2
        2    3
        3    4
        dtype: int64

        Deleting file with data:

        >>> import os
        >>> os.remove('data.h5')

        """
        from pandas.io import pytables
        return pytables.to_hdf(path_or_buf, key, self, **kwargs)

    def to_msgpack(self, path_or_buf=None, encoding='utf-8', **kwargs):
        """
        msgpack (serialize) object to input file path

        THIS IS AN EXPERIMENTAL LIBRARY and the storage format
        may not be stable until a future release.

        Parameters
        ----------
        path : string File path, buffer-like, or None
            if None, return generated string
        append : boolean whether to append to an existing msgpack
            (default is False)
        compress : type of compressor (zlib or blosc), default to None (no
            compression)
        """

        from pandas.io import packers
        return packers.to_msgpack(path_or_buf, self, encoding=encoding,
                                  **kwargs)

    def to_sql(self, name, con, schema=None, if_exists='fail', index=True,
               index_label=None, chunksize=None, dtype=None):
        """
        Write records stored in a DataFrame to a SQL database.

        Databases supported by SQLAlchemy [1]_ are supported. Tables can be
        newly created, appended to, or overwritten.

        Parameters
        ----------
        name : string
            Name of SQL table.
        con : sqlalchemy.engine.Engine or sqlite3.Connection
            Using SQLAlchemy makes it possible to use any DB supported by that
            library. Legacy support is provided for sqlite3.Connection objects.
        schema : string, optional
            Specify the schema (if database flavor supports this). If None, use
            default schema.
        if_exists : {'fail', 'replace', 'append'}, default 'fail'
            How to behave if the table already exists.

            * fail: Raise a ValueError.
            * replace: Drop the table before inserting new values.
            * append: Insert new values to the existing table.

        index : boolean, default True
            Write DataFrame index as a column. Uses `index_label` as the column
            name in the table.
        index_label : string or sequence, default None
            Column label for index column(s). If None is given (default) and
            `index` is True, then the index names are used.
            A sequence should be given if the DataFrame uses MultiIndex.
        chunksize : int, optional
            Rows will be written in batches of this size at a time. By default,
            all rows will be written at once.
        dtype : dict, optional
            Specifying the datatype for columns. The keys should be the column
            names and the values should be the SQLAlchemy types or strings for
            the sqlite3 legacy mode.

        Raises
        ------
        ValueError
            When the table already exists and `if_exists` is 'fail' (the
            default).

        See Also
        --------
        pandas.read_sql : read a DataFrame from a table

        References
        ----------
        .. [1] http://docs.sqlalchemy.org
        .. [2] https://www.python.org/dev/peps/pep-0249/

        Examples
        --------

        Create an in-memory SQLite database.

        >>> from sqlalchemy import create_engine
        >>> engine = create_engine('sqlite://', echo=False)

        Create a table from scratch with 3 rows.

        >>> df = pd.DataFrame({'name' : ['User 1', 'User 2', 'User 3']})
        >>> df
             name
        0  User 1
        1  User 2
        2  User 3

        >>> df.to_sql('users', con=engine)
        >>> engine.execute("SELECT * FROM users").fetchall()
        [(0, 'User 1'), (1, 'User 2'), (2, 'User 3')]

        >>> df1 = pd.DataFrame({'name' : ['User 4', 'User 5']})
        >>> df1.to_sql('users', con=engine, if_exists='append')
        >>> engine.execute("SELECT * FROM users").fetchall()
        [(0, 'User 1'), (1, 'User 2'), (2, 'User 3'),
         (0, 'User 4'), (1, 'User 5')]

        Overwrite the table with just ``df1``.

        >>> df1.to_sql('users', con=engine, if_exists='replace',
        ...            index_label='id')
        >>> engine.execute("SELECT * FROM users").fetchall()
        [(0, 'User 4'), (1, 'User 5')]

        Specify the dtype (especially useful for integers with missing values).
        Notice that while pandas is forced to store the data as floating point,
        the database supports nullable integers. When fetching the data with
        Python, we get back integer scalars.

        >>> df = pd.DataFrame({"A": [1, None, 2]})
        >>> df
             A
        0  1.0
        1  NaN
        2  2.0

        >>> from sqlalchemy.types import Integer
        >>> df.to_sql('integers', con=engine, index=False,
        ...           dtype={"A": Integer()})

        >>> engine.execute("SELECT * FROM integers").fetchall()
        [(1,), (None,), (2,)]
        """
        from pandas.io import sql
        sql.to_sql(self, name, con, schema=schema, if_exists=if_exists,
                   index=index, index_label=index_label, chunksize=chunksize,
                   dtype=dtype)

    def to_pickle(self, path, compression='infer',
                  protocol=pkl.HIGHEST_PROTOCOL):
        """
        Pickle (serialize) object to file.

        Parameters
        ----------
        path : str
            File path where the pickled object will be stored.
        compression : {'infer', 'gzip', 'bz2', 'zip', 'xz', None}, \
        default 'infer'
            A string representing the compression to use in the output file. By
            default, infers from the file extension in specified path.

            .. versionadded:: 0.20.0
        protocol : int
            Int which indicates which protocol should be used by the pickler,
            default HIGHEST_PROTOCOL (see [1]_ paragraph 12.1.2). The possible
            values for this parameter depend on the version of Python. For
            Python 2.x, possible values are 0, 1, 2. For Python>=3.0, 3 is a
            valid value. For Python >= 3.4, 4 is a valid value. A negative
            value for the protocol parameter is equivalent to setting its value
            to HIGHEST_PROTOCOL.

            .. [1] https://docs.python.org/3/library/pickle.html
            .. versionadded:: 0.21.0

        See Also
        --------
        read_pickle : Load pickled pandas object (or any object) from file.
        DataFrame.to_hdf : Write DataFrame to an HDF5 file.
        DataFrame.to_sql : Write DataFrame to a SQL database.
        DataFrame.to_parquet : Write a DataFrame to the binary parquet format.

        Examples
        --------
        >>> original_df = pd.DataFrame({"foo": range(5), "bar": range(5, 10)})
        >>> original_df
           foo  bar
        0    0    5
        1    1    6
        2    2    7
        3    3    8
        4    4    9
        >>> original_df.to_pickle("./dummy.pkl")

        >>> unpickled_df = pd.read_pickle("./dummy.pkl")
        >>> unpickled_df
           foo  bar
        0    0    5
        1    1    6
        2    2    7
        3    3    8
        4    4    9

        >>> import os
        >>> os.remove("./dummy.pkl")
        """
        from pandas.io.pickle import to_pickle
        return to_pickle(self, path, compression=compression,
                         protocol=protocol)

    def to_clipboard(self, excel=True, sep=None, **kwargs):
        r"""
        Copy object to the system clipboard.

        Write a text representation of object to the system clipboard.
        This can be pasted into Excel, for example.

        Parameters
        ----------
        excel : bool, default True
            - True, use the provided separator, writing in a csv format for
              allowing easy pasting into excel.
            - False, write a string representation of the object to the
              clipboard.

        sep : str, default ``'\t'``
            Field delimiter.
        **kwargs
            These parameters will be passed to DataFrame.to_csv.

        See Also
        --------
        DataFrame.to_csv : Write a DataFrame to a comma-separated values
            (csv) file.
        read_clipboard : Read text from clipboard and pass to read_table.

        Notes
        -----
        Requirements for your platform.

          - Linux : `xclip`, or `xsel` (with `gtk` or `PyQt4` modules)
          - Windows : none
          - OS X : none

        Examples
        --------
        Copy the contents of a DataFrame to the clipboard.

        >>> df = pd.DataFrame([[1, 2, 3], [4, 5, 6]], columns=['A', 'B', 'C'])
        >>> df.to_clipboard(sep=',')
        ... # Wrote the following to the system clipboard:
        ... # ,A,B,C
        ... # 0,1,2,3
        ... # 1,4,5,6

        We can omit the the index by passing the keyword `index` and setting
        it to false.

        >>> df.to_clipboard(sep=',', index=False)
        ... # Wrote the following to the system clipboard:
        ... # A,B,C
        ... # 1,2,3
        ... # 4,5,6
        """
        from pandas.io import clipboards
        clipboards.to_clipboard(self, excel=excel, sep=sep, **kwargs)

    def to_xarray(self):
        """
        Return an xarray object from the pandas object.

        Returns
        -------
        a DataArray for a Series
        a Dataset for a DataFrame
        a DataArray for higher dims

        Examples
        --------
        >>> df = pd.DataFrame({'A' : [1, 1, 2],
                               'B' : ['foo', 'bar', 'foo'],
                               'C' : np.arange(4.,7)})
        >>> df
           A    B    C
        0  1  foo  4.0
        1  1  bar  5.0
        2  2  foo  6.0

        >>> df.to_xarray()
        <xarray.Dataset>
        Dimensions:  (index: 3)
        Coordinates:
          * index    (index) int64 0 1 2
        Data variables:
            A        (index) int64 1 1 2
            B        (index) object 'foo' 'bar' 'foo'
            C        (index) float64 4.0 5.0 6.0

        >>> df = pd.DataFrame({'A' : [1, 1, 2],
                               'B' : ['foo', 'bar', 'foo'],
                               'C' : np.arange(4.,7)}
                             ).set_index(['B','A'])
        >>> df
                 C
        B   A
        foo 1  4.0
        bar 1  5.0
        foo 2  6.0

        >>> df.to_xarray()
        <xarray.Dataset>
        Dimensions:  (A: 2, B: 2)
        Coordinates:
          * B        (B) object 'bar' 'foo'
          * A        (A) int64 1 2
        Data variables:
            C        (B, A) float64 5.0 nan 4.0 6.0

        >>> p = pd.Panel(np.arange(24).reshape(4,3,2),
                         items=list('ABCD'),
                         major_axis=pd.date_range('20130101', periods=3),
                         minor_axis=['first', 'second'])
        >>> p
        <class 'pandas.core.panel.Panel'>
        Dimensions: 4 (items) x 3 (major_axis) x 2 (minor_axis)
        Items axis: A to D
        Major_axis axis: 2013-01-01 00:00:00 to 2013-01-03 00:00:00
        Minor_axis axis: first to second

        >>> p.to_xarray()
        <xarray.DataArray (items: 4, major_axis: 3, minor_axis: 2)>
        array([[[ 0,  1],
                [ 2,  3],
                [ 4,  5]],
               [[ 6,  7],
                [ 8,  9],
                [10, 11]],
               [[12, 13],
                [14, 15],
                [16, 17]],
               [[18, 19],
                [20, 21],
                [22, 23]]])
        Coordinates:
          * items       (items) object 'A' 'B' 'C' 'D'
          * major_axis  (major_axis) datetime64[ns] 2013-01-01 2013-01-02 2013-01-03  # noqa
          * minor_axis  (minor_axis) object 'first' 'second'

        Notes
        -----
        See the `xarray docs <http://xarray.pydata.org/en/stable/>`__
        """

        try:
            import xarray
        except ImportError:
            # Give a nice error message
            raise ImportError("the xarray library is not installed\n"
                              "you can install via conda\n"
                              "conda install xarray\n"
                              "or via pip\n"
                              "pip install xarray\n")

        if self.ndim == 1:
            return xarray.DataArray.from_series(self)
        elif self.ndim == 2:
            return xarray.Dataset.from_dataframe(self)

        # > 2 dims
        coords = [(a, self._get_axis(a)) for a in self._AXIS_ORDERS]
        return xarray.DataArray(self,
                                coords=coords,
                                )

    _shared_docs['to_latex'] = r"""
        Render an object to a tabular environment table. You can splice
        this into a LaTeX document. Requires \\usepackage{booktabs}.

        .. versionchanged:: 0.20.2
           Added to Series

        `to_latex`-specific options:

        bold_rows : boolean, default False
            Make the row labels bold in the output
        column_format : str, default None
            The columns format as specified in `LaTeX table format
            <https://en.wikibooks.org/wiki/LaTeX/Tables>`__ e.g 'rcl' for 3
            columns
        longtable : boolean, default will be read from the pandas config module
            Default: False.
            Use a longtable environment instead of tabular. Requires adding
            a \\usepackage{longtable} to your LaTeX preamble.
        escape : boolean, default will be read from the pandas config module
            Default: True.
            When set to False prevents from escaping latex special
            characters in column names.
        encoding : str, default None
            A string representing the encoding to use in the output file,
            defaults to 'ascii' on Python 2 and 'utf-8' on Python 3.
        decimal : string, default '.'
            Character recognized as decimal separator, e.g. ',' in Europe.

            .. versionadded:: 0.18.0

        multicolumn : boolean, default True
            Use \multicolumn to enhance MultiIndex columns.
            The default will be read from the config module.

            .. versionadded:: 0.20.0

        multicolumn_format : str, default 'l'
            The alignment for multicolumns, similar to `column_format`
            The default will be read from the config module.

            .. versionadded:: 0.20.0

        multirow : boolean, default False
            Use \multirow to enhance MultiIndex rows.
            Requires adding a \\usepackage{multirow} to your LaTeX preamble.
            Will print centered labels (instead of top-aligned)
            across the contained rows, separating groups via clines.
            The default will be read from the pandas config module.

            .. versionadded:: 0.20.0
            """

    @Substitution(header='Write out the column names. If a list of strings '
                         'is given, it is assumed to be aliases for the '
                         'column names.')
    @Appender(_shared_docs['to_latex'] % _shared_doc_kwargs)
    def to_latex(self, buf=None, columns=None, col_space=None, header=True,
                 index=True, na_rep='NaN', formatters=None, float_format=None,
                 sparsify=None, index_names=True, bold_rows=False,
                 column_format=None, longtable=None, escape=None,
                 encoding=None, decimal='.', multicolumn=None,
                 multicolumn_format=None, multirow=None):
        # Get defaults from the pandas config
        if self.ndim == 1:
            self = self.to_frame()
        if longtable is None:
            longtable = config.get_option("display.latex.longtable")
        if escape is None:
            escape = config.get_option("display.latex.escape")
        if multicolumn is None:
            multicolumn = config.get_option("display.latex.multicolumn")
        if multicolumn_format is None:
            multicolumn_format = config.get_option(
                "display.latex.multicolumn_format")
        if multirow is None:
            multirow = config.get_option("display.latex.multirow")

        formatter = DataFrameFormatter(self, buf=buf, columns=columns,
                                       col_space=col_space, na_rep=na_rep,
                                       header=header, index=index,
                                       formatters=formatters,
                                       float_format=float_format,
                                       bold_rows=bold_rows,
                                       sparsify=sparsify,
                                       index_names=index_names,
                                       escape=escape, decimal=decimal)
        formatter.to_latex(column_format=column_format, longtable=longtable,
                           encoding=encoding, multicolumn=multicolumn,
                           multicolumn_format=multicolumn_format,
                           multirow=multirow)

        if buf is None:
            return formatter.buf.getvalue()

    # ----------------------------------------------------------------------
    # Fancy Indexing

    @classmethod
    def _create_indexer(cls, name, indexer):
        """Create an indexer like _name in the class."""
        if getattr(cls, name, None) is None:
            _indexer = functools.partial(indexer, name)
            setattr(cls, name, property(_indexer, doc=indexer.__doc__))

    def get(self, key, default=None):
        """
        Get item from object for given key (DataFrame column, Panel slice,
        etc.). Returns default value if not found.

        Parameters
        ----------
        key : object

        Returns
        -------
        value : same type as items contained in object
        """
        try:
            return self[key]
        except (KeyError, ValueError, IndexError):
            return default

    def __getitem__(self, item):
        return self._get_item_cache(item)

    def _get_item_cache(self, item):
        """Return the cached item, item represents a label indexer."""
        cache = self._item_cache
        res = cache.get(item)
        if res is None:
            values = self._data.get(item)
            res = self._box_item_values(item, values)
            cache[item] = res
            res._set_as_cached(item, self)

            # for a chain
            res._is_copy = self._is_copy
        return res

    def _set_as_cached(self, item, cacher):
        """Set the _cacher attribute on the calling object with a weakref to
        cacher.
        """
        self._cacher = (item, weakref.ref(cacher))

    def _reset_cacher(self):
        """Reset the cacher."""
        if hasattr(self, '_cacher'):
            del self._cacher

    def _iget_item_cache(self, item):
        """Return the cached item, item represents a positional indexer."""
        ax = self._info_axis
        if ax.is_unique:
            lower = self._get_item_cache(ax[item])
        else:
            lower = self._take(item, axis=self._info_axis_number)
        return lower

    def _box_item_values(self, key, values):
        raise com.AbstractMethodError(self)

    def _maybe_cache_changed(self, item, value):
        """The object has called back to us saying maybe it has changed.
        """
        self._data.set(item, value, check=False)

    @property
    def _is_cached(self):
        """Return boolean indicating if self is cached or not."""
        return getattr(self, '_cacher', None) is not None

    def _get_cacher(self):
        """return my cacher or None"""
        cacher = getattr(self, '_cacher', None)
        if cacher is not None:
            cacher = cacher[1]()
        return cacher

    @property
    def _is_view(self):
        """Return boolean indicating if self is view of another array """
        return self._data.is_view

    def _maybe_update_cacher(self, clear=False, verify_is_copy=True):
        """
        See if we need to update our parent cacher if clear, then clear our
        cache.

        Parameters
        ----------
        clear : boolean, default False
            clear the item cache
        verify_is_copy : boolean, default True
            provide is_copy checks

        """

        cacher = getattr(self, '_cacher', None)
        if cacher is not None:
            ref = cacher[1]()

            # we are trying to reference a dead referant, hence
            # a copy
            if ref is None:
                del self._cacher
            else:
                try:
                    ref._maybe_cache_changed(cacher[0], self)
                except Exception:
                    pass

        if verify_is_copy:
            self._check_setitem_copy(stacklevel=5, t='referant')

        if clear:
            self._clear_item_cache()

    def _clear_item_cache(self, i=None):
        if i is not None:
            self._item_cache.pop(i, None)
        else:
            self._item_cache.clear()

    def _slice(self, slobj, axis=0, kind=None):
        """
        Construct a slice of this container.

        kind parameter is maintained for compatibility with Series slicing.
        """
        axis = self._get_block_manager_axis(axis)
        result = self._constructor(self._data.get_slice(slobj, axis=axis))
        result = result.__finalize__(self)

        # this could be a view
        # but only in a single-dtyped view slicable case
        is_copy = axis != 0 or result._is_view
        result._set_is_copy(self, copy=is_copy)
        return result

    def _set_item(self, key, value):
        self._data.set(key, value)
        self._clear_item_cache()

    def _set_is_copy(self, ref=None, copy=True):
        if not copy:
            self._is_copy = None
        else:
            if ref is not None:
                self._is_copy = weakref.ref(ref)
            else:
                self._is_copy = None

    def _check_is_chained_assignment_possible(self):
        """
        Check if we are a view, have a cacher, and are of mixed type.
        If so, then force a setitem_copy check.

        Should be called just near setting a value

        Will return a boolean if it we are a view and are cached, but a
        single-dtype meaning that the cacher should be updated following
        setting.
        """
        if self._is_view and self._is_cached:
            ref = self._get_cacher()
            if ref is not None and ref._is_mixed_type:
                self._check_setitem_copy(stacklevel=4, t='referant',
                                         force=True)
            return True
        elif self._is_copy:
            self._check_setitem_copy(stacklevel=4, t='referant')
        return False

    def _check_setitem_copy(self, stacklevel=4, t='setting', force=False):
        """

        Parameters
        ----------
        stacklevel : integer, default 4
           the level to show of the stack when the error is output
        t : string, the type of setting error
        force : boolean, default False
           if True, then force showing an error

        validate if we are doing a settitem on a chained copy.

        If you call this function, be sure to set the stacklevel such that the
        user will see the error *at the level of setting*

        It is technically possible to figure out that we are setting on
        a copy even WITH a multi-dtyped pandas object. In other words, some
        blocks may be views while other are not. Currently _is_view will ALWAYS
        return False for multi-blocks to avoid having to handle this case.

        df = DataFrame(np.arange(0,9), columns=['count'])
        df['group'] = 'b'

        # This technically need not raise SettingWithCopy if both are view
        # (which is not # generally guaranteed but is usually True.  However,
        # this is in general not a good practice and we recommend using .loc.
        df.iloc[0:5]['group'] = 'a'

        """

        if force or self._is_copy:

            value = config.get_option('mode.chained_assignment')
            if value is None:
                return

            # see if the copy is not actually referred; if so, then dissolve
            # the copy weakref
            try:
                gc.collect(2)
                if not gc.get_referents(self._is_copy()):
                    self._is_copy = None
                    return
            except Exception:
                pass

            # we might be a false positive
            try:
                if self._is_copy().shape == self.shape:
                    self._is_copy = None
                    return
            except Exception:
                pass

            # a custom message
            if isinstance(self._is_copy, string_types):
                t = self._is_copy

            elif t == 'referant':
                t = ("\n"
                     "A value is trying to be set on a copy of a slice from a "
                     "DataFrame\n\n"
                     "See the caveats in the documentation: "
                     "http://pandas.pydata.org/pandas-docs/stable/"
                     "indexing.html#indexing-view-versus-copy"
                     )

            else:
                t = ("\n"
                     "A value is trying to be set on a copy of a slice from a "
                     "DataFrame.\n"
                     "Try using .loc[row_indexer,col_indexer] = value "
                     "instead\n\nSee the caveats in the documentation: "
                     "http://pandas.pydata.org/pandas-docs/stable/"
                     "indexing.html#indexing-view-versus-copy"
                     )

            if value == 'raise':
                raise com.SettingWithCopyError(t)
            elif value == 'warn':
                warnings.warn(t, com.SettingWithCopyWarning,
                              stacklevel=stacklevel)

    def __delitem__(self, key):
        """
        Delete item
        """
        deleted = False

        maybe_shortcut = False
        if hasattr(self, 'columns') and isinstance(self.columns, MultiIndex):
            try:
                maybe_shortcut = key not in self.columns._engine
            except TypeError:
                pass

        if maybe_shortcut:
            # Allow shorthand to delete all columns whose first len(key)
            # elements match key:
            if not isinstance(key, tuple):
                key = (key, )
            for col in self.columns:
                if isinstance(col, tuple) and col[:len(key)] == key:
                    del self[col]
                    deleted = True
        if not deleted:
            # If the above loop ran and didn't delete anything because
            # there was no match, this call should raise the appropriate
            # exception:
            self._data.delete(key)

        # delete from the caches
        try:
            del self._item_cache[key]
        except KeyError:
            pass

    _shared_docs['_take'] = """
        Return the elements in the given *positional* indices along an axis.

        This means that we are not indexing according to actual values in
        the index attribute of the object. We are indexing according to the
        actual position of the element in the object.

        This is the internal version of ``.take()`` and will contain a wider
        selection of parameters useful for internal use but not as suitable
        for public usage.

        Parameters
        ----------
        indices : array-like
            An array of ints indicating which positions to take.
        axis : int, default 0
            The axis on which to select elements. "0" means that we are
            selecting rows, "1" means that we are selecting columns, etc.
        is_copy : bool, default True
            Whether to return a copy of the original object or not.

        Returns
        -------
        taken : same type as caller
            An array-like containing the elements taken from the object.

        See Also
        --------
        numpy.ndarray.take
        numpy.take
        """

    @Appender(_shared_docs['_take'])
    def _take(self, indices, axis=0, is_copy=True):
        self._consolidate_inplace()

        new_data = self._data.take(indices,
                                   axis=self._get_block_manager_axis(axis),
                                   verify=True)
        result = self._constructor(new_data).__finalize__(self)

        # Maybe set copy if we didn't actually change the index.
        if is_copy:
            if not result._get_axis(axis).equals(self._get_axis(axis)):
                result._set_is_copy(self)

        return result

    _shared_docs['take'] = """
        Return the elements in the given *positional* indices along an axis.

        This means that we are not indexing according to actual values in
        the index attribute of the object. We are indexing according to the
        actual position of the element in the object.

        Parameters
        ----------
        indices : array-like
            An array of ints indicating which positions to take.
        axis : {0 or 'index', 1 or 'columns', None}, default 0
            The axis on which to select elements. ``0`` means that we are
            selecting rows, ``1`` means that we are selecting columns.
        convert : bool, default True
            Whether to convert negative indices into positive ones.
            For example, ``-1`` would map to the ``len(axis) - 1``.
            The conversions are similar to the behavior of indexing a
            regular Python list.

            .. deprecated:: 0.21.0
               In the future, negative indices will always be converted.

        is_copy : bool, default True
            Whether to return a copy of the original object or not.
        **kwargs
            For compatibility with :meth:`numpy.take`. Has no effect on the
            output.

        Returns
        -------
        taken : same type as caller
            An array-like containing the elements taken from the object.

        See Also
        --------
        DataFrame.loc : Select a subset of a DataFrame by labels.
        DataFrame.iloc : Select a subset of a DataFrame by positions.
        numpy.take : Take elements from an array along an axis.

        Examples
        --------
        >>> df = pd.DataFrame([('falcon', 'bird',    389.0),
        ...                    ('parrot', 'bird',     24.0),
        ...                    ('lion',   'mammal',   80.5),
        ...                    ('monkey', 'mammal', np.nan)],
        ...                    columns=['name', 'class', 'max_speed'],
        ...                    index=[0, 2, 3, 1])
        >>> df
             name   class  max_speed
        0  falcon    bird      389.0
        2  parrot    bird       24.0
        3    lion  mammal       80.5
        1  monkey  mammal        NaN

        Take elements at positions 0 and 3 along the axis 0 (default).

        Note how the actual indices selected (0 and 1) do not correspond to
        our selected indices 0 and 3. That's because we are selecting the 0th
        and 3rd rows, not rows whose indices equal 0 and 3.

        >>> df.take([0, 3])
             name   class  max_speed
        0  falcon    bird      389.0
        1  monkey  mammal        NaN

        Take elements at indices 1 and 2 along the axis 1 (column selection).

        >>> df.take([1, 2], axis=1)
            class  max_speed
        0    bird      389.0
        2    bird       24.0
        3  mammal       80.5
        1  mammal        NaN

        We may take elements using negative integers for positive indices,
        starting from the end of the object, just like with Python lists.

        >>> df.take([-1, -2])
             name   class  max_speed
        1  monkey  mammal        NaN
        3    lion  mammal       80.5
        """

    @Appender(_shared_docs['take'])
    def take(self, indices, axis=0, convert=None, is_copy=True, **kwargs):
        if convert is not None:
            msg = ("The 'convert' parameter is deprecated "
                   "and will be removed in a future version.")
            warnings.warn(msg, FutureWarning, stacklevel=2)

        nv.validate_take(tuple(), kwargs)
        return self._take(indices, axis=axis, is_copy=is_copy)

    def xs(self, key, axis=0, level=None, drop_level=True):
        """
        Returns a cross-section (row(s) or column(s)) from the
        Series/DataFrame. Defaults to cross-section on the rows (axis=0).

        Parameters
        ----------
        key : object
            Some label contained in the index, or partially in a MultiIndex
        axis : int, default 0
            Axis to retrieve cross-section on
        level : object, defaults to first n levels (n=1 or len(key))
            In case of a key partially contained in a MultiIndex, indicate
            which levels are used. Levels can be referred by label or position.
        drop_level : boolean, default True
            If False, returns object with same levels as self.

        Examples
        --------
        >>> df
           A  B  C
        a  4  5  2
        b  4  0  9
        c  9  7  3
        >>> df.xs('a')
        A    4
        B    5
        C    2
        Name: a
        >>> df.xs('C', axis=1)
        a    2
        b    9
        c    3
        Name: C

        >>> df
                            A  B  C  D
        first second third
        bar   one    1      4  1  8  9
              two    1      7  5  5  0
        baz   one    1      6  6  8  0
              three  2      5  3  5  3
        >>> df.xs(('baz', 'three'))
               A  B  C  D
        third
        2      5  3  5  3
        >>> df.xs('one', level=1)
                     A  B  C  D
        first third
        bar   1      4  1  8  9
        baz   1      6  6  8  0
        >>> df.xs(('baz', 2), level=[0, 'third'])
                A  B  C  D
        second
        three   5  3  5  3

        Returns
        -------
        xs : Series or DataFrame

        Notes
        -----
        xs is only for getting, not setting values.

        MultiIndex Slicers is a generic way to get/set values on any level or
        levels.  It is a superset of xs functionality, see
        :ref:`MultiIndex Slicers <advanced.mi_slicers>`

        """
        axis = self._get_axis_number(axis)
        labels = self._get_axis(axis)
        if level is not None:
            loc, new_ax = labels.get_loc_level(key, level=level,
                                               drop_level=drop_level)

            # create the tuple of the indexer
            indexer = [slice(None)] * self.ndim
            indexer[axis] = loc
            indexer = tuple(indexer)

            result = self.iloc[indexer]
            setattr(result, result._get_axis_name(axis), new_ax)
            return result

        if axis == 1:
            return self[key]

        self._consolidate_inplace()

        index = self.index
        if isinstance(index, MultiIndex):
            loc, new_index = self.index.get_loc_level(key,
                                                      drop_level=drop_level)
        else:
            loc = self.index.get_loc(key)

            if isinstance(loc, np.ndarray):
                if loc.dtype == np.bool_:
                    inds, = loc.nonzero()
                    return self._take(inds, axis=axis)
                else:
                    return self._take(loc, axis=axis)

            if not is_scalar(loc):
                new_index = self.index[loc]

        if is_scalar(loc):
            new_values = self._data.fast_xs(loc)

            # may need to box a datelike-scalar
            #
            # if we encounter an array-like and we only have 1 dim
            # that means that their are list/ndarrays inside the Series!
            # so just return them (GH 6394)
            if not is_list_like(new_values) or self.ndim == 1:
                return com.maybe_box_datetimelike(new_values)

            result = self._constructor_sliced(
                new_values, index=self.columns,
                name=self.index[loc], dtype=new_values.dtype)

        else:
            result = self.iloc[loc]
            result.index = new_index

        # this could be a view
        # but only in a single-dtyped view slicable case
        result._set_is_copy(self, copy=not result._is_view)
        return result

    _xs = xs

    def select(self, crit, axis=0):
        """Return data corresponding to axis labels matching criteria

        .. deprecated:: 0.21.0
            Use df.loc[df.index.map(crit)] to select via labels

        Parameters
        ----------
        crit : function
            To be called on each index (label). Should return True or False
        axis : int

        Returns
        -------
        selection : same type as caller
        """
        warnings.warn("'select' is deprecated and will be removed in a "
                      "future release. You can use "
                      ".loc[labels.map(crit)] as a replacement",
                      FutureWarning, stacklevel=2)

        axis = self._get_axis_number(axis)
        axis_name = self._get_axis_name(axis)
        axis_values = self._get_axis(axis)

        if len(axis_values) > 0:
            new_axis = axis_values[
                np.asarray([bool(crit(label)) for label in axis_values])]
        else:
            new_axis = axis_values

        return self.reindex(**{axis_name: new_axis})

    def reindex_like(self, other, method=None, copy=True, limit=None,
                     tolerance=None):
        """Return an object with matching indices to myself.

        Parameters
        ----------
        other : Object
        method : string or None
        copy : boolean, default True
        limit : int, default None
            Maximum number of consecutive labels to fill for inexact matches.
        tolerance : optional
            Maximum distance between labels of the other object and this
            object for inexact matches. Can be list-like.

            .. versionadded:: 0.21.0 (list-like tolerance)

        Notes
        -----
        Like calling s.reindex(index=other.index, columns=other.columns,
                               method=...)

        Returns
        -------
        reindexed : same as input
        """
        d = other._construct_axes_dict(axes=self._AXIS_ORDERS, method=method,
                                       copy=copy, limit=limit,
                                       tolerance=tolerance)

        return self.reindex(**d)

    def drop(self, labels=None, axis=0, index=None, columns=None, level=None,
             inplace=False, errors='raise'):

        inplace = validate_bool_kwarg(inplace, 'inplace')

        if labels is not None:
            if index is not None or columns is not None:
                raise ValueError("Cannot specify both 'labels' and "
                                 "'index'/'columns'")
            axis_name = self._get_axis_name(axis)
            axes = {axis_name: labels}
        elif index is not None or columns is not None:
            axes, _ = self._construct_axes_from_arguments((index, columns), {})
        else:
            raise ValueError("Need to specify at least one of 'labels', "
                             "'index' or 'columns'")

        obj = self

        for axis, labels in axes.items():
            if labels is not None:
                obj = obj._drop_axis(labels, axis, level=level, errors=errors)

        if inplace:
            self._update_inplace(obj)
        else:
            return obj

    def _drop_axis(self, labels, axis, level=None, errors='raise'):
        """
        Drop labels from specified axis. Used in the ``drop`` method
        internally.

        Parameters
        ----------
        labels : single label or list-like
        axis : int or axis name
        level : int or level name, default None
            For MultiIndex
        errors : {'ignore', 'raise'}, default 'raise'
            If 'ignore', suppress error and existing labels are dropped.

        """
        axis = self._get_axis_number(axis)
        axis_name = self._get_axis_name(axis)
        axis = self._get_axis(axis)

        if axis.is_unique:
            if level is not None:
                if not isinstance(axis, MultiIndex):
                    raise AssertionError('axis must be a MultiIndex')
                new_axis = axis.drop(labels, level=level, errors=errors)
            else:
                new_axis = axis.drop(labels, errors=errors)
            result = self.reindex(**{axis_name: new_axis})

        # Case for non-unique axis
        else:
            labels = ensure_object(com.index_labels_to_array(labels))
            if level is not None:
                if not isinstance(axis, MultiIndex):
                    raise AssertionError('axis must be a MultiIndex')
                indexer = ~axis.get_level_values(level).isin(labels)

                # GH 18561 MultiIndex.drop should raise if label is absent
                if errors == 'raise' and indexer.all():
                    raise KeyError('{} not found in axis'.format(labels))
            else:
                indexer = ~axis.isin(labels)
                # Check if label doesn't exist along axis
                labels_missing = (axis.get_indexer_for(labels) == -1).any()
                if errors == 'raise' and labels_missing:
                    raise KeyError('{} not found in axis'.format(labels))

            slicer = [slice(None)] * self.ndim
            slicer[self._get_axis_number(axis_name)] = indexer

            result = self.loc[tuple(slicer)]

        return result

    def _update_inplace(self, result, verify_is_copy=True):
        """
        Replace self internals with result.

        Parameters
        ----------
        verify_is_copy : boolean, default True
            provide is_copy checks

        """
        # NOTE: This does *not* call __finalize__ and that's an explicit
        # decision that we may revisit in the future.

        self._reset_cache()
        self._clear_item_cache()
        self._data = getattr(result, '_data', result)
        self._maybe_update_cacher(verify_is_copy=verify_is_copy)

    def add_prefix(self, prefix):
        """
        Prefix labels with string `prefix`.

        For Series, the row labels are prefixed.
        For DataFrame, the column labels are prefixed.

        Parameters
        ----------
        prefix : str
            The string to add before each label.

        Returns
        -------
        Series or DataFrame
            New Series or DataFrame with updated labels.

        See Also
        --------
        Series.add_suffix: Suffix row labels with string `suffix`.
        DataFrame.add_suffix: Suffix column labels with string `suffix`.

        Examples
        --------
        >>> s = pd.Series([1, 2, 3, 4])
        >>> s
        0    1
        1    2
        2    3
        3    4
        dtype: int64

        >>> s.add_prefix('item_')
        item_0    1
        item_1    2
        item_2    3
        item_3    4
        dtype: int64

        >>> df = pd.DataFrame({'A': [1, 2, 3, 4],  'B': [3, 4, 5, 6]})
        >>> df
           A  B
        0  1  3
        1  2  4
        2  3  5
        3  4  6

        >>> df.add_prefix('col_')
             col_A  col_B
        0       1       3
        1       2       4
        2       3       5
        3       4       6
        """
        new_data = self._data.add_prefix(prefix)
        return self._constructor(new_data).__finalize__(self)

    def add_suffix(self, suffix):
        """
        Suffix labels with string `suffix`.

        For Series, the row labels are suffixed.
        For DataFrame, the column labels are suffixed.

        Parameters
        ----------
        suffix : str
            The string to add after each label.

        Returns
        -------
        Series or DataFrame
            New Series or DataFrame with updated labels.

        See Also
        --------
        Series.add_prefix: Prefix row labels with string `prefix`.
        DataFrame.add_prefix: Prefix column labels with string `prefix`.

        Examples
        --------
        >>> s = pd.Series([1, 2, 3, 4])
        >>> s
        0    1
        1    2
        2    3
        3    4
        dtype: int64

        >>> s.add_suffix('_item')
        0_item    1
        1_item    2
        2_item    3
        3_item    4
        dtype: int64

        >>> df = pd.DataFrame({'A': [1, 2, 3, 4],  'B': [3, 4, 5, 6]})
        >>> df
           A  B
        0  1  3
        1  2  4
        2  3  5
        3  4  6

        >>> df.add_suffix('_col')
             A_col  B_col
        0       1       3
        1       2       4
        2       3       5
        3       4       6
        """
        new_data = self._data.add_suffix(suffix)
        return self._constructor(new_data).__finalize__(self)

    _shared_docs['sort_values'] = """
        Sort by the values along either axis

        Parameters
        ----------%(optional_by)s
        axis : %(axes_single_arg)s, default 0
             Axis to be sorted
        ascending : bool or list of bool, default True
             Sort ascending vs. descending. Specify list for multiple sort
             orders.  If this is a list of bools, must match the length of
             the by.
        inplace : bool, default False
             if True, perform operation in-place
        kind : {'quicksort', 'mergesort', 'heapsort'}, default 'quicksort'
             Choice of sorting algorithm. See also ndarray.np.sort for more
             information.  `mergesort` is the only stable algorithm. For
             DataFrames, this option is only applied when sorting on a single
             column or label.
        na_position : {'first', 'last'}, default 'last'
             `first` puts NaNs at the beginning, `last` puts NaNs at the end

        Returns
        -------
        sorted_obj : %(klass)s

        Examples
        --------
        >>> df = pd.DataFrame({
        ...     'col1' : ['A', 'A', 'B', np.nan, 'D', 'C'],
        ...     'col2' : [2, 1, 9, 8, 7, 4],
        ...     'col3': [0, 1, 9, 4, 2, 3],
        ... })
        >>> df
            col1 col2 col3
        0   A    2    0
        1   A    1    1
        2   B    9    9
        3   NaN  8    4
        4   D    7    2
        5   C    4    3

        Sort by col1

        >>> df.sort_values(by=['col1'])
            col1 col2 col3
        0   A    2    0
        1   A    1    1
        2   B    9    9
        5   C    4    3
        4   D    7    2
        3   NaN  8    4

        Sort by multiple columns

        >>> df.sort_values(by=['col1', 'col2'])
            col1 col2 col3
        1   A    1    1
        0   A    2    0
        2   B    9    9
        5   C    4    3
        4   D    7    2
        3   NaN  8    4

        Sort Descending

        >>> df.sort_values(by='col1', ascending=False)
            col1 col2 col3
        4   D    7    2
        5   C    4    3
        2   B    9    9
        0   A    2    0
        1   A    1    1
        3   NaN  8    4

        Putting NAs first

        >>> df.sort_values(by='col1', ascending=False, na_position='first')
            col1 col2 col3
        3   NaN  8    4
        4   D    7    2
        5   C    4    3
        2   B    9    9
        0   A    2    0
        1   A    1    1
        """

    def sort_values(self, by=None, axis=0, ascending=True, inplace=False,
                    kind='quicksort', na_position='last'):
        """
        NOT IMPLEMENTED: do not call this method, as sorting values is not
        supported for Panel objects and will raise an error.
        """
        raise NotImplementedError("sort_values has not been implemented "
                                  "on Panel or Panel4D objects.")

    _shared_docs['sort_index'] = """
        Sort object by labels (along an axis)

        Parameters
        ----------
        axis : %(axes)s to direct sorting
        level : int or level name or list of ints or list of level names
            if not None, sort on values in specified index level(s)
        ascending : boolean, default True
            Sort ascending vs. descending
        inplace : bool, default False
            if True, perform operation in-place
        kind : {'quicksort', 'mergesort', 'heapsort'}, default 'quicksort'
             Choice of sorting algorithm. See also ndarray.np.sort for more
             information.  `mergesort` is the only stable algorithm. For
             DataFrames, this option is only applied when sorting on a single
             column or label.
        na_position : {'first', 'last'}, default 'last'
             `first` puts NaNs at the beginning, `last` puts NaNs at the end.
             Not implemented for MultiIndex.
        sort_remaining : bool, default True
            if true and sorting by level and index is multilevel, sort by other
            levels too (in order) after sorting by specified level

        Returns
        -------
        sorted_obj : %(klass)s
        """

    @Appender(_shared_docs['sort_index'] % dict(axes="axes", klass="NDFrame"))
    def sort_index(self, axis=0, level=None, ascending=True, inplace=False,
                   kind='quicksort', na_position='last', sort_remaining=True):
        inplace = validate_bool_kwarg(inplace, 'inplace')
        axis = self._get_axis_number(axis)
        axis_name = self._get_axis_name(axis)
        labels = self._get_axis(axis)

        if level is not None:
            raise NotImplementedError("level is not implemented")
        if inplace:
            raise NotImplementedError("inplace is not implemented")

        sort_index = labels.argsort()
        if not ascending:
            sort_index = sort_index[::-1]

        new_axis = labels.take(sort_index)
        return self.reindex(**{axis_name: new_axis})

    _shared_docs['reindex'] = """
        Conform %(klass)s to new index with optional filling logic, placing
        NA/NaN in locations having no value in the previous index. A new object
        is produced unless the new index is equivalent to the current one and
        copy=False

        Parameters
        ----------
        %(optional_labels)s
        %(axes)s : array-like, optional (should be specified using keywords)
            New labels / index to conform to. Preferably an Index object to
            avoid duplicating data
        %(optional_axis)s
        method : {None, 'backfill'/'bfill', 'pad'/'ffill', 'nearest'}, optional
            method to use for filling holes in reindexed DataFrame.
            Please note: this is only applicable to DataFrames/Series with a
            monotonically increasing/decreasing index.

            * default: don't fill gaps
            * pad / ffill: propagate last valid observation forward to next
              valid
            * backfill / bfill: use next valid observation to fill gap
            * nearest: use nearest valid observations to fill gap

        copy : boolean, default True
            Return a new object, even if the passed indexes are the same
        level : int or name
            Broadcast across a level, matching Index values on the
            passed MultiIndex level
        fill_value : scalar, default np.NaN
            Value to use for missing values. Defaults to NaN, but can be any
            "compatible" value
        limit : int, default None
            Maximum number of consecutive elements to forward or backward fill
        tolerance : optional
            Maximum distance between original and new labels for inexact
            matches. The values of the index at the matching locations most
            satisfy the equation ``abs(index[indexer] - target) <= tolerance``.

            Tolerance may be a scalar value, which applies the same tolerance
            to all values, or list-like, which applies variable tolerance per
            element. List-like includes list, tuple, array, Series, and must be
            the same size as the index and its dtype must exactly match the
            index's type.

            .. versionadded:: 0.21.0 (list-like tolerance)

        Examples
        --------

        ``DataFrame.reindex`` supports two calling conventions

        * ``(index=index_labels, columns=column_labels, ...)``
        * ``(labels, axis={'index', 'columns'}, ...)``

        We *highly* recommend using keyword arguments to clarify your
        intent.

        Create a dataframe with some fictional data.

        >>> index = ['Firefox', 'Chrome', 'Safari', 'IE10', 'Konqueror']
        >>> df = pd.DataFrame({
        ...      'http_status': [200,200,404,404,301],
        ...      'response_time': [0.04, 0.02, 0.07, 0.08, 1.0]},
        ...       index=index)
        >>> df
                   http_status  response_time
        Firefox            200           0.04
        Chrome             200           0.02
        Safari             404           0.07
        IE10               404           0.08
        Konqueror          301           1.00

        Create a new index and reindex the dataframe. By default
        values in the new index that do not have corresponding
        records in the dataframe are assigned ``NaN``.

        >>> new_index= ['Safari', 'Iceweasel', 'Comodo Dragon', 'IE10',
        ...             'Chrome']
        >>> df.reindex(new_index)
                       http_status  response_time
        Safari               404.0           0.07
        Iceweasel              NaN            NaN
        Comodo Dragon          NaN            NaN
        IE10                 404.0           0.08
        Chrome               200.0           0.02

        We can fill in the missing values by passing a value to
        the keyword ``fill_value``. Because the index is not monotonically
        increasing or decreasing, we cannot use arguments to the keyword
        ``method`` to fill the ``NaN`` values.

        >>> df.reindex(new_index, fill_value=0)
                       http_status  response_time
        Safari                 404           0.07
        Iceweasel                0           0.00
        Comodo Dragon            0           0.00
        IE10                   404           0.08
        Chrome                 200           0.02

        >>> df.reindex(new_index, fill_value='missing')
                      http_status response_time
        Safari                404          0.07
        Iceweasel         missing       missing
        Comodo Dragon     missing       missing
        IE10                  404          0.08
        Chrome                200          0.02

        We can also reindex the columns.

        >>> df.reindex(columns=['http_status', 'user_agent'])
                   http_status  user_agent
        Firefox            200         NaN
        Chrome             200         NaN
        Safari             404         NaN
        IE10               404         NaN
        Konqueror          301         NaN

        Or we can use "axis-style" keyword arguments

        >>> df.reindex(['http_status', 'user_agent'], axis="columns")
                   http_status  user_agent
        Firefox            200         NaN
        Chrome             200         NaN
        Safari             404         NaN
        IE10               404         NaN
        Konqueror          301         NaN

        To further illustrate the filling functionality in
        ``reindex``, we will create a dataframe with a
        monotonically increasing index (for example, a sequence
        of dates).

        >>> date_index = pd.date_range('1/1/2010', periods=6, freq='D')
        >>> df2 = pd.DataFrame({"prices": [100, 101, np.nan, 100, 89, 88]},
        ...                    index=date_index)
        >>> df2
                    prices
        2010-01-01     100
        2010-01-02     101
        2010-01-03     NaN
        2010-01-04     100
        2010-01-05      89
        2010-01-06      88

        Suppose we decide to expand the dataframe to cover a wider
        date range.

        >>> date_index2 = pd.date_range('12/29/2009', periods=10, freq='D')
        >>> df2.reindex(date_index2)
                    prices
        2009-12-29     NaN
        2009-12-30     NaN
        2009-12-31     NaN
        2010-01-01     100
        2010-01-02     101
        2010-01-03     NaN
        2010-01-04     100
        2010-01-05      89
        2010-01-06      88
        2010-01-07     NaN

        The index entries that did not have a value in the original data frame
        (for example, '2009-12-29') are by default filled with ``NaN``.
        If desired, we can fill in the missing values using one of several
        options.

        For example, to back-propagate the last valid value to fill the ``NaN``
        values, pass ``bfill`` as an argument to the ``method`` keyword.

        >>> df2.reindex(date_index2, method='bfill')
                    prices
        2009-12-29     100
        2009-12-30     100
        2009-12-31     100
        2010-01-01     100
        2010-01-02     101
        2010-01-03     NaN
        2010-01-04     100
        2010-01-05      89
        2010-01-06      88
        2010-01-07     NaN

        Please note that the ``NaN`` value present in the original dataframe
        (at index value 2010-01-03) will not be filled by any of the
        value propagation schemes. This is because filling while reindexing
        does not look at dataframe values, but only compares the original and
        desired indexes. If you do want to fill in the ``NaN`` values present
        in the original dataframe, use the ``fillna()`` method.

        See the :ref:`user guide <basics.reindexing>` for more.

        Returns
        -------
        reindexed : %(klass)s
        """

    # TODO: Decide if we care about having different examples for different
    #       kinds

    @Appender(_shared_docs['reindex'] % dict(axes="axes", klass="NDFrame",
                                             optional_labels="",
                                             optional_axis=""))
    def reindex(self, *args, **kwargs):

        # construct the args
        axes, kwargs = self._construct_axes_from_arguments(args, kwargs)
        method = missing.clean_reindex_fill_method(kwargs.pop('method', None))
        level = kwargs.pop('level', None)
        copy = kwargs.pop('copy', True)
        limit = kwargs.pop('limit', None)
        tolerance = kwargs.pop('tolerance', None)
        fill_value = kwargs.pop('fill_value', None)

        # Series.reindex doesn't use / need the axis kwarg
        # We pop and ignore it here, to make writing Series/Frame generic code
        # easier
        kwargs.pop("axis", None)

        if kwargs:
            raise TypeError('reindex() got an unexpected keyword '
                            'argument "{0}"'.format(list(kwargs.keys())[0]))

        self._consolidate_inplace()

        # if all axes that are requested to reindex are equal, then only copy
        # if indicated must have index names equal here as well as values
        if all(self._get_axis(axis).identical(ax)
               for axis, ax in axes.items() if ax is not None):
            if copy:
                return self.copy()
            return self

        # check if we are a multi reindex
        if self._needs_reindex_multi(axes, method, level):
            try:
                return self._reindex_multi(axes, copy, fill_value)
            except Exception:
                pass

        # perform the reindex on the axes
        return self._reindex_axes(axes, level, limit, tolerance, method,
                                  fill_value, copy).__finalize__(self)

    def _reindex_axes(self, axes, level, limit, tolerance, method, fill_value,
                      copy):
        """Perform the reindex for all the axes."""
        obj = self
        for a in self._AXIS_ORDERS:
            labels = axes[a]
            if labels is None:
                continue

            ax = self._get_axis(a)
            new_index, indexer = ax.reindex(labels, level=level, limit=limit,
                                            tolerance=tolerance, method=method)

            axis = self._get_axis_number(a)
            obj = obj._reindex_with_indexers({axis: [new_index, indexer]},
                                             fill_value=fill_value,
                                             copy=copy, allow_dups=False)

        return obj

    def _needs_reindex_multi(self, axes, method, level):
        """Check if we do need a multi reindex."""
        return ((com.count_not_none(*axes.values()) == self._AXIS_LEN) and
                method is None and level is None and not self._is_mixed_type)

    def _reindex_multi(self, axes, copy, fill_value):
        return NotImplemented

    _shared_docs[
        'reindex_axis'] = ("""Conform input object to new index with optional
        filling logic, placing NA/NaN in locations having no value in the
        previous index. A new object is produced unless the new index is
        equivalent to the current one and copy=False

        Parameters
        ----------
        labels : array-like
            New labels / index to conform to. Preferably an Index object to
            avoid duplicating data
        axis : %(axes_single_arg)s
        method : {None, 'backfill'/'bfill', 'pad'/'ffill', 'nearest'}, optional
            Method to use for filling holes in reindexed DataFrame:

            * default: don't fill gaps
            * pad / ffill: propagate last valid observation forward to next
              valid
            * backfill / bfill: use next valid observation to fill gap
            * nearest: use nearest valid observations to fill gap

        copy : boolean, default True
            Return a new object, even if the passed indexes are the same
        level : int or name
            Broadcast across a level, matching Index values on the
            passed MultiIndex level
        limit : int, default None
            Maximum number of consecutive elements to forward or backward fill
        tolerance : optional
            Maximum distance between original and new labels for inexact
            matches. The values of the index at the matching locations most
            satisfy the equation ``abs(index[indexer] - target) <= tolerance``.

            Tolerance may be a scalar value, which applies the same tolerance
            to all values, or list-like, which applies variable tolerance per
            element. List-like includes list, tuple, array, Series, and must be
            the same size as the index and its dtype must exactly match the
            index's type.

            .. versionadded:: 0.21.0 (list-like tolerance)

        Examples
        --------
        >>> df.reindex_axis(['A', 'B', 'C'], axis=1)

        See Also
        --------
        reindex, reindex_like

        Returns
        -------
        reindexed : %(klass)s
        """)

    @Appender(_shared_docs['reindex_axis'] % _shared_doc_kwargs)
    def reindex_axis(self, labels, axis=0, method=None, level=None, copy=True,
                     limit=None, fill_value=None):
        msg = ("'.reindex_axis' is deprecated and will be removed in a future "
               "version. Use '.reindex' instead.")
        self._consolidate_inplace()

        axis_name = self._get_axis_name(axis)
        axis_values = self._get_axis(axis_name)
        method = missing.clean_reindex_fill_method(method)
        warnings.warn(msg, FutureWarning, stacklevel=3)
        new_index, indexer = axis_values.reindex(labels, method, level,
                                                 limit=limit)
        return self._reindex_with_indexers({axis: [new_index, indexer]},
                                           fill_value=fill_value, copy=copy)

    def _reindex_with_indexers(self, reindexers, fill_value=None, copy=False,
                               allow_dups=False):
        """allow_dups indicates an internal call here """

        # reindex doing multiple operations on different axes if indicated
        new_data = self._data
        for axis in sorted(reindexers.keys()):
            index, indexer = reindexers[axis]
            baxis = self._get_block_manager_axis(axis)

            if index is None:
                continue

            index = ensure_index(index)
            if indexer is not None:
                indexer = ensure_int64(indexer)

            # TODO: speed up on homogeneous DataFrame objects
            new_data = new_data.reindex_indexer(index, indexer, axis=baxis,
                                                fill_value=fill_value,
                                                allow_dups=allow_dups,
                                                copy=copy)

        if copy and new_data is self._data:
            new_data = new_data.copy()

        return self._constructor(new_data).__finalize__(self)

    def _reindex_axis(self, new_index, fill_method, axis, copy):
        new_data = self._data.reindex_axis(new_index, axis=axis,
                                           method=fill_method, copy=copy)

        if new_data is self._data and not copy:
            return self
        else:
            return self._constructor(new_data).__finalize__(self)

    def filter(self, items=None, like=None, regex=None, axis=None):
        """
        Subset rows or columns of dataframe according to labels in
        the specified index.

        Note that this routine does not filter a dataframe on its
        contents. The filter is applied to the labels of the index.

        Parameters
        ----------
        items : list-like
            List of axis to restrict to (must not all be present).
        like : string
            Keep axis where "arg in col == True".
        regex : string (regular expression)
            Keep axis with re.search(regex, col) == True.
        axis : int or string axis name
            The axis to filter on.  By default this is the info axis,
            'index' for Series, 'columns' for DataFrame.

        Returns
        -------
        same type as input object

        Examples
        --------
        >>> df = pd.DataFrame(np.array(([1,2,3], [4,5,6])),
        ...                   index=['mouse', 'rabbit'],
        ...                   columns=['one', 'two', 'three'])

        >>> # select columns by name
        >>> df.filter(items=['one', 'three'])
                 one  three
        mouse     1      3
        rabbit    4      6

        >>> # select columns by regular expression
        >>> df.filter(regex='e$', axis=1)
                 one  three
        mouse     1      3
        rabbit    4      6

        >>> # select rows containing 'bbi'
        >>> df.filter(like='bbi', axis=0)
                 one  two  three
        rabbit    4    5      6

        See Also
        --------
        pandas.DataFrame.loc

        Notes
        -----
        The ``items``, ``like``, and ``regex`` parameters are
        enforced to be mutually exclusive.

        ``axis`` defaults to the info axis that is used when indexing
        with ``[]``.
        """
        import re

        nkw = com.count_not_none(items, like, regex)
        if nkw > 1:
            raise TypeError('Keyword arguments `items`, `like`, or `regex` '
                            'are mutually exclusive')

        if axis is None:
            axis = self._info_axis_name
        labels = self._get_axis(axis)

        if items is not None:
            name = self._get_axis_name(axis)
            return self.reindex(
                **{name: [r for r in items if r in labels]})
        elif like:
            def f(x):
                return like in to_str(x)
            values = labels.map(f)
            return self.loc(axis=axis)[values]
        elif regex:
            def f(x):
                return matcher.search(to_str(x)) is not None
            matcher = re.compile(regex)
            values = labels.map(f)
            return self.loc(axis=axis)[values]
        else:
            raise TypeError('Must pass either `items`, `like`, or `regex`')

    def head(self, n=5):
        """
        Return the first `n` rows.

        This function returns the first `n` rows for the object based
        on position. It is useful for quickly testing if your object
        has the right type of data in it.

        Parameters
        ----------
        n : int, default 5
            Number of rows to select.

        Returns
        -------
        obj_head : same type as caller
            The first `n` rows of the caller object.

        See Also
        --------
        pandas.DataFrame.tail: Returns the last `n` rows.

        Examples
        --------
        >>> df = pd.DataFrame({'animal':['alligator', 'bee', 'falcon', 'lion',
        ...                    'monkey', 'parrot', 'shark', 'whale', 'zebra']})
        >>> df
              animal
        0  alligator
        1        bee
        2     falcon
        3       lion
        4     monkey
        5     parrot
        6      shark
        7      whale
        8      zebra

        Viewing the first 5 lines

        >>> df.head()
              animal
        0  alligator
        1        bee
        2     falcon
        3       lion
        4     monkey

        Viewing the first `n` lines (three in this case)

        >>> df.head(3)
              animal
        0  alligator
        1        bee
        2     falcon
        """

        return self.iloc[:n]

    def tail(self, n=5):
        """
        Return the last `n` rows.

        This function returns last `n` rows from the object based on
        position. It is useful for quickly verifying data, for example,
        after sorting or appending rows.

        Parameters
        ----------
        n : int, default 5
            Number of rows to select.

        Returns
        -------
        type of caller
            The last `n` rows of the caller object.

        See Also
        --------
        pandas.DataFrame.head : The first `n` rows of the caller object.

        Examples
        --------
        >>> df = pd.DataFrame({'animal':['alligator', 'bee', 'falcon', 'lion',
        ...                    'monkey', 'parrot', 'shark', 'whale', 'zebra']})
        >>> df
              animal
        0  alligator
        1        bee
        2     falcon
        3       lion
        4     monkey
        5     parrot
        6      shark
        7      whale
        8      zebra

        Viewing the last 5 lines

        >>> df.tail()
           animal
        4  monkey
        5  parrot
        6   shark
        7   whale
        8   zebra

        Viewing the last `n` lines (three in this case)

        >>> df.tail(3)
          animal
        6  shark
        7  whale
        8  zebra
        """

        if n == 0:
            return self.iloc[0:0]
        return self.iloc[-n:]

    def sample(self, n=None, frac=None, replace=False, weights=None,
               random_state=None, axis=None):
        """
        Return a random sample of items from an axis of object.

        You can use `random_state` for reproducibility.

        Parameters
        ----------
        n : int, optional
            Number of items from axis to return. Cannot be used with `frac`.
            Default = 1 if `frac` = None.
        frac : float, optional
            Fraction of axis items to return. Cannot be used with `n`.
        replace : boolean, optional
            Sample with or without replacement. Default = False.
        weights : str or ndarray-like, optional
            Default 'None' results in equal probability weighting.
            If passed a Series, will align with target object on index. Index
            values in weights not found in sampled object will be ignored and
            index values in sampled object not in weights will be assigned
            weights of zero.
            If called on a DataFrame, will accept the name of a column
            when axis = 0.
            Unless weights are a Series, weights must be same length as axis
            being sampled.
            If weights do not sum to 1, they will be normalized to sum to 1.
            Missing values in the weights column will be treated as zero.
            inf and -inf values not allowed.
        random_state : int or numpy.random.RandomState, optional
            Seed for the random number generator (if int), or numpy RandomState
            object.
        axis : int or string, optional
            Axis to sample. Accepts axis number or name. Default is stat axis
            for given data type (0 for Series and DataFrames, 1 for Panels).

        Returns
        -------
        A new object of same type as caller.

        Examples
        --------
        Generate an example ``Series`` and ``DataFrame``:

        >>> s = pd.Series(np.random.randn(50))
        >>> s.head()
        0   -0.038497
        1    1.820773
        2   -0.972766
        3   -1.598270
        4   -1.095526
        dtype: float64
        >>> df = pd.DataFrame(np.random.randn(50, 4), columns=list('ABCD'))
        >>> df.head()
                  A         B         C         D
        0  0.016443 -2.318952 -0.566372 -1.028078
        1 -1.051921  0.438836  0.658280 -0.175797
        2 -1.243569 -0.364626 -0.215065  0.057736
        3  1.768216  0.404512 -0.385604 -1.457834
        4  1.072446 -1.137172  0.314194 -0.046661

        Next extract a random sample from both of these objects...

        3 random elements from the ``Series``:

        >>> s.sample(n=3)
        27   -0.994689
        55   -1.049016
        67   -0.224565
        dtype: float64

        And a random 10% of the ``DataFrame`` with replacement:

        >>> df.sample(frac=0.1, replace=True)
                   A         B         C         D
        35  1.981780  0.142106  1.817165 -0.290805
        49 -1.336199 -0.448634 -0.789640  0.217116
        40  0.823173 -0.078816  1.009536  1.015108
        15  1.421154 -0.055301 -1.922594 -0.019696
        6  -0.148339  0.832938  1.787600 -1.383767

        You can use `random state` for reproducibility:

        >>> df.sample(random_state=1)
        A         B         C         D
        37 -2.027662  0.103611  0.237496 -0.165867
        43 -0.259323 -0.583426  1.516140 -0.479118
        12 -1.686325 -0.579510  0.985195 -0.460286
        8   1.167946  0.429082  1.215742 -1.636041
        9   1.197475 -0.864188  1.554031 -1.505264
        """

        if axis is None:
            axis = self._stat_axis_number

        axis = self._get_axis_number(axis)
        axis_length = self.shape[axis]

        # Process random_state argument
        rs = com.random_state(random_state)

        # Check weights for compliance
        if weights is not None:

            # If a series, align with frame
            if isinstance(weights, pd.Series):
                weights = weights.reindex(self.axes[axis])

            # Strings acceptable if a dataframe and axis = 0
            if isinstance(weights, string_types):
                if isinstance(self, pd.DataFrame):
                    if axis == 0:
                        try:
                            weights = self[weights]
                        except KeyError:
                            raise KeyError("String passed to weights not a "
                                           "valid column")
                    else:
                        raise ValueError("Strings can only be passed to "
                                         "weights when sampling from rows on "
                                         "a DataFrame")
                else:
                    raise ValueError("Strings cannot be passed as weights "
                                     "when sampling from a Series or Panel.")

            weights = pd.Series(weights, dtype='float64')

            if len(weights) != axis_length:
                raise ValueError("Weights and axis to be sampled must be of "
                                 "same length")

            if (weights == np.inf).any() or (weights == -np.inf).any():
                raise ValueError("weight vector may not include `inf` values")

            if (weights < 0).any():
                raise ValueError("weight vector many not include negative "
                                 "values")

            # If has nan, set to zero.
            weights = weights.fillna(0)

            # Renormalize if don't sum to 1
            if weights.sum() != 1:
                if weights.sum() != 0:
                    weights = weights / weights.sum()
                else:
                    raise ValueError("Invalid weights: weights sum to zero")

            weights = weights.values

        # If no frac or n, default to n=1.
        if n is None and frac is None:
            n = 1
        elif n is not None and frac is None and n % 1 != 0:
            raise ValueError("Only integers accepted as `n` values")
        elif n is None and frac is not None:
            n = int(round(frac * axis_length))
        elif n is not None and frac is not None:
            raise ValueError('Please enter a value for `frac` OR `n`, not '
                             'both')

        # Check for negative sizes
        if n < 0:
            raise ValueError("A negative number of rows requested. Please "
                             "provide positive value.")

        locs = rs.choice(axis_length, size=n, replace=replace, p=weights)
        return self.take(locs, axis=axis, is_copy=False)

    _shared_docs['pipe'] = (r"""
        Apply func(self, \*args, \*\*kwargs)

        Parameters
        ----------
        func : function
            function to apply to the %(klass)s.
            ``args``, and ``kwargs`` are passed into ``func``.
            Alternatively a ``(callable, data_keyword)`` tuple where
            ``data_keyword`` is a string indicating the keyword of
            ``callable`` that expects the %(klass)s.
        args : iterable, optional
            positional arguments passed into ``func``.
        kwargs : mapping, optional
            a dictionary of keyword arguments passed into ``func``.

        Returns
        -------
        object : the return type of ``func``.

        Notes
        -----

        Use ``.pipe`` when chaining together functions that expect
        Series, DataFrames or GroupBy objects. Instead of writing

        >>> f(g(h(df), arg1=a), arg2=b, arg3=c)

        You can write

        >>> (df.pipe(h)
        ...    .pipe(g, arg1=a)
        ...    .pipe(f, arg2=b, arg3=c)
        ... )

        If you have a function that takes the data as (say) the second
        argument, pass a tuple indicating which keyword expects the
        data. For example, suppose ``f`` takes its data as ``arg2``:

        >>> (df.pipe(h)
        ...    .pipe(g, arg1=a)
        ...    .pipe((f, 'arg2'), arg1=a, arg3=c)
        ...  )

        See Also
        --------
        pandas.DataFrame.apply
        pandas.DataFrame.applymap
        pandas.Series.map
    """)

    @Appender(_shared_docs['pipe'] % _shared_doc_kwargs)
    def pipe(self, func, *args, **kwargs):
        return com._pipe(self, func, *args, **kwargs)

    _shared_docs['aggregate'] = ("""
    Aggregate using one or more operations over the specified axis.

    %(versionadded)s

    Parameters
    ----------
    func : function, string, dictionary, or list of string/functions
        Function to use for aggregating the data. If a function, must either
        work when passed a %(klass)s or when passed to %(klass)s.apply. For
        a DataFrame, can pass a dict, if the keys are DataFrame column names.

        Accepted combinations are:

        - string function name.
        - function.
        - list of functions.
        - dict of column names -> functions (or list of functions).

    %(axis)s
    *args
        Positional arguments to pass to `func`.
    **kwargs
        Keyword arguments to pass to `func`.

    Returns
    -------
    aggregated : %(klass)s

    Notes
    -----
    `agg` is an alias for `aggregate`. Use the alias.

    A passed user-defined-function will be passed a Series for evaluation.
    """)

    _shared_docs['transform'] = ("""
    Call function producing a like-indexed %(klass)s
    and return a %(klass)s with the transformed values

    .. versionadded:: 0.20.0

    Parameters
    ----------
    func : callable, string, dictionary, or list of string/callables
        To apply to column

        Accepted Combinations are:

        - string function name
        - function
        - list of functions
        - dict of column names -> functions (or list of functions)

    Returns
    -------
    transformed : %(klass)s

    Examples
    --------
    >>> df = pd.DataFrame(np.random.randn(10, 3), columns=['A', 'B', 'C'],
    ...                   index=pd.date_range('1/1/2000', periods=10))
    df.iloc[3:7] = np.nan

    >>> df.transform(lambda x: (x - x.mean()) / x.std())
                       A         B         C
    2000-01-01  0.579457  1.236184  0.123424
    2000-01-02  0.370357 -0.605875 -1.231325
    2000-01-03  1.455756 -0.277446  0.288967
    2000-01-04       NaN       NaN       NaN
    2000-01-05       NaN       NaN       NaN
    2000-01-06       NaN       NaN       NaN
    2000-01-07       NaN       NaN       NaN
    2000-01-08 -0.498658  1.274522  1.642524
    2000-01-09 -0.540524 -1.012676 -0.828968
    2000-01-10 -1.366388 -0.614710  0.005378

    See also
    --------
    pandas.%(klass)s.aggregate
    pandas.%(klass)s.apply
    """)

    # ----------------------------------------------------------------------
    # Attribute access

    def __finalize__(self, other, method=None, **kwargs):
        """
        Propagate metadata from other to self.

        Parameters
        ----------
        other : the object from which to get the attributes that we are going
            to propagate
        method : optional, a passed method name ; possibly to take different
            types of propagation actions based on this

        """
        if isinstance(other, NDFrame):
            for name in self._metadata:
                object.__setattr__(self, name, getattr(other, name, None))
        return self

    def __getattr__(self, name):
        """After regular attribute access, try looking up the name
        This allows simpler access to columns for interactive use.
        """

        # Note: obj.x will always call obj.__getattribute__('x') prior to
        # calling obj.__getattr__('x').

        if (name in self._internal_names_set or name in self._metadata or
                name in self._accessors):
            return object.__getattribute__(self, name)
        else:
            if self._info_axis._can_hold_identifiers_and_holds_name(name):
                return self[name]
            return object.__getattribute__(self, name)

    def __setattr__(self, name, value):
        """After regular attribute access, try setting the name
        This allows simpler access to columns for interactive use.
        """

        # first try regular attribute access via __getattribute__, so that
        # e.g. ``obj.x`` and ``obj.x = 4`` will always reference/modify
        # the same attribute.

        try:
            object.__getattribute__(self, name)
            return object.__setattr__(self, name, value)
        except AttributeError:
            pass

        # if this fails, go on to more involved attribute setting
        # (note that this matches __getattr__, above).
        if name in self._internal_names_set:
            object.__setattr__(self, name, value)
        elif name in self._metadata:
            object.__setattr__(self, name, value)
        else:
            try:
                existing = getattr(self, name)
                if isinstance(existing, Index):
                    object.__setattr__(self, name, value)
                elif name in self._info_axis:
                    self[name] = value
                else:
                    object.__setattr__(self, name, value)
            except (AttributeError, TypeError):
                if isinstance(self, ABCDataFrame) and (is_list_like(value)):
                    warnings.warn("Pandas doesn't allow columns to be "
                                  "created via a new attribute name - see "
                                  "https://pandas.pydata.org/pandas-docs/"
                                  "stable/indexing.html#attribute-access",
                                  stacklevel=2)
                object.__setattr__(self, name, value)

    # ----------------------------------------------------------------------
    # Getting and setting elements

    # ----------------------------------------------------------------------
    # Consolidation of internals

    def _protect_consolidate(self, f):
        """Consolidate _data -- if the blocks have changed, then clear the
        cache
        """
        blocks_before = len(self._data.blocks)
        result = f()
        if len(self._data.blocks) != blocks_before:
            self._clear_item_cache()
        return result

    def _consolidate_inplace(self):
        """Consolidate data in place and return None"""

        def f():
            self._data = self._data.consolidate()

        self._protect_consolidate(f)

    def _consolidate(self, inplace=False):
        """
        Compute NDFrame with "consolidated" internals (data of each dtype
        grouped together in a single ndarray).

        Parameters
        ----------
        inplace : boolean, default False
            If False return new object, otherwise modify existing object

        Returns
        -------
        consolidated : same type as caller
        """
        inplace = validate_bool_kwarg(inplace, 'inplace')
        if inplace:
            self._consolidate_inplace()
        else:
            f = lambda: self._data.consolidate()
            cons_data = self._protect_consolidate(f)
            return self._constructor(cons_data).__finalize__(self)

    def consolidate(self, inplace=False):
        """Compute NDFrame with "consolidated" internals (data of each dtype
        grouped together in a single ndarray).

        .. deprecated:: 0.20.0
            Consolidate will be an internal implementation only.
        """
        # 15483
        warnings.warn("consolidate is deprecated and will be removed in a "
                      "future release.", FutureWarning, stacklevel=2)
        return self._consolidate(inplace)

    @property
    def _is_mixed_type(self):
        f = lambda: self._data.is_mixed_type
        return self._protect_consolidate(f)

    @property
    def _is_numeric_mixed_type(self):
        f = lambda: self._data.is_numeric_mixed_type
        return self._protect_consolidate(f)

    @property
    def _is_datelike_mixed_type(self):
        f = lambda: self._data.is_datelike_mixed_type
        return self._protect_consolidate(f)

    def _check_inplace_setting(self, value):
        """ check whether we allow in-place setting with this type of value """

        if self._is_mixed_type:
            if not self._is_numeric_mixed_type:

                # allow an actual np.nan thru
                try:
                    if np.isnan(value):
                        return True
                except Exception:
                    pass

                raise TypeError('Cannot do inplace boolean setting on '
                                'mixed-types with a non np.nan value')

        return True

    def _get_numeric_data(self):
        return self._constructor(
            self._data.get_numeric_data()).__finalize__(self)

    def _get_bool_data(self):
        return self._constructor(self._data.get_bool_data()).__finalize__(self)

    # ----------------------------------------------------------------------
    # Internal Interface Methods

    def as_matrix(self, columns=None):
        """Convert the frame to its Numpy-array representation.

        .. deprecated:: 0.23.0
            Use :meth:`DataFrame.values` instead.

        Parameters
        ----------
        columns: list, optional, default:None
            If None, return all columns, otherwise, returns specified columns.

        Returns
        -------
        values : ndarray
            If the caller is heterogeneous and contains booleans or objects,
            the result will be of dtype=object. See Notes.


        Notes
        -----
        Return is NOT a Numpy-matrix, rather, a Numpy-array.

        The dtype will be a lower-common-denominator dtype (implicit
        upcasting); that is to say if the dtypes (even of numeric types)
        are mixed, the one that accommodates all will be chosen. Use this
        with care if you are not dealing with the blocks.

        e.g. If the dtypes are float16 and float32, dtype will be upcast to
        float32.  If dtypes are int32 and uint8, dtype will be upcase to
        int32. By numpy.find_common_type convention, mixing int64 and uint64
        will result in a float64 dtype.

        This method is provided for backwards compatibility. Generally,
        it is recommended to use '.values'.

        See Also
        --------
        pandas.DataFrame.values
        """
        warnings.warn("Method .as_matrix will be removed in a future version. "
                      "Use .values instead.", FutureWarning, stacklevel=2)
        self._consolidate_inplace()
        return self._data.as_array(transpose=self._AXIS_REVERSED,
                                   items=columns)

    @property
    def values(self):
        """
        Return a Numpy representation of the DataFrame.

        Only the values in the DataFrame will be returned, the axes labels
        will be removed.

        Returns
        -------
        numpy.ndarray
            The values of the DataFrame.

        Examples
        --------
        A DataFrame where all columns are the same type (e.g., int64) results
        in an array of the same type.

        >>> df = pd.DataFrame({'age':    [ 3,  29],
        ...                    'height': [94, 170],
        ...                    'weight': [31, 115]})
        >>> df
           age  height  weight
        0    3      94      31
        1   29     170     115
        >>> df.dtypes
        age       int64
        height    int64
        weight    int64
        dtype: object
        >>> df.values
        array([[  3,  94,  31],
               [ 29, 170, 115]], dtype=int64)

        A DataFrame with mixed type columns(e.g., str/object, int64, float32)
        results in an ndarray of the broadest type that accommodates these
        mixed types (e.g., object).

        >>> df2 = pd.DataFrame([('parrot',   24.0, 'second'),
        ...                     ('lion',     80.5, 1),
        ...                     ('monkey', np.nan, None)],
        ...                   columns=('name', 'max_speed', 'rank'))
        >>> df2.dtypes
        name          object
        max_speed    float64
        rank          object
        dtype: object
        >>> df2.values
        array([['parrot', 24.0, 'second'],
               ['lion', 80.5, 1],
               ['monkey', nan, None]], dtype=object)

        Notes
        -----
        The dtype will be a lower-common-denominator dtype (implicit
        upcasting); that is to say if the dtypes (even of numeric types)
        are mixed, the one that accommodates all will be chosen. Use this
        with care if you are not dealing with the blocks.

        e.g. If the dtypes are float16 and float32, dtype will be upcast to
        float32.  If dtypes are int32 and uint8, dtype will be upcast to
        int32. By :func:`numpy.find_common_type` convention, mixing int64
        and uint64 will result in a float64 dtype.

        See Also
        --------
        pandas.DataFrame.index : Retrieve the index labels
        pandas.DataFrame.columns : Retrieving the column names
        """
        self._consolidate_inplace()
        return self._data.as_array(transpose=self._AXIS_REVERSED)

    @property
    def _values(self):
        """internal implementation"""
        return self.values

    @property
    def _get_values(self):
        # compat
        return self.values

    def get_values(self):
        """
        Return an ndarray after converting sparse values to dense.

        This is the same as ``.values`` for non-sparse data. For sparse
        data contained in a `pandas.SparseArray`, the data are first
        converted to a dense representation.

        Returns
        -------
        numpy.ndarray
            Numpy representation of DataFrame

        See Also
        --------
        values : Numpy representation of DataFrame.
        pandas.SparseArray : Container for sparse data.

        Examples
        --------
        >>> df = pd.DataFrame({'a': [1, 2], 'b': [True, False],
        ...                    'c': [1.0, 2.0]})
        >>> df
           a      b    c
        0  1   True  1.0
        1  2  False  2.0

        >>> df.get_values()
        array([[1, True, 1.0], [2, False, 2.0]], dtype=object)

        >>> df = pd.DataFrame({"a": pd.SparseArray([1, None, None]),
        ...                    "c": [1.0, 2.0, 3.0]})
        >>> df
             a    c
        0  1.0  1.0
        1  NaN  2.0
        2  NaN  3.0

        >>> df.get_values()
        array([[ 1.,  1.],
               [nan,  2.],
               [nan,  3.]])
        """
        return self.values

    def get_dtype_counts(self):
        """
        Return counts of unique dtypes in this object.

        Returns
        -------
        dtype : Series
            Series with the count of columns with each dtype.

        See Also
        --------
        dtypes : Return the dtypes in this object.

        Examples
        --------
        >>> a = [['a', 1, 1.0], ['b', 2, 2.0], ['c', 3, 3.0]]
        >>> df = pd.DataFrame(a, columns=['str', 'int', 'float'])
        >>> df
          str  int  float
        0   a    1    1.0
        1   b    2    2.0
        2   c    3    3.0

        >>> df.get_dtype_counts()
        float64    1
        int64      1
        object     1
        dtype: int64
        """
        from pandas import Series
        return Series(self._data.get_dtype_counts())

    def get_ftype_counts(self):
        """
        Return counts of unique ftypes in this object.

        .. deprecated:: 0.23.0

        This is useful for SparseDataFrame or for DataFrames containing
        sparse arrays.

        Returns
        -------
        dtype : Series
            Series with the count of columns with each type and
            sparsity (dense/sparse)

        See Also
        --------
        ftypes : Return ftypes (indication of sparse/dense and dtype) in
            this object.

        Examples
        --------
        >>> a = [['a', 1, 1.0], ['b', 2, 2.0], ['c', 3, 3.0]]
        >>> df = pd.DataFrame(a, columns=['str', 'int', 'float'])
        >>> df
          str  int  float
        0   a    1    1.0
        1   b    2    2.0
        2   c    3    3.0

        >>> df.get_ftype_counts()
        float64:dense    1
        int64:dense      1
        object:dense     1
        dtype: int64
        """
        warnings.warn("get_ftype_counts is deprecated and will "
                      "be removed in a future version",
                      FutureWarning, stacklevel=2)

        from pandas import Series
        return Series(self._data.get_ftype_counts())

    @property
    def dtypes(self):
        """
        Return the dtypes in the DataFrame.

        This returns a Series with the data type of each column.
        The result's index is the original DataFrame's columns. Columns
        with mixed types are stored with the ``object`` dtype. See
        :ref:`the User Guide <basics.dtypes>` for more.

        Returns
        -------
        pandas.Series
            The data type of each column.

        See Also
        --------
        pandas.DataFrame.ftypes : dtype and sparsity information.

        Examples
        --------
        >>> df = pd.DataFrame({'float': [1.0],
        ...                    'int': [1],
        ...                    'datetime': [pd.Timestamp('20180310')],
        ...                    'string': ['foo']})
        >>> df.dtypes
        float              float64
        int                  int64
        datetime    datetime64[ns]
        string              object
        dtype: object
        """
        from pandas import Series
        return Series(self._data.get_dtypes(), index=self._info_axis,
                      dtype=np.object_)

    @property
    def ftypes(self):
        """
        Return the ftypes (indication of sparse/dense and dtype) in DataFrame.

        This returns a Series with the data type of each column.
        The result's index is the original DataFrame's columns. Columns
        with mixed types are stored with the ``object`` dtype.  See
        :ref:`the User Guide <basics.dtypes>` for more.

        Returns
        -------
        pandas.Series
            The data type and indication of sparse/dense of each column.

        See Also
        --------
        pandas.DataFrame.dtypes: Series with just dtype information.
        pandas.SparseDataFrame : Container for sparse tabular data.

        Notes
        -----
        Sparse data should have the same dtypes as its dense representation.

        Examples
        --------
        >>> arr = np.random.RandomState(0).randn(100, 4)
        >>> arr[arr < .8] = np.nan
        >>> pd.DataFrame(arr).ftypes
        0    float64:dense
        1    float64:dense
        2    float64:dense
        3    float64:dense
        dtype: object

        >>> pd.SparseDataFrame(arr).ftypes
        0    float64:sparse
        1    float64:sparse
        2    float64:sparse
        3    float64:sparse
        dtype: object
        """
        from pandas import Series
        return Series(self._data.get_ftypes(), index=self._info_axis,
                      dtype=np.object_)

    def as_blocks(self, copy=True):
        """
        Convert the frame to a dict of dtype -> Constructor Types that each has
        a homogeneous dtype.

        .. deprecated:: 0.21.0

        NOTE: the dtypes of the blocks WILL BE PRESERVED HERE (unlike in
              as_matrix)

        Parameters
        ----------
        copy : boolean, default True

        Returns
        -------
        values : a dict of dtype -> Constructor Types
        """
        warnings.warn("as_blocks is deprecated and will "
                      "be removed in a future version",
                      FutureWarning, stacklevel=2)
        return self._to_dict_of_blocks(copy=copy)

    @property
    def blocks(self):
        """
        Internal property, property synonym for as_blocks()

        .. deprecated:: 0.21.0
        """
        return self.as_blocks()

    def _to_dict_of_blocks(self, copy=True):
        """
        Return a dict of dtype -> Constructor Types that
        each is a homogeneous dtype.

        Internal ONLY
        """
        return {k: self._constructor(v).__finalize__(self)
                for k, v, in self._data.to_dict(copy=copy).items()}

    @deprecate_kwarg(old_arg_name='raise_on_error', new_arg_name='errors',
                     mapping={True: 'raise', False: 'ignore'})
    def astype(self, dtype, copy=True, errors='raise', **kwargs):
        """
        Cast a pandas object to a specified dtype ``dtype``.

        Parameters
        ----------
        dtype : data type, or dict of column name -> data type
            Use a numpy.dtype or Python type to cast entire pandas object to
            the same type. Alternatively, use {col: dtype, ...}, where col is a
            column label and dtype is a numpy.dtype or Python type to cast one
            or more of the DataFrame's columns to column-specific types.
        copy : bool, default True.
            Return a copy when ``copy=True`` (be very careful setting
            ``copy=False`` as changes to values then may propagate to other
            pandas objects).
        errors : {'raise', 'ignore'}, default 'raise'.
            Control raising of exceptions on invalid data for provided dtype.

            - ``raise`` : allow exceptions to be raised
            - ``ignore`` : suppress exceptions. On error return original object

            .. versionadded:: 0.20.0

        raise_on_error : raise on invalid input
            .. deprecated:: 0.20.0
               Use ``errors`` instead
        kwargs : keyword arguments to pass on to the constructor

        Returns
        -------
        casted : same type as caller

        Examples
        --------
        >>> ser = pd.Series([1, 2], dtype='int32')
        >>> ser
        0    1
        1    2
        dtype: int32
        >>> ser.astype('int64')
        0    1
        1    2
        dtype: int64

        Convert to categorical type:

        >>> ser.astype('category')
        0    1
        1    2
        dtype: category
        Categories (2, int64): [1, 2]

        Convert to ordered categorical type with custom ordering:

        >>> ser.astype('category', ordered=True, categories=[2, 1])
        0    1
        1    2
        dtype: category
        Categories (2, int64): [2 < 1]

        Note that using ``copy=False`` and changing data on a new
        pandas object may propagate changes:

        >>> s1 = pd.Series([1,2])
        >>> s2 = s1.astype('int64', copy=False)
        >>> s2[0] = 10
        >>> s1  # note that s1[0] has changed too
        0    10
        1     2
        dtype: int64

        See also
        --------
        pandas.to_datetime : Convert argument to datetime.
        pandas.to_timedelta : Convert argument to timedelta.
        pandas.to_numeric : Convert argument to a numeric type.
        numpy.ndarray.astype : Cast a numpy array to a specified type.
        """
        if is_dict_like(dtype):
            if self.ndim == 1:  # i.e. Series
                if len(dtype) > 1 or self.name not in dtype:
                    raise KeyError('Only the Series name can be used for '
                                   'the key in Series dtype mappings.')
                new_type = dtype[self.name]
                return self.astype(new_type, copy, errors, **kwargs)
            elif self.ndim > 2:
                raise NotImplementedError(
                    'astype() only accepts a dtype arg of type dict when '
                    'invoked on Series and DataFrames. A single dtype must be '
                    'specified when invoked on a Panel.'
                )
            for col_name in dtype.keys():
                if col_name not in self:
                    raise KeyError('Only a column name can be used for the '
                                   'key in a dtype mappings argument.')
            results = []
            for col_name, col in self.iteritems():
                if col_name in dtype:
                    results.append(col.astype(dtype[col_name], copy=copy))
                else:
                    results.append(results.append(col.copy() if copy else col))

        elif is_categorical_dtype(dtype) and self.ndim > 1:
            # GH 18099: columnwise conversion to categorical
            results = (self[col].astype(dtype, copy=copy) for col in self)

        else:
            # else, only a single dtype is given
            new_data = self._data.astype(dtype=dtype, copy=copy, errors=errors,
                                         **kwargs)
            return self._constructor(new_data).__finalize__(self)

        # GH 19920: retain column metadata after concat
        result = pd.concat(results, axis=1, copy=False)
        result.columns = self.columns
        return result

    def copy(self, deep=True):
        """
        Make a copy of this object's indices and data.

        When ``deep=True`` (default), a new object will be created with a
        copy of the calling object's data and indices. Modifications to
        the data or indices of the copy will not be reflected in the
        original object (see notes below).

        When ``deep=False``, a new object will be created without copying
        the calling object's data or index (only references to the data
        and index are copied). Any changes to the data of the original
        will be reflected in the shallow copy (and vice versa).

        Parameters
        ----------
        deep : bool, default True
            Make a deep copy, including a copy of the data and the indices.
            With ``deep=False`` neither the indices nor the data are copied.

        Returns
        -------
        copy : Series, DataFrame or Panel
            Object type matches caller.

        Notes
        -----
        When ``deep=True``, data is copied but actual Python objects
        will not be copied recursively, only the reference to the object.
        This is in contrast to `copy.deepcopy` in the Standard Library,
        which recursively copies object data (see examples below).

        While ``Index`` objects are copied when ``deep=True``, the underlying
        numpy array is not copied for performance reasons. Since ``Index`` is
        immutable, the underlying data can be safely shared and a copy
        is not needed.

        Examples
        --------
        >>> s = pd.Series([1, 2], index=["a", "b"])
        >>> s
        a    1
        b    2
        dtype: int64

        >>> s_copy = s.copy()
        >>> s_copy
        a    1
        b    2
        dtype: int64

        **Shallow copy versus default (deep) copy:**

        >>> s = pd.Series([1, 2], index=["a", "b"])
        >>> deep = s.copy()
        >>> shallow = s.copy(deep=False)

        Shallow copy shares data and index with original.

        >>> s is shallow
        False
        >>> s.values is shallow.values and s.index is shallow.index
        True

        Deep copy has own copy of data and index.

        >>> s is deep
        False
        >>> s.values is deep.values or s.index is deep.index
        False

        Updates to the data shared by shallow copy and original is reflected
        in both; deep copy remains unchanged.

        >>> s[0] = 3
        >>> shallow[1] = 4
        >>> s
        a    3
        b    4
        dtype: int64
        >>> shallow
        a    3
        b    4
        dtype: int64
        >>> deep
        a    1
        b    2
        dtype: int64

        Note that when copying an object containing Python objects, a deep copy
        will copy the data, but will not do so recursively. Updating a nested
        data object will be reflected in the deep copy.

        >>> s = pd.Series([[1, 2], [3, 4]])
        >>> deep = s.copy()
        >>> s[0][0] = 10
        >>> s
        0    [10, 2]
        1     [3, 4]
        dtype: object
        >>> deep
        0    [10, 2]
        1     [3, 4]
        dtype: object
        """
        data = self._data.copy(deep=deep)
        return self._constructor(data).__finalize__(self)

    def __copy__(self, deep=True):
        return self.copy(deep=deep)

    def __deepcopy__(self, memo=None):
        """
        Parameters
        ----------
        memo, default None
            Standard signature. Unused
        """
        if memo is None:
            memo = {}
        return self.copy(deep=True)

    def _convert(self, datetime=False, numeric=False, timedelta=False,
                 coerce=False, copy=True):
        """
        Attempt to infer better dtype for object columns

        Parameters
        ----------
        datetime : boolean, default False
            If True, convert to date where possible.
        numeric : boolean, default False
            If True, attempt to convert to numbers (including strings), with
            unconvertible values becoming NaN.
        timedelta : boolean, default False
            If True, convert to timedelta where possible.
        coerce : boolean, default False
            If True, force conversion with unconvertible values converted to
            nulls (NaN or NaT)
        copy : boolean, default True
            If True, return a copy even if no copy is necessary (e.g. no
            conversion was done). Note: This is meant for internal use, and
            should not be confused with inplace.

        Returns
        -------
        converted : same as input object
        """
        return self._constructor(
            self._data.convert(datetime=datetime, numeric=numeric,
                               timedelta=timedelta, coerce=coerce,
                               copy=copy)).__finalize__(self)

    def convert_objects(self, convert_dates=True, convert_numeric=False,
                        convert_timedeltas=True, copy=True):
        """Attempt to infer better dtype for object columns.

        .. deprecated:: 0.21.0

        Parameters
        ----------
        convert_dates : boolean, default True
            If True, convert to date where possible. If 'coerce', force
            conversion, with unconvertible values becoming NaT.
        convert_numeric : boolean, default False
            If True, attempt to coerce to numbers (including strings), with
            unconvertible values becoming NaN.
        convert_timedeltas : boolean, default True
            If True, convert to timedelta where possible. If 'coerce', force
            conversion, with unconvertible values becoming NaT.
        copy : boolean, default True
            If True, return a copy even if no copy is necessary (e.g. no
            conversion was done). Note: This is meant for internal use, and
            should not be confused with inplace.

        See Also
        --------
        pandas.to_datetime : Convert argument to datetime.
        pandas.to_timedelta : Convert argument to timedelta.
        pandas.to_numeric : Convert argument to numeric type.

        Returns
        -------
        converted : same as input object
        """
        msg = ("convert_objects is deprecated.  To re-infer data dtypes for "
               "object columns, use {klass}.infer_objects()\nFor all "
               "other conversions use the data-type specific converters "
               "pd.to_datetime, pd.to_timedelta and pd.to_numeric."
               ).format(klass=self.__class__.__name__)
        warnings.warn(msg, FutureWarning, stacklevel=2)

        return self._constructor(
            self._data.convert(convert_dates=convert_dates,
                               convert_numeric=convert_numeric,
                               convert_timedeltas=convert_timedeltas,
                               copy=copy)).__finalize__(self)

    def infer_objects(self):
        """
        Attempt to infer better dtypes for object columns.

        Attempts soft conversion of object-dtyped
        columns, leaving non-object and unconvertible
        columns unchanged. The inference rules are the
        same as during normal Series/DataFrame construction.

        .. versionadded:: 0.21.0

        See Also
        --------
        pandas.to_datetime : Convert argument to datetime.
        pandas.to_timedelta : Convert argument to timedelta.
        pandas.to_numeric : Convert argument to numeric type.

        Returns
        -------
        converted : same type as input object

        Examples
        --------
        >>> df = pd.DataFrame({"A": ["a", 1, 2, 3]})
        >>> df = df.iloc[1:]
        >>> df
           A
        1  1
        2  2
        3  3

        >>> df.dtypes
        A    object
        dtype: object

        >>> df.infer_objects().dtypes
        A    int64
        dtype: object
        """
        # numeric=False necessary to only soft convert;
        # python objects will still be converted to
        # native numpy numeric types
        return self._constructor(
            self._data.convert(datetime=True, numeric=False,
                               timedelta=True, coerce=False,
                               copy=True)).__finalize__(self)

    # ----------------------------------------------------------------------
    # Filling NA's

    def fillna(self, value=None, method=None, axis=None, inplace=False,
               limit=None, downcast=None):
        """
        Fill NA/NaN values using the specified method

        Parameters
        ----------
        value : scalar, dict, Series, or DataFrame
            Value to use to fill holes (e.g. 0), alternately a
            dict/Series/DataFrame of values specifying which value to use for
            each index (for a Series) or column (for a DataFrame). (values not
            in the dict/Series/DataFrame will not be filled). This value cannot
            be a list.
        method : {'backfill', 'bfill', 'pad', 'ffill', None}, default None
            Method to use for filling holes in reindexed Series
            pad / ffill: propagate last valid observation forward to next valid
            backfill / bfill: use NEXT valid observation to fill gap
        axis : %(axes_single_arg)s
        inplace : boolean, default False
            If True, fill in place. Note: this will modify any
            other views on this object, (e.g. a no-copy slice for a column in a
            DataFrame).
        limit : int, default None
            If method is specified, this is the maximum number of consecutive
            NaN values to forward/backward fill. In other words, if there is
            a gap with more than this number of consecutive NaNs, it will only
            be partially filled. If method is not specified, this is the
            maximum number of entries along the entire axis where NaNs will be
            filled. Must be greater than 0 if not None.
        downcast : dict, default is None
            a dict of item->dtype of what to downcast if possible,
            or the string 'infer' which will try to downcast to an appropriate
            equal type (e.g. float64 to int64 if possible)

        See Also
        --------
        interpolate : Fill NaN values using interpolation.
        reindex, asfreq

        Returns
        -------
        filled : %(klass)s

        Examples
        --------
        >>> df = pd.DataFrame([[np.nan, 2, np.nan, 0],
        ...                    [3, 4, np.nan, 1],
        ...                    [np.nan, np.nan, np.nan, 5],
        ...                    [np.nan, 3, np.nan, 4]],
        ...                    columns=list('ABCD'))
        >>> df
             A    B   C  D
        0  NaN  2.0 NaN  0
        1  3.0  4.0 NaN  1
        2  NaN  NaN NaN  5
        3  NaN  3.0 NaN  4

        Replace all NaN elements with 0s.

        >>> df.fillna(0)
            A   B   C   D
        0   0.0 2.0 0.0 0
        1   3.0 4.0 0.0 1
        2   0.0 0.0 0.0 5
        3   0.0 3.0 0.0 4

        We can also propagate non-null values forward or backward.

        >>> df.fillna(method='ffill')
            A   B   C   D
        0   NaN 2.0 NaN 0
        1   3.0 4.0 NaN 1
        2   3.0 4.0 NaN 5
        3   3.0 3.0 NaN 4

        Replace all NaN elements in column 'A', 'B', 'C', and 'D', with 0, 1,
        2, and 3 respectively.

        >>> values = {'A': 0, 'B': 1, 'C': 2, 'D': 3}
        >>> df.fillna(value=values)
            A   B   C   D
        0   0.0 2.0 2.0 0
        1   3.0 4.0 2.0 1
        2   0.0 1.0 2.0 5
        3   0.0 3.0 2.0 4

        Only replace the first NaN element.

        >>> df.fillna(value=values, limit=1)
            A   B   C   D
        0   0.0 2.0 2.0 0
        1   3.0 4.0 NaN 1
        2   NaN 1.0 NaN 5
        3   NaN 3.0 NaN 4
        """
        inplace = validate_bool_kwarg(inplace, 'inplace')
        value, method = validate_fillna_kwargs(value, method)

        self._consolidate_inplace()

        # set the default here, so functions examining the signaure
        # can detect if something was set (e.g. in groupby) (GH9221)
        if axis is None:
            axis = 0
        axis = self._get_axis_number(axis)

        from pandas import DataFrame
        if value is None:

            if self._is_mixed_type and axis == 1:
                if inplace:
                    raise NotImplementedError()
                result = self.T.fillna(method=method, limit=limit).T

                # need to downcast here because of all of the transposes
                result._data = result._data.downcast()

                return result

            # > 3d
            if self.ndim > 3:
                raise NotImplementedError('Cannot fillna with a method for > '
                                          '3dims')

            # 3d
            elif self.ndim == 3:
                # fill in 2d chunks
                result = {col: s.fillna(method=method, value=value)
                          for col, s in self.iteritems()}
                new_obj = self._constructor.\
                    from_dict(result).__finalize__(self)
                new_data = new_obj._data

            else:
                # 2d or less
                new_data = self._data.interpolate(method=method, axis=axis,
                                                  limit=limit, inplace=inplace,
                                                  coerce=True,
                                                  downcast=downcast)
        else:
            if len(self._get_axis(axis)) == 0:
                return self

            if self.ndim == 1:
                if isinstance(value, (dict, ABCSeries)):
                    from pandas import Series
                    value = Series(value)
                elif not is_list_like(value):
                    pass
                else:
                    raise TypeError('"value" parameter must be a scalar, dict '
                                    'or Series, but you passed a '
                                    '"{0}"'.format(type(value).__name__))

                new_data = self._data.fillna(value=value, limit=limit,
                                             inplace=inplace,
                                             downcast=downcast)

            elif isinstance(value, (dict, ABCSeries)):
                if axis == 1:
                    raise NotImplementedError('Currently only can fill '
                                              'with dict/Series column '
                                              'by column')

                result = self if inplace else self.copy()
                for k, v in compat.iteritems(value):
                    if k not in result:
                        continue
                    obj = result[k]
                    obj.fillna(v, limit=limit, inplace=True, downcast=downcast)
                return result if not inplace else None

            elif not is_list_like(value):
                new_data = self._data.fillna(value=value, limit=limit,
                                             inplace=inplace,
                                             downcast=downcast)
            elif isinstance(value, DataFrame) and self.ndim == 2:
                new_data = self.where(self.notna(), value)
            else:
                raise ValueError("invalid fill value with a %s" % type(value))

        if inplace:
            self._update_inplace(new_data)
        else:
            return self._constructor(new_data).__finalize__(self)

    def ffill(self, axis=None, inplace=False, limit=None, downcast=None):
        """
        Synonym for :meth:`DataFrame.fillna(method='ffill') <DataFrame.fillna>`
        """
        return self.fillna(method='ffill', axis=axis, inplace=inplace,
                           limit=limit, downcast=downcast)

    def bfill(self, axis=None, inplace=False, limit=None, downcast=None):
        """
        Synonym for :meth:`DataFrame.fillna(method='bfill') <DataFrame.fillna>`
        """
        return self.fillna(method='bfill', axis=axis, inplace=inplace,
                           limit=limit, downcast=downcast)

    _shared_docs['replace'] = ("""
        Replace values given in `to_replace` with `value`.

        Values of the %(klass)s are replaced with other values dynamically.
        This differs from updating with ``.loc`` or ``.iloc``, which require
        you to specify a location to update with some value.

        Parameters
        ----------
        to_replace : str, regex, list, dict, Series, int, float, or None
            How to find the values that will be replaced.

            * numeric, str or regex:

                - numeric: numeric values equal to `to_replace` will be
                  replaced with `value`
                - str: string exactly matching `to_replace` will be replaced
                  with `value`
                - regex: regexs matching `to_replace` will be replaced with
                  `value`

            * list of str, regex, or numeric:

                - First, if `to_replace` and `value` are both lists, they
                  **must** be the same length.
                - Second, if ``regex=True`` then all of the strings in **both**
                  lists will be interpreted as regexs otherwise they will match
                  directly. This doesn't matter much for `value` since there
                  are only a few possible substitution regexes you can use.
                - str, regex and numeric rules apply as above.

            * dict:

                - Dicts can be used to specify different replacement values
                  for different existing values. For example,
                  ``{'a': 'b', 'y': 'z'}`` replaces the value 'a' with 'b' and
                  'y' with 'z'. To use a dict in this way the `value`
                  parameter should be `None`.
                - For a DataFrame a dict can specify that different values
                  should be replaced in different columns. For example,
                  ``{'a': 1, 'b': 'z'}`` looks for the value 1 in column 'a'
                  and the value 'z' in column 'b' and replaces these values
                  with whatever is specified in `value`. The `value` parameter
                  should not be ``None`` in this case. You can treat this as a
                  special case of passing two lists except that you are
                  specifying the column to search in.
                - For a DataFrame nested dictionaries, e.g.,
                  ``{'a': {'b': np.nan}}``, are read as follows: look in column
                  'a' for the value 'b' and replace it with NaN. The `value`
                  parameter should be ``None`` to use a nested dict in this
                  way. You can nest regular expressions as well. Note that
                  column names (the top-level dictionary keys in a nested
                  dictionary) **cannot** be regular expressions.

            * None:

                - This means that the `regex` argument must be a string,
                  compiled regular expression, or list, dict, ndarray or
                  Series of such elements. If `value` is also ``None`` then
                  this **must** be a nested dictionary or Series.

            See the examples section for examples of each of these.
        value : scalar, dict, list, str, regex, default None
            Value to replace any values matching `to_replace` with.
            For a DataFrame a dict of values can be used to specify which
            value to use for each column (columns not in the dict will not be
            filled). Regular expressions, strings and lists or dicts of such
            objects are also allowed.
        inplace : boolean, default False
            If True, in place. Note: this will modify any
            other views on this object (e.g. a column from a DataFrame).
            Returns the caller if this is True.
        limit : int, default None
            Maximum size gap to forward or backward fill.
        regex : bool or same types as `to_replace`, default False
            Whether to interpret `to_replace` and/or `value` as regular
            expressions. If this is ``True`` then `to_replace` *must* be a
            string. Alternatively, this could be a regular expression or a
            list, dict, or array of regular expressions in which case
            `to_replace` must be ``None``.
        method : {'pad', 'ffill', 'bfill', `None`}
            The method to use when for replacement, when `to_replace` is a
            scalar, list or tuple and `value` is ``None``.

            .. versionchanged:: 0.23.0
                Added to DataFrame.

        See Also
        --------
        %(klass)s.fillna : Fill NA values
        %(klass)s.where : Replace values based on boolean condition
        Series.str.replace : Simple string replacement.

        Returns
        -------
        %(klass)s
            Object after replacement.

        Raises
        ------
        AssertionError
            * If `regex` is not a ``bool`` and `to_replace` is not
              ``None``.
        TypeError
            * If `to_replace` is a ``dict`` and `value` is not a ``list``,
              ``dict``, ``ndarray``, or ``Series``
            * If `to_replace` is ``None`` and `regex` is not compilable
              into a regular expression or is a list, dict, ndarray, or
              Series.
            * When replacing multiple ``bool`` or ``datetime64`` objects and
              the arguments to `to_replace` does not match the type of the
              value being replaced
        ValueError
            * If a ``list`` or an ``ndarray`` is passed to `to_replace` and
              `value` but they are not the same length.

        Notes
        -----
        * Regex substitution is performed under the hood with ``re.sub``. The
          rules for substitution for ``re.sub`` are the same.
        * Regular expressions will only substitute on strings, meaning you
          cannot provide, for example, a regular expression matching floating
          point numbers and expect the columns in your frame that have a
          numeric dtype to be matched. However, if those floating point
          numbers *are* strings, then you can do this.
        * This method has *a lot* of options. You are encouraged to experiment
          and play with this method to gain intuition about how it works.
        * When dict is used as the `to_replace` value, it is like
          key(s) in the dict are the to_replace part and
          value(s) in the dict are the value parameter.

        Examples
        --------

        **Scalar `to_replace` and `value`**

        >>> s = pd.Series([0, 1, 2, 3, 4])
        >>> s.replace(0, 5)
        0    5
        1    1
        2    2
        3    3
        4    4
        dtype: int64

        >>> df = pd.DataFrame({'A': [0, 1, 2, 3, 4],
        ...                    'B': [5, 6, 7, 8, 9],
        ...                    'C': ['a', 'b', 'c', 'd', 'e']})
        >>> df.replace(0, 5)
           A  B  C
        0  5  5  a
        1  1  6  b
        2  2  7  c
        3  3  8  d
        4  4  9  e

        **List-like `to_replace`**

        >>> df.replace([0, 1, 2, 3], 4)
           A  B  C
        0  4  5  a
        1  4  6  b
        2  4  7  c
        3  4  8  d
        4  4  9  e

        >>> df.replace([0, 1, 2, 3], [4, 3, 2, 1])
           A  B  C
        0  4  5  a
        1  3  6  b
        2  2  7  c
        3  1  8  d
        4  4  9  e

        >>> s.replace([1, 2], method='bfill')
        0    0
        1    3
        2    3
        3    3
        4    4
        dtype: int64

        **dict-like `to_replace`**

        >>> df.replace({0: 10, 1: 100})
             A  B  C
        0   10  5  a
        1  100  6  b
        2    2  7  c
        3    3  8  d
        4    4  9  e

        >>> df.replace({'A': 0, 'B': 5}, 100)
             A    B  C
        0  100  100  a
        1    1    6  b
        2    2    7  c
        3    3    8  d
        4    4    9  e

        >>> df.replace({'A': {0: 100, 4: 400}})
             A  B  C
        0  100  5  a
        1    1  6  b
        2    2  7  c
        3    3  8  d
        4  400  9  e

        **Regular expression `to_replace`**

        >>> df = pd.DataFrame({'A': ['bat', 'foo', 'bait'],
        ...                    'B': ['abc', 'bar', 'xyz']})
        >>> df.replace(to_replace=r'^ba.$', value='new', regex=True)
              A    B
        0   new  abc
        1   foo  new
        2  bait  xyz

        >>> df.replace({'A': r'^ba.$'}, {'A': 'new'}, regex=True)
              A    B
        0   new  abc
        1   foo  bar
        2  bait  xyz

        >>> df.replace(regex=r'^ba.$', value='new')
              A    B
        0   new  abc
        1   foo  new
        2  bait  xyz

        >>> df.replace(regex={r'^ba.$':'new', 'foo':'xyz'})
              A    B
        0   new  abc
        1   xyz  new
        2  bait  xyz

        >>> df.replace(regex=[r'^ba.$', 'foo'], value='new')
              A    B
        0   new  abc
        1   new  new
        2  bait  xyz

        Note that when replacing multiple ``bool`` or ``datetime64`` objects,
        the data types in the `to_replace` parameter must match the data
        type of the value being replaced:

        >>> df = pd.DataFrame({'A': [True, False, True],
        ...                    'B': [False, True, False]})
        >>> df.replace({'a string': 'new value', True: False})  # raises
        Traceback (most recent call last):
            ...
        TypeError: Cannot compare types 'ndarray(dtype=bool)' and 'str'

        This raises a ``TypeError`` because one of the ``dict`` keys is not of
        the correct type for replacement.

        Compare the behavior of ``s.replace({'a': None})`` and
        ``s.replace('a', None)`` to understand the peculiarities
        of the `to_replace` parameter:

        >>> s = pd.Series([10, 'a', 'a', 'b', 'a'])

        When one uses a dict as the `to_replace` value, it is like the
        value(s) in the dict are equal to the `value` parameter.
        ``s.replace({'a': None})`` is equivalent to
        ``s.replace(to_replace={'a': None}, value=None, method=None)``:

        >>> s.replace({'a': None})
        0      10
        1    None
        2    None
        3       b
        4    None
        dtype: object

        When ``value=None`` and `to_replace` is a scalar, list or
        tuple, `replace` uses the method parameter (default 'pad') to do the
        replacement. So this is why the 'a' values are being replaced by 10
        in rows 1 and 2 and 'b' in row 4 in this case.
        The command ``s.replace('a', None)`` is actually equivalent to
        ``s.replace(to_replace='a', value=None, method='pad')``:

        >>> s.replace('a', None)
        0    10
        1    10
        2    10
        3     b
        4     b
        dtype: object
    """)

    @Appender(_shared_docs['replace'] % _shared_doc_kwargs)
    def replace(self, to_replace=None, value=None, inplace=False, limit=None,
                regex=False, method='pad'):
        inplace = validate_bool_kwarg(inplace, 'inplace')
        if not is_bool(regex) and to_replace is not None:
            raise AssertionError("'to_replace' must be 'None' if 'regex' is "
                                 "not a bool")

        self._consolidate_inplace()

        if value is None:
            # passing a single value that is scalar like
            # when value is None (GH5319), for compat
            if not is_dict_like(to_replace) and not is_dict_like(regex):
                to_replace = [to_replace]

            if isinstance(to_replace, (tuple, list)):
                if isinstance(self, pd.DataFrame):
                    return self.apply(_single_replace,
                                      args=(to_replace, method, inplace,
                                            limit))
                return _single_replace(self, to_replace, method, inplace,
                                       limit)

            if not is_dict_like(to_replace):
                if not is_dict_like(regex):
                    raise TypeError('If "to_replace" and "value" are both None'
                                    ' and "to_replace" is not a list, then '
                                    'regex must be a mapping')
                to_replace = regex
                regex = True

            items = list(compat.iteritems(to_replace))
            keys, values = lzip(*items) or ([], [])

            are_mappings = [is_dict_like(v) for v in values]

            if any(are_mappings):
                if not all(are_mappings):
                    raise TypeError("If a nested mapping is passed, all values"
                                    " of the top level mapping must be "
                                    "mappings")
                # passed a nested dict/Series
                to_rep_dict = {}
                value_dict = {}

                for k, v in items:
                    keys, values = lzip(*v.items()) or ([], [])
                    if set(keys) & set(values):
                        raise ValueError("Replacement not allowed with "
                                         "overlapping keys and values")
                    to_rep_dict[k] = list(keys)
                    value_dict[k] = list(values)

                to_replace, value = to_rep_dict, value_dict
            else:
                to_replace, value = keys, values

            return self.replace(to_replace, value, inplace=inplace,
                                limit=limit, regex=regex)
        else:

            # need a non-zero len on all axes
            for a in self._AXIS_ORDERS:
                if not len(self._get_axis(a)):
                    return self

            new_data = self._data
            if is_dict_like(to_replace):
                if is_dict_like(value):  # {'A' : NA} -> {'A' : 0}
                    res = self if inplace else self.copy()
                    for c, src in compat.iteritems(to_replace):
                        if c in value and c in self:
                            # object conversion is handled in
                            # series.replace which is called recursivelly
                            res[c] = res[c].replace(to_replace=src,
                                                    value=value[c],
                                                    inplace=False,
                                                    regex=regex)
                    return None if inplace else res

                # {'A': NA} -> 0
                elif not is_list_like(value):
                    keys = [(k, src) for k, src in compat.iteritems(to_replace)
                            if k in self]
                    keys_len = len(keys) - 1
                    for i, (k, src) in enumerate(keys):
                        convert = i == keys_len
                        new_data = new_data.replace(to_replace=src,
                                                    value=value,
                                                    filter=[k],
                                                    inplace=inplace,
                                                    regex=regex,
                                                    convert=convert)
                else:
                    raise TypeError('value argument must be scalar, dict, or '
                                    'Series')

            elif is_list_like(to_replace):  # [NA, ''] -> [0, 'missing']
                if is_list_like(value):
                    if len(to_replace) != len(value):
                        raise ValueError('Replacement lists must match '
                                         'in length. Expecting %d got %d ' %
                                         (len(to_replace), len(value)))

                    new_data = self._data.replace_list(src_list=to_replace,
                                                       dest_list=value,
                                                       inplace=inplace,
                                                       regex=regex)

                else:  # [NA, ''] -> 0
                    new_data = self._data.replace(to_replace=to_replace,
                                                  value=value, inplace=inplace,
                                                  regex=regex)
            elif to_replace is None:
                if not (is_re_compilable(regex) or
                        is_list_like(regex) or is_dict_like(regex)):
                    raise TypeError("'regex' must be a string or a compiled "
                                    "regular expression or a list or dict of "
                                    "strings or regular expressions, you "
                                    "passed a"
                                    " {0!r}".format(type(regex).__name__))
                return self.replace(regex, value, inplace=inplace, limit=limit,
                                    regex=True)
            else:

                # dest iterable dict-like
                if is_dict_like(value):  # NA -> {'A' : 0, 'B' : -1}
                    new_data = self._data

                    for k, v in compat.iteritems(value):
                        if k in self:
                            new_data = new_data.replace(to_replace=to_replace,
                                                        value=v, filter=[k],
                                                        inplace=inplace,
                                                        regex=regex)

                elif not is_list_like(value):  # NA -> 0
                    new_data = self._data.replace(to_replace=to_replace,
                                                  value=value, inplace=inplace,
                                                  regex=regex)
                else:
                    msg = ('Invalid "to_replace" type: '
                           '{0!r}').format(type(to_replace).__name__)
                    raise TypeError(msg)  # pragma: no cover

        if inplace:
            self._update_inplace(new_data)
        else:
            return self._constructor(new_data).__finalize__(self)

    _shared_docs['interpolate'] = """
        Please note that only ``method='linear'`` is supported for
        DataFrame/Series with a MultiIndex.

        Parameters
        ----------
        method : {'linear', 'time', 'index', 'values', 'nearest', 'zero',
                  'slinear', 'quadratic', 'cubic', 'barycentric', 'krogh',
                  'polynomial', 'spline', 'piecewise_polynomial', 'pad',
                  'from_derivatives', 'pchip', 'akima'}
            Interpolation technique to use.

            * 'linear': Ignore the index and treat the values as equally
              spaced. This is the only method supported on MultiIndexes.
<<<<<<< HEAD
            * 'time': Works on daily and higher resolution data to interpolate
              given length of interval.
            * 'index', 'values': use the actual numerical values of the index.
            * 'pad': Fill in NaNs using existing values.
            * 'nearest', 'zero', 'slinear', 'quadratic', 'cubic', 'spline',
              'barycentric', 'polynomial': Passed to
              ``scipy.interpolate.interp1d``. Both 'polynomial' and 'spline'
              require that you also specify an `order` (int),
              e.g. ``df.interpolate(method='polynomial', order=4)``.
              These use the numerical values of the index.
            * 'krogh', 'piecewise_polynomial', 'spline', 'pchip', 'akima':
              Wrappers around the SciPy interpolation methods of similar
              names. See `Notes`.
            * 'from_derivatives': Refers to
              ``scipy.interpolate.BPoly.from_derivatives`` which
=======
              default
            * 'time': interpolation works on daily and higher resolution
              data to interpolate given length of interval
            * 'index', 'values': use the actual numerical values of the index
            * 'nearest', 'zero', 'slinear', 'quadratic', 'cubic',
              'barycentric', 'polynomial' is passed to
              :class:`scipy.interpolate.interp1d`. Both 'polynomial' and
              'spline' require that you also specify an `order` (int),
              e.g. ``df.interpolate(method='polynomial', order=4)``.
              These use the actual numerical values of the index.
            * 'krogh', 'piecewise_polynomial', 'spline', 'pchip' and 'akima'
              are all wrappers around the scipy interpolation methods of
              similar names. These use the actual numerical values of the
              index. For more information on their behavior, see the
              `scipy documentation
              <http://docs.scipy.org/doc/scipy/reference/interpolate.html#univariate-interpolation>`__
              and `tutorial documentation
              <http://docs.scipy.org/doc/scipy/reference/tutorial/interpolate.html>`__
            * 'from_derivatives' refers to
              :meth:`scipy.interpolate.BPoly.from_derivatives` which
>>>>>>> 92dcf5f4
              replaces 'piecewise_polynomial' interpolation method in
              scipy 0.18.

            .. versionadded:: 0.18.1

               Added support for the 'akima' method.
               Added interpolate method 'from_derivatives' which replaces
               'piecewise_polynomial' in SciPy 0.18; backwards-compatible with
               SciPy < 0.18

        axis : {0 or 'index', 1 or 'columns', None}, default None
            Axis to interpolate along.
        limit : int, optional
            Maximum number of consecutive NaNs to fill. Must be greater than
            0.
        inplace : bool, default False
            Update the data in place if possible.
        limit_direction : {'forward', 'backward', 'both'}, default 'forward'
<<<<<<< HEAD
            If limit is specified, consecutive NaNs will be filled in this
            direction.
        limit_area : {`None`, 'inside', 'outside'}, default None
            If limit is specified, consecutive NaNs will be filled with this
            restriction.

            * None: No fill restriction.
            * 'inside': Only fill NaNs surrounded by valid values
              (interpolate).
            * 'outside': Only fill NaNs outside valid values (extrapolate).

            .. versionadded:: 0.21.0

=======
        limit_area : {'inside', 'outside'}, default None
            * None: (default) no fill restriction
            * 'inside' Only fill NaNs surrounded by valid values (interpolate).
            * 'outside' Only fill NaNs outside valid values (extrapolate).

            If limit is specified, consecutive NaNs will be filled in this
            direction.

            .. versionadded:: 0.21.0
        inplace : bool, default False
            Update the NDFrame in place if possible.
>>>>>>> 92dcf5f4
        downcast : optional, 'infer' or None, defaults to None
            Downcast dtypes if possible.
        **kwargs
            Keyword arguments to pass on to the interpolating function.

        Returns
        -------
        Series or DataFrame
            Returns the same object type as the caller, interpolated at
            some or all `NaN` values

        See Also
        --------
        Series.fillna : Fill missing values using different methods.
        DataFrame.fillna : Fill missing values using different methods.
        scipy.interpolate.Akima1DInterpolator : Piecewise cubic polynomials
            (Akima interpolator).
        scipy.interpolate.BPoly.from_derivatives : Piecewise polynomial in the
            Bernstein basis.
        scipy.interpolate.interp1d : Interpolate a 1-D function.
        scipy.interpolate.KroghInterpolator : Interpolate polynomial (Krogh
            interpolator).
        scipy.interpolate.PchipInterpolator : PCHIP 1-d monotonic cubic
            interpolation.
        scipy.interpolate.CubicSpline : Cubic spline data interpolator.

        Notes
        -----
        The 'krogh', 'piecewise_polynomial', 'spline', 'pchip' and 'akima'
        methods are wrappers around the respective SciPy implementations of
        similar names. These use the actual numerical values of the index.
        For more information on their behavior, see the
        `SciPy documentation
        <http://docs.scipy.org/doc/scipy/reference/interpolate.html#univariate-interpolation>`__
        and `SciPy tutorial
        <http://docs.scipy.org/doc/scipy/reference/tutorial/interpolate.html>`__.

        Examples
        --------
        Filling in `NaN` in a :class:`~pandas.Series` via linear
        interpolation.

        >>> s = pd.Series([0, 1, np.nan, 3])
        >>> s
        0    0.0
        1    1.0
        2    NaN
        3    3.0
        dtype: float64
        >>> s.interpolate()
        0    0.0
        1    1.0
        2    2.0
        3    3.0
        dtype: float64

        Filling in `NaN` in a Series by padding, but filling at most two
        consecutive `NaN` at a time.

        >>> s = pd.Series([np.nan, "single_one", np.nan,
        ...                "fill_two_more", np.nan, np.nan, np.nan,
        ...                4.71, np.nan])
        >>> s
        0              NaN
        1       single_one
        2              NaN
        3    fill_two_more
        4              NaN
        5              NaN
        6              NaN
        7             4.71
        8              NaN
        dtype: object
        >>> s.interpolate(method='pad', limit=2)
        0              NaN
        1       single_one
        2       single_one
        3    fill_two_more
        4    fill_two_more
        5    fill_two_more
        6              NaN
        7             4.71
        8             4.71
        dtype: object

        Filling in `NaN` in a Series via polynomial interpolation or splines:
        Both `polynomial` and `spline` methods require that you also specify
        an `order` (int).

        >>> s = pd.Series([0, 2, np.nan, 8])
        >>> s.interpolate(method='polynomial', order=2)
        0    0.000000
        1    2.000000
        2    4.666667
        3    8.000000
        dtype: float64

        Filling in `NaN` in a :class:`~pandas.DataFrame` via linear
        interpolation.

        >>> df = pd.DataFrame([(0.0,  np.nan, -1.0, 1.0),
        ...                    (np.nan, 2.0, np.nan, np.nan),
        ...                    (2.0, 3.0, np.nan, 9.0),
        ...                    (np.nan, 4.0, -4.0, 16.0)],
        ...                   columns=list('abcd'))
        >>> df
             a    b    c     d
        0  0.0  NaN -1.0   1.0
        1  NaN  2.0  NaN   NaN
        2  2.0  3.0  NaN   9.0
        3  NaN  4.0 -4.0  16.0

        Fill the DataFrame forward (that is, going down) along each column.
        Note how the last entry in column `a` is interpolated differently,
        because there is no entry after it to use for interpolation.
        Note how the first entry in column `b` remains `NaN`, because there
        is no entry befofe it to use for interpolation.

        >>> df.interpolate(method='linear', limit_direction='forward', axis=0)
             a    b    c     d
        0  0.0  NaN -1.0   1.0
        1  1.0  2.0 -2.0   5.0
        2  2.0  3.0 -3.0   9.0
        3  2.0  4.0 -4.0  16.0

        >>> df['d'].interpolate(method='polynomial', order=2)
        0     1.0
        1     4.0
        2     9.0
        3    16.0
        Name: d, dtype: float64
        """

    @Appender(_shared_docs['interpolate'] % _shared_doc_kwargs)
    def interpolate(self, method='linear', axis=0, limit=None, inplace=False,
                    limit_direction='forward', limit_area=None,
                    downcast=None, **kwargs):
        """
        Interpolate values according to different methods.
        """
        inplace = validate_bool_kwarg(inplace, 'inplace')

        if self.ndim > 2:
            raise NotImplementedError("Interpolate has not been implemented "
                                      "on Panel and Panel 4D objects.")

        if axis == 0:
            ax = self._info_axis_name
            _maybe_transposed_self = self
        elif axis == 1:
            _maybe_transposed_self = self.T
            ax = 1
        else:
            _maybe_transposed_self = self
        ax = _maybe_transposed_self._get_axis_number(ax)

        if _maybe_transposed_self.ndim == 2:
            alt_ax = 1 - ax
        else:
            alt_ax = ax

        if (isinstance(_maybe_transposed_self.index, MultiIndex) and
                method != 'linear'):
            raise ValueError("Only `method=linear` interpolation is supported "
                             "on MultiIndexes.")

        if _maybe_transposed_self._data.get_dtype_counts().get(
                'object') == len(_maybe_transposed_self.T):
            raise TypeError("Cannot interpolate with all NaNs.")

        # create/use the index
        if method == 'linear':
            # prior default
            index = np.arange(len(_maybe_transposed_self._get_axis(alt_ax)))
        else:
            index = _maybe_transposed_self._get_axis(alt_ax)

        if isna(index).any():
            raise NotImplementedError("Interpolation with NaNs in the index "
                                      "has not been implemented. Try filling "
                                      "those NaNs before interpolating.")
        data = _maybe_transposed_self._data
        new_data = data.interpolate(method=method, axis=ax, index=index,
                                    values=_maybe_transposed_self, limit=limit,
                                    limit_direction=limit_direction,
                                    limit_area=limit_area,
                                    inplace=inplace, downcast=downcast,
                                    **kwargs)

        if inplace:
            if axis == 1:
                new_data = self._constructor(new_data).T._data
            self._update_inplace(new_data)
        else:
            res = self._constructor(new_data).__finalize__(self)
            if axis == 1:
                res = res.T
            return res

    # ----------------------------------------------------------------------
    # Timeseries methods Methods

    def asof(self, where, subset=None):
        """
        The last row without any NaN is taken (or the last row without
        NaN considering only the subset of columns in the case of a DataFrame)

        .. versionadded:: 0.19.0 For DataFrame

        If there is no good value, NaN is returned for a Series
        a Series of NaN values for a DataFrame

        Parameters
        ----------
        where : date or array of dates
        subset : string or list of strings, default None
           if not None use these columns for NaN propagation

        Notes
        -----
        Dates are assumed to be sorted
        Raises if this is not the case

        Returns
        -------
        where is scalar

          - value or NaN if input is Series
          - Series if input is DataFrame

        where is Index: same shape object as input

        See Also
        --------
        merge_asof

        """

        if isinstance(where, compat.string_types):
            from pandas import to_datetime
            where = to_datetime(where)

        if not self.index.is_monotonic:
            raise ValueError("asof requires a sorted index")

        is_series = isinstance(self, ABCSeries)
        if is_series:
            if subset is not None:
                raise ValueError("subset is not valid for Series")
        elif self.ndim > 2:
            raise NotImplementedError("asof is not implemented "
                                      "for {type}".format(type=type(self)))
        else:
            if subset is None:
                subset = self.columns
            if not is_list_like(subset):
                subset = [subset]

        is_list = is_list_like(where)
        if not is_list:
            start = self.index[0]
            if isinstance(self.index, PeriodIndex):
                where = Period(where, freq=self.index.freq).ordinal
                start = start.ordinal

            if where < start:
                if not is_series:
                    from pandas import Series
                    return Series(index=self.columns, name=where)
                return np.nan

            # It's always much faster to use a *while* loop here for
            # Series than pre-computing all the NAs. However a
            # *while* loop is extremely expensive for DataFrame
            # so we later pre-compute all the NAs and use the same
            # code path whether *where* is a scalar or list.
            # See PR: https://github.com/pandas-dev/pandas/pull/14476
            if is_series:
                loc = self.index.searchsorted(where, side='right')
                if loc > 0:
                    loc -= 1

                values = self._values
                while loc > 0 and isna(values[loc]):
                    loc -= 1
                return values[loc]

        if not isinstance(where, Index):
            where = Index(where) if is_list else Index([where])

        nulls = self.isna() if is_series else self[subset].isna().any(1)
        if nulls.all():
            if is_series:
                return self._constructor(np.nan, index=where, name=self.name)
            elif is_list:
                from pandas import DataFrame
                return DataFrame(np.nan, index=where, columns=self.columns)
            else:
                from pandas import Series
                return Series(np.nan, index=self.columns, name=where[0])

        locs = self.index.asof_locs(where, ~(nulls.values))

        # mask the missing
        missing = locs == -1
        data = self.take(locs, is_copy=False)
        data.index = where
        data.loc[missing] = np.nan
        return data if is_list else data.iloc[-1]

    # ----------------------------------------------------------------------
    # Action Methods

    _shared_docs['isna'] = """
        Detect missing values.

        Return a boolean same-sized object indicating if the values are NA.
        NA values, such as None or :attr:`numpy.NaN`, gets mapped to True
        values.
        Everything else gets mapped to False values. Characters such as empty
        strings ``''`` or :attr:`numpy.inf` are not considered NA values
        (unless you set ``pandas.options.mode.use_inf_as_na = True``).

        Returns
        -------
        %(klass)s
            Mask of bool values for each element in %(klass)s that
            indicates whether an element is not an NA value.

        See Also
        --------
        %(klass)s.isnull : alias of isna
        %(klass)s.notna : boolean inverse of isna
        %(klass)s.dropna : omit axes labels with missing values
        isna : top-level isna

        Examples
        --------
        Show which entries in a DataFrame are NA.

        >>> df = pd.DataFrame({'age': [5, 6, np.NaN],
        ...                    'born': [pd.NaT, pd.Timestamp('1939-05-27'),
        ...                             pd.Timestamp('1940-04-25')],
        ...                    'name': ['Alfred', 'Batman', ''],
        ...                    'toy': [None, 'Batmobile', 'Joker']})
        >>> df
           age       born    name        toy
        0  5.0        NaT  Alfred       None
        1  6.0 1939-05-27  Batman  Batmobile
        2  NaN 1940-04-25              Joker

        >>> df.isna()
             age   born   name    toy
        0  False   True  False   True
        1  False  False  False  False
        2   True  False  False  False

        Show which entries in a Series are NA.

        >>> ser = pd.Series([5, 6, np.NaN])
        >>> ser
        0    5.0
        1    6.0
        2    NaN
        dtype: float64

        >>> ser.isna()
        0    False
        1    False
        2     True
        dtype: bool
        """

    @Appender(_shared_docs['isna'] % _shared_doc_kwargs)
    def isna(self):
        return isna(self).__finalize__(self)

    @Appender(_shared_docs['isna'] % _shared_doc_kwargs)
    def isnull(self):
        return isna(self).__finalize__(self)

    _shared_docs['notna'] = """
        Detect existing (non-missing) values.

        Return a boolean same-sized object indicating if the values are not NA.
        Non-missing values get mapped to True. Characters such as empty
        strings ``''`` or :attr:`numpy.inf` are not considered NA values
        (unless you set ``pandas.options.mode.use_inf_as_na = True``).
        NA values, such as None or :attr:`numpy.NaN`, get mapped to False
        values.

        Returns
        -------
        %(klass)s
            Mask of bool values for each element in %(klass)s that
            indicates whether an element is not an NA value.

        See Also
        --------
        %(klass)s.notnull : alias of notna
        %(klass)s.isna : boolean inverse of notna
        %(klass)s.dropna : omit axes labels with missing values
        notna : top-level notna

        Examples
        --------
        Show which entries in a DataFrame are not NA.

        >>> df = pd.DataFrame({'age': [5, 6, np.NaN],
        ...                    'born': [pd.NaT, pd.Timestamp('1939-05-27'),
        ...                             pd.Timestamp('1940-04-25')],
        ...                    'name': ['Alfred', 'Batman', ''],
        ...                    'toy': [None, 'Batmobile', 'Joker']})
        >>> df
           age       born    name        toy
        0  5.0        NaT  Alfred       None
        1  6.0 1939-05-27  Batman  Batmobile
        2  NaN 1940-04-25              Joker

        >>> df.notna()
             age   born  name    toy
        0   True  False  True  False
        1   True   True  True   True
        2  False   True  True   True

        Show which entries in a Series are not NA.

        >>> ser = pd.Series([5, 6, np.NaN])
        >>> ser
        0    5.0
        1    6.0
        2    NaN
        dtype: float64

        >>> ser.notna()
        0     True
        1     True
        2    False
        dtype: bool
        """

    @Appender(_shared_docs['notna'] % _shared_doc_kwargs)
    def notna(self):
        return notna(self).__finalize__(self)

    @Appender(_shared_docs['notna'] % _shared_doc_kwargs)
    def notnull(self):
        return notna(self).__finalize__(self)

    def _clip_with_scalar(self, lower, upper, inplace=False):
        if ((lower is not None and np.any(isna(lower))) or
                (upper is not None and np.any(isna(upper)))):
            raise ValueError("Cannot use an NA value as a clip threshold")

        result = self.values
        mask = isna(result)

        with np.errstate(all='ignore'):
            if upper is not None:
                result = np.where(result >= upper, upper, result)
            if lower is not None:
                result = np.where(result <= lower, lower, result)
        if np.any(mask):
            result[mask] = np.nan

        axes_dict = self._construct_axes_dict()
        result = self._constructor(result, **axes_dict).__finalize__(self)

        if inplace:
            self._update_inplace(result)
        else:
            return result

    def _clip_with_one_bound(self, threshold, method, axis, inplace):

        inplace = validate_bool_kwarg(inplace, 'inplace')
        if axis is not None:
            axis = self._get_axis_number(axis)

        # method is self.le for upper bound and self.ge for lower bound
        if is_scalar(threshold) and is_number(threshold):
            if method.__name__ == 'le':
                return self._clip_with_scalar(None, threshold, inplace=inplace)
            return self._clip_with_scalar(threshold, None, inplace=inplace)

        subset = method(threshold, axis=axis) | isna(self)

        # GH #15390
        # In order for where method to work, the threshold must
        # be transformed to NDFrame from other array like structure.
        if (not isinstance(threshold, ABCSeries)) and is_list_like(threshold):
            if isinstance(self, ABCSeries):
                threshold = pd.Series(threshold, index=self.index)
            else:
                threshold = _align_method_FRAME(self, np.asarray(threshold),
                                                axis)
        return self.where(subset, threshold, axis=axis, inplace=inplace)

    def clip(self, lower=None, upper=None, axis=None, inplace=False,
             *args, **kwargs):
        """
        Trim values at input threshold(s).

        Assigns values outside boundary to boundary values. Thresholds
        can be singular values or array like, and in the latter case
        the clipping is performed element-wise in the specified axis.

        Parameters
        ----------
        lower : float or array_like, default None
            Minimum threshold value. All values below this
            threshold will be set to it.
        upper : float or array_like, default None
            Maximum threshold value. All values above this
            threshold will be set to it.
        axis : int or string axis name, optional
            Align object with lower and upper along the given axis.
        inplace : boolean, default False
            Whether to perform the operation in place on the data.

            .. versionadded:: 0.21.0
        *args, **kwargs
            Additional keywords have no effect but might be accepted
            for compatibility with numpy.

        See Also
        --------
        clip_lower : Clip values below specified threshold(s).
        clip_upper : Clip values above specified threshold(s).

        Returns
        -------
        Series or DataFrame
            Same type as calling object with the values outside the
            clip boundaries replaced

        Examples
        --------
        >>> data = {'col_0': [9, -3, 0, -1, 5], 'col_1': [-2, -7, 6, 8, -5]}
        >>> df = pd.DataFrame(data)
        >>> df
           col_0  col_1
        0      9     -2
        1     -3     -7
        2      0      6
        3     -1      8
        4      5     -5

        Clips per column using lower and upper thresholds:

        >>> df.clip(-4, 6)
           col_0  col_1
        0      6     -2
        1     -3     -4
        2      0      6
        3     -1      6
        4      5     -4

        Clips using specific lower and upper thresholds per column element:

        >>> t = pd.Series([2, -4, -1, 6, 3])
        >>> t
        0    2
        1   -4
        2   -1
        3    6
        4    3
        dtype: int64

        >>> df.clip(t, t + 4, axis=0)
           col_0  col_1
        0      6      2
        1     -3     -4
        2      0      3
        3      6      8
        4      5      3
        """
        if isinstance(self, ABCPanel):
            raise NotImplementedError("clip is not supported yet for panels")

        inplace = validate_bool_kwarg(inplace, 'inplace')

        axis = nv.validate_clip_with_axis(axis, args, kwargs)
        if axis is not None:
            axis = self._get_axis_number(axis)

        # GH 17276
        # numpy doesn't like NaN as a clip value
        # so ignore
        # GH 19992
        # numpy doesn't drop a list-like bound containing NaN
        if not is_list_like(lower) and np.any(pd.isnull(lower)):
            lower = None
        if not is_list_like(upper) and np.any(pd.isnull(upper)):
            upper = None

        # GH 2747 (arguments were reversed)
        if lower is not None and upper is not None:
            if is_scalar(lower) and is_scalar(upper):
                lower, upper = min(lower, upper), max(lower, upper)

        # fast-path for scalars
        if ((lower is None or (is_scalar(lower) and is_number(lower))) and
                (upper is None or (is_scalar(upper) and is_number(upper)))):
            return self._clip_with_scalar(lower, upper, inplace=inplace)

        result = self
        if lower is not None:
            result = result.clip_lower(lower, axis, inplace=inplace)
        if upper is not None:
            if inplace:
                result = self
            result = result.clip_upper(upper, axis, inplace=inplace)

        return result

    def clip_upper(self, threshold, axis=None, inplace=False):
        """
        Trim values above a given threshold.

        Elements above the `threshold` will be changed to match the
        `threshold` value(s). Threshold can be a single value or an array,
        in the latter case it performs the truncation element-wise.

        Parameters
        ----------
        threshold : numeric or array-like
            Maximum value allowed. All values above threshold will be set to
            this value.

            * float : every value is compared to `threshold`.
            * array-like : The shape of `threshold` should match the object
              it's compared to. When `self` is a Series, `threshold` should be
              the length. When `self` is a DataFrame, `threshold` should 2-D
              and the same shape as `self` for ``axis=None``, or 1-D and the
              same length as the axis being compared.

        axis : {0 or 'index', 1 or 'columns'}, default 0
            Align object with `threshold` along the given axis.
        inplace : boolean, default False
            Whether to perform the operation in place on the data.

            .. versionadded:: 0.21.0

        Returns
        -------
        clipped
            Original data with values trimmed.

        See Also
        --------
        DataFrame.clip : General purpose method to trim DataFrame values to
            given threshold(s)
        DataFrame.clip_lower : Trim DataFrame values below given
            threshold(s)
        Series.clip : General purpose method to trim Series values to given
            threshold(s)
        Series.clip_lower : Trim Series values below given threshold(s)

        Examples
        --------
        >>> s = pd.Series([1, 2, 3, 4, 5])
        >>> s
        0    1
        1    2
        2    3
        3    4
        4    5
        dtype: int64

        >>> s.clip_upper(3)
        0    1
        1    2
        2    3
        3    3
        4    3
        dtype: int64

        >>> t = [5, 4, 3, 2, 1]
        >>> t
        [5, 4, 3, 2, 1]

        >>> s.clip_upper(t)
        0    1
        1    2
        2    3
        3    2
        4    1
        dtype: int64
        """
        return self._clip_with_one_bound(threshold, method=self.le,
                                         axis=axis, inplace=inplace)

    def clip_lower(self, threshold, axis=None, inplace=False):
        """
        Trim values below a given threshold.

        Elements below the `threshold` will be changed to match the
        `threshold` value(s). Threshold can be a single value or an array,
        in the latter case it performs the truncation element-wise.

        Parameters
        ----------
        threshold : numeric or array-like
            Minimum value allowed. All values below threshold will be set to
            this value.

            * float : every value is compared to `threshold`.
            * array-like : The shape of `threshold` should match the object
              it's compared to. When `self` is a Series, `threshold` should be
              the length. When `self` is a DataFrame, `threshold` should 2-D
              and the same shape as `self` for ``axis=None``, or 1-D and the
              same length as the axis being compared.

        axis : {0 or 'index', 1 or 'columns'}, default 0
            Align `self` with `threshold` along the given axis.

        inplace : boolean, default False
            Whether to perform the operation in place on the data.

            .. versionadded:: 0.21.0

        Returns
        -------
        clipped
            Original data with values trimmed.

        See Also
        --------
        DataFrame.clip : General purpose method to trim DataFrame values to
            given threshold(s)
        DataFrame.clip_upper : Trim DataFrame values above given
            threshold(s)
        Series.clip : General purpose method to trim Series values to given
            threshold(s)
        Series.clip_upper : Trim Series values above given threshold(s)

        Examples
        --------

        Series single threshold clipping:

        >>> s = pd.Series([5, 6, 7, 8, 9])
        >>> s.clip_lower(8)
        0    8
        1    8
        2    8
        3    8
        4    9
        dtype: int64

        Series clipping element-wise using an array of thresholds. `threshold`
        should be the same length as the Series.

        >>> elemwise_thresholds = [4, 8, 7, 2, 5]
        >>> s.clip_lower(elemwise_thresholds)
        0    5
        1    8
        2    7
        3    8
        4    9
        dtype: int64

        DataFrames can be compared to a scalar.

        >>> df = pd.DataFrame({"A": [1, 3, 5], "B": [2, 4, 6]})
        >>> df
           A  B
        0  1  2
        1  3  4
        2  5  6

        >>> df.clip_lower(3)
           A  B
        0  3  3
        1  3  4
        2  5  6

        Or to an array of values. By default, `threshold` should be the same
        shape as the DataFrame.

        >>> df.clip_lower(np.array([[3, 4], [2, 2], [6, 2]]))
           A  B
        0  3  4
        1  3  4
        2  6  6

        Control how `threshold` is broadcast with `axis`. In this case
        `threshold` should be the same length as the axis specified by
        `axis`.

        >>> df.clip_lower([3, 3, 5], axis='index')
           A  B
        0  3  3
        1  3  4
        2  5  6

        >>> df.clip_lower([4, 5], axis='columns')
           A  B
        0  4  5
        1  4  5
        2  5  6
        """
        return self._clip_with_one_bound(threshold, method=self.ge,
                                         axis=axis, inplace=inplace)

    def groupby(self, by=None, axis=0, level=None, as_index=True, sort=True,
                group_keys=True, squeeze=False, observed=False, **kwargs):
        """
        Group series using mapper (dict or key function, apply given function
        to group, return result as series) or by a series of columns.

        Parameters
        ----------
        by : mapping, function, label, or list of labels
            Used to determine the groups for the groupby.
            If ``by`` is a function, it's called on each value of the object's
            index. If a dict or Series is passed, the Series or dict VALUES
            will be used to determine the groups (the Series' values are first
            aligned; see ``.align()`` method). If an ndarray is passed, the
            values are used as-is determine the groups. A label or list of
            labels may be passed to group by the columns in ``self``. Notice
            that a tuple is interpreted a (single) key.
        axis : int, default 0
        level : int, level name, or sequence of such, default None
            If the axis is a MultiIndex (hierarchical), group by a particular
            level or levels
        as_index : boolean, default True
            For aggregated output, return object with group labels as the
            index. Only relevant for DataFrame input. as_index=False is
            effectively "SQL-style" grouped output
        sort : boolean, default True
            Sort group keys. Get better performance by turning this off.
            Note this does not influence the order of observations within each
            group.  groupby preserves the order of rows within each group.
        group_keys : boolean, default True
            When calling apply, add group keys to index to identify pieces
        squeeze : boolean, default False
            reduce the dimensionality of the return type if possible,
            otherwise return a consistent type
        observed : boolean, default False
            This only applies if any of the groupers are Categoricals
            If True: only show observed values for categorical groupers.
            If False: show all values for categorical groupers.

            .. versionadded:: 0.23.0

        Returns
        -------
        GroupBy object

        Examples
        --------
        DataFrame results

        >>> data.groupby(func, axis=0).mean()
        >>> data.groupby(['col1', 'col2'])['col3'].mean()

        DataFrame with hierarchical index

        >>> data.groupby(['col1', 'col2']).mean()

        Notes
        -----
        See the `user guide
        <http://pandas.pydata.org/pandas-docs/stable/groupby.html>`_ for more.

        See also
        --------
        resample : Convenience method for frequency conversion and resampling
            of time series.
        """
        from pandas.core.groupby.groupby import groupby

        if level is None and by is None:
            raise TypeError("You have to supply one of 'by' and 'level'")
        axis = self._get_axis_number(axis)
        return groupby(self, by=by, axis=axis, level=level, as_index=as_index,
                       sort=sort, group_keys=group_keys, squeeze=squeeze,
                       observed=observed, **kwargs)

    def asfreq(self, freq, method=None, how=None, normalize=False,
               fill_value=None):
        """
        Convert TimeSeries to specified frequency.

        Optionally provide filling method to pad/backfill missing values.

        Returns the original data conformed to a new index with the specified
        frequency. ``resample`` is more appropriate if an operation, such as
        summarization, is necessary to represent the data at the new frequency.

        Parameters
        ----------
        freq : DateOffset object, or string
        method : {'backfill'/'bfill', 'pad'/'ffill'}, default None
            Method to use for filling holes in reindexed Series (note this
            does not fill NaNs that already were present):

            * 'pad' / 'ffill': propagate last valid observation forward to next
              valid
            * 'backfill' / 'bfill': use NEXT valid observation to fill
        how : {'start', 'end'}, default end
            For PeriodIndex only, see PeriodIndex.asfreq
        normalize : bool, default False
            Whether to reset output index to midnight
        fill_value: scalar, optional
            Value to use for missing values, applied during upsampling (note
            this does not fill NaNs that already were present).

            .. versionadded:: 0.20.0

        Returns
        -------
        converted : same type as caller

        Examples
        --------

        Start by creating a series with 4 one minute timestamps.

        >>> index = pd.date_range('1/1/2000', periods=4, freq='T')
        >>> series = pd.Series([0.0, None, 2.0, 3.0], index=index)
        >>> df = pd.DataFrame({'s':series})
        >>> df
                               s
        2000-01-01 00:00:00    0.0
        2000-01-01 00:01:00    NaN
        2000-01-01 00:02:00    2.0
        2000-01-01 00:03:00    3.0

        Upsample the series into 30 second bins.

        >>> df.asfreq(freq='30S')
                               s
        2000-01-01 00:00:00    0.0
        2000-01-01 00:00:30    NaN
        2000-01-01 00:01:00    NaN
        2000-01-01 00:01:30    NaN
        2000-01-01 00:02:00    2.0
        2000-01-01 00:02:30    NaN
        2000-01-01 00:03:00    3.0

        Upsample again, providing a ``fill value``.

        >>> df.asfreq(freq='30S', fill_value=9.0)
                               s
        2000-01-01 00:00:00    0.0
        2000-01-01 00:00:30    9.0
        2000-01-01 00:01:00    NaN
        2000-01-01 00:01:30    9.0
        2000-01-01 00:02:00    2.0
        2000-01-01 00:02:30    9.0
        2000-01-01 00:03:00    3.0

        Upsample again, providing a ``method``.

        >>> df.asfreq(freq='30S', method='bfill')
                               s
        2000-01-01 00:00:00    0.0
        2000-01-01 00:00:30    NaN
        2000-01-01 00:01:00    NaN
        2000-01-01 00:01:30    2.0
        2000-01-01 00:02:00    2.0
        2000-01-01 00:02:30    3.0
        2000-01-01 00:03:00    3.0

        See Also
        --------
        reindex

        Notes
        -----
        To learn more about the frequency strings, please see `this link
        <http://pandas.pydata.org/pandas-docs/stable/timeseries.html#offset-aliases>`__.
        """
        from pandas.core.resample import asfreq
        return asfreq(self, freq, method=method, how=how, normalize=normalize,
                      fill_value=fill_value)

    def at_time(self, time, asof=False):
        """
        Select values at particular time of day (e.g. 9:30AM).

        Raises
        ------
        TypeError
            If the index is not  a :class:`DatetimeIndex`

        Parameters
        ----------
        time : datetime.time or string

        Returns
        -------
        values_at_time : same type as caller

        Examples
        --------
        >>> i = pd.date_range('2018-04-09', periods=4, freq='12H')
        >>> ts = pd.DataFrame({'A': [1,2,3,4]}, index=i)
        >>> ts
                             A
        2018-04-09 00:00:00  1
        2018-04-09 12:00:00  2
        2018-04-10 00:00:00  3
        2018-04-10 12:00:00  4

        >>> ts.at_time('12:00')
                             A
        2018-04-09 12:00:00  2
        2018-04-10 12:00:00  4

        See Also
        --------
        between_time : Select values between particular times of the day
        first : Select initial periods of time series based on a date offset
        last : Select final periods of time series based on a date offset
        DatetimeIndex.indexer_at_time : Get just the index locations for
            values at particular time of the day
        """
        try:
            indexer = self.index.indexer_at_time(time, asof=asof)
            return self._take(indexer)
        except AttributeError:
            raise TypeError('Index must be DatetimeIndex')

    def between_time(self, start_time, end_time, include_start=True,
                     include_end=True):
        """
        Select values between particular times of the day (e.g., 9:00-9:30 AM).

        By setting ``start_time`` to be later than ``end_time``,
        you can get the times that are *not* between the two times.

        Raises
        ------
        TypeError
            If the index is not  a :class:`DatetimeIndex`

        Parameters
        ----------
        start_time : datetime.time or string
        end_time : datetime.time or string
        include_start : boolean, default True
        include_end : boolean, default True

        Returns
        -------
        values_between_time : same type as caller

        Examples
        --------
        >>> i = pd.date_range('2018-04-09', periods=4, freq='1D20min')
        >>> ts = pd.DataFrame({'A': [1,2,3,4]}, index=i)
        >>> ts
                             A
        2018-04-09 00:00:00  1
        2018-04-10 00:20:00  2
        2018-04-11 00:40:00  3
        2018-04-12 01:00:00  4

        >>> ts.between_time('0:15', '0:45')
                             A
        2018-04-10 00:20:00  2
        2018-04-11 00:40:00  3

        You get the times that are *not* between two times by setting
        ``start_time`` later than ``end_time``:

        >>> ts.between_time('0:45', '0:15')
                             A
        2018-04-09 00:00:00  1
        2018-04-12 01:00:00  4

        See Also
        --------
        at_time : Select values at a particular time of the day
        first : Select initial periods of time series based on a date offset
        last : Select final periods of time series based on a date offset
        DatetimeIndex.indexer_between_time : Get just the index locations for
            values between particular times of the day
        """
        try:
            indexer = self.index.indexer_between_time(
                start_time, end_time, include_start=include_start,
                include_end=include_end)
            return self._take(indexer)
        except AttributeError:
            raise TypeError('Index must be DatetimeIndex')

    def resample(self, rule, how=None, axis=0, fill_method=None, closed=None,
                 label=None, convention='start', kind=None, loffset=None,
                 limit=None, base=0, on=None, level=None):
        """
        Convenience method for frequency conversion and resampling of time
        series.  Object must have a datetime-like index (DatetimeIndex,
        PeriodIndex, or TimedeltaIndex), or pass datetime-like values
        to the on or level keyword.

        Parameters
        ----------
        rule : string
            the offset string or object representing target conversion
        axis : int, optional, default 0
        closed : {'right', 'left'}
            Which side of bin interval is closed. The default is 'left'
            for all frequency offsets except for 'M', 'A', 'Q', 'BM',
            'BA', 'BQ', and 'W' which all have a default of 'right'.
        label : {'right', 'left'}
            Which bin edge label to label bucket with. The default is 'left'
            for all frequency offsets except for 'M', 'A', 'Q', 'BM',
            'BA', 'BQ', and 'W' which all have a default of 'right'.
        convention : {'start', 'end', 's', 'e'}
            For PeriodIndex only, controls whether to use the start or end of
            `rule`
        kind: {'timestamp', 'period'}, optional
            Pass 'timestamp' to convert the resulting index to a
            ``DateTimeIndex`` or 'period' to convert it to a ``PeriodIndex``.
            By default the input representation is retained.
        loffset : timedelta
            Adjust the resampled time labels
        base : int, default 0
            For frequencies that evenly subdivide 1 day, the "origin" of the
            aggregated intervals. For example, for '5min' frequency, base could
            range from 0 through 4. Defaults to 0
        on : string, optional
            For a DataFrame, column to use instead of index for resampling.
            Column must be datetime-like.

            .. versionadded:: 0.19.0

        level : string or int, optional
            For a MultiIndex, level (name or number) to use for
            resampling.  Level must be datetime-like.

            .. versionadded:: 0.19.0

        Returns
        -------
        Resampler object

        Notes
        -----
        See the `user guide
        <http://pandas.pydata.org/pandas-docs/stable/timeseries.html#resampling>`_
        for more.

        To learn more about the offset strings, please see `this link
        <http://pandas.pydata.org/pandas-docs/stable/timeseries.html#offset-aliases>`__.

        Examples
        --------

        Start by creating a series with 9 one minute timestamps.

        >>> index = pd.date_range('1/1/2000', periods=9, freq='T')
        >>> series = pd.Series(range(9), index=index)
        >>> series
        2000-01-01 00:00:00    0
        2000-01-01 00:01:00    1
        2000-01-01 00:02:00    2
        2000-01-01 00:03:00    3
        2000-01-01 00:04:00    4
        2000-01-01 00:05:00    5
        2000-01-01 00:06:00    6
        2000-01-01 00:07:00    7
        2000-01-01 00:08:00    8
        Freq: T, dtype: int64

        Downsample the series into 3 minute bins and sum the values
        of the timestamps falling into a bin.

        >>> series.resample('3T').sum()
        2000-01-01 00:00:00     3
        2000-01-01 00:03:00    12
        2000-01-01 00:06:00    21
        Freq: 3T, dtype: int64

        Downsample the series into 3 minute bins as above, but label each
        bin using the right edge instead of the left. Please note that the
        value in the bucket used as the label is not included in the bucket,
        which it labels. For example, in the original series the
        bucket ``2000-01-01 00:03:00`` contains the value 3, but the summed
        value in the resampled bucket with the label ``2000-01-01 00:03:00``
        does not include 3 (if it did, the summed value would be 6, not 3).
        To include this value close the right side of the bin interval as
        illustrated in the example below this one.

        >>> series.resample('3T', label='right').sum()
        2000-01-01 00:03:00     3
        2000-01-01 00:06:00    12
        2000-01-01 00:09:00    21
        Freq: 3T, dtype: int64

        Downsample the series into 3 minute bins as above, but close the right
        side of the bin interval.

        >>> series.resample('3T', label='right', closed='right').sum()
        2000-01-01 00:00:00     0
        2000-01-01 00:03:00     6
        2000-01-01 00:06:00    15
        2000-01-01 00:09:00    15
        Freq: 3T, dtype: int64

        Upsample the series into 30 second bins.

        >>> series.resample('30S').asfreq()[0:5] #select first 5 rows
        2000-01-01 00:00:00   0.0
        2000-01-01 00:00:30   NaN
        2000-01-01 00:01:00   1.0
        2000-01-01 00:01:30   NaN
        2000-01-01 00:02:00   2.0
        Freq: 30S, dtype: float64

        Upsample the series into 30 second bins and fill the ``NaN``
        values using the ``pad`` method.

        >>> series.resample('30S').pad()[0:5]
        2000-01-01 00:00:00    0
        2000-01-01 00:00:30    0
        2000-01-01 00:01:00    1
        2000-01-01 00:01:30    1
        2000-01-01 00:02:00    2
        Freq: 30S, dtype: int64

        Upsample the series into 30 second bins and fill the
        ``NaN`` values using the ``bfill`` method.

        >>> series.resample('30S').bfill()[0:5]
        2000-01-01 00:00:00    0
        2000-01-01 00:00:30    1
        2000-01-01 00:01:00    1
        2000-01-01 00:01:30    2
        2000-01-01 00:02:00    2
        Freq: 30S, dtype: int64

        Pass a custom function via ``apply``

        >>> def custom_resampler(array_like):
        ...     return np.sum(array_like)+5

        >>> series.resample('3T').apply(custom_resampler)
        2000-01-01 00:00:00     8
        2000-01-01 00:03:00    17
        2000-01-01 00:06:00    26
        Freq: 3T, dtype: int64

        For a Series with a PeriodIndex, the keyword `convention` can be
        used to control whether to use the start or end of `rule`.

        >>> s = pd.Series([1, 2], index=pd.period_range('2012-01-01',
                                                        freq='A',
                                                        periods=2))
        >>> s
        2012    1
        2013    2
        Freq: A-DEC, dtype: int64

        Resample by month using 'start' `convention`. Values are assigned to
        the first month of the period.

        >>> s.resample('M', convention='start').asfreq().head()
        2012-01    1.0
        2012-02    NaN
        2012-03    NaN
        2012-04    NaN
        2012-05    NaN
        Freq: M, dtype: float64

        Resample by month using 'end' `convention`. Values are assigned to
        the last month of the period.

        >>> s.resample('M', convention='end').asfreq()
        2012-12    1.0
        2013-01    NaN
        2013-02    NaN
        2013-03    NaN
        2013-04    NaN
        2013-05    NaN
        2013-06    NaN
        2013-07    NaN
        2013-08    NaN
        2013-09    NaN
        2013-10    NaN
        2013-11    NaN
        2013-12    2.0
        Freq: M, dtype: float64

        For DataFrame objects, the keyword ``on`` can be used to specify the
        column instead of the index for resampling.

        >>> df = pd.DataFrame(data=9*[range(4)], columns=['a', 'b', 'c', 'd'])
        >>> df['time'] = pd.date_range('1/1/2000', periods=9, freq='T')
        >>> df.resample('3T', on='time').sum()
                             a  b  c  d
        time
        2000-01-01 00:00:00  0  3  6  9
        2000-01-01 00:03:00  0  3  6  9
        2000-01-01 00:06:00  0  3  6  9

        For a DataFrame with MultiIndex, the keyword ``level`` can be used to
        specify on level the resampling needs to take place.

        >>> time = pd.date_range('1/1/2000', periods=5, freq='T')
        >>> df2 = pd.DataFrame(data=10*[range(4)],
                               columns=['a', 'b', 'c', 'd'],
                               index=pd.MultiIndex.from_product([time, [1, 2]])
                               )
        >>> df2.resample('3T', level=0).sum()
                             a  b   c   d
        2000-01-01 00:00:00  0  6  12  18
        2000-01-01 00:03:00  0  4   8  12

        See also
        --------
        groupby : Group by mapping, function, label, or list of labels.
        """
        from pandas.core.resample import (resample,
                                          _maybe_process_deprecations)
        axis = self._get_axis_number(axis)
        r = resample(self, freq=rule, label=label, closed=closed,
                     axis=axis, kind=kind, loffset=loffset,
                     convention=convention,
                     base=base, key=on, level=level)
        return _maybe_process_deprecations(r,
                                           how=how,
                                           fill_method=fill_method,
                                           limit=limit)

    def first(self, offset):
        """
        Convenience method for subsetting initial periods of time series data
        based on a date offset.

        Raises
        ------
        TypeError
            If the index is not  a :class:`DatetimeIndex`

        Parameters
        ----------
        offset : string, DateOffset, dateutil.relativedelta

        Examples
        --------
        >>> i = pd.date_range('2018-04-09', periods=4, freq='2D')
        >>> ts = pd.DataFrame({'A': [1,2,3,4]}, index=i)
        >>> ts
                    A
        2018-04-09  1
        2018-04-11  2
        2018-04-13  3
        2018-04-15  4

        Get the rows for the first 3 days:

        >>> ts.first('3D')
                    A
        2018-04-09  1
        2018-04-11  2

        Notice the data for 3 first calender days were returned, not the first
        3 days observed in the dataset, and therefore data for 2018-04-13 was
        not returned.

        Returns
        -------
        subset : same type as caller

        See Also
        --------
        last : Select final periods of time series based on a date offset
        at_time : Select values at a particular time of the day
        between_time : Select values between particular times of the day
        """
        if not isinstance(self.index, DatetimeIndex):
            raise TypeError("'first' only supports a DatetimeIndex index")

        if len(self.index) == 0:
            return self

        offset = to_offset(offset)
        end_date = end = self.index[0] + offset

        # Tick-like, e.g. 3 weeks
        if not offset.isAnchored() and hasattr(offset, '_inc'):
            if end_date in self.index:
                end = self.index.searchsorted(end_date, side='left')
                return self.iloc[:end]

        return self.loc[:end]

    def last(self, offset):
        """
        Convenience method for subsetting final periods of time series data
        based on a date offset.

        Raises
        ------
        TypeError
            If the index is not  a :class:`DatetimeIndex`

        Parameters
        ----------
        offset : string, DateOffset, dateutil.relativedelta

        Examples
        --------
        >>> i = pd.date_range('2018-04-09', periods=4, freq='2D')
        >>> ts = pd.DataFrame({'A': [1,2,3,4]}, index=i)
        >>> ts
                    A
        2018-04-09  1
        2018-04-11  2
        2018-04-13  3
        2018-04-15  4

        Get the rows for the last 3 days:

        >>> ts.last('3D')
                    A
        2018-04-13  3
        2018-04-15  4

        Notice the data for 3 last calender days were returned, not the last
        3 observed days in the dataset, and therefore data for 2018-04-11 was
        not returned.

        Returns
        -------
        subset : same type as caller

        See Also
        --------
        first : Select initial periods of time series based on a date offset
        at_time : Select values at a particular time of the day
        between_time : Select values between particular times of the day
        """
        if not isinstance(self.index, DatetimeIndex):
            raise TypeError("'last' only supports a DatetimeIndex index")

        if len(self.index) == 0:
            return self

        offset = to_offset(offset)

        start_date = self.index[-1] - offset
        start = self.index.searchsorted(start_date, side='right')
        return self.iloc[start:]

    def rank(self, axis=0, method='average', numeric_only=None,
             na_option='keep', ascending=True, pct=False):
        """
        Compute numerical data ranks (1 through n) along axis. Equal values are
        assigned a rank that is the average of the ranks of those values

        Parameters
        ----------
        axis : {0 or 'index', 1 or 'columns'}, default 0
            index to direct ranking
        method : {'average', 'min', 'max', 'first', 'dense'}
            * average: average rank of group
            * min: lowest rank in group
            * max: highest rank in group
            * first: ranks assigned in order they appear in the array
            * dense: like 'min', but rank always increases by 1 between groups
        numeric_only : boolean, default None
            Include only float, int, boolean data. Valid only for DataFrame or
            Panel objects
        na_option : {'keep', 'top', 'bottom'}
            * keep: leave NA values where they are
            * top: smallest rank if ascending
            * bottom: smallest rank if descending
        ascending : boolean, default True
            False for ranks by high (1) to low (N)
        pct : boolean, default False
            Computes percentage rank of data

        Returns
        -------
        ranks : same type as caller
        """
        axis = self._get_axis_number(axis)

        if self.ndim > 2:
            msg = "rank does not make sense when ndim > 2"
            raise NotImplementedError(msg)

        if na_option not in {'keep', 'top', 'bottom'}:
            msg = "na_option must be one of 'keep', 'top', or 'bottom'"
            raise ValueError(msg)

        def ranker(data):
            ranks = algos.rank(data.values, axis=axis, method=method,
                               ascending=ascending, na_option=na_option,
                               pct=pct)
            ranks = self._constructor(ranks, **data._construct_axes_dict())
            return ranks.__finalize__(self)

        # if numeric_only is None, and we can't get anything, we try with
        # numeric_only=True
        if numeric_only is None:
            try:
                return ranker(self)
            except TypeError:
                numeric_only = True

        if numeric_only:
            data = self._get_numeric_data()
        else:
            data = self

        return ranker(data)

    _shared_docs['align'] = ("""
        Align two objects on their axes with the
        specified join method for each axis Index

        Parameters
        ----------
        other : DataFrame or Series
        join : {'outer', 'inner', 'left', 'right'}, default 'outer'
        axis : allowed axis of the other object, default None
            Align on index (0), columns (1), or both (None)
        level : int or level name, default None
            Broadcast across a level, matching Index values on the
            passed MultiIndex level
        copy : boolean, default True
            Always returns new objects. If copy=False and no reindexing is
            required then original objects are returned.
        fill_value : scalar, default np.NaN
            Value to use for missing values. Defaults to NaN, but can be any
            "compatible" value
        method : str, default None
        limit : int, default None
        fill_axis : %(axes_single_arg)s, default 0
            Filling axis, method and limit
        broadcast_axis : %(axes_single_arg)s, default None
            Broadcast values along this axis, if aligning two objects of
            different dimensions

        Returns
        -------
        (left, right) : (%(klass)s, type of other)
            Aligned objects
        """)

    @Appender(_shared_docs['align'] % _shared_doc_kwargs)
    def align(self, other, join='outer', axis=None, level=None, copy=True,
              fill_value=None, method=None, limit=None, fill_axis=0,
              broadcast_axis=None):
        from pandas import DataFrame, Series
        method = missing.clean_fill_method(method)

        if broadcast_axis == 1 and self.ndim != other.ndim:
            if isinstance(self, Series):
                # this means other is a DataFrame, and we need to broadcast
                # self
                cons = self._constructor_expanddim
                df = cons({c: self for c in other.columns},
                          **other._construct_axes_dict())
                return df._align_frame(other, join=join, axis=axis,
                                       level=level, copy=copy,
                                       fill_value=fill_value, method=method,
                                       limit=limit, fill_axis=fill_axis)
            elif isinstance(other, Series):
                # this means self is a DataFrame, and we need to broadcast
                # other
                cons = other._constructor_expanddim
                df = cons({c: other for c in self.columns},
                          **self._construct_axes_dict())
                return self._align_frame(df, join=join, axis=axis, level=level,
                                         copy=copy, fill_value=fill_value,
                                         method=method, limit=limit,
                                         fill_axis=fill_axis)

        if axis is not None:
            axis = self._get_axis_number(axis)
        if isinstance(other, DataFrame):
            return self._align_frame(other, join=join, axis=axis, level=level,
                                     copy=copy, fill_value=fill_value,
                                     method=method, limit=limit,
                                     fill_axis=fill_axis)
        elif isinstance(other, Series):
            return self._align_series(other, join=join, axis=axis, level=level,
                                      copy=copy, fill_value=fill_value,
                                      method=method, limit=limit,
                                      fill_axis=fill_axis)
        else:  # pragma: no cover
            raise TypeError('unsupported type: %s' % type(other))

    def _align_frame(self, other, join='outer', axis=None, level=None,
                     copy=True, fill_value=None, method=None, limit=None,
                     fill_axis=0):
        # defaults
        join_index, join_columns = None, None
        ilidx, iridx = None, None
        clidx, cridx = None, None

        is_series = isinstance(self, ABCSeries)

        if axis is None or axis == 0:
            if not self.index.equals(other.index):
                join_index, ilidx, iridx = self.index.join(
                    other.index, how=join, level=level, return_indexers=True)

        if axis is None or axis == 1:
            if not is_series and not self.columns.equals(other.columns):
                join_columns, clidx, cridx = self.columns.join(
                    other.columns, how=join, level=level, return_indexers=True)

        if is_series:
            reindexers = {0: [join_index, ilidx]}
        else:
            reindexers = {0: [join_index, ilidx], 1: [join_columns, clidx]}

        left = self._reindex_with_indexers(reindexers, copy=copy,
                                           fill_value=fill_value,
                                           allow_dups=True)
        # other must be always DataFrame
        right = other._reindex_with_indexers({0: [join_index, iridx],
                                              1: [join_columns, cridx]},
                                             copy=copy, fill_value=fill_value,
                                             allow_dups=True)

        if method is not None:
            left = left.fillna(axis=fill_axis, method=method, limit=limit)
            right = right.fillna(axis=fill_axis, method=method, limit=limit)

        # if DatetimeIndex have different tz, convert to UTC
        if is_datetime64tz_dtype(left.index):
            if left.index.tz != right.index.tz:
                if join_index is not None:
                    left.index = join_index
                    right.index = join_index

        return left.__finalize__(self), right.__finalize__(other)

    def _align_series(self, other, join='outer', axis=None, level=None,
                      copy=True, fill_value=None, method=None, limit=None,
                      fill_axis=0):

        is_series = isinstance(self, ABCSeries)

        # series/series compat, other must always be a Series
        if is_series:
            if axis:
                raise ValueError('cannot align series to a series other than '
                                 'axis 0')

            # equal
            if self.index.equals(other.index):
                join_index, lidx, ridx = None, None, None
            else:
                join_index, lidx, ridx = self.index.join(other.index, how=join,
                                                         level=level,
                                                         return_indexers=True)

            left = self._reindex_indexer(join_index, lidx, copy)
            right = other._reindex_indexer(join_index, ridx, copy)

        else:
            # one has > 1 ndim
            fdata = self._data
            if axis == 0:
                join_index = self.index
                lidx, ridx = None, None
                if not self.index.equals(other.index):
                    join_index, lidx, ridx = self.index.join(
                        other.index, how=join, level=level,
                        return_indexers=True)

                if lidx is not None:
                    fdata = fdata.reindex_indexer(join_index, lidx, axis=1)

            elif axis == 1:
                join_index = self.columns
                lidx, ridx = None, None
                if not self.columns.equals(other.index):
                    join_index, lidx, ridx = self.columns.join(
                        other.index, how=join, level=level,
                        return_indexers=True)

                if lidx is not None:
                    fdata = fdata.reindex_indexer(join_index, lidx, axis=0)
            else:
                raise ValueError('Must specify axis=0 or 1')

            if copy and fdata is self._data:
                fdata = fdata.copy()

            left = self._constructor(fdata)

            if ridx is None:
                right = other
            else:
                right = other.reindex(join_index, level=level)

        # fill
        fill_na = notna(fill_value) or (method is not None)
        if fill_na:
            left = left.fillna(fill_value, method=method, limit=limit,
                               axis=fill_axis)
            right = right.fillna(fill_value, method=method, limit=limit)

        # if DatetimeIndex have different tz, convert to UTC
        if is_series or (not is_series and axis == 0):
            if is_datetime64tz_dtype(left.index):
                if left.index.tz != right.index.tz:
                    if join_index is not None:
                        left.index = join_index
                        right.index = join_index

        return left.__finalize__(self), right.__finalize__(other)

    def _where(self, cond, other=np.nan, inplace=False, axis=None, level=None,
               errors='raise', try_cast=False):
        """
        Equivalent to public method `where`, except that `other` is not
        applied as a function even if callable. Used in __setitem__.
        """
        inplace = validate_bool_kwarg(inplace, 'inplace')

        # align the cond to same shape as myself
        cond = com.apply_if_callable(cond, self)
        if isinstance(cond, NDFrame):
            cond, _ = cond.align(self, join='right', broadcast_axis=1)
        else:
            if not hasattr(cond, 'shape'):
                cond = np.asanyarray(cond)
            if cond.shape != self.shape:
                raise ValueError('Array conditional must be same shape as '
                                 'self')
            cond = self._constructor(cond, **self._construct_axes_dict())

        # make sure we are boolean
        fill_value = True if inplace else False
        cond = cond.fillna(fill_value)

        msg = "Boolean array expected for the condition, not {dtype}"

        if not isinstance(cond, pd.DataFrame):
            # This is a single-dimensional object.
            if not is_bool_dtype(cond):
                raise ValueError(msg.format(dtype=cond.dtype))
        else:
            for dt in cond.dtypes:
                if not is_bool_dtype(dt):
                    raise ValueError(msg.format(dtype=dt))

        cond = -cond if inplace else cond

        # try to align with other
        try_quick = True
        if hasattr(other, 'align'):

            # align with me
            if other.ndim <= self.ndim:

                _, other = self.align(other, join='left', axis=axis,
                                      level=level, fill_value=np.nan)

                # if we are NOT aligned, raise as we cannot where index
                if (axis is None and
                        not all(other._get_axis(i).equals(ax)
                                for i, ax in enumerate(self.axes))):
                    raise InvalidIndexError

            # slice me out of the other
            else:
                raise NotImplementedError("cannot align with a higher "
                                          "dimensional NDFrame")

        if isinstance(other, np.ndarray):

            if other.shape != self.shape:

                if self.ndim == 1:

                    icond = cond.values

                    # GH 2745 / GH 4192
                    # treat like a scalar
                    if len(other) == 1:
                        other = np.array(other[0])

                    # GH 3235
                    # match True cond to other
                    elif len(cond[icond]) == len(other):

                        # try to not change dtype at first (if try_quick)
                        if try_quick:

                            try:
                                new_other = com.values_from_object(self)
                                new_other = new_other.copy()
                                new_other[icond] = other
                                other = new_other
                            except Exception:
                                try_quick = False

                        # let's create a new (if we failed at the above
                        # or not try_quick
                        if not try_quick:

                            dtype, fill_value = maybe_promote(other.dtype)
                            new_other = np.empty(len(icond), dtype=dtype)
                            new_other.fill(fill_value)
                            maybe_upcast_putmask(new_other, icond, other)
                            other = new_other

                    else:
                        raise ValueError('Length of replacements must equal '
                                         'series length')

                else:
                    raise ValueError('other must be the same shape as self '
                                     'when an ndarray')

            # we are the same shape, so create an actual object for alignment
            else:
                other = self._constructor(other, **self._construct_axes_dict())

        if axis is None:
            axis = 0

        if self.ndim == getattr(other, 'ndim', 0):
            align = True
        else:
            align = (self._get_axis_number(axis) == 1)

        block_axis = self._get_block_manager_axis(axis)

        if inplace:
            # we may have different type blocks come out of putmask, so
            # reconstruct the block manager

            self._check_inplace_setting(other)
            new_data = self._data.putmask(mask=cond, new=other, align=align,
                                          inplace=True, axis=block_axis,
                                          transpose=self._AXIS_REVERSED)
            self._update_inplace(new_data)

        else:
            new_data = self._data.where(other=other, cond=cond, align=align,
                                        errors=errors,
                                        try_cast=try_cast, axis=block_axis,
                                        transpose=self._AXIS_REVERSED)

            return self._constructor(new_data).__finalize__(self)

    _shared_docs['where'] = ("""
        Replace values where the condition is %(cond_rev)s.

        Parameters
        ----------
        cond : boolean %(klass)s, array-like, or callable
            Where `cond` is %(cond)s, keep the original value. Where
            %(cond_rev)s, replace with corresponding value from `other`.
            If `cond` is callable, it is computed on the %(klass)s and
            should return boolean %(klass)s or array. The callable must
            not change input %(klass)s (though pandas doesn't check it).

            .. versionadded:: 0.18.1
                A callable can be used as cond.

        other : scalar, %(klass)s, or callable
            Entries where `cond` is %(cond_rev)s are replaced with
            corresponding value from `other`.
            If other is callable, it is computed on the %(klass)s and
            should return scalar or %(klass)s. The callable must not
            change input %(klass)s (though pandas doesn't check it).

            .. versionadded:: 0.18.1
                A callable can be used as other.

        inplace : boolean, default False
            Whether to perform the operation in place on the data.
        axis : int, default None
            Alignment axis if needed.
        level : int, default None
            Alignment level if needed.
        errors : str, {'raise', 'ignore'}, default `raise`
            Note that currently this parameter won't affect
            the results and will always coerce to a suitable dtype.

            - `raise` : allow exceptions to be raised.
            - `ignore` : suppress exceptions. On error return original object.

        try_cast : boolean, default False
            Try to cast the result back to the input type (if possible).
        raise_on_error : boolean, default True
            Whether to raise on invalid data types (e.g. trying to where on
            strings).

            .. deprecated:: 0.21.0

               Use `errors`.

        Returns
        -------
        wh : same type as caller

        Notes
        -----
        The %(name)s method is an application of the if-then idiom. For each
        element in the calling DataFrame, if ``cond`` is ``%(cond)s`` the
        element is used; otherwise the corresponding element from the DataFrame
        ``other`` is used.

        The signature for :func:`DataFrame.where` differs from
        :func:`numpy.where`. Roughly ``df1.where(m, df2)`` is equivalent to
        ``np.where(m, df1, df2)``.

        For further details and examples see the ``%(name)s`` documentation in
        :ref:`indexing <indexing.where_mask>`.

        See Also
        --------
        :func:`DataFrame.%(name_other)s` : Return an object of same shape as
            self

        Examples
        --------
        >>> s = pd.Series(range(5))
        >>> s.where(s > 0)
        0    NaN
        1    1.0
        2    2.0
        3    3.0
        4    4.0
        dtype: float64

        >>> s.mask(s > 0)
        0    0.0
        1    NaN
        2    NaN
        3    NaN
        4    NaN
        dtype: float64

        >>> s.where(s > 1, 10)
        0    10
        1    10
        2    2
        3    3
        4    4
        dtype: int64

        >>> df = pd.DataFrame(np.arange(10).reshape(-1, 2), columns=['A', 'B'])
        >>> m = df %% 3 == 0
        >>> df.where(m, -df)
           A  B
        0  0 -1
        1 -2  3
        2 -4 -5
        3  6 -7
        4 -8  9
        >>> df.where(m, -df) == np.where(m, df, -df)
              A     B
        0  True  True
        1  True  True
        2  True  True
        3  True  True
        4  True  True
        >>> df.where(m, -df) == df.mask(~m, -df)
              A     B
        0  True  True
        1  True  True
        2  True  True
        3  True  True
        4  True  True
        """)

    @Appender(_shared_docs['where'] % dict(_shared_doc_kwargs, cond="True",
                                           cond_rev="False", name='where',
                                           name_other='mask'))
    def where(self, cond, other=np.nan, inplace=False, axis=None, level=None,
              errors='raise', try_cast=False, raise_on_error=None):

        if raise_on_error is not None:
            warnings.warn(
                "raise_on_error is deprecated in "
                "favor of errors='raise|ignore'",
                FutureWarning, stacklevel=2)

            if raise_on_error:
                errors = 'raise'
            else:
                errors = 'ignore'

        other = com.apply_if_callable(other, self)
        return self._where(cond, other, inplace, axis, level,
                           errors=errors, try_cast=try_cast)

    @Appender(_shared_docs['where'] % dict(_shared_doc_kwargs, cond="False",
                                           cond_rev="True", name='mask',
                                           name_other='where'))
    def mask(self, cond, other=np.nan, inplace=False, axis=None, level=None,
             errors='raise', try_cast=False, raise_on_error=None):

        if raise_on_error is not None:
            warnings.warn(
                "raise_on_error is deprecated in "
                "favor of errors='raise|ignore'",
                FutureWarning, stacklevel=2)

            if raise_on_error:
                errors = 'raise'
            else:
                errors = 'ignore'

        inplace = validate_bool_kwarg(inplace, 'inplace')
        cond = com.apply_if_callable(cond, self)

        # see gh-21891
        if not hasattr(cond, "__invert__"):
            cond = np.array(cond)

        return self.where(~cond, other=other, inplace=inplace, axis=axis,
                          level=level, try_cast=try_cast,
                          errors=errors)

    _shared_docs['shift'] = ("""
        Shift index by desired number of periods with an optional time freq

        Parameters
        ----------
        periods : int
            Number of periods to move, can be positive or negative
        freq : DateOffset, timedelta, or time rule string, optional
            Increment to use from the tseries module or time rule (e.g. 'EOM').
            See Notes.
        axis : %(axes_single_arg)s

        Notes
        -----
        If freq is specified then the index values are shifted but the data
        is not realigned. That is, use freq if you would like to extend the
        index when shifting and preserve the original data.

        Returns
        -------
        shifted : %(klass)s
    """)

    @Appender(_shared_docs['shift'] % _shared_doc_kwargs)
    def shift(self, periods=1, freq=None, axis=0):
        if periods == 0:
            return self

        block_axis = self._get_block_manager_axis(axis)
        if freq is None:
            new_data = self._data.shift(periods=periods, axis=block_axis)
        else:
            return self.tshift(periods, freq)

        return self._constructor(new_data).__finalize__(self)

    def slice_shift(self, periods=1, axis=0):
        """
        Equivalent to `shift` without copying data. The shifted data will
        not include the dropped periods and the shifted axis will be smaller
        than the original.

        Parameters
        ----------
        periods : int
            Number of periods to move, can be positive or negative

        Notes
        -----
        While the `slice_shift` is faster than `shift`, you may pay for it
        later during alignment.

        Returns
        -------
        shifted : same type as caller
        """
        if periods == 0:
            return self

        if periods > 0:
            vslicer = slice(None, -periods)
            islicer = slice(periods, None)
        else:
            vslicer = slice(-periods, None)
            islicer = slice(None, periods)

        new_obj = self._slice(vslicer, axis=axis)
        shifted_axis = self._get_axis(axis)[islicer]
        new_obj.set_axis(shifted_axis, axis=axis, inplace=True)

        return new_obj.__finalize__(self)

    def tshift(self, periods=1, freq=None, axis=0):
        """
        Shift the time index, using the index's frequency if available.

        Parameters
        ----------
        periods : int
            Number of periods to move, can be positive or negative
        freq : DateOffset, timedelta, or time rule string, default None
            Increment to use from the tseries module or time rule (e.g. 'EOM')
        axis : int or basestring
            Corresponds to the axis that contains the Index

        Notes
        -----
        If freq is not specified then tries to use the freq or inferred_freq
        attributes of the index. If neither of those attributes exist, a
        ValueError is thrown

        Returns
        -------
        shifted : NDFrame
        """

        index = self._get_axis(axis)
        if freq is None:
            freq = getattr(index, 'freq', None)

        if freq is None:
            freq = getattr(index, 'inferred_freq', None)

        if freq is None:
            msg = 'Freq was not given and was not set in the index'
            raise ValueError(msg)

        if periods == 0:
            return self

        if isinstance(freq, string_types):
            freq = to_offset(freq)

        block_axis = self._get_block_manager_axis(axis)
        if isinstance(index, PeriodIndex):
            orig_freq = to_offset(index.freq)
            if freq == orig_freq:
                new_data = self._data.copy()
                new_data.axes[block_axis] = index.shift(periods)
            else:
                msg = ('Given freq %s does not match PeriodIndex freq %s' %
                       (freq.rule_code, orig_freq.rule_code))
                raise ValueError(msg)
        else:
            new_data = self._data.copy()
            new_data.axes[block_axis] = index.shift(periods, freq)

        return self._constructor(new_data).__finalize__(self)

    def truncate(self, before=None, after=None, axis=None, copy=True):
        """
        Truncate a Series or DataFrame before and after some index value.

        This is a useful shorthand for boolean indexing based on index
        values above or below certain thresholds.

        Parameters
        ----------
        before : date, string, int
            Truncate all rows before this index value.
        after : date, string, int
            Truncate all rows after this index value.
        axis : {0 or 'index', 1 or 'columns'}, optional
            Axis to truncate. Truncates the index (rows) by default.
        copy : boolean, default is True,
            Return a copy of the truncated section.

        Returns
        -------
        type of caller
            The truncated Series or DataFrame.

        See Also
        --------
        DataFrame.loc : Select a subset of a DataFrame by label.
        DataFrame.iloc : Select a subset of a DataFrame by position.

        Notes
        -----
        If the index being truncated contains only datetime values,
        `before` and `after` may be specified as strings instead of
        Timestamps.

        Examples
        --------
        >>> df = pd.DataFrame({'A': ['a', 'b', 'c', 'd', 'e'],
        ...                    'B': ['f', 'g', 'h', 'i', 'j'],
        ...                    'C': ['k', 'l', 'm', 'n', 'o']},
        ...                    index=[1, 2, 3, 4, 5])
        >>> df
           A  B  C
        1  a  f  k
        2  b  g  l
        3  c  h  m
        4  d  i  n
        5  e  j  o

        >>> df.truncate(before=2, after=4)
           A  B  C
        2  b  g  l
        3  c  h  m
        4  d  i  n

        The columns of a DataFrame can be truncated.

        >>> df.truncate(before="A", after="B", axis="columns")
           A  B
        1  a  f
        2  b  g
        3  c  h
        4  d  i
        5  e  j

        For Series, only rows can be truncated.

        >>> df['A'].truncate(before=2, after=4)
        2    b
        3    c
        4    d
        Name: A, dtype: object

        The index values in ``truncate`` can be datetimes or string
        dates.

        >>> dates = pd.date_range('2016-01-01', '2016-02-01', freq='s')
        >>> df = pd.DataFrame(index=dates, data={'A': 1})
        >>> df.tail()
                             A
        2016-01-31 23:59:56  1
        2016-01-31 23:59:57  1
        2016-01-31 23:59:58  1
        2016-01-31 23:59:59  1
        2016-02-01 00:00:00  1

        >>> df.truncate(before=pd.Timestamp('2016-01-05'),
        ...             after=pd.Timestamp('2016-01-10')).tail()
                             A
        2016-01-09 23:59:56  1
        2016-01-09 23:59:57  1
        2016-01-09 23:59:58  1
        2016-01-09 23:59:59  1
        2016-01-10 00:00:00  1

        Because the index is a DatetimeIndex containing only dates, we can
        specify `before` and `after` as strings. They will be coerced to
        Timestamps before truncation.

        >>> df.truncate('2016-01-05', '2016-01-10').tail()
                             A
        2016-01-09 23:59:56  1
        2016-01-09 23:59:57  1
        2016-01-09 23:59:58  1
        2016-01-09 23:59:59  1
        2016-01-10 00:00:00  1

        Note that ``truncate`` assumes a 0 value for any unspecified time
        component (midnight). This differs from partial string slicing, which
        returns any partially matching dates.

        >>> df.loc['2016-01-05':'2016-01-10', :].tail()
                             A
        2016-01-10 23:59:55  1
        2016-01-10 23:59:56  1
        2016-01-10 23:59:57  1
        2016-01-10 23:59:58  1
        2016-01-10 23:59:59  1
        """

        if axis is None:
            axis = self._stat_axis_number
        axis = self._get_axis_number(axis)
        ax = self._get_axis(axis)

        # GH 17935
        # Check that index is sorted
        if not ax.is_monotonic_increasing and not ax.is_monotonic_decreasing:
            raise ValueError("truncate requires a sorted index")

        # if we have a date index, convert to dates, otherwise
        # treat like a slice
        if ax.is_all_dates:
            from pandas.core.tools.datetimes import to_datetime
            before = to_datetime(before)
            after = to_datetime(after)

        if before is not None and after is not None:
            if before > after:
                raise ValueError('Truncate: %s must be after %s' %
                                 (after, before))

        slicer = [slice(None, None)] * self._AXIS_LEN
        slicer[axis] = slice(before, after)
        result = self.loc[tuple(slicer)]

        if isinstance(ax, MultiIndex):
            setattr(result, self._get_axis_name(axis),
                    ax.truncate(before, after))

        if copy:
            result = result.copy()

        return result

    def tz_convert(self, tz, axis=0, level=None, copy=True):
        """
        Convert tz-aware axis to target time zone.

        Parameters
        ----------
        tz : string or pytz.timezone object
        axis : the axis to convert
        level : int, str, default None
            If axis ia a MultiIndex, convert a specific level. Otherwise
            must be None
        copy : boolean, default True
            Also make a copy of the underlying data

        Returns
        -------

        Raises
        ------
        TypeError
            If the axis is tz-naive.
        """
        axis = self._get_axis_number(axis)
        ax = self._get_axis(axis)

        def _tz_convert(ax, tz):
            if not hasattr(ax, 'tz_convert'):
                if len(ax) > 0:
                    ax_name = self._get_axis_name(axis)
                    raise TypeError('%s is not a valid DatetimeIndex or '
                                    'PeriodIndex' % ax_name)
                else:
                    ax = DatetimeIndex([], tz=tz)
            else:
                ax = ax.tz_convert(tz)
            return ax

        # if a level is given it must be a MultiIndex level or
        # equivalent to the axis name
        if isinstance(ax, MultiIndex):
            level = ax._get_level_number(level)
            new_level = _tz_convert(ax.levels[level], tz)
            ax = ax.set_levels(new_level, level=level)
        else:
            if level not in (None, 0, ax.name):
                raise ValueError("The level {0} is not valid".format(level))
            ax = _tz_convert(ax, tz)

        result = self._constructor(self._data, copy=copy)
        result.set_axis(ax, axis=axis, inplace=True)
        return result.__finalize__(self)

    def tz_localize(self, tz, axis=0, level=None, copy=True,
                    ambiguous='raise'):
        """
        Localize tz-naive TimeSeries to target time zone.

        Parameters
        ----------
        tz : string or pytz.timezone object
        axis : the axis to localize
        level : int, str, default None
            If axis ia a MultiIndex, localize a specific level. Otherwise
            must be None
        copy : boolean, default True
            Also make a copy of the underlying data
        ambiguous : 'infer', bool-ndarray, 'NaT', default 'raise'
            - 'infer' will attempt to infer fall dst-transition hours based on
              order
            - bool-ndarray where True signifies a DST time, False designates
              a non-DST time (note that this flag is only applicable for
              ambiguous times)
            - 'NaT' will return NaT where there are ambiguous times
            - 'raise' will raise an AmbiguousTimeError if there are ambiguous
              times

        Returns
        -------

        Raises
        ------
        TypeError
            If the TimeSeries is tz-aware and tz is not None.
        """
        axis = self._get_axis_number(axis)
        ax = self._get_axis(axis)

        def _tz_localize(ax, tz, ambiguous):
            if not hasattr(ax, 'tz_localize'):
                if len(ax) > 0:
                    ax_name = self._get_axis_name(axis)
                    raise TypeError('%s is not a valid DatetimeIndex or '
                                    'PeriodIndex' % ax_name)
                else:
                    ax = DatetimeIndex([], tz=tz)
            else:
                ax = ax.tz_localize(tz, ambiguous=ambiguous)
            return ax

        # if a level is given it must be a MultiIndex level or
        # equivalent to the axis name
        if isinstance(ax, MultiIndex):
            level = ax._get_level_number(level)
            new_level = _tz_localize(ax.levels[level], tz, ambiguous)
            ax = ax.set_levels(new_level, level=level)
        else:
            if level not in (None, 0, ax.name):
                raise ValueError("The level {0} is not valid".format(level))
            ax = _tz_localize(ax, tz, ambiguous)

        result = self._constructor(self._data, copy=copy)
        result.set_axis(ax, axis=axis, inplace=True)
        return result.__finalize__(self)

    # ----------------------------------------------------------------------
    # Numeric Methods
    def abs(self):
        """
        Return a Series/DataFrame with absolute numeric value of each element.

        This function only applies to elements that are all numeric.

        Returns
        -------
        abs
            Series/DataFrame containing the absolute value of each element.

        Notes
        -----
        For ``complex`` inputs, ``1.2 + 1j``, the absolute value is
        :math:`\\sqrt{ a^2 + b^2 }`.

        Examples
        --------
        Absolute numeric values in a Series.

        >>> s = pd.Series([-1.10, 2, -3.33, 4])
        >>> s.abs()
        0    1.10
        1    2.00
        2    3.33
        3    4.00
        dtype: float64

        Absolute numeric values in a Series with complex numbers.

        >>> s = pd.Series([1.2 + 1j])
        >>> s.abs()
        0    1.56205
        dtype: float64

        Absolute numeric values in a Series with a Timedelta element.

        >>> s = pd.Series([pd.Timedelta('1 days')])
        >>> s.abs()
        0   1 days
        dtype: timedelta64[ns]

        Select rows with data closest to certain value using argsort (from
        `StackOverflow <https://stackoverflow.com/a/17758115>`__).

        >>> df = pd.DataFrame({
        ...     'a': [4, 5, 6, 7],
        ...     'b': [10, 20, 30, 40],
        ...     'c': [100, 50, -30, -50]
        ... })
        >>> df
             a    b    c
        0    4   10  100
        1    5   20   50
        2    6   30  -30
        3    7   40  -50
        >>> df.loc[(df.c - 43).abs().argsort()]
             a    b    c
        1    5   20   50
        0    4   10  100
        2    6   30  -30
        3    7   40  -50

        See Also
        --------
        numpy.absolute : calculate the absolute value element-wise.
        """
        return np.abs(self)

    def describe(self, percentiles=None, include=None, exclude=None):
        """
        Generate descriptive statistics that summarize the central tendency,
        dispersion and shape of a dataset's distribution, excluding
        ``NaN`` values.

        Analyzes both numeric and object series, as well
        as ``DataFrame`` column sets of mixed data types. The output
        will vary depending on what is provided. Refer to the notes
        below for more detail.

        Parameters
        ----------
        percentiles : list-like of numbers, optional
            The percentiles to include in the output. All should
            fall between 0 and 1. The default is
            ``[.25, .5, .75]``, which returns the 25th, 50th, and
            75th percentiles.
        include : 'all', list-like of dtypes or None (default), optional
            A white list of data types to include in the result. Ignored
            for ``Series``. Here are the options:

            - 'all' : All columns of the input will be included in the output.
            - A list-like of dtypes : Limits the results to the
              provided data types.
              To limit the result to numeric types submit
              ``numpy.number``. To limit it instead to object columns submit
              the ``numpy.object`` data type. Strings
              can also be used in the style of
              ``select_dtypes`` (e.g. ``df.describe(include=['O'])``). To
              select pandas categorical columns, use ``'category'``
            - None (default) : The result will include all numeric columns.
        exclude : list-like of dtypes or None (default), optional,
            A black list of data types to omit from the result. Ignored
            for ``Series``. Here are the options:

            - A list-like of dtypes : Excludes the provided data types
              from the result. To exclude numeric types submit
              ``numpy.number``. To exclude object columns submit the data
              type ``numpy.object``. Strings can also be used in the style of
              ``select_dtypes`` (e.g. ``df.describe(include=['O'])``). To
              exclude pandas categorical columns, use ``'category'``
            - None (default) : The result will exclude nothing.

        Returns
        -------
        Series or DataFrame
            Summary statistics of the Series or Dataframe provided.

        See Also
        --------
        DataFrame.count: Count number of non-NA/null observations.
        DataFrame.max: Maximum of the values in the object.
        DataFrame.min: Minimum of the values in the object.
        DataFrame.mean: Mean of the values.
        DataFrame.std: Standard deviation of the obersvations.
        DataFrame.select_dtypes: Subset of a DataFrame including/excluding
            columns based on their dtype.

        Notes
        -----
        For numeric data, the result's index will include ``count``,
        ``mean``, ``std``, ``min``, ``max`` as well as lower, ``50`` and
        upper percentiles. By default the lower percentile is ``25`` and the
        upper percentile is ``75``. The ``50`` percentile is the
        same as the median.

        For object data (e.g. strings or timestamps), the result's index
        will include ``count``, ``unique``, ``top``, and ``freq``. The ``top``
        is the most common value. The ``freq`` is the most common value's
        frequency. Timestamps also include the ``first`` and ``last`` items.

        If multiple object values have the highest count, then the
        ``count`` and ``top`` results will be arbitrarily chosen from
        among those with the highest count.

        For mixed data types provided via a ``DataFrame``, the default is to
        return only an analysis of numeric columns. If the dataframe consists
        only of object and categorical data without any numeric columns, the
        default is to return an analysis of both the object and categorical
        columns. If ``include='all'`` is provided as an option, the result
        will include a union of attributes of each type.

        The `include` and `exclude` parameters can be used to limit
        which columns in a ``DataFrame`` are analyzed for the output.
        The parameters are ignored when analyzing a ``Series``.

        Examples
        --------
        Describing a numeric ``Series``.

        >>> s = pd.Series([1, 2, 3])
        >>> s.describe()
        count    3.0
        mean     2.0
        std      1.0
        min      1.0
        25%      1.5
        50%      2.0
        75%      2.5
        max      3.0
        dtype: float64

        Describing a categorical ``Series``.

        >>> s = pd.Series(['a', 'a', 'b', 'c'])
        >>> s.describe()
        count     4
        unique    3
        top       a
        freq      2
        dtype: object

        Describing a timestamp ``Series``.

        >>> s = pd.Series([
        ...   np.datetime64("2000-01-01"),
        ...   np.datetime64("2010-01-01"),
        ...   np.datetime64("2010-01-01")
        ... ])
        >>> s.describe()
        count                       3
        unique                      2
        top       2010-01-01 00:00:00
        freq                        2
        first     2000-01-01 00:00:00
        last      2010-01-01 00:00:00
        dtype: object

        Describing a ``DataFrame``. By default only numeric fields
        are returned.

        >>> df = pd.DataFrame({'categorical': pd.Categorical(['d','e','f']),
        ...                    'numeric': [1, 2, 3],
        ...                    'object': ['a', 'b', 'c']
        ...                   })
        >>> df.describe()
               numeric
        count      3.0
        mean       2.0
        std        1.0
        min        1.0
        25%        1.5
        50%        2.0
        75%        2.5
        max        3.0

        Describing all columns of a ``DataFrame`` regardless of data type.

        >>> df.describe(include='all')
                categorical  numeric object
        count            3      3.0      3
        unique           3      NaN      3
        top              f      NaN      c
        freq             1      NaN      1
        mean           NaN      2.0    NaN
        std            NaN      1.0    NaN
        min            NaN      1.0    NaN
        25%            NaN      1.5    NaN
        50%            NaN      2.0    NaN
        75%            NaN      2.5    NaN
        max            NaN      3.0    NaN

        Describing a column from a ``DataFrame`` by accessing it as
        an attribute.

        >>> df.numeric.describe()
        count    3.0
        mean     2.0
        std      1.0
        min      1.0
        25%      1.5
        50%      2.0
        75%      2.5
        max      3.0
        Name: numeric, dtype: float64

        Including only numeric columns in a ``DataFrame`` description.

        >>> df.describe(include=[np.number])
               numeric
        count      3.0
        mean       2.0
        std        1.0
        min        1.0
        25%        1.5
        50%        2.0
        75%        2.5
        max        3.0

        Including only string columns in a ``DataFrame`` description.

        >>> df.describe(include=[np.object])
               object
        count       3
        unique      3
        top         c
        freq        1

        Including only categorical columns from a ``DataFrame`` description.

        >>> df.describe(include=['category'])
               categorical
        count            3
        unique           3
        top              f
        freq             1

        Excluding numeric columns from a ``DataFrame`` description.

        >>> df.describe(exclude=[np.number])
               categorical object
        count            3      3
        unique           3      3
        top              f      c
        freq             1      1

        Excluding object columns from a ``DataFrame`` description.

        >>> df.describe(exclude=[np.object])
               categorical  numeric
        count            3      3.0
        unique           3      NaN
        top              f      NaN
        freq             1      NaN
        mean           NaN      2.0
        std            NaN      1.0
        min            NaN      1.0
        25%            NaN      1.5
        50%            NaN      2.0
        75%            NaN      2.5
        max            NaN      3.0
        """
        if self.ndim >= 3:
            msg = "describe is not implemented on Panel objects."
            raise NotImplementedError(msg)
        elif self.ndim == 2 and self.columns.size == 0:
            raise ValueError("Cannot describe a DataFrame without columns")

        if percentiles is not None:
            # explicit conversion of `percentiles` to list
            percentiles = list(percentiles)

            # get them all to be in [0, 1]
            self._check_percentile(percentiles)

            # median should always be included
            if 0.5 not in percentiles:
                percentiles.append(0.5)
            percentiles = np.asarray(percentiles)
        else:
            percentiles = np.array([0.25, 0.5, 0.75])

        # sort and check for duplicates
        unique_pcts = np.unique(percentiles)
        if len(unique_pcts) < len(percentiles):
            raise ValueError("percentiles cannot contain duplicates")
        percentiles = unique_pcts

        formatted_percentiles = format_percentiles(percentiles)

        def describe_numeric_1d(series):
            stat_index = (['count', 'mean', 'std', 'min'] +
                          formatted_percentiles + ['max'])
            d = ([series.count(), series.mean(), series.std(), series.min()] +
                 series.quantile(percentiles).tolist() + [series.max()])
            return pd.Series(d, index=stat_index, name=series.name)

        def describe_categorical_1d(data):
            names = ['count', 'unique']
            objcounts = data.value_counts()
            count_unique = len(objcounts[objcounts != 0])
            result = [data.count(), count_unique]
            if result[1] > 0:
                top, freq = objcounts.index[0], objcounts.iloc[0]

                if is_datetime64_any_dtype(data):
                    tz = data.dt.tz
                    asint = data.dropna().values.view('i8')
                    names += ['top', 'freq', 'first', 'last']
                    result += [tslib.Timestamp(top, tz=tz), freq,
                               tslib.Timestamp(asint.min(), tz=tz),
                               tslib.Timestamp(asint.max(), tz=tz)]
                else:
                    names += ['top', 'freq']
                    result += [top, freq]

            return pd.Series(result, index=names, name=data.name)

        def describe_1d(data):
            if is_bool_dtype(data):
                return describe_categorical_1d(data)
            elif is_numeric_dtype(data):
                return describe_numeric_1d(data)
            elif is_timedelta64_dtype(data):
                return describe_numeric_1d(data)
            else:
                return describe_categorical_1d(data)

        if self.ndim == 1:
            return describe_1d(self)
        elif (include is None) and (exclude is None):
            # when some numerics are found, keep only numerics
            data = self.select_dtypes(include=[np.number])
            if len(data.columns) == 0:
                data = self
        elif include == 'all':
            if exclude is not None:
                msg = "exclude must be None when include is 'all'"
                raise ValueError(msg)
            data = self
        else:
            data = self.select_dtypes(include=include, exclude=exclude)

        ldesc = [describe_1d(s) for _, s in data.iteritems()]
        # set a convenient order for rows
        names = []
        ldesc_indexes = sorted((x.index for x in ldesc), key=len)
        for idxnames in ldesc_indexes:
            for name in idxnames:
                if name not in names:
                    names.append(name)

        d = pd.concat(ldesc, join_axes=pd.Index([names]), axis=1)
        d.columns = data.columns.copy()
        return d

    def _check_percentile(self, q):
        """Validate percentiles (used by describe and quantile)."""

        msg = ("percentiles should all be in the interval [0, 1]. "
               "Try {0} instead.")
        q = np.asarray(q)
        if q.ndim == 0:
            if not 0 <= q <= 1:
                raise ValueError(msg.format(q / 100.0))
        else:
            if not all(0 <= qs <= 1 for qs in q):
                raise ValueError(msg.format(q / 100.0))
        return q

    _shared_docs['pct_change'] = """
        Percentage change between the current and a prior element.

        Computes the percentage change from the immediately previous row by
        default. This is useful in comparing the percentage of change in a time
        series of elements.

        Parameters
        ----------
        periods : int, default 1
            Periods to shift for forming percent change.
        fill_method : str, default 'pad'
            How to handle NAs before computing percent changes.
        limit : int, default None
            The number of consecutive NAs to fill before stopping.
        freq : DateOffset, timedelta, or offset alias string, optional
            Increment to use from time series API (e.g. 'M' or BDay()).
        **kwargs
            Additional keyword arguments are passed into
            `DataFrame.shift` or `Series.shift`.

        Returns
        -------
        chg : Series or DataFrame
            The same type as the calling object.

        See Also
        --------
        Series.diff : Compute the difference of two elements in a Series.
        DataFrame.diff : Compute the difference of two elements in a DataFrame.
        Series.shift : Shift the index by some number of periods.
        DataFrame.shift : Shift the index by some number of periods.

        Examples
        --------
        **Series**

        >>> s = pd.Series([90, 91, 85])
        >>> s
        0    90
        1    91
        2    85
        dtype: int64

        >>> s.pct_change()
        0         NaN
        1    0.011111
        2   -0.065934
        dtype: float64

        >>> s.pct_change(periods=2)
        0         NaN
        1         NaN
        2   -0.055556
        dtype: float64

        See the percentage change in a Series where filling NAs with last
        valid observation forward to next valid.

        >>> s = pd.Series([90, 91, None, 85])
        >>> s
        0    90.0
        1    91.0
        2     NaN
        3    85.0
        dtype: float64

        >>> s.pct_change(fill_method='ffill')
        0         NaN
        1    0.011111
        2    0.000000
        3   -0.065934
        dtype: float64

        **DataFrame**

        Percentage change in French franc, Deutsche Mark, and Italian lira from
        1980-01-01 to 1980-03-01.

        >>> df = pd.DataFrame({
        ...     'FR': [4.0405, 4.0963, 4.3149],
        ...     'GR': [1.7246, 1.7482, 1.8519],
        ...     'IT': [804.74, 810.01, 860.13]},
        ...     index=['1980-01-01', '1980-02-01', '1980-03-01'])
        >>> df
                        FR      GR      IT
        1980-01-01  4.0405  1.7246  804.74
        1980-02-01  4.0963  1.7482  810.01
        1980-03-01  4.3149  1.8519  860.13

        >>> df.pct_change()
                          FR        GR        IT
        1980-01-01       NaN       NaN       NaN
        1980-02-01  0.013810  0.013684  0.006549
        1980-03-01  0.053365  0.059318  0.061876

        Percentage of change in GOOG and APPL stock volume. Shows computing
        the percentage change between columns.

        >>> df = pd.DataFrame({
        ...     '2016': [1769950, 30586265],
        ...     '2015': [1500923, 40912316],
        ...     '2014': [1371819, 41403351]},
        ...     index=['GOOG', 'APPL'])
        >>> df
                  2016      2015      2014
        GOOG   1769950   1500923   1371819
        APPL  30586265  40912316  41403351

        >>> df.pct_change(axis='columns')
              2016      2015      2014
        GOOG   NaN -0.151997 -0.086016
        APPL   NaN  0.337604  0.012002
        """

    @Appender(_shared_docs['pct_change'] % _shared_doc_kwargs)
    def pct_change(self, periods=1, fill_method='pad', limit=None, freq=None,
                   **kwargs):
        # TODO: Not sure if above is correct - need someone to confirm.
        axis = self._get_axis_number(kwargs.pop('axis', self._stat_axis_name))
        if fill_method is None:
            data = self
        else:
            data = self.fillna(method=fill_method, limit=limit, axis=axis)

        rs = (data.div(data.shift(periods=periods, freq=freq, axis=axis,
                                  **kwargs)) - 1)
        rs = rs.reindex_like(data)
        if freq is None:
            mask = isna(com.values_from_object(data))
            np.putmask(rs.values, mask, np.nan)
        return rs

    def _agg_by_level(self, name, axis=0, level=0, skipna=True, **kwargs):
        if axis is None:
            raise ValueError("Must specify 'axis' when aggregating by level.")
        grouped = self.groupby(level=level, axis=axis, sort=False)
        if hasattr(grouped, name) and skipna:
            return getattr(grouped, name)(**kwargs)
        axis = self._get_axis_number(axis)
        method = getattr(type(self), name)
        applyf = lambda x: method(x, axis=axis, skipna=skipna, **kwargs)
        return grouped.aggregate(applyf)

    @classmethod
    def _add_numeric_operations(cls):
        """Add the operations to the cls; evaluate the doc strings again"""

        axis_descr, name, name2 = _doc_parms(cls)

        cls.any = _make_logical_function(
            cls, 'any', name, name2, axis_descr,
            _any_desc, nanops.nanany, _any_examples, _any_see_also)
        cls.all = _make_logical_function(
            cls, 'all', name, name2, axis_descr, _all_doc,
            nanops.nanall, _all_examples, _all_see_also)

        @Substitution(outname='mad',
                      desc="Return the mean absolute deviation of the values "
                           "for the requested axis",
                      name1=name, name2=name2, axis_descr=axis_descr,
                      min_count='', examples='')
        @Appender(_num_doc)
        def mad(self, axis=None, skipna=None, level=None):
            if skipna is None:
                skipna = True
            if axis is None:
                axis = self._stat_axis_number
            if level is not None:
                return self._agg_by_level('mad', axis=axis, level=level,
                                          skipna=skipna)

            data = self._get_numeric_data()
            if axis == 0:
                demeaned = data - data.mean(axis=0)
            else:
                demeaned = data.sub(data.mean(axis=1), axis=0)
            return np.abs(demeaned).mean(axis=axis, skipna=skipna)

        cls.mad = mad

        cls.sem = _make_stat_function_ddof(
            cls, 'sem', name, name2, axis_descr,
            "Return unbiased standard error of the mean over requested "
            "axis.\n\nNormalized by N-1 by default. This can be changed "
            "using the ddof argument",
            nanops.nansem)
        cls.var = _make_stat_function_ddof(
            cls, 'var', name, name2, axis_descr,
            "Return unbiased variance over requested axis.\n\nNormalized by "
            "N-1 by default. This can be changed using the ddof argument",
            nanops.nanvar)
        cls.std = _make_stat_function_ddof(
            cls, 'std', name, name2, axis_descr,
            "Return sample standard deviation over requested axis."
            "\n\nNormalized by N-1 by default. This can be changed using the "
            "ddof argument",
            nanops.nanstd)

        @Substitution(outname='compounded',
                      desc="Return the compound percentage of the values for "
                      "the requested axis", name1=name, name2=name2,
                      axis_descr=axis_descr,
                      min_count='', examples='')
        @Appender(_num_doc)
        def compound(self, axis=None, skipna=None, level=None):
            if skipna is None:
                skipna = True
            return (1 + self).prod(axis=axis, skipna=skipna, level=level) - 1

        cls.compound = compound

        cls.cummin = _make_cum_function(
            cls, 'cummin', name, name2, axis_descr, "minimum",
            lambda y, axis: np.minimum.accumulate(y, axis), "min",
            np.inf, np.nan, _cummin_examples)
        cls.cumsum = _make_cum_function(
            cls, 'cumsum', name, name2, axis_descr, "sum",
            lambda y, axis: y.cumsum(axis), "sum", 0.,
            np.nan, _cumsum_examples)
        cls.cumprod = _make_cum_function(
            cls, 'cumprod', name, name2, axis_descr, "product",
            lambda y, axis: y.cumprod(axis), "prod", 1.,
            np.nan, _cumprod_examples)
        cls.cummax = _make_cum_function(
            cls, 'cummax', name, name2, axis_descr, "maximum",
            lambda y, axis: np.maximum.accumulate(y, axis), "max",
            -np.inf, np.nan, _cummax_examples)

        cls.sum = _make_min_count_stat_function(
            cls, 'sum', name, name2, axis_descr,
            'Return the sum of the values for the requested axis',
            nanops.nansum, _sum_examples)
        cls.mean = _make_stat_function(
            cls, 'mean', name, name2, axis_descr,
            'Return the mean of the values for the requested axis',
            nanops.nanmean)
        cls.skew = _make_stat_function(
            cls, 'skew', name, name2, axis_descr,
            'Return unbiased skew over requested axis\nNormalized by N-1',
            nanops.nanskew)
        cls.kurt = _make_stat_function(
            cls, 'kurt', name, name2, axis_descr,
            "Return unbiased kurtosis over requested axis using Fisher's "
            "definition of\nkurtosis (kurtosis of normal == 0.0). Normalized "
            "by N-1\n",
            nanops.nankurt)
        cls.kurtosis = cls.kurt
        cls.prod = _make_min_count_stat_function(
            cls, 'prod', name, name2, axis_descr,
            'Return the product of the values for the requested axis',
            nanops.nanprod, _prod_examples)
        cls.product = cls.prod
        cls.median = _make_stat_function(
            cls, 'median', name, name2, axis_descr,
            'Return the median of the values for the requested axis',
            nanops.nanmedian)
        cls.max = _make_stat_function(
            cls, 'max', name, name2, axis_descr,
            """This method returns the maximum of the values in the object.
            If you want the *index* of the maximum, use ``idxmax``. This is
            the equivalent of the ``numpy.ndarray`` method ``argmax``.""",
            nanops.nanmax)
        cls.min = _make_stat_function(
            cls, 'min', name, name2, axis_descr,
            """This method returns the minimum of the values in the object.
            If you want the *index* of the minimum, use ``idxmin``. This is
            the equivalent of the ``numpy.ndarray`` method ``argmin``.""",
            nanops.nanmin)

    @classmethod
    def _add_series_only_operations(cls):
        """Add the series only operations to the cls; evaluate the doc
        strings again.
        """

        axis_descr, name, name2 = _doc_parms(cls)

        def nanptp(values, axis=0, skipna=True):
            nmax = nanops.nanmax(values, axis, skipna)
            nmin = nanops.nanmin(values, axis, skipna)
            warnings.warn("Method .ptp is deprecated and will be removed "
                          "in a future version. Use numpy.ptp instead.",
                          FutureWarning, stacklevel=4)
            return nmax - nmin

        cls.ptp = _make_stat_function(
            cls, 'ptp', name, name2, axis_descr,
            """
            Returns the difference between the maximum value and the
            minimum value in the object. This is the equivalent of the
            ``numpy.ndarray`` method ``ptp``.

            .. deprecated:: 0.24.0
                Use numpy.ptp instead
            """,
            nanptp)

    @classmethod
    def _add_series_or_dataframe_operations(cls):
        """Add the series or dataframe only operations to the cls; evaluate
        the doc strings again.
        """

        from pandas.core import window as rwindow

        @Appender(rwindow.rolling.__doc__)
        def rolling(self, window, min_periods=None, center=False,
                    win_type=None, on=None, axis=0, closed=None):
            axis = self._get_axis_number(axis)
            return rwindow.rolling(self, window=window,
                                   min_periods=min_periods,
                                   center=center, win_type=win_type,
                                   on=on, axis=axis, closed=closed)

        cls.rolling = rolling

        @Appender(rwindow.expanding.__doc__)
        def expanding(self, min_periods=1, center=False, axis=0):
            axis = self._get_axis_number(axis)
            return rwindow.expanding(self, min_periods=min_periods,
                                     center=center, axis=axis)

        cls.expanding = expanding

        @Appender(rwindow.ewm.__doc__)
        def ewm(self, com=None, span=None, halflife=None, alpha=None,
                min_periods=0, adjust=True, ignore_na=False,
                axis=0):
            axis = self._get_axis_number(axis)
            return rwindow.ewm(self, com=com, span=span, halflife=halflife,
                               alpha=alpha, min_periods=min_periods,
                               adjust=adjust, ignore_na=ignore_na, axis=axis)

        cls.ewm = ewm

    @Appender(_shared_docs['transform'] % _shared_doc_kwargs)
    def transform(self, func, *args, **kwargs):
        result = self.agg(func, *args, **kwargs)
        if is_scalar(result) or len(result) != len(self):
            raise ValueError("transforms cannot produce "
                             "aggregated results")

        return result

    # ----------------------------------------------------------------------
    # Misc methods

    _shared_docs['valid_index'] = """
        Return index for %(position)s non-NA/null value.

        Notes
        --------
        If all elements are non-NA/null, returns None.
        Also returns None for empty %(klass)s.

        Returns
        --------
        scalar : type of index
        """

    def _find_valid_index(self, how):
        """Retrieves the index of the first valid value.

        Parameters
        ----------
        how : {'first', 'last'}
            Use this parameter to change between the first or last valid index.

        Returns
        -------
        idx_first_valid : type of index
        """
        assert how in ['first', 'last']

        if len(self) == 0:  # early stop
            return None
        is_valid = ~self.isna()

        if self.ndim == 2:
            is_valid = is_valid.any(1)  # reduce axis 1

        if how == 'first':
            idxpos = is_valid.values[::].argmax()

        if how == 'last':
            idxpos = len(self) - 1 - is_valid.values[::-1].argmax()

        chk_notna = is_valid.iat[idxpos]
        idx = self.index[idxpos]

        if not chk_notna:
            return None
        return idx

    @Appender(_shared_docs['valid_index'] % {'position': 'first',
                                             'klass': 'NDFrame'})
    def first_valid_index(self):
        return self._find_valid_index('first')

    @Appender(_shared_docs['valid_index'] % {'position': 'last',
                                             'klass': 'NDFrame'})
    def last_valid_index(self):
        return self._find_valid_index('last')

    def to_csv(self, path_or_buf=None, sep=",", na_rep='', float_format=None,
               columns=None, header=True, index=True, index_label=None,
               mode='w', encoding=None, compression='infer', quoting=None,
               quotechar='"', line_terminator='\n', chunksize=None,
               tupleize_cols=None, date_format=None, doublequote=True,
               escapechar=None, decimal='.'):
        r"""Write object to a comma-separated values (csv) file

        Parameters
        ----------
        path_or_buf : string or file handle, default None
            File path or object, if None is provided the result is returned as
            a string.
            .. versionchanged:: 0.24.0
                Was previously named "path" for Series.
        sep : character, default ','
            Field delimiter for the output file.
        na_rep : string, default ''
            Missing data representation
        float_format : string, default None
            Format string for floating point numbers
        columns : sequence, optional
            Columns to write
        header : boolean or list of string, default True
            Write out the column names. If a list of strings is given it is
            assumed to be aliases for the column names
            .. versionchanged:: 0.24.0
                Previously defaulted to False for Series.
        index : boolean, default True
            Write row names (index)
        index_label : string or sequence, or False, default None
            Column label for index column(s) if desired. If None is given, and
            `header` and `index` are True, then the index names are used. A
            sequence should be given if the object uses MultiIndex.  If
            False do not print fields for index names. Use index_label=False
            for easier importing in R
        mode : str
            Python write mode, default 'w'
        encoding : string, optional
            A string representing the encoding to use in the output file,
            defaults to 'ascii' on Python 2 and 'utf-8' on Python 3.
        compression : {'infer', 'gzip', 'bz2', 'zip', 'xz', None},
                      default 'infer'
            If 'infer' and `path_or_buf` is path-like, then detect compression
            from the following extensions: '.gz', '.bz2', '.zip' or '.xz'
            (otherwise no compression).

            .. versionchanged:: 0.24.0
               'infer' option added and set to default
        line_terminator : string, default ``'\n'``
            The newline character or character sequence to use in the output
            file
        quoting : optional constant from csv module
            defaults to csv.QUOTE_MINIMAL. If you have set a `float_format`
            then floats are converted to strings and thus csv.QUOTE_NONNUMERIC
            will treat them as non-numeric
        quotechar : string (length 1), default '\"'
            character used to quote fields
        doublequote : boolean, default True
            Control quoting of `quotechar` inside a field
        escapechar : string (length 1), default None
            character used to escape `sep` and `quotechar` when appropriate
        chunksize : int or None
            rows to write at a time
        tupleize_cols : boolean, default False
            .. deprecated:: 0.21.0
               This argument will be removed and will always write each row
               of the multi-index as a separate row in the CSV file.

            Write MultiIndex columns as a list of tuples (if True) or in
            the new, expanded format, where each MultiIndex column is a row
            in the CSV (if False).
        date_format : string, default None
            Format string for datetime objects
        decimal: string, default '.'
            Character recognized as decimal separator. E.g. use ',' for
            European data

        .. versionchanged:: 0.24.0
            The order of arguments for Series was changed.
        """

        df = self if isinstance(self, ABCDataFrame) else self.to_frame()

        if tupleize_cols is not None:
            warnings.warn("The 'tupleize_cols' parameter is deprecated and "
                          "will be removed in a future version",
                          FutureWarning, stacklevel=2)
        else:
            tupleize_cols = False

        from pandas.io.formats.csvs import CSVFormatter
        formatter = CSVFormatter(df, path_or_buf,
                                 line_terminator=line_terminator, sep=sep,
                                 encoding=encoding,
                                 compression=compression, quoting=quoting,
                                 na_rep=na_rep, float_format=float_format,
                                 cols=columns, header=header, index=index,
                                 index_label=index_label, mode=mode,
                                 chunksize=chunksize, quotechar=quotechar,
                                 tupleize_cols=tupleize_cols,
                                 date_format=date_format,
                                 doublequote=doublequote,
                                 escapechar=escapechar, decimal=decimal)
        formatter.save()

        if path_or_buf is None:
            return formatter.path_or_buf.getvalue()


def _doc_parms(cls):
    """Return a tuple of the doc parms."""
    axis_descr = "{%s}" % ', '.join(["{0} ({1})".format(a, i)
                                     for i, a in enumerate(cls._AXIS_ORDERS)])
    name = (cls._constructor_sliced.__name__
            if cls._AXIS_LEN > 1 else 'scalar')
    name2 = cls.__name__
    return axis_descr, name, name2


_num_doc = """

%(desc)s

Parameters
----------
axis : %(axis_descr)s
skipna : boolean, default True
    Exclude NA/null values when computing the result.
level : int or level name, default None
    If the axis is a MultiIndex (hierarchical), count along a
    particular level, collapsing into a %(name1)s
numeric_only : boolean, default None
    Include only float, int, boolean columns. If None, will attempt to use
    everything, then use only numeric data. Not implemented for Series.
%(min_count)s\

Returns
-------
%(outname)s : %(name1)s or %(name2)s (if level specified)

%(examples)s"""

_num_ddof_doc = """

%(desc)s

Parameters
----------
axis : %(axis_descr)s
skipna : boolean, default True
    Exclude NA/null values. If an entire row/column is NA, the result
    will be NA
level : int or level name, default None
    If the axis is a MultiIndex (hierarchical), count along a
    particular level, collapsing into a %(name1)s
ddof : int, default 1
    Delta Degrees of Freedom. The divisor used in calculations is N - ddof,
    where N represents the number of elements.
numeric_only : boolean, default None
    Include only float, int, boolean columns. If None, will attempt to use
    everything, then use only numeric data. Not implemented for Series.

Returns
-------
%(outname)s : %(name1)s or %(name2)s (if level specified)\n"""

_bool_doc = """
%(desc)s

Parameters
----------
axis : {0 or 'index', 1 or 'columns', None}, default 0
    Indicate which axis or axes should be reduced.

    * 0 / 'index' : reduce the index, return a Series whose index is the
      original column labels.
    * 1 / 'columns' : reduce the columns, return a Series whose index is the
      original index.
    * None : reduce all axes, return a scalar.

skipna : boolean, default True
    Exclude NA/null values. If an entire row/column is NA, the result
    will be NA.
level : int or level name, default None
    If the axis is a MultiIndex (hierarchical), count along a
    particular level, collapsing into a %(name1)s.
bool_only : boolean, default None
    Include only boolean columns. If None, will attempt to use everything,
    then use only boolean data. Not implemented for Series.
**kwargs : any, default None
    Additional keywords have no effect but might be accepted for
    compatibility with NumPy.

Returns
-------
%(outname)s : %(name1)s or %(name2)s (if level specified)

%(see_also)s
%(examples)s"""

_all_doc = """\
Return whether all elements are True, potentially over an axis.

Returns True if all elements within a series or along a Dataframe
axis are non-zero, not-empty or not-False."""

_all_examples = """\
Examples
--------
Series

>>> pd.Series([True, True]).all()
True
>>> pd.Series([True, False]).all()
False

DataFrames

Create a dataframe from a dictionary.

>>> df = pd.DataFrame({'col1': [True, True], 'col2': [True, False]})
>>> df
   col1   col2
0  True   True
1  True  False

Default behaviour checks if column-wise values all return True.

>>> df.all()
col1     True
col2    False
dtype: bool

Specify ``axis='columns'`` to check if row-wise values all return True.

>>> df.all(axis='columns')
0     True
1    False
dtype: bool

Or ``axis=None`` for whether every value is True.

>>> df.all(axis=None)
False
"""

_all_see_also = """\
See also
--------
pandas.Series.all : Return True if all elements are True
pandas.DataFrame.any : Return True if one (or more) elements are True
"""

_cnum_doc = """
Return cumulative %(desc)s over a DataFrame or Series axis.

Returns a DataFrame or Series of the same size containing the cumulative
%(desc)s.

Parameters
----------
axis : {0 or 'index', 1 or 'columns'}, default 0
    The index or the name of the axis. 0 is equivalent to None or 'index'.
skipna : boolean, default True
    Exclude NA/null values. If an entire row/column is NA, the result
    will be NA.
*args, **kwargs :
    Additional keywords have no effect but might be accepted for
    compatibility with NumPy.

Returns
-------
%(outname)s : %(name1)s or %(name2)s\n
%(examples)s
See also
--------
pandas.core.window.Expanding.%(accum_func_name)s : Similar functionality
    but ignores ``NaN`` values.
%(name2)s.%(accum_func_name)s : Return the %(desc)s over
    %(name2)s axis.
%(name2)s.cummax : Return cumulative maximum over %(name2)s axis.
%(name2)s.cummin : Return cumulative minimum over %(name2)s axis.
%(name2)s.cumsum : Return cumulative sum over %(name2)s axis.
%(name2)s.cumprod : Return cumulative product over %(name2)s axis.
"""

_cummin_examples = """\
Examples
--------
**Series**

>>> s = pd.Series([2, np.nan, 5, -1, 0])
>>> s
0    2.0
1    NaN
2    5.0
3   -1.0
4    0.0
dtype: float64

By default, NA values are ignored.

>>> s.cummin()
0    2.0
1    NaN
2    2.0
3   -1.0
4   -1.0
dtype: float64

To include NA values in the operation, use ``skipna=False``

>>> s.cummin(skipna=False)
0    2.0
1    NaN
2    NaN
3    NaN
4    NaN
dtype: float64

**DataFrame**

>>> df = pd.DataFrame([[2.0, 1.0],
...                    [3.0, np.nan],
...                    [1.0, 0.0]],
...                    columns=list('AB'))
>>> df
     A    B
0  2.0  1.0
1  3.0  NaN
2  1.0  0.0

By default, iterates over rows and finds the minimum
in each column. This is equivalent to ``axis=None`` or ``axis='index'``.

>>> df.cummin()
     A    B
0  2.0  1.0
1  2.0  NaN
2  1.0  0.0

To iterate over columns and find the minimum in each row,
use ``axis=1``

>>> df.cummin(axis=1)
     A    B
0  2.0  1.0
1  3.0  NaN
2  1.0  0.0
"""

_cumsum_examples = """\
Examples
--------
**Series**

>>> s = pd.Series([2, np.nan, 5, -1, 0])
>>> s
0    2.0
1    NaN
2    5.0
3   -1.0
4    0.0
dtype: float64

By default, NA values are ignored.

>>> s.cumsum()
0    2.0
1    NaN
2    7.0
3    6.0
4    6.0
dtype: float64

To include NA values in the operation, use ``skipna=False``

>>> s.cumsum(skipna=False)
0    2.0
1    NaN
2    NaN
3    NaN
4    NaN
dtype: float64

**DataFrame**

>>> df = pd.DataFrame([[2.0, 1.0],
...                    [3.0, np.nan],
...                    [1.0, 0.0]],
...                    columns=list('AB'))
>>> df
     A    B
0  2.0  1.0
1  3.0  NaN
2  1.0  0.0

By default, iterates over rows and finds the sum
in each column. This is equivalent to ``axis=None`` or ``axis='index'``.

>>> df.cumsum()
     A    B
0  2.0  1.0
1  5.0  NaN
2  6.0  1.0

To iterate over columns and find the sum in each row,
use ``axis=1``

>>> df.cumsum(axis=1)
     A    B
0  2.0  3.0
1  3.0  NaN
2  1.0  1.0
"""

_cumprod_examples = """\
Examples
--------
**Series**

>>> s = pd.Series([2, np.nan, 5, -1, 0])
>>> s
0    2.0
1    NaN
2    5.0
3   -1.0
4    0.0
dtype: float64

By default, NA values are ignored.

>>> s.cumprod()
0     2.0
1     NaN
2    10.0
3   -10.0
4    -0.0
dtype: float64

To include NA values in the operation, use ``skipna=False``

>>> s.cumprod(skipna=False)
0    2.0
1    NaN
2    NaN
3    NaN
4    NaN
dtype: float64

**DataFrame**

>>> df = pd.DataFrame([[2.0, 1.0],
...                    [3.0, np.nan],
...                    [1.0, 0.0]],
...                    columns=list('AB'))
>>> df
     A    B
0  2.0  1.0
1  3.0  NaN
2  1.0  0.0

By default, iterates over rows and finds the product
in each column. This is equivalent to ``axis=None`` or ``axis='index'``.

>>> df.cumprod()
     A    B
0  2.0  1.0
1  6.0  NaN
2  6.0  0.0

To iterate over columns and find the product in each row,
use ``axis=1``

>>> df.cumprod(axis=1)
     A    B
0  2.0  2.0
1  3.0  NaN
2  1.0  0.0
"""

_cummax_examples = """\
Examples
--------
**Series**

>>> s = pd.Series([2, np.nan, 5, -1, 0])
>>> s
0    2.0
1    NaN
2    5.0
3   -1.0
4    0.0
dtype: float64

By default, NA values are ignored.

>>> s.cummax()
0    2.0
1    NaN
2    5.0
3    5.0
4    5.0
dtype: float64

To include NA values in the operation, use ``skipna=False``

>>> s.cummax(skipna=False)
0    2.0
1    NaN
2    NaN
3    NaN
4    NaN
dtype: float64

**DataFrame**

>>> df = pd.DataFrame([[2.0, 1.0],
...                    [3.0, np.nan],
...                    [1.0, 0.0]],
...                    columns=list('AB'))
>>> df
     A    B
0  2.0  1.0
1  3.0  NaN
2  1.0  0.0

By default, iterates over rows and finds the maximum
in each column. This is equivalent to ``axis=None`` or ``axis='index'``.

>>> df.cummax()
     A    B
0  2.0  1.0
1  3.0  NaN
2  3.0  1.0

To iterate over columns and find the maximum in each row,
use ``axis=1``

>>> df.cummax(axis=1)
     A    B
0  2.0  2.0
1  3.0  NaN
2  1.0  1.0
"""

_any_see_also = """\
See Also
--------
numpy.any : Numpy version of this method.
Series.any : Return whether any element is True.
Series.all : Return whether all elements are True.
DataFrame.any : Return whether any element is True over requested axis.
DataFrame.all : Return whether all elements are True over requested axis.
"""

_any_desc = """\
Return whether any element is True over requested axis.

Unlike :meth:`DataFrame.all`, this performs an *or* operation. If any of the
values along the specified axis is True, this will return True."""

_any_examples = """\
Examples
--------
**Series**

For Series input, the output is a scalar indicating whether any element
is True.

>>> pd.Series([True, False]).any()
True

**DataFrame**

Whether each column contains at least one True element (the default).

>>> df = pd.DataFrame({"A": [1, 2], "B": [0, 2], "C": [0, 0]})
>>> df
   A  B  C
0  1  0  0
1  2  2  0

>>> df.any()
A     True
B     True
C    False
dtype: bool

Aggregating over the columns.

>>> df = pd.DataFrame({"A": [True, False], "B": [1, 2]})
>>> df
       A  B
0   True  1
1  False  2

>>> df.any(axis='columns')
0    True
1    True
dtype: bool

>>> df = pd.DataFrame({"A": [True, False], "B": [1, 0]})
>>> df
       A  B
0   True  1
1  False  0

>>> df.any(axis='columns')
0    True
1    False
dtype: bool

Aggregating over the entire DataFrame with ``axis=None``.

>>> df.any(axis=None)
True

`any` for an empty DataFrame is an empty Series.

>>> pd.DataFrame([]).any()
Series([], dtype: bool)
"""

_sum_examples = """\
Examples
--------
By default, the sum of an empty or all-NA Series is ``0``.

>>> pd.Series([]).sum()  # min_count=0 is the default
0.0

This can be controlled with the ``min_count`` parameter. For example, if
you'd like the sum of an empty series to be NaN, pass ``min_count=1``.

>>> pd.Series([]).sum(min_count=1)
nan

Thanks to the ``skipna`` parameter, ``min_count`` handles all-NA and
empty series identically.

>>> pd.Series([np.nan]).sum()
0.0

>>> pd.Series([np.nan]).sum(min_count=1)
nan
"""

_prod_examples = """\
Examples
--------
By default, the product of an empty or all-NA Series is ``1``

>>> pd.Series([]).prod()
1.0

This can be controlled with the ``min_count`` parameter

>>> pd.Series([]).prod(min_count=1)
nan

Thanks to the ``skipna`` parameter, ``min_count`` handles all-NA and
empty series identically.

>>> pd.Series([np.nan]).prod()
1.0

>>> pd.Series([np.nan]).prod(min_count=1)
nan
"""


_min_count_stub = """\
min_count : int, default 0
    The required number of valid values to perform the operation. If fewer than
    ``min_count`` non-NA values are present the result will be NA.

    .. versionadded :: 0.22.0

       Added with the default being 0. This means the sum of an all-NA
       or empty Series is 0, and the product of an all-NA or empty
       Series is 1.
"""


def _make_min_count_stat_function(cls, name, name1, name2, axis_descr, desc,
                                  f, examples):
    @Substitution(outname=name, desc=desc, name1=name1, name2=name2,
                  axis_descr=axis_descr, min_count=_min_count_stub,
                  examples=examples)
    @Appender(_num_doc)
    def stat_func(self, axis=None, skipna=None, level=None, numeric_only=None,
                  min_count=0,
                  **kwargs):
        nv.validate_stat_func(tuple(), kwargs, fname=name)
        if skipna is None:
            skipna = True
        if axis is None:
            axis = self._stat_axis_number
        if level is not None:
            return self._agg_by_level(name, axis=axis, level=level,
                                      skipna=skipna, min_count=min_count)
        return self._reduce(f, name, axis=axis, skipna=skipna,
                            numeric_only=numeric_only, min_count=min_count)

    return set_function_name(stat_func, name, cls)


def _make_stat_function(cls, name, name1, name2, axis_descr, desc, f):
    @Substitution(outname=name, desc=desc, name1=name1, name2=name2,
                  axis_descr=axis_descr, min_count='', examples='')
    @Appender(_num_doc)
    def stat_func(self, axis=None, skipna=None, level=None, numeric_only=None,
                  **kwargs):
        nv.validate_stat_func(tuple(), kwargs, fname=name)
        if skipna is None:
            skipna = True
        if axis is None:
            axis = self._stat_axis_number
        if level is not None:
            return self._agg_by_level(name, axis=axis, level=level,
                                      skipna=skipna)
        return self._reduce(f, name, axis=axis, skipna=skipna,
                            numeric_only=numeric_only)

    return set_function_name(stat_func, name, cls)


def _make_stat_function_ddof(cls, name, name1, name2, axis_descr, desc, f):
    @Substitution(outname=name, desc=desc, name1=name1, name2=name2,
                  axis_descr=axis_descr)
    @Appender(_num_ddof_doc)
    def stat_func(self, axis=None, skipna=None, level=None, ddof=1,
                  numeric_only=None, **kwargs):
        nv.validate_stat_ddof_func(tuple(), kwargs, fname=name)
        if skipna is None:
            skipna = True
        if axis is None:
            axis = self._stat_axis_number
        if level is not None:
            return self._agg_by_level(name, axis=axis, level=level,
                                      skipna=skipna, ddof=ddof)
        return self._reduce(f, name, axis=axis, numeric_only=numeric_only,
                            skipna=skipna, ddof=ddof)

    return set_function_name(stat_func, name, cls)


def _make_cum_function(cls, name, name1, name2, axis_descr, desc,
                       accum_func, accum_func_name, mask_a, mask_b, examples):
    @Substitution(outname=name, desc=desc, name1=name1, name2=name2,
                  axis_descr=axis_descr, accum_func_name=accum_func_name,
                  examples=examples)
    @Appender(_cnum_doc)
    def cum_func(self, axis=None, skipna=True, *args, **kwargs):
        skipna = nv.validate_cum_func_with_skipna(skipna, args, kwargs, name)
        if axis is None:
            axis = self._stat_axis_number
        else:
            axis = self._get_axis_number(axis)

        y = com.values_from_object(self).copy()

        if (skipna and
                issubclass(y.dtype.type, (np.datetime64, np.timedelta64))):
            result = accum_func(y, axis)
            mask = isna(self)
            np.putmask(result, mask, tslib.iNaT)
        elif skipna and not issubclass(y.dtype.type, (np.integer, np.bool_)):
            mask = isna(self)
            np.putmask(y, mask, mask_a)
            result = accum_func(y, axis)
            np.putmask(result, mask, mask_b)
        else:
            result = accum_func(y, axis)

        d = self._construct_axes_dict()
        d['copy'] = False
        return self._constructor(result, **d).__finalize__(self)

    return set_function_name(cum_func, name, cls)


def _make_logical_function(cls, name, name1, name2, axis_descr, desc, f,
                           examples, see_also):
    @Substitution(outname=name, desc=desc, name1=name1, name2=name2,
                  axis_descr=axis_descr, examples=examples, see_also=see_also)
    @Appender(_bool_doc)
    def logical_func(self, axis=0, bool_only=None, skipna=True, level=None,
                     **kwargs):
        nv.validate_logical_func(tuple(), kwargs, fname=name)
        if level is not None:
            if bool_only is not None:
                raise NotImplementedError("Option bool_only is not "
                                          "implemented with option level.")
            return self._agg_by_level(name, axis=axis, level=level,
                                      skipna=skipna)
        return self._reduce(f, name, axis=axis, skipna=skipna,
                            numeric_only=bool_only, filter_type='bool')

    return set_function_name(logical_func, name, cls)


# install the indexes
for _name, _indexer in indexing.get_indexers_list():
    NDFrame._create_indexer(_name, _indexer)<|MERGE_RESOLUTION|>--- conflicted
+++ resolved
@@ -6093,7 +6093,6 @@
 
             * 'linear': Ignore the index and treat the values as equally
               spaced. This is the only method supported on MultiIndexes.
-<<<<<<< HEAD
             * 'time': Works on daily and higher resolution data to interpolate
               given length of interval.
             * 'index', 'values': use the actual numerical values of the index.
@@ -6109,28 +6108,6 @@
               names. See `Notes`.
             * 'from_derivatives': Refers to
               ``scipy.interpolate.BPoly.from_derivatives`` which
-=======
-              default
-            * 'time': interpolation works on daily and higher resolution
-              data to interpolate given length of interval
-            * 'index', 'values': use the actual numerical values of the index
-            * 'nearest', 'zero', 'slinear', 'quadratic', 'cubic',
-              'barycentric', 'polynomial' is passed to
-              :class:`scipy.interpolate.interp1d`. Both 'polynomial' and
-              'spline' require that you also specify an `order` (int),
-              e.g. ``df.interpolate(method='polynomial', order=4)``.
-              These use the actual numerical values of the index.
-            * 'krogh', 'piecewise_polynomial', 'spline', 'pchip' and 'akima'
-              are all wrappers around the scipy interpolation methods of
-              similar names. These use the actual numerical values of the
-              index. For more information on their behavior, see the
-              `scipy documentation
-              <http://docs.scipy.org/doc/scipy/reference/interpolate.html#univariate-interpolation>`__
-              and `tutorial documentation
-              <http://docs.scipy.org/doc/scipy/reference/tutorial/interpolate.html>`__
-            * 'from_derivatives' refers to
-              :meth:`scipy.interpolate.BPoly.from_derivatives` which
->>>>>>> 92dcf5f4
               replaces 'piecewise_polynomial' interpolation method in
               scipy 0.18.
 
@@ -6149,7 +6126,6 @@
         inplace : bool, default False
             Update the data in place if possible.
         limit_direction : {'forward', 'backward', 'both'}, default 'forward'
-<<<<<<< HEAD
             If limit is specified, consecutive NaNs will be filled in this
             direction.
         limit_area : {`None`, 'inside', 'outside'}, default None
@@ -6163,19 +6139,6 @@
 
             .. versionadded:: 0.21.0
 
-=======
-        limit_area : {'inside', 'outside'}, default None
-            * None: (default) no fill restriction
-            * 'inside' Only fill NaNs surrounded by valid values (interpolate).
-            * 'outside' Only fill NaNs outside valid values (extrapolate).
-
-            If limit is specified, consecutive NaNs will be filled in this
-            direction.
-
-            .. versionadded:: 0.21.0
-        inplace : bool, default False
-            Update the NDFrame in place if possible.
->>>>>>> 92dcf5f4
         downcast : optional, 'infer' or None, defaults to None
             Downcast dtypes if possible.
         **kwargs
