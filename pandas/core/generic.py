--- conflicted
+++ resolved
@@ -1075,19 +1075,13 @@
 
     rename.__doc__ = _shared_docs['rename']
 
-<<<<<<< HEAD
     def rename_axis(self, mapper=None, **kwargs):
-        """Alter the name of the index or name of index backing the columns.
-=======
-    def rename_axis(self, mapper, axis=0, copy=True, inplace=False):
-        """
-        Alter the name of the index or columns.
->>>>>>> 44691ee3
+        """
+        Alter the name of the index or name of index backing the columns.
 
         Parameters
         ----------
         mapper : scalar, list-like, optional
-<<<<<<< HEAD
             Value to set the axis name attribute.
         index, columns : scalar, list-like, dict-like or function, optional
             dict-like or functions transformations to apply to
@@ -1097,11 +1091,6 @@
             specify the axis to target with ``mapper``, or ``index``
             and/or ``columns``.
         axis : int or string, default 0
-=======
-            Value to set as the axis name attribute.
-        axis : {0 or 'index', 1 or 'columns'}, default 0
-            The index or the name of the axis.
->>>>>>> 44691ee3
         copy : boolean, default True
             Also copy underlying data.
         inplace : boolean, default False
@@ -1170,7 +1159,6 @@
         0    1  4
         1    2  5
         2    3  6
-<<<<<<< HEAD
 
         >>> mi = pd.MultiIndex.from_product([['a', 'b', 'c'], [1, 2]],
                                             names=['let','num'])
@@ -1219,9 +1207,7 @@
         if kwargs:
             raise TypeError('rename_axis() got an unexpected keyword '
                             'argument "{0}"'.format(list(kwargs.keys())[0]))
-=======
-        """
->>>>>>> 44691ee3
+
         inplace = validate_bool_kwarg(inplace, 'inplace')
 
         if (mapper is not None):
