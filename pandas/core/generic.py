# pylint: disable=W0231,E1101
import collections
import functools
import warnings
import operator
import weakref
import gc
import json

import numpy as np
import pandas as pd

from pandas._libs import tslib, properties
from pandas.core.dtypes.common import (
    ensure_int64,
    ensure_object,
    is_scalar,
    is_number,
    is_integer, is_bool,
    is_bool_dtype,
    is_numeric_dtype,
    is_datetime64_any_dtype,
    is_timedelta64_dtype,
    is_datetime64tz_dtype,
    is_list_like,
    is_dict_like,
    is_re_compilable,
    is_period_arraylike,
    is_object_dtype,
    is_extension_array_dtype,
    pandas_dtype)
from pandas.core.dtypes.cast import maybe_promote, maybe_upcast_putmask
from pandas.core.dtypes.inference import is_hashable
from pandas.core.dtypes.missing import isna, notna
from pandas.core.dtypes.generic import ABCSeries, ABCPanel, ABCDataFrame

from pandas.core.base import PandasObject, SelectionMixin
from pandas.core.index import (Index, MultiIndex, ensure_index,
                               InvalidIndexError, RangeIndex)
import pandas.core.indexing as indexing
from pandas.core.indexes.datetimes import DatetimeIndex
from pandas.core.indexes.period import PeriodIndex, Period
from pandas.core.internals import BlockManager
import pandas.core.algorithms as algos
import pandas.core.common as com
import pandas.core.missing as missing
from pandas.io.formats.printing import pprint_thing
from pandas.io.formats.format import format_percentiles, DataFrameFormatter
from pandas.tseries.frequencies import to_offset
from pandas import compat
from pandas.compat.numpy import function as nv
from pandas.compat import (map, zip, lzip, lrange, string_types, to_str,
                           isidentifier, set_function_name, cPickle as pkl)
from pandas.core.ops import _align_method_FRAME
import pandas.core.nanops as nanops
from pandas.util._decorators import (Appender, Substitution,
                                     deprecate_kwarg)
from pandas.util._validators import validate_bool_kwarg, validate_fillna_kwargs
from pandas.core import config

# goal is to be able to define the docs close to function, while still being
# able to share
_shared_docs = dict()
_shared_doc_kwargs = dict(
    axes='keywords for axes', klass='NDFrame',
    axes_single_arg='int or labels for object',
    args_transpose='axes to permute (int or label for object)',
    optional_by="""
        by : str or list of str
            Name or list of names to sort by""")


def _single_replace(self, to_replace, method, inplace, limit):
    """
    Replaces values in a Series using the fill method specified when no
    replacement value is given in the replace method
    """
    if self.ndim != 1:
        raise TypeError('cannot replace {0} with method {1} on a {2}'
                        .format(to_replace, method, type(self).__name__))

    orig_dtype = self.dtype
    result = self if inplace else self.copy()
    fill_f = missing.get_fill_func(method)

    mask = missing.mask_missing(result.values, to_replace)
    values = fill_f(result.values, limit=limit, mask=mask)

    if values.dtype == orig_dtype and inplace:
        return

    result = pd.Series(values, index=self.index,
                       dtype=self.dtype).__finalize__(self)

    if inplace:
        self._update_inplace(result._data)
        return

    return result


class NDFrame(PandasObject, SelectionMixin):
    """
    N-dimensional analogue of DataFrame. Store multi-dimensional in a
    size-mutable, labeled data structure

    Parameters
    ----------
    data : BlockManager
    axes : list
    copy : boolean, default False
    """
    _internal_names = ['_data', '_cacher', '_item_cache', '_cache', '_is_copy',
                       '_subtyp', '_name', '_index', '_default_kind',
                       '_default_fill_value', '_metadata', '__array_struct__',
                       '__array_interface__']
    _internal_names_set = set(_internal_names)
    _accessors = frozenset([])
    _deprecations = frozenset(['as_blocks', 'blocks',
                               'consolidate', 'convert_objects', 'is_copy'])
    _metadata = []
    _is_copy = None

    def __init__(self, data, axes=None, copy=False, dtype=None,
                 fastpath=False):

        if not fastpath:
            if dtype is not None:
                data = data.astype(dtype)
            elif copy:
                data = data.copy()

            if axes is not None:
                for i, ax in enumerate(axes):
                    data = data.reindex_axis(ax, axis=i)

        object.__setattr__(self, '_is_copy', None)
        object.__setattr__(self, '_data', data)
        object.__setattr__(self, '_item_cache', {})

    @property
    def is_copy(self):
        warnings.warn("Attribute 'is_copy' is deprecated and will be removed "
                      "in a future version.", FutureWarning, stacklevel=2)
        return self._is_copy

    @is_copy.setter
    def is_copy(self, msg):
        warnings.warn("Attribute 'is_copy' is deprecated and will be removed "
                      "in a future version.", FutureWarning, stacklevel=2)
        self._is_copy = msg

    def _repr_data_resource_(self):
        """
        Not a real Jupyter special repr method, but we use the same
        naming convention.
        """
        if config.get_option("display.html.table_schema"):
            data = self.head(config.get_option('display.max_rows'))
            payload = json.loads(data.to_json(orient='table'),
                                 object_pairs_hook=collections.OrderedDict)
            return payload

    def _validate_dtype(self, dtype):
        """ validate the passed dtype """

        if dtype is not None:
            dtype = pandas_dtype(dtype)

            # a compound dtype
            if dtype.kind == 'V':
                raise NotImplementedError("compound dtypes are not implemented"
                                          " in the {0} constructor"
                                          .format(self.__class__.__name__))

        return dtype

    def _init_mgr(self, mgr, axes=None, dtype=None, copy=False):
        """ passed a manager and a axes dict """
        for a, axe in axes.items():
            if axe is not None:
                mgr = mgr.reindex_axis(axe,
                                       axis=self._get_block_manager_axis(a),
                                       copy=False)

        # make a copy if explicitly requested
        if copy:
            mgr = mgr.copy()
        if dtype is not None:
            # avoid further copies if we can
            if len(mgr.blocks) > 1 or mgr.blocks[0].values.dtype != dtype:
                mgr = mgr.astype(dtype=dtype)
        return mgr

    # ----------------------------------------------------------------------
    # Construction

    @property
    def _constructor(self):
        """Used when a manipulation result has the same dimensions as the
        original.
        """
        raise com.AbstractMethodError(self)

    def __unicode__(self):
        # unicode representation based upon iterating over self
        # (since, by definition, `PandasContainers` are iterable)
        prepr = '[%s]' % ','.join(map(pprint_thing, self))
        return '%s(%s)' % (self.__class__.__name__, prepr)

    def _dir_additions(self):
        """ add the string-like attributes from the info_axis.
        If info_axis is a MultiIndex, it's first level values are used.
        """
        additions = {c for c in self._info_axis.unique(level=0)[:100]
                     if isinstance(c, string_types) and isidentifier(c)}
        return super(NDFrame, self)._dir_additions().union(additions)

    @property
    def _constructor_sliced(self):
        """Used when a manipulation result has one lower dimension(s) as the
        original, such as DataFrame single columns slicing.
        """
        raise com.AbstractMethodError(self)

    @property
    def _constructor_expanddim(self):
        """Used when a manipulation result has one higher dimension as the
        original, such as Series.to_frame() and DataFrame.to_panel()
        """
        raise NotImplementedError

    # ----------------------------------------------------------------------
    # Axis

    @classmethod
    def _setup_axes(cls, axes, info_axis=None, stat_axis=None, aliases=None,
                    slicers=None, axes_are_reversed=False, build_axes=True,
                    ns=None, docs=None):
        """Provide axes setup for the major PandasObjects.

        Parameters
        ----------
        axes : the names of the axes in order (lowest to highest)
        info_axis_num : the axis of the selector dimension (int)
        stat_axis_num : the number of axis for the default stats (int)
        aliases : other names for a single axis (dict)
        slicers : how axes slice to others (dict)
        axes_are_reversed : boolean whether to treat passed axes as
            reversed (DataFrame)
        build_axes : setup the axis properties (default True)
        """

        cls._AXIS_ORDERS = axes
        cls._AXIS_NUMBERS = {a: i for i, a in enumerate(axes)}
        cls._AXIS_LEN = len(axes)
        cls._AXIS_ALIASES = aliases or dict()
        cls._AXIS_IALIASES = {v: k for k, v in cls._AXIS_ALIASES.items()}
        cls._AXIS_NAMES = dict(enumerate(axes))
        cls._AXIS_SLICEMAP = slicers or None
        cls._AXIS_REVERSED = axes_are_reversed

        # typ
        setattr(cls, '_typ', cls.__name__.lower())

        # indexing support
        cls._ix = None

        if info_axis is not None:
            cls._info_axis_number = info_axis
            cls._info_axis_name = axes[info_axis]

        if stat_axis is not None:
            cls._stat_axis_number = stat_axis
            cls._stat_axis_name = axes[stat_axis]

        # setup the actual axis
        if build_axes:

            def set_axis(a, i):
                setattr(cls, a, properties.AxisProperty(i, docs.get(a, a)))
                cls._internal_names_set.add(a)

            if axes_are_reversed:
                m = cls._AXIS_LEN - 1
                for i, a in cls._AXIS_NAMES.items():
                    set_axis(a, m - i)
            else:
                for i, a in cls._AXIS_NAMES.items():
                    set_axis(a, i)

        assert not isinstance(ns, dict)

    def _construct_axes_dict(self, axes=None, **kwargs):
        """Return an axes dictionary for myself."""
        d = {a: self._get_axis(a) for a in (axes or self._AXIS_ORDERS)}
        d.update(kwargs)
        return d

    @staticmethod
    def _construct_axes_dict_from(self, axes, **kwargs):
        """Return an axes dictionary for the passed axes."""
        d = {a: ax for a, ax in zip(self._AXIS_ORDERS, axes)}
        d.update(kwargs)
        return d

    def _construct_axes_dict_for_slice(self, axes=None, **kwargs):
        """Return an axes dictionary for myself."""
        d = {self._AXIS_SLICEMAP[a]: self._get_axis(a)
             for a in (axes or self._AXIS_ORDERS)}
        d.update(kwargs)
        return d

    def _construct_axes_from_arguments(self, args, kwargs, require_all=False):
        """Construct and returns axes if supplied in args/kwargs.

        If require_all, raise if all axis arguments are not supplied
        return a tuple of (axes, kwargs).
        """

        # construct the args
        args = list(args)
        for a in self._AXIS_ORDERS:

            # if we have an alias for this axis
            alias = self._AXIS_IALIASES.get(a)
            if alias is not None:
                if a in kwargs:
                    if alias in kwargs:
                        raise TypeError("arguments are mutually exclusive "
                                        "for [%s,%s]" % (a, alias))
                    continue
                if alias in kwargs:
                    kwargs[a] = kwargs.pop(alias)
                    continue

            # look for a argument by position
            if a not in kwargs:
                try:
                    kwargs[a] = args.pop(0)
                except IndexError:
                    if require_all:
                        raise TypeError("not enough/duplicate arguments "
                                        "specified!")

        axes = {a: kwargs.pop(a, None) for a in self._AXIS_ORDERS}
        return axes, kwargs

    @classmethod
    def _from_axes(cls, data, axes, **kwargs):
        # for construction from BlockManager
        if isinstance(data, BlockManager):
            return cls(data, **kwargs)
        else:
            if cls._AXIS_REVERSED:
                axes = axes[::-1]
            d = cls._construct_axes_dict_from(cls, axes, copy=False)
            d.update(kwargs)
            return cls(data, **d)

    def _get_axis_number(self, axis):
        axis = self._AXIS_ALIASES.get(axis, axis)
        if is_integer(axis):
            if axis in self._AXIS_NAMES:
                return axis
        else:
            try:
                return self._AXIS_NUMBERS[axis]
            except KeyError:
                pass
        raise ValueError('No axis named {0} for object type {1}'
                         .format(axis, type(self)))

    def _get_axis_name(self, axis):
        axis = self._AXIS_ALIASES.get(axis, axis)
        if isinstance(axis, string_types):
            if axis in self._AXIS_NUMBERS:
                return axis
        else:
            try:
                return self._AXIS_NAMES[axis]
            except KeyError:
                pass
        raise ValueError('No axis named {0} for object type {1}'
                         .format(axis, type(self)))

    def _get_axis(self, axis):
        name = self._get_axis_name(axis)
        return getattr(self, name)

    def _get_block_manager_axis(self, axis):
        """Map the axis to the block_manager axis."""
        axis = self._get_axis_number(axis)
        if self._AXIS_REVERSED:
            m = self._AXIS_LEN - 1
            return m - axis
        return axis

    def _get_axis_resolvers(self, axis):
        # index or columns
        axis_index = getattr(self, axis)
        d = dict()
        prefix = axis[0]

        for i, name in enumerate(axis_index.names):
            if name is not None:
                key = level = name
            else:
                # prefix with 'i' or 'c' depending on the input axis
                # e.g., you must do ilevel_0 for the 0th level of an unnamed
                # multiiindex
                key = '{prefix}level_{i}'.format(prefix=prefix, i=i)
                level = i

            level_values = axis_index.get_level_values(level)
            s = level_values.to_series()
            s.index = axis_index
            d[key] = s

        # put the index/columns itself in the dict
        if isinstance(axis_index, MultiIndex):
            dindex = axis_index
        else:
            dindex = axis_index.to_series()

        d[axis] = dindex
        return d

    def _get_index_resolvers(self):
        d = {}
        for axis_name in self._AXIS_ORDERS:
            d.update(self._get_axis_resolvers(axis_name))
        return d

    @property
    def _info_axis(self):
        return getattr(self, self._info_axis_name)

    @property
    def _stat_axis(self):
        return getattr(self, self._stat_axis_name)

    @property
    def shape(self):
        """Return a tuple of axis dimensions"""
        return tuple(len(self._get_axis(a)) for a in self._AXIS_ORDERS)

    @property
    def axes(self):
        """Return index label(s) of the internal NDFrame"""
        # we do it this way because if we have reversed axes, then
        # the block manager shows then reversed
        return [self._get_axis(a) for a in self._AXIS_ORDERS]

    @property
    def ndim(self):
        """
        Return an int representing the number of axes / array dimensions.

        Return 1 if Series. Otherwise return 2 if DataFrame.

        See Also
        --------
        ndarray.ndim : Number of array dimensions.

        Examples
        --------
        >>> s = pd.Series({'a': 1, 'b': 2, 'c': 3})
        >>> s.ndim
        1

        >>> df = pd.DataFrame({'col1': [1, 2], 'col2': [3, 4]})
        >>> df.ndim
        2
        """
        return self._data.ndim

    @property
    def size(self):
        """
        Return an int representing the number of elements in this object.

        Return the number of rows if Series. Otherwise return the number of
        rows times number of columns if DataFrame.

        See Also
        --------
        ndarray.size : Number of elements in the array.

        Examples
        --------
        >>> s = pd.Series({'a': 1, 'b': 2, 'c': 3})
        >>> s.size
        3

        >>> df = pd.DataFrame({'col1': [1, 2], 'col2': [3, 4]})
        >>> df.size
        4
        """
        return np.prod(self.shape)

    @property
    def _selected_obj(self):
        """ internal compat with SelectionMixin """
        return self

    @property
    def _obj_with_exclusions(self):
        """ internal compat with SelectionMixin """
        return self

    def _expand_axes(self, key):
        new_axes = []
        for k, ax in zip(key, self.axes):
            if k not in ax:
                if type(k) != ax.dtype.type:
                    ax = ax.astype('O')
                new_axes.append(ax.insert(len(ax), k))
            else:
                new_axes.append(ax)

        return new_axes

    def set_axis(self, labels, axis=0, inplace=None):
        """
        Assign desired index to given axis.

        Indexes for column or row labels can be changed by assigning
        a list-like or Index.

        .. versionchanged:: 0.21.0

           The signature is now `labels` and `axis`, consistent with
           the rest of pandas API. Previously, the `axis` and `labels`
           arguments were respectively the first and second positional
           arguments.

        Parameters
        ----------
        labels : list-like, Index
            The values for the new index.

        axis : {0 or 'index', 1 or 'columns'}, default 0
            The axis to update. The value 0 identifies the rows, and 1
            identifies the columns.

        inplace : boolean, default None
            Whether to return a new %(klass)s instance.

            .. warning::

               ``inplace=None`` currently falls back to to True, but in a
               future version, will default to False. Use inplace=True
               explicitly rather than relying on the default.

        Returns
        -------
        renamed : %(klass)s or None
            An object of same type as caller if inplace=False, None otherwise.

        See Also
        --------
        pandas.DataFrame.rename_axis : Alter the name of the index or columns.

        Examples
        --------
        **Series**

        >>> s = pd.Series([1, 2, 3])
        >>> s
        0    1
        1    2
        2    3
        dtype: int64

        >>> s.set_axis(['a', 'b', 'c'], axis=0, inplace=False)
        a    1
        b    2
        c    3
        dtype: int64

        The original object is not modified.

        >>> s
        0    1
        1    2
        2    3
        dtype: int64

        **DataFrame**

        >>> df = pd.DataFrame({"A": [1, 2, 3], "B": [4, 5, 6]})

        Change the row labels.

        >>> df.set_axis(['a', 'b', 'c'], axis='index', inplace=False)
           A  B
        a  1  4
        b  2  5
        c  3  6

        Change the column labels.

        >>> df.set_axis(['I', 'II'], axis='columns', inplace=False)
           I  II
        0  1   4
        1  2   5
        2  3   6

        Now, update the labels inplace.

        >>> df.set_axis(['i', 'ii'], axis='columns', inplace=True)
        >>> df
           i  ii
        0  1   4
        1  2   5
        2  3   6
        """
        if is_scalar(labels):
            warnings.warn(
                'set_axis now takes "labels" as first argument, and '
                '"axis" as named parameter. The old form, with "axis" as '
                'first parameter and \"labels\" as second, is still supported '
                'but will be deprecated in a future version of pandas.',
                FutureWarning, stacklevel=2)
            labels, axis = axis, labels

        if inplace is None:
            warnings.warn(
                'set_axis currently defaults to operating inplace.\nThis '
                'will change in a future version of pandas, use '
                'inplace=True to avoid this warning.',
                FutureWarning, stacklevel=2)
            inplace = True
        if inplace:
            setattr(self, self._get_axis_name(axis), labels)
        else:
            obj = self.copy()
            obj.set_axis(labels, axis=axis, inplace=True)
            return obj

    def _set_axis(self, axis, labels):
        self._data.set_axis(axis, labels)
        self._clear_item_cache()

    def transpose(self, *args, **kwargs):
        """
        Permute the dimensions of the %(klass)s

        Parameters
        ----------
        args : %(args_transpose)s
        copy : boolean, default False
            Make a copy of the underlying data. Mixed-dtype data will
            always result in a copy

        Examples
        --------
        >>> p.transpose(2, 0, 1)
        >>> p.transpose(2, 0, 1, copy=True)

        Returns
        -------
        y : same as input
        """

        # construct the args
        axes, kwargs = self._construct_axes_from_arguments(args, kwargs,
                                                           require_all=True)
        axes_names = tuple(self._get_axis_name(axes[a])
                           for a in self._AXIS_ORDERS)
        axes_numbers = tuple(self._get_axis_number(axes[a])
                             for a in self._AXIS_ORDERS)

        # we must have unique axes
        if len(axes) != len(set(axes)):
            raise ValueError('Must specify %s unique axes' % self._AXIS_LEN)

        new_axes = self._construct_axes_dict_from(self, [self._get_axis(x)
                                                         for x in axes_names])
        new_values = self.values.transpose(axes_numbers)
        if kwargs.pop('copy', None) or (len(args) and args[-1]):
            new_values = new_values.copy()

        nv.validate_transpose_for_generic(self, kwargs)
        return self._constructor(new_values, **new_axes).__finalize__(self)

    def swapaxes(self, axis1, axis2, copy=True):
        """
        Interchange axes and swap values axes appropriately

        Returns
        -------
        y : same as input
        """
        i = self._get_axis_number(axis1)
        j = self._get_axis_number(axis2)

        if i == j:
            if copy:
                return self.copy()
            return self

        mapping = {i: j, j: i}

        new_axes = (self._get_axis(mapping.get(k, k))
                    for k in range(self._AXIS_LEN))
        new_values = self.values.swapaxes(i, j)
        if copy:
            new_values = new_values.copy()

        return self._constructor(new_values, *new_axes).__finalize__(self)

    def droplevel(self, level, axis=0):
        """Return DataFrame with requested index / column level(s) removed.

        .. versionadded:: 0.24.0

        Parameters
        ----------
        level : int, str, or list-like
            If a string is given, must be the name of a level
            If list-like, elements must be names or positional indexes
            of levels.

        axis : {0 or 'index', 1 or 'columns'}, default 0


        Returns
        -------
        DataFrame.droplevel()

        Examples
        --------
        >>> df = pd.DataFrame([
        ...     [1, 2, 3, 4],
        ...     [5, 6, 7, 8],
        ...     [9, 10, 11, 12]
        ... ]).set_index([0, 1]).rename_axis(['a', 'b'])

        >>> df.columns = pd.MultiIndex.from_tuples([
        ...    ('c', 'e'), ('d', 'f')
        ... ], names=['level_1', 'level_2'])

        >>> df
        level_1   c   d
        level_2   e   f
        a b
        1 2      3   4
        5 6      7   8
        9 10    11  12

        >>> df.droplevel('a')
        level_1   c   d
        level_2   e   f
        b
        2        3   4
        6        7   8
        10      11  12

        >>> df.droplevel('level2', axis=1)
        level_1   c   d
        a b
        1 2      3   4
        5 6      7   8
        9 10    11  12

        """
        labels = self._get_axis(axis)
        new_labels = labels.droplevel(level)
        result = self.set_axis(new_labels, axis=axis, inplace=False)
        return result

    def pop(self, item):
        """
        Return item and drop from frame. Raise KeyError if not found.

        Parameters
        ----------
        item : str
            Column label to be popped

        Returns
        -------
        popped : Series

        Examples
        --------
        >>> df = pd.DataFrame([('falcon', 'bird',    389.0),
        ...                    ('parrot', 'bird',     24.0),
        ...                    ('lion',   'mammal',   80.5),
        ...                    ('monkey', 'mammal', np.nan)],
        ...                   columns=('name', 'class', 'max_speed'))
        >>> df
             name   class  max_speed
        0  falcon    bird      389.0
        1  parrot    bird       24.0
        2    lion  mammal       80.5
        3  monkey  mammal        NaN

        >>> df.pop('class')
        0      bird
        1      bird
        2    mammal
        3    mammal
        Name: class, dtype: object

        >>> df
             name  max_speed
        0  falcon      389.0
        1  parrot       24.0
        2    lion       80.5
        3  monkey        NaN
        """
        result = self[item]
        del self[item]
        try:
            result._reset_cacher()
        except AttributeError:
            pass

        return result

    def squeeze(self, axis=None):
        """
        Squeeze 1 dimensional axis objects into scalars.

        Series or DataFrames with a single element are squeezed to a scalar.
        DataFrames with a single column or a single row are squeezed to a
        Series. Otherwise the object is unchanged.

        This method is most useful when you don't know if your
        object is a Series or DataFrame, but you do know it has just a single
        column. In that case you can safely call `squeeze` to ensure you have a
        Series.

        Parameters
        ----------
        axis : {0 or 'index', 1 or 'columns', None}, default None
            A specific axis to squeeze. By default, all length-1 axes are
            squeezed.

            .. versionadded:: 0.20.0

        Returns
        -------
        DataFrame, Series, or scalar
            The projection after squeezing `axis` or all the axes.

        See Also
        --------
        Series.iloc : Integer-location based indexing for selecting scalars
        DataFrame.iloc : Integer-location based indexing for selecting Series
        Series.to_frame : Inverse of DataFrame.squeeze for a
            single-column DataFrame.

        Examples
        --------
        >>> primes = pd.Series([2, 3, 5, 7])

        Slicing might produce a Series with a single value:

        >>> even_primes = primes[primes % 2 == 0]
        >>> even_primes
        0    2
        dtype: int64

        >>> even_primes.squeeze()
        2

        Squeezing objects with more than one value in every axis does nothing:

        >>> odd_primes = primes[primes % 2 == 1]
        >>> odd_primes
        1    3
        2    5
        3    7
        dtype: int64

        >>> odd_primes.squeeze()
        1    3
        2    5
        3    7
        dtype: int64

        Squeezing is even more effective when used with DataFrames.

        >>> df = pd.DataFrame([[1, 2], [3, 4]], columns=['a', 'b'])
        >>> df
           a  b
        0  1  2
        1  3  4

        Slicing a single column will produce a DataFrame with the columns
        having only one value:

        >>> df_a = df[['a']]
        >>> df_a
           a
        0  1
        1  3

        So the columns can be squeezed down, resulting in a Series:

        >>> df_a.squeeze('columns')
        0    1
        1    3
        Name: a, dtype: int64

        Slicing a single row from a single column will produce a single
        scalar DataFrame:

        >>> df_0a = df.loc[df.index < 1, ['a']]
        >>> df_0a
           a
        0  1

        Squeezing the rows produces a single scalar Series:

        >>> df_0a.squeeze('rows')
        a    1
        Name: 0, dtype: int64

        Squeezing all axes wil project directly into a scalar:

        >>> df_0a.squeeze()
        1
        """
        axis = (self._AXIS_NAMES if axis is None else
                (self._get_axis_number(axis),))
        try:
            return self.iloc[
                tuple(0 if i in axis and len(a) == 1 else slice(None)
                      for i, a in enumerate(self.axes))]
        except Exception:
            return self

    def swaplevel(self, i=-2, j=-1, axis=0):
        """
        Swap levels i and j in a MultiIndex on a particular axis

        Parameters
        ----------
        i, j : int, string (can be mixed)
            Level of index to be swapped. Can pass level name as string.

        Returns
        -------
        swapped : same type as caller (new object)

        .. versionchanged:: 0.18.1

           The indexes ``i`` and ``j`` are now optional, and default to
           the two innermost levels of the index.

        """
        axis = self._get_axis_number(axis)
        result = self.copy()
        labels = result._data.axes[axis]
        result._data.set_axis(axis, labels.swaplevel(i, j))
        return result

    # ----------------------------------------------------------------------
    # Rename

<<<<<<< HEAD
    # renamer function if passed a dict
    def _get_rename_function(self, mapper):
        """
        Returns a function that will map names/labels, dependent if mapper
        is a dict, Series or just a function.
        """
        if isinstance(mapper, (dict, ABCSeries)):

            def f(x):
                if x in mapper:
                    return mapper[x]
                else:
                    return x
        else:
            f = mapper

        return f

    # TODO: define separate funcs for DataFrame, Series and Panel so you can
    # get completion on keyword arguments.
    _shared_docs['rename'] = """
=======
    def rename(self, *args, **kwargs):
        """
>>>>>>> 145c2275
        Alter axes input function or functions. Function / dict values must be
        unique (1-to-1). Labels not contained in a dict / Series will be left
        as-is. Extra labels listed don't throw an error. Alternatively, change
        ``Series.name`` with a scalar value (Series only).

        Parameters
        ----------
        %(axes)s : scalar, list-like, dict-like or function, optional
            Scalar or list-like will alter the ``Series.name`` attribute,
            and raise on DataFrame or Panel.
            dict-like or functions are transformations to apply to
            that axis' values
        copy : boolean, default True
            Also copy underlying data
        inplace : boolean, default False
            Whether to return a new %(klass)s. If True then value of copy is
            ignored.
        level : int or level name, default None
            In case of a MultiIndex, only rename labels in the specified
            level.

        Returns
        -------
        renamed : %(klass)s (new object)

        See Also
        --------
        pandas.NDFrame.rename_axis

        Examples
        --------

        >>> s = pd.Series([1, 2, 3])
        >>> s
        0    1
        1    2
        2    3
        dtype: int64
        >>> s.rename("my_name") # scalar, changes Series.name
        0    1
        1    2
        2    3
        Name: my_name, dtype: int64
        >>> s.rename(lambda x: x ** 2)  # function, changes labels
        0    1
        1    2
        4    3
        dtype: int64
        >>> s.rename({1: 3, 2: 5})  # mapping, changes labels
        0    1
        3    2
        5    3
        dtype: int64

        Since ``DataFrame`` doesn't have a ``.name`` attribute,
        only mapping-type arguments are allowed.

        >>> df = pd.DataFrame({"A": [1, 2, 3], "B": [4, 5, 6]})
        >>> df.rename(2)
        Traceback (most recent call last):
        ...
        TypeError: 'int' object is not callable

        ``DataFrame.rename`` supports two calling conventions

        * ``(index=index_mapper, columns=columns_mapper, ...)``
        * ``(mapper, axis={'index', 'columns'}, ...)``

        We *highly* recommend using keyword arguments to clarify your
        intent.

        >>> df.rename(index=str, columns={"A": "a", "B": "c"})
           a  c
        0  1  4
        1  2  5
        2  3  6

        >>> df.rename(index=str, columns={"A": "a", "C": "c"})
           a  B
        0  1  4
        1  2  5
        2  3  6

        Using axis-style parameters

        >>> df.rename(str.lower, axis='columns')
           a  b
        0  1  4
        1  2  5
        2  3  6

        >>> df.rename({1: 2, 2: 4}, axis='index')
           A  B
        0  1  4
        2  2  5
        4  3  6

        See the :ref:`user guide <basics.rename>` for more.
        """
        axes, kwargs = self._construct_axes_from_arguments(args, kwargs)
        copy = kwargs.pop('copy', True)
        inplace = kwargs.pop('inplace', False)
        level = kwargs.pop('level', None)
        axis = kwargs.pop('axis', None)
        if axis is not None:
            # Validate the axis
            self._get_axis_number(axis)

        if kwargs:
            raise TypeError('rename() got an unexpected keyword '
                            'argument "{0}"'.format(list(kwargs.keys())[0]))

        if com.count_not_none(*axes.values()) == 0:
            raise TypeError('must pass an index to rename')

        self._consolidate_inplace()
        result = self if inplace else self.copy(deep=copy)

        # start in the axis order to eliminate too many copies
        for axis in lrange(self._AXIS_LEN):
            v = axes.get(self._AXIS_NAMES[axis])
            if v is None:
                continue
            f = self._get_rename_function(v)

            baxis = self._get_block_manager_axis(axis)
            if level is not None:
                level = self.axes[axis]._get_level_number(level)
            result._data = result._data.rename_axis(f, axis=baxis, copy=copy,
                                                    level=level)
            result._clear_item_cache()

        if inplace:
            self._update_inplace(result._data)
        else:
            return result.__finalize__(self)

<<<<<<< HEAD
    rename.__doc__ = _shared_docs['rename']

    def rename_axis(self, mapper=None, **kwargs):
=======
    def rename_axis(self, mapper, axis=0, copy=True, inplace=False):
>>>>>>> 145c2275
        """
        Alter the name of the index or name of index backing the columns.

        Parameters
        ----------
        mapper : scalar, list-like, optional
            Value to set the axis name attribute.
        index, columns : scalar, list-like, dict-like or function, optional
            dict-like or functions transformations to apply to
            that axis' values.

            Use either ``mapper`` and ``axis`` to
            specify the axis to target with ``mapper``, or ``index``
            and/or ``columns``.
        axis : int or string, default 0
        copy : boolean, default True
            Also copy underlying data.
        inplace : boolean, default False
            Modifies the object directly, instead of creating a new Series
            or DataFrame.

        Returns
        -------
        renamed : Series, DataFrame, or None
            The same type as the caller or None if `inplace` is True.

        Notes
        -----
        Prior to version 0.21.0, ``rename_axis`` could also be used to change
        the axis *labels* by passing a mapping or scalar. This behavior is
        deprecated and will be removed in a future version. Use ``rename``
        instead.

        ``DataFrame.rename_axis`` supports two calling conventions

        * ``(index=index_mapper, columns=columns_mapper, ...)``
        * ``(mapper, axis={'index', 'columns'}, ...)``

        The first calling convention will only modify the names of
        the index and/or the names of the index backing the columns.
        In this case, the parameter ``copy`` is ignored.

        The second calling convention will modify the names of the
        the corresponding index if mapper is a list or a scalar.
        However, if mapper is dict-like or a function, it will use the
        deprecated behavior of modifying the axis *labels*.

        We *highly* recommend using keyword arguments to clarify your
        intent.

        See Also
        --------
        pandas.Series.rename : Alter Series index labels or name
        pandas.DataFrame.rename : Alter DataFrame index labels or name
        pandas.Index.rename : Set new names on index

        Examples
        --------
        **Series**

        >>> s = pd.Series([1, 2, 3])
        >>> s.rename_axis("foo")
        foo
        0    1
        1    2
        2    3
        dtype: int64

        **DataFrame**

        >>> df = pd.DataFrame({"A": [1, 2, 3], "B": [4, 5, 6]})
        >>> df.rename_axis("foo")
             A  B
        foo
        0    1  4
        1    2  5
        2    3  6

        >>> df.rename_axis("bar", axis="columns")
        bar  A  B
        0    1  4
        1    2  5
        2    3  6

        >>> mi = pd.MultiIndex.from_product([['a', 'b', 'c'], [1, 2]],
        ...                                 names=['let','num'])
        >>> df = pd.DataFrame({'x': [i for i in range(len(mi))],
        ...                    'y' : [i*10 for i in range(len(mi))]},
        ...                    index=mi)
        >>> df.rename_axis(index={'num' : 'n'})
               x   y
        let n
        a   1  0   0
            2  1  10
        b   1  2  20
            2  3  30
        c   1  4  40
            2  5  50

        >>> cdf = df.rename_axis(columns='col')
        >>> cdf
        col      x   y
        let num
        a   1    0   0
            2    1  10
        b   1    2  20
            2    3  30
        c   1    4  40
            2    5  50

        >>> cdf.rename_axis(columns=str.upper)
        COL      x   y
        let num
        a   1    0   0
            2    1  10
        b   1    2  20
            2    3  30
        c   1    4  40
            2    5  50

        """
        axes, kwargs = self._construct_axes_from_arguments((), kwargs)
        copy = kwargs.pop('copy', True)
        inplace = kwargs.pop('inplace', False)
        axis = kwargs.pop('axis', 0)
        if axis is not None:
            axis = self._get_axis_number(axis)

        if kwargs:
            raise TypeError('rename_axis() got an unexpected keyword '
                            'argument "{0}"'.format(list(kwargs.keys())[0]))

        inplace = validate_bool_kwarg(inplace, 'inplace')

        if (mapper is not None):
            # Use v0.23 behavior if a scalar or list
            non_mapper = is_scalar(mapper) or (is_list_like(mapper) and not
                                               is_dict_like(mapper))
            if non_mapper:
                return self._set_axis_name(mapper, axis=axis, inplace=inplace)
            else:
                # Deprecated (v0.21) behavior is if mapper is specified,
                # and not a list or scalar, then call rename
                msg = ("Using 'rename_axis' to alter labels is deprecated. "
                       "Use '.rename' instead")
                warnings.warn(msg, FutureWarning, stacklevel=2)
                axis = self._get_axis_name(axis)
                d = {'copy': copy, 'inplace': inplace}
                d[axis] = mapper
                return self.rename(**d)
        else:
            # Use new behavior.  Means that index and/or columns
            # is specified
            result = self if inplace else self.copy(deep=copy)

            for axis in lrange(self._AXIS_LEN):
                v = axes.get(self._AXIS_NAMES[axis])
                if v is None:
                    continue
                non_mapper = is_scalar(v) or (is_list_like(v) and not
                                              is_dict_like(v))
                if non_mapper:
                    newnames = v
                else:
                    f = self._get_rename_function(v)
                    curnames = self._get_axis(axis).names
                    newnames = [f(name) for name in curnames]
                result._set_axis_name(newnames, axis=axis,
                                      inplace=True)
            if not inplace:
                return result

    def _set_axis_name(self, name, axis=0, inplace=False):
        """
        Alter the name or names of the axis.

        Parameters
        ----------
        name : str or list of str
            Name for the Index, or list of names for the MultiIndex
        axis : int or str
           0 or 'index' for the index; 1 or 'columns' for the columns
        inplace : bool
            whether to modify `self` directly or return a copy

            .. versionadded:: 0.21.0

        Returns
        -------
        renamed : same type as caller or None if inplace=True

        See Also
        --------
        pandas.DataFrame.rename
        pandas.Series.rename
        pandas.Index.rename

        Examples
        --------
        >>> df._set_axis_name("foo")
             A
        foo
        0    1
        1    2
        2    3
        >>> df.index = pd.MultiIndex.from_product([['A'], ['a', 'b', 'c']])
        >>> df._set_axis_name(["bar", "baz"])
                 A
        bar baz
        A   a    1
            b    2
            c    3
        """
        axis = self._get_axis_number(axis)
        idx = self._get_axis(axis).set_names(name)

        inplace = validate_bool_kwarg(inplace, 'inplace')
        renamed = self if inplace else self.copy()
        renamed.set_axis(idx, axis=axis, inplace=True)
        if not inplace:
            return renamed

    # ----------------------------------------------------------------------
    # Comparisons

    def _indexed_same(self, other):
        return all(self._get_axis(a).equals(other._get_axis(a))
                   for a in self._AXIS_ORDERS)

    def __neg__(self):
        values = com.values_from_object(self)
        if is_bool_dtype(values):
            arr = operator.inv(values)
        elif (is_numeric_dtype(values) or is_timedelta64_dtype(values)
                or is_object_dtype(values)):
            arr = operator.neg(values)
        else:
            raise TypeError("Unary negative expects numeric dtype, not {}"
                            .format(values.dtype))
        return self.__array_wrap__(arr)

    def __pos__(self):
        values = com.values_from_object(self)
        if (is_bool_dtype(values) or is_period_arraylike(values)):
            arr = values
        elif (is_numeric_dtype(values) or is_timedelta64_dtype(values)
                or is_object_dtype(values)):
            arr = operator.pos(values)
        else:
            raise TypeError("Unary plus expects numeric dtype, not {}"
                            .format(values.dtype))
        return self.__array_wrap__(arr)

    def __invert__(self):
        try:
            arr = operator.inv(com.values_from_object(self))
            return self.__array_wrap__(arr)
        except Exception:

            # inv fails with 0 len
            if not np.prod(self.shape):
                return self

            raise

    def equals(self, other):
        """
        Test whether two objects contain the same elements.

        This function allows two Series or DataFrames to be compared against
        each other to see if they have the same shape and elements. NaNs in
        the same location are considered equal. The column headers do not
        need to have the same type, but the elements within the columns must
        be the same dtype.

        Parameters
        ----------
        other : Series or DataFrame
            The other Series or DataFrame to be compared with the first.

        Returns
        -------
        bool
            True if all elements are the same in both objects, False
            otherwise.

        See Also
        --------
        Series.eq : Compare two Series objects of the same length
            and return a Series where each element is True if the element
            in each Series is equal, False otherwise.
        DataFrame.eq : Compare two DataFrame objects of the same shape and
            return a DataFrame where each element is True if the respective
            element in each DataFrame is equal, False otherwise.
        assert_series_equal : Return True if left and right Series are equal,
            False otherwise.
        assert_frame_equal : Return True if left and right DataFrames are
            equal, False otherwise.
        numpy.array_equal : Return True if two arrays have the same shape
            and elements, False otherwise.

        Notes
        -----
        This function requires that the elements have the same dtype as their
        respective elements in the other Series or DataFrame. However, the
        column labels do not need to have the same type, as long as they are
        still considered equal.

        Examples
        --------
        >>> df = pd.DataFrame({1: [10], 2: [20]})
        >>> df
            1   2
        0  10  20

        DataFrames df and exactly_equal have the same types and values for
        their elements and column labels, which will return True.

        >>> exactly_equal = pd.DataFrame({1: [10], 2: [20]})
        >>> exactly_equal
            1   2
        0  10  20
        >>> df.equals(exactly_equal)
        True

        DataFrames df and different_column_type have the same element
        types and values, but have different types for the column labels,
        which will still return True.

        >>> different_column_type = pd.DataFrame({1.0: [10], 2.0: [20]})
        >>> different_column_type
           1.0  2.0
        0   10   20
        >>> df.equals(different_column_type)
        True

        DataFrames df and different_data_type have different types for the
        same values for their elements, and will return False even though
        their column labels are the same values and types.

        >>> different_data_type = pd.DataFrame({1: [10.0], 2: [20.0]})
        >>> different_data_type
              1     2
        0  10.0  20.0
        >>> df.equals(different_data_type)
        False
        """
        if not isinstance(other, self._constructor):
            return False
        return self._data.equals(other._data)

    # -------------------------------------------------------------------------
    # Label or Level Combination Helpers
    #
    # A collection of helper methods for DataFrame/Series operations that
    # accept a combination of column/index labels and levels.  All such
    # operations should utilize/extend these methods when possible so that we
    # have consistent precedence and validation logic throughout the library.

    def _is_level_reference(self, key, axis=0):
        """
        Test whether a key is a level reference for a given axis.

        To be considered a level reference, `key` must be a string that:
          - (axis=0): Matches the name of an index level and does NOT match
            a column label.
          - (axis=1): Matches the name of a column level and does NOT match
            an index label.

        Parameters
        ----------
        key: str
            Potential level name for the given axis
        axis: int, default 0
            Axis that levels are associated with (0 for index, 1 for columns)

        Returns
        -------
        is_level: bool
        """
        axis = self._get_axis_number(axis)

        if self.ndim > 2:
            raise NotImplementedError(
                "_is_level_reference is not implemented for {type}"
                .format(type=type(self)))

        return (key is not None and
                is_hashable(key) and
                key in self.axes[axis].names and
                not self._is_label_reference(key, axis=axis))

    def _is_label_reference(self, key, axis=0):
        """
        Test whether a key is a label reference for a given axis.

        To be considered a label reference, `key` must be a string that:
          - (axis=0): Matches a column label
          - (axis=1): Matches an index label

        Parameters
        ----------
        key: str
            Potential label name
        axis: int, default 0
            Axis perpendicular to the axis that labels are associated with
            (0 means search for column labels, 1 means search for index labels)

        Returns
        -------
        is_label: bool
        """
        axis = self._get_axis_number(axis)
        other_axes = [ax for ax in range(self._AXIS_LEN) if ax != axis]

        if self.ndim > 2:
            raise NotImplementedError(
                "_is_label_reference is not implemented for {type}"
                .format(type=type(self)))

        return (key is not None and
                is_hashable(key) and
                any(key in self.axes[ax] for ax in other_axes))

    def _is_label_or_level_reference(self, key, axis=0):
        """
        Test whether a key is a label or level reference for a given axis.

        To be considered either a label or a level reference, `key` must be a
        string that:
          - (axis=0): Matches a column label or an index level
          - (axis=1): Matches an index label or a column level

        Parameters
        ----------
        key: str
            Potential label or level name
        axis: int, default 0
            Axis that levels are associated with (0 for index, 1 for columns)

        Returns
        -------
        is_label_or_level: bool
        """

        if self.ndim > 2:
            raise NotImplementedError(
                "_is_label_or_level_reference is not implemented for {type}"
                .format(type=type(self)))

        return (self._is_level_reference(key, axis=axis) or
                self._is_label_reference(key, axis=axis))

    def _check_label_or_level_ambiguity(self, key, axis=0):
        """
        Check whether `key` is ambiguous.

        By ambiguous, we mean that it matches both a level of the input
        `axis` and a label of the other axis.

        Parameters
        ----------
        key: str or object
            label or level name
        axis: int, default 0
            Axis that levels are associated with (0 for index, 1 for columns)

        Raises
        ------
        ValueError: `key` is ambiguous
        """

        axis = self._get_axis_number(axis)
        other_axes = [ax for ax in range(self._AXIS_LEN) if ax != axis]

        if self.ndim > 2:
            raise NotImplementedError(
                "_check_label_or_level_ambiguity is not implemented for {type}"
                .format(type=type(self)))

        if (key is not None and
                is_hashable(key) and
                key in self.axes[axis].names and
                any(key in self.axes[ax] for ax in other_axes)):

            # Build an informative and grammatical warning
            level_article, level_type = (('an', 'index')
                                         if axis == 0 else
                                         ('a', 'column'))

            label_article, label_type = (('a', 'column')
                                         if axis == 0 else
                                         ('an', 'index'))

            msg = ("'{key}' is both {level_article} {level_type} level and "
                   "{label_article} {label_type} label, which is ambiguous."
                   ).format(key=key,
                            level_article=level_article,
                            level_type=level_type,
                            label_article=label_article,
                            label_type=label_type)
            raise ValueError(msg)

    def _get_label_or_level_values(self, key, axis=0):
        """
        Return a 1-D array of values associated with `key`, a label or level
        from the given `axis`.

        Retrieval logic:
          - (axis=0): Return column values if `key` matches a column label.
            Otherwise return index level values if `key` matches an index
            level.
          - (axis=1): Return row values if `key` matches an index label.
            Otherwise return column level values if 'key' matches a column
            level

        Parameters
        ----------
        key: str
            Label or level name.
        axis: int, default 0
            Axis that levels are associated with (0 for index, 1 for columns)

        Returns
        -------
        values: np.ndarray

        Raises
        ------
        KeyError
            if `key` matches neither a label nor a level
        ValueError
            if `key` matches multiple labels
        FutureWarning
            if `key` is ambiguous. This will become an ambiguity error in a
            future version
        """

        axis = self._get_axis_number(axis)
        other_axes = [ax for ax in range(self._AXIS_LEN) if ax != axis]

        if self.ndim > 2:
            raise NotImplementedError(
                "_get_label_or_level_values is not implemented for {type}"
                .format(type=type(self)))

        if self._is_label_reference(key, axis=axis):
            self._check_label_or_level_ambiguity(key, axis=axis)
            values = self.xs(key, axis=other_axes[0])._values
        elif self._is_level_reference(key, axis=axis):
            values = self.axes[axis].get_level_values(key)._values
        else:
            raise KeyError(key)

        # Check for duplicates
        if values.ndim > 1:

            if other_axes and isinstance(
                    self._get_axis(other_axes[0]), MultiIndex):
                multi_message = ('\n'
                                 'For a multi-index, the label must be a '
                                 'tuple with elements corresponding to '
                                 'each level.')
            else:
                multi_message = ''

            label_axis_name = 'column' if axis == 0 else 'index'
            raise ValueError(("The {label_axis_name} label '{key}' "
                              "is not unique.{multi_message}")
                             .format(key=key,
                                     label_axis_name=label_axis_name,
                                     multi_message=multi_message))

        return values

    def _drop_labels_or_levels(self, keys, axis=0):
        """
        Drop labels and/or levels for the given `axis`.

        For each key in `keys`:
          - (axis=0): If key matches a column label then drop the column.
            Otherwise if key matches an index level then drop the level.
          - (axis=1): If key matches an index label then drop the row.
            Otherwise if key matches a column level then drop the level.

        Parameters
        ----------
        keys: str or list of str
            labels or levels to drop
        axis: int, default 0
            Axis that levels are associated with (0 for index, 1 for columns)

        Returns
        -------
        dropped: DataFrame

        Raises
        ------
        ValueError
            if any `keys` match neither a label nor a level
        """

        axis = self._get_axis_number(axis)

        if self.ndim > 2:
            raise NotImplementedError(
                "_drop_labels_or_levels is not implemented for {type}"
                .format(type=type(self)))

        # Validate keys
        keys = com.maybe_make_list(keys)
        invalid_keys = [k for k in keys if not
                        self._is_label_or_level_reference(k, axis=axis)]

        if invalid_keys:
            raise ValueError(("The following keys are not valid labels or "
                              "levels for axis {axis}: {invalid_keys}")
                             .format(axis=axis,
                                     invalid_keys=invalid_keys))

        # Compute levels and labels to drop
        levels_to_drop = [k for k in keys
                          if self._is_level_reference(k, axis=axis)]

        labels_to_drop = [k for k in keys
                          if not self._is_level_reference(k, axis=axis)]

        # Perform copy upfront and then use inplace operations below.
        # This ensures that we always perform exactly one copy.
        # ``copy`` and/or ``inplace`` options could be added in the future.
        dropped = self.copy()

        if axis == 0:
            # Handle dropping index levels
            if levels_to_drop:
                dropped.reset_index(levels_to_drop, drop=True, inplace=True)

            # Handle dropping columns labels
            if labels_to_drop:
                dropped.drop(labels_to_drop, axis=1, inplace=True)
        else:
            # Handle dropping column levels
            if levels_to_drop:
                if isinstance(dropped.columns, MultiIndex):
                    # Drop the specified levels from the MultiIndex
                    dropped.columns = dropped.columns.droplevel(levels_to_drop)
                else:
                    # Drop the last level of Index by replacing with
                    # a RangeIndex
                    dropped.columns = RangeIndex(dropped.columns.size)

            # Handle dropping index labels
            if labels_to_drop:
                dropped.drop(labels_to_drop, axis=0, inplace=True)

        return dropped

    # ----------------------------------------------------------------------
    # Iteration

    def __hash__(self):
        raise TypeError('{0!r} objects are mutable, thus they cannot be'
                        ' hashed'.format(self.__class__.__name__))

    def __iter__(self):
        """Iterate over infor axis"""
        return iter(self._info_axis)

    # can we get a better explanation of this?
    def keys(self):
        """Get the 'info axis' (see Indexing for more)

        This is index for Series, columns for DataFrame and major_axis for
        Panel.
        """
        return self._info_axis

    def iteritems(self):
        """Iterate over (label, values) on info axis

        This is index for Series, columns for DataFrame, major_axis for Panel,
        and so on.
        """
        for h in self._info_axis:
            yield h, self[h]

    def __len__(self):
        """Returns length of info axis"""
        return len(self._info_axis)

    def __contains__(self, key):
        """True if the key is in the info axis"""
        return key in self._info_axis

    @property
    def empty(self):
        """
        Indicator whether DataFrame is empty.

        True if DataFrame is entirely empty (no items), meaning any of the
        axes are of length 0.

        Returns
        -------
        bool
            If DataFrame is empty, return True, if not return False.

        Notes
        -----
        If DataFrame contains only NaNs, it is still not considered empty. See
        the example below.

        Examples
        --------
        An example of an actual empty DataFrame. Notice the index is empty:

        >>> df_empty = pd.DataFrame({'A' : []})
        >>> df_empty
        Empty DataFrame
        Columns: [A]
        Index: []
        >>> df_empty.empty
        True

        If we only have NaNs in our DataFrame, it is not considered empty! We
        will need to drop the NaNs to make the DataFrame empty:

        >>> df = pd.DataFrame({'A' : [np.nan]})
        >>> df
            A
        0 NaN
        >>> df.empty
        False
        >>> df.dropna().empty
        True

        See also
        --------
        pandas.Series.dropna
        pandas.DataFrame.dropna
        """
        return any(len(self._get_axis(a)) == 0 for a in self._AXIS_ORDERS)

    def __nonzero__(self):
        raise ValueError("The truth value of a {0} is ambiguous. "
                         "Use a.empty, a.bool(), a.item(), a.any() or a.all()."
                         .format(self.__class__.__name__))

    __bool__ = __nonzero__

    def bool(self):
        """Return the bool of a single element PandasObject.

        This must be a boolean scalar value, either True or False.  Raise a
        ValueError if the PandasObject does not have exactly 1 element, or that
        element is not boolean
        """
        v = self.squeeze()
        if isinstance(v, (bool, np.bool_)):
            return bool(v)
        elif is_scalar(v):
            raise ValueError("bool cannot act on a non-boolean single element "
                             "{0}".format(self.__class__.__name__))

        self.__nonzero__()

    def __abs__(self):
        return self.abs()

    def __round__(self, decimals=0):
        return self.round(decimals)

    # ----------------------------------------------------------------------
    # Array Interface

    # This is also set in IndexOpsMixin
    # GH#23114 Ensure ndarray.__op__(DataFrame) returns NotImplemented
    __array_priority__ = 1000

    def __array__(self, dtype=None):
        return com.values_from_object(self)

    def __array_wrap__(self, result, context=None):
        d = self._construct_axes_dict(self._AXIS_ORDERS, copy=False)
        return self._constructor(result, **d).__finalize__(self)

    # ideally we would define this to avoid the getattr checks, but
    # is slower
    # @property
    # def __array_interface__(self):
    #    """ provide numpy array interface method """
    #    values = self.values
    #    return dict(typestr=values.dtype.str,shape=values.shape,data=values)

    def to_dense(self):
        """Return dense representation of NDFrame (as opposed to sparse)"""
        # compat
        return self

    # ----------------------------------------------------------------------
    # Picklability

    def __getstate__(self):
        meta = {k: getattr(self, k, None) for k in self._metadata}
        return dict(_data=self._data, _typ=self._typ, _metadata=self._metadata,
                    **meta)

    def __setstate__(self, state):

        if isinstance(state, BlockManager):
            self._data = state
        elif isinstance(state, dict):
            typ = state.get('_typ')
            if typ is not None:

                # set in the order of internal names
                # to avoid definitional recursion
                # e.g. say fill_value needing _data to be
                # defined
                meta = set(self._internal_names + self._metadata)
                for k in list(meta):
                    if k in state:
                        v = state[k]
                        object.__setattr__(self, k, v)

                for k, v in state.items():
                    if k not in meta:
                        object.__setattr__(self, k, v)

            else:
                self._unpickle_series_compat(state)
        elif isinstance(state[0], dict):
            if len(state) == 5:
                self._unpickle_sparse_frame_compat(state)
            else:
                self._unpickle_frame_compat(state)
        elif len(state) == 4:
            self._unpickle_panel_compat(state)
        elif len(state) == 2:
            self._unpickle_series_compat(state)
        else:  # pragma: no cover
            # old pickling format, for compatibility
            self._unpickle_matrix_compat(state)

        self._item_cache = {}

    # ----------------------------------------------------------------------
    # IO

    def _repr_latex_(self):
        """
        Returns a LaTeX representation for a particular object.
        Mainly for use with nbconvert (jupyter notebook conversion to pdf).
        """
        if config.get_option('display.latex.repr'):
            return self.to_latex()
        else:
            return None

    # ----------------------------------------------------------------------
    # I/O Methods

    _shared_docs['to_excel'] = """
    Write %(klass)s to an excel sheet.

    To write a single %(klass)s to an excel .xlsx file it is only necessary to
    specify a target file name. To write to multiple sheets it is necessary to
    create an `ExcelWriter` object with a target file name, and specify a sheet
    in the file to write to. Multiple sheets may be written to by
    specifying unique `sheet_name`. With all data written to the file it is
    necessary to save the changes. Note that creating an ExcelWriter object
    with a file name that already exists will result in the contents of the
    existing file being erased.

    Parameters
    ----------
    excel_writer : string or ExcelWriter object
        File path or existing ExcelWriter.
    sheet_name : string, default 'Sheet1'
        Name of sheet which will contain DataFrame.
    na_rep : string, default ''
        Missing data representation.
    float_format : string, optional
        Format string for floating point numbers. For example
        ``float_format="%%.2f"`` will format 0.1234 to 0.12.
    columns : sequence or list of string, optional
        Columns to write.
    header : boolean or list of string, default True
        Write out the column names. If a list of strings is given it is
        assumed to be aliases for the column names.
    index : boolean, default True
        Write row names (index).
    index_label : string or sequence, optional
        Column label for index column(s) if desired. If not specified, and
        `header` and `index` are True, then the index names are used. A
        sequence should be given if the DataFrame uses MultiIndex.
    startrow : integer, default 0
        Upper left cell row to dump data frame.
    startcol : integer, default 0
        Upper left cell column to dump data frame.
    engine : string, optional
        Write engine to use, 'openpyxl' or 'xlsxwriter'. You can also set this
        via the options ``io.excel.xlsx.writer``, ``io.excel.xls.writer``, and
        ``io.excel.xlsm.writer``.
    merge_cells : boolean, default True
        Write MultiIndex and Hierarchical Rows as merged cells.
    encoding : string, optional
        Encoding of the resulting excel file. Only necessary for xlwt,
        other writers support unicode natively.
    inf_rep : string, default 'inf'
        Representation for infinity (there is no native representation for
        infinity in Excel).
    verbose : boolean, default True
        Display more information in the error logs.
    freeze_panes : tuple of integer (length 2), optional
        Specifies the one-based bottommost row and rightmost column that
        is to be frozen.

        .. versionadded:: 0.20.0.

    Notes
    -----
    For compatibility with :meth:`~DataFrame.to_csv`,
    to_excel serializes lists and dicts to strings before writing.

    Once a workbook has been saved it is not possible write further data
    without rewriting the whole workbook.

    See Also
    --------
    pandas.read_excel
    pandas.ExcelWriter

    Examples
    --------

    Create, write to and save a workbook:

    >>> df1 = pd.DataFrame([['a', 'b'], ['c', 'd']],
    ...                   index=['row 1', 'row 2'],
    ...                   columns=['col 1', 'col 2'])
    >>> df1.to_excel("output.xlsx")

    To specify the sheet name:

    >>> df1.to_excel("output.xlsx", sheet_name='Sheet_name_1')

    If you wish to write to more than one sheet in the workbook, it is
    necessary to specify an ExcelWriter object:

    >>> df2 = df1.copy()
    >>> with pd.ExcelWriter('output.xlsx') as writer:
    ...     df1.to_excel(writer, sheet_name='Sheet_name_1')
    ...     df2.to_excel(writer, sheet_name='Sheet_name_2')

    To set the library that is used to write the Excel file,
    you can pass the `engine` keyword (the default engine is
    automatically chosen depending on the file extension):

    >>> df1.to_excel('output1.xlsx', engine='xlsxwriter')

    """

    def to_json(self, path_or_buf=None, orient=None, date_format=None,
                double_precision=10, force_ascii=True, date_unit='ms',
                default_handler=None, lines=False, compression='infer',
                index=True):
        """
        Convert the object to a JSON string.

        Note NaN's and None will be converted to null and datetime objects
        will be converted to UNIX timestamps.

        Parameters
        ----------
        path_or_buf : string or file handle, optional
            File path or object. If not specified, the result is returned as
            a string.
        orient : string
            Indication of expected JSON string format.

            * Series

              - default is 'index'
              - allowed values are: {'split','records','index','table'}

            * DataFrame

              - default is 'columns'
              - allowed values are:
                {'split','records','index','columns','values','table'}

            * The format of the JSON string

              - 'split' : dict like {'index' -> [index],
                'columns' -> [columns], 'data' -> [values]}
              - 'records' : list like
                [{column -> value}, ... , {column -> value}]
              - 'index' : dict like {index -> {column -> value}}
              - 'columns' : dict like {column -> {index -> value}}
              - 'values' : just the values array
              - 'table' : dict like {'schema': {schema}, 'data': {data}}
                describing the data, and the data component is
                like ``orient='records'``.

                .. versionchanged:: 0.20.0

        date_format : {None, 'epoch', 'iso'}
            Type of date conversion. 'epoch' = epoch milliseconds,
            'iso' = ISO8601. The default depends on the `orient`. For
            ``orient='table'``, the default is 'iso'. For all other orients,
            the default is 'epoch'.
        double_precision : int, default 10
            The number of decimal places to use when encoding
            floating point values.
        force_ascii : boolean, default True
            Force encoded string to be ASCII.
        date_unit : string, default 'ms' (milliseconds)
            The time unit to encode to, governs timestamp and ISO8601
            precision.  One of 's', 'ms', 'us', 'ns' for second, millisecond,
            microsecond, and nanosecond respectively.
        default_handler : callable, default None
            Handler to call if object cannot otherwise be converted to a
            suitable format for JSON. Should receive a single argument which is
            the object to convert and return a serialisable object.
        lines : boolean, default False
            If 'orient' is 'records' write out line delimited json format. Will
            throw ValueError if incorrect 'orient' since others are not list
            like.

            .. versionadded:: 0.19.0

        compression : {'infer', 'gzip', 'bz2', 'zip', 'xz', None}

            A string representing the compression to use in the output file,
            only used when the first argument is a filename. By default, the
            compression is inferred from the filename.

            .. versionadded:: 0.21.0
            .. versionchanged:: 0.24.0
               'infer' option added and set to default
        index : boolean, default True
            Whether to include the index values in the JSON string. Not
            including the index (``index=False``) is only supported when
            orient is 'split' or 'table'.

            .. versionadded:: 0.23.0

        See Also
        --------
        pandas.read_json

        Examples
        --------

        >>> df = pd.DataFrame([['a', 'b'], ['c', 'd']],
        ...                   index=['row 1', 'row 2'],
        ...                   columns=['col 1', 'col 2'])
        >>> df.to_json(orient='split')
        '{"columns":["col 1","col 2"],
          "index":["row 1","row 2"],
          "data":[["a","b"],["c","d"]]}'

        Encoding/decoding a Dataframe using ``'records'`` formatted JSON.
        Note that index labels are not preserved with this encoding.

        >>> df.to_json(orient='records')
        '[{"col 1":"a","col 2":"b"},{"col 1":"c","col 2":"d"}]'

        Encoding/decoding a Dataframe using ``'index'`` formatted JSON:

        >>> df.to_json(orient='index')
        '{"row 1":{"col 1":"a","col 2":"b"},"row 2":{"col 1":"c","col 2":"d"}}'

        Encoding/decoding a Dataframe using ``'columns'`` formatted JSON:

        >>> df.to_json(orient='columns')
        '{"col 1":{"row 1":"a","row 2":"c"},"col 2":{"row 1":"b","row 2":"d"}}'

        Encoding/decoding a Dataframe using ``'values'`` formatted JSON:

        >>> df.to_json(orient='values')
        '[["a","b"],["c","d"]]'

        Encoding with Table Schema

        >>> df.to_json(orient='table')
        '{"schema": {"fields": [{"name": "index", "type": "string"},
                                {"name": "col 1", "type": "string"},
                                {"name": "col 2", "type": "string"}],
                     "primaryKey": "index",
                     "pandas_version": "0.20.0"},
          "data": [{"index": "row 1", "col 1": "a", "col 2": "b"},
                   {"index": "row 2", "col 1": "c", "col 2": "d"}]}'
        """

        from pandas.io import json
        if date_format is None and orient == 'table':
            date_format = 'iso'
        elif date_format is None:
            date_format = 'epoch'
        return json.to_json(path_or_buf=path_or_buf, obj=self, orient=orient,
                            date_format=date_format,
                            double_precision=double_precision,
                            force_ascii=force_ascii, date_unit=date_unit,
                            default_handler=default_handler,
                            lines=lines, compression=compression,
                            index=index)

    def to_hdf(self, path_or_buf, key, **kwargs):
        """
        Write the contained data to an HDF5 file using HDFStore.

        Hierarchical Data Format (HDF) is self-describing, allowing an
        application to interpret the structure and contents of a file with
        no outside information. One HDF file can hold a mix of related objects
        which can be accessed as a group or as individual objects.

        In order to add another DataFrame or Series to an existing HDF file
        please use append mode and a different a key.

        For more information see the :ref:`user guide <io.hdf5>`.

        Parameters
        ----------
        path_or_buf : str or pandas.HDFStore
            File path or HDFStore object.
        key : str
            Identifier for the group in the store.
        mode : {'a', 'w', 'r+'}, default 'a'
            Mode to open file:

            - 'w': write, a new file is created (an existing file with
              the same name would be deleted).
            - 'a': append, an existing file is opened for reading and
              writing, and if the file does not exist it is created.
            - 'r+': similar to 'a', but the file must already exist.
        format : {'fixed', 'table'}, default 'fixed'
            Possible values:

            - 'fixed': Fixed format. Fast writing/reading. Not-appendable,
              nor searchable.
            - 'table': Table format. Write as a PyTables Table structure
              which may perform worse but allow more flexible operations
              like searching / selecting subsets of the data.
        append : bool, default False
            For Table formats, append the input data to the existing.
        data_columns :  list of columns or True, optional
            List of columns to create as indexed data columns for on-disk
            queries, or True to use all columns. By default only the axes
            of the object are indexed. See :ref:`io.hdf5-query-data-columns`.
            Applicable only to format='table'.
        complevel : {0-9}, optional
            Specifies a compression level for data.
            A value of 0 disables compression.
        complib : {'zlib', 'lzo', 'bzip2', 'blosc'}, default 'zlib'
            Specifies the compression library to be used.
            As of v0.20.2 these additional compressors for Blosc are supported
            (default if no compressor specified: 'blosc:blosclz'):
            {'blosc:blosclz', 'blosc:lz4', 'blosc:lz4hc', 'blosc:snappy',
            'blosc:zlib', 'blosc:zstd'}.
            Specifying a compression library which is not available issues
            a ValueError.
        fletcher32 : bool, default False
            If applying compression use the fletcher32 checksum.
        dropna : bool, default False
            If true, ALL nan rows will not be written to store.
        errors : str, default 'strict'
            Specifies how encoding and decoding errors are to be handled.
            See the errors argument for :func:`open` for a full list
            of options.

        See Also
        --------
        DataFrame.read_hdf : Read from HDF file.
        DataFrame.to_parquet : Write a DataFrame to the binary parquet format.
        DataFrame.to_sql : Write to a sql table.
        DataFrame.to_feather : Write out feather-format for DataFrames.
        DataFrame.to_csv : Write out to a csv file.

        Examples
        --------
        >>> df = pd.DataFrame({'A': [1, 2, 3], 'B': [4, 5, 6]},
        ...                   index=['a', 'b', 'c'])
        >>> df.to_hdf('data.h5', key='df', mode='w')

        We can add another object to the same file:

        >>> s = pd.Series([1, 2, 3, 4])
        >>> s.to_hdf('data.h5', key='s')

        Reading from HDF file:

        >>> pd.read_hdf('data.h5', 'df')
        A  B
        a  1  4
        b  2  5
        c  3  6
        >>> pd.read_hdf('data.h5', 's')
        0    1
        1    2
        2    3
        3    4
        dtype: int64

        Deleting file with data:

        >>> import os
        >>> os.remove('data.h5')

        """
        from pandas.io import pytables
        return pytables.to_hdf(path_or_buf, key, self, **kwargs)

    def to_msgpack(self, path_or_buf=None, encoding='utf-8', **kwargs):
        """
        msgpack (serialize) object to input file path

        THIS IS AN EXPERIMENTAL LIBRARY and the storage format
        may not be stable until a future release.

        Parameters
        ----------
        path : string File path, buffer-like, or None
            if None, return generated string
        append : boolean whether to append to an existing msgpack
            (default is False)
        compress : type of compressor (zlib or blosc), default to None (no
            compression)
        """

        from pandas.io import packers
        return packers.to_msgpack(path_or_buf, self, encoding=encoding,
                                  **kwargs)

    def to_sql(self, name, con, schema=None, if_exists='fail', index=True,
               index_label=None, chunksize=None, dtype=None):
        """
        Write records stored in a DataFrame to a SQL database.

        Databases supported by SQLAlchemy [1]_ are supported. Tables can be
        newly created, appended to, or overwritten.

        Parameters
        ----------
        name : string
            Name of SQL table.
        con : sqlalchemy.engine.Engine or sqlite3.Connection
            Using SQLAlchemy makes it possible to use any DB supported by that
            library. Legacy support is provided for sqlite3.Connection objects.
        schema : string, optional
            Specify the schema (if database flavor supports this). If None, use
            default schema.
        if_exists : {'fail', 'replace', 'append'}, default 'fail'
            How to behave if the table already exists.

            * fail: Raise a ValueError.
            * replace: Drop the table before inserting new values.
            * append: Insert new values to the existing table.

        index : boolean, default True
            Write DataFrame index as a column. Uses `index_label` as the column
            name in the table.
        index_label : string or sequence, default None
            Column label for index column(s). If None is given (default) and
            `index` is True, then the index names are used.
            A sequence should be given if the DataFrame uses MultiIndex.
        chunksize : int, optional
            Rows will be written in batches of this size at a time. By default,
            all rows will be written at once.
        dtype : dict, optional
            Specifying the datatype for columns. The keys should be the column
            names and the values should be the SQLAlchemy types or strings for
            the sqlite3 legacy mode.

        Raises
        ------
        ValueError
            When the table already exists and `if_exists` is 'fail' (the
            default).

        See Also
        --------
        pandas.read_sql : read a DataFrame from a table

        References
        ----------
        .. [1] http://docs.sqlalchemy.org
        .. [2] https://www.python.org/dev/peps/pep-0249/

        Examples
        --------

        Create an in-memory SQLite database.

        >>> from sqlalchemy import create_engine
        >>> engine = create_engine('sqlite://', echo=False)

        Create a table from scratch with 3 rows.

        >>> df = pd.DataFrame({'name' : ['User 1', 'User 2', 'User 3']})
        >>> df
             name
        0  User 1
        1  User 2
        2  User 3

        >>> df.to_sql('users', con=engine)
        >>> engine.execute("SELECT * FROM users").fetchall()
        [(0, 'User 1'), (1, 'User 2'), (2, 'User 3')]

        >>> df1 = pd.DataFrame({'name' : ['User 4', 'User 5']})
        >>> df1.to_sql('users', con=engine, if_exists='append')
        >>> engine.execute("SELECT * FROM users").fetchall()
        [(0, 'User 1'), (1, 'User 2'), (2, 'User 3'),
         (0, 'User 4'), (1, 'User 5')]

        Overwrite the table with just ``df1``.

        >>> df1.to_sql('users', con=engine, if_exists='replace',
        ...            index_label='id')
        >>> engine.execute("SELECT * FROM users").fetchall()
        [(0, 'User 4'), (1, 'User 5')]

        Specify the dtype (especially useful for integers with missing values).
        Notice that while pandas is forced to store the data as floating point,
        the database supports nullable integers. When fetching the data with
        Python, we get back integer scalars.

        >>> df = pd.DataFrame({"A": [1, None, 2]})
        >>> df
             A
        0  1.0
        1  NaN
        2  2.0

        >>> from sqlalchemy.types import Integer
        >>> df.to_sql('integers', con=engine, index=False,
        ...           dtype={"A": Integer()})

        >>> engine.execute("SELECT * FROM integers").fetchall()
        [(1,), (None,), (2,)]
        """
        from pandas.io import sql
        sql.to_sql(self, name, con, schema=schema, if_exists=if_exists,
                   index=index, index_label=index_label, chunksize=chunksize,
                   dtype=dtype)

    def to_pickle(self, path, compression='infer',
                  protocol=pkl.HIGHEST_PROTOCOL):
        """
        Pickle (serialize) object to file.

        Parameters
        ----------
        path : str
            File path where the pickled object will be stored.
        compression : {'infer', 'gzip', 'bz2', 'zip', 'xz', None}, \
        default 'infer'
            A string representing the compression to use in the output file. By
            default, infers from the file extension in specified path.

            .. versionadded:: 0.20.0
        protocol : int
            Int which indicates which protocol should be used by the pickler,
            default HIGHEST_PROTOCOL (see [1]_ paragraph 12.1.2). The possible
            values for this parameter depend on the version of Python. For
            Python 2.x, possible values are 0, 1, 2. For Python>=3.0, 3 is a
            valid value. For Python >= 3.4, 4 is a valid value. A negative
            value for the protocol parameter is equivalent to setting its value
            to HIGHEST_PROTOCOL.

            .. [1] https://docs.python.org/3/library/pickle.html
            .. versionadded:: 0.21.0

        See Also
        --------
        read_pickle : Load pickled pandas object (or any object) from file.
        DataFrame.to_hdf : Write DataFrame to an HDF5 file.
        DataFrame.to_sql : Write DataFrame to a SQL database.
        DataFrame.to_parquet : Write a DataFrame to the binary parquet format.

        Examples
        --------
        >>> original_df = pd.DataFrame({"foo": range(5), "bar": range(5, 10)})
        >>> original_df
           foo  bar
        0    0    5
        1    1    6
        2    2    7
        3    3    8
        4    4    9
        >>> original_df.to_pickle("./dummy.pkl")

        >>> unpickled_df = pd.read_pickle("./dummy.pkl")
        >>> unpickled_df
           foo  bar
        0    0    5
        1    1    6
        2    2    7
        3    3    8
        4    4    9

        >>> import os
        >>> os.remove("./dummy.pkl")
        """
        from pandas.io.pickle import to_pickle
        return to_pickle(self, path, compression=compression,
                         protocol=protocol)

    def to_clipboard(self, excel=True, sep=None, **kwargs):
        r"""
        Copy object to the system clipboard.

        Write a text representation of object to the system clipboard.
        This can be pasted into Excel, for example.

        Parameters
        ----------
        excel : bool, default True
            - True, use the provided separator, writing in a csv format for
              allowing easy pasting into excel.
            - False, write a string representation of the object to the
              clipboard.

        sep : str, default ``'\t'``
            Field delimiter.
        **kwargs
            These parameters will be passed to DataFrame.to_csv.

        See Also
        --------
        DataFrame.to_csv : Write a DataFrame to a comma-separated values
            (csv) file.
        read_clipboard : Read text from clipboard and pass to read_table.

        Notes
        -----
        Requirements for your platform.

          - Linux : `xclip`, or `xsel` (with `gtk` or `PyQt4` modules)
          - Windows : none
          - OS X : none

        Examples
        --------
        Copy the contents of a DataFrame to the clipboard.

        >>> df = pd.DataFrame([[1, 2, 3], [4, 5, 6]], columns=['A', 'B', 'C'])
        >>> df.to_clipboard(sep=',')
        ... # Wrote the following to the system clipboard:
        ... # ,A,B,C
        ... # 0,1,2,3
        ... # 1,4,5,6

        We can omit the the index by passing the keyword `index` and setting
        it to false.

        >>> df.to_clipboard(sep=',', index=False)
        ... # Wrote the following to the system clipboard:
        ... # A,B,C
        ... # 1,2,3
        ... # 4,5,6
        """
        from pandas.io import clipboards
        clipboards.to_clipboard(self, excel=excel, sep=sep, **kwargs)

    def to_xarray(self):
        """
        Return an xarray object from the pandas object.

        Returns
        -------
        xarray.DataArray or xarray.Dataset
            Data in the pandas structure converted to Dataset if the object is
            a DataFrame, or a DataArray if the object is a Series.

        See Also
        --------
        DataFrame.to_hdf : Write DataFrame to an HDF5 file.
        DataFrame.to_parquet : Write a DataFrame to the binary parquet format.

        Examples
        --------
        >>> df = pd.DataFrame([('falcon', 'bird',  389.0, 2),
        ...                    ('parrot', 'bird', 24.0, 2),
        ...                    ('lion',   'mammal', 80.5, 4),
        ...                    ('monkey', 'mammal', np.nan, 4)],
        ...                    columns=['name', 'class', 'max_speed',
        ...                             'num_legs'])
        >>> df
             name   class  max_speed  num_legs
        0  falcon    bird      389.0         2
        1  parrot    bird       24.0         2
        2    lion  mammal       80.5         4
        3  monkey  mammal        NaN         4

        >>> df.to_xarray()
        <xarray.Dataset>
        Dimensions:    (index: 4)
        Coordinates:
          * index      (index) int64 0 1 2 3
        Data variables:
            name       (index) object 'falcon' 'parrot' 'lion' 'monkey'
            class      (index) object 'bird' 'bird' 'mammal' 'mammal'
            max_speed  (index) float64 389.0 24.0 80.5 nan
            num_legs   (index) int64 2 2 4 4

        >>> df['max_speed'].to_xarray()
        <xarray.DataArray 'max_speed' (index: 4)>
        array([389. ,  24. ,  80.5,   nan])
        Coordinates:
          * index    (index) int64 0 1 2 3

        >>> dates = pd.to_datetime(['2018-01-01', '2018-01-01',
        ...                         '2018-01-02', '2018-01-02'])
        >>> df_multiindex = pd.DataFrame({'date': dates,
        ...                    'animal': ['falcon', 'parrot', 'falcon',
        ...                               'parrot'],
        ...                    'speed': [350, 18, 361, 15]}).set_index(['date',
        ...                                                    'animal'])
        >>> df_multiindex
                           speed
        date       animal
        2018-01-01 falcon    350
                   parrot     18
        2018-01-02 falcon    361
                   parrot     15

        >>> df_multiindex.to_xarray()
        <xarray.Dataset>
        Dimensions:  (animal: 2, date: 2)
        Coordinates:
          * date     (date) datetime64[ns] 2018-01-01 2018-01-02
          * animal   (animal) object 'falcon' 'parrot'
        Data variables:
            speed    (date, animal) int64 350 18 361 15

        Notes
        -----
        See the `xarray docs <http://xarray.pydata.org/en/stable/>`__
        """

        try:
            import xarray
        except ImportError:
            # Give a nice error message
            raise ImportError("the xarray library is not installed\n"
                              "you can install via conda\n"
                              "conda install xarray\n"
                              "or via pip\n"
                              "pip install xarray\n")

        if self.ndim == 1:
            return xarray.DataArray.from_series(self)
        elif self.ndim == 2:
            return xarray.Dataset.from_dataframe(self)

        # > 2 dims
        coords = [(a, self._get_axis(a)) for a in self._AXIS_ORDERS]
        return xarray.DataArray(self,
                                coords=coords,
                                )

    def to_latex(self, buf=None, columns=None, col_space=None, header=True,
                 index=True, na_rep='NaN', formatters=None, float_format=None,
                 sparsify=None, index_names=True, bold_rows=False,
                 column_format=None, longtable=None, escape=None,
                 encoding=None, decimal='.', multicolumn=None,
                 multicolumn_format=None, multirow=None):
        r"""
        Render an object to a LaTeX tabular environment table.

        Render an object to a tabular environment table. You can splice
        this into a LaTeX document. Requires \usepackage{booktabs}.

        .. versionchanged:: 0.20.2
           Added to Series

        Parameters
        ----------
        buf : file descriptor or None
            Buffer to write to. If None, the output is returned as a string.
        columns : list of label, optional
            The subset of columns to write. Writes all columns by default.
        col_space : int, optional
            The minimum width of each column.
        header : bool or list of str, default True
            Write out the column names. If a list of strings is given,
            it is assumed to be aliases for the column names.
        index : bool, default True
            Write row names (index).
        na_rep : str, default 'NaN'
            Missing data representation.
        formatters : list of functions or dict of {str: function}, optional
            Formatter functions to apply to columns' elements by position or
            name. The result of each function must be a unicode string.
            List must be of length equal to the number of columns.
        float_format : str, optional
            Format string for floating point numbers.
        sparsify : bool, optional
            Set to False for a DataFrame with a hierarchical index to print
            every multiindex key at each row. By default, the value will be
            read from the config module.
        index_names : bool, default True
            Prints the names of the indexes.
        bold_rows : bool, default False
            Make the row labels bold in the output.
        column_format : str, optional
            The columns format as specified in `LaTeX table format
            <https://en.wikibooks.org/wiki/LaTeX/Tables>`__ e.g. 'rcl' for 3
            columns. By default, 'l' will be used for all columns except
            columns of numbers, which default to 'r'.
        longtable : bool, optional
            By default, the value will be read from the pandas config
            module. Use a longtable environment instead of tabular. Requires
            adding a \usepackage{longtable} to your LaTeX preamble.
        escape : bool, optional
            By default, the value will be read from the pandas config
            module. When set to False prevents from escaping latex special
            characters in column names.
        encoding : str, optional
            A string representing the encoding to use in the output file,
            defaults to 'ascii' on Python 2 and 'utf-8' on Python 3.
        decimal : str, default '.'
            Character recognized as decimal separator, e.g. ',' in Europe.
            .. versionadded:: 0.18.0
        multicolumn : bool, default True
            Use \multicolumn to enhance MultiIndex columns.
            The default will be read from the config module.
            .. versionadded:: 0.20.0
        multicolumn_format : str, default 'l'
            The alignment for multicolumns, similar to `column_format`
            The default will be read from the config module.
            .. versionadded:: 0.20.0
        multirow : bool, default False
            Use \multirow to enhance MultiIndex rows. Requires adding a
            \usepackage{multirow} to your LaTeX preamble. Will print
            centered labels (instead of top-aligned) across the contained
            rows, separating groups via clines. The default will be read
            from the pandas config module.
            .. versionadded:: 0.20.0

        Returns
        -------
        str or None
            If buf is None, returns the resulting LateX format as a
            string. Otherwise returns None.

        See Also
        --------
        DataFrame.to_string : Render a DataFrame to a console-friendly
            tabular output.
        DataFrame.to_html : Render a DataFrame as an HTML table.

        Examples
        --------
        >>> df = pd.DataFrame({'name': ['Raphael', 'Donatello'],
        ...                    'mask': ['red', 'purple'],
        ...                    'weapon': ['sai', 'bo staff']})
        >>> df.to_latex(index=False) # doctest: +NORMALIZE_WHITESPACE
        '\\begin{tabular}{lll}\n\\toprule\n      name &    mask &    weapon
        \\\\\n\\midrule\n   Raphael &     red &       sai \\\\\n Donatello &
         purple &  bo staff \\\\\n\\bottomrule\n\\end{tabular}\n'
        """
        # Get defaults from the pandas config
        if self.ndim == 1:
            self = self.to_frame()
        if longtable is None:
            longtable = config.get_option("display.latex.longtable")
        if escape is None:
            escape = config.get_option("display.latex.escape")
        if multicolumn is None:
            multicolumn = config.get_option("display.latex.multicolumn")
        if multicolumn_format is None:
            multicolumn_format = config.get_option(
                "display.latex.multicolumn_format")
        if multirow is None:
            multirow = config.get_option("display.latex.multirow")

        formatter = DataFrameFormatter(self, buf=buf, columns=columns,
                                       col_space=col_space, na_rep=na_rep,
                                       header=header, index=index,
                                       formatters=formatters,
                                       float_format=float_format,
                                       bold_rows=bold_rows,
                                       sparsify=sparsify,
                                       index_names=index_names,
                                       escape=escape, decimal=decimal)
        formatter.to_latex(column_format=column_format, longtable=longtable,
                           encoding=encoding, multicolumn=multicolumn,
                           multicolumn_format=multicolumn_format,
                           multirow=multirow)

        if buf is None:
            return formatter.buf.getvalue()

    # ----------------------------------------------------------------------
    # Fancy Indexing

    @classmethod
    def _create_indexer(cls, name, indexer):
        """Create an indexer like _name in the class."""
        if getattr(cls, name, None) is None:
            _indexer = functools.partial(indexer, name)
            setattr(cls, name, property(_indexer, doc=indexer.__doc__))

    def get(self, key, default=None):
        """
        Get item from object for given key (DataFrame column, Panel slice,
        etc.). Returns default value if not found.

        Parameters
        ----------
        key : object

        Returns
        -------
        value : same type as items contained in object
        """
        try:
            return self[key]
        except (KeyError, ValueError, IndexError):
            return default

    def __getitem__(self, item):
        return self._get_item_cache(item)

    def _get_item_cache(self, item):
        """Return the cached item, item represents a label indexer."""
        cache = self._item_cache
        res = cache.get(item)
        if res is None:
            values = self._data.get(item)
            res = self._box_item_values(item, values)
            cache[item] = res
            res._set_as_cached(item, self)

            # for a chain
            res._is_copy = self._is_copy
        return res

    def _set_as_cached(self, item, cacher):
        """Set the _cacher attribute on the calling object with a weakref to
        cacher.
        """
        self._cacher = (item, weakref.ref(cacher))

    def _reset_cacher(self):
        """Reset the cacher."""
        if hasattr(self, '_cacher'):
            del self._cacher

    def _iget_item_cache(self, item):
        """Return the cached item, item represents a positional indexer."""
        ax = self._info_axis
        if ax.is_unique:
            lower = self._get_item_cache(ax[item])
        else:
            lower = self._take(item, axis=self._info_axis_number)
        return lower

    def _box_item_values(self, key, values):
        raise com.AbstractMethodError(self)

    def _maybe_cache_changed(self, item, value):
        """The object has called back to us saying maybe it has changed.
        """
        self._data.set(item, value, check=False)

    @property
    def _is_cached(self):
        """Return boolean indicating if self is cached or not."""
        return getattr(self, '_cacher', None) is not None

    def _get_cacher(self):
        """return my cacher or None"""
        cacher = getattr(self, '_cacher', None)
        if cacher is not None:
            cacher = cacher[1]()
        return cacher

    @property
    def _is_view(self):
        """Return boolean indicating if self is view of another array """
        return self._data.is_view

    def _maybe_update_cacher(self, clear=False, verify_is_copy=True):
        """
        See if we need to update our parent cacher if clear, then clear our
        cache.

        Parameters
        ----------
        clear : boolean, default False
            clear the item cache
        verify_is_copy : boolean, default True
            provide is_copy checks

        """

        cacher = getattr(self, '_cacher', None)
        if cacher is not None:
            ref = cacher[1]()

            # we are trying to reference a dead referant, hence
            # a copy
            if ref is None:
                del self._cacher
            else:
                try:
                    ref._maybe_cache_changed(cacher[0], self)
                except Exception:
                    pass

        if verify_is_copy:
            self._check_setitem_copy(stacklevel=5, t='referant')

        if clear:
            self._clear_item_cache()

    def _clear_item_cache(self, i=None):
        if i is not None:
            self._item_cache.pop(i, None)
        else:
            self._item_cache.clear()

    def _slice(self, slobj, axis=0, kind=None):
        """
        Construct a slice of this container.

        kind parameter is maintained for compatibility with Series slicing.
        """
        axis = self._get_block_manager_axis(axis)
        result = self._constructor(self._data.get_slice(slobj, axis=axis))
        result = result.__finalize__(self)

        # this could be a view
        # but only in a single-dtyped view slicable case
        is_copy = axis != 0 or result._is_view
        result._set_is_copy(self, copy=is_copy)
        return result

    def _set_item(self, key, value):
        self._data.set(key, value)
        self._clear_item_cache()

    def _set_is_copy(self, ref=None, copy=True):
        if not copy:
            self._is_copy = None
        else:
            if ref is not None:
                self._is_copy = weakref.ref(ref)
            else:
                self._is_copy = None

    def _check_is_chained_assignment_possible(self):
        """
        Check if we are a view, have a cacher, and are of mixed type.
        If so, then force a setitem_copy check.

        Should be called just near setting a value

        Will return a boolean if it we are a view and are cached, but a
        single-dtype meaning that the cacher should be updated following
        setting.
        """
        if self._is_view and self._is_cached:
            ref = self._get_cacher()
            if ref is not None and ref._is_mixed_type:
                self._check_setitem_copy(stacklevel=4, t='referant',
                                         force=True)
            return True
        elif self._is_copy:
            self._check_setitem_copy(stacklevel=4, t='referant')
        return False

    def _check_setitem_copy(self, stacklevel=4, t='setting', force=False):
        """

        Parameters
        ----------
        stacklevel : integer, default 4
           the level to show of the stack when the error is output
        t : string, the type of setting error
        force : boolean, default False
           if True, then force showing an error

        validate if we are doing a settitem on a chained copy.

        If you call this function, be sure to set the stacklevel such that the
        user will see the error *at the level of setting*

        It is technically possible to figure out that we are setting on
        a copy even WITH a multi-dtyped pandas object. In other words, some
        blocks may be views while other are not. Currently _is_view will ALWAYS
        return False for multi-blocks to avoid having to handle this case.

        df = DataFrame(np.arange(0,9), columns=['count'])
        df['group'] = 'b'

        # This technically need not raise SettingWithCopy if both are view
        # (which is not # generally guaranteed but is usually True.  However,
        # this is in general not a good practice and we recommend using .loc.
        df.iloc[0:5]['group'] = 'a'

        """

        if force or self._is_copy:

            value = config.get_option('mode.chained_assignment')
            if value is None:
                return

            # see if the copy is not actually referred; if so, then dissolve
            # the copy weakref
            try:
                gc.collect(2)
                if not gc.get_referents(self._is_copy()):
                    self._is_copy = None
                    return
            except Exception:
                pass

            # we might be a false positive
            try:
                if self._is_copy().shape == self.shape:
                    self._is_copy = None
                    return
            except Exception:
                pass

            # a custom message
            if isinstance(self._is_copy, string_types):
                t = self._is_copy

            elif t == 'referant':
                t = ("\n"
                     "A value is trying to be set on a copy of a slice from a "
                     "DataFrame\n\n"
                     "See the caveats in the documentation: "
                     "http://pandas.pydata.org/pandas-docs/stable/"
                     "indexing.html#indexing-view-versus-copy"
                     )

            else:
                t = ("\n"
                     "A value is trying to be set on a copy of a slice from a "
                     "DataFrame.\n"
                     "Try using .loc[row_indexer,col_indexer] = value "
                     "instead\n\nSee the caveats in the documentation: "
                     "http://pandas.pydata.org/pandas-docs/stable/"
                     "indexing.html#indexing-view-versus-copy"
                     )

            if value == 'raise':
                raise com.SettingWithCopyError(t)
            elif value == 'warn':
                warnings.warn(t, com.SettingWithCopyWarning,
                              stacklevel=stacklevel)

    def __delitem__(self, key):
        """
        Delete item
        """
        deleted = False

        maybe_shortcut = False
        if hasattr(self, 'columns') and isinstance(self.columns, MultiIndex):
            try:
                maybe_shortcut = key not in self.columns._engine
            except TypeError:
                pass

        if maybe_shortcut:
            # Allow shorthand to delete all columns whose first len(key)
            # elements match key:
            if not isinstance(key, tuple):
                key = (key, )
            for col in self.columns:
                if isinstance(col, tuple) and col[:len(key)] == key:
                    del self[col]
                    deleted = True
        if not deleted:
            # If the above loop ran and didn't delete anything because
            # there was no match, this call should raise the appropriate
            # exception:
            self._data.delete(key)

        # delete from the caches
        try:
            del self._item_cache[key]
        except KeyError:
            pass

    def _take(self, indices, axis=0, is_copy=True):
        """
        Return the elements in the given *positional* indices along an axis.

        This means that we are not indexing according to actual values in
        the index attribute of the object. We are indexing according to the
        actual position of the element in the object.

        This is the internal version of ``.take()`` and will contain a wider
        selection of parameters useful for internal use but not as suitable
        for public usage.

        Parameters
        ----------
        indices : array-like
            An array of ints indicating which positions to take.
        axis : int, default 0
            The axis on which to select elements. "0" means that we are
            selecting rows, "1" means that we are selecting columns, etc.
        is_copy : bool, default True
            Whether to return a copy of the original object or not.

        Returns
        -------
        taken : same type as caller
            An array-like containing the elements taken from the object.

        See Also
        --------
        numpy.ndarray.take
        numpy.take
        """
        self._consolidate_inplace()

        new_data = self._data.take(indices,
                                   axis=self._get_block_manager_axis(axis),
                                   verify=True)
        result = self._constructor(new_data).__finalize__(self)

        # Maybe set copy if we didn't actually change the index.
        if is_copy:
            if not result._get_axis(axis).equals(self._get_axis(axis)):
                result._set_is_copy(self)

        return result

    def take(self, indices, axis=0, convert=None, is_copy=True, **kwargs):
        """
        Return the elements in the given *positional* indices along an axis.

        This means that we are not indexing according to actual values in
        the index attribute of the object. We are indexing according to the
        actual position of the element in the object.

        Parameters
        ----------
        indices : array-like
            An array of ints indicating which positions to take.
        axis : {0 or 'index', 1 or 'columns', None}, default 0
            The axis on which to select elements. ``0`` means that we are
            selecting rows, ``1`` means that we are selecting columns.
        convert : bool, default True
            Whether to convert negative indices into positive ones.
            For example, ``-1`` would map to the ``len(axis) - 1``.
            The conversions are similar to the behavior of indexing a
            regular Python list.

            .. deprecated:: 0.21.0
               In the future, negative indices will always be converted.

        is_copy : bool, default True
            Whether to return a copy of the original object or not.
        **kwargs
            For compatibility with :meth:`numpy.take`. Has no effect on the
            output.

        Returns
        -------
        taken : same type as caller
            An array-like containing the elements taken from the object.

        See Also
        --------
        DataFrame.loc : Select a subset of a DataFrame by labels.
        DataFrame.iloc : Select a subset of a DataFrame by positions.
        numpy.take : Take elements from an array along an axis.

        Examples
        --------
        >>> df = pd.DataFrame([('falcon', 'bird',    389.0),
        ...                    ('parrot', 'bird',     24.0),
        ...                    ('lion',   'mammal',   80.5),
        ...                    ('monkey', 'mammal', np.nan)],
        ...                    columns=['name', 'class', 'max_speed'],
        ...                    index=[0, 2, 3, 1])
        >>> df
             name   class  max_speed
        0  falcon    bird      389.0
        2  parrot    bird       24.0
        3    lion  mammal       80.5
        1  monkey  mammal        NaN

        Take elements at positions 0 and 3 along the axis 0 (default).

        Note how the actual indices selected (0 and 1) do not correspond to
        our selected indices 0 and 3. That's because we are selecting the 0th
        and 3rd rows, not rows whose indices equal 0 and 3.

        >>> df.take([0, 3])
             name   class  max_speed
        0  falcon    bird      389.0
        1  monkey  mammal        NaN

        Take elements at indices 1 and 2 along the axis 1 (column selection).

        >>> df.take([1, 2], axis=1)
            class  max_speed
        0    bird      389.0
        2    bird       24.0
        3  mammal       80.5
        1  mammal        NaN

        We may take elements using negative integers for positive indices,
        starting from the end of the object, just like with Python lists.

        >>> df.take([-1, -2])
             name   class  max_speed
        1  monkey  mammal        NaN
        3    lion  mammal       80.5
        """
        if convert is not None:
            msg = ("The 'convert' parameter is deprecated "
                   "and will be removed in a future version.")
            warnings.warn(msg, FutureWarning, stacklevel=2)

        nv.validate_take(tuple(), kwargs)
        return self._take(indices, axis=axis, is_copy=is_copy)

    def xs(self, key, axis=0, level=None, drop_level=True):
        """
        Returns a cross-section (row(s) or column(s)) from the
        Series/DataFrame. Defaults to cross-section on the rows (axis=0).

        Parameters
        ----------
        key : object
            Some label contained in the index, or partially in a MultiIndex
        axis : int, default 0
            Axis to retrieve cross-section on
        level : object, defaults to first n levels (n=1 or len(key))
            In case of a key partially contained in a MultiIndex, indicate
            which levels are used. Levels can be referred by label or position.
        drop_level : boolean, default True
            If False, returns object with same levels as self.

        Examples
        --------
        >>> df
           A  B  C
        a  4  5  2
        b  4  0  9
        c  9  7  3
        >>> df.xs('a')
        A    4
        B    5
        C    2
        Name: a
        >>> df.xs('C', axis=1)
        a    2
        b    9
        c    3
        Name: C

        >>> df
                            A  B  C  D
        first second third
        bar   one    1      4  1  8  9
              two    1      7  5  5  0
        baz   one    1      6  6  8  0
              three  2      5  3  5  3
        >>> df.xs(('baz', 'three'))
               A  B  C  D
        third
        2      5  3  5  3
        >>> df.xs('one', level=1)
                     A  B  C  D
        first third
        bar   1      4  1  8  9
        baz   1      6  6  8  0
        >>> df.xs(('baz', 2), level=[0, 'third'])
                A  B  C  D
        second
        three   5  3  5  3

        Returns
        -------
        xs : Series or DataFrame

        Notes
        -----
        xs is only for getting, not setting values.

        MultiIndex Slicers is a generic way to get/set values on any level or
        levels.  It is a superset of xs functionality, see
        :ref:`MultiIndex Slicers <advanced.mi_slicers>`

        """
        axis = self._get_axis_number(axis)
        labels = self._get_axis(axis)
        if level is not None:
            loc, new_ax = labels.get_loc_level(key, level=level,
                                               drop_level=drop_level)

            # create the tuple of the indexer
            indexer = [slice(None)] * self.ndim
            indexer[axis] = loc
            indexer = tuple(indexer)

            result = self.iloc[indexer]
            setattr(result, result._get_axis_name(axis), new_ax)
            return result

        if axis == 1:
            return self[key]

        self._consolidate_inplace()

        index = self.index
        if isinstance(index, MultiIndex):
            loc, new_index = self.index.get_loc_level(key,
                                                      drop_level=drop_level)
        else:
            loc = self.index.get_loc(key)

            if isinstance(loc, np.ndarray):
                if loc.dtype == np.bool_:
                    inds, = loc.nonzero()
                    return self._take(inds, axis=axis)
                else:
                    return self._take(loc, axis=axis)

            if not is_scalar(loc):
                new_index = self.index[loc]

        if is_scalar(loc):
            new_values = self._data.fast_xs(loc)

            # may need to box a datelike-scalar
            #
            # if we encounter an array-like and we only have 1 dim
            # that means that their are list/ndarrays inside the Series!
            # so just return them (GH 6394)
            if not is_list_like(new_values) or self.ndim == 1:
                return com.maybe_box_datetimelike(new_values)

            result = self._constructor_sliced(
                new_values, index=self.columns,
                name=self.index[loc], dtype=new_values.dtype)

        else:
            result = self.iloc[loc]
            result.index = new_index

        # this could be a view
        # but only in a single-dtyped view slicable case
        result._set_is_copy(self, copy=not result._is_view)
        return result

    _xs = xs

    def select(self, crit, axis=0):
        """Return data corresponding to axis labels matching criteria

        .. deprecated:: 0.21.0
            Use df.loc[df.index.map(crit)] to select via labels

        Parameters
        ----------
        crit : function
            To be called on each index (label). Should return True or False
        axis : int

        Returns
        -------
        selection : same type as caller
        """
        warnings.warn("'select' is deprecated and will be removed in a "
                      "future release. You can use "
                      ".loc[labels.map(crit)] as a replacement",
                      FutureWarning, stacklevel=2)

        axis = self._get_axis_number(axis)
        axis_name = self._get_axis_name(axis)
        axis_values = self._get_axis(axis)

        if len(axis_values) > 0:
            new_axis = axis_values[
                np.asarray([bool(crit(label)) for label in axis_values])]
        else:
            new_axis = axis_values

        return self.reindex(**{axis_name: new_axis})

    def reindex_like(self, other, method=None, copy=True, limit=None,
                     tolerance=None):
        """Return an object with matching indices to myself.

        Parameters
        ----------
        other : Object
        method : string or None
        copy : boolean, default True
        limit : int, default None
            Maximum number of consecutive labels to fill for inexact matches.
        tolerance : optional
            Maximum distance between labels of the other object and this
            object for inexact matches. Can be list-like.

            .. versionadded:: 0.21.0 (list-like tolerance)

        Notes
        -----
        Like calling s.reindex(index=other.index, columns=other.columns,
                               method=...)

        Returns
        -------
        reindexed : same as input
        """
        d = other._construct_axes_dict(axes=self._AXIS_ORDERS, method=method,
                                       copy=copy, limit=limit,
                                       tolerance=tolerance)

        return self.reindex(**d)

    def drop(self, labels=None, axis=0, index=None, columns=None, level=None,
             inplace=False, errors='raise'):

        inplace = validate_bool_kwarg(inplace, 'inplace')

        if labels is not None:
            if index is not None or columns is not None:
                raise ValueError("Cannot specify both 'labels' and "
                                 "'index'/'columns'")
            axis_name = self._get_axis_name(axis)
            axes = {axis_name: labels}
        elif index is not None or columns is not None:
            axes, _ = self._construct_axes_from_arguments((index, columns), {})
        else:
            raise ValueError("Need to specify at least one of 'labels', "
                             "'index' or 'columns'")

        obj = self

        for axis, labels in axes.items():
            if labels is not None:
                obj = obj._drop_axis(labels, axis, level=level, errors=errors)

        if inplace:
            self._update_inplace(obj)
        else:
            return obj

    def _drop_axis(self, labels, axis, level=None, errors='raise'):
        """
        Drop labels from specified axis. Used in the ``drop`` method
        internally.

        Parameters
        ----------
        labels : single label or list-like
        axis : int or axis name
        level : int or level name, default None
            For MultiIndex
        errors : {'ignore', 'raise'}, default 'raise'
            If 'ignore', suppress error and existing labels are dropped.

        """
        axis = self._get_axis_number(axis)
        axis_name = self._get_axis_name(axis)
        axis = self._get_axis(axis)

        if axis.is_unique:
            if level is not None:
                if not isinstance(axis, MultiIndex):
                    raise AssertionError('axis must be a MultiIndex')
                new_axis = axis.drop(labels, level=level, errors=errors)
            else:
                new_axis = axis.drop(labels, errors=errors)
            result = self.reindex(**{axis_name: new_axis})

        # Case for non-unique axis
        else:
            labels = ensure_object(com.index_labels_to_array(labels))
            if level is not None:
                if not isinstance(axis, MultiIndex):
                    raise AssertionError('axis must be a MultiIndex')
                indexer = ~axis.get_level_values(level).isin(labels)

                # GH 18561 MultiIndex.drop should raise if label is absent
                if errors == 'raise' and indexer.all():
                    raise KeyError('{} not found in axis'.format(labels))
            else:
                indexer = ~axis.isin(labels)
                # Check if label doesn't exist along axis
                labels_missing = (axis.get_indexer_for(labels) == -1).any()
                if errors == 'raise' and labels_missing:
                    raise KeyError('{} not found in axis'.format(labels))

            slicer = [slice(None)] * self.ndim
            slicer[self._get_axis_number(axis_name)] = indexer

            result = self.loc[tuple(slicer)]

        return result

    def _update_inplace(self, result, verify_is_copy=True):
        """
        Replace self internals with result.

        Parameters
        ----------
        verify_is_copy : boolean, default True
            provide is_copy checks

        """
        # NOTE: This does *not* call __finalize__ and that's an explicit
        # decision that we may revisit in the future.

        self._reset_cache()
        self._clear_item_cache()
        self._data = getattr(result, '_data', result)
        self._maybe_update_cacher(verify_is_copy=verify_is_copy)

    def add_prefix(self, prefix):
        """
        Prefix labels with string `prefix`.

        For Series, the row labels are prefixed.
        For DataFrame, the column labels are prefixed.

        Parameters
        ----------
        prefix : str
            The string to add before each label.

        Returns
        -------
        Series or DataFrame
            New Series or DataFrame with updated labels.

        See Also
        --------
        Series.add_suffix: Suffix row labels with string `suffix`.
        DataFrame.add_suffix: Suffix column labels with string `suffix`.

        Examples
        --------
        >>> s = pd.Series([1, 2, 3, 4])
        >>> s
        0    1
        1    2
        2    3
        3    4
        dtype: int64

        >>> s.add_prefix('item_')
        item_0    1
        item_1    2
        item_2    3
        item_3    4
        dtype: int64

        >>> df = pd.DataFrame({'A': [1, 2, 3, 4],  'B': [3, 4, 5, 6]})
        >>> df
           A  B
        0  1  3
        1  2  4
        2  3  5
        3  4  6

        >>> df.add_prefix('col_')
             col_A  col_B
        0       1       3
        1       2       4
        2       3       5
        3       4       6
        """
        f = functools.partial('{prefix}{}'.format, prefix=prefix)

        mapper = {self._info_axis_name: f}
        return self.rename(**mapper)

    def add_suffix(self, suffix):
        """
        Suffix labels with string `suffix`.

        For Series, the row labels are suffixed.
        For DataFrame, the column labels are suffixed.

        Parameters
        ----------
        suffix : str
            The string to add after each label.

        Returns
        -------
        Series or DataFrame
            New Series or DataFrame with updated labels.

        See Also
        --------
        Series.add_prefix: Prefix row labels with string `prefix`.
        DataFrame.add_prefix: Prefix column labels with string `prefix`.

        Examples
        --------
        >>> s = pd.Series([1, 2, 3, 4])
        >>> s
        0    1
        1    2
        2    3
        3    4
        dtype: int64

        >>> s.add_suffix('_item')
        0_item    1
        1_item    2
        2_item    3
        3_item    4
        dtype: int64

        >>> df = pd.DataFrame({'A': [1, 2, 3, 4],  'B': [3, 4, 5, 6]})
        >>> df
           A  B
        0  1  3
        1  2  4
        2  3  5
        3  4  6

        >>> df.add_suffix('_col')
             A_col  B_col
        0       1       3
        1       2       4
        2       3       5
        3       4       6
        """
        f = functools.partial('{}{suffix}'.format, suffix=suffix)

        mapper = {self._info_axis_name: f}
        return self.rename(**mapper)

    def sort_values(self, by=None, axis=0, ascending=True, inplace=False,
                    kind='quicksort', na_position='last'):
        """
        Sort by the values along either axis

        Parameters
        ----------%(optional_by)s
        axis : %(axes_single_arg)s, default 0
             Axis to be sorted
        ascending : bool or list of bool, default True
             Sort ascending vs. descending. Specify list for multiple sort
             orders.  If this is a list of bools, must match the length of
             the by.
        inplace : bool, default False
             if True, perform operation in-place
        kind : {'quicksort', 'mergesort', 'heapsort'}, default 'quicksort'
             Choice of sorting algorithm. See also ndarray.np.sort for more
             information.  `mergesort` is the only stable algorithm. For
             DataFrames, this option is only applied when sorting on a single
             column or label.
        na_position : {'first', 'last'}, default 'last'
             `first` puts NaNs at the beginning, `last` puts NaNs at the end

        Returns
        -------
        sorted_obj : %(klass)s

        Examples
        --------
        >>> df = pd.DataFrame({
        ...     'col1' : ['A', 'A', 'B', np.nan, 'D', 'C'],
        ...     'col2' : [2, 1, 9, 8, 7, 4],
        ...     'col3': [0, 1, 9, 4, 2, 3],
        ... })
        >>> df
            col1 col2 col3
        0   A    2    0
        1   A    1    1
        2   B    9    9
        3   NaN  8    4
        4   D    7    2
        5   C    4    3

        Sort by col1

        >>> df.sort_values(by=['col1'])
            col1 col2 col3
        0   A    2    0
        1   A    1    1
        2   B    9    9
        5   C    4    3
        4   D    7    2
        3   NaN  8    4

        Sort by multiple columns

        >>> df.sort_values(by=['col1', 'col2'])
            col1 col2 col3
        1   A    1    1
        0   A    2    0
        2   B    9    9
        5   C    4    3
        4   D    7    2
        3   NaN  8    4

        Sort Descending

        >>> df.sort_values(by='col1', ascending=False)
            col1 col2 col3
        4   D    7    2
        5   C    4    3
        2   B    9    9
        0   A    2    0
        1   A    1    1
        3   NaN  8    4

        Putting NAs first

        >>> df.sort_values(by='col1', ascending=False, na_position='first')
            col1 col2 col3
        3   NaN  8    4
        4   D    7    2
        5   C    4    3
        2   B    9    9
        0   A    2    0
        1   A    1    1
        """
        raise NotImplementedError("sort_values has not been implemented "
                                  "on Panel or Panel4D objects.")

    def sort_index(self, axis=0, level=None, ascending=True, inplace=False,
                   kind='quicksort', na_position='last', sort_remaining=True):
        """
        Sort object by labels (along an axis)

        Parameters
        ----------
        axis : %(axes)s to direct sorting
        level : int or level name or list of ints or list of level names
            if not None, sort on values in specified index level(s)
        ascending : boolean, default True
            Sort ascending vs. descending
        inplace : bool, default False
            if True, perform operation in-place
        kind : {'quicksort', 'mergesort', 'heapsort'}, default 'quicksort'
             Choice of sorting algorithm. See also ndarray.np.sort for more
             information.  `mergesort` is the only stable algorithm. For
             DataFrames, this option is only applied when sorting on a single
             column or label.
        na_position : {'first', 'last'}, default 'last'
             `first` puts NaNs at the beginning, `last` puts NaNs at the end.
             Not implemented for MultiIndex.
        sort_remaining : bool, default True
            if true and sorting by level and index is multilevel, sort by other
            levels too (in order) after sorting by specified level

        Returns
        -------
        sorted_obj : %(klass)s
        """
        inplace = validate_bool_kwarg(inplace, 'inplace')
        axis = self._get_axis_number(axis)
        axis_name = self._get_axis_name(axis)
        labels = self._get_axis(axis)

        if level is not None:
            raise NotImplementedError("level is not implemented")
        if inplace:
            raise NotImplementedError("inplace is not implemented")

        sort_index = labels.argsort()
        if not ascending:
            sort_index = sort_index[::-1]

        new_axis = labels.take(sort_index)
        return self.reindex(**{axis_name: new_axis})

    def reindex(self, *args, **kwargs):
        """
        Conform %(klass)s to new index with optional filling logic, placing
        NA/NaN in locations having no value in the previous index. A new object
        is produced unless the new index is equivalent to the current one and
        copy=False

        Parameters
        ----------
        %(optional_labels)s
        %(axes)s : array-like, optional (should be specified using keywords)
            New labels / index to conform to. Preferably an Index object to
            avoid duplicating data
        %(optional_axis)s
        method : {None, 'backfill'/'bfill', 'pad'/'ffill', 'nearest'}, optional
            method to use for filling holes in reindexed DataFrame.
            Please note: this is only applicable to DataFrames/Series with a
            monotonically increasing/decreasing index.

            * default: don't fill gaps
            * pad / ffill: propagate last valid observation forward to next
              valid
            * backfill / bfill: use next valid observation to fill gap
            * nearest: use nearest valid observations to fill gap

        copy : boolean, default True
            Return a new object, even if the passed indexes are the same
        level : int or name
            Broadcast across a level, matching Index values on the
            passed MultiIndex level
        fill_value : scalar, default np.NaN
            Value to use for missing values. Defaults to NaN, but can be any
            "compatible" value
        limit : int, default None
            Maximum number of consecutive elements to forward or backward fill
        tolerance : optional
            Maximum distance between original and new labels for inexact
            matches. The values of the index at the matching locations most
            satisfy the equation ``abs(index[indexer] - target) <= tolerance``.

            Tolerance may be a scalar value, which applies the same tolerance
            to all values, or list-like, which applies variable tolerance per
            element. List-like includes list, tuple, array, Series, and must be
            the same size as the index and its dtype must exactly match the
            index's type.

            .. versionadded:: 0.21.0 (list-like tolerance)

        Examples
        --------

        ``DataFrame.reindex`` supports two calling conventions

        * ``(index=index_labels, columns=column_labels, ...)``
        * ``(labels, axis={'index', 'columns'}, ...)``

        We *highly* recommend using keyword arguments to clarify your
        intent.

        Create a dataframe with some fictional data.

        >>> index = ['Firefox', 'Chrome', 'Safari', 'IE10', 'Konqueror']
        >>> df = pd.DataFrame({
        ...      'http_status': [200,200,404,404,301],
        ...      'response_time': [0.04, 0.02, 0.07, 0.08, 1.0]},
        ...       index=index)
        >>> df
                   http_status  response_time
        Firefox            200           0.04
        Chrome             200           0.02
        Safari             404           0.07
        IE10               404           0.08
        Konqueror          301           1.00

        Create a new index and reindex the dataframe. By default
        values in the new index that do not have corresponding
        records in the dataframe are assigned ``NaN``.

        >>> new_index= ['Safari', 'Iceweasel', 'Comodo Dragon', 'IE10',
        ...             'Chrome']
        >>> df.reindex(new_index)
                       http_status  response_time
        Safari               404.0           0.07
        Iceweasel              NaN            NaN
        Comodo Dragon          NaN            NaN
        IE10                 404.0           0.08
        Chrome               200.0           0.02

        We can fill in the missing values by passing a value to
        the keyword ``fill_value``. Because the index is not monotonically
        increasing or decreasing, we cannot use arguments to the keyword
        ``method`` to fill the ``NaN`` values.

        >>> df.reindex(new_index, fill_value=0)
                       http_status  response_time
        Safari                 404           0.07
        Iceweasel                0           0.00
        Comodo Dragon            0           0.00
        IE10                   404           0.08
        Chrome                 200           0.02

        >>> df.reindex(new_index, fill_value='missing')
                      http_status response_time
        Safari                404          0.07
        Iceweasel         missing       missing
        Comodo Dragon     missing       missing
        IE10                  404          0.08
        Chrome                200          0.02

        We can also reindex the columns.

        >>> df.reindex(columns=['http_status', 'user_agent'])
                   http_status  user_agent
        Firefox            200         NaN
        Chrome             200         NaN
        Safari             404         NaN
        IE10               404         NaN
        Konqueror          301         NaN

        Or we can use "axis-style" keyword arguments

        >>> df.reindex(['http_status', 'user_agent'], axis="columns")
                   http_status  user_agent
        Firefox            200         NaN
        Chrome             200         NaN
        Safari             404         NaN
        IE10               404         NaN
        Konqueror          301         NaN

        To further illustrate the filling functionality in
        ``reindex``, we will create a dataframe with a
        monotonically increasing index (for example, a sequence
        of dates).

        >>> date_index = pd.date_range('1/1/2010', periods=6, freq='D')
        >>> df2 = pd.DataFrame({"prices": [100, 101, np.nan, 100, 89, 88]},
        ...                    index=date_index)
        >>> df2
                    prices
        2010-01-01     100
        2010-01-02     101
        2010-01-03     NaN
        2010-01-04     100
        2010-01-05      89
        2010-01-06      88

        Suppose we decide to expand the dataframe to cover a wider
        date range.

        >>> date_index2 = pd.date_range('12/29/2009', periods=10, freq='D')
        >>> df2.reindex(date_index2)
                    prices
        2009-12-29     NaN
        2009-12-30     NaN
        2009-12-31     NaN
        2010-01-01     100
        2010-01-02     101
        2010-01-03     NaN
        2010-01-04     100
        2010-01-05      89
        2010-01-06      88
        2010-01-07     NaN

        The index entries that did not have a value in the original data frame
        (for example, '2009-12-29') are by default filled with ``NaN``.
        If desired, we can fill in the missing values using one of several
        options.

        For example, to back-propagate the last valid value to fill the ``NaN``
        values, pass ``bfill`` as an argument to the ``method`` keyword.

        >>> df2.reindex(date_index2, method='bfill')
                    prices
        2009-12-29     100
        2009-12-30     100
        2009-12-31     100
        2010-01-01     100
        2010-01-02     101
        2010-01-03     NaN
        2010-01-04     100
        2010-01-05      89
        2010-01-06      88
        2010-01-07     NaN

        Please note that the ``NaN`` value present in the original dataframe
        (at index value 2010-01-03) will not be filled by any of the
        value propagation schemes. This is because filling while reindexing
        does not look at dataframe values, but only compares the original and
        desired indexes. If you do want to fill in the ``NaN`` values present
        in the original dataframe, use the ``fillna()`` method.

        See the :ref:`user guide <basics.reindexing>` for more.

        Returns
        -------
        reindexed : %(klass)s
        """
        # TODO: Decide if we care about having different examples for different
        # kinds

        # construct the args
        axes, kwargs = self._construct_axes_from_arguments(args, kwargs)
        method = missing.clean_reindex_fill_method(kwargs.pop('method', None))
        level = kwargs.pop('level', None)
        copy = kwargs.pop('copy', True)
        limit = kwargs.pop('limit', None)
        tolerance = kwargs.pop('tolerance', None)
        fill_value = kwargs.pop('fill_value', None)

        # Series.reindex doesn't use / need the axis kwarg
        # We pop and ignore it here, to make writing Series/Frame generic code
        # easier
        kwargs.pop("axis", None)

        if kwargs:
            raise TypeError('reindex() got an unexpected keyword '
                            'argument "{0}"'.format(list(kwargs.keys())[0]))

        self._consolidate_inplace()

        # if all axes that are requested to reindex are equal, then only copy
        # if indicated must have index names equal here as well as values
        if all(self._get_axis(axis).identical(ax)
               for axis, ax in axes.items() if ax is not None):
            if copy:
                return self.copy()
            return self

        # check if we are a multi reindex
        if self._needs_reindex_multi(axes, method, level):
            try:
                return self._reindex_multi(axes, copy, fill_value)
            except Exception:
                pass

        # perform the reindex on the axes
        return self._reindex_axes(axes, level, limit, tolerance, method,
                                  fill_value, copy).__finalize__(self)

    def _reindex_axes(self, axes, level, limit, tolerance, method, fill_value,
                      copy):
        """Perform the reindex for all the axes."""
        obj = self
        for a in self._AXIS_ORDERS:
            labels = axes[a]
            if labels is None:
                continue

            ax = self._get_axis(a)
            new_index, indexer = ax.reindex(labels, level=level, limit=limit,
                                            tolerance=tolerance, method=method)

            axis = self._get_axis_number(a)
            obj = obj._reindex_with_indexers({axis: [new_index, indexer]},
                                             fill_value=fill_value,
                                             copy=copy, allow_dups=False)

        return obj

    def _needs_reindex_multi(self, axes, method, level):
        """Check if we do need a multi reindex."""
        return ((com.count_not_none(*axes.values()) == self._AXIS_LEN) and
                method is None and level is None and not self._is_mixed_type)

    def _reindex_multi(self, axes, copy, fill_value):
        return NotImplemented

    _shared_docs[
        'reindex_axis'] = ("""Conform input object to new index with optional
        filling logic, placing NA/NaN in locations having no value in the
        previous index. A new object is produced unless the new index is
        equivalent to the current one and copy=False

        Parameters
        ----------
        labels : array-like
            New labels / index to conform to. Preferably an Index object to
            avoid duplicating data
        axis : %(axes_single_arg)s
        method : {None, 'backfill'/'bfill', 'pad'/'ffill', 'nearest'}, optional
            Method to use for filling holes in reindexed DataFrame:

            * default: don't fill gaps
            * pad / ffill: propagate last valid observation forward to next
              valid
            * backfill / bfill: use next valid observation to fill gap
            * nearest: use nearest valid observations to fill gap

        copy : boolean, default True
            Return a new object, even if the passed indexes are the same
        level : int or name
            Broadcast across a level, matching Index values on the
            passed MultiIndex level
        limit : int, default None
            Maximum number of consecutive elements to forward or backward fill
        tolerance : optional
            Maximum distance between original and new labels for inexact
            matches. The values of the index at the matching locations most
            satisfy the equation ``abs(index[indexer] - target) <= tolerance``.

            Tolerance may be a scalar value, which applies the same tolerance
            to all values, or list-like, which applies variable tolerance per
            element. List-like includes list, tuple, array, Series, and must be
            the same size as the index and its dtype must exactly match the
            index's type.

            .. versionadded:: 0.21.0 (list-like tolerance)

        Examples
        --------
        >>> df.reindex_axis(['A', 'B', 'C'], axis=1)

        See Also
        --------
        reindex, reindex_like

        Returns
        -------
        reindexed : %(klass)s
        """)

    @Appender(_shared_docs['reindex_axis'] % _shared_doc_kwargs)
    def reindex_axis(self, labels, axis=0, method=None, level=None, copy=True,
                     limit=None, fill_value=None):
        msg = ("'.reindex_axis' is deprecated and will be removed in a future "
               "version. Use '.reindex' instead.")
        self._consolidate_inplace()

        axis_name = self._get_axis_name(axis)
        axis_values = self._get_axis(axis_name)
        method = missing.clean_reindex_fill_method(method)
        warnings.warn(msg, FutureWarning, stacklevel=3)
        new_index, indexer = axis_values.reindex(labels, method, level,
                                                 limit=limit)
        return self._reindex_with_indexers({axis: [new_index, indexer]},
                                           fill_value=fill_value, copy=copy)

    def _reindex_with_indexers(self, reindexers, fill_value=None, copy=False,
                               allow_dups=False):
        """allow_dups indicates an internal call here """

        # reindex doing multiple operations on different axes if indicated
        new_data = self._data
        for axis in sorted(reindexers.keys()):
            index, indexer = reindexers[axis]
            baxis = self._get_block_manager_axis(axis)

            if index is None:
                continue

            index = ensure_index(index)
            if indexer is not None:
                indexer = ensure_int64(indexer)

            # TODO: speed up on homogeneous DataFrame objects
            new_data = new_data.reindex_indexer(index, indexer, axis=baxis,
                                                fill_value=fill_value,
                                                allow_dups=allow_dups,
                                                copy=copy)

        if copy and new_data is self._data:
            new_data = new_data.copy()

        return self._constructor(new_data).__finalize__(self)

    def filter(self, items=None, like=None, regex=None, axis=None):
        """
        Subset rows or columns of dataframe according to labels in
        the specified index.

        Note that this routine does not filter a dataframe on its
        contents. The filter is applied to the labels of the index.

        Parameters
        ----------
        items : list-like
            List of axis to restrict to (must not all be present).
        like : string
            Keep axis where "arg in col == True".
        regex : string (regular expression)
            Keep axis with re.search(regex, col) == True.
        axis : int or string axis name
            The axis to filter on.  By default this is the info axis,
            'index' for Series, 'columns' for DataFrame.

        Returns
        -------
        same type as input object

        Examples
        --------
        >>> df = pd.DataFrame(np.array(([1,2,3], [4,5,6])),
        ...                   index=['mouse', 'rabbit'],
        ...                   columns=['one', 'two', 'three'])

        >>> # select columns by name
        >>> df.filter(items=['one', 'three'])
                 one  three
        mouse     1      3
        rabbit    4      6

        >>> # select columns by regular expression
        >>> df.filter(regex='e$', axis=1)
                 one  three
        mouse     1      3
        rabbit    4      6

        >>> # select rows containing 'bbi'
        >>> df.filter(like='bbi', axis=0)
                 one  two  three
        rabbit    4    5      6

        See Also
        --------
        pandas.DataFrame.loc

        Notes
        -----
        The ``items``, ``like``, and ``regex`` parameters are
        enforced to be mutually exclusive.

        ``axis`` defaults to the info axis that is used when indexing
        with ``[]``.
        """
        import re

        nkw = com.count_not_none(items, like, regex)
        if nkw > 1:
            raise TypeError('Keyword arguments `items`, `like`, or `regex` '
                            'are mutually exclusive')

        if axis is None:
            axis = self._info_axis_name
        labels = self._get_axis(axis)

        if items is not None:
            name = self._get_axis_name(axis)
            return self.reindex(
                **{name: [r for r in items if r in labels]})
        elif like:
            def f(x):
                return like in to_str(x)
            values = labels.map(f)
            return self.loc(axis=axis)[values]
        elif regex:
            def f(x):
                return matcher.search(to_str(x)) is not None
            matcher = re.compile(regex)
            values = labels.map(f)
            return self.loc(axis=axis)[values]
        else:
            raise TypeError('Must pass either `items`, `like`, or `regex`')

    def head(self, n=5):
        """
        Return the first `n` rows.

        This function returns the first `n` rows for the object based
        on position. It is useful for quickly testing if your object
        has the right type of data in it.

        Parameters
        ----------
        n : int, default 5
            Number of rows to select.

        Returns
        -------
        obj_head : same type as caller
            The first `n` rows of the caller object.

        See Also
        --------
        pandas.DataFrame.tail: Returns the last `n` rows.

        Examples
        --------
        >>> df = pd.DataFrame({'animal':['alligator', 'bee', 'falcon', 'lion',
        ...                    'monkey', 'parrot', 'shark', 'whale', 'zebra']})
        >>> df
              animal
        0  alligator
        1        bee
        2     falcon
        3       lion
        4     monkey
        5     parrot
        6      shark
        7      whale
        8      zebra

        Viewing the first 5 lines

        >>> df.head()
              animal
        0  alligator
        1        bee
        2     falcon
        3       lion
        4     monkey

        Viewing the first `n` lines (three in this case)

        >>> df.head(3)
              animal
        0  alligator
        1        bee
        2     falcon
        """

        return self.iloc[:n]

    def tail(self, n=5):
        """
        Return the last `n` rows.

        This function returns last `n` rows from the object based on
        position. It is useful for quickly verifying data, for example,
        after sorting or appending rows.

        Parameters
        ----------
        n : int, default 5
            Number of rows to select.

        Returns
        -------
        type of caller
            The last `n` rows of the caller object.

        See Also
        --------
        pandas.DataFrame.head : The first `n` rows of the caller object.

        Examples
        --------
        >>> df = pd.DataFrame({'animal':['alligator', 'bee', 'falcon', 'lion',
        ...                    'monkey', 'parrot', 'shark', 'whale', 'zebra']})
        >>> df
              animal
        0  alligator
        1        bee
        2     falcon
        3       lion
        4     monkey
        5     parrot
        6      shark
        7      whale
        8      zebra

        Viewing the last 5 lines

        >>> df.tail()
           animal
        4  monkey
        5  parrot
        6   shark
        7   whale
        8   zebra

        Viewing the last `n` lines (three in this case)

        >>> df.tail(3)
          animal
        6  shark
        7  whale
        8  zebra
        """

        if n == 0:
            return self.iloc[0:0]
        return self.iloc[-n:]

    def sample(self, n=None, frac=None, replace=False, weights=None,
               random_state=None, axis=None):
        """
        Return a random sample of items from an axis of object.

        You can use `random_state` for reproducibility.

        Parameters
        ----------
        n : int, optional
            Number of items from axis to return. Cannot be used with `frac`.
            Default = 1 if `frac` = None.
        frac : float, optional
            Fraction of axis items to return. Cannot be used with `n`.
        replace : bool, default False
            Sample with or without replacement.
        weights : str or ndarray-like, optional
            Default 'None' results in equal probability weighting.
            If passed a Series, will align with target object on index. Index
            values in weights not found in sampled object will be ignored and
            index values in sampled object not in weights will be assigned
            weights of zero.
            If called on a DataFrame, will accept the name of a column
            when axis = 0.
            Unless weights are a Series, weights must be same length as axis
            being sampled.
            If weights do not sum to 1, they will be normalized to sum to 1.
            Missing values in the weights column will be treated as zero.
            Infinite values not allowed.
        random_state : int or numpy.random.RandomState, optional
            Seed for the random number generator (if int), or numpy RandomState
            object.
        axis : int or string, optional
            Axis to sample. Accepts axis number or name. Default is stat axis
            for given data type (0 for Series and DataFrames, 1 for Panels).

        Returns
        -------
        Series or DataFrame
            A new object of same type as caller containing `n` items randomly
            sampled from the caller object.

        See Also
        --------
        numpy.random.choice: Generates a random sample from a given 1-D numpy
            array.

        Examples
        --------
        >>> df = pd.DataFrame({'num_legs': [2, 4, 8, 0],
        ...                    'num_wings': [2, 0, 0, 0],
        ...                    'num_specimen_seen': [10, 2, 1, 8]},
        ...                   index=['falcon', 'dog', 'spider', 'fish'])
        >>> df
                num_legs  num_wings  num_specimen_seen
        falcon         2          2                 10
        dog            4          0                  2
        spider         8          0                  1
        fish           0          0                  8

        Extract 3 random elements from the ``Series`` ``df['num_legs']``:
        Note that we use `random_state` to ensure the reproducibility of
        the examples.

        >>> df['num_legs'].sample(n=3, random_state=1)
        fish      0
        spider    8
        falcon    2
        Name: num_legs, dtype: int64

        A random 50% sample of the ``DataFrame`` with replacement:

        >>> df.sample(frac=0.5, replace=True, random_state=1)
              num_legs  num_wings  num_specimen_seen
        dog          4          0                  2
        fish         0          0                  8

        Using a DataFrame column as weights. Rows with larger value in the
        `num_specimen_seen` column are more likely to be sampled.

        >>> df.sample(n=2, weights='num_specimen_seen', random_state=1)
                num_legs  num_wings  num_specimen_seen
        falcon         2          2                 10
        fish           0          0                  8
        """

        if axis is None:
            axis = self._stat_axis_number

        axis = self._get_axis_number(axis)
        axis_length = self.shape[axis]

        # Process random_state argument
        rs = com.random_state(random_state)

        # Check weights for compliance
        if weights is not None:

            # If a series, align with frame
            if isinstance(weights, pd.Series):
                weights = weights.reindex(self.axes[axis])

            # Strings acceptable if a dataframe and axis = 0
            if isinstance(weights, string_types):
                if isinstance(self, pd.DataFrame):
                    if axis == 0:
                        try:
                            weights = self[weights]
                        except KeyError:
                            raise KeyError("String passed to weights not a "
                                           "valid column")
                    else:
                        raise ValueError("Strings can only be passed to "
                                         "weights when sampling from rows on "
                                         "a DataFrame")
                else:
                    raise ValueError("Strings cannot be passed as weights "
                                     "when sampling from a Series or Panel.")

            weights = pd.Series(weights, dtype='float64')

            if len(weights) != axis_length:
                raise ValueError("Weights and axis to be sampled must be of "
                                 "same length")

            if (weights == np.inf).any() or (weights == -np.inf).any():
                raise ValueError("weight vector may not include `inf` values")

            if (weights < 0).any():
                raise ValueError("weight vector many not include negative "
                                 "values")

            # If has nan, set to zero.
            weights = weights.fillna(0)

            # Renormalize if don't sum to 1
            if weights.sum() != 1:
                if weights.sum() != 0:
                    weights = weights / weights.sum()
                else:
                    raise ValueError("Invalid weights: weights sum to zero")

            weights = weights.values

        # If no frac or n, default to n=1.
        if n is None and frac is None:
            n = 1
        elif n is not None and frac is None and n % 1 != 0:
            raise ValueError("Only integers accepted as `n` values")
        elif n is None and frac is not None:
            n = int(round(frac * axis_length))
        elif n is not None and frac is not None:
            raise ValueError('Please enter a value for `frac` OR `n`, not '
                             'both')

        # Check for negative sizes
        if n < 0:
            raise ValueError("A negative number of rows requested. Please "
                             "provide positive value.")

        locs = rs.choice(axis_length, size=n, replace=replace, p=weights)
        return self.take(locs, axis=axis, is_copy=False)

    _shared_docs['pipe'] = (r"""
        Apply func(self, \*args, \*\*kwargs)

        Parameters
        ----------
        func : function
            function to apply to the %(klass)s.
            ``args``, and ``kwargs`` are passed into ``func``.
            Alternatively a ``(callable, data_keyword)`` tuple where
            ``data_keyword`` is a string indicating the keyword of
            ``callable`` that expects the %(klass)s.
        args : iterable, optional
            positional arguments passed into ``func``.
        kwargs : mapping, optional
            a dictionary of keyword arguments passed into ``func``.

        Returns
        -------
        object : the return type of ``func``.

        Notes
        -----

        Use ``.pipe`` when chaining together functions that expect
        Series, DataFrames or GroupBy objects. Instead of writing

        >>> f(g(h(df), arg1=a), arg2=b, arg3=c)

        You can write

        >>> (df.pipe(h)
        ...    .pipe(g, arg1=a)
        ...    .pipe(f, arg2=b, arg3=c)
        ... )

        If you have a function that takes the data as (say) the second
        argument, pass a tuple indicating which keyword expects the
        data. For example, suppose ``f`` takes its data as ``arg2``:

        >>> (df.pipe(h)
        ...    .pipe(g, arg1=a)
        ...    .pipe((f, 'arg2'), arg1=a, arg3=c)
        ...  )

        See Also
        --------
        pandas.DataFrame.apply
        pandas.DataFrame.applymap
        pandas.Series.map
    """)

    @Appender(_shared_docs['pipe'] % _shared_doc_kwargs)
    def pipe(self, func, *args, **kwargs):
        return com._pipe(self, func, *args, **kwargs)

    _shared_docs['aggregate'] = ("""
    Aggregate using one or more operations over the specified axis.

    %(versionadded)s

    Parameters
    ----------
    func : function, str, list or dict
        Function to use for aggregating the data. If a function, must either
        work when passed a %(klass)s or when passed to %(klass)s.apply.

        Accepted combinations are:

        - function
        - string function name
        - list of functions and/or function names, e.g. ``[np.sum, 'mean']``
        - dict of axis labels -> functions, function names or list of such.
    %(axis)s
    *args
        Positional arguments to pass to `func`.
    **kwargs
        Keyword arguments to pass to `func`.

    Returns
    -------
    DataFrame, Series or scalar
        if DataFrame.agg is called with a single function, returns a Series
        if DataFrame.agg is called with several functions, returns a DataFrame
        if Series.agg is called with single function, returns a scalar
        if Series.agg is called with several functions, returns a Series

    Notes
    -----
    `agg` is an alias for `aggregate`. Use the alias.

    A passed user-defined-function will be passed a Series for evaluation.
    """)

    _shared_docs['transform'] = ("""
    Call ``func`` on self producing a %(klass)s with transformed values
    and that has the same axis length as self.

    .. versionadded:: 0.20.0

    Parameters
    ----------
    func : function, str, list or dict
        Function to use for transforming the data. If a function, must either
        work when passed a %(klass)s or when passed to %(klass)s.apply.

        Accepted combinations are:

        - function
        - string function name
        - list of functions and/or function names, e.g. ``[np.exp. 'sqrt']``
        - dict of axis labels -> functions, function names or list of such.
    %(axis)s
    *args
        Positional arguments to pass to `func`.
    **kwargs
        Keyword arguments to pass to `func`.

    Returns
    -------
    %(klass)s
        A %(klass)s that must have the same length as self.

    Raises
    ------
    ValueError : If the returned %(klass)s has a different length than self.

    See Also
    --------
    %(klass)s.agg : Only perform aggregating type operations.
    %(klass)s.apply : Invoke function on a %(klass)s.

    Examples
    --------
    >>> df = pd.DataFrame({'A': range(3), 'B': range(1, 4)})
    >>> df
       A  B
    0  0  1
    1  1  2
    2  2  3
    >>> df.transform(lambda x: x + 1)
       A  B
    0  1  2
    1  2  3
    2  3  4

    Even though the resulting %(klass)s must have the same length as the
    input %(klass)s, it is possible to provide several input functions:

    >>> s = pd.Series(range(3))
    >>> s
    0    0
    1    1
    2    2
    dtype: int64
    >>> s.transform([np.sqrt, np.exp])
           sqrt        exp
    0  0.000000   1.000000
    1  1.000000   2.718282
    2  1.414214   7.389056
    """)

    # ----------------------------------------------------------------------
    # Attribute access

    def __finalize__(self, other, method=None, **kwargs):
        """
        Propagate metadata from other to self.

        Parameters
        ----------
        other : the object from which to get the attributes that we are going
            to propagate
        method : optional, a passed method name ; possibly to take different
            types of propagation actions based on this

        """
        if isinstance(other, NDFrame):
            for name in self._metadata:
                object.__setattr__(self, name, getattr(other, name, None))
        return self

    def __getattr__(self, name):
        """After regular attribute access, try looking up the name
        This allows simpler access to columns for interactive use.
        """

        # Note: obj.x will always call obj.__getattribute__('x') prior to
        # calling obj.__getattr__('x').

        if (name in self._internal_names_set or name in self._metadata or
                name in self._accessors):
            return object.__getattribute__(self, name)
        else:
            if self._info_axis._can_hold_identifiers_and_holds_name(name):
                return self[name]
            return object.__getattribute__(self, name)

    def __setattr__(self, name, value):
        """After regular attribute access, try setting the name
        This allows simpler access to columns for interactive use.
        """

        # first try regular attribute access via __getattribute__, so that
        # e.g. ``obj.x`` and ``obj.x = 4`` will always reference/modify
        # the same attribute.

        try:
            object.__getattribute__(self, name)
            return object.__setattr__(self, name, value)
        except AttributeError:
            pass

        # if this fails, go on to more involved attribute setting
        # (note that this matches __getattr__, above).
        if name in self._internal_names_set:
            object.__setattr__(self, name, value)
        elif name in self._metadata:
            object.__setattr__(self, name, value)
        else:
            try:
                existing = getattr(self, name)
                if isinstance(existing, Index):
                    object.__setattr__(self, name, value)
                elif name in self._info_axis:
                    self[name] = value
                else:
                    object.__setattr__(self, name, value)
            except (AttributeError, TypeError):
                if isinstance(self, ABCDataFrame) and (is_list_like(value)):
                    warnings.warn("Pandas doesn't allow columns to be "
                                  "created via a new attribute name - see "
                                  "https://pandas.pydata.org/pandas-docs/"
                                  "stable/indexing.html#attribute-access",
                                  stacklevel=2)
                object.__setattr__(self, name, value)

    # ----------------------------------------------------------------------
    # Getting and setting elements

    # ----------------------------------------------------------------------
    # Consolidation of internals

    def _protect_consolidate(self, f):
        """Consolidate _data -- if the blocks have changed, then clear the
        cache
        """
        blocks_before = len(self._data.blocks)
        result = f()
        if len(self._data.blocks) != blocks_before:
            self._clear_item_cache()
        return result

    def _consolidate_inplace(self):
        """Consolidate data in place and return None"""

        def f():
            self._data = self._data.consolidate()

        self._protect_consolidate(f)

    def _consolidate(self, inplace=False):
        """
        Compute NDFrame with "consolidated" internals (data of each dtype
        grouped together in a single ndarray).

        Parameters
        ----------
        inplace : boolean, default False
            If False return new object, otherwise modify existing object

        Returns
        -------
        consolidated : same type as caller
        """
        inplace = validate_bool_kwarg(inplace, 'inplace')
        if inplace:
            self._consolidate_inplace()
        else:
            f = lambda: self._data.consolidate()
            cons_data = self._protect_consolidate(f)
            return self._constructor(cons_data).__finalize__(self)

    def consolidate(self, inplace=False):
        """Compute NDFrame with "consolidated" internals (data of each dtype
        grouped together in a single ndarray).

        .. deprecated:: 0.20.0
            Consolidate will be an internal implementation only.
        """
        # 15483
        warnings.warn("consolidate is deprecated and will be removed in a "
                      "future release.", FutureWarning, stacklevel=2)
        return self._consolidate(inplace)

    @property
    def _is_mixed_type(self):
        f = lambda: self._data.is_mixed_type
        return self._protect_consolidate(f)

    @property
    def _is_numeric_mixed_type(self):
        f = lambda: self._data.is_numeric_mixed_type
        return self._protect_consolidate(f)

    @property
    def _is_datelike_mixed_type(self):
        f = lambda: self._data.is_datelike_mixed_type
        return self._protect_consolidate(f)

    def _check_inplace_setting(self, value):
        """ check whether we allow in-place setting with this type of value """

        if self._is_mixed_type:
            if not self._is_numeric_mixed_type:

                # allow an actual np.nan thru
                try:
                    if np.isnan(value):
                        return True
                except Exception:
                    pass

                raise TypeError('Cannot do inplace boolean setting on '
                                'mixed-types with a non np.nan value')

        return True

    def _get_numeric_data(self):
        return self._constructor(
            self._data.get_numeric_data()).__finalize__(self)

    def _get_bool_data(self):
        return self._constructor(self._data.get_bool_data()).__finalize__(self)

    # ----------------------------------------------------------------------
    # Internal Interface Methods

    def as_matrix(self, columns=None):
        """Convert the frame to its Numpy-array representation.

        .. deprecated:: 0.23.0
            Use :meth:`DataFrame.values` instead.

        Parameters
        ----------
        columns: list, optional, default:None
            If None, return all columns, otherwise, returns specified columns.

        Returns
        -------
        values : ndarray
            If the caller is heterogeneous and contains booleans or objects,
            the result will be of dtype=object. See Notes.


        Notes
        -----
        Return is NOT a Numpy-matrix, rather, a Numpy-array.

        The dtype will be a lower-common-denominator dtype (implicit
        upcasting); that is to say if the dtypes (even of numeric types)
        are mixed, the one that accommodates all will be chosen. Use this
        with care if you are not dealing with the blocks.

        e.g. If the dtypes are float16 and float32, dtype will be upcast to
        float32.  If dtypes are int32 and uint8, dtype will be upcase to
        int32. By numpy.find_common_type convention, mixing int64 and uint64
        will result in a float64 dtype.

        This method is provided for backwards compatibility. Generally,
        it is recommended to use '.values'.

        See Also
        --------
        pandas.DataFrame.values
        """
        warnings.warn("Method .as_matrix will be removed in a future version. "
                      "Use .values instead.", FutureWarning, stacklevel=2)
        self._consolidate_inplace()
        return self._data.as_array(transpose=self._AXIS_REVERSED,
                                   items=columns)

    @property
    def values(self):
        """
        Return a Numpy representation of the DataFrame.

        Only the values in the DataFrame will be returned, the axes labels
        will be removed.

        Returns
        -------
        numpy.ndarray
            The values of the DataFrame.

        Examples
        --------
        A DataFrame where all columns are the same type (e.g., int64) results
        in an array of the same type.

        >>> df = pd.DataFrame({'age':    [ 3,  29],
        ...                    'height': [94, 170],
        ...                    'weight': [31, 115]})
        >>> df
           age  height  weight
        0    3      94      31
        1   29     170     115
        >>> df.dtypes
        age       int64
        height    int64
        weight    int64
        dtype: object
        >>> df.values
        array([[  3,  94,  31],
               [ 29, 170, 115]], dtype=int64)

        A DataFrame with mixed type columns(e.g., str/object, int64, float32)
        results in an ndarray of the broadest type that accommodates these
        mixed types (e.g., object).

        >>> df2 = pd.DataFrame([('parrot',   24.0, 'second'),
        ...                     ('lion',     80.5, 1),
        ...                     ('monkey', np.nan, None)],
        ...                   columns=('name', 'max_speed', 'rank'))
        >>> df2.dtypes
        name          object
        max_speed    float64
        rank          object
        dtype: object
        >>> df2.values
        array([['parrot', 24.0, 'second'],
               ['lion', 80.5, 1],
               ['monkey', nan, None]], dtype=object)

        Notes
        -----
        The dtype will be a lower-common-denominator dtype (implicit
        upcasting); that is to say if the dtypes (even of numeric types)
        are mixed, the one that accommodates all will be chosen. Use this
        with care if you are not dealing with the blocks.

        e.g. If the dtypes are float16 and float32, dtype will be upcast to
        float32.  If dtypes are int32 and uint8, dtype will be upcast to
        int32. By :func:`numpy.find_common_type` convention, mixing int64
        and uint64 will result in a float64 dtype.

        See Also
        --------
        pandas.DataFrame.index : Retrieve the index labels
        pandas.DataFrame.columns : Retrieving the column names
        """
        self._consolidate_inplace()
        return self._data.as_array(transpose=self._AXIS_REVERSED)

    @property
    def _values(self):
        """internal implementation"""
        return self.values

    @property
    def _get_values(self):
        # compat
        return self.values

    def get_values(self):
        """
        Return an ndarray after converting sparse values to dense.

        This is the same as ``.values`` for non-sparse data. For sparse
        data contained in a `pandas.SparseArray`, the data are first
        converted to a dense representation.

        Returns
        -------
        numpy.ndarray
            Numpy representation of DataFrame

        See Also
        --------
        values : Numpy representation of DataFrame.
        pandas.SparseArray : Container for sparse data.

        Examples
        --------
        >>> df = pd.DataFrame({'a': [1, 2], 'b': [True, False],
        ...                    'c': [1.0, 2.0]})
        >>> df
           a      b    c
        0  1   True  1.0
        1  2  False  2.0

        >>> df.get_values()
        array([[1, True, 1.0], [2, False, 2.0]], dtype=object)

        >>> df = pd.DataFrame({"a": pd.SparseArray([1, None, None]),
        ...                    "c": [1.0, 2.0, 3.0]})
        >>> df
             a    c
        0  1.0  1.0
        1  NaN  2.0
        2  NaN  3.0

        >>> df.get_values()
        array([[ 1.,  1.],
               [nan,  2.],
               [nan,  3.]])
        """
        return self.values

    def get_dtype_counts(self):
        """
        Return counts of unique dtypes in this object.

        Returns
        -------
        dtype : Series
            Series with the count of columns with each dtype.

        See Also
        --------
        dtypes : Return the dtypes in this object.

        Examples
        --------
        >>> a = [['a', 1, 1.0], ['b', 2, 2.0], ['c', 3, 3.0]]
        >>> df = pd.DataFrame(a, columns=['str', 'int', 'float'])
        >>> df
          str  int  float
        0   a    1    1.0
        1   b    2    2.0
        2   c    3    3.0

        >>> df.get_dtype_counts()
        float64    1
        int64      1
        object     1
        dtype: int64
        """
        from pandas import Series
        return Series(self._data.get_dtype_counts())

    def get_ftype_counts(self):
        """
        Return counts of unique ftypes in this object.

        .. deprecated:: 0.23.0

        This is useful for SparseDataFrame or for DataFrames containing
        sparse arrays.

        Returns
        -------
        dtype : Series
            Series with the count of columns with each type and
            sparsity (dense/sparse)

        See Also
        --------
        ftypes : Return ftypes (indication of sparse/dense and dtype) in
            this object.

        Examples
        --------
        >>> a = [['a', 1, 1.0], ['b', 2, 2.0], ['c', 3, 3.0]]
        >>> df = pd.DataFrame(a, columns=['str', 'int', 'float'])
        >>> df
          str  int  float
        0   a    1    1.0
        1   b    2    2.0
        2   c    3    3.0

        >>> df.get_ftype_counts()
        float64:dense    1
        int64:dense      1
        object:dense     1
        dtype: int64
        """
        warnings.warn("get_ftype_counts is deprecated and will "
                      "be removed in a future version",
                      FutureWarning, stacklevel=2)

        from pandas import Series
        return Series(self._data.get_ftype_counts())

    @property
    def dtypes(self):
        """
        Return the dtypes in the DataFrame.

        This returns a Series with the data type of each column.
        The result's index is the original DataFrame's columns. Columns
        with mixed types are stored with the ``object`` dtype. See
        :ref:`the User Guide <basics.dtypes>` for more.

        Returns
        -------
        pandas.Series
            The data type of each column.

        See Also
        --------
        pandas.DataFrame.ftypes : dtype and sparsity information.

        Examples
        --------
        >>> df = pd.DataFrame({'float': [1.0],
        ...                    'int': [1],
        ...                    'datetime': [pd.Timestamp('20180310')],
        ...                    'string': ['foo']})
        >>> df.dtypes
        float              float64
        int                  int64
        datetime    datetime64[ns]
        string              object
        dtype: object
        """
        from pandas import Series
        return Series(self._data.get_dtypes(), index=self._info_axis,
                      dtype=np.object_)

    @property
    def ftypes(self):
        """
        Return the ftypes (indication of sparse/dense and dtype) in DataFrame.

        This returns a Series with the data type of each column.
        The result's index is the original DataFrame's columns. Columns
        with mixed types are stored with the ``object`` dtype.  See
        :ref:`the User Guide <basics.dtypes>` for more.

        Returns
        -------
        pandas.Series
            The data type and indication of sparse/dense of each column.

        See Also
        --------
        pandas.DataFrame.dtypes: Series with just dtype information.
        pandas.SparseDataFrame : Container for sparse tabular data.

        Notes
        -----
        Sparse data should have the same dtypes as its dense representation.

        Examples
        --------
        >>> arr = np.random.RandomState(0).randn(100, 4)
        >>> arr[arr < .8] = np.nan
        >>> pd.DataFrame(arr).ftypes
        0    float64:dense
        1    float64:dense
        2    float64:dense
        3    float64:dense
        dtype: object

        >>> pd.SparseDataFrame(arr).ftypes
        0    float64:sparse
        1    float64:sparse
        2    float64:sparse
        3    float64:sparse
        dtype: object
        """
        from pandas import Series
        return Series(self._data.get_ftypes(), index=self._info_axis,
                      dtype=np.object_)

    def as_blocks(self, copy=True):
        """
        Convert the frame to a dict of dtype -> Constructor Types that each has
        a homogeneous dtype.

        .. deprecated:: 0.21.0

        NOTE: the dtypes of the blocks WILL BE PRESERVED HERE (unlike in
              as_matrix)

        Parameters
        ----------
        copy : boolean, default True

        Returns
        -------
        values : a dict of dtype -> Constructor Types
        """
        warnings.warn("as_blocks is deprecated and will "
                      "be removed in a future version",
                      FutureWarning, stacklevel=2)
        return self._to_dict_of_blocks(copy=copy)

    @property
    def blocks(self):
        """
        Internal property, property synonym for as_blocks()

        .. deprecated:: 0.21.0
        """
        return self.as_blocks()

    def _to_dict_of_blocks(self, copy=True):
        """
        Return a dict of dtype -> Constructor Types that
        each is a homogeneous dtype.

        Internal ONLY
        """
        return {k: self._constructor(v).__finalize__(self)
                for k, v, in self._data.to_dict(copy=copy).items()}

    @deprecate_kwarg(old_arg_name='raise_on_error', new_arg_name='errors',
                     mapping={True: 'raise', False: 'ignore'})
    def astype(self, dtype, copy=True, errors='raise', **kwargs):
        """
        Cast a pandas object to a specified dtype ``dtype``.

        Parameters
        ----------
        dtype : data type, or dict of column name -> data type
            Use a numpy.dtype or Python type to cast entire pandas object to
            the same type. Alternatively, use {col: dtype, ...}, where col is a
            column label and dtype is a numpy.dtype or Python type to cast one
            or more of the DataFrame's columns to column-specific types.
        copy : bool, default True.
            Return a copy when ``copy=True`` (be very careful setting
            ``copy=False`` as changes to values then may propagate to other
            pandas objects).
        errors : {'raise', 'ignore'}, default 'raise'.
            Control raising of exceptions on invalid data for provided dtype.

            - ``raise`` : allow exceptions to be raised
            - ``ignore`` : suppress exceptions. On error return original object

            .. versionadded:: 0.20.0

        raise_on_error : raise on invalid input
            .. deprecated:: 0.20.0
               Use ``errors`` instead
        kwargs : keyword arguments to pass on to the constructor

        Returns
        -------
        casted : same type as caller

        Examples
        --------
        >>> ser = pd.Series([1, 2], dtype='int32')
        >>> ser
        0    1
        1    2
        dtype: int32
        >>> ser.astype('int64')
        0    1
        1    2
        dtype: int64

        Convert to categorical type:

        >>> ser.astype('category')
        0    1
        1    2
        dtype: category
        Categories (2, int64): [1, 2]

        Convert to ordered categorical type with custom ordering:

        >>> ser.astype('category', ordered=True, categories=[2, 1])
        0    1
        1    2
        dtype: category
        Categories (2, int64): [2 < 1]

        Note that using ``copy=False`` and changing data on a new
        pandas object may propagate changes:

        >>> s1 = pd.Series([1,2])
        >>> s2 = s1.astype('int64', copy=False)
        >>> s2[0] = 10
        >>> s1  # note that s1[0] has changed too
        0    10
        1     2
        dtype: int64

        See also
        --------
        pandas.to_datetime : Convert argument to datetime.
        pandas.to_timedelta : Convert argument to timedelta.
        pandas.to_numeric : Convert argument to a numeric type.
        numpy.ndarray.astype : Cast a numpy array to a specified type.
        """
        if is_dict_like(dtype):
            if self.ndim == 1:  # i.e. Series
                if len(dtype) > 1 or self.name not in dtype:
                    raise KeyError('Only the Series name can be used for '
                                   'the key in Series dtype mappings.')
                new_type = dtype[self.name]
                return self.astype(new_type, copy, errors, **kwargs)
            elif self.ndim > 2:
                raise NotImplementedError(
                    'astype() only accepts a dtype arg of type dict when '
                    'invoked on Series and DataFrames. A single dtype must be '
                    'specified when invoked on a Panel.'
                )
            for col_name in dtype.keys():
                if col_name not in self:
                    raise KeyError('Only a column name can be used for the '
                                   'key in a dtype mappings argument.')
            results = []
            for col_name, col in self.iteritems():
                if col_name in dtype:
                    results.append(col.astype(dtype[col_name], copy=copy))
                else:
                    results.append(results.append(col.copy() if copy else col))

        elif is_extension_array_dtype(dtype) and self.ndim > 1:
            # GH 18099: columnwise conversion to categorical
            # and extension dtype
            results = (self[col].astype(dtype, copy=copy) for col in self)

        else:
            # else, only a single dtype is given
            new_data = self._data.astype(dtype=dtype, copy=copy, errors=errors,
                                         **kwargs)
            return self._constructor(new_data).__finalize__(self)

        # GH 19920: retain column metadata after concat
        result = pd.concat(results, axis=1, copy=False)
        result.columns = self.columns
        return result

    def copy(self, deep=True):
        """
        Make a copy of this object's indices and data.

        When ``deep=True`` (default), a new object will be created with a
        copy of the calling object's data and indices. Modifications to
        the data or indices of the copy will not be reflected in the
        original object (see notes below).

        When ``deep=False``, a new object will be created without copying
        the calling object's data or index (only references to the data
        and index are copied). Any changes to the data of the original
        will be reflected in the shallow copy (and vice versa).

        Parameters
        ----------
        deep : bool, default True
            Make a deep copy, including a copy of the data and the indices.
            With ``deep=False`` neither the indices nor the data are copied.

        Returns
        -------
        copy : Series, DataFrame or Panel
            Object type matches caller.

        Notes
        -----
        When ``deep=True``, data is copied but actual Python objects
        will not be copied recursively, only the reference to the object.
        This is in contrast to `copy.deepcopy` in the Standard Library,
        which recursively copies object data (see examples below).

        While ``Index`` objects are copied when ``deep=True``, the underlying
        numpy array is not copied for performance reasons. Since ``Index`` is
        immutable, the underlying data can be safely shared and a copy
        is not needed.

        Examples
        --------
        >>> s = pd.Series([1, 2], index=["a", "b"])
        >>> s
        a    1
        b    2
        dtype: int64

        >>> s_copy = s.copy()
        >>> s_copy
        a    1
        b    2
        dtype: int64

        **Shallow copy versus default (deep) copy:**

        >>> s = pd.Series([1, 2], index=["a", "b"])
        >>> deep = s.copy()
        >>> shallow = s.copy(deep=False)

        Shallow copy shares data and index with original.

        >>> s is shallow
        False
        >>> s.values is shallow.values and s.index is shallow.index
        True

        Deep copy has own copy of data and index.

        >>> s is deep
        False
        >>> s.values is deep.values or s.index is deep.index
        False

        Updates to the data shared by shallow copy and original is reflected
        in both; deep copy remains unchanged.

        >>> s[0] = 3
        >>> shallow[1] = 4
        >>> s
        a    3
        b    4
        dtype: int64
        >>> shallow
        a    3
        b    4
        dtype: int64
        >>> deep
        a    1
        b    2
        dtype: int64

        Note that when copying an object containing Python objects, a deep copy
        will copy the data, but will not do so recursively. Updating a nested
        data object will be reflected in the deep copy.

        >>> s = pd.Series([[1, 2], [3, 4]])
        >>> deep = s.copy()
        >>> s[0][0] = 10
        >>> s
        0    [10, 2]
        1     [3, 4]
        dtype: object
        >>> deep
        0    [10, 2]
        1     [3, 4]
        dtype: object
        """
        data = self._data.copy(deep=deep)
        return self._constructor(data).__finalize__(self)

    def __copy__(self, deep=True):
        return self.copy(deep=deep)

    def __deepcopy__(self, memo=None):
        """
        Parameters
        ----------
        memo, default None
            Standard signature. Unused
        """
        if memo is None:
            memo = {}
        return self.copy(deep=True)

    def _convert(self, datetime=False, numeric=False, timedelta=False,
                 coerce=False, copy=True):
        """
        Attempt to infer better dtype for object columns

        Parameters
        ----------
        datetime : boolean, default False
            If True, convert to date where possible.
        numeric : boolean, default False
            If True, attempt to convert to numbers (including strings), with
            unconvertible values becoming NaN.
        timedelta : boolean, default False
            If True, convert to timedelta where possible.
        coerce : boolean, default False
            If True, force conversion with unconvertible values converted to
            nulls (NaN or NaT)
        copy : boolean, default True
            If True, return a copy even if no copy is necessary (e.g. no
            conversion was done). Note: This is meant for internal use, and
            should not be confused with inplace.

        Returns
        -------
        converted : same as input object
        """
        return self._constructor(
            self._data.convert(datetime=datetime, numeric=numeric,
                               timedelta=timedelta, coerce=coerce,
                               copy=copy)).__finalize__(self)

    def convert_objects(self, convert_dates=True, convert_numeric=False,
                        convert_timedeltas=True, copy=True):
        """Attempt to infer better dtype for object columns.

        .. deprecated:: 0.21.0

        Parameters
        ----------
        convert_dates : boolean, default True
            If True, convert to date where possible. If 'coerce', force
            conversion, with unconvertible values becoming NaT.
        convert_numeric : boolean, default False
            If True, attempt to coerce to numbers (including strings), with
            unconvertible values becoming NaN.
        convert_timedeltas : boolean, default True
            If True, convert to timedelta where possible. If 'coerce', force
            conversion, with unconvertible values becoming NaT.
        copy : boolean, default True
            If True, return a copy even if no copy is necessary (e.g. no
            conversion was done). Note: This is meant for internal use, and
            should not be confused with inplace.

        See Also
        --------
        pandas.to_datetime : Convert argument to datetime.
        pandas.to_timedelta : Convert argument to timedelta.
        pandas.to_numeric : Convert argument to numeric type.

        Returns
        -------
        converted : same as input object
        """
        msg = ("convert_objects is deprecated.  To re-infer data dtypes for "
               "object columns, use {klass}.infer_objects()\nFor all "
               "other conversions use the data-type specific converters "
               "pd.to_datetime, pd.to_timedelta and pd.to_numeric."
               ).format(klass=self.__class__.__name__)
        warnings.warn(msg, FutureWarning, stacklevel=2)

        return self._constructor(
            self._data.convert(convert_dates=convert_dates,
                               convert_numeric=convert_numeric,
                               convert_timedeltas=convert_timedeltas,
                               copy=copy)).__finalize__(self)

    def infer_objects(self):
        """
        Attempt to infer better dtypes for object columns.

        Attempts soft conversion of object-dtyped
        columns, leaving non-object and unconvertible
        columns unchanged. The inference rules are the
        same as during normal Series/DataFrame construction.

        .. versionadded:: 0.21.0

        See Also
        --------
        pandas.to_datetime : Convert argument to datetime.
        pandas.to_timedelta : Convert argument to timedelta.
        pandas.to_numeric : Convert argument to numeric type.

        Returns
        -------
        converted : same type as input object

        Examples
        --------
        >>> df = pd.DataFrame({"A": ["a", 1, 2, 3]})
        >>> df = df.iloc[1:]
        >>> df
           A
        1  1
        2  2
        3  3

        >>> df.dtypes
        A    object
        dtype: object

        >>> df.infer_objects().dtypes
        A    int64
        dtype: object
        """
        # numeric=False necessary to only soft convert;
        # python objects will still be converted to
        # native numpy numeric types
        return self._constructor(
            self._data.convert(datetime=True, numeric=False,
                               timedelta=True, coerce=False,
                               copy=True)).__finalize__(self)

    # ----------------------------------------------------------------------
    # Filling NA's

    def fillna(self, value=None, method=None, axis=None, inplace=False,
               limit=None, downcast=None):
        """
        Fill NA/NaN values using the specified method

        Parameters
        ----------
        value : scalar, dict, Series, or DataFrame
            Value to use to fill holes (e.g. 0), alternately a
            dict/Series/DataFrame of values specifying which value to use for
            each index (for a Series) or column (for a DataFrame). (values not
            in the dict/Series/DataFrame will not be filled). This value cannot
            be a list.
        method : {'backfill', 'bfill', 'pad', 'ffill', None}, default None
            Method to use for filling holes in reindexed Series
            pad / ffill: propagate last valid observation forward to next valid
            backfill / bfill: use NEXT valid observation to fill gap
        axis : %(axes_single_arg)s
        inplace : boolean, default False
            If True, fill in place. Note: this will modify any
            other views on this object, (e.g. a no-copy slice for a column in a
            DataFrame).
        limit : int, default None
            If method is specified, this is the maximum number of consecutive
            NaN values to forward/backward fill. In other words, if there is
            a gap with more than this number of consecutive NaNs, it will only
            be partially filled. If method is not specified, this is the
            maximum number of entries along the entire axis where NaNs will be
            filled. Must be greater than 0 if not None.
        downcast : dict, default is None
            a dict of item->dtype of what to downcast if possible,
            or the string 'infer' which will try to downcast to an appropriate
            equal type (e.g. float64 to int64 if possible)

        See Also
        --------
        interpolate : Fill NaN values using interpolation.
        reindex, asfreq

        Returns
        -------
        filled : %(klass)s

        Examples
        --------
        >>> df = pd.DataFrame([[np.nan, 2, np.nan, 0],
        ...                    [3, 4, np.nan, 1],
        ...                    [np.nan, np.nan, np.nan, 5],
        ...                    [np.nan, 3, np.nan, 4]],
        ...                    columns=list('ABCD'))
        >>> df
             A    B   C  D
        0  NaN  2.0 NaN  0
        1  3.0  4.0 NaN  1
        2  NaN  NaN NaN  5
        3  NaN  3.0 NaN  4

        Replace all NaN elements with 0s.

        >>> df.fillna(0)
            A   B   C   D
        0   0.0 2.0 0.0 0
        1   3.0 4.0 0.0 1
        2   0.0 0.0 0.0 5
        3   0.0 3.0 0.0 4

        We can also propagate non-null values forward or backward.

        >>> df.fillna(method='ffill')
            A   B   C   D
        0   NaN 2.0 NaN 0
        1   3.0 4.0 NaN 1
        2   3.0 4.0 NaN 5
        3   3.0 3.0 NaN 4

        Replace all NaN elements in column 'A', 'B', 'C', and 'D', with 0, 1,
        2, and 3 respectively.

        >>> values = {'A': 0, 'B': 1, 'C': 2, 'D': 3}
        >>> df.fillna(value=values)
            A   B   C   D
        0   0.0 2.0 2.0 0
        1   3.0 4.0 2.0 1
        2   0.0 1.0 2.0 5
        3   0.0 3.0 2.0 4

        Only replace the first NaN element.

        >>> df.fillna(value=values, limit=1)
            A   B   C   D
        0   0.0 2.0 2.0 0
        1   3.0 4.0 NaN 1
        2   NaN 1.0 NaN 5
        3   NaN 3.0 NaN 4
        """
        inplace = validate_bool_kwarg(inplace, 'inplace')
        value, method = validate_fillna_kwargs(value, method)

        self._consolidate_inplace()

        # set the default here, so functions examining the signaure
        # can detect if something was set (e.g. in groupby) (GH9221)
        if axis is None:
            axis = 0
        axis = self._get_axis_number(axis)

        from pandas import DataFrame
        if value is None:

            if self._is_mixed_type and axis == 1:
                if inplace:
                    raise NotImplementedError()
                result = self.T.fillna(method=method, limit=limit).T

                # need to downcast here because of all of the transposes
                result._data = result._data.downcast()

                return result

            # > 3d
            if self.ndim > 3:
                raise NotImplementedError('Cannot fillna with a method for > '
                                          '3dims')

            # 3d
            elif self.ndim == 3:
                # fill in 2d chunks
                result = {col: s.fillna(method=method, value=value)
                          for col, s in self.iteritems()}
                prelim_obj = self._constructor.from_dict(result)
                new_obj = prelim_obj.__finalize__(self)
                new_data = new_obj._data

            else:
                # 2d or less
                new_data = self._data.interpolate(method=method, axis=axis,
                                                  limit=limit, inplace=inplace,
                                                  coerce=True,
                                                  downcast=downcast)
        else:
            if len(self._get_axis(axis)) == 0:
                return self

            if self.ndim == 1:
                if isinstance(value, (dict, ABCSeries)):
                    from pandas import Series
                    value = Series(value)
                elif not is_list_like(value):
                    pass
                else:
                    raise TypeError('"value" parameter must be a scalar, dict '
                                    'or Series, but you passed a '
                                    '"{0}"'.format(type(value).__name__))

                new_data = self._data.fillna(value=value, limit=limit,
                                             inplace=inplace,
                                             downcast=downcast)

            elif isinstance(value, (dict, ABCSeries)):
                if axis == 1:
                    raise NotImplementedError('Currently only can fill '
                                              'with dict/Series column '
                                              'by column')

                result = self if inplace else self.copy()
                for k, v in compat.iteritems(value):
                    if k not in result:
                        continue
                    obj = result[k]
                    obj.fillna(v, limit=limit, inplace=True, downcast=downcast)
                return result if not inplace else None

            elif not is_list_like(value):
                new_data = self._data.fillna(value=value, limit=limit,
                                             inplace=inplace,
                                             downcast=downcast)
            elif isinstance(value, DataFrame) and self.ndim == 2:
                new_data = self.where(self.notna(), value)
            else:
                raise ValueError("invalid fill value with a %s" % type(value))

        if inplace:
            self._update_inplace(new_data)
        else:
            return self._constructor(new_data).__finalize__(self)

    def ffill(self, axis=None, inplace=False, limit=None, downcast=None):
        """
        Synonym for :meth:`DataFrame.fillna(method='ffill') <DataFrame.fillna>`
        """
        return self.fillna(method='ffill', axis=axis, inplace=inplace,
                           limit=limit, downcast=downcast)

    def bfill(self, axis=None, inplace=False, limit=None, downcast=None):
        """
        Synonym for :meth:`DataFrame.fillna(method='bfill') <DataFrame.fillna>`
        """
        return self.fillna(method='bfill', axis=axis, inplace=inplace,
                           limit=limit, downcast=downcast)

    _shared_docs['replace'] = ("""
        Replace values given in `to_replace` with `value`.

        Values of the %(klass)s are replaced with other values dynamically.
        This differs from updating with ``.loc`` or ``.iloc``, which require
        you to specify a location to update with some value.

        Parameters
        ----------
        to_replace : str, regex, list, dict, Series, int, float, or None
            How to find the values that will be replaced.

            * numeric, str or regex:

                - numeric: numeric values equal to `to_replace` will be
                  replaced with `value`
                - str: string exactly matching `to_replace` will be replaced
                  with `value`
                - regex: regexs matching `to_replace` will be replaced with
                  `value`

            * list of str, regex, or numeric:

                - First, if `to_replace` and `value` are both lists, they
                  **must** be the same length.
                - Second, if ``regex=True`` then all of the strings in **both**
                  lists will be interpreted as regexs otherwise they will match
                  directly. This doesn't matter much for `value` since there
                  are only a few possible substitution regexes you can use.
                - str, regex and numeric rules apply as above.

            * dict:

                - Dicts can be used to specify different replacement values
                  for different existing values. For example,
                  ``{'a': 'b', 'y': 'z'}`` replaces the value 'a' with 'b' and
                  'y' with 'z'. To use a dict in this way the `value`
                  parameter should be `None`.
                - For a DataFrame a dict can specify that different values
                  should be replaced in different columns. For example,
                  ``{'a': 1, 'b': 'z'}`` looks for the value 1 in column 'a'
                  and the value 'z' in column 'b' and replaces these values
                  with whatever is specified in `value`. The `value` parameter
                  should not be ``None`` in this case. You can treat this as a
                  special case of passing two lists except that you are
                  specifying the column to search in.
                - For a DataFrame nested dictionaries, e.g.,
                  ``{'a': {'b': np.nan}}``, are read as follows: look in column
                  'a' for the value 'b' and replace it with NaN. The `value`
                  parameter should be ``None`` to use a nested dict in this
                  way. You can nest regular expressions as well. Note that
                  column names (the top-level dictionary keys in a nested
                  dictionary) **cannot** be regular expressions.

            * None:

                - This means that the `regex` argument must be a string,
                  compiled regular expression, or list, dict, ndarray or
                  Series of such elements. If `value` is also ``None`` then
                  this **must** be a nested dictionary or Series.

            See the examples section for examples of each of these.
        value : scalar, dict, list, str, regex, default None
            Value to replace any values matching `to_replace` with.
            For a DataFrame a dict of values can be used to specify which
            value to use for each column (columns not in the dict will not be
            filled). Regular expressions, strings and lists or dicts of such
            objects are also allowed.
        inplace : boolean, default False
            If True, in place. Note: this will modify any
            other views on this object (e.g. a column from a DataFrame).
            Returns the caller if this is True.
        limit : int, default None
            Maximum size gap to forward or backward fill.
        regex : bool or same types as `to_replace`, default False
            Whether to interpret `to_replace` and/or `value` as regular
            expressions. If this is ``True`` then `to_replace` *must* be a
            string. Alternatively, this could be a regular expression or a
            list, dict, or array of regular expressions in which case
            `to_replace` must be ``None``.
        method : {'pad', 'ffill', 'bfill', `None`}
            The method to use when for replacement, when `to_replace` is a
            scalar, list or tuple and `value` is ``None``.

            .. versionchanged:: 0.23.0
                Added to DataFrame.

        See Also
        --------
        %(klass)s.fillna : Fill NA values
        %(klass)s.where : Replace values based on boolean condition
        Series.str.replace : Simple string replacement.

        Returns
        -------
        %(klass)s
            Object after replacement.

        Raises
        ------
        AssertionError
            * If `regex` is not a ``bool`` and `to_replace` is not
              ``None``.
        TypeError
            * If `to_replace` is a ``dict`` and `value` is not a ``list``,
              ``dict``, ``ndarray``, or ``Series``
            * If `to_replace` is ``None`` and `regex` is not compilable
              into a regular expression or is a list, dict, ndarray, or
              Series.
            * When replacing multiple ``bool`` or ``datetime64`` objects and
              the arguments to `to_replace` does not match the type of the
              value being replaced
        ValueError
            * If a ``list`` or an ``ndarray`` is passed to `to_replace` and
              `value` but they are not the same length.

        Notes
        -----
        * Regex substitution is performed under the hood with ``re.sub``. The
          rules for substitution for ``re.sub`` are the same.
        * Regular expressions will only substitute on strings, meaning you
          cannot provide, for example, a regular expression matching floating
          point numbers and expect the columns in your frame that have a
          numeric dtype to be matched. However, if those floating point
          numbers *are* strings, then you can do this.
        * This method has *a lot* of options. You are encouraged to experiment
          and play with this method to gain intuition about how it works.
        * When dict is used as the `to_replace` value, it is like
          key(s) in the dict are the to_replace part and
          value(s) in the dict are the value parameter.

        Examples
        --------

        **Scalar `to_replace` and `value`**

        >>> s = pd.Series([0, 1, 2, 3, 4])
        >>> s.replace(0, 5)
        0    5
        1    1
        2    2
        3    3
        4    4
        dtype: int64

        >>> df = pd.DataFrame({'A': [0, 1, 2, 3, 4],
        ...                    'B': [5, 6, 7, 8, 9],
        ...                    'C': ['a', 'b', 'c', 'd', 'e']})
        >>> df.replace(0, 5)
           A  B  C
        0  5  5  a
        1  1  6  b
        2  2  7  c
        3  3  8  d
        4  4  9  e

        **List-like `to_replace`**

        >>> df.replace([0, 1, 2, 3], 4)
           A  B  C
        0  4  5  a
        1  4  6  b
        2  4  7  c
        3  4  8  d
        4  4  9  e

        >>> df.replace([0, 1, 2, 3], [4, 3, 2, 1])
           A  B  C
        0  4  5  a
        1  3  6  b
        2  2  7  c
        3  1  8  d
        4  4  9  e

        >>> s.replace([1, 2], method='bfill')
        0    0
        1    3
        2    3
        3    3
        4    4
        dtype: int64

        **dict-like `to_replace`**

        >>> df.replace({0: 10, 1: 100})
             A  B  C
        0   10  5  a
        1  100  6  b
        2    2  7  c
        3    3  8  d
        4    4  9  e

        >>> df.replace({'A': 0, 'B': 5}, 100)
             A    B  C
        0  100  100  a
        1    1    6  b
        2    2    7  c
        3    3    8  d
        4    4    9  e

        >>> df.replace({'A': {0: 100, 4: 400}})
             A  B  C
        0  100  5  a
        1    1  6  b
        2    2  7  c
        3    3  8  d
        4  400  9  e

        **Regular expression `to_replace`**

        >>> df = pd.DataFrame({'A': ['bat', 'foo', 'bait'],
        ...                    'B': ['abc', 'bar', 'xyz']})
        >>> df.replace(to_replace=r'^ba.$', value='new', regex=True)
              A    B
        0   new  abc
        1   foo  new
        2  bait  xyz

        >>> df.replace({'A': r'^ba.$'}, {'A': 'new'}, regex=True)
              A    B
        0   new  abc
        1   foo  bar
        2  bait  xyz

        >>> df.replace(regex=r'^ba.$', value='new')
              A    B
        0   new  abc
        1   foo  new
        2  bait  xyz

        >>> df.replace(regex={r'^ba.$':'new', 'foo':'xyz'})
              A    B
        0   new  abc
        1   xyz  new
        2  bait  xyz

        >>> df.replace(regex=[r'^ba.$', 'foo'], value='new')
              A    B
        0   new  abc
        1   new  new
        2  bait  xyz

        Note that when replacing multiple ``bool`` or ``datetime64`` objects,
        the data types in the `to_replace` parameter must match the data
        type of the value being replaced:

        >>> df = pd.DataFrame({'A': [True, False, True],
        ...                    'B': [False, True, False]})
        >>> df.replace({'a string': 'new value', True: False})  # raises
        Traceback (most recent call last):
            ...
        TypeError: Cannot compare types 'ndarray(dtype=bool)' and 'str'

        This raises a ``TypeError`` because one of the ``dict`` keys is not of
        the correct type for replacement.

        Compare the behavior of ``s.replace({'a': None})`` and
        ``s.replace('a', None)`` to understand the peculiarities
        of the `to_replace` parameter:

        >>> s = pd.Series([10, 'a', 'a', 'b', 'a'])

        When one uses a dict as the `to_replace` value, it is like the
        value(s) in the dict are equal to the `value` parameter.
        ``s.replace({'a': None})`` is equivalent to
        ``s.replace(to_replace={'a': None}, value=None, method=None)``:

        >>> s.replace({'a': None})
        0      10
        1    None
        2    None
        3       b
        4    None
        dtype: object

        When ``value=None`` and `to_replace` is a scalar, list or
        tuple, `replace` uses the method parameter (default 'pad') to do the
        replacement. So this is why the 'a' values are being replaced by 10
        in rows 1 and 2 and 'b' in row 4 in this case.
        The command ``s.replace('a', None)`` is actually equivalent to
        ``s.replace(to_replace='a', value=None, method='pad')``:

        >>> s.replace('a', None)
        0    10
        1    10
        2    10
        3     b
        4     b
        dtype: object
    """)

    @Appender(_shared_docs['replace'] % _shared_doc_kwargs)
    def replace(self, to_replace=None, value=None, inplace=False, limit=None,
                regex=False, method='pad'):
        inplace = validate_bool_kwarg(inplace, 'inplace')
        if not is_bool(regex) and to_replace is not None:
            raise AssertionError("'to_replace' must be 'None' if 'regex' is "
                                 "not a bool")

        self._consolidate_inplace()

        if value is None:
            # passing a single value that is scalar like
            # when value is None (GH5319), for compat
            if not is_dict_like(to_replace) and not is_dict_like(regex):
                to_replace = [to_replace]

            if isinstance(to_replace, (tuple, list)):
                if isinstance(self, pd.DataFrame):
                    return self.apply(_single_replace,
                                      args=(to_replace, method, inplace,
                                            limit))
                return _single_replace(self, to_replace, method, inplace,
                                       limit)

            if not is_dict_like(to_replace):
                if not is_dict_like(regex):
                    raise TypeError('If "to_replace" and "value" are both None'
                                    ' and "to_replace" is not a list, then '
                                    'regex must be a mapping')
                to_replace = regex
                regex = True

            items = list(compat.iteritems(to_replace))
            keys, values = lzip(*items) or ([], [])

            are_mappings = [is_dict_like(v) for v in values]

            if any(are_mappings):
                if not all(are_mappings):
                    raise TypeError("If a nested mapping is passed, all values"
                                    " of the top level mapping must be "
                                    "mappings")
                # passed a nested dict/Series
                to_rep_dict = {}
                value_dict = {}

                for k, v in items:
                    keys, values = lzip(*v.items()) or ([], [])
                    if set(keys) & set(values):
                        raise ValueError("Replacement not allowed with "
                                         "overlapping keys and values")
                    to_rep_dict[k] = list(keys)
                    value_dict[k] = list(values)

                to_replace, value = to_rep_dict, value_dict
            else:
                to_replace, value = keys, values

            return self.replace(to_replace, value, inplace=inplace,
                                limit=limit, regex=regex)
        else:

            # need a non-zero len on all axes
            for a in self._AXIS_ORDERS:
                if not len(self._get_axis(a)):
                    return self

            new_data = self._data
            if is_dict_like(to_replace):
                if is_dict_like(value):  # {'A' : NA} -> {'A' : 0}
                    res = self if inplace else self.copy()
                    for c, src in compat.iteritems(to_replace):
                        if c in value and c in self:
                            # object conversion is handled in
                            # series.replace which is called recursivelly
                            res[c] = res[c].replace(to_replace=src,
                                                    value=value[c],
                                                    inplace=False,
                                                    regex=regex)
                    return None if inplace else res

                # {'A': NA} -> 0
                elif not is_list_like(value):
                    keys = [(k, src) for k, src in compat.iteritems(to_replace)
                            if k in self]
                    keys_len = len(keys) - 1
                    for i, (k, src) in enumerate(keys):
                        convert = i == keys_len
                        new_data = new_data.replace(to_replace=src,
                                                    value=value,
                                                    filter=[k],
                                                    inplace=inplace,
                                                    regex=regex,
                                                    convert=convert)
                else:
                    raise TypeError('value argument must be scalar, dict, or '
                                    'Series')

            elif is_list_like(to_replace):  # [NA, ''] -> [0, 'missing']
                if is_list_like(value):
                    if len(to_replace) != len(value):
                        raise ValueError('Replacement lists must match '
                                         'in length. Expecting %d got %d ' %
                                         (len(to_replace), len(value)))

                    new_data = self._data.replace_list(src_list=to_replace,
                                                       dest_list=value,
                                                       inplace=inplace,
                                                       regex=regex)

                else:  # [NA, ''] -> 0
                    new_data = self._data.replace(to_replace=to_replace,
                                                  value=value, inplace=inplace,
                                                  regex=regex)
            elif to_replace is None:
                if not (is_re_compilable(regex) or
                        is_list_like(regex) or is_dict_like(regex)):
                    raise TypeError("'regex' must be a string or a compiled "
                                    "regular expression or a list or dict of "
                                    "strings or regular expressions, you "
                                    "passed a"
                                    " {0!r}".format(type(regex).__name__))
                return self.replace(regex, value, inplace=inplace, limit=limit,
                                    regex=True)
            else:

                # dest iterable dict-like
                if is_dict_like(value):  # NA -> {'A' : 0, 'B' : -1}
                    new_data = self._data

                    for k, v in compat.iteritems(value):
                        if k in self:
                            new_data = new_data.replace(to_replace=to_replace,
                                                        value=v, filter=[k],
                                                        inplace=inplace,
                                                        regex=regex)

                elif not is_list_like(value):  # NA -> 0
                    new_data = self._data.replace(to_replace=to_replace,
                                                  value=value, inplace=inplace,
                                                  regex=regex)
                else:
                    msg = ('Invalid "to_replace" type: '
                           '{0!r}').format(type(to_replace).__name__)
                    raise TypeError(msg)  # pragma: no cover

        if inplace:
            self._update_inplace(new_data)
        else:
            return self._constructor(new_data).__finalize__(self)

    _shared_docs['interpolate'] = """
        Please note that only ``method='linear'`` is supported for
        DataFrame/Series with a MultiIndex.

        Parameters
        ----------
        method : str, default 'linear'
            Interpolation technique to use. One of:

            * 'linear': Ignore the index and treat the values as equally
              spaced. This is the only method supported on MultiIndexes.
            * 'time': Works on daily and higher resolution data to interpolate
              given length of interval.
            * 'index', 'values': use the actual numerical values of the index.
            * 'pad': Fill in NaNs using existing values.
            * 'nearest', 'zero', 'slinear', 'quadratic', 'cubic', 'spline',
              'barycentric', 'polynomial': Passed to
              `scipy.interpolate.interp1d`. Both 'polynomial' and 'spline'
              require that you also specify an `order` (int),
              e.g. ``df.interpolate(method='polynomial', order=4)``.
              These use the numerical values of the index.
            * 'krogh', 'piecewise_polynomial', 'spline', 'pchip', 'akima':
              Wrappers around the SciPy interpolation methods of similar
              names. See `Notes`.
            * 'from_derivatives': Refers to
              `scipy.interpolate.BPoly.from_derivatives` which
              replaces 'piecewise_polynomial' interpolation method in
              scipy 0.18.

            .. versionadded:: 0.18.1

               Added support for the 'akima' method.
               Added interpolate method 'from_derivatives' which replaces
               'piecewise_polynomial' in SciPy 0.18; backwards-compatible with
               SciPy < 0.18

        axis : {0 or 'index', 1 or 'columns', None}, default None
            Axis to interpolate along.
        limit : int, optional
            Maximum number of consecutive NaNs to fill. Must be greater than
            0.
        inplace : bool, default False
            Update the data in place if possible.
        limit_direction : {'forward', 'backward', 'both'}, default 'forward'
            If limit is specified, consecutive NaNs will be filled in this
            direction.
        limit_area : {`None`, 'inside', 'outside'}, default None
            If limit is specified, consecutive NaNs will be filled with this
            restriction.

            * ``None``: No fill restriction.
            * 'inside': Only fill NaNs surrounded by valid values
              (interpolate).
            * 'outside': Only fill NaNs outside valid values (extrapolate).

            .. versionadded:: 0.21.0

        downcast : optional, 'infer' or None, defaults to None
            Downcast dtypes if possible.
        **kwargs
            Keyword arguments to pass on to the interpolating function.

        Returns
        -------
        Series or DataFrame
            Returns the same object type as the caller, interpolated at
            some or all ``NaN`` values

        See Also
        --------
        fillna : Fill missing values using different methods.
        scipy.interpolate.Akima1DInterpolator : Piecewise cubic polynomials
            (Akima interpolator).
        scipy.interpolate.BPoly.from_derivatives : Piecewise polynomial in the
            Bernstein basis.
        scipy.interpolate.interp1d : Interpolate a 1-D function.
        scipy.interpolate.KroghInterpolator : Interpolate polynomial (Krogh
            interpolator).
        scipy.interpolate.PchipInterpolator : PCHIP 1-d monotonic cubic
            interpolation.
        scipy.interpolate.CubicSpline : Cubic spline data interpolator.

        Notes
        -----
        The 'krogh', 'piecewise_polynomial', 'spline', 'pchip' and 'akima'
        methods are wrappers around the respective SciPy implementations of
        similar names. These use the actual numerical values of the index.
        For more information on their behavior, see the
        `SciPy documentation
        <http://docs.scipy.org/doc/scipy/reference/interpolate.html#univariate-interpolation>`__
        and `SciPy tutorial
        <http://docs.scipy.org/doc/scipy/reference/tutorial/interpolate.html>`__.

        Examples
        --------
        Filling in ``NaN`` in a :class:`~pandas.Series` via linear
        interpolation.

        >>> s = pd.Series([0, 1, np.nan, 3])
        >>> s
        0    0.0
        1    1.0
        2    NaN
        3    3.0
        dtype: float64
        >>> s.interpolate()
        0    0.0
        1    1.0
        2    2.0
        3    3.0
        dtype: float64

        Filling in ``NaN`` in a Series by padding, but filling at most two
        consecutive ``NaN`` at a time.

        >>> s = pd.Series([np.nan, "single_one", np.nan,
        ...                "fill_two_more", np.nan, np.nan, np.nan,
        ...                4.71, np.nan])
        >>> s
        0              NaN
        1       single_one
        2              NaN
        3    fill_two_more
        4              NaN
        5              NaN
        6              NaN
        7             4.71
        8              NaN
        dtype: object
        >>> s.interpolate(method='pad', limit=2)
        0              NaN
        1       single_one
        2       single_one
        3    fill_two_more
        4    fill_two_more
        5    fill_two_more
        6              NaN
        7             4.71
        8             4.71
        dtype: object

        Filling in ``NaN`` in a Series via polynomial interpolation or splines:
        Both 'polynomial' and 'spline' methods require that you also specify
        an ``order`` (int).

        >>> s = pd.Series([0, 2, np.nan, 8])
        >>> s.interpolate(method='polynomial', order=2)
        0    0.000000
        1    2.000000
        2    4.666667
        3    8.000000
        dtype: float64

        Fill the DataFrame forward (that is, going down) along each column
        using linear interpolation.

        Note how the last entry in column 'a' is interpolated differently,
        because there is no entry after it to use for interpolation.
        Note how the first entry in column 'b' remains ``NaN``, because there
        is no entry befofe it to use for interpolation.

        >>> df = pd.DataFrame([(0.0,  np.nan, -1.0, 1.0),
        ...                    (np.nan, 2.0, np.nan, np.nan),
        ...                    (2.0, 3.0, np.nan, 9.0),
        ...                    (np.nan, 4.0, -4.0, 16.0)],
        ...                   columns=list('abcd'))
        >>> df
             a    b    c     d
        0  0.0  NaN -1.0   1.0
        1  NaN  2.0  NaN   NaN
        2  2.0  3.0  NaN   9.0
        3  NaN  4.0 -4.0  16.0
        >>> df.interpolate(method='linear', limit_direction='forward', axis=0)
             a    b    c     d
        0  0.0  NaN -1.0   1.0
        1  1.0  2.0 -2.0   5.0
        2  2.0  3.0 -3.0   9.0
        3  2.0  4.0 -4.0  16.0

        Using polynomial interpolation.

        >>> df['d'].interpolate(method='polynomial', order=2)
        0     1.0
        1     4.0
        2     9.0
        3    16.0
        Name: d, dtype: float64
        """

    @Appender(_shared_docs['interpolate'] % _shared_doc_kwargs)
    def interpolate(self, method='linear', axis=0, limit=None, inplace=False,
                    limit_direction='forward', limit_area=None,
                    downcast=None, **kwargs):
        """
        Interpolate values according to different methods.
        """
        inplace = validate_bool_kwarg(inplace, 'inplace')

        if self.ndim > 2:
            raise NotImplementedError("Interpolate has not been implemented "
                                      "on Panel and Panel 4D objects.")

        if axis == 0:
            ax = self._info_axis_name
            _maybe_transposed_self = self
        elif axis == 1:
            _maybe_transposed_self = self.T
            ax = 1
        else:
            _maybe_transposed_self = self
        ax = _maybe_transposed_self._get_axis_number(ax)

        if _maybe_transposed_self.ndim == 2:
            alt_ax = 1 - ax
        else:
            alt_ax = ax

        if (isinstance(_maybe_transposed_self.index, MultiIndex) and
                method != 'linear'):
            raise ValueError("Only `method=linear` interpolation is supported "
                             "on MultiIndexes.")

        if _maybe_transposed_self._data.get_dtype_counts().get(
                'object') == len(_maybe_transposed_self.T):
            raise TypeError("Cannot interpolate with all object-dtype columns "
                            "in the DataFrame. Try setting at least one "
                            "column to a numeric dtype.")

        # create/use the index
        if method == 'linear':
            # prior default
            index = np.arange(len(_maybe_transposed_self._get_axis(alt_ax)))
        else:
            index = _maybe_transposed_self._get_axis(alt_ax)

        if isna(index).any():
            raise NotImplementedError("Interpolation with NaNs in the index "
                                      "has not been implemented. Try filling "
                                      "those NaNs before interpolating.")
        data = _maybe_transposed_self._data
        new_data = data.interpolate(method=method, axis=ax, index=index,
                                    values=_maybe_transposed_self, limit=limit,
                                    limit_direction=limit_direction,
                                    limit_area=limit_area,
                                    inplace=inplace, downcast=downcast,
                                    **kwargs)

        if inplace:
            if axis == 1:
                new_data = self._constructor(new_data).T._data
            self._update_inplace(new_data)
        else:
            res = self._constructor(new_data).__finalize__(self)
            if axis == 1:
                res = res.T
            return res

    # ----------------------------------------------------------------------
    # Timeseries methods Methods

    def asof(self, where, subset=None):
        """
        The last row without any NaN is taken (or the last row without
        NaN considering only the subset of columns in the case of a DataFrame)

        .. versionadded:: 0.19.0 For DataFrame

        If there is no good value, NaN is returned for a Series
        a Series of NaN values for a DataFrame

        Parameters
        ----------
        where : date or array of dates
        subset : string or list of strings, default None
           if not None use these columns for NaN propagation

        Notes
        -----
        Dates are assumed to be sorted
        Raises if this is not the case

        Returns
        -------
        where is scalar

          - value or NaN if input is Series
          - Series if input is DataFrame

        where is Index: same shape object as input

        See Also
        --------
        merge_asof

        """

        if isinstance(where, compat.string_types):
            from pandas import to_datetime
            where = to_datetime(where)

        if not self.index.is_monotonic:
            raise ValueError("asof requires a sorted index")

        is_series = isinstance(self, ABCSeries)
        if is_series:
            if subset is not None:
                raise ValueError("subset is not valid for Series")
        elif self.ndim > 2:
            raise NotImplementedError("asof is not implemented "
                                      "for {type}".format(type=type(self)))
        else:
            if subset is None:
                subset = self.columns
            if not is_list_like(subset):
                subset = [subset]

        is_list = is_list_like(where)
        if not is_list:
            start = self.index[0]
            if isinstance(self.index, PeriodIndex):
                where = Period(where, freq=self.index.freq).ordinal
                start = start.ordinal

            if where < start:
                if not is_series:
                    from pandas import Series
                    return Series(index=self.columns, name=where)
                return np.nan

            # It's always much faster to use a *while* loop here for
            # Series than pre-computing all the NAs. However a
            # *while* loop is extremely expensive for DataFrame
            # so we later pre-compute all the NAs and use the same
            # code path whether *where* is a scalar or list.
            # See PR: https://github.com/pandas-dev/pandas/pull/14476
            if is_series:
                loc = self.index.searchsorted(where, side='right')
                if loc > 0:
                    loc -= 1

                values = self._values
                while loc > 0 and isna(values[loc]):
                    loc -= 1
                return values[loc]

        if not isinstance(where, Index):
            where = Index(where) if is_list else Index([where])

        nulls = self.isna() if is_series else self[subset].isna().any(1)
        if nulls.all():
            if is_series:
                return self._constructor(np.nan, index=where, name=self.name)
            elif is_list:
                from pandas import DataFrame
                return DataFrame(np.nan, index=where, columns=self.columns)
            else:
                from pandas import Series
                return Series(np.nan, index=self.columns, name=where[0])

        locs = self.index.asof_locs(where, ~(nulls.values))

        # mask the missing
        missing = locs == -1
        data = self.take(locs, is_copy=False)
        data.index = where
        data.loc[missing] = np.nan
        return data if is_list else data.iloc[-1]

    # ----------------------------------------------------------------------
    # Action Methods

    _shared_docs['isna'] = """
        Detect missing values.

        Return a boolean same-sized object indicating if the values are NA.
        NA values, such as None or :attr:`numpy.NaN`, gets mapped to True
        values.
        Everything else gets mapped to False values. Characters such as empty
        strings ``''`` or :attr:`numpy.inf` are not considered NA values
        (unless you set ``pandas.options.mode.use_inf_as_na = True``).

        Returns
        -------
        %(klass)s
            Mask of bool values for each element in %(klass)s that
            indicates whether an element is not an NA value.

        See Also
        --------
        %(klass)s.isnull : alias of isna
        %(klass)s.notna : boolean inverse of isna
        %(klass)s.dropna : omit axes labels with missing values
        isna : top-level isna

        Examples
        --------
        Show which entries in a DataFrame are NA.

        >>> df = pd.DataFrame({'age': [5, 6, np.NaN],
        ...                    'born': [pd.NaT, pd.Timestamp('1939-05-27'),
        ...                             pd.Timestamp('1940-04-25')],
        ...                    'name': ['Alfred', 'Batman', ''],
        ...                    'toy': [None, 'Batmobile', 'Joker']})
        >>> df
           age       born    name        toy
        0  5.0        NaT  Alfred       None
        1  6.0 1939-05-27  Batman  Batmobile
        2  NaN 1940-04-25              Joker

        >>> df.isna()
             age   born   name    toy
        0  False   True  False   True
        1  False  False  False  False
        2   True  False  False  False

        Show which entries in a Series are NA.

        >>> ser = pd.Series([5, 6, np.NaN])
        >>> ser
        0    5.0
        1    6.0
        2    NaN
        dtype: float64

        >>> ser.isna()
        0    False
        1    False
        2     True
        dtype: bool
        """

    @Appender(_shared_docs['isna'] % _shared_doc_kwargs)
    def isna(self):
        return isna(self).__finalize__(self)

    @Appender(_shared_docs['isna'] % _shared_doc_kwargs)
    def isnull(self):
        return isna(self).__finalize__(self)

    _shared_docs['notna'] = """
        Detect existing (non-missing) values.

        Return a boolean same-sized object indicating if the values are not NA.
        Non-missing values get mapped to True. Characters such as empty
        strings ``''`` or :attr:`numpy.inf` are not considered NA values
        (unless you set ``pandas.options.mode.use_inf_as_na = True``).
        NA values, such as None or :attr:`numpy.NaN`, get mapped to False
        values.

        Returns
        -------
        %(klass)s
            Mask of bool values for each element in %(klass)s that
            indicates whether an element is not an NA value.

        See Also
        --------
        %(klass)s.notnull : alias of notna
        %(klass)s.isna : boolean inverse of notna
        %(klass)s.dropna : omit axes labels with missing values
        notna : top-level notna

        Examples
        --------
        Show which entries in a DataFrame are not NA.

        >>> df = pd.DataFrame({'age': [5, 6, np.NaN],
        ...                    'born': [pd.NaT, pd.Timestamp('1939-05-27'),
        ...                             pd.Timestamp('1940-04-25')],
        ...                    'name': ['Alfred', 'Batman', ''],
        ...                    'toy': [None, 'Batmobile', 'Joker']})
        >>> df
           age       born    name        toy
        0  5.0        NaT  Alfred       None
        1  6.0 1939-05-27  Batman  Batmobile
        2  NaN 1940-04-25              Joker

        >>> df.notna()
             age   born  name    toy
        0   True  False  True  False
        1   True   True  True   True
        2  False   True  True   True

        Show which entries in a Series are not NA.

        >>> ser = pd.Series([5, 6, np.NaN])
        >>> ser
        0    5.0
        1    6.0
        2    NaN
        dtype: float64

        >>> ser.notna()
        0     True
        1     True
        2    False
        dtype: bool
        """

    @Appender(_shared_docs['notna'] % _shared_doc_kwargs)
    def notna(self):
        return notna(self).__finalize__(self)

    @Appender(_shared_docs['notna'] % _shared_doc_kwargs)
    def notnull(self):
        return notna(self).__finalize__(self)

    def _clip_with_scalar(self, lower, upper, inplace=False):
        if ((lower is not None and np.any(isna(lower))) or
                (upper is not None and np.any(isna(upper)))):
            raise ValueError("Cannot use an NA value as a clip threshold")

        result = self.values
        mask = isna(result)

        with np.errstate(all='ignore'):
            if upper is not None:
                result = np.where(result >= upper, upper, result)
            if lower is not None:
                result = np.where(result <= lower, lower, result)
        if np.any(mask):
            result[mask] = np.nan

        axes_dict = self._construct_axes_dict()
        result = self._constructor(result, **axes_dict).__finalize__(self)

        if inplace:
            self._update_inplace(result)
        else:
            return result

    def _clip_with_one_bound(self, threshold, method, axis, inplace):

        inplace = validate_bool_kwarg(inplace, 'inplace')
        if axis is not None:
            axis = self._get_axis_number(axis)

        # method is self.le for upper bound and self.ge for lower bound
        if is_scalar(threshold) and is_number(threshold):
            if method.__name__ == 'le':
                return self._clip_with_scalar(None, threshold, inplace=inplace)
            return self._clip_with_scalar(threshold, None, inplace=inplace)

        subset = method(threshold, axis=axis) | isna(self)

        # GH #15390
        # In order for where method to work, the threshold must
        # be transformed to NDFrame from other array like structure.
        if (not isinstance(threshold, ABCSeries)) and is_list_like(threshold):
            if isinstance(self, ABCSeries):
                threshold = pd.Series(threshold, index=self.index)
            else:
                threshold = _align_method_FRAME(self, np.asarray(threshold),
                                                axis)
        return self.where(subset, threshold, axis=axis, inplace=inplace)

    def clip(self, lower=None, upper=None, axis=None, inplace=False,
             *args, **kwargs):
        """
        Trim values at input threshold(s).

        Assigns values outside boundary to boundary values. Thresholds
        can be singular values or array like, and in the latter case
        the clipping is performed element-wise in the specified axis.

        Parameters
        ----------
        lower : float or array_like, default None
            Minimum threshold value. All values below this
            threshold will be set to it.
        upper : float or array_like, default None
            Maximum threshold value. All values above this
            threshold will be set to it.
        axis : int or string axis name, optional
            Align object with lower and upper along the given axis.
        inplace : boolean, default False
            Whether to perform the operation in place on the data.

            .. versionadded:: 0.21.0
        *args, **kwargs
            Additional keywords have no effect but might be accepted
            for compatibility with numpy.

        See Also
        --------
        clip_lower : Clip values below specified threshold(s).
        clip_upper : Clip values above specified threshold(s).

        Returns
        -------
        Series or DataFrame
            Same type as calling object with the values outside the
            clip boundaries replaced

        Examples
        --------
        >>> data = {'col_0': [9, -3, 0, -1, 5], 'col_1': [-2, -7, 6, 8, -5]}
        >>> df = pd.DataFrame(data)
        >>> df
           col_0  col_1
        0      9     -2
        1     -3     -7
        2      0      6
        3     -1      8
        4      5     -5

        Clips per column using lower and upper thresholds:

        >>> df.clip(-4, 6)
           col_0  col_1
        0      6     -2
        1     -3     -4
        2      0      6
        3     -1      6
        4      5     -4

        Clips using specific lower and upper thresholds per column element:

        >>> t = pd.Series([2, -4, -1, 6, 3])
        >>> t
        0    2
        1   -4
        2   -1
        3    6
        4    3
        dtype: int64

        >>> df.clip(t, t + 4, axis=0)
           col_0  col_1
        0      6      2
        1     -3     -4
        2      0      3
        3      6      8
        4      5      3
        """
        if isinstance(self, ABCPanel):
            raise NotImplementedError("clip is not supported yet for panels")

        inplace = validate_bool_kwarg(inplace, 'inplace')

        axis = nv.validate_clip_with_axis(axis, args, kwargs)
        if axis is not None:
            axis = self._get_axis_number(axis)

        # GH 17276
        # numpy doesn't like NaN as a clip value
        # so ignore
        # GH 19992
        # numpy doesn't drop a list-like bound containing NaN
        if not is_list_like(lower) and np.any(pd.isnull(lower)):
            lower = None
        if not is_list_like(upper) and np.any(pd.isnull(upper)):
            upper = None

        # GH 2747 (arguments were reversed)
        if lower is not None and upper is not None:
            if is_scalar(lower) and is_scalar(upper):
                lower, upper = min(lower, upper), max(lower, upper)

        # fast-path for scalars
        if ((lower is None or (is_scalar(lower) and is_number(lower))) and
                (upper is None or (is_scalar(upper) and is_number(upper)))):
            return self._clip_with_scalar(lower, upper, inplace=inplace)

        result = self
        if lower is not None:
            result = result.clip_lower(lower, axis, inplace=inplace)
        if upper is not None:
            if inplace:
                result = self
            result = result.clip_upper(upper, axis, inplace=inplace)

        return result

    def clip_upper(self, threshold, axis=None, inplace=False):
        """
        Trim values above a given threshold.

        Elements above the `threshold` will be changed to match the
        `threshold` value(s). Threshold can be a single value or an array,
        in the latter case it performs the truncation element-wise.

        Parameters
        ----------
        threshold : numeric or array-like
            Maximum value allowed. All values above threshold will be set to
            this value.

            * float : every value is compared to `threshold`.
            * array-like : The shape of `threshold` should match the object
              it's compared to. When `self` is a Series, `threshold` should be
              the length. When `self` is a DataFrame, `threshold` should 2-D
              and the same shape as `self` for ``axis=None``, or 1-D and the
              same length as the axis being compared.

        axis : {0 or 'index', 1 or 'columns'}, default 0
            Align object with `threshold` along the given axis.
        inplace : boolean, default False
            Whether to perform the operation in place on the data.

            .. versionadded:: 0.21.0

        Returns
        -------
        clipped
            Original data with values trimmed.

        See Also
        --------
        DataFrame.clip : General purpose method to trim DataFrame values to
            given threshold(s)
        DataFrame.clip_lower : Trim DataFrame values below given
            threshold(s)
        Series.clip : General purpose method to trim Series values to given
            threshold(s)
        Series.clip_lower : Trim Series values below given threshold(s)

        Examples
        --------
        >>> s = pd.Series([1, 2, 3, 4, 5])
        >>> s
        0    1
        1    2
        2    3
        3    4
        4    5
        dtype: int64

        >>> s.clip_upper(3)
        0    1
        1    2
        2    3
        3    3
        4    3
        dtype: int64

        >>> t = [5, 4, 3, 2, 1]
        >>> t
        [5, 4, 3, 2, 1]

        >>> s.clip_upper(t)
        0    1
        1    2
        2    3
        3    2
        4    1
        dtype: int64
        """
        return self._clip_with_one_bound(threshold, method=self.le,
                                         axis=axis, inplace=inplace)

    def clip_lower(self, threshold, axis=None, inplace=False):
        """
        Trim values below a given threshold.

        Elements below the `threshold` will be changed to match the
        `threshold` value(s). Threshold can be a single value or an array,
        in the latter case it performs the truncation element-wise.

        Parameters
        ----------
        threshold : numeric or array-like
            Minimum value allowed. All values below threshold will be set to
            this value.

            * float : every value is compared to `threshold`.
            * array-like : The shape of `threshold` should match the object
              it's compared to. When `self` is a Series, `threshold` should be
              the length. When `self` is a DataFrame, `threshold` should 2-D
              and the same shape as `self` for ``axis=None``, or 1-D and the
              same length as the axis being compared.

        axis : {0 or 'index', 1 or 'columns'}, default 0
            Align `self` with `threshold` along the given axis.

        inplace : boolean, default False
            Whether to perform the operation in place on the data.

            .. versionadded:: 0.21.0

        Returns
        -------
        clipped
            Original data with values trimmed.

        See Also
        --------
        DataFrame.clip : General purpose method to trim DataFrame values to
            given threshold(s)
        DataFrame.clip_upper : Trim DataFrame values above given
            threshold(s)
        Series.clip : General purpose method to trim Series values to given
            threshold(s)
        Series.clip_upper : Trim Series values above given threshold(s)

        Examples
        --------

        Series single threshold clipping:

        >>> s = pd.Series([5, 6, 7, 8, 9])
        >>> s.clip_lower(8)
        0    8
        1    8
        2    8
        3    8
        4    9
        dtype: int64

        Series clipping element-wise using an array of thresholds. `threshold`
        should be the same length as the Series.

        >>> elemwise_thresholds = [4, 8, 7, 2, 5]
        >>> s.clip_lower(elemwise_thresholds)
        0    5
        1    8
        2    7
        3    8
        4    9
        dtype: int64

        DataFrames can be compared to a scalar.

        >>> df = pd.DataFrame({"A": [1, 3, 5], "B": [2, 4, 6]})
        >>> df
           A  B
        0  1  2
        1  3  4
        2  5  6

        >>> df.clip_lower(3)
           A  B
        0  3  3
        1  3  4
        2  5  6

        Or to an array of values. By default, `threshold` should be the same
        shape as the DataFrame.

        >>> df.clip_lower(np.array([[3, 4], [2, 2], [6, 2]]))
           A  B
        0  3  4
        1  3  4
        2  6  6

        Control how `threshold` is broadcast with `axis`. In this case
        `threshold` should be the same length as the axis specified by
        `axis`.

        >>> df.clip_lower([3, 3, 5], axis='index')
           A  B
        0  3  3
        1  3  4
        2  5  6

        >>> df.clip_lower([4, 5], axis='columns')
           A  B
        0  4  5
        1  4  5
        2  5  6
        """
        return self._clip_with_one_bound(threshold, method=self.ge,
                                         axis=axis, inplace=inplace)

    def groupby(self, by=None, axis=0, level=None, as_index=True, sort=True,
                group_keys=True, squeeze=False, observed=False, **kwargs):
        """
        Group DataFrame or Series using a mapper or by a Series of columns.

        A groupby operation involves some combination of splitting the
        object, applying a function, and combining the results. This can be
        used to group large amounts of data and compute operations on these
        groups.

        Parameters
        ----------
        by : mapping, function, label, or list of labels
            Used to determine the groups for the groupby.
            If ``by`` is a function, it's called on each value of the object's
            index. If a dict or Series is passed, the Series or dict VALUES
            will be used to determine the groups (the Series' values are first
            aligned; see ``.align()`` method). If an ndarray is passed, the
            values are used as-is determine the groups. A label or list of
            labels may be passed to group by the columns in ``self``. Notice
            that a tuple is interpreted a (single) key.
        axis : {0 or 'index', 1 or 'columns'}, default 0
            Split along rows (0) or columns (1).
        level : int, level name, or sequence of such, default None
            If the axis is a MultiIndex (hierarchical), group by a particular
            level or levels.
        as_index : bool, default True
            For aggregated output, return object with group labels as the
            index. Only relevant for DataFrame input. as_index=False is
            effectively "SQL-style" grouped output.
        sort : bool, default True
            Sort group keys. Get better performance by turning this off.
            Note this does not influence the order of observations within each
            group. Groupby preserves the order of rows within each group.
        group_keys : bool, default True
            When calling apply, add group keys to index to identify pieces.
        squeeze : bool, default False
            Reduce the dimensionality of the return type if possible,
            otherwise return a consistent type.
        observed : bool, default False
            This only applies if any of the groupers are Categoricals.
            If True: only show observed values for categorical groupers.
            If False: show all values for categorical groupers.

            .. versionadded:: 0.23.0

        **kwargs
            Optional, only accepts keyword argument 'mutated' and is passed
            to groupby.

        Returns
        -------
        DataFrameGroupBy or SeriesGroupBy
            Depends on the calling object and returns groupby object that
            contains information about the groups.

        See Also
        --------
        resample : Convenience method for frequency conversion and resampling
            of time series.

        Notes
        -----
        See the `user guide
        <http://pandas.pydata.org/pandas-docs/stable/groupby.html>`_ for more.

        Examples
        --------
        >>> df = pd.DataFrame({'Animal' : ['Falcon', 'Falcon',
        ...                                'Parrot', 'Parrot'],
        ...                    'Max Speed' : [380., 370., 24., 26.]})
        >>> df
           Animal  Max Speed
        0  Falcon      380.0
        1  Falcon      370.0
        2  Parrot       24.0
        3  Parrot       26.0
        >>> df.groupby(['Animal']).mean()
                Max Speed
        Animal
        Falcon      375.0
        Parrot       25.0

        **Hierarchical Indexes**

        We can groupby different levels of a hierarchical index
        using the `level` parameter:

        >>> arrays = [['Falcon', 'Falcon', 'Parrot', 'Parrot'],
        ...           ['Capitve', 'Wild', 'Capitve', 'Wild']]
        >>> index = pd.MultiIndex.from_arrays(arrays, names=('Animal', 'Type'))
        >>> df = pd.DataFrame({'Max Speed' : [390., 350., 30., 20.]},
        ...                    index=index)
        >>> df
                        Max Speed
        Animal Type
        Falcon Capitve      390.0
               Wild         350.0
        Parrot Capitve       30.0
               Wild          20.0
        >>> df.groupby(level=0).mean()
                Max Speed
        Animal
        Falcon      370.0
        Parrot       25.0
        >>> df.groupby(level=1).mean()
                 Max Speed
        Type
        Capitve      210.0
        Wild         185.0
        """
        from pandas.core.groupby.groupby import groupby

        if level is None and by is None:
            raise TypeError("You have to supply one of 'by' and 'level'")
        axis = self._get_axis_number(axis)
        return groupby(self, by=by, axis=axis, level=level, as_index=as_index,
                       sort=sort, group_keys=group_keys, squeeze=squeeze,
                       observed=observed, **kwargs)

    def asfreq(self, freq, method=None, how=None, normalize=False,
               fill_value=None):
        """
        Convert TimeSeries to specified frequency.

        Optionally provide filling method to pad/backfill missing values.

        Returns the original data conformed to a new index with the specified
        frequency. ``resample`` is more appropriate if an operation, such as
        summarization, is necessary to represent the data at the new frequency.

        Parameters
        ----------
        freq : DateOffset object, or string
        method : {'backfill'/'bfill', 'pad'/'ffill'}, default None
            Method to use for filling holes in reindexed Series (note this
            does not fill NaNs that already were present):

            * 'pad' / 'ffill': propagate last valid observation forward to next
              valid
            * 'backfill' / 'bfill': use NEXT valid observation to fill
        how : {'start', 'end'}, default end
            For PeriodIndex only, see PeriodIndex.asfreq
        normalize : bool, default False
            Whether to reset output index to midnight
        fill_value: scalar, optional
            Value to use for missing values, applied during upsampling (note
            this does not fill NaNs that already were present).

            .. versionadded:: 0.20.0

        Returns
        -------
        converted : same type as caller

        Examples
        --------

        Start by creating a series with 4 one minute timestamps.

        >>> index = pd.date_range('1/1/2000', periods=4, freq='T')
        >>> series = pd.Series([0.0, None, 2.0, 3.0], index=index)
        >>> df = pd.DataFrame({'s':series})
        >>> df
                               s
        2000-01-01 00:00:00    0.0
        2000-01-01 00:01:00    NaN
        2000-01-01 00:02:00    2.0
        2000-01-01 00:03:00    3.0

        Upsample the series into 30 second bins.

        >>> df.asfreq(freq='30S')
                               s
        2000-01-01 00:00:00    0.0
        2000-01-01 00:00:30    NaN
        2000-01-01 00:01:00    NaN
        2000-01-01 00:01:30    NaN
        2000-01-01 00:02:00    2.0
        2000-01-01 00:02:30    NaN
        2000-01-01 00:03:00    3.0

        Upsample again, providing a ``fill value``.

        >>> df.asfreq(freq='30S', fill_value=9.0)
                               s
        2000-01-01 00:00:00    0.0
        2000-01-01 00:00:30    9.0
        2000-01-01 00:01:00    NaN
        2000-01-01 00:01:30    9.0
        2000-01-01 00:02:00    2.0
        2000-01-01 00:02:30    9.0
        2000-01-01 00:03:00    3.0

        Upsample again, providing a ``method``.

        >>> df.asfreq(freq='30S', method='bfill')
                               s
        2000-01-01 00:00:00    0.0
        2000-01-01 00:00:30    NaN
        2000-01-01 00:01:00    NaN
        2000-01-01 00:01:30    2.0
        2000-01-01 00:02:00    2.0
        2000-01-01 00:02:30    3.0
        2000-01-01 00:03:00    3.0

        See Also
        --------
        reindex

        Notes
        -----
        To learn more about the frequency strings, please see `this link
        <http://pandas.pydata.org/pandas-docs/stable/timeseries.html#offset-aliases>`__.
        """
        from pandas.core.resample import asfreq
        return asfreq(self, freq, method=method, how=how, normalize=normalize,
                      fill_value=fill_value)

    def at_time(self, time, asof=False):
        """
        Select values at particular time of day (e.g. 9:30AM).

        Raises
        ------
        TypeError
            If the index is not  a :class:`DatetimeIndex`

        Parameters
        ----------
        time : datetime.time or string

        Returns
        -------
        values_at_time : same type as caller

        Examples
        --------
        >>> i = pd.date_range('2018-04-09', periods=4, freq='12H')
        >>> ts = pd.DataFrame({'A': [1,2,3,4]}, index=i)
        >>> ts
                             A
        2018-04-09 00:00:00  1
        2018-04-09 12:00:00  2
        2018-04-10 00:00:00  3
        2018-04-10 12:00:00  4

        >>> ts.at_time('12:00')
                             A
        2018-04-09 12:00:00  2
        2018-04-10 12:00:00  4

        See Also
        --------
        between_time : Select values between particular times of the day
        first : Select initial periods of time series based on a date offset
        last : Select final periods of time series based on a date offset
        DatetimeIndex.indexer_at_time : Get just the index locations for
            values at particular time of the day
        """
        try:
            indexer = self.index.indexer_at_time(time, asof=asof)
            return self._take(indexer)
        except AttributeError:
            raise TypeError('Index must be DatetimeIndex')

    def between_time(self, start_time, end_time, include_start=True,
                     include_end=True):
        """
        Select values between particular times of the day (e.g., 9:00-9:30 AM).

        By setting ``start_time`` to be later than ``end_time``,
        you can get the times that are *not* between the two times.

        Raises
        ------
        TypeError
            If the index is not  a :class:`DatetimeIndex`

        Parameters
        ----------
        start_time : datetime.time or string
        end_time : datetime.time or string
        include_start : boolean, default True
        include_end : boolean, default True

        Returns
        -------
        values_between_time : same type as caller

        Examples
        --------
        >>> i = pd.date_range('2018-04-09', periods=4, freq='1D20min')
        >>> ts = pd.DataFrame({'A': [1,2,3,4]}, index=i)
        >>> ts
                             A
        2018-04-09 00:00:00  1
        2018-04-10 00:20:00  2
        2018-04-11 00:40:00  3
        2018-04-12 01:00:00  4

        >>> ts.between_time('0:15', '0:45')
                             A
        2018-04-10 00:20:00  2
        2018-04-11 00:40:00  3

        You get the times that are *not* between two times by setting
        ``start_time`` later than ``end_time``:

        >>> ts.between_time('0:45', '0:15')
                             A
        2018-04-09 00:00:00  1
        2018-04-12 01:00:00  4

        See Also
        --------
        at_time : Select values at a particular time of the day
        first : Select initial periods of time series based on a date offset
        last : Select final periods of time series based on a date offset
        DatetimeIndex.indexer_between_time : Get just the index locations for
            values between particular times of the day
        """
        try:
            indexer = self.index.indexer_between_time(
                start_time, end_time, include_start=include_start,
                include_end=include_end)
            return self._take(indexer)
        except AttributeError:
            raise TypeError('Index must be DatetimeIndex')

    def resample(self, rule, how=None, axis=0, fill_method=None, closed=None,
                 label=None, convention='start', kind=None, loffset=None,
                 limit=None, base=0, on=None, level=None):
        """
        Convenience method for frequency conversion and resampling of time
        series.  Object must have a datetime-like index (DatetimeIndex,
        PeriodIndex, or TimedeltaIndex), or pass datetime-like values
        to the on or level keyword.

        Parameters
        ----------
        rule : string
            the offset string or object representing target conversion
        axis : int, optional, default 0
        closed : {'right', 'left'}
            Which side of bin interval is closed. The default is 'left'
            for all frequency offsets except for 'M', 'A', 'Q', 'BM',
            'BA', 'BQ', and 'W' which all have a default of 'right'.
        label : {'right', 'left'}
            Which bin edge label to label bucket with. The default is 'left'
            for all frequency offsets except for 'M', 'A', 'Q', 'BM',
            'BA', 'BQ', and 'W' which all have a default of 'right'.
        convention : {'start', 'end', 's', 'e'}
            For PeriodIndex only, controls whether to use the start or end of
            `rule`
        kind: {'timestamp', 'period'}, optional
            Pass 'timestamp' to convert the resulting index to a
            ``DateTimeIndex`` or 'period' to convert it to a ``PeriodIndex``.
            By default the input representation is retained.
        loffset : timedelta
            Adjust the resampled time labels
        base : int, default 0
            For frequencies that evenly subdivide 1 day, the "origin" of the
            aggregated intervals. For example, for '5min' frequency, base could
            range from 0 through 4. Defaults to 0
        on : string, optional
            For a DataFrame, column to use instead of index for resampling.
            Column must be datetime-like.

            .. versionadded:: 0.19.0

        level : string or int, optional
            For a MultiIndex, level (name or number) to use for
            resampling.  Level must be datetime-like.

            .. versionadded:: 0.19.0

        Returns
        -------
        Resampler object

        Notes
        -----
        See the `user guide
        <http://pandas.pydata.org/pandas-docs/stable/timeseries.html#resampling>`_
        for more.

        To learn more about the offset strings, please see `this link
        <http://pandas.pydata.org/pandas-docs/stable/timeseries.html#offset-aliases>`__.

        Examples
        --------

        Start by creating a series with 9 one minute timestamps.

        >>> index = pd.date_range('1/1/2000', periods=9, freq='T')
        >>> series = pd.Series(range(9), index=index)
        >>> series
        2000-01-01 00:00:00    0
        2000-01-01 00:01:00    1
        2000-01-01 00:02:00    2
        2000-01-01 00:03:00    3
        2000-01-01 00:04:00    4
        2000-01-01 00:05:00    5
        2000-01-01 00:06:00    6
        2000-01-01 00:07:00    7
        2000-01-01 00:08:00    8
        Freq: T, dtype: int64

        Downsample the series into 3 minute bins and sum the values
        of the timestamps falling into a bin.

        >>> series.resample('3T').sum()
        2000-01-01 00:00:00     3
        2000-01-01 00:03:00    12
        2000-01-01 00:06:00    21
        Freq: 3T, dtype: int64

        Downsample the series into 3 minute bins as above, but label each
        bin using the right edge instead of the left. Please note that the
        value in the bucket used as the label is not included in the bucket,
        which it labels. For example, in the original series the
        bucket ``2000-01-01 00:03:00`` contains the value 3, but the summed
        value in the resampled bucket with the label ``2000-01-01 00:03:00``
        does not include 3 (if it did, the summed value would be 6, not 3).
        To include this value close the right side of the bin interval as
        illustrated in the example below this one.

        >>> series.resample('3T', label='right').sum()
        2000-01-01 00:03:00     3
        2000-01-01 00:06:00    12
        2000-01-01 00:09:00    21
        Freq: 3T, dtype: int64

        Downsample the series into 3 minute bins as above, but close the right
        side of the bin interval.

        >>> series.resample('3T', label='right', closed='right').sum()
        2000-01-01 00:00:00     0
        2000-01-01 00:03:00     6
        2000-01-01 00:06:00    15
        2000-01-01 00:09:00    15
        Freq: 3T, dtype: int64

        Upsample the series into 30 second bins.

        >>> series.resample('30S').asfreq()[0:5] #select first 5 rows
        2000-01-01 00:00:00   0.0
        2000-01-01 00:00:30   NaN
        2000-01-01 00:01:00   1.0
        2000-01-01 00:01:30   NaN
        2000-01-01 00:02:00   2.0
        Freq: 30S, dtype: float64

        Upsample the series into 30 second bins and fill the ``NaN``
        values using the ``pad`` method.

        >>> series.resample('30S').pad()[0:5]
        2000-01-01 00:00:00    0
        2000-01-01 00:00:30    0
        2000-01-01 00:01:00    1
        2000-01-01 00:01:30    1
        2000-01-01 00:02:00    2
        Freq: 30S, dtype: int64

        Upsample the series into 30 second bins and fill the
        ``NaN`` values using the ``bfill`` method.

        >>> series.resample('30S').bfill()[0:5]
        2000-01-01 00:00:00    0
        2000-01-01 00:00:30    1
        2000-01-01 00:01:00    1
        2000-01-01 00:01:30    2
        2000-01-01 00:02:00    2
        Freq: 30S, dtype: int64

        Pass a custom function via ``apply``

        >>> def custom_resampler(array_like):
        ...     return np.sum(array_like)+5

        >>> series.resample('3T').apply(custom_resampler)
        2000-01-01 00:00:00     8
        2000-01-01 00:03:00    17
        2000-01-01 00:06:00    26
        Freq: 3T, dtype: int64

        For a Series with a PeriodIndex, the keyword `convention` can be
        used to control whether to use the start or end of `rule`.

        >>> s = pd.Series([1, 2], index=pd.period_range('2012-01-01',
                                                        freq='A',
                                                        periods=2))
        >>> s
        2012    1
        2013    2
        Freq: A-DEC, dtype: int64

        Resample by month using 'start' `convention`. Values are assigned to
        the first month of the period.

        >>> s.resample('M', convention='start').asfreq().head()
        2012-01    1.0
        2012-02    NaN
        2012-03    NaN
        2012-04    NaN
        2012-05    NaN
        Freq: M, dtype: float64

        Resample by month using 'end' `convention`. Values are assigned to
        the last month of the period.

        >>> s.resample('M', convention='end').asfreq()
        2012-12    1.0
        2013-01    NaN
        2013-02    NaN
        2013-03    NaN
        2013-04    NaN
        2013-05    NaN
        2013-06    NaN
        2013-07    NaN
        2013-08    NaN
        2013-09    NaN
        2013-10    NaN
        2013-11    NaN
        2013-12    2.0
        Freq: M, dtype: float64

        For DataFrame objects, the keyword ``on`` can be used to specify the
        column instead of the index for resampling.

        >>> df = pd.DataFrame(data=9*[range(4)], columns=['a', 'b', 'c', 'd'])
        >>> df['time'] = pd.date_range('1/1/2000', periods=9, freq='T')
        >>> df.resample('3T', on='time').sum()
                             a  b  c  d
        time
        2000-01-01 00:00:00  0  3  6  9
        2000-01-01 00:03:00  0  3  6  9
        2000-01-01 00:06:00  0  3  6  9

        For a DataFrame with MultiIndex, the keyword ``level`` can be used to
        specify on level the resampling needs to take place.

        >>> time = pd.date_range('1/1/2000', periods=5, freq='T')
        >>> df2 = pd.DataFrame(data=10*[range(4)],
                               columns=['a', 'b', 'c', 'd'],
                               index=pd.MultiIndex.from_product([time, [1, 2]])
                               )
        >>> df2.resample('3T', level=0).sum()
                             a  b   c   d
        2000-01-01 00:00:00  0  6  12  18
        2000-01-01 00:03:00  0  4   8  12

        See also
        --------
        groupby : Group by mapping, function, label, or list of labels.
        """
        from pandas.core.resample import (resample,
                                          _maybe_process_deprecations)
        axis = self._get_axis_number(axis)
        r = resample(self, freq=rule, label=label, closed=closed,
                     axis=axis, kind=kind, loffset=loffset,
                     convention=convention,
                     base=base, key=on, level=level)
        return _maybe_process_deprecations(r,
                                           how=how,
                                           fill_method=fill_method,
                                           limit=limit)

    def first(self, offset):
        """
        Convenience method for subsetting initial periods of time series data
        based on a date offset.

        Raises
        ------
        TypeError
            If the index is not  a :class:`DatetimeIndex`

        Parameters
        ----------
        offset : string, DateOffset, dateutil.relativedelta

        Examples
        --------
        >>> i = pd.date_range('2018-04-09', periods=4, freq='2D')
        >>> ts = pd.DataFrame({'A': [1,2,3,4]}, index=i)
        >>> ts
                    A
        2018-04-09  1
        2018-04-11  2
        2018-04-13  3
        2018-04-15  4

        Get the rows for the first 3 days:

        >>> ts.first('3D')
                    A
        2018-04-09  1
        2018-04-11  2

        Notice the data for 3 first calender days were returned, not the first
        3 days observed in the dataset, and therefore data for 2018-04-13 was
        not returned.

        Returns
        -------
        subset : same type as caller

        See Also
        --------
        last : Select final periods of time series based on a date offset
        at_time : Select values at a particular time of the day
        between_time : Select values between particular times of the day
        """
        if not isinstance(self.index, DatetimeIndex):
            raise TypeError("'first' only supports a DatetimeIndex index")

        if len(self.index) == 0:
            return self

        offset = to_offset(offset)
        end_date = end = self.index[0] + offset

        # Tick-like, e.g. 3 weeks
        if not offset.isAnchored() and hasattr(offset, '_inc'):
            if end_date in self.index:
                end = self.index.searchsorted(end_date, side='left')
                return self.iloc[:end]

        return self.loc[:end]

    def last(self, offset):
        """
        Convenience method for subsetting final periods of time series data
        based on a date offset.

        Raises
        ------
        TypeError
            If the index is not  a :class:`DatetimeIndex`

        Parameters
        ----------
        offset : string, DateOffset, dateutil.relativedelta

        Examples
        --------
        >>> i = pd.date_range('2018-04-09', periods=4, freq='2D')
        >>> ts = pd.DataFrame({'A': [1,2,3,4]}, index=i)
        >>> ts
                    A
        2018-04-09  1
        2018-04-11  2
        2018-04-13  3
        2018-04-15  4

        Get the rows for the last 3 days:

        >>> ts.last('3D')
                    A
        2018-04-13  3
        2018-04-15  4

        Notice the data for 3 last calender days were returned, not the last
        3 observed days in the dataset, and therefore data for 2018-04-11 was
        not returned.

        Returns
        -------
        subset : same type as caller

        See Also
        --------
        first : Select initial periods of time series based on a date offset
        at_time : Select values at a particular time of the day
        between_time : Select values between particular times of the day
        """
        if not isinstance(self.index, DatetimeIndex):
            raise TypeError("'last' only supports a DatetimeIndex index")

        if len(self.index) == 0:
            return self

        offset = to_offset(offset)

        start_date = self.index[-1] - offset
        start = self.index.searchsorted(start_date, side='right')
        return self.iloc[start:]

    def rank(self, axis=0, method='average', numeric_only=None,
             na_option='keep', ascending=True, pct=False):
        """
        Compute numerical data ranks (1 through n) along axis. Equal values are
        assigned a rank that is the average of the ranks of those values

        Parameters
        ----------
        axis : {0 or 'index', 1 or 'columns'}, default 0
            index to direct ranking
        method : {'average', 'min', 'max', 'first', 'dense'}
            * average: average rank of group
            * min: lowest rank in group
            * max: highest rank in group
            * first: ranks assigned in order they appear in the array
            * dense: like 'min', but rank always increases by 1 between groups
        numeric_only : boolean, default None
            Include only float, int, boolean data. Valid only for DataFrame or
            Panel objects
        na_option : {'keep', 'top', 'bottom'}
            * keep: leave NA values where they are
            * top: smallest rank if ascending
            * bottom: smallest rank if descending
        ascending : boolean, default True
            False for ranks by high (1) to low (N)
        pct : boolean, default False
            Computes percentage rank of data

        Returns
        -------
        ranks : same type as caller
        """
        axis = self._get_axis_number(axis)

        if self.ndim > 2:
            msg = "rank does not make sense when ndim > 2"
            raise NotImplementedError(msg)

        if na_option not in {'keep', 'top', 'bottom'}:
            msg = "na_option must be one of 'keep', 'top', or 'bottom'"
            raise ValueError(msg)

        def ranker(data):
            ranks = algos.rank(data.values, axis=axis, method=method,
                               ascending=ascending, na_option=na_option,
                               pct=pct)
            ranks = self._constructor(ranks, **data._construct_axes_dict())
            return ranks.__finalize__(self)

        # if numeric_only is None, and we can't get anything, we try with
        # numeric_only=True
        if numeric_only is None:
            try:
                return ranker(self)
            except TypeError:
                numeric_only = True

        if numeric_only:
            data = self._get_numeric_data()
        else:
            data = self

        return ranker(data)

    _shared_docs['align'] = ("""
        Align two objects on their axes with the
        specified join method for each axis Index

        Parameters
        ----------
        other : DataFrame or Series
        join : {'outer', 'inner', 'left', 'right'}, default 'outer'
        axis : allowed axis of the other object, default None
            Align on index (0), columns (1), or both (None)
        level : int or level name, default None
            Broadcast across a level, matching Index values on the
            passed MultiIndex level
        copy : boolean, default True
            Always returns new objects. If copy=False and no reindexing is
            required then original objects are returned.
        fill_value : scalar, default np.NaN
            Value to use for missing values. Defaults to NaN, but can be any
            "compatible" value
        method : str, default None
        limit : int, default None
        fill_axis : %(axes_single_arg)s, default 0
            Filling axis, method and limit
        broadcast_axis : %(axes_single_arg)s, default None
            Broadcast values along this axis, if aligning two objects of
            different dimensions

        Returns
        -------
        (left, right) : (%(klass)s, type of other)
            Aligned objects
        """)

    @Appender(_shared_docs['align'] % _shared_doc_kwargs)
    def align(self, other, join='outer', axis=None, level=None, copy=True,
              fill_value=None, method=None, limit=None, fill_axis=0,
              broadcast_axis=None):
        from pandas import DataFrame, Series
        method = missing.clean_fill_method(method)

        if broadcast_axis == 1 and self.ndim != other.ndim:
            if isinstance(self, Series):
                # this means other is a DataFrame, and we need to broadcast
                # self
                cons = self._constructor_expanddim
                df = cons({c: self for c in other.columns},
                          **other._construct_axes_dict())
                return df._align_frame(other, join=join, axis=axis,
                                       level=level, copy=copy,
                                       fill_value=fill_value, method=method,
                                       limit=limit, fill_axis=fill_axis)
            elif isinstance(other, Series):
                # this means self is a DataFrame, and we need to broadcast
                # other
                cons = other._constructor_expanddim
                df = cons({c: other for c in self.columns},
                          **self._construct_axes_dict())
                return self._align_frame(df, join=join, axis=axis, level=level,
                                         copy=copy, fill_value=fill_value,
                                         method=method, limit=limit,
                                         fill_axis=fill_axis)

        if axis is not None:
            axis = self._get_axis_number(axis)
        if isinstance(other, DataFrame):
            return self._align_frame(other, join=join, axis=axis, level=level,
                                     copy=copy, fill_value=fill_value,
                                     method=method, limit=limit,
                                     fill_axis=fill_axis)
        elif isinstance(other, Series):
            return self._align_series(other, join=join, axis=axis, level=level,
                                      copy=copy, fill_value=fill_value,
                                      method=method, limit=limit,
                                      fill_axis=fill_axis)
        else:  # pragma: no cover
            raise TypeError('unsupported type: %s' % type(other))

    def _align_frame(self, other, join='outer', axis=None, level=None,
                     copy=True, fill_value=None, method=None, limit=None,
                     fill_axis=0):
        # defaults
        join_index, join_columns = None, None
        ilidx, iridx = None, None
        clidx, cridx = None, None

        is_series = isinstance(self, ABCSeries)

        if axis is None or axis == 0:
            if not self.index.equals(other.index):
                join_index, ilidx, iridx = self.index.join(
                    other.index, how=join, level=level, return_indexers=True)

        if axis is None or axis == 1:
            if not is_series and not self.columns.equals(other.columns):
                join_columns, clidx, cridx = self.columns.join(
                    other.columns, how=join, level=level, return_indexers=True)

        if is_series:
            reindexers = {0: [join_index, ilidx]}
        else:
            reindexers = {0: [join_index, ilidx], 1: [join_columns, clidx]}

        left = self._reindex_with_indexers(reindexers, copy=copy,
                                           fill_value=fill_value,
                                           allow_dups=True)
        # other must be always DataFrame
        right = other._reindex_with_indexers({0: [join_index, iridx],
                                              1: [join_columns, cridx]},
                                             copy=copy, fill_value=fill_value,
                                             allow_dups=True)

        if method is not None:
            left = left.fillna(axis=fill_axis, method=method, limit=limit)
            right = right.fillna(axis=fill_axis, method=method, limit=limit)

        # if DatetimeIndex have different tz, convert to UTC
        if is_datetime64tz_dtype(left.index):
            if left.index.tz != right.index.tz:
                if join_index is not None:
                    left.index = join_index
                    right.index = join_index

        return left.__finalize__(self), right.__finalize__(other)

    def _align_series(self, other, join='outer', axis=None, level=None,
                      copy=True, fill_value=None, method=None, limit=None,
                      fill_axis=0):

        is_series = isinstance(self, ABCSeries)

        # series/series compat, other must always be a Series
        if is_series:
            if axis:
                raise ValueError('cannot align series to a series other than '
                                 'axis 0')

            # equal
            if self.index.equals(other.index):
                join_index, lidx, ridx = None, None, None
            else:
                join_index, lidx, ridx = self.index.join(other.index, how=join,
                                                         level=level,
                                                         return_indexers=True)

            left = self._reindex_indexer(join_index, lidx, copy)
            right = other._reindex_indexer(join_index, ridx, copy)

        else:
            # one has > 1 ndim
            fdata = self._data
            if axis == 0:
                join_index = self.index
                lidx, ridx = None, None
                if not self.index.equals(other.index):
                    join_index, lidx, ridx = self.index.join(
                        other.index, how=join, level=level,
                        return_indexers=True)

                if lidx is not None:
                    fdata = fdata.reindex_indexer(join_index, lidx, axis=1)

            elif axis == 1:
                join_index = self.columns
                lidx, ridx = None, None
                if not self.columns.equals(other.index):
                    join_index, lidx, ridx = self.columns.join(
                        other.index, how=join, level=level,
                        return_indexers=True)

                if lidx is not None:
                    fdata = fdata.reindex_indexer(join_index, lidx, axis=0)
            else:
                raise ValueError('Must specify axis=0 or 1')

            if copy and fdata is self._data:
                fdata = fdata.copy()

            left = self._constructor(fdata)

            if ridx is None:
                right = other
            else:
                right = other.reindex(join_index, level=level)

        # fill
        fill_na = notna(fill_value) or (method is not None)
        if fill_na:
            left = left.fillna(fill_value, method=method, limit=limit,
                               axis=fill_axis)
            right = right.fillna(fill_value, method=method, limit=limit)

        # if DatetimeIndex have different tz, convert to UTC
        if is_series or (not is_series and axis == 0):
            if is_datetime64tz_dtype(left.index):
                if left.index.tz != right.index.tz:
                    if join_index is not None:
                        left.index = join_index
                        right.index = join_index

        return left.__finalize__(self), right.__finalize__(other)

    def _where(self, cond, other=np.nan, inplace=False, axis=None, level=None,
               errors='raise', try_cast=False):
        """
        Equivalent to public method `where`, except that `other` is not
        applied as a function even if callable. Used in __setitem__.
        """
        inplace = validate_bool_kwarg(inplace, 'inplace')

        # align the cond to same shape as myself
        cond = com.apply_if_callable(cond, self)
        if isinstance(cond, NDFrame):
            cond, _ = cond.align(self, join='right', broadcast_axis=1)
        else:
            if not hasattr(cond, 'shape'):
                cond = np.asanyarray(cond)
            if cond.shape != self.shape:
                raise ValueError('Array conditional must be same shape as '
                                 'self')
            cond = self._constructor(cond, **self._construct_axes_dict())

        # make sure we are boolean
        fill_value = True if inplace else False
        cond = cond.fillna(fill_value)

        msg = "Boolean array expected for the condition, not {dtype}"

        if not isinstance(cond, pd.DataFrame):
            # This is a single-dimensional object.
            if not is_bool_dtype(cond):
                raise ValueError(msg.format(dtype=cond.dtype))
        else:
            for dt in cond.dtypes:
                if not is_bool_dtype(dt):
                    raise ValueError(msg.format(dtype=dt))

        cond = -cond if inplace else cond

        # try to align with other
        try_quick = True
        if hasattr(other, 'align'):

            # align with me
            if other.ndim <= self.ndim:

                _, other = self.align(other, join='left', axis=axis,
                                      level=level, fill_value=np.nan)

                # if we are NOT aligned, raise as we cannot where index
                if (axis is None and
                        not all(other._get_axis(i).equals(ax)
                                for i, ax in enumerate(self.axes))):
                    raise InvalidIndexError

            # slice me out of the other
            else:
                raise NotImplementedError("cannot align with a higher "
                                          "dimensional NDFrame")

        if isinstance(other, np.ndarray):

            if other.shape != self.shape:

                if self.ndim == 1:

                    icond = cond.values

                    # GH 2745 / GH 4192
                    # treat like a scalar
                    if len(other) == 1:
                        other = np.array(other[0])

                    # GH 3235
                    # match True cond to other
                    elif len(cond[icond]) == len(other):

                        # try to not change dtype at first (if try_quick)
                        if try_quick:

                            try:
                                new_other = com.values_from_object(self)
                                new_other = new_other.copy()
                                new_other[icond] = other
                                other = new_other
                            except Exception:
                                try_quick = False

                        # let's create a new (if we failed at the above
                        # or not try_quick
                        if not try_quick:

                            dtype, fill_value = maybe_promote(other.dtype)
                            new_other = np.empty(len(icond), dtype=dtype)
                            new_other.fill(fill_value)
                            maybe_upcast_putmask(new_other, icond, other)
                            other = new_other

                    else:
                        raise ValueError('Length of replacements must equal '
                                         'series length')

                else:
                    raise ValueError('other must be the same shape as self '
                                     'when an ndarray')

            # we are the same shape, so create an actual object for alignment
            else:
                other = self._constructor(other, **self._construct_axes_dict())

        if axis is None:
            axis = 0

        if self.ndim == getattr(other, 'ndim', 0):
            align = True
        else:
            align = (self._get_axis_number(axis) == 1)

        block_axis = self._get_block_manager_axis(axis)

        if inplace:
            # we may have different type blocks come out of putmask, so
            # reconstruct the block manager

            self._check_inplace_setting(other)
            new_data = self._data.putmask(mask=cond, new=other, align=align,
                                          inplace=True, axis=block_axis,
                                          transpose=self._AXIS_REVERSED)
            self._update_inplace(new_data)

        else:
            new_data = self._data.where(other=other, cond=cond, align=align,
                                        errors=errors,
                                        try_cast=try_cast, axis=block_axis,
                                        transpose=self._AXIS_REVERSED)

            return self._constructor(new_data).__finalize__(self)

    _shared_docs['where'] = ("""
        Replace values where the condition is %(cond_rev)s.

        Parameters
        ----------
        cond : boolean %(klass)s, array-like, or callable
            Where `cond` is %(cond)s, keep the original value. Where
            %(cond_rev)s, replace with corresponding value from `other`.
            If `cond` is callable, it is computed on the %(klass)s and
            should return boolean %(klass)s or array. The callable must
            not change input %(klass)s (though pandas doesn't check it).

            .. versionadded:: 0.18.1
                A callable can be used as cond.

        other : scalar, %(klass)s, or callable
            Entries where `cond` is %(cond_rev)s are replaced with
            corresponding value from `other`.
            If other is callable, it is computed on the %(klass)s and
            should return scalar or %(klass)s. The callable must not
            change input %(klass)s (though pandas doesn't check it).

            .. versionadded:: 0.18.1
                A callable can be used as other.

        inplace : boolean, default False
            Whether to perform the operation in place on the data.
        axis : int, default None
            Alignment axis if needed.
        level : int, default None
            Alignment level if needed.
        errors : str, {'raise', 'ignore'}, default `raise`
            Note that currently this parameter won't affect
            the results and will always coerce to a suitable dtype.

            - `raise` : allow exceptions to be raised.
            - `ignore` : suppress exceptions. On error return original object.

        try_cast : boolean, default False
            Try to cast the result back to the input type (if possible).
        raise_on_error : boolean, default True
            Whether to raise on invalid data types (e.g. trying to where on
            strings).

            .. deprecated:: 0.21.0

               Use `errors`.

        Returns
        -------
        wh : same type as caller

        Notes
        -----
        The %(name)s method is an application of the if-then idiom. For each
        element in the calling DataFrame, if ``cond`` is ``%(cond)s`` the
        element is used; otherwise the corresponding element from the DataFrame
        ``other`` is used.

        The signature for :func:`DataFrame.where` differs from
        :func:`numpy.where`. Roughly ``df1.where(m, df2)`` is equivalent to
        ``np.where(m, df1, df2)``.

        For further details and examples see the ``%(name)s`` documentation in
        :ref:`indexing <indexing.where_mask>`.

        See Also
        --------
        :func:`DataFrame.%(name_other)s` : Return an object of same shape as
            self

        Examples
        --------
        >>> s = pd.Series(range(5))
        >>> s.where(s > 0)
        0    NaN
        1    1.0
        2    2.0
        3    3.0
        4    4.0
        dtype: float64

        >>> s.mask(s > 0)
        0    0.0
        1    NaN
        2    NaN
        3    NaN
        4    NaN
        dtype: float64

        >>> s.where(s > 1, 10)
        0    10
        1    10
        2    2
        3    3
        4    4
        dtype: int64

        >>> df = pd.DataFrame(np.arange(10).reshape(-1, 2), columns=['A', 'B'])
        >>> m = df %% 3 == 0
        >>> df.where(m, -df)
           A  B
        0  0 -1
        1 -2  3
        2 -4 -5
        3  6 -7
        4 -8  9
        >>> df.where(m, -df) == np.where(m, df, -df)
              A     B
        0  True  True
        1  True  True
        2  True  True
        3  True  True
        4  True  True
        >>> df.where(m, -df) == df.mask(~m, -df)
              A     B
        0  True  True
        1  True  True
        2  True  True
        3  True  True
        4  True  True
        """)

    @Appender(_shared_docs['where'] % dict(_shared_doc_kwargs, cond="True",
                                           cond_rev="False", name='where',
                                           name_other='mask'))
    def where(self, cond, other=np.nan, inplace=False, axis=None, level=None,
              errors='raise', try_cast=False, raise_on_error=None):

        if raise_on_error is not None:
            warnings.warn(
                "raise_on_error is deprecated in "
                "favor of errors='raise|ignore'",
                FutureWarning, stacklevel=2)

            if raise_on_error:
                errors = 'raise'
            else:
                errors = 'ignore'

        other = com.apply_if_callable(other, self)
        return self._where(cond, other, inplace, axis, level,
                           errors=errors, try_cast=try_cast)

    @Appender(_shared_docs['where'] % dict(_shared_doc_kwargs, cond="False",
                                           cond_rev="True", name='mask',
                                           name_other='where'))
    def mask(self, cond, other=np.nan, inplace=False, axis=None, level=None,
             errors='raise', try_cast=False, raise_on_error=None):

        if raise_on_error is not None:
            warnings.warn(
                "raise_on_error is deprecated in "
                "favor of errors='raise|ignore'",
                FutureWarning, stacklevel=2)

            if raise_on_error:
                errors = 'raise'
            else:
                errors = 'ignore'

        inplace = validate_bool_kwarg(inplace, 'inplace')
        cond = com.apply_if_callable(cond, self)

        # see gh-21891
        if not hasattr(cond, "__invert__"):
            cond = np.array(cond)

        return self.where(~cond, other=other, inplace=inplace, axis=axis,
                          level=level, try_cast=try_cast,
                          errors=errors)

    _shared_docs['shift'] = ("""
        Shift index by desired number of periods with an optional time freq

        Parameters
        ----------
        periods : int
            Number of periods to move, can be positive or negative.
        freq : DateOffset, timedelta, or time rule string, optional
            Increment to use from the tseries module or time rule (e.g. 'EOM').
            See Notes.
        axis : %(axes_single_arg)s

        See Also
        --------
        Index.shift : Shift values of Index.
        DatetimeIndex.shift : Shift values of DatetimeIndex.
        PeriodIndex.shift : Shift values of PeriodIndex.

        Notes
        -----
        If freq is specified then the index values are shifted but the data
        is not realigned. That is, use freq if you would like to extend the
        index when shifting and preserve the original data.

        Returns
        -------
        shifted : %(klass)s
    """)

    @Appender(_shared_docs['shift'] % _shared_doc_kwargs)
    def shift(self, periods=1, freq=None, axis=0):
        if periods == 0:
            return self.copy()

        block_axis = self._get_block_manager_axis(axis)
        if freq is None:
            new_data = self._data.shift(periods=periods, axis=block_axis)
        else:
            return self.tshift(periods, freq)

        return self._constructor(new_data).__finalize__(self)

    def slice_shift(self, periods=1, axis=0):
        """
        Equivalent to `shift` without copying data. The shifted data will
        not include the dropped periods and the shifted axis will be smaller
        than the original.

        Parameters
        ----------
        periods : int
            Number of periods to move, can be positive or negative

        Notes
        -----
        While the `slice_shift` is faster than `shift`, you may pay for it
        later during alignment.

        Returns
        -------
        shifted : same type as caller
        """
        if periods == 0:
            return self

        if periods > 0:
            vslicer = slice(None, -periods)
            islicer = slice(periods, None)
        else:
            vslicer = slice(-periods, None)
            islicer = slice(None, periods)

        new_obj = self._slice(vslicer, axis=axis)
        shifted_axis = self._get_axis(axis)[islicer]
        new_obj.set_axis(shifted_axis, axis=axis, inplace=True)

        return new_obj.__finalize__(self)

    def tshift(self, periods=1, freq=None, axis=0):
        """
        Shift the time index, using the index's frequency if available.

        Parameters
        ----------
        periods : int
            Number of periods to move, can be positive or negative
        freq : DateOffset, timedelta, or time rule string, default None
            Increment to use from the tseries module or time rule (e.g. 'EOM')
        axis : int or basestring
            Corresponds to the axis that contains the Index

        Notes
        -----
        If freq is not specified then tries to use the freq or inferred_freq
        attributes of the index. If neither of those attributes exist, a
        ValueError is thrown

        Returns
        -------
        shifted : NDFrame
        """

        index = self._get_axis(axis)
        if freq is None:
            freq = getattr(index, 'freq', None)

        if freq is None:
            freq = getattr(index, 'inferred_freq', None)

        if freq is None:
            msg = 'Freq was not given and was not set in the index'
            raise ValueError(msg)

        if periods == 0:
            return self

        if isinstance(freq, string_types):
            freq = to_offset(freq)

        block_axis = self._get_block_manager_axis(axis)
        if isinstance(index, PeriodIndex):
            orig_freq = to_offset(index.freq)
            if freq == orig_freq:
                new_data = self._data.copy()
                new_data.axes[block_axis] = index.shift(periods)
            else:
                msg = ('Given freq %s does not match PeriodIndex freq %s' %
                       (freq.rule_code, orig_freq.rule_code))
                raise ValueError(msg)
        else:
            new_data = self._data.copy()
            new_data.axes[block_axis] = index.shift(periods, freq)

        return self._constructor(new_data).__finalize__(self)

    def truncate(self, before=None, after=None, axis=None, copy=True):
        """
        Truncate a Series or DataFrame before and after some index value.

        This is a useful shorthand for boolean indexing based on index
        values above or below certain thresholds.

        Parameters
        ----------
        before : date, string, int
            Truncate all rows before this index value.
        after : date, string, int
            Truncate all rows after this index value.
        axis : {0 or 'index', 1 or 'columns'}, optional
            Axis to truncate. Truncates the index (rows) by default.
        copy : boolean, default is True,
            Return a copy of the truncated section.

        Returns
        -------
        type of caller
            The truncated Series or DataFrame.

        See Also
        --------
        DataFrame.loc : Select a subset of a DataFrame by label.
        DataFrame.iloc : Select a subset of a DataFrame by position.

        Notes
        -----
        If the index being truncated contains only datetime values,
        `before` and `after` may be specified as strings instead of
        Timestamps.

        Examples
        --------
        >>> df = pd.DataFrame({'A': ['a', 'b', 'c', 'd', 'e'],
        ...                    'B': ['f', 'g', 'h', 'i', 'j'],
        ...                    'C': ['k', 'l', 'm', 'n', 'o']},
        ...                    index=[1, 2, 3, 4, 5])
        >>> df
           A  B  C
        1  a  f  k
        2  b  g  l
        3  c  h  m
        4  d  i  n
        5  e  j  o

        >>> df.truncate(before=2, after=4)
           A  B  C
        2  b  g  l
        3  c  h  m
        4  d  i  n

        The columns of a DataFrame can be truncated.

        >>> df.truncate(before="A", after="B", axis="columns")
           A  B
        1  a  f
        2  b  g
        3  c  h
        4  d  i
        5  e  j

        For Series, only rows can be truncated.

        >>> df['A'].truncate(before=2, after=4)
        2    b
        3    c
        4    d
        Name: A, dtype: object

        The index values in ``truncate`` can be datetimes or string
        dates.

        >>> dates = pd.date_range('2016-01-01', '2016-02-01', freq='s')
        >>> df = pd.DataFrame(index=dates, data={'A': 1})
        >>> df.tail()
                             A
        2016-01-31 23:59:56  1
        2016-01-31 23:59:57  1
        2016-01-31 23:59:58  1
        2016-01-31 23:59:59  1
        2016-02-01 00:00:00  1

        >>> df.truncate(before=pd.Timestamp('2016-01-05'),
        ...             after=pd.Timestamp('2016-01-10')).tail()
                             A
        2016-01-09 23:59:56  1
        2016-01-09 23:59:57  1
        2016-01-09 23:59:58  1
        2016-01-09 23:59:59  1
        2016-01-10 00:00:00  1

        Because the index is a DatetimeIndex containing only dates, we can
        specify `before` and `after` as strings. They will be coerced to
        Timestamps before truncation.

        >>> df.truncate('2016-01-05', '2016-01-10').tail()
                             A
        2016-01-09 23:59:56  1
        2016-01-09 23:59:57  1
        2016-01-09 23:59:58  1
        2016-01-09 23:59:59  1
        2016-01-10 00:00:00  1

        Note that ``truncate`` assumes a 0 value for any unspecified time
        component (midnight). This differs from partial string slicing, which
        returns any partially matching dates.

        >>> df.loc['2016-01-05':'2016-01-10', :].tail()
                             A
        2016-01-10 23:59:55  1
        2016-01-10 23:59:56  1
        2016-01-10 23:59:57  1
        2016-01-10 23:59:58  1
        2016-01-10 23:59:59  1
        """

        if axis is None:
            axis = self._stat_axis_number
        axis = self._get_axis_number(axis)
        ax = self._get_axis(axis)

        # GH 17935
        # Check that index is sorted
        if not ax.is_monotonic_increasing and not ax.is_monotonic_decreasing:
            raise ValueError("truncate requires a sorted index")

        # if we have a date index, convert to dates, otherwise
        # treat like a slice
        if ax.is_all_dates:
            from pandas.core.tools.datetimes import to_datetime
            before = to_datetime(before)
            after = to_datetime(after)

        if before is not None and after is not None:
            if before > after:
                raise ValueError('Truncate: %s must be after %s' %
                                 (after, before))

        slicer = [slice(None, None)] * self._AXIS_LEN
        slicer[axis] = slice(before, after)
        result = self.loc[tuple(slicer)]

        if isinstance(ax, MultiIndex):
            setattr(result, self._get_axis_name(axis),
                    ax.truncate(before, after))

        if copy:
            result = result.copy()

        return result

    def tz_convert(self, tz, axis=0, level=None, copy=True):
        """
        Convert tz-aware axis to target time zone.

        Parameters
        ----------
        tz : string or pytz.timezone object
        axis : the axis to convert
        level : int, str, default None
            If axis ia a MultiIndex, convert a specific level. Otherwise
            must be None
        copy : boolean, default True
            Also make a copy of the underlying data

        Returns
        -------

        Raises
        ------
        TypeError
            If the axis is tz-naive.
        """
        axis = self._get_axis_number(axis)
        ax = self._get_axis(axis)

        def _tz_convert(ax, tz):
            if not hasattr(ax, 'tz_convert'):
                if len(ax) > 0:
                    ax_name = self._get_axis_name(axis)
                    raise TypeError('%s is not a valid DatetimeIndex or '
                                    'PeriodIndex' % ax_name)
                else:
                    ax = DatetimeIndex([], tz=tz)
            else:
                ax = ax.tz_convert(tz)
            return ax

        # if a level is given it must be a MultiIndex level or
        # equivalent to the axis name
        if isinstance(ax, MultiIndex):
            level = ax._get_level_number(level)
            new_level = _tz_convert(ax.levels[level], tz)
            ax = ax.set_levels(new_level, level=level)
        else:
            if level not in (None, 0, ax.name):
                raise ValueError("The level {0} is not valid".format(level))
            ax = _tz_convert(ax, tz)

        result = self._constructor(self._data, copy=copy)
        result.set_axis(ax, axis=axis, inplace=True)
        return result.__finalize__(self)

    def tz_localize(self, tz, axis=0, level=None, copy=True,
                    ambiguous='raise'):
        """
        Localize tz-naive TimeSeries to target time zone.

        Parameters
        ----------
        tz : string or pytz.timezone object
        axis : the axis to localize
        level : int, str, default None
            If axis ia a MultiIndex, localize a specific level. Otherwise
            must be None
        copy : boolean, default True
            Also make a copy of the underlying data
        ambiguous : 'infer', bool-ndarray, 'NaT', default 'raise'
            - 'infer' will attempt to infer fall dst-transition hours based on
              order
            - bool-ndarray where True signifies a DST time, False designates
              a non-DST time (note that this flag is only applicable for
              ambiguous times)
            - 'NaT' will return NaT where there are ambiguous times
            - 'raise' will raise an AmbiguousTimeError if there are ambiguous
              times

        Returns
        -------

        Raises
        ------
        TypeError
            If the TimeSeries is tz-aware and tz is not None.
        """
        axis = self._get_axis_number(axis)
        ax = self._get_axis(axis)

        def _tz_localize(ax, tz, ambiguous):
            if not hasattr(ax, 'tz_localize'):
                if len(ax) > 0:
                    ax_name = self._get_axis_name(axis)
                    raise TypeError('%s is not a valid DatetimeIndex or '
                                    'PeriodIndex' % ax_name)
                else:
                    ax = DatetimeIndex([], tz=tz)
            else:
                ax = ax.tz_localize(tz, ambiguous=ambiguous)
            return ax

        # if a level is given it must be a MultiIndex level or
        # equivalent to the axis name
        if isinstance(ax, MultiIndex):
            level = ax._get_level_number(level)
            new_level = _tz_localize(ax.levels[level], tz, ambiguous)
            ax = ax.set_levels(new_level, level=level)
        else:
            if level not in (None, 0, ax.name):
                raise ValueError("The level {0} is not valid".format(level))
            ax = _tz_localize(ax, tz, ambiguous)

        result = self._constructor(self._data, copy=copy)
        result.set_axis(ax, axis=axis, inplace=True)
        return result.__finalize__(self)

    # ----------------------------------------------------------------------
    # Numeric Methods
    def abs(self):
        """
        Return a Series/DataFrame with absolute numeric value of each element.

        This function only applies to elements that are all numeric.

        Returns
        -------
        abs
            Series/DataFrame containing the absolute value of each element.

        Notes
        -----
        For ``complex`` inputs, ``1.2 + 1j``, the absolute value is
        :math:`\\sqrt{ a^2 + b^2 }`.

        Examples
        --------
        Absolute numeric values in a Series.

        >>> s = pd.Series([-1.10, 2, -3.33, 4])
        >>> s.abs()
        0    1.10
        1    2.00
        2    3.33
        3    4.00
        dtype: float64

        Absolute numeric values in a Series with complex numbers.

        >>> s = pd.Series([1.2 + 1j])
        >>> s.abs()
        0    1.56205
        dtype: float64

        Absolute numeric values in a Series with a Timedelta element.

        >>> s = pd.Series([pd.Timedelta('1 days')])
        >>> s.abs()
        0   1 days
        dtype: timedelta64[ns]

        Select rows with data closest to certain value using argsort (from
        `StackOverflow <https://stackoverflow.com/a/17758115>`__).

        >>> df = pd.DataFrame({
        ...     'a': [4, 5, 6, 7],
        ...     'b': [10, 20, 30, 40],
        ...     'c': [100, 50, -30, -50]
        ... })
        >>> df
             a    b    c
        0    4   10  100
        1    5   20   50
        2    6   30  -30
        3    7   40  -50
        >>> df.loc[(df.c - 43).abs().argsort()]
             a    b    c
        1    5   20   50
        0    4   10  100
        2    6   30  -30
        3    7   40  -50

        See Also
        --------
        numpy.absolute : calculate the absolute value element-wise.
        """
        return np.abs(self)

    def describe(self, percentiles=None, include=None, exclude=None):
        """
        Generate descriptive statistics that summarize the central tendency,
        dispersion and shape of a dataset's distribution, excluding
        ``NaN`` values.

        Analyzes both numeric and object series, as well
        as ``DataFrame`` column sets of mixed data types. The output
        will vary depending on what is provided. Refer to the notes
        below for more detail.

        Parameters
        ----------
        percentiles : list-like of numbers, optional
            The percentiles to include in the output. All should
            fall between 0 and 1. The default is
            ``[.25, .5, .75]``, which returns the 25th, 50th, and
            75th percentiles.
        include : 'all', list-like of dtypes or None (default), optional
            A white list of data types to include in the result. Ignored
            for ``Series``. Here are the options:

            - 'all' : All columns of the input will be included in the output.
            - A list-like of dtypes : Limits the results to the
              provided data types.
              To limit the result to numeric types submit
              ``numpy.number``. To limit it instead to object columns submit
              the ``numpy.object`` data type. Strings
              can also be used in the style of
              ``select_dtypes`` (e.g. ``df.describe(include=['O'])``). To
              select pandas categorical columns, use ``'category'``
            - None (default) : The result will include all numeric columns.
        exclude : list-like of dtypes or None (default), optional,
            A black list of data types to omit from the result. Ignored
            for ``Series``. Here are the options:

            - A list-like of dtypes : Excludes the provided data types
              from the result. To exclude numeric types submit
              ``numpy.number``. To exclude object columns submit the data
              type ``numpy.object``. Strings can also be used in the style of
              ``select_dtypes`` (e.g. ``df.describe(include=['O'])``). To
              exclude pandas categorical columns, use ``'category'``
            - None (default) : The result will exclude nothing.

        Returns
        -------
        Series or DataFrame
            Summary statistics of the Series or Dataframe provided.

        See Also
        --------
        DataFrame.count: Count number of non-NA/null observations.
        DataFrame.max: Maximum of the values in the object.
        DataFrame.min: Minimum of the values in the object.
        DataFrame.mean: Mean of the values.
        DataFrame.std: Standard deviation of the obersvations.
        DataFrame.select_dtypes: Subset of a DataFrame including/excluding
            columns based on their dtype.

        Notes
        -----
        For numeric data, the result's index will include ``count``,
        ``mean``, ``std``, ``min``, ``max`` as well as lower, ``50`` and
        upper percentiles. By default the lower percentile is ``25`` and the
        upper percentile is ``75``. The ``50`` percentile is the
        same as the median.

        For object data (e.g. strings or timestamps), the result's index
        will include ``count``, ``unique``, ``top``, and ``freq``. The ``top``
        is the most common value. The ``freq`` is the most common value's
        frequency. Timestamps also include the ``first`` and ``last`` items.

        If multiple object values have the highest count, then the
        ``count`` and ``top`` results will be arbitrarily chosen from
        among those with the highest count.

        For mixed data types provided via a ``DataFrame``, the default is to
        return only an analysis of numeric columns. If the dataframe consists
        only of object and categorical data without any numeric columns, the
        default is to return an analysis of both the object and categorical
        columns. If ``include='all'`` is provided as an option, the result
        will include a union of attributes of each type.

        The `include` and `exclude` parameters can be used to limit
        which columns in a ``DataFrame`` are analyzed for the output.
        The parameters are ignored when analyzing a ``Series``.

        Examples
        --------
        Describing a numeric ``Series``.

        >>> s = pd.Series([1, 2, 3])
        >>> s.describe()
        count    3.0
        mean     2.0
        std      1.0
        min      1.0
        25%      1.5
        50%      2.0
        75%      2.5
        max      3.0
        dtype: float64

        Describing a categorical ``Series``.

        >>> s = pd.Series(['a', 'a', 'b', 'c'])
        >>> s.describe()
        count     4
        unique    3
        top       a
        freq      2
        dtype: object

        Describing a timestamp ``Series``.

        >>> s = pd.Series([
        ...   np.datetime64("2000-01-01"),
        ...   np.datetime64("2010-01-01"),
        ...   np.datetime64("2010-01-01")
        ... ])
        >>> s.describe()
        count                       3
        unique                      2
        top       2010-01-01 00:00:00
        freq                        2
        first     2000-01-01 00:00:00
        last      2010-01-01 00:00:00
        dtype: object

        Describing a ``DataFrame``. By default only numeric fields
        are returned.

        >>> df = pd.DataFrame({'categorical': pd.Categorical(['d','e','f']),
        ...                    'numeric': [1, 2, 3],
        ...                    'object': ['a', 'b', 'c']
        ...                   })
        >>> df.describe()
               numeric
        count      3.0
        mean       2.0
        std        1.0
        min        1.0
        25%        1.5
        50%        2.0
        75%        2.5
        max        3.0

        Describing all columns of a ``DataFrame`` regardless of data type.

        >>> df.describe(include='all')
                categorical  numeric object
        count            3      3.0      3
        unique           3      NaN      3
        top              f      NaN      c
        freq             1      NaN      1
        mean           NaN      2.0    NaN
        std            NaN      1.0    NaN
        min            NaN      1.0    NaN
        25%            NaN      1.5    NaN
        50%            NaN      2.0    NaN
        75%            NaN      2.5    NaN
        max            NaN      3.0    NaN

        Describing a column from a ``DataFrame`` by accessing it as
        an attribute.

        >>> df.numeric.describe()
        count    3.0
        mean     2.0
        std      1.0
        min      1.0
        25%      1.5
        50%      2.0
        75%      2.5
        max      3.0
        Name: numeric, dtype: float64

        Including only numeric columns in a ``DataFrame`` description.

        >>> df.describe(include=[np.number])
               numeric
        count      3.0
        mean       2.0
        std        1.0
        min        1.0
        25%        1.5
        50%        2.0
        75%        2.5
        max        3.0

        Including only string columns in a ``DataFrame`` description.

        >>> df.describe(include=[np.object])
               object
        count       3
        unique      3
        top         c
        freq        1

        Including only categorical columns from a ``DataFrame`` description.

        >>> df.describe(include=['category'])
               categorical
        count            3
        unique           3
        top              f
        freq             1

        Excluding numeric columns from a ``DataFrame`` description.

        >>> df.describe(exclude=[np.number])
               categorical object
        count            3      3
        unique           3      3
        top              f      c
        freq             1      1

        Excluding object columns from a ``DataFrame`` description.

        >>> df.describe(exclude=[np.object])
               categorical  numeric
        count            3      3.0
        unique           3      NaN
        top              f      NaN
        freq             1      NaN
        mean           NaN      2.0
        std            NaN      1.0
        min            NaN      1.0
        25%            NaN      1.5
        50%            NaN      2.0
        75%            NaN      2.5
        max            NaN      3.0
        """
        if self.ndim >= 3:
            msg = "describe is not implemented on Panel objects."
            raise NotImplementedError(msg)
        elif self.ndim == 2 and self.columns.size == 0:
            raise ValueError("Cannot describe a DataFrame without columns")

        if percentiles is not None:
            # explicit conversion of `percentiles` to list
            percentiles = list(percentiles)

            # get them all to be in [0, 1]
            self._check_percentile(percentiles)

            # median should always be included
            if 0.5 not in percentiles:
                percentiles.append(0.5)
            percentiles = np.asarray(percentiles)
        else:
            percentiles = np.array([0.25, 0.5, 0.75])

        # sort and check for duplicates
        unique_pcts = np.unique(percentiles)
        if len(unique_pcts) < len(percentiles):
            raise ValueError("percentiles cannot contain duplicates")
        percentiles = unique_pcts

        formatted_percentiles = format_percentiles(percentiles)

        def describe_numeric_1d(series):
            stat_index = (['count', 'mean', 'std', 'min'] +
                          formatted_percentiles + ['max'])
            d = ([series.count(), series.mean(), series.std(), series.min()] +
                 series.quantile(percentiles).tolist() + [series.max()])
            return pd.Series(d, index=stat_index, name=series.name)

        def describe_categorical_1d(data):
            names = ['count', 'unique']
            objcounts = data.value_counts()
            count_unique = len(objcounts[objcounts != 0])
            result = [data.count(), count_unique]
            if result[1] > 0:
                top, freq = objcounts.index[0], objcounts.iloc[0]

                if is_datetime64_any_dtype(data):
                    tz = data.dt.tz
                    asint = data.dropna().values.view('i8')
                    names += ['top', 'freq', 'first', 'last']
                    result += [tslib.Timestamp(top, tz=tz), freq,
                               tslib.Timestamp(asint.min(), tz=tz),
                               tslib.Timestamp(asint.max(), tz=tz)]
                else:
                    names += ['top', 'freq']
                    result += [top, freq]

            return pd.Series(result, index=names, name=data.name)

        def describe_1d(data):
            if is_bool_dtype(data):
                return describe_categorical_1d(data)
            elif is_numeric_dtype(data):
                return describe_numeric_1d(data)
            elif is_timedelta64_dtype(data):
                return describe_numeric_1d(data)
            else:
                return describe_categorical_1d(data)

        if self.ndim == 1:
            return describe_1d(self)
        elif (include is None) and (exclude is None):
            # when some numerics are found, keep only numerics
            data = self.select_dtypes(include=[np.number])
            if len(data.columns) == 0:
                data = self
        elif include == 'all':
            if exclude is not None:
                msg = "exclude must be None when include is 'all'"
                raise ValueError(msg)
            data = self
        else:
            data = self.select_dtypes(include=include, exclude=exclude)

        ldesc = [describe_1d(s) for _, s in data.iteritems()]
        # set a convenient order for rows
        names = []
        ldesc_indexes = sorted((x.index for x in ldesc), key=len)
        for idxnames in ldesc_indexes:
            for name in idxnames:
                if name not in names:
                    names.append(name)

        d = pd.concat(ldesc, join_axes=pd.Index([names]), axis=1)
        d.columns = data.columns.copy()
        return d

    def _check_percentile(self, q):
        """Validate percentiles (used by describe and quantile)."""

        msg = ("percentiles should all be in the interval [0, 1]. "
               "Try {0} instead.")
        q = np.asarray(q)
        if q.ndim == 0:
            if not 0 <= q <= 1:
                raise ValueError(msg.format(q / 100.0))
        else:
            if not all(0 <= qs <= 1 for qs in q):
                raise ValueError(msg.format(q / 100.0))
        return q

    _shared_docs['pct_change'] = """
        Percentage change between the current and a prior element.

        Computes the percentage change from the immediately previous row by
        default. This is useful in comparing the percentage of change in a time
        series of elements.

        Parameters
        ----------
        periods : int, default 1
            Periods to shift for forming percent change.
        fill_method : str, default 'pad'
            How to handle NAs before computing percent changes.
        limit : int, default None
            The number of consecutive NAs to fill before stopping.
        freq : DateOffset, timedelta, or offset alias string, optional
            Increment to use from time series API (e.g. 'M' or BDay()).
        **kwargs
            Additional keyword arguments are passed into
            `DataFrame.shift` or `Series.shift`.

        Returns
        -------
        chg : Series or DataFrame
            The same type as the calling object.

        See Also
        --------
        Series.diff : Compute the difference of two elements in a Series.
        DataFrame.diff : Compute the difference of two elements in a DataFrame.
        Series.shift : Shift the index by some number of periods.
        DataFrame.shift : Shift the index by some number of periods.

        Examples
        --------
        **Series**

        >>> s = pd.Series([90, 91, 85])
        >>> s
        0    90
        1    91
        2    85
        dtype: int64

        >>> s.pct_change()
        0         NaN
        1    0.011111
        2   -0.065934
        dtype: float64

        >>> s.pct_change(periods=2)
        0         NaN
        1         NaN
        2   -0.055556
        dtype: float64

        See the percentage change in a Series where filling NAs with last
        valid observation forward to next valid.

        >>> s = pd.Series([90, 91, None, 85])
        >>> s
        0    90.0
        1    91.0
        2     NaN
        3    85.0
        dtype: float64

        >>> s.pct_change(fill_method='ffill')
        0         NaN
        1    0.011111
        2    0.000000
        3   -0.065934
        dtype: float64

        **DataFrame**

        Percentage change in French franc, Deutsche Mark, and Italian lira from
        1980-01-01 to 1980-03-01.

        >>> df = pd.DataFrame({
        ...     'FR': [4.0405, 4.0963, 4.3149],
        ...     'GR': [1.7246, 1.7482, 1.8519],
        ...     'IT': [804.74, 810.01, 860.13]},
        ...     index=['1980-01-01', '1980-02-01', '1980-03-01'])
        >>> df
                        FR      GR      IT
        1980-01-01  4.0405  1.7246  804.74
        1980-02-01  4.0963  1.7482  810.01
        1980-03-01  4.3149  1.8519  860.13

        >>> df.pct_change()
                          FR        GR        IT
        1980-01-01       NaN       NaN       NaN
        1980-02-01  0.013810  0.013684  0.006549
        1980-03-01  0.053365  0.059318  0.061876

        Percentage of change in GOOG and APPL stock volume. Shows computing
        the percentage change between columns.

        >>> df = pd.DataFrame({
        ...     '2016': [1769950, 30586265],
        ...     '2015': [1500923, 40912316],
        ...     '2014': [1371819, 41403351]},
        ...     index=['GOOG', 'APPL'])
        >>> df
                  2016      2015      2014
        GOOG   1769950   1500923   1371819
        APPL  30586265  40912316  41403351

        >>> df.pct_change(axis='columns')
              2016      2015      2014
        GOOG   NaN -0.151997 -0.086016
        APPL   NaN  0.337604  0.012002
        """

    @Appender(_shared_docs['pct_change'] % _shared_doc_kwargs)
    def pct_change(self, periods=1, fill_method='pad', limit=None, freq=None,
                   **kwargs):
        # TODO: Not sure if above is correct - need someone to confirm.
        axis = self._get_axis_number(kwargs.pop('axis', self._stat_axis_name))
        if fill_method is None:
            data = self
        else:
            data = self.fillna(method=fill_method, limit=limit, axis=axis)

        rs = (data.div(data.shift(periods=periods, freq=freq, axis=axis,
                                  **kwargs)) - 1)
        rs = rs.reindex_like(data)
        if freq is None:
            mask = isna(com.values_from_object(data))
            np.putmask(rs.values, mask, np.nan)
        return rs

    def _agg_by_level(self, name, axis=0, level=0, skipna=True, **kwargs):
        if axis is None:
            raise ValueError("Must specify 'axis' when aggregating by level.")
        grouped = self.groupby(level=level, axis=axis, sort=False)
        if hasattr(grouped, name) and skipna:
            return getattr(grouped, name)(**kwargs)
        axis = self._get_axis_number(axis)
        method = getattr(type(self), name)
        applyf = lambda x: method(x, axis=axis, skipna=skipna, **kwargs)
        return grouped.aggregate(applyf)

    @classmethod
    def _add_numeric_operations(cls):
        """Add the operations to the cls; evaluate the doc strings again"""

        axis_descr, name, name2 = _doc_parms(cls)

        cls.any = _make_logical_function(
            cls, 'any', name, name2, axis_descr,
            _any_desc, nanops.nanany, _any_examples, _any_see_also)
        cls.all = _make_logical_function(
            cls, 'all', name, name2, axis_descr, _all_doc,
            nanops.nanall, _all_examples, _all_see_also)

        @Substitution(outname='mad',
                      desc="Return the mean absolute deviation of the values "
                           "for the requested axis",
                      name1=name, name2=name2, axis_descr=axis_descr,
                      min_count='', examples='')
        @Appender(_num_doc)
        def mad(self, axis=None, skipna=None, level=None):
            if skipna is None:
                skipna = True
            if axis is None:
                axis = self._stat_axis_number
            if level is not None:
                return self._agg_by_level('mad', axis=axis, level=level,
                                          skipna=skipna)

            data = self._get_numeric_data()
            if axis == 0:
                demeaned = data - data.mean(axis=0)
            else:
                demeaned = data.sub(data.mean(axis=1), axis=0)
            return np.abs(demeaned).mean(axis=axis, skipna=skipna)

        cls.mad = mad

        cls.sem = _make_stat_function_ddof(
            cls, 'sem', name, name2, axis_descr,
            "Return unbiased standard error of the mean over requested "
            "axis.\n\nNormalized by N-1 by default. This can be changed "
            "using the ddof argument",
            nanops.nansem)
        cls.var = _make_stat_function_ddof(
            cls, 'var', name, name2, axis_descr,
            "Return unbiased variance over requested axis.\n\nNormalized by "
            "N-1 by default. This can be changed using the ddof argument",
            nanops.nanvar)
        cls.std = _make_stat_function_ddof(
            cls, 'std', name, name2, axis_descr,
            "Return sample standard deviation over requested axis."
            "\n\nNormalized by N-1 by default. This can be changed using the "
            "ddof argument",
            nanops.nanstd)

        @Substitution(outname='compounded',
                      desc="Return the compound percentage of the values for "
                      "the requested axis", name1=name, name2=name2,
                      axis_descr=axis_descr,
                      min_count='', examples='')
        @Appender(_num_doc)
        def compound(self, axis=None, skipna=None, level=None):
            if skipna is None:
                skipna = True
            return (1 + self).prod(axis=axis, skipna=skipna, level=level) - 1

        cls.compound = compound

        cls.cummin = _make_cum_function(
            cls, 'cummin', name, name2, axis_descr, "minimum",
            lambda y, axis: np.minimum.accumulate(y, axis), "min",
            np.inf, np.nan, _cummin_examples)
        cls.cumsum = _make_cum_function(
            cls, 'cumsum', name, name2, axis_descr, "sum",
            lambda y, axis: y.cumsum(axis), "sum", 0.,
            np.nan, _cumsum_examples)
        cls.cumprod = _make_cum_function(
            cls, 'cumprod', name, name2, axis_descr, "product",
            lambda y, axis: y.cumprod(axis), "prod", 1.,
            np.nan, _cumprod_examples)
        cls.cummax = _make_cum_function(
            cls, 'cummax', name, name2, axis_descr, "maximum",
            lambda y, axis: np.maximum.accumulate(y, axis), "max",
            -np.inf, np.nan, _cummax_examples)

        cls.sum = _make_min_count_stat_function(
            cls, 'sum', name, name2, axis_descr,
            'Return the sum of the values for the requested axis',
            nanops.nansum, _sum_examples)
        cls.mean = _make_stat_function(
            cls, 'mean', name, name2, axis_descr,
            'Return the mean of the values for the requested axis',
            nanops.nanmean)
        cls.skew = _make_stat_function(
            cls, 'skew', name, name2, axis_descr,
            'Return unbiased skew over requested axis\nNormalized by N-1',
            nanops.nanskew)
        cls.kurt = _make_stat_function(
            cls, 'kurt', name, name2, axis_descr,
            "Return unbiased kurtosis over requested axis using Fisher's "
            "definition of\nkurtosis (kurtosis of normal == 0.0). Normalized "
            "by N-1\n",
            nanops.nankurt)
        cls.kurtosis = cls.kurt
        cls.prod = _make_min_count_stat_function(
            cls, 'prod', name, name2, axis_descr,
            'Return the product of the values for the requested axis',
            nanops.nanprod, _prod_examples)
        cls.product = cls.prod
        cls.median = _make_stat_function(
            cls, 'median', name, name2, axis_descr,
            'Return the median of the values for the requested axis',
            nanops.nanmedian)
        cls.max = _make_stat_function(
            cls, 'max', name, name2, axis_descr,
            """This method returns the maximum of the values in the object.
            If you want the *index* of the maximum, use ``idxmax``. This is
            the equivalent of the ``numpy.ndarray`` method ``argmax``.""",
            nanops.nanmax)
        cls.min = _make_stat_function(
            cls, 'min', name, name2, axis_descr,
            """This method returns the minimum of the values in the object.
            If you want the *index* of the minimum, use ``idxmin``. This is
            the equivalent of the ``numpy.ndarray`` method ``argmin``.""",
            nanops.nanmin)

    @classmethod
    def _add_series_only_operations(cls):
        """Add the series only operations to the cls; evaluate the doc
        strings again.
        """

        axis_descr, name, name2 = _doc_parms(cls)

        def nanptp(values, axis=0, skipna=True):
            nmax = nanops.nanmax(values, axis, skipna)
            nmin = nanops.nanmin(values, axis, skipna)
            warnings.warn("Method .ptp is deprecated and will be removed "
                          "in a future version. Use numpy.ptp instead.",
                          FutureWarning, stacklevel=4)
            return nmax - nmin

        cls.ptp = _make_stat_function(
            cls, 'ptp', name, name2, axis_descr,
            """
            Returns the difference between the maximum value and the
            minimum value in the object. This is the equivalent of the
            ``numpy.ndarray`` method ``ptp``.

            .. deprecated:: 0.24.0
                Use numpy.ptp instead
            """,
            nanptp)

    @classmethod
    def _add_series_or_dataframe_operations(cls):
        """Add the series or dataframe only operations to the cls; evaluate
        the doc strings again.
        """

        from pandas.core import window as rwindow

        @Appender(rwindow.rolling.__doc__)
        def rolling(self, window, min_periods=None, center=False,
                    win_type=None, on=None, axis=0, closed=None):
            axis = self._get_axis_number(axis)
            return rwindow.rolling(self, window=window,
                                   min_periods=min_periods,
                                   center=center, win_type=win_type,
                                   on=on, axis=axis, closed=closed)

        cls.rolling = rolling

        @Appender(rwindow.expanding.__doc__)
        def expanding(self, min_periods=1, center=False, axis=0):
            axis = self._get_axis_number(axis)
            return rwindow.expanding(self, min_periods=min_periods,
                                     center=center, axis=axis)

        cls.expanding = expanding

        @Appender(rwindow.ewm.__doc__)
        def ewm(self, com=None, span=None, halflife=None, alpha=None,
                min_periods=0, adjust=True, ignore_na=False,
                axis=0):
            axis = self._get_axis_number(axis)
            return rwindow.ewm(self, com=com, span=span, halflife=halflife,
                               alpha=alpha, min_periods=min_periods,
                               adjust=adjust, ignore_na=ignore_na, axis=axis)

        cls.ewm = ewm

    @Appender(_shared_docs['transform'] % dict(axis="", **_shared_doc_kwargs))
    def transform(self, func, *args, **kwargs):
        result = self.agg(func, *args, **kwargs)
        if is_scalar(result) or len(result) != len(self):
            raise ValueError("transforms cannot produce "
                             "aggregated results")

        return result

    # ----------------------------------------------------------------------
    # Misc methods

    _shared_docs['valid_index'] = """
        Return index for %(position)s non-NA/null value.

        Notes
        --------
        If all elements are non-NA/null, returns None.
        Also returns None for empty %(klass)s.

        Returns
        --------
        scalar : type of index
        """

    def _find_valid_index(self, how):
        """Retrieves the index of the first valid value.

        Parameters
        ----------
        how : {'first', 'last'}
            Use this parameter to change between the first or last valid index.

        Returns
        -------
        idx_first_valid : type of index
        """
        assert how in ['first', 'last']

        if len(self) == 0:  # early stop
            return None
        is_valid = ~self.isna()

        if self.ndim == 2:
            is_valid = is_valid.any(1)  # reduce axis 1

        if how == 'first':
            idxpos = is_valid.values[::].argmax()

        if how == 'last':
            idxpos = len(self) - 1 - is_valid.values[::-1].argmax()

        chk_notna = is_valid.iat[idxpos]
        idx = self.index[idxpos]

        if not chk_notna:
            return None
        return idx

    @Appender(_shared_docs['valid_index'] % {'position': 'first',
                                             'klass': 'NDFrame'})
    def first_valid_index(self):
        return self._find_valid_index('first')

    @Appender(_shared_docs['valid_index'] % {'position': 'last',
                                             'klass': 'NDFrame'})
    def last_valid_index(self):
        return self._find_valid_index('last')

    def to_csv(self, path_or_buf=None, sep=",", na_rep='', float_format=None,
               columns=None, header=True, index=True, index_label=None,
               mode='w', encoding=None, compression='infer', quoting=None,
               quotechar='"', line_terminator=None, chunksize=None,
               tupleize_cols=None, date_format=None, doublequote=True,
               escapechar=None, decimal='.'):
        r"""
        Write object to a comma-separated values (csv) file.

        .. versionchanged:: 0.24.0
            The order of arguments for Series was changed.

        Parameters
        ----------
        path_or_buf : str or file handle, default None
            File path or object, if None is provided the result is returned as
            a string.

            .. versionchanged:: 0.24.0

               Was previously named "path" for Series.

        sep : str, default ','
            String of length 1. Field delimiter for the output file.
        na_rep : str, default ''
            Missing data representation.
        float_format : str, default None
            Format string for floating point numbers.
        columns : sequence, optional
            Columns to write.
        header : bool or list of str, default True
            Write out the column names. If a list of strings is given it is
            assumed to be aliases for the column names.

            .. versionchanged:: 0.24.0

               Previously defaulted to False for Series.

        index : bool, default True
            Write row names (index).
        index_label : str or sequence, or False, default None
            Column label for index column(s) if desired. If None is given, and
            `header` and `index` are True, then the index names are used. A
            sequence should be given if the object uses MultiIndex. If
            False do not print fields for index names. Use index_label=False
            for easier importing in R.
        mode : str
            Python write mode, default 'w'.
        encoding : str, optional
            A string representing the encoding to use in the output file,
            defaults to 'ascii' on Python 2 and 'utf-8' on Python 3.
        compression : str, default 'infer'
            Compression mode among the following possible values: {'infer',
            'gzip', 'bz2', 'zip', 'xz', None}. If 'infer' and `path_or_buf`
            is path-like, then detect compression from the following
            extensions: '.gz', '.bz2', '.zip' or '.xz'. (otherwise no
            compression).

            .. versionchanged:: 0.24.0

               'infer' option added and set to default.

        quoting : optional constant from csv module
            Defaults to csv.QUOTE_MINIMAL. If you have set a `float_format`
            then floats are converted to strings and thus csv.QUOTE_NONNUMERIC
            will treat them as non-numeric.
        quotechar : str, default '\"'
            String of length 1. Character used to quote fields.
        line_terminator : string, optional
            The newline character or character sequence to use in the output
            file. Defaults to `os.linesep`, which depends on the OS in which
            this method is called ('\n' for linux, '\r\n' for Windows, i.e.).

            .. versionchanged:: 0.24.0
        chunksize : int or None
            Rows to write at a time.
        tupleize_cols : bool, default False
            Write MultiIndex columns as a list of tuples (if True) or in
            the new, expanded format, where each MultiIndex column is a row
            in the CSV (if False).

            .. deprecated:: 0.21.0
               This argument will be removed and will always write each row
               of the multi-index as a separate row in the CSV file.
        date_format : str, default None
            Format string for datetime objects.
        doublequote : bool, default True
            Control quoting of `quotechar` inside a field.
        escapechar : str, default None
            String of length 1. Character used to escape `sep` and `quotechar`
            when appropriate.
        decimal : str, default '.'
            Character recognized as decimal separator. E.g. use ',' for
            European data.

        Returns
        -------
        None or str
            If path_or_buf is None, returns the resulting csv format as a
            string. Otherwise returns None.

        See Also
        --------
        pandas.read_csv : Load a CSV file into a DataFrame.
        pandas.to_excel : Load an Excel file into a DataFrame.

        Examples
        --------
        >>> df = pd.DataFrame({'name': ['Raphael', 'Donatello'],
        ...                    'mask': ['red', 'purple'],
        ...                    'weapon': ['sai', 'bo staff']})
        >>> df.to_csv(index=False)
        'name,mask,weapon\nRaphael,red,sai\nDonatello,purple,bo staff\n'
        """

        df = self if isinstance(self, ABCDataFrame) else self.to_frame()

        if tupleize_cols is not None:
            warnings.warn("The 'tupleize_cols' parameter is deprecated and "
                          "will be removed in a future version",
                          FutureWarning, stacklevel=2)
        else:
            tupleize_cols = False

        from pandas.io.formats.csvs import CSVFormatter
        formatter = CSVFormatter(df, path_or_buf,
                                 line_terminator=line_terminator, sep=sep,
                                 encoding=encoding,
                                 compression=compression, quoting=quoting,
                                 na_rep=na_rep, float_format=float_format,
                                 cols=columns, header=header, index=index,
                                 index_label=index_label, mode=mode,
                                 chunksize=chunksize, quotechar=quotechar,
                                 tupleize_cols=tupleize_cols,
                                 date_format=date_format,
                                 doublequote=doublequote,
                                 escapechar=escapechar, decimal=decimal)
        formatter.save()

        if path_or_buf is None:
            return formatter.path_or_buf.getvalue()


def _doc_parms(cls):
    """Return a tuple of the doc parms."""
    axis_descr = "{%s}" % ', '.join(["{0} ({1})".format(a, i)
                                     for i, a in enumerate(cls._AXIS_ORDERS)])
    name = (cls._constructor_sliced.__name__
            if cls._AXIS_LEN > 1 else 'scalar')
    name2 = cls.__name__
    return axis_descr, name, name2


_num_doc = """

%(desc)s

Parameters
----------
axis : %(axis_descr)s
skipna : boolean, default True
    Exclude NA/null values when computing the result.
level : int or level name, default None
    If the axis is a MultiIndex (hierarchical), count along a
    particular level, collapsing into a %(name1)s
numeric_only : boolean, default None
    Include only float, int, boolean columns. If None, will attempt to use
    everything, then use only numeric data. Not implemented for Series.
%(min_count)s\

Returns
-------
%(outname)s : %(name1)s or %(name2)s (if level specified)

%(examples)s"""

_num_ddof_doc = """

%(desc)s

Parameters
----------
axis : %(axis_descr)s
skipna : boolean, default True
    Exclude NA/null values. If an entire row/column is NA, the result
    will be NA
level : int or level name, default None
    If the axis is a MultiIndex (hierarchical), count along a
    particular level, collapsing into a %(name1)s
ddof : int, default 1
    Delta Degrees of Freedom. The divisor used in calculations is N - ddof,
    where N represents the number of elements.
numeric_only : boolean, default None
    Include only float, int, boolean columns. If None, will attempt to use
    everything, then use only numeric data. Not implemented for Series.

Returns
-------
%(outname)s : %(name1)s or %(name2)s (if level specified)\n"""

_bool_doc = """
%(desc)s

Parameters
----------
axis : {0 or 'index', 1 or 'columns', None}, default 0
    Indicate which axis or axes should be reduced.

    * 0 / 'index' : reduce the index, return a Series whose index is the
      original column labels.
    * 1 / 'columns' : reduce the columns, return a Series whose index is the
      original index.
    * None : reduce all axes, return a scalar.

bool_only : boolean, default None
    Include only boolean columns. If None, will attempt to use everything,
    then use only boolean data. Not implemented for Series.
skipna : boolean, default True
    Exclude NA/null values. If an entire row/column is NA, the result
    will be NA.
level : int or level name, default None
    If the axis is a MultiIndex (hierarchical), count along a
    particular level, collapsing into a %(name1)s.
**kwargs : any, default None
    Additional keywords have no effect but might be accepted for
    compatibility with NumPy.

Returns
-------
%(outname)s : %(name1)s or %(name2)s (if level specified)

%(see_also)s
%(examples)s"""

_all_doc = """\
Return whether all elements are True, potentially over an axis.

Returns True if all elements within a series or along a Dataframe
axis are non-zero, not-empty or not-False."""

_all_examples = """\
Examples
--------
Series

>>> pd.Series([True, True]).all()
True
>>> pd.Series([True, False]).all()
False

DataFrames

Create a dataframe from a dictionary.

>>> df = pd.DataFrame({'col1': [True, True], 'col2': [True, False]})
>>> df
   col1   col2
0  True   True
1  True  False

Default behaviour checks if column-wise values all return True.

>>> df.all()
col1     True
col2    False
dtype: bool

Specify ``axis='columns'`` to check if row-wise values all return True.

>>> df.all(axis='columns')
0     True
1    False
dtype: bool

Or ``axis=None`` for whether every value is True.

>>> df.all(axis=None)
False
"""

_all_see_also = """\
See also
--------
pandas.Series.all : Return True if all elements are True
pandas.DataFrame.any : Return True if one (or more) elements are True
"""

_cnum_doc = """
Return cumulative %(desc)s over a DataFrame or Series axis.

Returns a DataFrame or Series of the same size containing the cumulative
%(desc)s.

Parameters
----------
axis : {0 or 'index', 1 or 'columns'}, default 0
    The index or the name of the axis. 0 is equivalent to None or 'index'.
skipna : boolean, default True
    Exclude NA/null values. If an entire row/column is NA, the result
    will be NA.
*args, **kwargs :
    Additional keywords have no effect but might be accepted for
    compatibility with NumPy.

Returns
-------
%(outname)s : %(name1)s or %(name2)s\n
%(examples)s
See also
--------
pandas.core.window.Expanding.%(accum_func_name)s : Similar functionality
    but ignores ``NaN`` values.
%(name2)s.%(accum_func_name)s : Return the %(desc)s over
    %(name2)s axis.
%(name2)s.cummax : Return cumulative maximum over %(name2)s axis.
%(name2)s.cummin : Return cumulative minimum over %(name2)s axis.
%(name2)s.cumsum : Return cumulative sum over %(name2)s axis.
%(name2)s.cumprod : Return cumulative product over %(name2)s axis.
"""

_cummin_examples = """\
Examples
--------
**Series**

>>> s = pd.Series([2, np.nan, 5, -1, 0])
>>> s
0    2.0
1    NaN
2    5.0
3   -1.0
4    0.0
dtype: float64

By default, NA values are ignored.

>>> s.cummin()
0    2.0
1    NaN
2    2.0
3   -1.0
4   -1.0
dtype: float64

To include NA values in the operation, use ``skipna=False``

>>> s.cummin(skipna=False)
0    2.0
1    NaN
2    NaN
3    NaN
4    NaN
dtype: float64

**DataFrame**

>>> df = pd.DataFrame([[2.0, 1.0],
...                    [3.0, np.nan],
...                    [1.0, 0.0]],
...                    columns=list('AB'))
>>> df
     A    B
0  2.0  1.0
1  3.0  NaN
2  1.0  0.0

By default, iterates over rows and finds the minimum
in each column. This is equivalent to ``axis=None`` or ``axis='index'``.

>>> df.cummin()
     A    B
0  2.0  1.0
1  2.0  NaN
2  1.0  0.0

To iterate over columns and find the minimum in each row,
use ``axis=1``

>>> df.cummin(axis=1)
     A    B
0  2.0  1.0
1  3.0  NaN
2  1.0  0.0
"""

_cumsum_examples = """\
Examples
--------
**Series**

>>> s = pd.Series([2, np.nan, 5, -1, 0])
>>> s
0    2.0
1    NaN
2    5.0
3   -1.0
4    0.0
dtype: float64

By default, NA values are ignored.

>>> s.cumsum()
0    2.0
1    NaN
2    7.0
3    6.0
4    6.0
dtype: float64

To include NA values in the operation, use ``skipna=False``

>>> s.cumsum(skipna=False)
0    2.0
1    NaN
2    NaN
3    NaN
4    NaN
dtype: float64

**DataFrame**

>>> df = pd.DataFrame([[2.0, 1.0],
...                    [3.0, np.nan],
...                    [1.0, 0.0]],
...                    columns=list('AB'))
>>> df
     A    B
0  2.0  1.0
1  3.0  NaN
2  1.0  0.0

By default, iterates over rows and finds the sum
in each column. This is equivalent to ``axis=None`` or ``axis='index'``.

>>> df.cumsum()
     A    B
0  2.0  1.0
1  5.0  NaN
2  6.0  1.0

To iterate over columns and find the sum in each row,
use ``axis=1``

>>> df.cumsum(axis=1)
     A    B
0  2.0  3.0
1  3.0  NaN
2  1.0  1.0
"""

_cumprod_examples = """\
Examples
--------
**Series**

>>> s = pd.Series([2, np.nan, 5, -1, 0])
>>> s
0    2.0
1    NaN
2    5.0
3   -1.0
4    0.0
dtype: float64

By default, NA values are ignored.

>>> s.cumprod()
0     2.0
1     NaN
2    10.0
3   -10.0
4    -0.0
dtype: float64

To include NA values in the operation, use ``skipna=False``

>>> s.cumprod(skipna=False)
0    2.0
1    NaN
2    NaN
3    NaN
4    NaN
dtype: float64

**DataFrame**

>>> df = pd.DataFrame([[2.0, 1.0],
...                    [3.0, np.nan],
...                    [1.0, 0.0]],
...                    columns=list('AB'))
>>> df
     A    B
0  2.0  1.0
1  3.0  NaN
2  1.0  0.0

By default, iterates over rows and finds the product
in each column. This is equivalent to ``axis=None`` or ``axis='index'``.

>>> df.cumprod()
     A    B
0  2.0  1.0
1  6.0  NaN
2  6.0  0.0

To iterate over columns and find the product in each row,
use ``axis=1``

>>> df.cumprod(axis=1)
     A    B
0  2.0  2.0
1  3.0  NaN
2  1.0  0.0
"""

_cummax_examples = """\
Examples
--------
**Series**

>>> s = pd.Series([2, np.nan, 5, -1, 0])
>>> s
0    2.0
1    NaN
2    5.0
3   -1.0
4    0.0
dtype: float64

By default, NA values are ignored.

>>> s.cummax()
0    2.0
1    NaN
2    5.0
3    5.0
4    5.0
dtype: float64

To include NA values in the operation, use ``skipna=False``

>>> s.cummax(skipna=False)
0    2.0
1    NaN
2    NaN
3    NaN
4    NaN
dtype: float64

**DataFrame**

>>> df = pd.DataFrame([[2.0, 1.0],
...                    [3.0, np.nan],
...                    [1.0, 0.0]],
...                    columns=list('AB'))
>>> df
     A    B
0  2.0  1.0
1  3.0  NaN
2  1.0  0.0

By default, iterates over rows and finds the maximum
in each column. This is equivalent to ``axis=None`` or ``axis='index'``.

>>> df.cummax()
     A    B
0  2.0  1.0
1  3.0  NaN
2  3.0  1.0

To iterate over columns and find the maximum in each row,
use ``axis=1``

>>> df.cummax(axis=1)
     A    B
0  2.0  2.0
1  3.0  NaN
2  1.0  1.0
"""

_any_see_also = """\
See Also
--------
numpy.any : Numpy version of this method.
Series.any : Return whether any element is True.
Series.all : Return whether all elements are True.
DataFrame.any : Return whether any element is True over requested axis.
DataFrame.all : Return whether all elements are True over requested axis.
"""

_any_desc = """\
Return whether any element is True over requested axis.

Unlike :meth:`DataFrame.all`, this performs an *or* operation. If any of the
values along the specified axis is True, this will return True."""

_any_examples = """\
Examples
--------
**Series**

For Series input, the output is a scalar indicating whether any element
is True.

>>> pd.Series([True, False]).any()
True

**DataFrame**

Whether each column contains at least one True element (the default).

>>> df = pd.DataFrame({"A": [1, 2], "B": [0, 2], "C": [0, 0]})
>>> df
   A  B  C
0  1  0  0
1  2  2  0

>>> df.any()
A     True
B     True
C    False
dtype: bool

Aggregating over the columns.

>>> df = pd.DataFrame({"A": [True, False], "B": [1, 2]})
>>> df
       A  B
0   True  1
1  False  2

>>> df.any(axis='columns')
0    True
1    True
dtype: bool

>>> df = pd.DataFrame({"A": [True, False], "B": [1, 0]})
>>> df
       A  B
0   True  1
1  False  0

>>> df.any(axis='columns')
0    True
1    False
dtype: bool

Aggregating over the entire DataFrame with ``axis=None``.

>>> df.any(axis=None)
True

`any` for an empty DataFrame is an empty Series.

>>> pd.DataFrame([]).any()
Series([], dtype: bool)
"""

_sum_examples = """\
Examples
--------
By default, the sum of an empty or all-NA Series is ``0``.

>>> pd.Series([]).sum()  # min_count=0 is the default
0.0

This can be controlled with the ``min_count`` parameter. For example, if
you'd like the sum of an empty series to be NaN, pass ``min_count=1``.

>>> pd.Series([]).sum(min_count=1)
nan

Thanks to the ``skipna`` parameter, ``min_count`` handles all-NA and
empty series identically.

>>> pd.Series([np.nan]).sum()
0.0

>>> pd.Series([np.nan]).sum(min_count=1)
nan
"""

_prod_examples = """\
Examples
--------
By default, the product of an empty or all-NA Series is ``1``

>>> pd.Series([]).prod()
1.0

This can be controlled with the ``min_count`` parameter

>>> pd.Series([]).prod(min_count=1)
nan

Thanks to the ``skipna`` parameter, ``min_count`` handles all-NA and
empty series identically.

>>> pd.Series([np.nan]).prod()
1.0

>>> pd.Series([np.nan]).prod(min_count=1)
nan
"""


_min_count_stub = """\
min_count : int, default 0
    The required number of valid values to perform the operation. If fewer than
    ``min_count`` non-NA values are present the result will be NA.

    .. versionadded :: 0.22.0

       Added with the default being 0. This means the sum of an all-NA
       or empty Series is 0, and the product of an all-NA or empty
       Series is 1.
"""


def _make_min_count_stat_function(cls, name, name1, name2, axis_descr, desc,
                                  f, examples):
    @Substitution(outname=name, desc=desc, name1=name1, name2=name2,
                  axis_descr=axis_descr, min_count=_min_count_stub,
                  examples=examples)
    @Appender(_num_doc)
    def stat_func(self, axis=None, skipna=None, level=None, numeric_only=None,
                  min_count=0,
                  **kwargs):
        nv.validate_stat_func(tuple(), kwargs, fname=name)
        if skipna is None:
            skipna = True
        if axis is None:
            axis = self._stat_axis_number
        if level is not None:
            return self._agg_by_level(name, axis=axis, level=level,
                                      skipna=skipna, min_count=min_count)
        return self._reduce(f, name, axis=axis, skipna=skipna,
                            numeric_only=numeric_only, min_count=min_count)

    return set_function_name(stat_func, name, cls)


def _make_stat_function(cls, name, name1, name2, axis_descr, desc, f):
    @Substitution(outname=name, desc=desc, name1=name1, name2=name2,
                  axis_descr=axis_descr, min_count='', examples='')
    @Appender(_num_doc)
    def stat_func(self, axis=None, skipna=None, level=None, numeric_only=None,
                  **kwargs):
        nv.validate_stat_func(tuple(), kwargs, fname=name)
        if skipna is None:
            skipna = True
        if axis is None:
            axis = self._stat_axis_number
        if level is not None:
            return self._agg_by_level(name, axis=axis, level=level,
                                      skipna=skipna)
        return self._reduce(f, name, axis=axis, skipna=skipna,
                            numeric_only=numeric_only)

    return set_function_name(stat_func, name, cls)


def _make_stat_function_ddof(cls, name, name1, name2, axis_descr, desc, f):
    @Substitution(outname=name, desc=desc, name1=name1, name2=name2,
                  axis_descr=axis_descr)
    @Appender(_num_ddof_doc)
    def stat_func(self, axis=None, skipna=None, level=None, ddof=1,
                  numeric_only=None, **kwargs):
        nv.validate_stat_ddof_func(tuple(), kwargs, fname=name)
        if skipna is None:
            skipna = True
        if axis is None:
            axis = self._stat_axis_number
        if level is not None:
            return self._agg_by_level(name, axis=axis, level=level,
                                      skipna=skipna, ddof=ddof)
        return self._reduce(f, name, axis=axis, numeric_only=numeric_only,
                            skipna=skipna, ddof=ddof)

    return set_function_name(stat_func, name, cls)


def _make_cum_function(cls, name, name1, name2, axis_descr, desc,
                       accum_func, accum_func_name, mask_a, mask_b, examples):
    @Substitution(outname=name, desc=desc, name1=name1, name2=name2,
                  axis_descr=axis_descr, accum_func_name=accum_func_name,
                  examples=examples)
    @Appender(_cnum_doc)
    def cum_func(self, axis=None, skipna=True, *args, **kwargs):
        skipna = nv.validate_cum_func_with_skipna(skipna, args, kwargs, name)
        if axis is None:
            axis = self._stat_axis_number
        else:
            axis = self._get_axis_number(axis)

        y = com.values_from_object(self).copy()

        if (skipna and
                issubclass(y.dtype.type, (np.datetime64, np.timedelta64))):
            result = accum_func(y, axis)
            mask = isna(self)
            np.putmask(result, mask, tslib.iNaT)
        elif skipna and not issubclass(y.dtype.type, (np.integer, np.bool_)):
            mask = isna(self)
            np.putmask(y, mask, mask_a)
            result = accum_func(y, axis)
            np.putmask(result, mask, mask_b)
        else:
            result = accum_func(y, axis)

        d = self._construct_axes_dict()
        d['copy'] = False
        return self._constructor(result, **d).__finalize__(self)

    return set_function_name(cum_func, name, cls)


def _make_logical_function(cls, name, name1, name2, axis_descr, desc, f,
                           examples, see_also):
    @Substitution(outname=name, desc=desc, name1=name1, name2=name2,
                  axis_descr=axis_descr, examples=examples, see_also=see_also)
    @Appender(_bool_doc)
    def logical_func(self, axis=0, bool_only=None, skipna=True, level=None,
                     **kwargs):
        nv.validate_logical_func(tuple(), kwargs, fname=name)
        if level is not None:
            if bool_only is not None:
                raise NotImplementedError("Option bool_only is not "
                                          "implemented with option level.")
            return self._agg_by_level(name, axis=axis, level=level,
                                      skipna=skipna)
        return self._reduce(f, name, axis=axis, skipna=skipna,
                            numeric_only=bool_only, filter_type='bool')

    return set_function_name(logical_func, name, cls)


# install the indexes
for _name, _indexer in indexing.get_indexers_list():
    NDFrame._create_indexer(_name, _indexer)<|MERGE_RESOLUTION|>--- conflicted
+++ resolved
@@ -963,7 +963,6 @@
     # ----------------------------------------------------------------------
     # Rename
 
-<<<<<<< HEAD
     # renamer function if passed a dict
     def _get_rename_function(self, mapper):
         """
@@ -982,13 +981,8 @@
 
         return f
 
-    # TODO: define separate funcs for DataFrame, Series and Panel so you can
-    # get completion on keyword arguments.
-    _shared_docs['rename'] = """
-=======
     def rename(self, *args, **kwargs):
         """
->>>>>>> 145c2275
         Alter axes input function or functions. Function / dict values must be
         unique (1-to-1). Labels not contained in a dict / Series will be left
         as-is. Extra labels listed don't throw an error. Alternatively, change
@@ -1126,13 +1120,7 @@
         else:
             return result.__finalize__(self)
 
-<<<<<<< HEAD
-    rename.__doc__ = _shared_docs['rename']
-
     def rename_axis(self, mapper=None, **kwargs):
-=======
-    def rename_axis(self, mapper, axis=0, copy=True, inplace=False):
->>>>>>> 145c2275
         """
         Alter the name of the index or name of index backing the columns.
 
