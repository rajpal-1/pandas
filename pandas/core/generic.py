import collections
from datetime import timedelta
import functools
import gc
import json
import operator
import pickle
import re
from textwrap import dedent
from typing import (
    Callable,
    Dict,
    FrozenSet,
    Hashable,
    List,
    Optional,
    Sequence,
    Set,
    Union,
)
import warnings
import weakref

import numpy as np

from pandas._config import config

from pandas._libs import Timestamp, iNaT, properties
from pandas.compat import set_function_name
from pandas.compat._optional import import_optional_dependency
from pandas.compat.numpy import function as nv
from pandas.errors import AbstractMethodError
from pandas.util._decorators import Appender, Substitution, rewrite_axis_style_signature
from pandas.util._validators import validate_bool_kwarg, validate_fillna_kwargs

from pandas.core.dtypes.cast import maybe_promote, maybe_upcast_putmask
from pandas.core.dtypes.common import (
    ensure_int64,
    ensure_object,
    ensure_str,
    is_bool,
    is_bool_dtype,
    is_datetime64_any_dtype,
    is_datetime64tz_dtype,
    is_dict_like,
    is_extension_array_dtype,
    is_integer,
    is_list_like,
    is_number,
    is_numeric_dtype,
    is_object_dtype,
    is_period_arraylike,
    is_re_compilable,
    is_scalar,
    is_timedelta64_dtype,
    pandas_dtype,
)
from pandas.core.dtypes.generic import ABCDataFrame, ABCSeries
from pandas.core.dtypes.inference import is_hashable
from pandas.core.dtypes.missing import isna, notna

import pandas as pd
from pandas._typing import Dtype, FilePathOrBuffer
from pandas.core import missing, nanops
import pandas.core.algorithms as algos
from pandas.core.base import PandasObject, SelectionMixin
import pandas.core.common as com
from pandas.core.index import (
    Index,
    InvalidIndexError,
    MultiIndex,
    RangeIndex,
    ensure_index,
)
from pandas.core.indexes.datetimes import DatetimeIndex
from pandas.core.indexes.period import Period, PeriodIndex
import pandas.core.indexing as indexing
from pandas.core.internals import BlockManager
from pandas.core.ops import _align_method_FRAME

from pandas.io.formats import format as fmt
from pandas.io.formats.format import DataFrameFormatter, format_percentiles
from pandas.io.formats.printing import pprint_thing
from pandas.tseries.frequencies import to_offset

# goal is to be able to define the docs close to function, while still being
# able to share
_shared_docs = dict()  # type: Dict[str, str]
_shared_doc_kwargs = dict(
    axes="keywords for axes",
    klass="Series/DataFrame",
    axes_single_arg="int or labels for object",
    args_transpose="axes to permute (int or label for object)",
    optional_by="""
        by : str or list of str
            Name or list of names to sort by""",
)

# sentinel value to use as kwarg in place of None when None has special meaning
# and needs to be distinguished from a user explicitly passing None.
sentinel = object()


def _single_replace(self, to_replace, method, inplace, limit):
    """
    Replaces values in a Series using the fill method specified when no
    replacement value is given in the replace method
    """
    if self.ndim != 1:
        raise TypeError(
            "cannot replace {0} with method {1} on a {2}".format(
                to_replace, method, type(self).__name__
            )
        )

    orig_dtype = self.dtype
    result = self if inplace else self.copy()
    fill_f = missing.get_fill_func(method)

    mask = missing.mask_missing(result.values, to_replace)
    values = fill_f(result.values, limit=limit, mask=mask)

    if values.dtype == orig_dtype and inplace:
        return

    result = pd.Series(values, index=self.index, dtype=self.dtype).__finalize__(self)

    if inplace:
        self._update_inplace(result._data)
        return

    return result


bool_t = bool  # Need alias because NDFrame has def bool:


class NDFrame(PandasObject, SelectionMixin):
    """
    N-dimensional analogue of DataFrame. Store multi-dimensional in a
    size-mutable, labeled data structure

    Parameters
    ----------
    data : BlockManager
    axes : list
    copy : bool, default False
    """

    _internal_names = [
        "_data",
        "_cacher",
        "_item_cache",
        "_cache",
        "_is_copy",
        "_subtyp",
        "_name",
        "_index",
        "_default_kind",
        "_default_fill_value",
        "_metadata",
        "__array_struct__",
        "__array_interface__",
    ]  # type: List[str]
    _internal_names_set = set(_internal_names)  # type: Set[str]
    _accessors = set()  # type: Set[str]
    _deprecations = frozenset(
        ["as_blocks", "blocks", "is_copy"]
    )  # type: FrozenSet[str]
    _metadata = []  # type: List[str]
    _is_copy = None
    _data = None  # type: BlockManager

    # ----------------------------------------------------------------------
    # Constructors

    def __init__(
        self,
        data: BlockManager,
        axes: Optional[List[Index]] = None,
        copy: bool = False,
        dtype: Optional[Dtype] = None,
        fastpath: bool = False,
    ):

        if not fastpath:
            if dtype is not None:
                data = data.astype(dtype)
            elif copy:
                data = data.copy()

            if axes is not None:
                for i, ax in enumerate(axes):
                    data = data.reindex_axis(ax, axis=i)

        object.__setattr__(self, "_is_copy", None)
        object.__setattr__(self, "_data", data)
        object.__setattr__(self, "_item_cache", {})

    def _init_mgr(self, mgr, axes=None, dtype=None, copy=False):
        """ passed a manager and a axes dict """
        for a, axe in axes.items():
            if axe is not None:
                mgr = mgr.reindex_axis(
                    axe, axis=self._get_block_manager_axis(a), copy=False
                )

        # make a copy if explicitly requested
        if copy:
            mgr = mgr.copy()
        if dtype is not None:
            # avoid further copies if we can
            if len(mgr.blocks) > 1 or mgr.blocks[0].values.dtype != dtype:
                mgr = mgr.astype(dtype=dtype)
        return mgr

    # ----------------------------------------------------------------------

    @property
    def is_copy(self):
        """
        Return the copy.
        """
        warnings.warn(
            "Attribute 'is_copy' is deprecated and will be removed "
            "in a future version.",
            FutureWarning,
            stacklevel=2,
        )
        return self._is_copy

    @is_copy.setter
    def is_copy(self, msg):
        warnings.warn(
            "Attribute 'is_copy' is deprecated and will be removed "
            "in a future version.",
            FutureWarning,
            stacklevel=2,
        )
        self._is_copy = msg

    def _validate_dtype(self, dtype):
        """ validate the passed dtype """

        if dtype is not None:
            dtype = pandas_dtype(dtype)

            # a compound dtype
            if dtype.kind == "V":
                raise NotImplementedError(
                    "compound dtypes are not implemented"
                    " in the {0} constructor".format(self.__class__.__name__)
                )

        return dtype

    # ----------------------------------------------------------------------
    # Construction

    @property
    def _constructor(self):
        """Used when a manipulation result has the same dimensions as the
        original.
        """
        raise AbstractMethodError(self)

    @property
    def _constructor_sliced(self):
        """Used when a manipulation result has one lower dimension(s) as the
        original, such as DataFrame single columns slicing.
        """
        raise AbstractMethodError(self)

    @property
    def _constructor_expanddim(self):
        """Used when a manipulation result has one higher dimension as the
        original, such as Series.to_frame()
        """
        raise NotImplementedError

    # ----------------------------------------------------------------------
    # Axis

    @classmethod
    def _setup_axes(
        cls,
        axes,
        info_axis=None,
        stat_axis=None,
        aliases=None,
        axes_are_reversed=False,
        build_axes=True,
        ns=None,
        docs=None,
    ):
        """
        Provide axes setup for the major PandasObjects.

        Parameters
        ----------
        axes : the names of the axes in order (lowest to highest)
        info_axis_num : the axis of the selector dimension (int)
        stat_axis_num : the number of axis for the default stats (int)
        aliases : other names for a single axis (dict)
        axes_are_reversed : bool
            Whether to treat passed axes as reversed (DataFrame).
        build_axes : setup the axis properties (default True)
        """

        cls._AXIS_ORDERS = axes
        cls._AXIS_NUMBERS = {a: i for i, a in enumerate(axes)}
        cls._AXIS_LEN = len(axes)
        cls._AXIS_ALIASES = aliases or dict()
        cls._AXIS_IALIASES = {v: k for k, v in cls._AXIS_ALIASES.items()}
        cls._AXIS_NAMES = dict(enumerate(axes))
        cls._AXIS_REVERSED = axes_are_reversed

        # typ
        setattr(cls, "_typ", cls.__name__.lower())

        # indexing support
        cls._ix = None

        if info_axis is not None:
            cls._info_axis_number = info_axis
            cls._info_axis_name = axes[info_axis]

        if stat_axis is not None:
            cls._stat_axis_number = stat_axis
            cls._stat_axis_name = axes[stat_axis]

        # setup the actual axis
        if build_axes:

            def set_axis(a, i):
                setattr(cls, a, properties.AxisProperty(i, docs.get(a, a)))
                cls._internal_names_set.add(a)

            if axes_are_reversed:
                m = cls._AXIS_LEN - 1
                for i, a in cls._AXIS_NAMES.items():
                    set_axis(a, m - i)
            else:
                for i, a in cls._AXIS_NAMES.items():
                    set_axis(a, i)

        assert not isinstance(ns, dict)

    def _construct_axes_dict(self, axes=None, **kwargs):
        """Return an axes dictionary for myself."""
        d = {a: self._get_axis(a) for a in (axes or self._AXIS_ORDERS)}
        d.update(kwargs)
        return d

    @staticmethod
    def _construct_axes_dict_from(self, axes, **kwargs):
        """Return an axes dictionary for the passed axes."""
        d = {a: ax for a, ax in zip(self._AXIS_ORDERS, axes)}
        d.update(kwargs)
        return d

    def _construct_axes_from_arguments(
        self, args, kwargs, require_all=False, sentinel=None
    ):
        """Construct and returns axes if supplied in args/kwargs.

        If require_all, raise if all axis arguments are not supplied
        return a tuple of (axes, kwargs).

        sentinel specifies the default parameter when an axis is not
        supplied; useful to distinguish when a user explicitly passes None
        in scenarios where None has special meaning.
        """

        # construct the args
        args = list(args)
        for a in self._AXIS_ORDERS:

            # if we have an alias for this axis
            alias = self._AXIS_IALIASES.get(a)
            if alias is not None:
                if a in kwargs:
                    if alias in kwargs:
                        raise TypeError(
                            "arguments are mutually exclusive "
                            "for [%s,%s]" % (a, alias)
                        )
                    continue
                if alias in kwargs:
                    kwargs[a] = kwargs.pop(alias)
                    continue

            # look for a argument by position
            if a not in kwargs:
                try:
                    kwargs[a] = args.pop(0)
                except IndexError:
                    if require_all:
                        raise TypeError("not enough/duplicate arguments specified!")

        axes = {a: kwargs.pop(a, sentinel) for a in self._AXIS_ORDERS}
        return axes, kwargs

    @classmethod
    def _from_axes(cls, data, axes, **kwargs):
        # for construction from BlockManager
        if isinstance(data, BlockManager):
            return cls(data, **kwargs)
        else:
            if cls._AXIS_REVERSED:
                axes = axes[::-1]
            d = cls._construct_axes_dict_from(cls, axes, copy=False)
            d.update(kwargs)
            return cls(data, **d)

    @classmethod
    def _get_axis_number(cls, axis):
        axis = cls._AXIS_ALIASES.get(axis, axis)
        if is_integer(axis):
            if axis in cls._AXIS_NAMES:
                return axis
        else:
            try:
                return cls._AXIS_NUMBERS[axis]
            except KeyError:
                pass
        raise ValueError("No axis named {0} for object type {1}".format(axis, cls))

    @classmethod
    def _get_axis_name(cls, axis):
        axis = cls._AXIS_ALIASES.get(axis, axis)
        if isinstance(axis, str):
            if axis in cls._AXIS_NUMBERS:
                return axis
        else:
            try:
                return cls._AXIS_NAMES[axis]
            except KeyError:
                pass
        raise ValueError("No axis named {0} for object type {1}".format(axis, cls))

    def _get_axis(self, axis):
        name = self._get_axis_name(axis)
        return getattr(self, name)

    @classmethod
    def _get_block_manager_axis(cls, axis):
        """Map the axis to the block_manager axis."""
        axis = cls._get_axis_number(axis)
        if cls._AXIS_REVERSED:
            m = cls._AXIS_LEN - 1
            return m - axis
        return axis

    def _get_axis_resolvers(self, axis):
        # index or columns
        axis_index = getattr(self, axis)
        d = dict()
        prefix = axis[0]

        for i, name in enumerate(axis_index.names):
            if name is not None:
                key = level = name
            else:
                # prefix with 'i' or 'c' depending on the input axis
                # e.g., you must do ilevel_0 for the 0th level of an unnamed
                # multiiindex
                key = "{prefix}level_{i}".format(prefix=prefix, i=i)
                level = i

            level_values = axis_index.get_level_values(level)
            s = level_values.to_series()
            s.index = axis_index
            d[key] = s

        # put the index/columns itself in the dict
        if isinstance(axis_index, MultiIndex):
            dindex = axis_index
        else:
            dindex = axis_index.to_series()

        d[axis] = dindex
        return d

    def _get_index_resolvers(self):
        d = {}
        for axis_name in self._AXIS_ORDERS:
            d.update(self._get_axis_resolvers(axis_name))
        return d

    def _get_space_character_free_column_resolvers(self):
        """Return the space character free column resolvers of a dataframe.

        Column names with spaces are 'cleaned up' so that they can be referred
        to by backtick quoting.
        Used in :meth:`DataFrame.eval`.
        """
        from pandas.core.computation.common import _remove_spaces_column_name

        return {_remove_spaces_column_name(k): v for k, v in self.items()}

    @property
    def _info_axis(self):
        return getattr(self, self._info_axis_name)

    @property
    def _stat_axis(self):
        return getattr(self, self._stat_axis_name)

    @property
    def shape(self):
        """
        Return a tuple of axis dimensions
        """
        return tuple(len(self._get_axis(a)) for a in self._AXIS_ORDERS)

    @property
    def axes(self):
        """
        Return index label(s) of the internal NDFrame
        """
        # we do it this way because if we have reversed axes, then
        # the block manager shows then reversed
        return [self._get_axis(a) for a in self._AXIS_ORDERS]

    @property
    def ndim(self):
        """
        Return an int representing the number of axes / array dimensions.

        Return 1 if Series. Otherwise return 2 if DataFrame.

        See Also
        --------
        ndarray.ndim : Number of array dimensions.

        Examples
        --------
        >>> s = pd.Series({'a': 1, 'b': 2, 'c': 3})
        >>> s.ndim
        1

        >>> df = pd.DataFrame({'col1': [1, 2], 'col2': [3, 4]})
        >>> df.ndim
        2
        """
        return self._data.ndim

    @property
    def size(self):
        """
        Return an int representing the number of elements in this object.

        Return the number of rows if Series. Otherwise return the number of
        rows times number of columns if DataFrame.

        See Also
        --------
        ndarray.size : Number of elements in the array.

        Examples
        --------
        >>> s = pd.Series({'a': 1, 'b': 2, 'c': 3})
        >>> s.size
        3

        >>> df = pd.DataFrame({'col1': [1, 2], 'col2': [3, 4]})
        >>> df.size
        4
        """
        return np.prod(self.shape)

    @property
    def _selected_obj(self):
        """ internal compat with SelectionMixin """
        return self

    @property
    def _obj_with_exclusions(self):
        """ internal compat with SelectionMixin """
        return self

    def set_axis(self, labels, axis=0, inplace=False):
        """
        Assign desired index to given axis.

        Indexes for column or row labels can be changed by assigning
        a list-like or Index.

        .. versionchanged:: 0.21.0

           The signature is now `labels` and `axis`, consistent with
           the rest of pandas API. Previously, the `axis` and `labels`
           arguments were respectively the first and second positional
           arguments.

        Parameters
        ----------
        labels : list-like, Index
            The values for the new index.

        axis : {0 or 'index', 1 or 'columns'}, default 0
            The axis to update. The value 0 identifies the rows, and 1
            identifies the columns.

        inplace : bool, default False
            Whether to return a new %(klass)s instance.

        Returns
        -------
        renamed : %(klass)s or None
            An object of same type as caller if inplace=False, None otherwise.

        See Also
        --------
        DataFrame.rename_axis : Alter the name of the index or columns.

        Examples
        --------
        **Series**

        >>> s = pd.Series([1, 2, 3])
        >>> s
        0    1
        1    2
        2    3
        dtype: int64

        >>> s.set_axis(['a', 'b', 'c'], axis=0)
        a    1
        b    2
        c    3
        dtype: int64

        **DataFrame**

        >>> df = pd.DataFrame({"A": [1, 2, 3], "B": [4, 5, 6]})

        Change the row labels.

        >>> df.set_axis(['a', 'b', 'c'], axis='index')
           A  B
        a  1  4
        b  2  5
        c  3  6

        Change the column labels.

        >>> df.set_axis(['I', 'II'], axis='columns')
           I  II
        0  1   4
        1  2   5
        2  3   6

        Now, update the labels inplace.

        >>> df.set_axis(['i', 'ii'], axis='columns', inplace=True)
        >>> df
           i  ii
        0  1   4
        1  2   5
        2  3   6
        """
        if is_scalar(labels):
            warnings.warn(
                'set_axis now takes "labels" as first argument, and '
                '"axis" as named parameter. The old form, with "axis" as '
                'first parameter and "labels" as second, is still supported '
                "but will be deprecated in a future version of pandas.",
                FutureWarning,
                stacklevel=2,
            )
            labels, axis = axis, labels

        if inplace:
            setattr(self, self._get_axis_name(axis), labels)
        else:
            obj = self.copy()
            obj.set_axis(labels, axis=axis, inplace=True)
            return obj

    def _set_axis(self, axis, labels):
        self._data.set_axis(axis, labels)
        self._clear_item_cache()

    def transpose(self, *args, **kwargs):
        """
        Permute the dimensions of the %(klass)s

        Parameters
        ----------
        args : %(args_transpose)s
        copy : bool, default False
            Make a copy of the underlying data. Mixed-dtype data will
            always result in a copy
        **kwargs
            Additional keyword arguments will be passed to the function.

        Returns
        -------
        y : same as input

        Examples
        --------
        >>> p.transpose(2, 0, 1)
        >>> p.transpose(2, 0, 1, copy=True)
        """

        # construct the args
        axes, kwargs = self._construct_axes_from_arguments(
            args, kwargs, require_all=True
        )
        axes_names = tuple(self._get_axis_name(axes[a]) for a in self._AXIS_ORDERS)
        axes_numbers = tuple(self._get_axis_number(axes[a]) for a in self._AXIS_ORDERS)

        # we must have unique axes
        if len(axes) != len(set(axes)):
            raise ValueError("Must specify %s unique axes" % self._AXIS_LEN)

        new_axes = self._construct_axes_dict_from(
            self, [self._get_axis(x) for x in axes_names]
        )
        new_values = self.values.transpose(axes_numbers)
        if kwargs.pop("copy", None) or (len(args) and args[-1]):
            new_values = new_values.copy()

        nv.validate_transpose(tuple(), kwargs)
        return self._constructor(new_values, **new_axes).__finalize__(self)

    def swapaxes(self, axis1, axis2, copy=True):
        """
        Interchange axes and swap values axes appropriately.

        Returns
        -------
        y : same as input
        """
        i = self._get_axis_number(axis1)
        j = self._get_axis_number(axis2)

        if i == j:
            if copy:
                return self.copy()
            return self

        mapping = {i: j, j: i}

        new_axes = (self._get_axis(mapping.get(k, k)) for k in range(self._AXIS_LEN))
        new_values = self.values.swapaxes(i, j)
        if copy:
            new_values = new_values.copy()

        return self._constructor(new_values, *new_axes).__finalize__(self)

    def droplevel(self, level, axis=0):
        """
        Return DataFrame with requested index / column level(s) removed.

        .. versionadded:: 0.24.0

        Parameters
        ----------
        level : int, str, or list-like
            If a string is given, must be the name of a level
            If list-like, elements must be names or positional indexes
            of levels.

        axis : {0 or 'index', 1 or 'columns'}, default 0

        Returns
        -------
        DataFrame.droplevel()

        Examples
        --------
        >>> df = pd.DataFrame([
        ...     [1, 2, 3, 4],
        ...     [5, 6, 7, 8],
        ...     [9, 10, 11, 12]
        ... ]).set_index([0, 1]).rename_axis(['a', 'b'])

        >>> df.columns = pd.MultiIndex.from_tuples([
        ...    ('c', 'e'), ('d', 'f')
        ... ], names=['level_1', 'level_2'])

        >>> df
        level_1   c   d
        level_2   e   f
        a b
        1 2      3   4
        5 6      7   8
        9 10    11  12

        >>> df.droplevel('a')
        level_1   c   d
        level_2   e   f
        b
        2        3   4
        6        7   8
        10      11  12

        >>> df.droplevel('level2', axis=1)
        level_1   c   d
        a b
        1 2      3   4
        5 6      7   8
        9 10    11  12
        """
        labels = self._get_axis(axis)
        new_labels = labels.droplevel(level)
        result = self.set_axis(new_labels, axis=axis, inplace=False)
        return result

    def pop(self, item):
        """
        Return item and drop from frame. Raise KeyError if not found.

        Parameters
        ----------
        item : str
            Label of column to be popped.

        Returns
        -------
        Series

        Examples
        --------
        >>> df = pd.DataFrame([('falcon', 'bird', 389.0),
        ...                    ('parrot', 'bird', 24.0),
        ...                    ('lion', 'mammal', 80.5),
        ...                    ('monkey','mammal', np.nan)],
        ...                   columns=('name', 'class', 'max_speed'))
        >>> df
             name   class  max_speed
        0  falcon    bird      389.0
        1  parrot    bird       24.0
        2    lion  mammal       80.5
        3  monkey  mammal        NaN

        >>> df.pop('class')
        0      bird
        1      bird
        2    mammal
        3    mammal
        Name: class, dtype: object

        >>> df
             name  max_speed
        0  falcon      389.0
        1  parrot       24.0
        2    lion       80.5
        3  monkey        NaN
        """
        result = self[item]
        del self[item]
        try:
            result._reset_cacher()
        except AttributeError:
            pass

        return result

    def squeeze(self, axis=None):
        """
        Squeeze 1 dimensional axis objects into scalars.

        Series or DataFrames with a single element are squeezed to a scalar.
        DataFrames with a single column or a single row are squeezed to a
        Series. Otherwise the object is unchanged.

        This method is most useful when you don't know if your
        object is a Series or DataFrame, but you do know it has just a single
        column. In that case you can safely call `squeeze` to ensure you have a
        Series.

        Parameters
        ----------
        axis : {0 or 'index', 1 or 'columns', None}, default None
            A specific axis to squeeze. By default, all length-1 axes are
            squeezed.

            .. versionadded:: 0.20.0

        Returns
        -------
        DataFrame, Series, or scalar
            The projection after squeezing `axis` or all the axes.

        See Also
        --------
        Series.iloc : Integer-location based indexing for selecting scalars.
        DataFrame.iloc : Integer-location based indexing for selecting Series.
        Series.to_frame : Inverse of DataFrame.squeeze for a
            single-column DataFrame.

        Examples
        --------
        >>> primes = pd.Series([2, 3, 5, 7])

        Slicing might produce a Series with a single value:

        >>> even_primes = primes[primes % 2 == 0]
        >>> even_primes
        0    2
        dtype: int64

        >>> even_primes.squeeze()
        2

        Squeezing objects with more than one value in every axis does nothing:

        >>> odd_primes = primes[primes % 2 == 1]
        >>> odd_primes
        1    3
        2    5
        3    7
        dtype: int64

        >>> odd_primes.squeeze()
        1    3
        2    5
        3    7
        dtype: int64

        Squeezing is even more effective when used with DataFrames.

        >>> df = pd.DataFrame([[1, 2], [3, 4]], columns=['a', 'b'])
        >>> df
           a  b
        0  1  2
        1  3  4

        Slicing a single column will produce a DataFrame with the columns
        having only one value:

        >>> df_a = df[['a']]
        >>> df_a
           a
        0  1
        1  3

        So the columns can be squeezed down, resulting in a Series:

        >>> df_a.squeeze('columns')
        0    1
        1    3
        Name: a, dtype: int64

        Slicing a single row from a single column will produce a single
        scalar DataFrame:

        >>> df_0a = df.loc[df.index < 1, ['a']]
        >>> df_0a
           a
        0  1

        Squeezing the rows produces a single scalar Series:

        >>> df_0a.squeeze('rows')
        a    1
        Name: 0, dtype: int64

        Squeezing all axes will project directly into a scalar:

        >>> df_0a.squeeze()
        1
        """
        axis = self._AXIS_NAMES if axis is None else (self._get_axis_number(axis),)
        try:
            return self.iloc[
                tuple(
                    0 if i in axis and len(a) == 1 else slice(None)
                    for i, a in enumerate(self.axes)
                )
            ]
        except Exception:
            return self

    def swaplevel(self, i=-2, j=-1, axis=0):
        """
        Swap levels i and j in a MultiIndex on a particular axis

        Parameters
        ----------
        i, j : int, str (can be mixed)
            Level of index to be swapped. Can pass level name as string.

        Returns
        -------
        swapped : same type as caller (new object)
        """
        axis = self._get_axis_number(axis)
        result = self.copy()
        labels = result._data.axes[axis]
        result._data.set_axis(axis, labels.swaplevel(i, j))
        return result

    # ----------------------------------------------------------------------
    # Rename

    def rename(self, *args, **kwargs):
        """
        Alter axes input function or functions. Function / dict values must be
        unique (1-to-1). Labels not contained in a dict / Series will be left
        as-is. Extra labels listed don't throw an error. Alternatively, change
        ``Series.name`` with a scalar value (Series only).

        Parameters
        ----------
        %(axes)s : scalar, list-like, dict-like or function, optional
            Scalar or list-like will alter the ``Series.name`` attribute,
            and raise on DataFrame.
            dict-like or functions are transformations to apply to
            that axis' values
        copy : bool, default True
            Also copy underlying data.
        inplace : bool, default False
            Whether to return a new %(klass)s. If True then value of copy is
            ignored.
        level : int or level name, default None
            In case of a MultiIndex, only rename labels in the specified
            level.
        errors : {'ignore', 'raise'}, default 'ignore'
            If 'raise', raise a `KeyError` when a dict-like `mapper`, `index`,
            or `columns` contains labels that are not present in the Index
            being transformed.
            If 'ignore', existing keys will be renamed and extra keys will be
            ignored.

        Returns
        -------
        renamed : %(klass)s (new object)

        Raises
        ------
        KeyError
            If any of the labels is not found in the selected axis and
            "errors='raise'".

        See Also
        --------
        NDFrame.rename_axis

        Examples
        --------

        >>> s = pd.Series([1, 2, 3])
        >>> s
        0    1
        1    2
        2    3
        dtype: int64
        >>> s.rename("my_name") # scalar, changes Series.name
        0    1
        1    2
        2    3
        Name: my_name, dtype: int64
        >>> s.rename(lambda x: x ** 2)  # function, changes labels
        0    1
        1    2
        4    3
        dtype: int64
        >>> s.rename({1: 3, 2: 5})  # mapping, changes labels
        0    1
        3    2
        5    3
        dtype: int64

        Since ``DataFrame`` doesn't have a ``.name`` attribute,
        only mapping-type arguments are allowed.

        >>> df = pd.DataFrame({"A": [1, 2, 3], "B": [4, 5, 6]})
        >>> df.rename(2)
        Traceback (most recent call last):
        ...
        TypeError: 'int' object is not callable

        ``DataFrame.rename`` supports two calling conventions

        * ``(index=index_mapper, columns=columns_mapper, ...)``
        * ``(mapper, axis={'index', 'columns'}, ...)``

        We *highly* recommend using keyword arguments to clarify your
        intent.

        >>> df.rename(index=str, columns={"A": "a", "B": "c"})
           a  c
        0  1  4
        1  2  5
        2  3  6

        >>> df.rename(index=str, columns={"A": "a", "C": "c"})
           a  B
        0  1  4
        1  2  5
        2  3  6

        Using axis-style parameters

        >>> df.rename(str.lower, axis='columns')
           a  b
        0  1  4
        1  2  5
        2  3  6

        >>> df.rename({1: 2, 2: 4}, axis='index')
           A  B
        0  1  4
        2  2  5
        4  3  6

        See the :ref:`user guide <basics.rename>` for more.
        """
        axes, kwargs = self._construct_axes_from_arguments(args, kwargs)
        copy = kwargs.pop("copy", True)
        inplace = kwargs.pop("inplace", False)
        level = kwargs.pop("level", None)
        axis = kwargs.pop("axis", None)
        errors = kwargs.pop("errors", "ignore")
        if axis is not None:
            # Validate the axis
            self._get_axis_number(axis)

        if kwargs:
            raise TypeError(
                "rename() got an unexpected keyword "
                'argument "{0}"'.format(list(kwargs.keys())[0])
            )

        if com.count_not_none(*axes.values()) == 0:
            raise TypeError("must pass an index to rename")

        self._consolidate_inplace()
        result = self if inplace else self.copy(deep=copy)

        # start in the axis order to eliminate too many copies
        for axis in range(self._AXIS_LEN):
            v = axes.get(self._AXIS_NAMES[axis])
            if v is None:
                continue
            f = com.get_rename_function(v)
            baxis = self._get_block_manager_axis(axis)
            if level is not None:
                level = self.axes[axis]._get_level_number(level)

            # GH 13473
            if not callable(v):
                indexer = self.axes[axis].get_indexer_for(v)
                if errors == "raise" and len(indexer[indexer == -1]):
                    missing_labels = [
                        label for index, label in enumerate(v) if indexer[index] == -1
                    ]
                    raise KeyError("{} not found in axis".format(missing_labels))

            result._data = result._data.rename_axis(
                f, axis=baxis, copy=copy, level=level
            )
            result._clear_item_cache()

        if inplace:
            self._update_inplace(result._data)
        else:
            return result.__finalize__(self)

    @rewrite_axis_style_signature("mapper", [("copy", True), ("inplace", False)])
    def rename_axis(self, mapper=sentinel, **kwargs):
        """
        Set the name of the axis for the index or columns.

        Parameters
        ----------
        mapper : scalar, list-like, optional
            Value to set the axis name attribute.
        index, columns : scalar, list-like, dict-like or function, optional
            A scalar, list-like, dict-like or functions transformations to
            apply to that axis' values.

            Use either ``mapper`` and ``axis`` to
            specify the axis to target with ``mapper``, or ``index``
            and/or ``columns``.

            .. versionchanged:: 0.24.0

        axis : {0 or 'index', 1 or 'columns'}, default 0
            The axis to rename.
        copy : bool, default True
            Also copy underlying data.
        inplace : bool, default False
            Modifies the object directly, instead of creating a new Series
            or DataFrame.

        Returns
        -------
        Series, DataFrame, or None
            The same type as the caller or None if `inplace` is True.

        See Also
        --------
        Series.rename : Alter Series index labels or name.
        DataFrame.rename : Alter DataFrame index labels or name.
        Index.rename : Set new names on index.

        Notes
        -----
        ``DataFrame.rename_axis`` supports two calling conventions

        * ``(index=index_mapper, columns=columns_mapper, ...)``
        * ``(mapper, axis={'index', 'columns'}, ...)``

        The first calling convention will only modify the names of
        the index and/or the names of the Index object that is the columns.
        In this case, the parameter ``copy`` is ignored.

        The second calling convention will modify the names of the
        the corresponding index if mapper is a list or a scalar.
        However, if mapper is dict-like or a function, it will use the
        deprecated behavior of modifying the axis *labels*.

        We *highly* recommend using keyword arguments to clarify your
        intent.

        Examples
        --------
        **Series**

        >>> s = pd.Series(["dog", "cat", "monkey"])
        >>> s
        0       dog
        1       cat
        2    monkey
        dtype: object
        >>> s.rename_axis("animal")
        animal
        0    dog
        1    cat
        2    monkey
        dtype: object

        **DataFrame**

        >>> df = pd.DataFrame({"num_legs": [4, 4, 2],
        ...                    "num_arms": [0, 0, 2]},
        ...                   ["dog", "cat", "monkey"])
        >>> df
                num_legs  num_arms
        dog            4         0
        cat            4         0
        monkey         2         2
        >>> df = df.rename_axis("animal")
        >>> df
                num_legs  num_arms
        animal
        dog            4         0
        cat            4         0
        monkey         2         2
        >>> df = df.rename_axis("limbs", axis="columns")
        >>> df
        limbs   num_legs  num_arms
        animal
        dog            4         0
        cat            4         0
        monkey         2         2

        **MultiIndex**

        >>> df.index = pd.MultiIndex.from_product([['mammal'],
        ...                                        ['dog', 'cat', 'monkey']],
        ...                                       names=['type', 'name'])
        >>> df
        limbs          num_legs  num_arms
        type   name
        mammal dog            4         0
               cat            4         0
               monkey         2         2

        >>> df.rename_axis(index={'type': 'class'})
        limbs          num_legs  num_arms
        class  name
        mammal dog            4         0
               cat            4         0
               monkey         2         2

        >>> df.rename_axis(columns=str.upper)
        LIMBS          num_legs  num_arms
        type   name
        mammal dog            4         0
               cat            4         0
               monkey         2         2
        """
        axes, kwargs = self._construct_axes_from_arguments(
            (), kwargs, sentinel=sentinel
        )
        copy = kwargs.pop("copy", True)
        inplace = kwargs.pop("inplace", False)
        axis = kwargs.pop("axis", 0)
        if axis is not None:
            axis = self._get_axis_number(axis)

        if kwargs:
            raise TypeError(
                "rename_axis() got an unexpected keyword "
                'argument "{0}"'.format(list(kwargs.keys())[0])
            )

        inplace = validate_bool_kwarg(inplace, "inplace")

        if mapper is not sentinel:
            # Use v0.23 behavior if a scalar or list
            non_mapper = is_scalar(mapper) or (
                is_list_like(mapper) and not is_dict_like(mapper)
            )
            if non_mapper:
                return self._set_axis_name(mapper, axis=axis, inplace=inplace)
            else:
                raise ValueError("Use `.rename` to alter labels with a mapper.")
        else:
            # Use new behavior.  Means that index and/or columns
            # is specified
            result = self if inplace else self.copy(deep=copy)

            for axis in range(self._AXIS_LEN):
                v = axes.get(self._AXIS_NAMES[axis])
                if v is sentinel:
                    continue
                non_mapper = is_scalar(v) or (is_list_like(v) and not is_dict_like(v))
                if non_mapper:
                    newnames = v
                else:
                    f = com.get_rename_function(v)
                    curnames = self._get_axis(axis).names
                    newnames = [f(name) for name in curnames]
                result._set_axis_name(newnames, axis=axis, inplace=True)
            if not inplace:
                return result

    def _set_axis_name(self, name, axis=0, inplace=False):
        """
        Set the name(s) of the axis.

        Parameters
        ----------
        name : str or list of str
            Name(s) to set.
        axis : {0 or 'index', 1 or 'columns'}, default 0
            The axis to set the label. The value 0 or 'index' specifies index,
            and the value 1 or 'columns' specifies columns.
        inplace : bool, default False
            If `True`, do operation inplace and return None.

            .. versionadded:: 0.21.0

        Returns
        -------
        Series, DataFrame, or None
            The same type as the caller or `None` if `inplace` is `True`.

        See Also
        --------
        DataFrame.rename : Alter the axis labels of :class:`DataFrame`.
        Series.rename : Alter the index labels or set the index name
            of :class:`Series`.
        Index.rename : Set the name of :class:`Index` or :class:`MultiIndex`.

        Examples
        --------
        >>> df = pd.DataFrame({"num_legs": [4, 4, 2]},
        ...                   ["dog", "cat", "monkey"])
        >>> df
                num_legs
        dog            4
        cat            4
        monkey         2
        >>> df._set_axis_name("animal")
                num_legs
        animal
        dog            4
        cat            4
        monkey         2
        >>> df.index = pd.MultiIndex.from_product(
        ...                [["mammal"], ['dog', 'cat', 'monkey']])
        >>> df._set_axis_name(["type", "name"])
                       legs
        type   name
        mammal dog        4
               cat        4
               monkey     2
        """
        axis = self._get_axis_number(axis)
        idx = self._get_axis(axis).set_names(name)

        inplace = validate_bool_kwarg(inplace, "inplace")
        renamed = self if inplace else self.copy()
        renamed.set_axis(idx, axis=axis, inplace=True)
        if not inplace:
            return renamed

    # ----------------------------------------------------------------------
    # Comparison Methods

    def _indexed_same(self, other):
        return all(
            self._get_axis(a).equals(other._get_axis(a)) for a in self._AXIS_ORDERS
        )

    def equals(self, other):
        """
        Test whether two objects contain the same elements.

        This function allows two Series or DataFrames to be compared against
        each other to see if they have the same shape and elements. NaNs in
        the same location are considered equal. The column headers do not
        need to have the same type, but the elements within the columns must
        be the same dtype.

        Parameters
        ----------
        other : Series or DataFrame
            The other Series or DataFrame to be compared with the first.

        Returns
        -------
        bool
            True if all elements are the same in both objects, False
            otherwise.

        See Also
        --------
        Series.eq : Compare two Series objects of the same length
            and return a Series where each element is True if the element
            in each Series is equal, False otherwise.
        DataFrame.eq : Compare two DataFrame objects of the same shape and
            return a DataFrame where each element is True if the respective
            element in each DataFrame is equal, False otherwise.
        assert_series_equal : Return True if left and right Series are equal,
            False otherwise.
        assert_frame_equal : Return True if left and right DataFrames are
            equal, False otherwise.
        numpy.array_equal : Return True if two arrays have the same shape
            and elements, False otherwise.

        Notes
        -----
        This function requires that the elements have the same dtype as their
        respective elements in the other Series or DataFrame. However, the
        column labels do not need to have the same type, as long as they are
        still considered equal.

        Examples
        --------
        >>> df = pd.DataFrame({1: [10], 2: [20]})
        >>> df
            1   2
        0  10  20

        DataFrames df and exactly_equal have the same types and values for
        their elements and column labels, which will return True.

        >>> exactly_equal = pd.DataFrame({1: [10], 2: [20]})
        >>> exactly_equal
            1   2
        0  10  20
        >>> df.equals(exactly_equal)
        True

        DataFrames df and different_column_type have the same element
        types and values, but have different types for the column labels,
        which will still return True.

        >>> different_column_type = pd.DataFrame({1.0: [10], 2.0: [20]})
        >>> different_column_type
           1.0  2.0
        0   10   20
        >>> df.equals(different_column_type)
        True

        DataFrames df and different_data_type have different types for the
        same values for their elements, and will return False even though
        their column labels are the same values and types.

        >>> different_data_type = pd.DataFrame({1: [10.0], 2: [20.0]})
        >>> different_data_type
              1     2
        0  10.0  20.0
        >>> df.equals(different_data_type)
        False
        """
        if not isinstance(other, self._constructor):
            return False
        return self._data.equals(other._data)

    # -------------------------------------------------------------------------
    # Unary Methods

    def __neg__(self):
        values = com.values_from_object(self)
        if is_bool_dtype(values):
            arr = operator.inv(values)
        elif (
            is_numeric_dtype(values)
            or is_timedelta64_dtype(values)
            or is_object_dtype(values)
        ):
            arr = operator.neg(values)
        else:
            raise TypeError(
                "Unary negative expects numeric dtype, not {}".format(values.dtype)
            )
        return self.__array_wrap__(arr)

    def __pos__(self):
        values = com.values_from_object(self)
        if is_bool_dtype(values) or is_period_arraylike(values):
            arr = values
        elif (
            is_numeric_dtype(values)
            or is_timedelta64_dtype(values)
            or is_object_dtype(values)
        ):
            arr = operator.pos(values)
        else:
            raise TypeError(
                "Unary plus expects numeric dtype, not {}".format(values.dtype)
            )
        return self.__array_wrap__(arr)

    def __invert__(self):
        try:
            arr = operator.inv(com.values_from_object(self))
            return self.__array_wrap__(arr)
        except Exception:

            # inv fails with 0 len
            if not np.prod(self.shape):
                return self

            raise

    def __nonzero__(self):
        raise ValueError(
            "The truth value of a {0} is ambiguous. "
            "Use a.empty, a.bool(), a.item(), a.any() or a.all().".format(
                self.__class__.__name__
            )
        )

    __bool__ = __nonzero__

    def bool(self):
        """
        Return the bool of a single element PandasObject.

        This must be a boolean scalar value, either True or False.  Raise a
        ValueError if the PandasObject does not have exactly 1 element, or that
        element is not boolean

        Returns
        -------
        bool
            Same single boolean value converted to bool type.
        """
        v = self.squeeze()
        if isinstance(v, (bool, np.bool_)):
            return bool(v)
        elif is_scalar(v):
            raise ValueError(
                "bool cannot act on a non-boolean single element "
                "{0}".format(self.__class__.__name__)
            )

        self.__nonzero__()

    def __abs__(self):
        return self.abs()

    def __round__(self, decimals=0):
        return self.round(decimals)

    # -------------------------------------------------------------------------
    # Label or Level Combination Helpers
    #
    # A collection of helper methods for DataFrame/Series operations that
    # accept a combination of column/index labels and levels.  All such
    # operations should utilize/extend these methods when possible so that we
    # have consistent precedence and validation logic throughout the library.

    def _is_level_reference(self, key, axis=0):
        """
        Test whether a key is a level reference for a given axis.

        To be considered a level reference, `key` must be a string that:
          - (axis=0): Matches the name of an index level and does NOT match
            a column label.
          - (axis=1): Matches the name of a column level and does NOT match
            an index label.

        Parameters
        ----------
        key : str
            Potential level name for the given axis
        axis : int, default 0
            Axis that levels are associated with (0 for index, 1 for columns)

        Returns
        -------
        is_level : bool
        """
        axis = self._get_axis_number(axis)

        return (
            key is not None
            and is_hashable(key)
            and key in self.axes[axis].names
            and not self._is_label_reference(key, axis=axis)
        )

    def _is_label_reference(self, key, axis=0):
        """
        Test whether a key is a label reference for a given axis.

        To be considered a label reference, `key` must be a string that:
          - (axis=0): Matches a column label
          - (axis=1): Matches an index label

        Parameters
        ----------
        key: str
            Potential label name
        axis: int, default 0
            Axis perpendicular to the axis that labels are associated with
            (0 means search for column labels, 1 means search for index labels)

        Returns
        -------
        is_label: bool
        """
        axis = self._get_axis_number(axis)
        other_axes = (ax for ax in range(self._AXIS_LEN) if ax != axis)

        return (
            key is not None
            and is_hashable(key)
            and any(key in self.axes[ax] for ax in other_axes)
        )

    def _is_label_or_level_reference(self, key, axis=0):
        """
        Test whether a key is a label or level reference for a given axis.

        To be considered either a label or a level reference, `key` must be a
        string that:
          - (axis=0): Matches a column label or an index level
          - (axis=1): Matches an index label or a column level

        Parameters
        ----------
        key: str
            Potential label or level name
        axis: int, default 0
            Axis that levels are associated with (0 for index, 1 for columns)

        Returns
        -------
        is_label_or_level: bool
        """
        return self._is_level_reference(key, axis=axis) or self._is_label_reference(
            key, axis=axis
        )

    def _check_label_or_level_ambiguity(self, key, axis=0):
        """
        Check whether `key` is ambiguous.

        By ambiguous, we mean that it matches both a level of the input
        `axis` and a label of the other axis.

        Parameters
        ----------
        key: str or object
            label or level name
        axis: int, default 0
            Axis that levels are associated with (0 for index, 1 for columns)

        Raises
        ------
        ValueError: `key` is ambiguous
        """
        axis = self._get_axis_number(axis)
        other_axes = (ax for ax in range(self._AXIS_LEN) if ax != axis)

        if (
            key is not None
            and is_hashable(key)
            and key in self.axes[axis].names
            and any(key in self.axes[ax] for ax in other_axes)
        ):

            # Build an informative and grammatical warning
            level_article, level_type = (
                ("an", "index") if axis == 0 else ("a", "column")
            )

            label_article, label_type = (
                ("a", "column") if axis == 0 else ("an", "index")
            )

            msg = (
                "'{key}' is both {level_article} {level_type} level and "
                "{label_article} {label_type} label, which is ambiguous."
            ).format(
                key=key,
                level_article=level_article,
                level_type=level_type,
                label_article=label_article,
                label_type=label_type,
            )
            raise ValueError(msg)

    def _get_label_or_level_values(self, key, axis=0):
        """
        Return a 1-D array of values associated with `key`, a label or level
        from the given `axis`.

        Retrieval logic:
          - (axis=0): Return column values if `key` matches a column label.
            Otherwise return index level values if `key` matches an index
            level.
          - (axis=1): Return row values if `key` matches an index label.
            Otherwise return column level values if 'key' matches a column
            level

        Parameters
        ----------
        key: str
            Label or level name.
        axis: int, default 0
            Axis that levels are associated with (0 for index, 1 for columns)

        Returns
        -------
        values: np.ndarray

        Raises
        ------
        KeyError
            if `key` matches neither a label nor a level
        ValueError
            if `key` matches multiple labels
        FutureWarning
            if `key` is ambiguous. This will become an ambiguity error in a
            future version
        """
        axis = self._get_axis_number(axis)
        other_axes = [ax for ax in range(self._AXIS_LEN) if ax != axis]

        if self._is_label_reference(key, axis=axis):
            self._check_label_or_level_ambiguity(key, axis=axis)
            values = self.xs(key, axis=other_axes[0])._values
        elif self._is_level_reference(key, axis=axis):
            values = self.axes[axis].get_level_values(key)._values
        else:
            raise KeyError(key)

        # Check for duplicates
        if values.ndim > 1:

            if other_axes and isinstance(self._get_axis(other_axes[0]), MultiIndex):
                multi_message = (
                    "\n"
                    "For a multi-index, the label must be a "
                    "tuple with elements corresponding to "
                    "each level."
                )
            else:
                multi_message = ""

            label_axis_name = "column" if axis == 0 else "index"
            raise ValueError(
                (
                    "The {label_axis_name} label '{key}' "
                    "is not unique.{multi_message}"
                ).format(
                    key=key,
                    label_axis_name=label_axis_name,
                    multi_message=multi_message,
                )
            )

        return values

    def _drop_labels_or_levels(self, keys, axis=0):
        """
        Drop labels and/or levels for the given `axis`.

        For each key in `keys`:
          - (axis=0): If key matches a column label then drop the column.
            Otherwise if key matches an index level then drop the level.
          - (axis=1): If key matches an index label then drop the row.
            Otherwise if key matches a column level then drop the level.

        Parameters
        ----------
        keys: str or list of str
            labels or levels to drop
        axis: int, default 0
            Axis that levels are associated with (0 for index, 1 for columns)

        Returns
        -------
        dropped: DataFrame

        Raises
        ------
        ValueError
            if any `keys` match neither a label nor a level
        """
        axis = self._get_axis_number(axis)

        # Validate keys
        keys = com.maybe_make_list(keys)
        invalid_keys = [
            k for k in keys if not self._is_label_or_level_reference(k, axis=axis)
        ]

        if invalid_keys:
            raise ValueError(
                (
                    "The following keys are not valid labels or "
                    "levels for axis {axis}: {invalid_keys}"
                ).format(axis=axis, invalid_keys=invalid_keys)
            )

        # Compute levels and labels to drop
        levels_to_drop = [k for k in keys if self._is_level_reference(k, axis=axis)]

        labels_to_drop = [k for k in keys if not self._is_level_reference(k, axis=axis)]

        # Perform copy upfront and then use inplace operations below.
        # This ensures that we always perform exactly one copy.
        # ``copy`` and/or ``inplace`` options could be added in the future.
        dropped = self.copy()

        if axis == 0:
            # Handle dropping index levels
            if levels_to_drop:
                dropped.reset_index(levels_to_drop, drop=True, inplace=True)

            # Handle dropping columns labels
            if labels_to_drop:
                dropped.drop(labels_to_drop, axis=1, inplace=True)
        else:
            # Handle dropping column levels
            if levels_to_drop:
                if isinstance(dropped.columns, MultiIndex):
                    # Drop the specified levels from the MultiIndex
                    dropped.columns = dropped.columns.droplevel(levels_to_drop)
                else:
                    # Drop the last level of Index by replacing with
                    # a RangeIndex
                    dropped.columns = RangeIndex(dropped.columns.size)

            # Handle dropping index labels
            if labels_to_drop:
                dropped.drop(labels_to_drop, axis=0, inplace=True)

        return dropped

    # ----------------------------------------------------------------------
    # Iteration

    def __hash__(self):
        raise TypeError(
            "{0!r} objects are mutable, thus they cannot be"
            " hashed".format(self.__class__.__name__)
        )

    def __iter__(self):
        """
        Iterate over info axis.

        Returns
        -------
        iterator
            Info axis as iterator.
        """
        return iter(self._info_axis)

    # can we get a better explanation of this?
    def keys(self):
        """
        Get the 'info axis' (see Indexing for more).

        This is index for Series, columns for DataFrame.

        Returns
        -------
        Index
            Info axis.
        """
        return self._info_axis

    def items(self):
        """Iterate over (label, values) on info axis

        This is index for Series and columns for DataFrame.

        Returns
        -------
        Generator
        """
        for h in self._info_axis:
            yield h, self[h]

    @Appender(items.__doc__)
    def iteritems(self):
        return self.items()

    def __len__(self):
        """Returns length of info axis"""
        return len(self._info_axis)

    def __contains__(self, key):
        """True if the key is in the info axis"""
        return key in self._info_axis

    @property
    def empty(self):
        """
        Indicator whether DataFrame is empty.

        True if DataFrame is entirely empty (no items), meaning any of the
        axes are of length 0.

        Returns
        -------
        bool
            If DataFrame is empty, return True, if not return False.

        See Also
        --------
        Series.dropna
        DataFrame.dropna

        Notes
        -----
        If DataFrame contains only NaNs, it is still not considered empty. See
        the example below.

        Examples
        --------
        An example of an actual empty DataFrame. Notice the index is empty:

        >>> df_empty = pd.DataFrame({'A' : []})
        >>> df_empty
        Empty DataFrame
        Columns: [A]
        Index: []
        >>> df_empty.empty
        True

        If we only have NaNs in our DataFrame, it is not considered empty! We
        will need to drop the NaNs to make the DataFrame empty:

        >>> df = pd.DataFrame({'A' : [np.nan]})
        >>> df
            A
        0 NaN
        >>> df.empty
        False
        >>> df.dropna().empty
        True
        """
        return any(len(self._get_axis(a)) == 0 for a in self._AXIS_ORDERS)

    # ----------------------------------------------------------------------
    # Array Interface

    # This is also set in IndexOpsMixin
    # GH#23114 Ensure ndarray.__op__(DataFrame) returns NotImplemented
    __array_priority__ = 1000

    def __array__(self, dtype=None):
        return com.values_from_object(self)

    def __array_wrap__(self, result, context=None):
        d = self._construct_axes_dict(self._AXIS_ORDERS, copy=False)
        return self._constructor(result, **d).__finalize__(self)

    # ideally we would define this to avoid the getattr checks, but
    # is slower
    # @property
    # def __array_interface__(self):
    #    """ provide numpy array interface method """
    #    values = self.values
    #    return dict(typestr=values.dtype.str,shape=values.shape,data=values)

    def to_dense(self):
        """
        Return dense representation of Series/DataFrame (as opposed to sparse).

        .. deprecated:: 0.25.0

        Returns
        -------
        %(klass)s
            Dense %(klass)s.
        """
        warnings.warn(
            "DataFrame/Series.to_dense is deprecated "
            "and will be removed in a future version",
            FutureWarning,
            stacklevel=2,
        )
        # compat
        return self

    # ----------------------------------------------------------------------
    # Picklability

    def __getstate__(self):
        meta = {k: getattr(self, k, None) for k in self._metadata}
        return dict(_data=self._data, _typ=self._typ, _metadata=self._metadata, **meta)

    def __setstate__(self, state):

        if isinstance(state, BlockManager):
            self._data = state
        elif isinstance(state, dict):
            typ = state.get("_typ")
            if typ is not None:

                # set in the order of internal names
                # to avoid definitional recursion
                # e.g. say fill_value needing _data to be
                # defined
                meta = set(self._internal_names + self._metadata)
                for k in list(meta):
                    if k in state:
                        v = state[k]
                        object.__setattr__(self, k, v)

                for k, v in state.items():
                    if k not in meta:
                        object.__setattr__(self, k, v)

            else:
                self._unpickle_series_compat(state)
        elif isinstance(state[0], dict):
            if len(state) == 5:
                self._unpickle_sparse_frame_compat(state)
            else:
                self._unpickle_frame_compat(state)
        elif len(state) == 4:
            self._unpickle_panel_compat(state)
        elif len(state) == 2:
            self._unpickle_series_compat(state)
        else:  # pragma: no cover
            # old pickling format, for compatibility
            self._unpickle_matrix_compat(state)

        self._item_cache = {}

    # ----------------------------------------------------------------------
    # Rendering Methods

    def __repr__(self):
        # string representation based upon iterating over self
        # (since, by definition, `PandasContainers` are iterable)
        prepr = "[%s]" % ",".join(map(pprint_thing, self))
        return "%s(%s)" % (self.__class__.__name__, prepr)

    def _repr_latex_(self):
        """
        Returns a LaTeX representation for a particular object.
        Mainly for use with nbconvert (jupyter notebook conversion to pdf).
        """
        if config.get_option("display.latex.repr"):
            return self.to_latex()
        else:
            return None

    def _repr_data_resource_(self):
        """
        Not a real Jupyter special repr method, but we use the same
        naming convention.
        """
        if config.get_option("display.html.table_schema"):
            data = self.head(config.get_option("display.max_rows"))
            payload = json.loads(
                data.to_json(orient="table"), object_pairs_hook=collections.OrderedDict
            )
            return payload

    # ----------------------------------------------------------------------
    # I/O Methods

    _shared_docs[
        "to_excel"
    ] = """
    Write %(klass)s to an Excel sheet.

    To write a single %(klass)s to an Excel .xlsx file it is only necessary to
    specify a target file name. To write to multiple sheets it is necessary to
    create an `ExcelWriter` object with a target file name, and specify a sheet
    in the file to write to.

    Multiple sheets may be written to by specifying unique `sheet_name`.
    With all data written to the file it is necessary to save the changes.
    Note that creating an `ExcelWriter` object with a file name that already
    exists will result in the contents of the existing file being erased.

    Parameters
    ----------
    excel_writer : str or ExcelWriter object
        File path or existing ExcelWriter.
    sheet_name : str, default 'Sheet1'
        Name of sheet which will contain DataFrame.
    na_rep : str, default ''
        Missing data representation.
    float_format : str, optional
        Format string for floating point numbers. For example
        ``float_format="%%.2f"`` will format 0.1234 to 0.12.
    columns : sequence or list of str, optional
        Columns to write.
    header : bool or list of str, default True
        Write out the column names. If a list of string is given it is
        assumed to be aliases for the column names.
    index : bool, default True
        Write row names (index).
    index_label : str or sequence, optional
        Column label for index column(s) if desired. If not specified, and
        `header` and `index` are True, then the index names are used. A
        sequence should be given if the DataFrame uses MultiIndex.
    startrow : int, default 0
        Upper left cell row to dump data frame.
    startcol : int, default 0
        Upper left cell column to dump data frame.
    engine : str, optional
        Write engine to use, 'openpyxl' or 'xlsxwriter'. You can also set this
        via the options ``io.excel.xlsx.writer``, ``io.excel.xls.writer``, and
        ``io.excel.xlsm.writer``.
    merge_cells : bool, default True
        Write MultiIndex and Hierarchical Rows as merged cells.
    encoding : str, optional
        Encoding of the resulting excel file. Only necessary for xlwt,
        other writers support unicode natively.
    inf_rep : str, default 'inf'
        Representation for infinity (there is no native representation for
        infinity in Excel).
    verbose : bool, default True
        Display more information in the error logs.
    freeze_panes : tuple of int (length 2), optional
        Specifies the one-based bottommost row and rightmost column that
        is to be frozen.

        .. versionadded:: 0.20.0.

    See Also
    --------
    to_csv : Write DataFrame to a comma-separated values (csv) file.
    ExcelWriter : Class for writing DataFrame objects into excel sheets.
    read_excel : Read an Excel file into a pandas DataFrame.
    read_csv : Read a comma-separated values (csv) file into DataFrame.

    Notes
    -----
    For compatibility with :meth:`~DataFrame.to_csv`,
    to_excel serializes lists and dicts to strings before writing.

    Once a workbook has been saved it is not possible write further data
    without rewriting the whole workbook.

    Examples
    --------

    Create, write to and save a workbook:

    >>> df1 = pd.DataFrame([['a', 'b'], ['c', 'd']],
    ...                    index=['row 1', 'row 2'],
    ...                    columns=['col 1', 'col 2'])
    >>> df1.to_excel("output.xlsx")  # doctest: +SKIP

    To specify the sheet name:

    >>> df1.to_excel("output.xlsx",
    ...              sheet_name='Sheet_name_1')  # doctest: +SKIP

    If you wish to write to more than one sheet in the workbook, it is
    necessary to specify an ExcelWriter object:

    >>> df2 = df1.copy()
    >>> with pd.ExcelWriter('output.xlsx') as writer:  # doctest: +SKIP
    ...     df1.to_excel(writer, sheet_name='Sheet_name_1')
    ...     df2.to_excel(writer, sheet_name='Sheet_name_2')

    ExcelWriter can also be used to append to an existing Excel file:

    >>> with pd.ExcelWriter('output.xlsx',
    ...                     mode='a') as writer:  # doctest: +SKIP
    ...     df.to_excel(writer, sheet_name='Sheet_name_3')

    To set the library that is used to write the Excel file,
    you can pass the `engine` keyword (the default engine is
    automatically chosen depending on the file extension):

    >>> df1.to_excel('output1.xlsx', engine='xlsxwriter')  # doctest: +SKIP
    """

    @Appender(_shared_docs["to_excel"] % dict(klass="object"))
    def to_excel(
        self,
        excel_writer,
        sheet_name="Sheet1",
        na_rep="",
        float_format=None,
        columns=None,
        header=True,
        index=True,
        index_label=None,
        startrow=0,
        startcol=0,
        engine=None,
        merge_cells=True,
        encoding=None,
        inf_rep="inf",
        verbose=True,
        freeze_panes=None,
    ):
        df = self if isinstance(self, ABCDataFrame) else self.to_frame()

        from pandas.io.formats.excel import ExcelFormatter

        formatter = ExcelFormatter(
            df,
            na_rep=na_rep,
            cols=columns,
            header=header,
            float_format=float_format,
            index=index,
            index_label=index_label,
            merge_cells=merge_cells,
            inf_rep=inf_rep,
        )
        formatter.write(
            excel_writer,
            sheet_name=sheet_name,
            startrow=startrow,
            startcol=startcol,
            freeze_panes=freeze_panes,
            engine=engine,
        )

    def to_json(
        self,
        path_or_buf=None,
        orient=None,
        date_format=None,
        double_precision=10,
        force_ascii=True,
        date_unit="ms",
        default_handler=None,
        lines=False,
        compression="infer",
        index=True,
    ):
        """
        Convert the object to a JSON string.

        Note NaN's and None will be converted to null and datetime objects
        will be converted to UNIX timestamps.

        Parameters
        ----------
        path_or_buf : str or file handle, optional
            File path or object. If not specified, the result is returned as
            a string.
        orient : str
            Indication of expected JSON string format.

            * Series

              - default is 'index'
              - allowed values are: {'split','records','index','table'}

            * DataFrame

              - default is 'columns'
              - allowed values are:
                {'split','records','index','columns','values','table'}

            * The format of the JSON string

              - 'split' : dict like {'index' -> [index],
                'columns' -> [columns], 'data' -> [values]}
              - 'records' : list like
                [{column -> value}, ... , {column -> value}]
              - 'index' : dict like {index -> {column -> value}}
              - 'columns' : dict like {column -> {index -> value}}
              - 'values' : just the values array
              - 'table' : dict like {'schema': {schema}, 'data': {data}}
                describing the data, and the data component is
                like ``orient='records'``.

                .. versionchanged:: 0.20.0

        date_format : {None, 'epoch', 'iso'}
            Type of date conversion. 'epoch' = epoch milliseconds,
            'iso' = ISO8601. The default depends on the `orient`. For
            ``orient='table'``, the default is 'iso'. For all other orients,
            the default is 'epoch'.
        double_precision : int, default 10
            The number of decimal places to use when encoding
            floating point values.
        force_ascii : bool, default True
            Force encoded string to be ASCII.
        date_unit : string, default 'ms' (milliseconds)
            The time unit to encode to, governs timestamp and ISO8601
            precision.  One of 's', 'ms', 'us', 'ns' for second, millisecond,
            microsecond, and nanosecond respectively.
        default_handler : callable, default None
            Handler to call if object cannot otherwise be converted to a
            suitable format for JSON. Should receive a single argument which is
            the object to convert and return a serialisable object.
        lines : bool, default False
            If 'orient' is 'records' write out line delimited json format. Will
            throw ValueError if incorrect 'orient' since others are not list
            like.

        compression : {'infer', 'gzip', 'bz2', 'zip', 'xz', None}

            A string representing the compression to use in the output file,
            only used when the first argument is a filename. By default, the
            compression is inferred from the filename.

            .. versionadded:: 0.21.0
            .. versionchanged:: 0.24.0
               'infer' option added and set to default
        index : bool, default True
            Whether to include the index values in the JSON string. Not
            including the index (``index=False``) is only supported when
            orient is 'split' or 'table'.

            .. versionadded:: 0.23.0

        Returns
        -------
        None or str
            If path_or_buf is None, returns the resulting json format as a
            string. Otherwise returns None.

        See Also
        --------
        read_json

        Examples
        --------

        >>> df = pd.DataFrame([['a', 'b'], ['c', 'd']],
        ...                   index=['row 1', 'row 2'],
        ...                   columns=['col 1', 'col 2'])
        >>> df.to_json(orient='split')
        '{"columns":["col 1","col 2"],
          "index":["row 1","row 2"],
          "data":[["a","b"],["c","d"]]}'

        Encoding/decoding a Dataframe using ``'records'`` formatted JSON.
        Note that index labels are not preserved with this encoding.

        >>> df.to_json(orient='records')
        '[{"col 1":"a","col 2":"b"},{"col 1":"c","col 2":"d"}]'

        Encoding/decoding a Dataframe using ``'index'`` formatted JSON:

        >>> df.to_json(orient='index')
        '{"row 1":{"col 1":"a","col 2":"b"},"row 2":{"col 1":"c","col 2":"d"}}'

        Encoding/decoding a Dataframe using ``'columns'`` formatted JSON:

        >>> df.to_json(orient='columns')
        '{"col 1":{"row 1":"a","row 2":"c"},"col 2":{"row 1":"b","row 2":"d"}}'

        Encoding/decoding a Dataframe using ``'values'`` formatted JSON:

        >>> df.to_json(orient='values')
        '[["a","b"],["c","d"]]'

        Encoding with Table Schema

        >>> df.to_json(orient='table')
        '{"schema": {"fields": [{"name": "index", "type": "string"},
                                {"name": "col 1", "type": "string"},
                                {"name": "col 2", "type": "string"}],
                     "primaryKey": "index",
                     "pandas_version": "0.20.0"},
          "data": [{"index": "row 1", "col 1": "a", "col 2": "b"},
                   {"index": "row 2", "col 1": "c", "col 2": "d"}]}'
        """

        from pandas.io import json

        if date_format is None and orient == "table":
            date_format = "iso"
        elif date_format is None:
            date_format = "epoch"
        return json.to_json(
            path_or_buf=path_or_buf,
            obj=self,
            orient=orient,
            date_format=date_format,
            double_precision=double_precision,
            force_ascii=force_ascii,
            date_unit=date_unit,
            default_handler=default_handler,
            lines=lines,
            compression=compression,
            index=index,
        )

    def to_hdf(self, path_or_buf, key, **kwargs):
        """
        Write the contained data to an HDF5 file using HDFStore.

        Hierarchical Data Format (HDF) is self-describing, allowing an
        application to interpret the structure and contents of a file with
        no outside information. One HDF file can hold a mix of related objects
        which can be accessed as a group or as individual objects.

        In order to add another DataFrame or Series to an existing HDF file
        please use append mode and a different a key.

        For more information see the :ref:`user guide <io.hdf5>`.

        Parameters
        ----------
        path_or_buf : str or pandas.HDFStore
            File path or HDFStore object.
        key : str
            Identifier for the group in the store.
        mode : {'a', 'w', 'r+'}, default 'a'
            Mode to open file:

            - 'w': write, a new file is created (an existing file with
              the same name would be deleted).
            - 'a': append, an existing file is opened for reading and
              writing, and if the file does not exist it is created.
            - 'r+': similar to 'a', but the file must already exist.
        format : {'fixed', 'table'}, default 'fixed'
            Possible values:

            - 'fixed': Fixed format. Fast writing/reading. Not-appendable,
              nor searchable.
            - 'table': Table format. Write as a PyTables Table structure
              which may perform worse but allow more flexible operations
              like searching / selecting subsets of the data.
        append : bool, default False
            For Table formats, append the input data to the existing.
        data_columns :  list of columns or True, optional
            List of columns to create as indexed data columns for on-disk
            queries, or True to use all columns. By default only the axes
            of the object are indexed. See :ref:`io.hdf5-query-data-columns`.
            Applicable only to format='table'.
        complevel : {0-9}, optional
            Specifies a compression level for data.
            A value of 0 disables compression.
        complib : {'zlib', 'lzo', 'bzip2', 'blosc'}, default 'zlib'
            Specifies the compression library to be used.
            As of v0.20.2 these additional compressors for Blosc are supported
            (default if no compressor specified: 'blosc:blosclz'):
            {'blosc:blosclz', 'blosc:lz4', 'blosc:lz4hc', 'blosc:snappy',
            'blosc:zlib', 'blosc:zstd'}.
            Specifying a compression library which is not available issues
            a ValueError.
        fletcher32 : bool, default False
            If applying compression use the fletcher32 checksum.
        dropna : bool, default False
            If true, ALL nan rows will not be written to store.
        errors : str, default 'strict'
            Specifies how encoding and decoding errors are to be handled.
            See the errors argument for :func:`open` for a full list
            of options.

        See Also
        --------
        DataFrame.read_hdf : Read from HDF file.
        DataFrame.to_parquet : Write a DataFrame to the binary parquet format.
        DataFrame.to_sql : Write to a sql table.
        DataFrame.to_feather : Write out feather-format for DataFrames.
        DataFrame.to_csv : Write out to a csv file.

        Examples
        --------
        >>> df = pd.DataFrame({'A': [1, 2, 3], 'B': [4, 5, 6]},
        ...                   index=['a', 'b', 'c'])
        >>> df.to_hdf('data.h5', key='df', mode='w')

        We can add another object to the same file:

        >>> s = pd.Series([1, 2, 3, 4])
        >>> s.to_hdf('data.h5', key='s')

        Reading from HDF file:

        >>> pd.read_hdf('data.h5', 'df')
        A  B
        a  1  4
        b  2  5
        c  3  6
        >>> pd.read_hdf('data.h5', 's')
        0    1
        1    2
        2    3
        3    4
        dtype: int64

        Deleting file with data:

        >>> import os
        >>> os.remove('data.h5')
        """
        from pandas.io import pytables

        pytables.to_hdf(path_or_buf, key, self, **kwargs)

    def to_msgpack(self, path_or_buf=None, encoding="utf-8", **kwargs):
        """
        Serialize object to input file path using msgpack format.

        .. deprecated:: 0.25.0

        to_msgpack is deprecated and will be removed in a future version.
        It is recommended to use pyarrow for on-the-wire transmission of
        pandas objects.

        Parameters
        ----------
        path : string File path, buffer-like, or None
            if None, return generated bytes
        append : bool whether to append to an existing msgpack
            (default is False)
        compress : type of compressor (zlib or blosc), default to None (no
            compression)

        Returns
        -------
        None or bytes
            If path_or_buf is None, returns the resulting msgpack format as a
            byte string. Otherwise returns None.
        """

        from pandas.io import packers

        return packers.to_msgpack(path_or_buf, self, encoding=encoding, **kwargs)

    def to_sql(
        self,
        name: str,
        con,
        schema=None,
        if_exists="fail",
        index=True,
        index_label=None,
        chunksize=None,
        dtype=None,
        method=None,
    ):
        """
        Write records stored in a DataFrame to a SQL database.

        Databases supported by SQLAlchemy [1]_ are supported. Tables can be
        newly created, appended to, or overwritten.

        Parameters
        ----------
        name : str
            Name of SQL table.
        con : sqlalchemy.engine.Engine or sqlite3.Connection
            Using SQLAlchemy makes it possible to use any DB supported by that
            library. Legacy support is provided for sqlite3.Connection objects.
        schema : str, optional
            Specify the schema (if database flavor supports this). If None, use
            default schema.
        if_exists : {'fail', 'replace', 'append'}, default 'fail'
            How to behave if the table already exists.

            * fail: Raise a ValueError.
            * replace: Drop the table before inserting new values.
            * append: Insert new values to the existing table.

        index : bool, default True
            Write DataFrame index as a column. Uses `index_label` as the column
            name in the table.
        index_label : str or sequence, default None
            Column label for index column(s). If None is given (default) and
            `index` is True, then the index names are used.
            A sequence should be given if the DataFrame uses MultiIndex.
        chunksize : int, optional
            Rows will be written in batches of this size at a time. By default,
            all rows will be written at once.
        dtype : dict, optional
            Specifying the datatype for columns. The keys should be the column
            names and the values should be the SQLAlchemy types or strings for
            the sqlite3 legacy mode.
        method : {None, 'multi', callable}, default None
            Controls the SQL insertion clause used:

            * None : Uses standard SQL ``INSERT`` clause (one per row).
            * 'multi': Pass multiple values in a single ``INSERT`` clause.
            * callable with signature ``(pd_table, conn, keys, data_iter)``.

            Details and a sample callable implementation can be found in the
            section :ref:`insert method <io.sql.method>`.

            .. versionadded:: 0.24.0

        Raises
        ------
        ValueError
            When the table already exists and `if_exists` is 'fail' (the
            default).

        See Also
        --------
        read_sql : Read a DataFrame from a table.

        Notes
        -----
        Timezone aware datetime columns will be written as
        ``Timestamp with timezone`` type with SQLAlchemy if supported by the
        database. Otherwise, the datetimes will be stored as timezone unaware
        timestamps local to the original timezone.

        .. versionadded:: 0.24.0

        References
        ----------
        .. [1] http://docs.sqlalchemy.org
        .. [2] https://www.python.org/dev/peps/pep-0249/

        Examples
        --------

        Create an in-memory SQLite database.

        >>> from sqlalchemy import create_engine
        >>> engine = create_engine('sqlite://', echo=False)

        Create a table from scratch with 3 rows.

        >>> df = pd.DataFrame({'name' : ['User 1', 'User 2', 'User 3']})
        >>> df
             name
        0  User 1
        1  User 2
        2  User 3

        >>> df.to_sql('users', con=engine)
        >>> engine.execute("SELECT * FROM users").fetchall()
        [(0, 'User 1'), (1, 'User 2'), (2, 'User 3')]

        >>> df1 = pd.DataFrame({'name' : ['User 4', 'User 5']})
        >>> df1.to_sql('users', con=engine, if_exists='append')
        >>> engine.execute("SELECT * FROM users").fetchall()
        [(0, 'User 1'), (1, 'User 2'), (2, 'User 3'),
         (0, 'User 4'), (1, 'User 5')]

        Overwrite the table with just ``df1``.

        >>> df1.to_sql('users', con=engine, if_exists='replace',
        ...            index_label='id')
        >>> engine.execute("SELECT * FROM users").fetchall()
        [(0, 'User 4'), (1, 'User 5')]

        Specify the dtype (especially useful for integers with missing values).
        Notice that while pandas is forced to store the data as floating point,
        the database supports nullable integers. When fetching the data with
        Python, we get back integer scalars.

        >>> df = pd.DataFrame({"A": [1, None, 2]})
        >>> df
             A
        0  1.0
        1  NaN
        2  2.0

        >>> from sqlalchemy.types import Integer
        >>> df.to_sql('integers', con=engine, index=False,
        ...           dtype={"A": Integer()})

        >>> engine.execute("SELECT * FROM integers").fetchall()
        [(1,), (None,), (2,)]
        """
        from pandas.io import sql

        sql.to_sql(
            self,
            name,
            con,
            schema=schema,
            if_exists=if_exists,
            index=index,
            index_label=index_label,
            chunksize=chunksize,
            dtype=dtype,
            method=method,
        )

    def to_pickle(self, path, compression="infer", protocol=pickle.HIGHEST_PROTOCOL):
        """
        Pickle (serialize) object to file.

        Parameters
        ----------
        path : str
            File path where the pickled object will be stored.
        compression : {'infer', 'gzip', 'bz2', 'zip', 'xz', None}, \
        default 'infer'
            A string representing the compression to use in the output file. By
            default, infers from the file extension in specified path.

            .. versionadded:: 0.20.0
        protocol : int
            Int which indicates which protocol should be used by the pickler,
            default HIGHEST_PROTOCOL (see [1]_ paragraph 12.1.2). The possible
            values are 0, 1, 2, 3, 4. A negative value for the protocol
            parameter is equivalent to setting its value to HIGHEST_PROTOCOL.

            .. [1] https://docs.python.org/3/library/pickle.html
            .. versionadded:: 0.21.0

        See Also
        --------
        read_pickle : Load pickled pandas object (or any object) from file.
        DataFrame.to_hdf : Write DataFrame to an HDF5 file.
        DataFrame.to_sql : Write DataFrame to a SQL database.
        DataFrame.to_parquet : Write a DataFrame to the binary parquet format.

        Examples
        --------
        >>> original_df = pd.DataFrame({"foo": range(5), "bar": range(5, 10)})
        >>> original_df
           foo  bar
        0    0    5
        1    1    6
        2    2    7
        3    3    8
        4    4    9
        >>> original_df.to_pickle("./dummy.pkl")

        >>> unpickled_df = pd.read_pickle("./dummy.pkl")
        >>> unpickled_df
           foo  bar
        0    0    5
        1    1    6
        2    2    7
        3    3    8
        4    4    9

        >>> import os
        >>> os.remove("./dummy.pkl")
        """
        from pandas.io.pickle import to_pickle

        to_pickle(self, path, compression=compression, protocol=protocol)

    def to_clipboard(self, excel=True, sep=None, **kwargs):
        r"""
        Copy object to the system clipboard.

        Write a text representation of object to the system clipboard.
        This can be pasted into Excel, for example.

        Parameters
        ----------
        excel : bool, default True
            - True, use the provided separator, writing in a csv format for
              allowing easy pasting into excel.
            - False, write a string representation of the object to the
              clipboard.

        sep : str, default ``'\t'``
            Field delimiter.
        **kwargs
            These parameters will be passed to DataFrame.to_csv.

        See Also
        --------
        DataFrame.to_csv : Write a DataFrame to a comma-separated values
            (csv) file.
        read_clipboard : Read text from clipboard and pass to read_table.

        Notes
        -----
        Requirements for your platform.

          - Linux : `xclip`, or `xsel` (with `PyQt4` modules)
          - Windows : none
          - OS X : none

        Examples
        --------
        Copy the contents of a DataFrame to the clipboard.

        >>> df = pd.DataFrame([[1, 2, 3], [4, 5, 6]], columns=['A', 'B', 'C'])
        >>> df.to_clipboard(sep=',')
        ... # Wrote the following to the system clipboard:
        ... # ,A,B,C
        ... # 0,1,2,3
        ... # 1,4,5,6

        We can omit the the index by passing the keyword `index` and setting
        it to false.

        >>> df.to_clipboard(sep=',', index=False)
        ... # Wrote the following to the system clipboard:
        ... # A,B,C
        ... # 1,2,3
        ... # 4,5,6
        """
        from pandas.io import clipboards

        clipboards.to_clipboard(self, excel=excel, sep=sep, **kwargs)

    def to_xarray(self):
        """
        Return an xarray object from the pandas object.

        Returns
        -------
        xarray.DataArray or xarray.Dataset
            Data in the pandas structure converted to Dataset if the object is
            a DataFrame, or a DataArray if the object is a Series.

        See Also
        --------
        DataFrame.to_hdf : Write DataFrame to an HDF5 file.
        DataFrame.to_parquet : Write a DataFrame to the binary parquet format.

        Notes
        -----
        See the `xarray docs <http://xarray.pydata.org/en/stable/>`__

        Examples
        --------
        >>> df = pd.DataFrame([('falcon', 'bird',  389.0, 2),
        ...                    ('parrot', 'bird', 24.0, 2),
        ...                    ('lion',   'mammal', 80.5, 4),
        ...                    ('monkey', 'mammal', np.nan, 4)],
        ...                    columns=['name', 'class', 'max_speed',
        ...                             'num_legs'])
        >>> df
             name   class  max_speed  num_legs
        0  falcon    bird      389.0         2
        1  parrot    bird       24.0         2
        2    lion  mammal       80.5         4
        3  monkey  mammal        NaN         4

        >>> df.to_xarray()
        <xarray.Dataset>
        Dimensions:    (index: 4)
        Coordinates:
          * index      (index) int64 0 1 2 3
        Data variables:
            name       (index) object 'falcon' 'parrot' 'lion' 'monkey'
            class      (index) object 'bird' 'bird' 'mammal' 'mammal'
            max_speed  (index) float64 389.0 24.0 80.5 nan
            num_legs   (index) int64 2 2 4 4

        >>> df['max_speed'].to_xarray()
        <xarray.DataArray 'max_speed' (index: 4)>
        array([389. ,  24. ,  80.5,   nan])
        Coordinates:
          * index    (index) int64 0 1 2 3

        >>> dates = pd.to_datetime(['2018-01-01', '2018-01-01',
        ...                         '2018-01-02', '2018-01-02'])
        >>> df_multiindex = pd.DataFrame({'date': dates,
        ...                    'animal': ['falcon', 'parrot', 'falcon',
        ...                               'parrot'],
        ...                    'speed': [350, 18, 361, 15]}).set_index(['date',
        ...                                                    'animal'])
        >>> df_multiindex
                           speed
        date       animal
        2018-01-01 falcon    350
                   parrot     18
        2018-01-02 falcon    361
                   parrot     15

        >>> df_multiindex.to_xarray()
        <xarray.Dataset>
        Dimensions:  (animal: 2, date: 2)
        Coordinates:
          * date     (date) datetime64[ns] 2018-01-01 2018-01-02
          * animal   (animal) object 'falcon' 'parrot'
        Data variables:
            speed    (date, animal) int64 350 18 361 15
        """
        xarray = import_optional_dependency("xarray")

        if self.ndim == 1:
            return xarray.DataArray.from_series(self)
        else:
            return xarray.Dataset.from_dataframe(self)

    @Substitution(returns=fmt.return_docstring)
    def to_latex(
        self,
        buf=None,
        columns=None,
        col_space=None,
        header=True,
        index=True,
        na_rep="NaN",
        formatters=None,
        float_format=None,
        sparsify=None,
        index_names=True,
        bold_rows=False,
        column_format=None,
        longtable=None,
        escape=None,
        encoding=None,
        decimal=".",
        multicolumn=None,
        multicolumn_format=None,
        multirow=None,
    ):
        r"""
        Render an object to a LaTeX tabular environment table.

        Render an object to a tabular environment table. You can splice
        this into a LaTeX document. Requires \usepackage{booktabs}.

        .. versionchanged:: 0.20.2
           Added to Series

        Parameters
        ----------
        buf : str, Path or StringIO-like, optional, default None
            Buffer to write to. If None, the output is returned as a string.
        columns : list of label, optional
            The subset of columns to write. Writes all columns by default.
        col_space : int, optional
            The minimum width of each column.
        header : bool or list of str, default True
            Write out the column names. If a list of strings is given,
            it is assumed to be aliases for the column names.
        index : bool, default True
            Write row names (index).
        na_rep : str, default 'NaN'
            Missing data representation.
        formatters : list of functions or dict of {str: function}, optional
            Formatter functions to apply to columns' elements by position or
            name. The result of each function must be a unicode string.
            List must be of length equal to the number of columns.
        float_format : one-parameter function or str, optional, default None
            Formatter for floating point numbers. For example
            ``float_format="%%.2f"`` and ``float_format="{:0.2f}".format`` will
            both result in 0.1234 being formatted as 0.12.
        sparsify : bool, optional
            Set to False for a DataFrame with a hierarchical index to print
            every multiindex key at each row. By default, the value will be
            read from the config module.
        index_names : bool, default True
            Prints the names of the indexes.
        bold_rows : bool, default False
            Make the row labels bold in the output.
        column_format : str, optional
            The columns format as specified in `LaTeX table format
            <https://en.wikibooks.org/wiki/LaTeX/Tables>`__ e.g. 'rcl' for 3
            columns. By default, 'l' will be used for all columns except
            columns of numbers, which default to 'r'.
        longtable : bool, optional
            By default, the value will be read from the pandas config
            module. Use a longtable environment instead of tabular. Requires
            adding a \usepackage{longtable} to your LaTeX preamble.
        escape : bool, optional
            By default, the value will be read from the pandas config
            module. When set to False prevents from escaping latex special
            characters in column names.
        encoding : str, optional
            A string representing the encoding to use in the output file,
            defaults to 'utf-8'.
        decimal : str, default '.'
            Character recognized as decimal separator, e.g. ',' in Europe.
        multicolumn : bool, default True
            Use \multicolumn to enhance MultiIndex columns.
            The default will be read from the config module.

            .. versionadded:: 0.20.0
        multicolumn_format : str, default 'l'
            The alignment for multicolumns, similar to `column_format`
            The default will be read from the config module.

            .. versionadded:: 0.20.0
        multirow : bool, default False
            Use \multirow to enhance MultiIndex rows. Requires adding a
            \usepackage{multirow} to your LaTeX preamble. Will print
            centered labels (instead of top-aligned) across the contained
            rows, separating groups via clines. The default will be read
            from the pandas config module.

            .. versionadded:: 0.20.0
        %(returns)s
        See Also
        --------
        DataFrame.to_string : Render a DataFrame to a console-friendly
            tabular output.
        DataFrame.to_html : Render a DataFrame as an HTML table.

        Examples
        --------
        >>> df = pd.DataFrame({'name': ['Raphael', 'Donatello'],
        ...                    'mask': ['red', 'purple'],
        ...                    'weapon': ['sai', 'bo staff']})
        >>> print(df.to_latex(index=False)) # doctest: +NORMALIZE_WHITESPACE
        \begin{tabular}{lll}
         \toprule
               name &    mask &    weapon \\
         \midrule
            Raphael &     red &       sai \\
          Donatello &  purple &  bo staff \\
        \bottomrule
        \end{tabular}
        """
        # Get defaults from the pandas config
        if self.ndim == 1:
            self = self.to_frame()
        if longtable is None:
            longtable = config.get_option("display.latex.longtable")
        if escape is None:
            escape = config.get_option("display.latex.escape")
        if multicolumn is None:
            multicolumn = config.get_option("display.latex.multicolumn")
        if multicolumn_format is None:
            multicolumn_format = config.get_option("display.latex.multicolumn_format")
        if multirow is None:
            multirow = config.get_option("display.latex.multirow")

        formatter = DataFrameFormatter(
            self,
            columns=columns,
            col_space=col_space,
            na_rep=na_rep,
            header=header,
            index=index,
            formatters=formatters,
            float_format=float_format,
            bold_rows=bold_rows,
            sparsify=sparsify,
            index_names=index_names,
            escape=escape,
            decimal=decimal,
        )
        return formatter.to_latex(
            buf=buf,
            column_format=column_format,
            longtable=longtable,
            encoding=encoding,
            multicolumn=multicolumn,
            multicolumn_format=multicolumn_format,
            multirow=multirow,
        )

    def to_csv(
        self,
        path_or_buf: Optional[FilePathOrBuffer] = None,
        sep: str = ",",
        na_rep: str = "",
        float_format: Optional[str] = None,
        columns: Optional[Sequence[Hashable]] = None,
        header: Union[bool_t, List[str]] = True,
        index: bool_t = True,
        index_label: Optional[Union[bool_t, str, Sequence[Hashable]]] = None,
        mode: str = "w",
        encoding: Optional[str] = None,
        compression: Optional[Union[str, Dict[str, str]]] = "infer",
        quoting: Optional[int] = None,
        quotechar: str = '"',
        line_terminator: Optional[str] = None,
        chunksize: Optional[int] = None,
        date_format: Optional[str] = None,
        doublequote: bool_t = True,
        escapechar: Optional[str] = None,
        decimal: Optional[str] = ".",
    ) -> Optional[str]:
        r"""
        Write object to a comma-separated values (csv) file.

        .. versionchanged:: 0.24.0
            The order of arguments for Series was changed.

        Parameters
        ----------
        path_or_buf : str or file handle, default None
            File path or object, if None is provided the result is returned as
            a string.  If a file object is passed it should be opened with
            `newline=''`, disabling universal newlines.

            .. versionchanged:: 0.24.0

               Was previously named "path" for Series.

        sep : str, default ','
            String of length 1. Field delimiter for the output file.
        na_rep : str, default ''
            Missing data representation.
        float_format : str, default None
            Format string for floating point numbers.
        columns : sequence, optional
            Columns to write.
        header : bool or list of str, default True
            Write out the column names. If a list of strings is given it is
            assumed to be aliases for the column names.

            .. versionchanged:: 0.24.0

               Previously defaulted to False for Series.

        index : bool, default True
            Write row names (index).
        index_label : str or sequence, or False, default None
            Column label for index column(s) if desired. If None is given, and
            `header` and `index` are True, then the index names are used. A
            sequence should be given if the object uses MultiIndex. If
            False do not print fields for index names. Use index_label=False
            for easier importing in R.
        mode : str
            Python write mode, default 'w'.
        encoding : str, optional
            A string representing the encoding to use in the output file,
            defaults to 'utf-8'.
        compression : str or dict, default 'infer'
            If str, represents compression mode. If dict, value at 'method' is
            the compression mode. Compression mode may be any of the following
            possible values: {'infer', 'gzip', 'bz2', 'zip', 'xz', None}. If
            compression mode is 'infer' and `path_or_buf` is path-like, then
            detect compression mode from the following extensions: '.gz',
            '.bz2', '.zip' or '.xz'. (otherwise no compression). If dict given
            and mode is 'zip' or inferred as 'zip', other entries passed as
            additional compression options.

            .. versionchanged:: 0.25.0

               May now be a dict with key 'method' as compression mode
               and other entries as additional compression options if
               compression mode is 'zip'.

        quoting : optional constant from csv module
            Defaults to csv.QUOTE_MINIMAL. If you have set a `float_format`
            then floats are converted to strings and thus csv.QUOTE_NONNUMERIC
            will treat them as non-numeric.
        quotechar : str, default '\"'
            String of length 1. Character used to quote fields.
        line_terminator : str, optional
            The newline character or character sequence to use in the output
            file. Defaults to `os.linesep`, which depends on the OS in which
            this method is called ('\n' for linux, '\r\n' for Windows, i.e.).

            .. versionchanged:: 0.24.0
        chunksize : int or None
            Rows to write at a time.
        date_format : str, default None
            Format string for datetime objects.
        doublequote : bool, default True
            Control quoting of `quotechar` inside a field.
        escapechar : str, default None
            String of length 1. Character used to escape `sep` and `quotechar`
            when appropriate.
        decimal : str, default '.'
            Character recognized as decimal separator. E.g. use ',' for
            European data.

        Returns
        -------
        None or str
            If path_or_buf is None, returns the resulting csv format as a
            string. Otherwise returns None.

        See Also
        --------
        read_csv : Load a CSV file into a DataFrame.
        to_excel : Write DataFrame to an Excel file.

        Examples
        --------
        >>> df = pd.DataFrame({'name': ['Raphael', 'Donatello'],
        ...                    'mask': ['red', 'purple'],
        ...                    'weapon': ['sai', 'bo staff']})
        >>> df.to_csv(index=False)
        'name,mask,weapon\nRaphael,red,sai\nDonatello,purple,bo staff\n'

        # create 'out.zip' containing 'out.csv'
        >>> compression_opts = dict(method='zip',
        ...                         archive_name='out.csv')  # doctest: +SKIP

        >>> df.to_csv('out.zip', index=False,
        ...           compression=compression_opts)  # doctest: +SKIP
        """

        df = self if isinstance(self, ABCDataFrame) else self.to_frame()

        from pandas.io.formats.csvs import CSVFormatter

        formatter = CSVFormatter(
            df,
            path_or_buf,
            line_terminator=line_terminator,
            sep=sep,
            encoding=encoding,
            compression=compression,
            quoting=quoting,
            na_rep=na_rep,
            float_format=float_format,
            cols=columns,
            header=header,
            index=index,
            index_label=index_label,
            mode=mode,
            chunksize=chunksize,
            quotechar=quotechar,
            date_format=date_format,
            doublequote=doublequote,
            escapechar=escapechar,
            decimal=decimal,
        )
        formatter.save()

        if path_or_buf is None:
            return formatter.path_or_buf.getvalue()

        return None

    # ----------------------------------------------------------------------
    # Fancy Indexing

    @classmethod
    def _create_indexer(cls, name, indexer):
        """Create an indexer like _name in the class."""
        if getattr(cls, name, None) is None:
            _indexer = functools.partial(indexer, name)
            setattr(cls, name, property(_indexer, doc=indexer.__doc__))

    # ----------------------------------------------------------------------
    # Lookup Caching

    def _set_as_cached(self, item, cacher):
        """Set the _cacher attribute on the calling object with a weakref to
        cacher.
        """
        self._cacher = (item, weakref.ref(cacher))

    def _reset_cacher(self):
        """Reset the cacher."""
        if hasattr(self, "_cacher"):
            del self._cacher

    def _maybe_cache_changed(self, item, value):
        """The object has called back to us saying maybe it has changed.
        """
        self._data.set(item, value)

    @property
    def _is_cached(self):
        """Return boolean indicating if self is cached or not."""
        return getattr(self, "_cacher", None) is not None

    def _get_cacher(self):
        """return my cacher or None"""
        cacher = getattr(self, "_cacher", None)
        if cacher is not None:
            cacher = cacher[1]()
        return cacher

    def _maybe_update_cacher(self, clear=False, verify_is_copy=True):
        """
        See if we need to update our parent cacher if clear, then clear our
        cache.

        Parameters
        ----------
        clear : bool, default False
            Clear the item cache.
        verify_is_copy : bool, default True
            Provide is_copy checks.
        """

        cacher = getattr(self, "_cacher", None)
        if cacher is not None:
            ref = cacher[1]()

            # we are trying to reference a dead referant, hence
            # a copy
            if ref is None:
                del self._cacher
            else:
                try:
                    ref._maybe_cache_changed(cacher[0], self)
                except Exception:
                    pass

        if verify_is_copy:
            self._check_setitem_copy(stacklevel=5, t="referant")

        if clear:
            self._clear_item_cache()

    def _clear_item_cache(self):
        self._item_cache.clear()

    # ----------------------------------------------------------------------
    # Indexing Methods

    def take(self, indices, axis=0, is_copy=True, **kwargs):
        """
        Return the elements in the given *positional* indices along an axis.

        This means that we are not indexing according to actual values in
        the index attribute of the object. We are indexing according to the
        actual position of the element in the object.

        Parameters
        ----------
        indices : array-like
            An array of ints indicating which positions to take.
        axis : {0 or 'index', 1 or 'columns', None}, default 0
            The axis on which to select elements. ``0`` means that we are
            selecting rows, ``1`` means that we are selecting columns.
        is_copy : bool, default True
            Whether to return a copy of the original object or not.
        **kwargs
            For compatibility with :meth:`numpy.take`. Has no effect on the
            output.

        Returns
        -------
        taken : same type as caller
            An array-like containing the elements taken from the object.

        See Also
        --------
        DataFrame.loc : Select a subset of a DataFrame by labels.
        DataFrame.iloc : Select a subset of a DataFrame by positions.
        numpy.take : Take elements from an array along an axis.

        Examples
        --------
        >>> df = pd.DataFrame([('falcon', 'bird',    389.0),
        ...                    ('parrot', 'bird',     24.0),
        ...                    ('lion',   'mammal',   80.5),
        ...                    ('monkey', 'mammal', np.nan)],
        ...                    columns=['name', 'class', 'max_speed'],
        ...                    index=[0, 2, 3, 1])
        >>> df
             name   class  max_speed
        0  falcon    bird      389.0
        2  parrot    bird       24.0
        3    lion  mammal       80.5
        1  monkey  mammal        NaN

        Take elements at positions 0 and 3 along the axis 0 (default).

        Note how the actual indices selected (0 and 1) do not correspond to
        our selected indices 0 and 3. That's because we are selecting the 0th
        and 3rd rows, not rows whose indices equal 0 and 3.

        >>> df.take([0, 3])
             name   class  max_speed
        0  falcon    bird      389.0
        1  monkey  mammal        NaN

        Take elements at indices 1 and 2 along the axis 1 (column selection).

        >>> df.take([1, 2], axis=1)
            class  max_speed
        0    bird      389.0
        2    bird       24.0
        3  mammal       80.5
        1  mammal        NaN

        We may take elements using negative integers for positive indices,
        starting from the end of the object, just like with Python lists.

        >>> df.take([-1, -2])
             name   class  max_speed
        1  monkey  mammal        NaN
        3    lion  mammal       80.5
        """
        nv.validate_take(tuple(), kwargs)

        self._consolidate_inplace()

        new_data = self._data.take(
            indices, axis=self._get_block_manager_axis(axis), verify=True
        )
        result = self._constructor(new_data).__finalize__(self)

        # Maybe set copy if we didn't actually change the index.
        if is_copy:
            if not result._get_axis(axis).equals(self._get_axis(axis)):
                result._set_is_copy(self)

        return result

    def xs(self, key, axis=0, level=None, drop_level=True):
        """
        Return cross-section from the Series/DataFrame.

        This method takes a `key` argument to select data at a particular
        level of a MultiIndex.

        Parameters
        ----------
        key : label or tuple of label
            Label contained in the index, or partially in a MultiIndex.
        axis : {0 or 'index', 1 or 'columns'}, default 0
            Axis to retrieve cross-section on.
        level : object, defaults to first n levels (n=1 or len(key))
            In case of a key partially contained in a MultiIndex, indicate
            which levels are used. Levels can be referred by label or position.
        drop_level : bool, default True
            If False, returns object with same levels as self.

        Returns
        -------
        Series or DataFrame
            Cross-section from the original Series or DataFrame
            corresponding to the selected index levels.

        See Also
        --------
        DataFrame.loc : Access a group of rows and columns
            by label(s) or a boolean array.
        DataFrame.iloc : Purely integer-location based indexing
            for selection by position.

        Notes
        -----
        `xs` can not be used to set values.

        MultiIndex Slicers is a generic way to get/set values on
        any level or levels.
        It is a superset of `xs` functionality, see
        :ref:`MultiIndex Slicers <advanced.mi_slicers>`.

        Examples
        --------
        >>> d = {'num_legs': [4, 4, 2, 2],
        ...      'num_wings': [0, 0, 2, 2],
        ...      'class': ['mammal', 'mammal', 'mammal', 'bird'],
        ...      'animal': ['cat', 'dog', 'bat', 'penguin'],
        ...      'locomotion': ['walks', 'walks', 'flies', 'walks']}
        >>> df = pd.DataFrame(data=d)
        >>> df = df.set_index(['class', 'animal', 'locomotion'])
        >>> df
                                   num_legs  num_wings
        class  animal  locomotion
        mammal cat     walks              4          0
               dog     walks              4          0
               bat     flies              2          2
        bird   penguin walks              2          2

        Get values at specified index

        >>> df.xs('mammal')
                           num_legs  num_wings
        animal locomotion
        cat    walks              4          0
        dog    walks              4          0
        bat    flies              2          2

        Get values at several indexes

        >>> df.xs(('mammal', 'dog'))
                    num_legs  num_wings
        locomotion
        walks              4          0

        Get values at specified index and level

        >>> df.xs('cat', level=1)
                           num_legs  num_wings
        class  locomotion
        mammal walks              4          0

        Get values at several indexes and levels

        >>> df.xs(('bird', 'walks'),
        ...       level=[0, 'locomotion'])
                 num_legs  num_wings
        animal
        penguin         2          2

        Get values at specified column and axis

        >>> df.xs('num_wings', axis=1)
        class   animal   locomotion
        mammal  cat      walks         0
                dog      walks         0
                bat      flies         2
        bird    penguin  walks         2
        Name: num_wings, dtype: int64
        """
        axis = self._get_axis_number(axis)
        labels = self._get_axis(axis)
        if level is not None:
            loc, new_ax = labels.get_loc_level(key, level=level, drop_level=drop_level)

            # create the tuple of the indexer
            indexer = [slice(None)] * self.ndim
            indexer[axis] = loc
            indexer = tuple(indexer)

            result = self.iloc[indexer]
            setattr(result, result._get_axis_name(axis), new_ax)
            return result

        if axis == 1:
            return self[key]

        self._consolidate_inplace()

        index = self.index
        if isinstance(index, MultiIndex):
            loc, new_index = self.index.get_loc_level(key, drop_level=drop_level)
        else:
            loc = self.index.get_loc(key)

            if isinstance(loc, np.ndarray):
                if loc.dtype == np.bool_:
                    inds, = loc.nonzero()
                    return self.take(inds, axis=axis)
                else:
                    return self.take(loc, axis=axis)

            if not is_scalar(loc):
                new_index = self.index[loc]

        if is_scalar(loc):
            new_values = self._data.fast_xs(loc)

            # may need to box a datelike-scalar
            #
            # if we encounter an array-like and we only have 1 dim
            # that means that their are list/ndarrays inside the Series!
            # so just return them (GH 6394)
            if not is_list_like(new_values) or self.ndim == 1:
                return com.maybe_box_datetimelike(new_values)

            result = self._constructor_sliced(
                new_values,
                index=self.columns,
                name=self.index[loc],
                dtype=new_values.dtype,
            )

        else:
            result = self.iloc[loc]
            result.index = new_index

        # this could be a view
        # but only in a single-dtyped view sliceable case
        result._set_is_copy(self, copy=not result._is_view)
        return result

    _xs = xs  # type: Callable

    def __getitem__(self, item):
        raise AbstractMethodError(self)

    def _get_item_cache(self, item):
        """Return the cached item, item represents a label indexer."""
        cache = self._item_cache
        res = cache.get(item)
        if res is None:
            values = self._data.get(item)
            res = self._box_item_values(item, values)
            cache[item] = res
            res._set_as_cached(item, self)

            # for a chain
            res._is_copy = self._is_copy
        return res

    def _iget_item_cache(self, item):
        """Return the cached item, item represents a positional indexer."""
        ax = self._info_axis
        if ax.is_unique:
            lower = self._get_item_cache(ax[item])
        else:
            lower = self.take(item, axis=self._info_axis_number)
        return lower

    def _box_item_values(self, key, values):
        raise AbstractMethodError(self)

    def _slice(self, slobj: slice, axis=0, kind=None):
        """
        Construct a slice of this container.

        kind parameter is maintained for compatibility with Series slicing.
        """
        axis = self._get_block_manager_axis(axis)
        result = self._constructor(self._data.get_slice(slobj, axis=axis))
        result = result.__finalize__(self)

        # this could be a view
        # but only in a single-dtyped view sliceable case
        is_copy = axis != 0 or result._is_view
        result._set_is_copy(self, copy=is_copy)
        return result

    def _set_item(self, key, value):
        self._data.set(key, value)
        self._clear_item_cache()

    def _set_is_copy(self, ref=None, copy=True):
        if not copy:
            self._is_copy = None
        else:
            if ref is not None:
                self._is_copy = weakref.ref(ref)
            else:
                self._is_copy = None

    def _check_is_chained_assignment_possible(self):
        """
        Check if we are a view, have a cacher, and are of mixed type.
        If so, then force a setitem_copy check.

        Should be called just near setting a value

        Will return a boolean if it we are a view and are cached, but a
        single-dtype meaning that the cacher should be updated following
        setting.
        """
        if self._is_view and self._is_cached:
            ref = self._get_cacher()
            if ref is not None and ref._is_mixed_type:
                self._check_setitem_copy(stacklevel=4, t="referant", force=True)
            return True
        elif self._is_copy:
            self._check_setitem_copy(stacklevel=4, t="referant")
        return False

    def _check_setitem_copy(self, stacklevel=4, t="setting", force=False):
        """

        Parameters
        ----------
        stacklevel : int, default 4
           the level to show of the stack when the error is output
        t : str, the type of setting error
        force : bool, default False
           If True, then force showing an error.

        validate if we are doing a setitem on a chained copy.

        If you call this function, be sure to set the stacklevel such that the
        user will see the error *at the level of setting*

        It is technically possible to figure out that we are setting on
        a copy even WITH a multi-dtyped pandas object. In other words, some
        blocks may be views while other are not. Currently _is_view will ALWAYS
        return False for multi-blocks to avoid having to handle this case.

        df = DataFrame(np.arange(0,9), columns=['count'])
        df['group'] = 'b'

        # This technically need not raise SettingWithCopy if both are view
        # (which is not # generally guaranteed but is usually True.  However,
        # this is in general not a good practice and we recommend using .loc.
        df.iloc[0:5]['group'] = 'a'

        """

        # return early if the check is not needed
        if not (force or self._is_copy):
            return

        value = config.get_option("mode.chained_assignment")
        if value is None:
            return

        # see if the copy is not actually referred; if so, then dissolve
        # the copy weakref
        if self._is_copy is not None and not isinstance(self._is_copy, str):
            r = self._is_copy()
            if not gc.get_referents(r) or r.shape == self.shape:
                self._is_copy = None
                return

        # a custom message
        if isinstance(self._is_copy, str):
            t = self._is_copy

        elif t == "referant":
            t = (
                "\n"
                "A value is trying to be set on a copy of a slice from a "
                "DataFrame\n\n"
                "See the caveats in the documentation: "
                "http://pandas.pydata.org/pandas-docs/stable/user_guide/"
                "indexing.html#returning-a-view-versus-a-copy"
            )

        else:
            t = (
                "\n"
                "A value is trying to be set on a copy of a slice from a "
                "DataFrame.\n"
                "Try using .loc[row_indexer,col_indexer] = value "
                "instead\n\nSee the caveats in the documentation: "
                "http://pandas.pydata.org/pandas-docs/stable/user_guide/"
                "indexing.html#returning-a-view-versus-a-copy"
            )

        if value == "raise":
            raise com.SettingWithCopyError(t)
        elif value == "warn":
            warnings.warn(t, com.SettingWithCopyWarning, stacklevel=stacklevel)

    def __delitem__(self, key):
        """
        Delete item
        """
        deleted = False

        maybe_shortcut = False
        if self.ndim == 2 and isinstance(self.columns, MultiIndex):
            try:
                maybe_shortcut = key not in self.columns._engine
            except TypeError:
                pass

        if maybe_shortcut:
            # Allow shorthand to delete all columns whose first len(key)
            # elements match key:
            if not isinstance(key, tuple):
                key = (key,)
            for col in self.columns:
                if isinstance(col, tuple) and col[: len(key)] == key:
                    del self[col]
                    deleted = True
        if not deleted:
            # If the above loop ran and didn't delete anything because
            # there was no match, this call should raise the appropriate
            # exception:
            self._data.delete(key)

        # delete from the caches
        try:
            del self._item_cache[key]
        except KeyError:
            pass

    # ----------------------------------------------------------------------
    # Unsorted

    def get(self, key, default=None):
        """
        Get item from object for given key (ex: DataFrame column).

        Returns default value if not found.

        Parameters
        ----------
        key : object

        Returns
        -------
        value : same type as items contained in object
        """
        try:
            return self[key]
        except (KeyError, ValueError, IndexError):
            return default

    @property
    def _is_view(self):
        """Return boolean indicating if self is view of another array """
        return self._data.is_view

    def reindex_like(self, other, method=None, copy=True, limit=None, tolerance=None):
        """
        Return an object with matching indices as other object.

        Conform the object to the same index on all axes. Optional
        filling logic, placing NaN in locations having no value
        in the previous index. A new object is produced unless the
        new index is equivalent to the current one and copy=False.

        Parameters
        ----------
        other : Object of the same data type
            Its row and column indices are used to define the new indices
            of this object.
        method : {None, 'backfill'/'bfill', 'pad'/'ffill', 'nearest'}
            Method to use for filling holes in reindexed DataFrame.
            Please note: this is only applicable to DataFrames/Series with a
            monotonically increasing/decreasing index.

            * None (default): don't fill gaps
            * pad / ffill: propagate last valid observation forward to next
              valid
            * backfill / bfill: use next valid observation to fill gap
            * nearest: use nearest valid observations to fill gap

        copy : bool, default True
            Return a new object, even if the passed indexes are the same.
        limit : int, default None
            Maximum number of consecutive labels to fill for inexact matches.
        tolerance : optional
            Maximum distance between original and new labels for inexact
            matches. The values of the index at the matching locations most
            satisfy the equation ``abs(index[indexer] - target) <= tolerance``.

            Tolerance may be a scalar value, which applies the same tolerance
            to all values, or list-like, which applies variable tolerance per
            element. List-like includes list, tuple, array, Series, and must be
            the same size as the index and its dtype must exactly match the
            index's type.

            .. versionadded:: 0.21.0 (list-like tolerance)

        Returns
        -------
        Series or DataFrame
            Same type as caller, but with changed indices on each axis.

        See Also
        --------
        DataFrame.set_index : Set row labels.
        DataFrame.reset_index : Remove row labels or move them to new columns.
        DataFrame.reindex : Change to new indices or expand indices.

        Notes
        -----
        Same as calling
        ``.reindex(index=other.index, columns=other.columns,...)``.

        Examples
        --------
        >>> df1 = pd.DataFrame([[24.3, 75.7, 'high'],
        ...                     [31, 87.8, 'high'],
        ...                     [22, 71.6, 'medium'],
        ...                     [35, 95, 'medium']],
        ...     columns=['temp_celsius', 'temp_fahrenheit', 'windspeed'],
        ...     index=pd.date_range(start='2014-02-12',
        ...                         end='2014-02-15', freq='D'))

        >>> df1
                    temp_celsius  temp_fahrenheit windspeed
        2014-02-12          24.3             75.7      high
        2014-02-13          31.0             87.8      high
        2014-02-14          22.0             71.6    medium
        2014-02-15          35.0             95.0    medium

        >>> df2 = pd.DataFrame([[28, 'low'],
        ...                     [30, 'low'],
        ...                     [35.1, 'medium']],
        ...     columns=['temp_celsius', 'windspeed'],
        ...     index=pd.DatetimeIndex(['2014-02-12', '2014-02-13',
        ...                             '2014-02-15']))

        >>> df2
                    temp_celsius windspeed
        2014-02-12          28.0       low
        2014-02-13          30.0       low
        2014-02-15          35.1    medium

        >>> df2.reindex_like(df1)
                    temp_celsius  temp_fahrenheit windspeed
        2014-02-12          28.0              NaN       low
        2014-02-13          30.0              NaN       low
        2014-02-14           NaN              NaN       NaN
        2014-02-15          35.1              NaN    medium
        """
        d = other._construct_axes_dict(
            axes=self._AXIS_ORDERS,
            method=method,
            copy=copy,
            limit=limit,
            tolerance=tolerance,
        )

        return self.reindex(**d)

    def drop(
        self,
        labels=None,
        axis=0,
        index=None,
        columns=None,
        level=None,
        inplace=False,
        errors="raise",
    ):

        inplace = validate_bool_kwarg(inplace, "inplace")

        if labels is not None:
            if index is not None or columns is not None:
                raise ValueError("Cannot specify both 'labels' and 'index'/'columns'")
            axis_name = self._get_axis_name(axis)
            axes = {axis_name: labels}
        elif index is not None or columns is not None:
            axes, _ = self._construct_axes_from_arguments((index, columns), {})
        else:
            raise ValueError(
                "Need to specify at least one of 'labels', 'index' or 'columns'"
            )

        obj = self

        for axis, labels in axes.items():
            if labels is not None:
                obj = obj._drop_axis(labels, axis, level=level, errors=errors)

        if inplace:
            self._update_inplace(obj)
        else:
            return obj

    def _drop_axis(self, labels, axis, level=None, errors="raise"):
        """
        Drop labels from specified axis. Used in the ``drop`` method
        internally.

        Parameters
        ----------
        labels : single label or list-like
        axis : int or axis name
        level : int or level name, default None
            For MultiIndex
        errors : {'ignore', 'raise'}, default 'raise'
            If 'ignore', suppress error and existing labels are dropped.

        """
        axis = self._get_axis_number(axis)
        axis_name = self._get_axis_name(axis)
        axis = self._get_axis(axis)

        if axis.is_unique:
            if level is not None:
                if not isinstance(axis, MultiIndex):
                    raise AssertionError("axis must be a MultiIndex")
                new_axis = axis.drop(labels, level=level, errors=errors)
            else:
                new_axis = axis.drop(labels, errors=errors)
            result = self.reindex(**{axis_name: new_axis})

        # Case for non-unique axis
        else:
            labels = ensure_object(com.index_labels_to_array(labels))
            if level is not None:
                if not isinstance(axis, MultiIndex):
                    raise AssertionError("axis must be a MultiIndex")
                indexer = ~axis.get_level_values(level).isin(labels)

                # GH 18561 MultiIndex.drop should raise if label is absent
                if errors == "raise" and indexer.all():
                    raise KeyError("{} not found in axis".format(labels))
            else:
                indexer = ~axis.isin(labels)
                # Check if label doesn't exist along axis
                labels_missing = (axis.get_indexer_for(labels) == -1).any()
                if errors == "raise" and labels_missing:
                    raise KeyError("{} not found in axis".format(labels))

            slicer = [slice(None)] * self.ndim
            slicer[self._get_axis_number(axis_name)] = indexer

            result = self.loc[tuple(slicer)]

        return result

    def _update_inplace(self, result, verify_is_copy=True):
        """
        Replace self internals with result.

        Parameters
        ----------
        verify_is_copy : bool, default True
            Provide is_copy checks.
        """
        # NOTE: This does *not* call __finalize__ and that's an explicit
        # decision that we may revisit in the future.

        self._reset_cache()
        self._clear_item_cache()
        self._data = getattr(result, "_data", result)
        self._maybe_update_cacher(verify_is_copy=verify_is_copy)

    def add_prefix(self, prefix):
        """
        Prefix labels with string `prefix`.

        For Series, the row labels are prefixed.
        For DataFrame, the column labels are prefixed.

        Parameters
        ----------
        prefix : str
            The string to add before each label.

        Returns
        -------
        Series or DataFrame
            New Series or DataFrame with updated labels.

        See Also
        --------
        Series.add_suffix: Suffix row labels with string `suffix`.
        DataFrame.add_suffix: Suffix column labels with string `suffix`.

        Examples
        --------
        >>> s = pd.Series([1, 2, 3, 4])
        >>> s
        0    1
        1    2
        2    3
        3    4
        dtype: int64

        >>> s.add_prefix('item_')
        item_0    1
        item_1    2
        item_2    3
        item_3    4
        dtype: int64

        >>> df = pd.DataFrame({'A': [1, 2, 3, 4],  'B': [3, 4, 5, 6]})
        >>> df
           A  B
        0  1  3
        1  2  4
        2  3  5
        3  4  6

        >>> df.add_prefix('col_')
             col_A  col_B
        0       1       3
        1       2       4
        2       3       5
        3       4       6
        """
        f = functools.partial("{prefix}{}".format, prefix=prefix)

        mapper = {self._info_axis_name: f}
        return self.rename(**mapper)

    def add_suffix(self, suffix):
        """
        Suffix labels with string `suffix`.

        For Series, the row labels are suffixed.
        For DataFrame, the column labels are suffixed.

        Parameters
        ----------
        suffix : str
            The string to add after each label.

        Returns
        -------
        Series or DataFrame
            New Series or DataFrame with updated labels.

        See Also
        --------
        Series.add_prefix: Prefix row labels with string `prefix`.
        DataFrame.add_prefix: Prefix column labels with string `prefix`.

        Examples
        --------
        >>> s = pd.Series([1, 2, 3, 4])
        >>> s
        0    1
        1    2
        2    3
        3    4
        dtype: int64

        >>> s.add_suffix('_item')
        0_item    1
        1_item    2
        2_item    3
        3_item    4
        dtype: int64

        >>> df = pd.DataFrame({'A': [1, 2, 3, 4],  'B': [3, 4, 5, 6]})
        >>> df
           A  B
        0  1  3
        1  2  4
        2  3  5
        3  4  6

        >>> df.add_suffix('_col')
             A_col  B_col
        0       1       3
        1       2       4
        2       3       5
        3       4       6
        """
        f = functools.partial("{}{suffix}".format, suffix=suffix)

        mapper = {self._info_axis_name: f}
        return self.rename(**mapper)

    def sort_values(
        self,
        by=None,
        axis=0,
        ascending=True,
        inplace=False,
        kind="quicksort",
        na_position="last",
    ):
        """
        Sort by the values along either axis.

        Parameters
        ----------%(optional_by)s
        axis : %(axes_single_arg)s, default 0
             Axis to be sorted.
        ascending : bool or list of bool, default True
             Sort ascending vs. descending. Specify list for multiple sort
             orders.  If this is a list of bools, must match the length of
             the by.
        inplace : bool, default False
             If True, perform operation in-place.
        kind : {'quicksort', 'mergesort', 'heapsort'}, default 'quicksort'
             Choice of sorting algorithm. See also ndarray.np.sort for more
             information.  `mergesort` is the only stable algorithm. For
             DataFrames, this option is only applied when sorting on a single
             column or label.
        na_position : {'first', 'last'}, default 'last'
             Puts NaNs at the beginning if `first`; `last` puts NaNs at the
             end.

        Returns
        -------
        sorted_obj : DataFrame or None
            DataFrame with sorted values if inplace=False, None otherwise.

        Examples
        --------
        >>> df = pd.DataFrame({
        ...     'col1': ['A', 'A', 'B', np.nan, 'D', 'C'],
        ...     'col2': [2, 1, 9, 8, 7, 4],
        ...     'col3': [0, 1, 9, 4, 2, 3],
        ... })
        >>> df
            col1 col2 col3
        0   A    2    0
        1   A    1    1
        2   B    9    9
        3   NaN  8    4
        4   D    7    2
        5   C    4    3

        Sort by col1

        >>> df.sort_values(by=['col1'])
            col1 col2 col3
        0   A    2    0
        1   A    1    1
        2   B    9    9
        5   C    4    3
        4   D    7    2
        3   NaN  8    4

        Sort by multiple columns

        >>> df.sort_values(by=['col1', 'col2'])
            col1 col2 col3
        1   A    1    1
        0   A    2    0
        2   B    9    9
        5   C    4    3
        4   D    7    2
        3   NaN  8    4

        Sort Descending

        >>> df.sort_values(by='col1', ascending=False)
            col1 col2 col3
        4   D    7    2
        5   C    4    3
        2   B    9    9
        0   A    2    0
        1   A    1    1
        3   NaN  8    4

        Putting NAs first

        >>> df.sort_values(by='col1', ascending=False, na_position='first')
            col1 col2 col3
        3   NaN  8    4
        4   D    7    2
        5   C    4    3
        2   B    9    9
        0   A    2    0
        1   A    1    1
        """
        raise AbstractMethodError(self)

    def sort_index(
        self,
        axis=0,
        level=None,
        ascending=True,
        inplace=False,
        kind="quicksort",
        na_position="last",
        sort_remaining=True,
    ):
        """
        Sort object by labels (along an axis).

        Parameters
        ----------
        axis : {0 or 'index', 1 or 'columns'}, default 0
            The axis along which to sort.  The value 0 identifies the rows,
            and 1 identifies the columns.
        level : int or level name or list of ints or list of level names
            If not None, sort on values in specified index level(s).
        ascending : bool, default True
            Sort ascending vs. descending.
        inplace : bool, default False
            If True, perform operation in-place.
        kind : {'quicksort', 'mergesort', 'heapsort'}, default 'quicksort'
            Choice of sorting algorithm. See also ndarray.np.sort for more
            information.  `mergesort` is the only stable algorithm. For
            DataFrames, this option is only applied when sorting on a single
            column or label.
        na_position : {'first', 'last'}, default 'last'
            Puts NaNs at the beginning if `first`; `last` puts NaNs at the end.
            Not implemented for MultiIndex.
        sort_remaining : bool, default True
            If True and sorting by level and index is multilevel, sort by other
            levels too (in order) after sorting by specified level.

        Returns
        -------
        sorted_obj : DataFrame or None
            DataFrame with sorted index if inplace=False, None otherwise.
        """
        inplace = validate_bool_kwarg(inplace, "inplace")
        axis = self._get_axis_number(axis)
        axis_name = self._get_axis_name(axis)
        labels = self._get_axis(axis)

        if level is not None:
            raise NotImplementedError("level is not implemented")
        if inplace:
            raise NotImplementedError("inplace is not implemented")

        sort_index = labels.argsort()
        if not ascending:
            sort_index = sort_index[::-1]

        new_axis = labels.take(sort_index)
        return self.reindex(**{axis_name: new_axis})

    def reindex(self, *args, **kwargs):
        """
        Conform %(klass)s to new index with optional filling logic, placing
        NA/NaN in locations having no value in the previous index. A new object
        is produced unless the new index is equivalent to the current one and
        ``copy=False``.

        Parameters
        ----------
        %(optional_labels)s
        %(axes)s : array-like, optional
            New labels / index to conform to, should be specified using
            keywords. Preferably an Index object to avoid duplicating data
        %(optional_axis)s
        method : {None, 'backfill'/'bfill', 'pad'/'ffill', 'nearest'}
            Method to use for filling holes in reindexed DataFrame.
            Please note: this is only applicable to DataFrames/Series with a
            monotonically increasing/decreasing index.

            * None (default): don't fill gaps
            * pad / ffill: propagate last valid observation forward to next
              valid
            * backfill / bfill: use next valid observation to fill gap
            * nearest: use nearest valid observations to fill gap

        copy : bool, default True
            Return a new object, even if the passed indexes are the same.
        level : int or name
            Broadcast across a level, matching Index values on the
            passed MultiIndex level.
        fill_value : scalar, default np.NaN
            Value to use for missing values. Defaults to NaN, but can be any
            "compatible" value.
        limit : int, default None
            Maximum number of consecutive elements to forward or backward fill.
        tolerance : optional
            Maximum distance between original and new labels for inexact
            matches. The values of the index at the matching locations most
            satisfy the equation ``abs(index[indexer] - target) <= tolerance``.

            Tolerance may be a scalar value, which applies the same tolerance
            to all values, or list-like, which applies variable tolerance per
            element. List-like includes list, tuple, array, Series, and must be
            the same size as the index and its dtype must exactly match the
            index's type.

            .. versionadded:: 0.21.0 (list-like tolerance)

        Returns
        -------
        %(klass)s with changed index.

        See Also
        --------
        DataFrame.set_index : Set row labels.
        DataFrame.reset_index : Remove row labels or move them to new columns.
        DataFrame.reindex_like : Change to same indices as other DataFrame.

        Examples
        --------

        ``DataFrame.reindex`` supports two calling conventions

        * ``(index=index_labels, columns=column_labels, ...)``
        * ``(labels, axis={'index', 'columns'}, ...)``

        We *highly* recommend using keyword arguments to clarify your
        intent.

        Create a dataframe with some fictional data.

        >>> index = ['Firefox', 'Chrome', 'Safari', 'IE10', 'Konqueror']
        >>> df = pd.DataFrame({
        ...      'http_status': [200,200,404,404,301],
        ...      'response_time': [0.04, 0.02, 0.07, 0.08, 1.0]},
        ...       index=index)
        >>> df
                   http_status  response_time
        Firefox            200           0.04
        Chrome             200           0.02
        Safari             404           0.07
        IE10               404           0.08
        Konqueror          301           1.00

        Create a new index and reindex the dataframe. By default
        values in the new index that do not have corresponding
        records in the dataframe are assigned ``NaN``.

        >>> new_index= ['Safari', 'Iceweasel', 'Comodo Dragon', 'IE10',
        ...             'Chrome']
        >>> df.reindex(new_index)
                       http_status  response_time
        Safari               404.0           0.07
        Iceweasel              NaN            NaN
        Comodo Dragon          NaN            NaN
        IE10                 404.0           0.08
        Chrome               200.0           0.02

        We can fill in the missing values by passing a value to
        the keyword ``fill_value``. Because the index is not monotonically
        increasing or decreasing, we cannot use arguments to the keyword
        ``method`` to fill the ``NaN`` values.

        >>> df.reindex(new_index, fill_value=0)
                       http_status  response_time
        Safari                 404           0.07
        Iceweasel                0           0.00
        Comodo Dragon            0           0.00
        IE10                   404           0.08
        Chrome                 200           0.02

        >>> df.reindex(new_index, fill_value='missing')
                      http_status response_time
        Safari                404          0.07
        Iceweasel         missing       missing
        Comodo Dragon     missing       missing
        IE10                  404          0.08
        Chrome                200          0.02

        We can also reindex the columns.

        >>> df.reindex(columns=['http_status', 'user_agent'])
                   http_status  user_agent
        Firefox            200         NaN
        Chrome             200         NaN
        Safari             404         NaN
        IE10               404         NaN
        Konqueror          301         NaN

        Or we can use "axis-style" keyword arguments

        >>> df.reindex(['http_status', 'user_agent'], axis="columns")
                   http_status  user_agent
        Firefox            200         NaN
        Chrome             200         NaN
        Safari             404         NaN
        IE10               404         NaN
        Konqueror          301         NaN

        To further illustrate the filling functionality in
        ``reindex``, we will create a dataframe with a
        monotonically increasing index (for example, a sequence
        of dates).

        >>> date_index = pd.date_range('1/1/2010', periods=6, freq='D')
        >>> df2 = pd.DataFrame({"prices": [100, 101, np.nan, 100, 89, 88]},
        ...                    index=date_index)
        >>> df2
                    prices
        2010-01-01   100.0
        2010-01-02   101.0
        2010-01-03     NaN
        2010-01-04   100.0
        2010-01-05    89.0
        2010-01-06    88.0

        Suppose we decide to expand the dataframe to cover a wider
        date range.

        >>> date_index2 = pd.date_range('12/29/2009', periods=10, freq='D')
        >>> df2.reindex(date_index2)
                    prices
        2009-12-29     NaN
        2009-12-30     NaN
        2009-12-31     NaN
        2010-01-01   100.0
        2010-01-02   101.0
        2010-01-03     NaN
        2010-01-04   100.0
        2010-01-05    89.0
        2010-01-06    88.0
        2010-01-07     NaN

        The index entries that did not have a value in the original data frame
        (for example, '2009-12-29') are by default filled with ``NaN``.
        If desired, we can fill in the missing values using one of several
        options.

        For example, to back-propagate the last valid value to fill the ``NaN``
        values, pass ``bfill`` as an argument to the ``method`` keyword.

        >>> df2.reindex(date_index2, method='bfill')
                    prices
        2009-12-29   100.0
        2009-12-30   100.0
        2009-12-31   100.0
        2010-01-01   100.0
        2010-01-02   101.0
        2010-01-03     NaN
        2010-01-04   100.0
        2010-01-05    89.0
        2010-01-06    88.0
        2010-01-07     NaN

        Please note that the ``NaN`` value present in the original dataframe
        (at index value 2010-01-03) will not be filled by any of the
        value propagation schemes. This is because filling while reindexing
        does not look at dataframe values, but only compares the original and
        desired indexes. If you do want to fill in the ``NaN`` values present
        in the original dataframe, use the ``fillna()`` method.

        See the :ref:`user guide <basics.reindexing>` for more.
        """
        # TODO: Decide if we care about having different examples for different
        # kinds

        # construct the args
        axes, kwargs = self._construct_axes_from_arguments(args, kwargs)
        method = missing.clean_reindex_fill_method(kwargs.pop("method", None))
        level = kwargs.pop("level", None)
        copy = kwargs.pop("copy", True)
        limit = kwargs.pop("limit", None)
        tolerance = kwargs.pop("tolerance", None)
        fill_value = kwargs.pop("fill_value", None)

        # Series.reindex doesn't use / need the axis kwarg
        # We pop and ignore it here, to make writing Series/Frame generic code
        # easier
        kwargs.pop("axis", None)

        if kwargs:
            raise TypeError(
                "reindex() got an unexpected keyword "
                'argument "{0}"'.format(list(kwargs.keys())[0])
            )

        self._consolidate_inplace()

        # if all axes that are requested to reindex are equal, then only copy
        # if indicated must have index names equal here as well as values
        if all(
            self._get_axis(axis).identical(ax)
            for axis, ax in axes.items()
            if ax is not None
        ):
            if copy:
                return self.copy()
            return self

        # check if we are a multi reindex
        if self._needs_reindex_multi(axes, method, level):
            try:
                return self._reindex_multi(axes, copy, fill_value)
            except Exception:
                pass

        # perform the reindex on the axes
        return self._reindex_axes(
            axes, level, limit, tolerance, method, fill_value, copy
        ).__finalize__(self)

    def _reindex_axes(self, axes, level, limit, tolerance, method, fill_value, copy):
        """Perform the reindex for all the axes."""
        obj = self
        for a in self._AXIS_ORDERS:
            labels = axes[a]
            if labels is None:
                continue

            ax = self._get_axis(a)
            new_index, indexer = ax.reindex(
                labels, level=level, limit=limit, tolerance=tolerance, method=method
            )

            axis = self._get_axis_number(a)
            obj = obj._reindex_with_indexers(
                {axis: [new_index, indexer]},
                fill_value=fill_value,
                copy=copy,
                allow_dups=False,
            )

        return obj

    def _needs_reindex_multi(self, axes, method, level):
        """Check if we do need a multi reindex."""
        return (
            (com.count_not_none(*axes.values()) == self._AXIS_LEN)
            and method is None
            and level is None
            and not self._is_mixed_type
        )

    def _reindex_multi(self, axes, copy, fill_value):
        return NotImplemented

    def _reindex_with_indexers(
        self, reindexers, fill_value=None, copy=False, allow_dups=False
    ):
        """allow_dups indicates an internal call here """

        # reindex doing multiple operations on different axes if indicated
        new_data = self._data
        for axis in sorted(reindexers.keys()):
            index, indexer = reindexers[axis]
            baxis = self._get_block_manager_axis(axis)

            if index is None:
                continue

            index = ensure_index(index)
            if indexer is not None:
                indexer = ensure_int64(indexer)

            # TODO: speed up on homogeneous DataFrame objects
            new_data = new_data.reindex_indexer(
                index,
                indexer,
                axis=baxis,
                fill_value=fill_value,
                allow_dups=allow_dups,
                copy=copy,
            )

        if copy and new_data is self._data:
            new_data = new_data.copy()

        return self._constructor(new_data).__finalize__(self)

    def filter(self, items=None, like=None, regex=None, axis=None):
        """
        Subset rows or columns of dataframe according to labels in
        the specified index.

        Note that this routine does not filter a dataframe on its
        contents. The filter is applied to the labels of the index.

        Parameters
        ----------
        items : list-like
            Keep labels from axis which are in items.
        like : str
            Keep labels from axis for which "like in label == True".
        regex : str (regular expression)
            Keep labels from axis for which re.search(regex, label) == True.
        axis : int or string axis name
            The axis to filter on.  By default this is the info axis,
            'index' for Series, 'columns' for DataFrame.

        Returns
        -------
        same type as input object

        See Also
        --------
        DataFrame.loc

        Notes
        -----
        The ``items``, ``like``, and ``regex`` parameters are
        enforced to be mutually exclusive.

        ``axis`` defaults to the info axis that is used when indexing
        with ``[]``.

        Examples
        --------
        >>> df = pd.DataFrame(np.array(([1, 2, 3], [4, 5, 6])),
        ...                   index=['mouse', 'rabbit'],
        ...                   columns=['one', 'two', 'three'])

        >>> # select columns by name
        >>> df.filter(items=['one', 'three'])
                 one  three
        mouse     1      3
        rabbit    4      6

        >>> # select columns by regular expression
        >>> df.filter(regex='e$', axis=1)
                 one  three
        mouse     1      3
        rabbit    4      6

        >>> # select rows containing 'bbi'
        >>> df.filter(like='bbi', axis=0)
                 one  two  three
        rabbit    4    5      6
        """
        nkw = com.count_not_none(items, like, regex)
        if nkw > 1:
            raise TypeError(
                "Keyword arguments `items`, `like`, or `regex` "
                "are mutually exclusive"
            )

        if axis is None:
            axis = self._info_axis_name
        labels = self._get_axis(axis)

        if items is not None:
            name = self._get_axis_name(axis)
            return self.reindex(**{name: [r for r in items if r in labels]})
        elif like:

            def f(x):
                return like in ensure_str(x)

            values = labels.map(f)
            return self.loc(axis=axis)[values]
        elif regex:

            def f(x):
                return matcher.search(ensure_str(x)) is not None

            matcher = re.compile(regex)
            values = labels.map(f)
            return self.loc(axis=axis)[values]
        else:
            raise TypeError("Must pass either `items`, `like`, or `regex`")

    def head(self, n=5):
        """
        Return the first `n` rows.

        This function returns the first `n` rows for the object based
        on position. It is useful for quickly testing if your object
        has the right type of data in it.

        Parameters
        ----------
        n : int, default 5
            Number of rows to select.

        Returns
        -------
        obj_head : same type as caller
            The first `n` rows of the caller object.

        See Also
        --------
        DataFrame.tail: Returns the last `n` rows.

        Examples
        --------
        >>> df = pd.DataFrame({'animal':['alligator', 'bee', 'falcon', 'lion',
        ...                    'monkey', 'parrot', 'shark', 'whale', 'zebra']})
        >>> df
              animal
        0  alligator
        1        bee
        2     falcon
        3       lion
        4     monkey
        5     parrot
        6      shark
        7      whale
        8      zebra

        Viewing the first 5 lines

        >>> df.head()
              animal
        0  alligator
        1        bee
        2     falcon
        3       lion
        4     monkey

        Viewing the first `n` lines (three in this case)

        >>> df.head(3)
              animal
        0  alligator
        1        bee
        2     falcon
        """

        return self.iloc[:n]

    def tail(self, n=5):
        """
        Return the last `n` rows.

        This function returns last `n` rows from the object based on
        position. It is useful for quickly verifying data, for example,
        after sorting or appending rows.

        Parameters
        ----------
        n : int, default 5
            Number of rows to select.

        Returns
        -------
        type of caller
            The last `n` rows of the caller object.

        See Also
        --------
        DataFrame.head : The first `n` rows of the caller object.

        Examples
        --------
        >>> df = pd.DataFrame({'animal':['alligator', 'bee', 'falcon', 'lion',
        ...                    'monkey', 'parrot', 'shark', 'whale', 'zebra']})
        >>> df
              animal
        0  alligator
        1        bee
        2     falcon
        3       lion
        4     monkey
        5     parrot
        6      shark
        7      whale
        8      zebra

        Viewing the last 5 lines

        >>> df.tail()
           animal
        4  monkey
        5  parrot
        6   shark
        7   whale
        8   zebra

        Viewing the last `n` lines (three in this case)

        >>> df.tail(3)
          animal
        6  shark
        7  whale
        8  zebra
        """

        if n == 0:
            return self.iloc[0:0]
        return self.iloc[-n:]

    def sample(
        self,
        n=None,
        frac=None,
        replace=False,
        weights=None,
        random_state=None,
        axis=None,
    ):
        """
        Return a random sample of items from an axis of object.

        You can use `random_state` for reproducibility.

        Parameters
        ----------
        n : int, optional
            Number of items from axis to return. Cannot be used with `frac`.
            Default = 1 if `frac` = None.
        frac : float, optional
            Fraction of axis items to return. Cannot be used with `n`.
        replace : bool, default False
            Allow or disallow sampling of the same row more than once.
        weights : str or ndarray-like, optional
            Default 'None' results in equal probability weighting.
            If passed a Series, will align with target object on index. Index
            values in weights not found in sampled object will be ignored and
            index values in sampled object not in weights will be assigned
            weights of zero.
            If called on a DataFrame, will accept the name of a column
            when axis = 0.
            Unless weights are a Series, weights must be same length as axis
            being sampled.
            If weights do not sum to 1, they will be normalized to sum to 1.
            Missing values in the weights column will be treated as zero.
            Infinite values not allowed.
        random_state : int or numpy.random.RandomState, optional
            Seed for the random number generator (if int), or numpy RandomState
            object.
        axis : int or string, optional
            Axis to sample. Accepts axis number or name. Default is stat axis
            for given data type (0 for Series and DataFrames).

        Returns
        -------
        Series or DataFrame
            A new object of same type as caller containing `n` items randomly
            sampled from the caller object.

        See Also
        --------
        numpy.random.choice: Generates a random sample from a given 1-D numpy
            array.

        Examples
        --------
        >>> df = pd.DataFrame({'num_legs': [2, 4, 8, 0],
        ...                    'num_wings': [2, 0, 0, 0],
        ...                    'num_specimen_seen': [10, 2, 1, 8]},
        ...                   index=['falcon', 'dog', 'spider', 'fish'])
        >>> df
                num_legs  num_wings  num_specimen_seen
        falcon         2          2                 10
        dog            4          0                  2
        spider         8          0                  1
        fish           0          0                  8

        Extract 3 random elements from the ``Series`` ``df['num_legs']``:
        Note that we use `random_state` to ensure the reproducibility of
        the examples.

        >>> df['num_legs'].sample(n=3, random_state=1)
        fish      0
        spider    8
        falcon    2
        Name: num_legs, dtype: int64

        A random 50% sample of the ``DataFrame`` with replacement:

        >>> df.sample(frac=0.5, replace=True, random_state=1)
              num_legs  num_wings  num_specimen_seen
        dog          4          0                  2
        fish         0          0                  8

        Using a DataFrame column as weights. Rows with larger value in the
        `num_specimen_seen` column are more likely to be sampled.

        >>> df.sample(n=2, weights='num_specimen_seen', random_state=1)
                num_legs  num_wings  num_specimen_seen
        falcon         2          2                 10
        fish           0          0                  8
        """

        if axis is None:
            axis = self._stat_axis_number

        axis = self._get_axis_number(axis)
        axis_length = self.shape[axis]

        # Process random_state argument
        rs = com.random_state(random_state)

        # Check weights for compliance
        if weights is not None:

            # If a series, align with frame
            if isinstance(weights, ABCSeries):
                weights = weights.reindex(self.axes[axis])

            # Strings acceptable if a dataframe and axis = 0
            if isinstance(weights, str):
                if isinstance(self, ABCDataFrame):
                    if axis == 0:
                        try:
                            weights = self[weights]
                        except KeyError:
                            raise KeyError(
                                "String passed to weights not a valid column"
                            )
                    else:
                        raise ValueError(
                            "Strings can only be passed to "
                            "weights when sampling from rows on "
                            "a DataFrame"
                        )
                else:
                    raise ValueError(
                        "Strings cannot be passed as weights "
                        "when sampling from a Series."
                    )

            weights = pd.Series(weights, dtype="float64")

            if len(weights) != axis_length:
                raise ValueError(
                    "Weights and axis to be sampled must be of same length"
                )

            if (weights == np.inf).any() or (weights == -np.inf).any():
                raise ValueError("weight vector may not include `inf` values")

            if (weights < 0).any():
                raise ValueError("weight vector many not include negative values")

            # If has nan, set to zero.
            weights = weights.fillna(0)

            # Renormalize if don't sum to 1
            if weights.sum() != 1:
                if weights.sum() != 0:
                    weights = weights / weights.sum()
                else:
                    raise ValueError("Invalid weights: weights sum to zero")

            weights = weights.values

        # If no frac or n, default to n=1.
        if n is None and frac is None:
            n = 1
        elif n is not None and frac is None and n % 1 != 0:
            raise ValueError("Only integers accepted as `n` values")
        elif n is None and frac is not None:
            n = int(round(frac * axis_length))
        elif n is not None and frac is not None:
            raise ValueError("Please enter a value for `frac` OR `n`, not both")

        # Check for negative sizes
        if n < 0:
            raise ValueError(
                "A negative number of rows requested. Please provide positive value."
            )

        locs = rs.choice(axis_length, size=n, replace=replace, p=weights)
        return self.take(locs, axis=axis, is_copy=False)

    _shared_docs[
        "pipe"
    ] = r"""
        Apply func(self, \*args, \*\*kwargs).

        Parameters
        ----------
        func : function
            function to apply to the %(klass)s.
            ``args``, and ``kwargs`` are passed into ``func``.
            Alternatively a ``(callable, data_keyword)`` tuple where
            ``data_keyword`` is a string indicating the keyword of
            ``callable`` that expects the %(klass)s.
        args : iterable, optional
            positional arguments passed into ``func``.
        kwargs : mapping, optional
            a dictionary of keyword arguments passed into ``func``.

        Returns
        -------
        object : the return type of ``func``.

        See Also
        --------
        DataFrame.apply
        DataFrame.applymap
        Series.map

        Notes
        -----

        Use ``.pipe`` when chaining together functions that expect
        Series, DataFrames or GroupBy objects. Instead of writing

        >>> f(g(h(df), arg1=a), arg2=b, arg3=c)

        You can write

        >>> (df.pipe(h)
        ...    .pipe(g, arg1=a)
        ...    .pipe(f, arg2=b, arg3=c)
        ... )

        If you have a function that takes the data as (say) the second
        argument, pass a tuple indicating which keyword expects the
        data. For example, suppose ``f`` takes its data as ``arg2``:

        >>> (df.pipe(h)
        ...    .pipe(g, arg1=a)
        ...    .pipe((f, 'arg2'), arg1=a, arg3=c)
        ...  )
    """

    @Appender(_shared_docs["pipe"] % _shared_doc_kwargs)
    def pipe(self, func, *args, **kwargs):
        return com.pipe(self, func, *args, **kwargs)

    _shared_docs["aggregate"] = dedent(
        """
    Aggregate using one or more operations over the specified axis.
    %(versionadded)s
    Parameters
    ----------
    func : function, str, list or dict
        Function to use for aggregating the data. If a function, must either
        work when passed a %(klass)s or when passed to %(klass)s.apply.

        Accepted combinations are:

        - function
        - string function name
        - list of functions and/or function names, e.g. ``[np.sum, 'mean']``
        - dict of axis labels -> functions, function names or list of such.
    %(axis)s
    *args
        Positional arguments to pass to `func`.
    **kwargs
        Keyword arguments to pass to `func`.

    Returns
    -------
    scalar, Series or DataFrame

        The return can be:

        * scalar : when Series.agg is called with single function
        * Series : when DataFrame.agg is called with a single function
        * DataFrame : when DataFrame.agg is called with several functions

        Return scalar, Series or DataFrame.
    %(see_also)s
    Notes
    -----
    `agg` is an alias for `aggregate`. Use the alias.

    A passed user-defined-function will be passed a Series for evaluation.
    %(examples)s"""
    )

    _shared_docs[
        "transform"
    ] = """
    Call ``func`` on self producing a %(klass)s with transformed values
    and that has the same axis length as self.

    .. versionadded:: 0.20.0

    Parameters
    ----------
    func : function, str, list or dict
        Function to use for transforming the data. If a function, must either
        work when passed a %(klass)s or when passed to %(klass)s.apply.

        Accepted combinations are:

        - function
        - string function name
        - list of functions and/or function names, e.g. ``[np.exp. 'sqrt']``
        - dict of axis labels -> functions, function names or list of such.
    %(axis)s
    *args
        Positional arguments to pass to `func`.
    **kwargs
        Keyword arguments to pass to `func`.

    Returns
    -------
    %(klass)s
        A %(klass)s that must have the same length as self.

    Raises
    ------
    ValueError : If the returned %(klass)s has a different length than self.

    See Also
    --------
    %(klass)s.agg : Only perform aggregating type operations.
    %(klass)s.apply : Invoke function on a %(klass)s.

    Examples
    --------
    >>> df = pd.DataFrame({'A': range(3), 'B': range(1, 4)})
    >>> df
       A  B
    0  0  1
    1  1  2
    2  2  3
    >>> df.transform(lambda x: x + 1)
       A  B
    0  1  2
    1  2  3
    2  3  4

    Even though the resulting %(klass)s must have the same length as the
    input %(klass)s, it is possible to provide several input functions:

    >>> s = pd.Series(range(3))
    >>> s
    0    0
    1    1
    2    2
    dtype: int64
    >>> s.transform([np.sqrt, np.exp])
           sqrt        exp
    0  0.000000   1.000000
    1  1.000000   2.718282
    2  1.414214   7.389056
    """

    # ----------------------------------------------------------------------
    # Attribute access

    def __finalize__(self, other, method=None, **kwargs):
        """
        Propagate metadata from other to self.

        Parameters
        ----------
        other : the object from which to get the attributes that we are going
            to propagate
        method : optional, a passed method name ; possibly to take different
            types of propagation actions based on this

        """
        if isinstance(other, NDFrame):
            for name in self._metadata:
                object.__setattr__(self, name, getattr(other, name, None))
        return self

    def __getattr__(self, name):
        """After regular attribute access, try looking up the name
        This allows simpler access to columns for interactive use.
        """

        # Note: obj.x will always call obj.__getattribute__('x') prior to
        # calling obj.__getattr__('x').

        if (
            name in self._internal_names_set
            or name in self._metadata
            or name in self._accessors
        ):
            return object.__getattribute__(self, name)
        else:
            if self._info_axis._can_hold_identifiers_and_holds_name(name):
                return self[name]
            return object.__getattribute__(self, name)

    def __setattr__(self, name, value):
        """After regular attribute access, try setting the name
        This allows simpler access to columns for interactive use.
        """

        # first try regular attribute access via __getattribute__, so that
        # e.g. ``obj.x`` and ``obj.x = 4`` will always reference/modify
        # the same attribute.

        try:
            object.__getattribute__(self, name)
            return object.__setattr__(self, name, value)
        except AttributeError:
            pass

        # if this fails, go on to more involved attribute setting
        # (note that this matches __getattr__, above).
        if name in self._internal_names_set:
            object.__setattr__(self, name, value)
        elif name in self._metadata:
            object.__setattr__(self, name, value)
        else:
            try:
                existing = getattr(self, name)
                if isinstance(existing, Index):
                    object.__setattr__(self, name, value)
                elif name in self._info_axis:
                    self[name] = value
                else:
                    object.__setattr__(self, name, value)
            except (AttributeError, TypeError):
                if isinstance(self, ABCDataFrame) and (is_list_like(value)):
                    warnings.warn(
                        "Pandas doesn't allow columns to be "
                        "created via a new attribute name - see "
                        "https://pandas.pydata.org/pandas-docs/"
                        "stable/indexing.html#attribute-access",
                        stacklevel=2,
                    )
                object.__setattr__(self, name, value)

    def _dir_additions(self):
        """ add the string-like attributes from the info_axis.
        If info_axis is a MultiIndex, it's first level values are used.
        """
        additions = {
            c
            for c in self._info_axis.unique(level=0)[:100]
            if isinstance(c, str) and c.isidentifier()
        }
        return super()._dir_additions().union(additions)

    # ----------------------------------------------------------------------
    # Consolidation of internals

    def _protect_consolidate(self, f):
        """Consolidate _data -- if the blocks have changed, then clear the
        cache
        """
        blocks_before = len(self._data.blocks)
        result = f()
        if len(self._data.blocks) != blocks_before:
            self._clear_item_cache()
        return result

    def _consolidate_inplace(self):
        """Consolidate data in place and return None"""

        def f():
            self._data = self._data.consolidate()

        self._protect_consolidate(f)

    def _consolidate(self, inplace=False):
        """
        Compute NDFrame with "consolidated" internals (data of each dtype
        grouped together in a single ndarray).

        Parameters
        ----------
        inplace : bool, default False
            If False return new object, otherwise modify existing object.

        Returns
        -------
        consolidated : same type as caller
        """
        inplace = validate_bool_kwarg(inplace, "inplace")
        if inplace:
            self._consolidate_inplace()
        else:
            f = lambda: self._data.consolidate()
            cons_data = self._protect_consolidate(f)
            return self._constructor(cons_data).__finalize__(self)

    @property
    def _is_mixed_type(self):
        f = lambda: self._data.is_mixed_type
        return self._protect_consolidate(f)

    @property
    def _is_numeric_mixed_type(self):
        f = lambda: self._data.is_numeric_mixed_type
        return self._protect_consolidate(f)

    @property
    def _is_datelike_mixed_type(self):
        f = lambda: self._data.is_datelike_mixed_type
        return self._protect_consolidate(f)

    def _check_inplace_setting(self, value):
        """ check whether we allow in-place setting with this type of value """

        if self._is_mixed_type:
            if not self._is_numeric_mixed_type:

                # allow an actual np.nan thru
                try:
                    if np.isnan(value):
                        return True
                except Exception:
                    pass

                raise TypeError(
                    "Cannot do inplace boolean setting on "
                    "mixed-types with a non np.nan value"
                )

        return True

    def _get_numeric_data(self):
        return self._constructor(self._data.get_numeric_data()).__finalize__(self)

    def _get_bool_data(self):
        return self._constructor(self._data.get_bool_data()).__finalize__(self)

    # ----------------------------------------------------------------------
    # Internal Interface Methods

    def as_matrix(self, columns=None):
        """
        Convert the frame to its Numpy-array representation.

        .. deprecated:: 0.23.0
            Use :meth:`DataFrame.values` instead.

        Parameters
        ----------
        columns : list, optional, default:None
            If None, return all columns, otherwise, returns specified columns.

        Returns
        -------
        values : ndarray
            If the caller is heterogeneous and contains booleans or objects,
            the result will be of dtype=object. See Notes.

        See Also
        --------
        DataFrame.values

        Notes
        -----
        Return is NOT a Numpy-matrix, rather, a Numpy-array.

        The dtype will be a lower-common-denominator dtype (implicit
        upcasting); that is to say if the dtypes (even of numeric types)
        are mixed, the one that accommodates all will be chosen. Use this
        with care if you are not dealing with the blocks.

        e.g. If the dtypes are float16 and float32, dtype will be upcast to
        float32.  If dtypes are int32 and uint8, dtype will be upcase to
        int32. By numpy.find_common_type convention, mixing int64 and uint64
        will result in a float64 dtype.

        This method is provided for backwards compatibility. Generally,
        it is recommended to use '.values'.
        """
        warnings.warn(
            "Method .as_matrix will be removed in a future version. "
            "Use .values instead.",
            FutureWarning,
            stacklevel=2,
        )
        self._consolidate_inplace()
        return self._data.as_array(transpose=self._AXIS_REVERSED, items=columns)

    @property
    def values(self):
        """
        Return a Numpy representation of the DataFrame.

        .. warning::

           We recommend using :meth:`DataFrame.to_numpy` instead.

        Only the values in the DataFrame will be returned, the axes labels
        will be removed.

        Returns
        -------
        numpy.ndarray
            The values of the DataFrame.

        See Also
        --------
        DataFrame.to_numpy : Recommended alternative to this method.
        DataFrame.index : Retrieve the index labels.
        DataFrame.columns : Retrieving the column names.

        Notes
        -----
        The dtype will be a lower-common-denominator dtype (implicit
        upcasting); that is to say if the dtypes (even of numeric types)
        are mixed, the one that accommodates all will be chosen. Use this
        with care if you are not dealing with the blocks.

        e.g. If the dtypes are float16 and float32, dtype will be upcast to
        float32.  If dtypes are int32 and uint8, dtype will be upcast to
        int32. By :func:`numpy.find_common_type` convention, mixing int64
        and uint64 will result in a float64 dtype.

        Examples
        --------
        A DataFrame where all columns are the same type (e.g., int64) results
        in an array of the same type.

        >>> df = pd.DataFrame({'age':    [ 3,  29],
        ...                    'height': [94, 170],
        ...                    'weight': [31, 115]})
        >>> df
           age  height  weight
        0    3      94      31
        1   29     170     115
        >>> df.dtypes
        age       int64
        height    int64
        weight    int64
        dtype: object
        >>> df.values
        array([[  3,  94,  31],
               [ 29, 170, 115]], dtype=int64)

        A DataFrame with mixed type columns(e.g., str/object, int64, float32)
        results in an ndarray of the broadest type that accommodates these
        mixed types (e.g., object).

        >>> df2 = pd.DataFrame([('parrot',   24.0, 'second'),
        ...                     ('lion',     80.5, 1),
        ...                     ('monkey', np.nan, None)],
        ...                   columns=('name', 'max_speed', 'rank'))
        >>> df2.dtypes
        name          object
        max_speed    float64
        rank          object
        dtype: object
        >>> df2.values
        array([['parrot', 24.0, 'second'],
               ['lion', 80.5, 1],
               ['monkey', nan, None]], dtype=object)
        """
        self._consolidate_inplace()
        return self._data.as_array(transpose=self._AXIS_REVERSED)

    @property
    def _values(self):
        """internal implementation"""
        return self.values

    @property
    def _get_values(self):
        # compat
        return self.values

    def get_values(self):
        """
        Return an ndarray after converting sparse values to dense.

        .. deprecated:: 0.25.0
            Use ``np.asarray(..)`` or :meth:`DataFrame.values` instead.

        This is the same as ``.values`` for non-sparse data. For sparse
        data contained in a `SparseArray`, the data are first
        converted to a dense representation.

        Returns
        -------
        numpy.ndarray
            Numpy representation of DataFrame.

        See Also
        --------
        values : Numpy representation of DataFrame.
        SparseArray : Container for sparse data.

        Examples
        --------
        >>> df = pd.DataFrame({'a': [1, 2], 'b': [True, False],
        ...                    'c': [1.0, 2.0]})
        >>> df
           a      b    c
        0  1   True  1.0
        1  2  False  2.0

        >>> df.get_values()
        array([[1, True, 1.0], [2, False, 2.0]], dtype=object)

        >>> df = pd.DataFrame({"a": pd.SparseArray([1, None, None]),
        ...                    "c": [1.0, 2.0, 3.0]})
        >>> df
             a    c
        0  1.0  1.0
        1  NaN  2.0
        2  NaN  3.0

        >>> df.get_values()
        array([[ 1.,  1.],
               [nan,  2.],
               [nan,  3.]])
        """
        warnings.warn(
            "The 'get_values' method is deprecated and will be removed in a "
            "future version. Use '.values' or 'np.asarray(..)' instead.",
            FutureWarning,
            stacklevel=2,
        )
        return self._internal_get_values()

    def _internal_get_values(self):
        return self.values

    def get_dtype_counts(self):
        """
        Return counts of unique dtypes in this object.

        .. deprecated:: 0.25.0

        Use `.dtypes.value_counts()` instead.

        Returns
        -------
        dtype : Series
            Series with the count of columns with each dtype.

        See Also
        --------
        dtypes : Return the dtypes in this object.

        Examples
        --------
        >>> a = [['a', 1, 1.0], ['b', 2, 2.0], ['c', 3, 3.0]]
        >>> df = pd.DataFrame(a, columns=['str', 'int', 'float'])
        >>> df
          str  int  float
        0   a    1    1.0
        1   b    2    2.0
        2   c    3    3.0

        >>> df.get_dtype_counts()
        float64    1
        int64      1
        object     1
        dtype: int64
        """
        warnings.warn(
            "`get_dtype_counts` has been deprecated and will be "
            "removed in a future version. For DataFrames use "
            "`.dtypes.value_counts()",
            FutureWarning,
            stacklevel=2,
        )

        from pandas import Series

        return Series(self._data.get_dtype_counts())

    def get_ftype_counts(self):
        """
        Return counts of unique ftypes in this object.

        .. deprecated:: 0.23.0

        This is useful for SparseDataFrame or for DataFrames containing
        sparse arrays.

        Returns
        -------
        dtype : Series
            Series with the count of columns with each type and
            sparsity (dense/sparse).

        See Also
        --------
        ftypes : Return ftypes (indication of sparse/dense and dtype) in
            this object.

        Examples
        --------
        >>> a = [['a', 1, 1.0], ['b', 2, 2.0], ['c', 3, 3.0]]
        >>> df = pd.DataFrame(a, columns=['str', 'int', 'float'])
        >>> df
          str  int  float
        0   a    1    1.0
        1   b    2    2.0
        2   c    3    3.0

        >>> df.get_ftype_counts()  # doctest: +SKIP
        float64:dense    1
        int64:dense      1
        object:dense     1
        dtype: int64
        """
        warnings.warn(
            "get_ftype_counts is deprecated and will be removed in a future version",
            FutureWarning,
            stacklevel=2,
        )

        from pandas import Series

        return Series(self._data.get_ftype_counts())

    @property
    def dtypes(self):
        """
        Return the dtypes in the DataFrame.

        This returns a Series with the data type of each column.
        The result's index is the original DataFrame's columns. Columns
        with mixed types are stored with the ``object`` dtype. See
        :ref:`the User Guide <basics.dtypes>` for more.

        Returns
        -------
        pandas.Series
            The data type of each column.

        See Also
        --------
        DataFrame.ftypes : Dtype and sparsity information.

        Examples
        --------
        >>> df = pd.DataFrame({'float': [1.0],
        ...                    'int': [1],
        ...                    'datetime': [pd.Timestamp('20180310')],
        ...                    'string': ['foo']})
        >>> df.dtypes
        float              float64
        int                  int64
        datetime    datetime64[ns]
        string              object
        dtype: object
        """
        from pandas import Series

        return Series(self._data.get_dtypes(), index=self._info_axis, dtype=np.object_)

    @property
    def ftypes(self):
        """
        Return the ftypes (indication of sparse/dense and dtype) in DataFrame.

        .. deprecated:: 0.25.0
           Use :func:`dtypes` instead.

        This returns a Series with the data type of each column.
        The result's index is the original DataFrame's columns. Columns
        with mixed types are stored with the ``object`` dtype.  See
        :ref:`the User Guide <basics.dtypes>` for more.

        Returns
        -------
        pandas.Series
            The data type and indication of sparse/dense of each column.

        See Also
        --------
        DataFrame.dtypes: Series with just dtype information.
        SparseDataFrame : Container for sparse tabular data.

        Notes
        -----
        Sparse data should have the same dtypes as its dense representation.

        Examples
        --------
        >>> arr = np.random.RandomState(0).randn(100, 4)
        >>> arr[arr < .8] = np.nan
        >>> pd.DataFrame(arr).ftypes
        0    float64:dense
        1    float64:dense
        2    float64:dense
        3    float64:dense
        dtype: object

        >>> pd.SparseDataFrame(arr).ftypes  # doctest: +SKIP
        0    float64:sparse
        1    float64:sparse
        2    float64:sparse
        3    float64:sparse
        dtype: object
        """
        warnings.warn(
            "DataFrame.ftypes is deprecated and will "
            "be removed in a future version. "
            "Use DataFrame.dtypes instead.",
            FutureWarning,
            stacklevel=2,
        )

        from pandas import Series

        return Series(self._data.get_ftypes(), index=self._info_axis, dtype=np.object_)

    def as_blocks(self, copy=True):
        """
        Convert the frame to a dict of dtype -> Constructor Types that each has
        a homogeneous dtype.

        .. deprecated:: 0.21.0

        NOTE: the dtypes of the blocks WILL BE PRESERVED HERE (unlike in
              as_matrix)

        Parameters
        ----------
        copy : bool, default True

        Returns
        -------
        dict
            Mapping dtype -> Constructor Types.
        """
        warnings.warn(
            "as_blocks is deprecated and will be removed in a future version",
            FutureWarning,
            stacklevel=2,
        )
        return self._to_dict_of_blocks(copy=copy)

    @property
    def blocks(self):
        """
        Internal property, property synonym for as_blocks().

        .. deprecated:: 0.21.0
        """
        return self.as_blocks()

    def _to_dict_of_blocks(self, copy=True):
        """
        Return a dict of dtype -> Constructor Types that
        each is a homogeneous dtype.

        Internal ONLY
        """
        return {
            k: self._constructor(v).__finalize__(self)
            for k, v, in self._data.to_dict(copy=copy).items()
        }

    def astype(self, dtype, copy=True, errors="raise", **kwargs):
        """
        Cast a pandas object to a specified dtype ``dtype``.

        Parameters
        ----------
        dtype : data type, or dict of column name -> data type
            Use a numpy.dtype or Python type to cast entire pandas object to
            the same type. Alternatively, use {col: dtype, ...}, where col is a
            column label and dtype is a numpy.dtype or Python type to cast one
            or more of the DataFrame's columns to column-specific types.
        copy : bool, default True
            Return a copy when ``copy=True`` (be very careful setting
            ``copy=False`` as changes to values then may propagate to other
            pandas objects).
        errors : {'raise', 'ignore'}, default 'raise'
            Control raising of exceptions on invalid data for provided dtype.

            - ``raise`` : allow exceptions to be raised
            - ``ignore`` : suppress exceptions. On error return original object

            .. versionadded:: 0.20.0

        kwargs : keyword arguments to pass on to the constructor

        Returns
        -------
        casted : same type as caller

        See Also
        --------
        to_datetime : Convert argument to datetime.
        to_timedelta : Convert argument to timedelta.
        to_numeric : Convert argument to a numeric type.
        numpy.ndarray.astype : Cast a numpy array to a specified type.

        Examples
        --------
        Create a DataFrame:

        >>> d = {'col1': [1, 2], 'col2': [3, 4]}
        >>> df = pd.DataFrame(data=d)
        >>> df.dtypes
        col1    int64
        col2    int64
        dtype: object

        Cast all columns to int32:

        >>> df.astype('int32').dtypes
        col1    int32
        col2    int32
        dtype: object

        Cast col1 to int32 using a dictionary:

        >>> df.astype({'col1': 'int32'}).dtypes
        col1    int32
        col2    int64
        dtype: object

        Create a series:

        >>> ser = pd.Series([1, 2], dtype='int32')
        >>> ser
        0    1
        1    2
        dtype: int32
        >>> ser.astype('int64')
        0    1
        1    2
        dtype: int64

        Convert to categorical type:

        >>> ser.astype('category')
        0    1
        1    2
        dtype: category
        Categories (2, int64): [1, 2]

        Convert to ordered categorical type with custom ordering:

        >>> cat_dtype = pd.api.types.CategoricalDtype(
        ...                     categories=[2, 1], ordered=True)
        >>> ser.astype(cat_dtype)
        0    1
        1    2
        dtype: category
        Categories (2, int64): [2 < 1]

        Note that using ``copy=False`` and changing data on a new
        pandas object may propagate changes:

        >>> s1 = pd.Series([1,2])
        >>> s2 = s1.astype('int64', copy=False)
        >>> s2[0] = 10
        >>> s1  # note that s1[0] has changed too
        0    10
        1     2
        dtype: int64
        """
        if is_dict_like(dtype):
            if self.ndim == 1:  # i.e. Series
                if len(dtype) > 1 or self.name not in dtype:
                    raise KeyError(
                        "Only the Series name can be used for "
                        "the key in Series dtype mappings."
                    )
                new_type = dtype[self.name]
                return self.astype(new_type, copy, errors, **kwargs)

            for col_name in dtype.keys():
                if col_name not in self:
                    raise KeyError(
                        "Only a column name can be used for the "
                        "key in a dtype mappings argument."
                    )
            results = []
            for col_name, col in self.items():
                if col_name in dtype:
                    results.append(
                        col.astype(
                            dtype=dtype[col_name], copy=copy, errors=errors, **kwargs
                        )
                    )
                else:
                    results.append(results.append(col.copy() if copy else col))

        elif is_extension_array_dtype(dtype) and self.ndim > 1:
            # GH 18099/22869: columnwise conversion to extension dtype
            # GH 24704: use iloc to handle duplicate column names
            results = (
                self.iloc[:, i].astype(dtype, copy=copy)
                for i in range(len(self.columns))
            )

        else:
            # else, only a single dtype is given
            new_data = self._data.astype(
                dtype=dtype, copy=copy, errors=errors, **kwargs
            )
            return self._constructor(new_data).__finalize__(self)

        # GH 19920: retain column metadata after concat
        result = pd.concat(results, axis=1, copy=False)
        result.columns = self.columns
        return result

    def copy(self, deep=True):
        """
        Make a copy of this object's indices and data.

        When ``deep=True`` (default), a new object will be created with a
        copy of the calling object's data and indices. Modifications to
        the data or indices of the copy will not be reflected in the
        original object (see notes below).

        When ``deep=False``, a new object will be created without copying
        the calling object's data or index (only references to the data
        and index are copied). Any changes to the data of the original
        will be reflected in the shallow copy (and vice versa).

        Parameters
        ----------
        deep : bool, default True
            Make a deep copy, including a copy of the data and the indices.
            With ``deep=False`` neither the indices nor the data are copied.

        Returns
        -------
        copy : Series or DataFrame
            Object type matches caller.

        Notes
        -----
        When ``deep=True``, data is copied but actual Python objects
        will not be copied recursively, only the reference to the object.
        This is in contrast to `copy.deepcopy` in the Standard Library,
        which recursively copies object data (see examples below).

        While ``Index`` objects are copied when ``deep=True``, the underlying
        numpy array is not copied for performance reasons. Since ``Index`` is
        immutable, the underlying data can be safely shared and a copy
        is not needed.

        Examples
        --------
        >>> s = pd.Series([1, 2], index=["a", "b"])
        >>> s
        a    1
        b    2
        dtype: int64

        >>> s_copy = s.copy()
        >>> s_copy
        a    1
        b    2
        dtype: int64

        **Shallow copy versus default (deep) copy:**

        >>> s = pd.Series([1, 2], index=["a", "b"])
        >>> deep = s.copy()
        >>> shallow = s.copy(deep=False)

        Shallow copy shares data and index with original.

        >>> s is shallow
        False
        >>> s.values is shallow.values and s.index is shallow.index
        True

        Deep copy has own copy of data and index.

        >>> s is deep
        False
        >>> s.values is deep.values or s.index is deep.index
        False

        Updates to the data shared by shallow copy and original is reflected
        in both; deep copy remains unchanged.

        >>> s[0] = 3
        >>> shallow[1] = 4
        >>> s
        a    3
        b    4
        dtype: int64
        >>> shallow
        a    3
        b    4
        dtype: int64
        >>> deep
        a    1
        b    2
        dtype: int64

        Note that when copying an object containing Python objects, a deep copy
        will copy the data, but will not do so recursively. Updating a nested
        data object will be reflected in the deep copy.

        >>> s = pd.Series([[1, 2], [3, 4]])
        >>> deep = s.copy()
        >>> s[0][0] = 10
        >>> s
        0    [10, 2]
        1     [3, 4]
        dtype: object
        >>> deep
        0    [10, 2]
        1     [3, 4]
        dtype: object
        """
        data = self._data.copy(deep=deep)
        return self._constructor(data).__finalize__(self)

    def __copy__(self, deep=True):
        return self.copy(deep=deep)

    def __deepcopy__(self, memo=None):
        """
        Parameters
        ----------
        memo, default None
            Standard signature. Unused
        """
        if memo is None:
            memo = {}
        return self.copy(deep=True)

    def _convert(
        self, datetime=False, numeric=False, timedelta=False, coerce=False, copy=True
    ):
        """
        Attempt to infer better dtype for object columns

        Parameters
        ----------
        datetime : bool, default False
            If True, convert to date where possible.
        numeric : bool, default False
            If True, attempt to convert to numbers (including strings), with
            unconvertible values becoming NaN.
        timedelta : bool, default False
            If True, convert to timedelta where possible.
        coerce : bool, default False
            If True, force conversion with unconvertible values converted to
            nulls (NaN or NaT).
        copy : bool, default True
            If True, return a copy even if no copy is necessary (e.g. no
            conversion was done). Note: This is meant for internal use, and
            should not be confused with inplace.

        Returns
        -------
        converted : same as input object
        """
        validate_bool_kwarg(datetime, "datetime")
        validate_bool_kwarg(numeric, "numeric")
        validate_bool_kwarg(timedelta, "timedelta")
        validate_bool_kwarg(coerce, "coerce")
        validate_bool_kwarg(copy, "copy")
        return self._constructor(
            self._data.convert(
                datetime=datetime,
                numeric=numeric,
                timedelta=timedelta,
                coerce=coerce,
                copy=copy,
            )
        ).__finalize__(self)

    def infer_objects(self):
        """
        Attempt to infer better dtypes for object columns.

        Attempts soft conversion of object-dtyped
        columns, leaving non-object and unconvertible
        columns unchanged. The inference rules are the
        same as during normal Series/DataFrame construction.

        .. versionadded:: 0.21.0

        Returns
        -------
        converted : same type as input object

        See Also
        --------
        to_datetime : Convert argument to datetime.
        to_timedelta : Convert argument to timedelta.
        to_numeric : Convert argument to numeric type.

        Examples
        --------
        >>> df = pd.DataFrame({"A": ["a", 1, 2, 3]})
        >>> df = df.iloc[1:]
        >>> df
           A
        1  1
        2  2
        3  3

        >>> df.dtypes
        A    object
        dtype: object

        >>> df.infer_objects().dtypes
        A    int64
        dtype: object
        """
        # numeric=False necessary to only soft convert;
        # python objects will still be converted to
        # native numpy numeric types
        return self._constructor(
            self._data.convert(
                datetime=True, numeric=False, timedelta=True, coerce=False, copy=True
            )
        ).__finalize__(self)

    # ----------------------------------------------------------------------
    # Filling NA's

    def fillna(
        self,
        value=None,
        method=None,
        axis=None,
        inplace=False,
        limit=None,
        downcast=None,
    ):
        """
        Fill NA/NaN values using the specified method.

        Parameters
        ----------
        value : scalar, dict, Series, or DataFrame
            Value to use to fill holes (e.g. 0), alternately a
            dict/Series/DataFrame of values specifying which value to use for
            each index (for a Series) or column (for a DataFrame).  Values not
            in the dict/Series/DataFrame will not be filled. This value cannot
            be a list.
        method : {'backfill', 'bfill', 'pad', 'ffill', None}, default None
            Method to use for filling holes in reindexed Series
            pad / ffill: propagate last valid observation forward to next valid
            backfill / bfill: use next valid observation to fill gap.
        axis : %(axes_single_arg)s
            Axis along which to fill missing values.
        inplace : bool, default False
            If True, fill in-place. Note: this will modify any
            other views on this object (e.g., a no-copy slice for a column in a
            DataFrame).
        limit : int, default None
            If method is specified, this is the maximum number of consecutive
            NaN values to forward/backward fill. In other words, if there is
            a gap with more than this number of consecutive NaNs, it will only
            be partially filled. If method is not specified, this is the
            maximum number of entries along the entire axis where NaNs will be
            filled. Must be greater than 0 if not None.
        downcast : dict, default is None
            A dict of item->dtype of what to downcast if possible,
            or the string 'infer' which will try to downcast to an appropriate
            equal type (e.g. float64 to int64 if possible).

        Returns
        -------
        %(klass)s
            Object with missing values filled.

        See Also
        --------
        interpolate : Fill NaN values using interpolation.
        reindex : Conform object to new index.
        asfreq : Convert TimeSeries to specified frequency.

        Examples
        --------
        >>> df = pd.DataFrame([[np.nan, 2, np.nan, 0],
        ...                    [3, 4, np.nan, 1],
        ...                    [np.nan, np.nan, np.nan, 5],
        ...                    [np.nan, 3, np.nan, 4]],
        ...                   columns=list('ABCD'))
        >>> df
             A    B   C  D
        0  NaN  2.0 NaN  0
        1  3.0  4.0 NaN  1
        2  NaN  NaN NaN  5
        3  NaN  3.0 NaN  4

        Replace all NaN elements with 0s.

        >>> df.fillna(0)
            A   B   C   D
        0   0.0 2.0 0.0 0
        1   3.0 4.0 0.0 1
        2   0.0 0.0 0.0 5
        3   0.0 3.0 0.0 4

        We can also propagate non-null values forward or backward.

        >>> df.fillna(method='ffill')
            A   B   C   D
        0   NaN 2.0 NaN 0
        1   3.0 4.0 NaN 1
        2   3.0 4.0 NaN 5
        3   3.0 3.0 NaN 4

        Replace all NaN elements in column 'A', 'B', 'C', and 'D', with 0, 1,
        2, and 3 respectively.

        >>> values = {'A': 0, 'B': 1, 'C': 2, 'D': 3}
        >>> df.fillna(value=values)
            A   B   C   D
        0   0.0 2.0 2.0 0
        1   3.0 4.0 2.0 1
        2   0.0 1.0 2.0 5
        3   0.0 3.0 2.0 4

        Only replace the first NaN element.

        >>> df.fillna(value=values, limit=1)
            A   B   C   D
        0   0.0 2.0 2.0 0
        1   3.0 4.0 NaN 1
        2   NaN 1.0 NaN 5
        3   NaN 3.0 NaN 4
        """
        inplace = validate_bool_kwarg(inplace, "inplace")
        value, method = validate_fillna_kwargs(value, method)

        self._consolidate_inplace()

        # set the default here, so functions examining the signaure
        # can detect if something was set (e.g. in groupby) (GH9221)
        if axis is None:
            axis = 0
        axis = self._get_axis_number(axis)

        if value is None:

            if self._is_mixed_type and axis == 1:
                if inplace:
                    raise NotImplementedError()
                result = self.T.fillna(method=method, limit=limit).T

                # need to downcast here because of all of the transposes
                result._data = result._data.downcast()

                return result

            new_data = self._data.interpolate(
                method=method,
                axis=axis,
                limit=limit,
                inplace=inplace,
                coerce=True,
                downcast=downcast,
            )
        else:
            if len(self._get_axis(axis)) == 0:
                return self

            if self.ndim == 1:
                if isinstance(value, (dict, ABCSeries)):
                    from pandas import Series

                    value = Series(value)
                elif not is_list_like(value):
                    pass
                else:
                    raise TypeError(
                        '"value" parameter must be a scalar, dict '
                        "or Series, but you passed a "
                        '"{0}"'.format(type(value).__name__)
                    )

                new_data = self._data.fillna(
                    value=value, limit=limit, inplace=inplace, downcast=downcast
                )

            elif isinstance(value, (dict, ABCSeries)):
                if axis == 1:
                    raise NotImplementedError(
                        "Currently only can fill "
                        "with dict/Series column "
                        "by column"
                    )

                result = self if inplace else self.copy()
                for k, v in value.items():
                    if k not in result:
                        continue
                    obj = result[k]
                    obj.fillna(v, limit=limit, inplace=True, downcast=downcast)
                return result if not inplace else None

            elif not is_list_like(value):
                new_data = self._data.fillna(
                    value=value, limit=limit, inplace=inplace, downcast=downcast
                )
            elif isinstance(value, ABCDataFrame) and self.ndim == 2:
                new_data = self.where(self.notna(), value)
            else:
                raise ValueError("invalid fill value with a %s" % type(value))

        if inplace:
            self._update_inplace(new_data)
        else:
            return self._constructor(new_data).__finalize__(self)

    def ffill(self, axis=None, inplace=False, limit=None, downcast=None):
        """
        Synonym for :meth:`DataFrame.fillna` with ``method='ffill'``.

        Returns
        -------
        %(klass)s
            Object with missing values filled.
        """
        return self.fillna(
            method="ffill", axis=axis, inplace=inplace, limit=limit, downcast=downcast
        )

    def bfill(self, axis=None, inplace=False, limit=None, downcast=None):
        """
        Synonym for :meth:`DataFrame.fillna` with ``method='bfill'``.

        Returns
        -------
        %(klass)s
            Object with missing values filled.
        """
        return self.fillna(
            method="bfill", axis=axis, inplace=inplace, limit=limit, downcast=downcast
        )

    _shared_docs[
        "replace"
    ] = """
        Replace values given in `to_replace` with `value`.

        Values of the %(klass)s are replaced with other values dynamically.
        This differs from updating with ``.loc`` or ``.iloc``, which require
        you to specify a location to update with some value.

        Parameters
        ----------
        to_replace : str, regex, list, dict, Series, int, float, or None
            How to find the values that will be replaced.

            * numeric, str or regex:

                - numeric: numeric values equal to `to_replace` will be
                  replaced with `value`
                - str: string exactly matching `to_replace` will be replaced
                  with `value`
                - regex: regexs matching `to_replace` will be replaced with
                  `value`

            * list of str, regex, or numeric:

                - First, if `to_replace` and `value` are both lists, they
                  **must** be the same length.
                - Second, if ``regex=True`` then all of the strings in **both**
                  lists will be interpreted as regexs otherwise they will match
                  directly. This doesn't matter much for `value` since there
                  are only a few possible substitution regexes you can use.
                - str, regex and numeric rules apply as above.

            * dict:

                - Dicts can be used to specify different replacement values
                  for different existing values. For example,
                  ``{'a': 'b', 'y': 'z'}`` replaces the value 'a' with 'b' and
                  'y' with 'z'. To use a dict in this way the `value`
                  parameter should be `None`.
                - For a DataFrame a dict can specify that different values
                  should be replaced in different columns. For example,
                  ``{'a': 1, 'b': 'z'}`` looks for the value 1 in column 'a'
                  and the value 'z' in column 'b' and replaces these values
                  with whatever is specified in `value`. The `value` parameter
                  should not be ``None`` in this case. You can treat this as a
                  special case of passing two lists except that you are
                  specifying the column to search in.
                - For a DataFrame nested dictionaries, e.g.,
                  ``{'a': {'b': np.nan}}``, are read as follows: look in column
                  'a' for the value 'b' and replace it with NaN. The `value`
                  parameter should be ``None`` to use a nested dict in this
                  way. You can nest regular expressions as well. Note that
                  column names (the top-level dictionary keys in a nested
                  dictionary) **cannot** be regular expressions.

            * None:

                - This means that the `regex` argument must be a string,
                  compiled regular expression, or list, dict, ndarray or
                  Series of such elements. If `value` is also ``None`` then
                  this **must** be a nested dictionary or Series.

            See the examples section for examples of each of these.
        value : scalar, dict, list, str, regex, default None
            Value to replace any values matching `to_replace` with.
            For a DataFrame a dict of values can be used to specify which
            value to use for each column (columns not in the dict will not be
            filled). Regular expressions, strings and lists or dicts of such
            objects are also allowed.
        inplace : bool, default False
            If True, in place. Note: this will modify any
            other views on this object (e.g. a column from a DataFrame).
            Returns the caller if this is True.
        limit : int, default None
            Maximum size gap to forward or backward fill.
        regex : bool or same types as `to_replace`, default False
            Whether to interpret `to_replace` and/or `value` as regular
            expressions. If this is ``True`` then `to_replace` *must* be a
            string. Alternatively, this could be a regular expression or a
            list, dict, or array of regular expressions in which case
            `to_replace` must be ``None``.
        method : {'pad', 'ffill', 'bfill', `None`}
            The method to use when for replacement, when `to_replace` is a
            scalar, list or tuple and `value` is ``None``.

            .. versionchanged:: 0.23.0
                Added to DataFrame.

        Returns
        -------
        %(klass)s
            Object after replacement.

        Raises
        ------
        AssertionError
            * If `regex` is not a ``bool`` and `to_replace` is not
              ``None``.
        TypeError
            * If `to_replace` is a ``dict`` and `value` is not a ``list``,
              ``dict``, ``ndarray``, or ``Series``
            * If `to_replace` is ``None`` and `regex` is not compilable
              into a regular expression or is a list, dict, ndarray, or
              Series.
            * When replacing multiple ``bool`` or ``datetime64`` objects and
              the arguments to `to_replace` does not match the type of the
              value being replaced
        ValueError
            * If a ``list`` or an ``ndarray`` is passed to `to_replace` and
              `value` but they are not the same length.

        See Also
        --------
        %(klass)s.fillna : Fill NA values.
        %(klass)s.where : Replace values based on boolean condition.
        Series.str.replace : Simple string replacement.

        Notes
        -----
        * Regex substitution is performed under the hood with ``re.sub``. The
          rules for substitution for ``re.sub`` are the same.
        * Regular expressions will only substitute on strings, meaning you
          cannot provide, for example, a regular expression matching floating
          point numbers and expect the columns in your frame that have a
          numeric dtype to be matched. However, if those floating point
          numbers *are* strings, then you can do this.
        * This method has *a lot* of options. You are encouraged to experiment
          and play with this method to gain intuition about how it works.
        * When dict is used as the `to_replace` value, it is like
          key(s) in the dict are the to_replace part and
          value(s) in the dict are the value parameter.

        Examples
        --------

        **Scalar `to_replace` and `value`**

        >>> s = pd.Series([0, 1, 2, 3, 4])
        >>> s.replace(0, 5)
        0    5
        1    1
        2    2
        3    3
        4    4
        dtype: int64

        >>> df = pd.DataFrame({'A': [0, 1, 2, 3, 4],
        ...                    'B': [5, 6, 7, 8, 9],
        ...                    'C': ['a', 'b', 'c', 'd', 'e']})
        >>> df.replace(0, 5)
           A  B  C
        0  5  5  a
        1  1  6  b
        2  2  7  c
        3  3  8  d
        4  4  9  e

        **List-like `to_replace`**

        >>> df.replace([0, 1, 2, 3], 4)
           A  B  C
        0  4  5  a
        1  4  6  b
        2  4  7  c
        3  4  8  d
        4  4  9  e

        >>> df.replace([0, 1, 2, 3], [4, 3, 2, 1])
           A  B  C
        0  4  5  a
        1  3  6  b
        2  2  7  c
        3  1  8  d
        4  4  9  e

        >>> s.replace([1, 2], method='bfill')
        0    0
        1    3
        2    3
        3    3
        4    4
        dtype: int64

        **dict-like `to_replace`**

        >>> df.replace({0: 10, 1: 100})
             A  B  C
        0   10  5  a
        1  100  6  b
        2    2  7  c
        3    3  8  d
        4    4  9  e

        >>> df.replace({'A': 0, 'B': 5}, 100)
             A    B  C
        0  100  100  a
        1    1    6  b
        2    2    7  c
        3    3    8  d
        4    4    9  e

        >>> df.replace({'A': {0: 100, 4: 400}})
             A  B  C
        0  100  5  a
        1    1  6  b
        2    2  7  c
        3    3  8  d
        4  400  9  e

        **Regular expression `to_replace`**

        >>> df = pd.DataFrame({'A': ['bat', 'foo', 'bait'],
        ...                    'B': ['abc', 'bar', 'xyz']})
        >>> df.replace(to_replace=r'^ba.$', value='new', regex=True)
              A    B
        0   new  abc
        1   foo  new
        2  bait  xyz

        >>> df.replace({'A': r'^ba.$'}, {'A': 'new'}, regex=True)
              A    B
        0   new  abc
        1   foo  bar
        2  bait  xyz

        >>> df.replace(regex=r'^ba.$', value='new')
              A    B
        0   new  abc
        1   foo  new
        2  bait  xyz

        >>> df.replace(regex={r'^ba.$': 'new', 'foo': 'xyz'})
              A    B
        0   new  abc
        1   xyz  new
        2  bait  xyz

        >>> df.replace(regex=[r'^ba.$', 'foo'], value='new')
              A    B
        0   new  abc
        1   new  new
        2  bait  xyz

        Note that when replacing multiple ``bool`` or ``datetime64`` objects,
        the data types in the `to_replace` parameter must match the data
        type of the value being replaced:

        >>> df = pd.DataFrame({'A': [True, False, True],
        ...                    'B': [False, True, False]})
        >>> df.replace({'a string': 'new value', True: False})  # raises
        Traceback (most recent call last):
            ...
        TypeError: Cannot compare types 'ndarray(dtype=bool)' and 'str'

        This raises a ``TypeError`` because one of the ``dict`` keys is not of
        the correct type for replacement.

        Compare the behavior of ``s.replace({'a': None})`` and
        ``s.replace('a', None)`` to understand the peculiarities
        of the `to_replace` parameter:

        >>> s = pd.Series([10, 'a', 'a', 'b', 'a'])

        When one uses a dict as the `to_replace` value, it is like the
        value(s) in the dict are equal to the `value` parameter.
        ``s.replace({'a': None})`` is equivalent to
        ``s.replace(to_replace={'a': None}, value=None, method=None)``:

        >>> s.replace({'a': None})
        0      10
        1    None
        2    None
        3       b
        4    None
        dtype: object

        When ``value=None`` and `to_replace` is a scalar, list or
        tuple, `replace` uses the method parameter (default 'pad') to do the
        replacement. So this is why the 'a' values are being replaced by 10
        in rows 1 and 2 and 'b' in row 4 in this case.
        The command ``s.replace('a', None)`` is actually equivalent to
        ``s.replace(to_replace='a', value=None, method='pad')``:

        >>> s.replace('a', None)
        0    10
        1    10
        2    10
        3     b
        4     b
        dtype: object
    """

    @Appender(_shared_docs["replace"] % _shared_doc_kwargs)
    def replace(
        self,
        to_replace=None,
        value=None,
        inplace=False,
        limit=None,
        regex=False,
        method="pad",
    ):
        inplace = validate_bool_kwarg(inplace, "inplace")
        if not is_bool(regex) and to_replace is not None:
            raise AssertionError("'to_replace' must be 'None' if 'regex' is not a bool")

        self._consolidate_inplace()

        if value is None:
            # passing a single value that is scalar like
            # when value is None (GH5319), for compat
            if not is_dict_like(to_replace) and not is_dict_like(regex):
                to_replace = [to_replace]

            if isinstance(to_replace, (tuple, list)):
                if isinstance(self, ABCDataFrame):
                    return self.apply(
                        _single_replace, args=(to_replace, method, inplace, limit)
                    )
                return _single_replace(self, to_replace, method, inplace, limit)

            if not is_dict_like(to_replace):
                if not is_dict_like(regex):
                    raise TypeError(
                        'If "to_replace" and "value" are both None'
                        ' and "to_replace" is not a list, then '
                        "regex must be a mapping"
                    )
                to_replace = regex
                regex = True

            items = list(to_replace.items())
            keys, values = zip(*items) if items else ([], [])

            are_mappings = [is_dict_like(v) for v in values]

            if any(are_mappings):
                if not all(are_mappings):
                    raise TypeError(
                        "If a nested mapping is passed, all values"
                        " of the top level mapping must be "
                        "mappings"
                    )
                # passed a nested dict/Series
                to_rep_dict = {}
                value_dict = {}

                for k, v in items:
                    keys, values = list(zip(*v.items())) or ([], [])

                    to_rep_dict[k] = list(keys)
                    value_dict[k] = list(values)

                to_replace, value = to_rep_dict, value_dict
            else:
                to_replace, value = keys, values

            return self.replace(
                to_replace, value, inplace=inplace, limit=limit, regex=regex
            )
        else:

            # need a non-zero len on all axes
            if not self.size:
                return self

            new_data = self._data
            if is_dict_like(to_replace):
                if is_dict_like(value):  # {'A' : NA} -> {'A' : 0}
                    res = self if inplace else self.copy()
                    for c, src in to_replace.items():
                        if c in value and c in self:
                            # object conversion is handled in
                            # series.replace which is called recursively
                            res[c] = res[c].replace(
                                to_replace=src,
                                value=value[c],
                                inplace=False,
                                regex=regex,
                            )
                    return None if inplace else res

                # {'A': NA} -> 0
                elif not is_list_like(value):
                    keys = [(k, src) for k, src in to_replace.items() if k in self]
                    keys_len = len(keys) - 1
                    for i, (k, src) in enumerate(keys):
                        convert = i == keys_len
                        new_data = new_data.replace(
                            to_replace=src,
                            value=value,
                            filter=[k],
                            inplace=inplace,
                            regex=regex,
                            convert=convert,
                        )
                else:
                    raise TypeError("value argument must be scalar, dict, or Series")

            elif is_list_like(to_replace):  # [NA, ''] -> [0, 'missing']
                if is_list_like(value):
                    if len(to_replace) != len(value):
                        raise ValueError(
                            "Replacement lists must match "
                            "in length. Expecting %d got %d "
                            % (len(to_replace), len(value))
                        )

                    new_data = self._data.replace_list(
                        src_list=to_replace,
                        dest_list=value,
                        inplace=inplace,
                        regex=regex,
                    )

                else:  # [NA, ''] -> 0
                    new_data = self._data.replace(
                        to_replace=to_replace, value=value, inplace=inplace, regex=regex
                    )
            elif to_replace is None:
                if not (
                    is_re_compilable(regex)
                    or is_list_like(regex)
                    or is_dict_like(regex)
                ):
                    raise TypeError(
                        "'regex' must be a string or a compiled "
                        "regular expression or a list or dict of "
                        "strings or regular expressions, you "
                        "passed a"
                        " {0!r}".format(type(regex).__name__)
                    )
                return self.replace(
                    regex, value, inplace=inplace, limit=limit, regex=True
                )
            else:

                # dest iterable dict-like
                if is_dict_like(value):  # NA -> {'A' : 0, 'B' : -1}
                    new_data = self._data

                    for k, v in value.items():
                        if k in self:
                            new_data = new_data.replace(
                                to_replace=to_replace,
                                value=v,
                                filter=[k],
                                inplace=inplace,
                                regex=regex,
                            )

                elif not is_list_like(value):  # NA -> 0
                    new_data = self._data.replace(
                        to_replace=to_replace, value=value, inplace=inplace, regex=regex
                    )
                else:
                    msg = ('Invalid "to_replace" type: ' "{0!r}").format(
                        type(to_replace).__name__
                    )
                    raise TypeError(msg)  # pragma: no cover

        if inplace:
            self._update_inplace(new_data)
        else:
            return self._constructor(new_data).__finalize__(self)

    _shared_docs[
        "interpolate"
    ] = """
        Please note that only ``method='linear'`` is supported for
        DataFrame/Series with a MultiIndex.

        Parameters
        ----------
        method : str, default 'linear'
            Interpolation technique to use. One of:

            * 'linear': Ignore the index and treat the values as equally
              spaced. This is the only method supported on MultiIndexes.
            * 'time': Works on daily and higher resolution data to interpolate
              given length of interval.
            * 'index', 'values': use the actual numerical values of the index.
            * 'pad': Fill in NaNs using existing values.
            * 'nearest', 'zero', 'slinear', 'quadratic', 'cubic', 'spline',
              'barycentric', 'polynomial': Passed to
              `scipy.interpolate.interp1d`. These methods use the numerical
              values of the index.  Both 'polynomial' and 'spline' require that
              you also specify an `order` (int), e.g.
              ``df.interpolate(method='polynomial', order=5)``.
            * 'krogh', 'piecewise_polynomial', 'spline', 'pchip', 'akima':
              Wrappers around the SciPy interpolation methods of similar
              names. See `Notes`.
            * 'from_derivatives': Refers to
              `scipy.interpolate.BPoly.from_derivatives` which
              replaces 'piecewise_polynomial' interpolation method in
              scipy 0.18.
        axis : {0 or 'index', 1 or 'columns', None}, default None
            Axis to interpolate along.
        limit : int, optional
            Maximum number of consecutive NaNs to fill. Must be greater than
            0.
        inplace : bool, default False
            Update the data in place if possible.
        limit_direction : {'forward', 'backward', 'both'}, default 'forward'
            If limit is specified, consecutive NaNs will be filled in this
            direction.
        limit_area : {`None`, 'inside', 'outside'}, default None
            If limit is specified, consecutive NaNs will be filled with this
            restriction.

            * ``None``: No fill restriction.
            * 'inside': Only fill NaNs surrounded by valid values
              (interpolate).
            * 'outside': Only fill NaNs outside valid values (extrapolate).

            .. versionadded:: 0.23.0
            
        max_gap : int, optional
            Maximum number of consecutive NaN values up to which a NaN-gap
            will be interpolated. For all NaN-gaps wider than that no
            interpolation is carried out. Must be greater than 0.

            .. versionadded:: 0.25.0
            
        downcast : optional, 'infer' or None, defaults to None
            Downcast dtypes if possible.
        **kwargs
            Keyword arguments to pass on to the interpolating function.

        Returns
        -------
        Series or DataFrame
            Returns the same object type as the caller, interpolated at
            some or all ``NaN`` values.

        See Also
        --------
        fillna : Fill missing values using different methods.
        scipy.interpolate.Akima1DInterpolator : Piecewise cubic polynomials
            (Akima interpolator).
        scipy.interpolate.BPoly.from_derivatives : Piecewise polynomial in the
            Bernstein basis.
        scipy.interpolate.interp1d : Interpolate a 1-D function.
        scipy.interpolate.KroghInterpolator : Interpolate polynomial (Krogh
            interpolator).
        scipy.interpolate.PchipInterpolator : PCHIP 1-d monotonic cubic
            interpolation.
        scipy.interpolate.CubicSpline : Cubic spline data interpolator.

        Notes
        -----
        The 'krogh', 'piecewise_polynomial', 'spline', 'pchip' and 'akima'
        methods are wrappers around the respective SciPy implementations of
        similar names. These use the actual numerical values of the index.
        For more information on their behavior, see the
        `SciPy documentation
        <http://docs.scipy.org/doc/scipy/reference/interpolate.html#univariate-interpolation>`__
        and `SciPy tutorial
        <http://docs.scipy.org/doc/scipy/reference/tutorial/interpolate.html>`__.

        Examples
        --------
        Filling in ``NaN`` in a :class:`~pandas.Series` via linear
        interpolation.

        >>> s = pd.Series([0, 1, np.nan, 3])
        >>> s
        0    0.0
        1    1.0
        2    NaN
        3    3.0
        dtype: float64
        >>> s.interpolate()
        0    0.0
        1    1.0
        2    2.0
        3    3.0
        dtype: float64

        Filling in ``NaN`` in a Series by padding, but filling at most two
        consecutive ``NaN`` at a time.

        >>> s = pd.Series([np.nan, "single_one", np.nan,
        ...                "fill_two_more", np.nan, np.nan, np.nan,
        ...                4.71, np.nan])
        >>> s
        0              NaN
        1       single_one
        2              NaN
        3    fill_two_more
        4              NaN
        5              NaN
        6              NaN
        7             4.71
        8              NaN
        dtype: object
        >>> s.interpolate(method='pad', limit=2)
        0              NaN
        1       single_one
        2       single_one
        3    fill_two_more
        4    fill_two_more
        5    fill_two_more
        6              NaN
        7             4.71
        8             4.71
        dtype: object

        Filling in ``NaN`` in a Series via polynomial interpolation or splines:
        Both 'polynomial' and 'spline' methods require that you also specify
        an ``order`` (int).

        >>> s = pd.Series([0, 2, np.nan, 8])
        >>> s.interpolate(method='polynomial', order=2)
        0    0.000000
        1    2.000000
        2    4.666667
        3    8.000000
        dtype: float64

        Fill the DataFrame forward (that is, going down) along each column
        using linear interpolation.

        Note how the last entry in column 'a' is interpolated differently,
        because there is no entry after it to use for interpolation.
        Note how the first entry in column 'b' remains ``NaN``, because there
        is no entry before it to use for interpolation.

        >>> df = pd.DataFrame([(0.0, np.nan, -1.0, 1.0),
        ...                    (np.nan, 2.0, np.nan, np.nan),
        ...                    (2.0, 3.0, np.nan, 9.0),
        ...                    (np.nan, 4.0, -4.0, 16.0)],
        ...                   columns=list('abcd'))
        >>> df
             a    b    c     d
        0  0.0  NaN -1.0   1.0
        1  NaN  2.0  NaN   NaN
        2  2.0  3.0  NaN   9.0
        3  NaN  4.0 -4.0  16.0
        >>> df.interpolate(method='linear', limit_direction='forward', axis=0)
             a    b    c     d
        0  0.0  NaN -1.0   1.0
        1  1.0  2.0 -2.0   5.0
        2  2.0  3.0 -3.0   9.0
        3  2.0  4.0 -4.0  16.0

        Using polynomial interpolation.

        >>> df['d'].interpolate(method='polynomial', order=2)
        0     1.0
        1     4.0
        2     9.0
        3    16.0
        Name: d, dtype: float64
        """

<<<<<<< HEAD
    @Appender(_shared_docs['interpolate'] % _shared_doc_kwargs)
    def interpolate(self, method='linear', axis=0, limit=None, inplace=False,
                    limit_direction='forward', limit_area=None, max_gap=None,
                    downcast=None, **kwargs):
=======
    @Appender(_shared_docs["interpolate"] % _shared_doc_kwargs)
    def interpolate(
        self,
        method="linear",
        axis=0,
        limit=None,
        inplace=False,
        limit_direction="forward",
        limit_area=None,
        downcast=None,
        **kwargs
    ):
>>>>>>> 03b3c8fc
        """
        Interpolate values according to different methods.
        """
        inplace = validate_bool_kwarg(inplace, "inplace")

        if axis == 0:
            ax = self._info_axis_name
            _maybe_transposed_self = self
        elif axis == 1:
            _maybe_transposed_self = self.T
            ax = 1
        else:
            _maybe_transposed_self = self
        ax = _maybe_transposed_self._get_axis_number(ax)

        if _maybe_transposed_self.ndim == 2:
            alt_ax = 1 - ax
        else:
            alt_ax = ax

        if isinstance(_maybe_transposed_self.index, MultiIndex) and method != "linear":
            raise ValueError(
                "Only `method=linear` interpolation is supported on MultiIndexes."
            )

        if _maybe_transposed_self._data.get_dtype_counts().get("object") == len(
            _maybe_transposed_self.T
        ):
            raise TypeError(
                "Cannot interpolate with all object-dtype columns "
                "in the DataFrame. Try setting at least one "
                "column to a numeric dtype."
            )

        # create/use the index
        if method == "linear":
            # prior default
            index = np.arange(len(_maybe_transposed_self._get_axis(alt_ax)))
        else:
            index = _maybe_transposed_self._get_axis(alt_ax)
            methods = {"index", "values", "nearest", "time"}
            is_numeric_or_datetime = (
                is_numeric_dtype(index)
                or is_datetime64_any_dtype(index)
                or is_timedelta64_dtype(index)
            )
            if method not in methods and not is_numeric_or_datetime:
                raise ValueError(
                    "Index column must be numeric or datetime type when "
                    "using {method} method other than linear. "
                    "Try setting a numeric or datetime index column before "
                    "interpolating.".format(method=method)
                )

        if isna(index).any():
            raise NotImplementedError(
                "Interpolation with NaNs in the index "
                "has not been implemented. Try filling "
                "those NaNs before interpolating."
            )
        data = _maybe_transposed_self._data
<<<<<<< HEAD
        new_data = data.interpolate(method=method, axis=ax, index=index,
                                    values=_maybe_transposed_self, limit=limit,
                                    limit_direction=limit_direction,
                                    limit_area=limit_area,
                                    max_gap=max_gap,
                                    inplace=inplace, downcast=downcast,
                                    **kwargs)
=======
        new_data = data.interpolate(
            method=method,
            axis=ax,
            index=index,
            values=_maybe_transposed_self,
            limit=limit,
            limit_direction=limit_direction,
            limit_area=limit_area,
            inplace=inplace,
            downcast=downcast,
            **kwargs
        )
>>>>>>> 03b3c8fc

        if inplace:
            if axis == 1:
                new_data = self._constructor(new_data).T._data
            self._update_inplace(new_data)
        else:
            res = self._constructor(new_data).__finalize__(self)
            if axis == 1:
                res = res.T
            return res

    # ----------------------------------------------------------------------
    # Timeseries methods Methods

    def asof(self, where, subset=None):
        """
        Return the last row(s) without any NaNs before `where`.

        The last row (for each element in `where`, if list) without any
        NaN is taken.
        In case of a :class:`~pandas.DataFrame`, the last row without NaN
        considering only the subset of columns (if not `None`)

        If there is no good value, NaN is returned for a Series or
        a Series of NaN values for a DataFrame

        Parameters
        ----------
        where : date or array-like of dates
            Date(s) before which the last row(s) are returned.
        subset : str or array-like of str, default `None`
            For DataFrame, if not `None`, only use these columns to
            check for NaNs.

        Returns
        -------
        scalar, Series, or DataFrame

            The return can be:

            * scalar : when `self` is a Series and `where` is a scalar
            * Series: when `self` is a Series and `where` is an array-like,
              or when `self` is a DataFrame and `where` is a scalar
            * DataFrame : when `self` is a DataFrame and `where` is an
              array-like

            Return scalar, Series, or DataFrame.

        See Also
        --------
        merge_asof : Perform an asof merge. Similar to left join.

        Notes
        -----
        Dates are assumed to be sorted. Raises if this is not the case.

        Examples
        --------
        A Series and a scalar `where`.

        >>> s = pd.Series([1, 2, np.nan, 4], index=[10, 20, 30, 40])
        >>> s
        10    1.0
        20    2.0
        30    NaN
        40    4.0
        dtype: float64

        >>> s.asof(20)
        2.0

        For a sequence `where`, a Series is returned. The first value is
        NaN, because the first element of `where` is before the first
        index value.

        >>> s.asof([5, 20])
        5     NaN
        20    2.0
        dtype: float64

        Missing values are not considered. The following is ``2.0``, not
        NaN, even though NaN is at the index location for ``30``.

        >>> s.asof(30)
        2.0

        Take all columns into consideration

        >>> df = pd.DataFrame({'a': [10, 20, 30, 40, 50],
        ...                    'b': [None, None, None, None, 500]},
        ...                   index=pd.DatetimeIndex(['2018-02-27 09:01:00',
        ...                                           '2018-02-27 09:02:00',
        ...                                           '2018-02-27 09:03:00',
        ...                                           '2018-02-27 09:04:00',
        ...                                           '2018-02-27 09:05:00']))
        >>> df.asof(pd.DatetimeIndex(['2018-02-27 09:03:30',
        ...                           '2018-02-27 09:04:30']))
                              a   b
        2018-02-27 09:03:30 NaN NaN
        2018-02-27 09:04:30 NaN NaN

        Take a single column into consideration

        >>> df.asof(pd.DatetimeIndex(['2018-02-27 09:03:30',
        ...                           '2018-02-27 09:04:30']),
        ...         subset=['a'])
                                 a   b
        2018-02-27 09:03:30   30.0 NaN
        2018-02-27 09:04:30   40.0 NaN
        """
        if isinstance(where, str):
            where = Timestamp(where)

        if not self.index.is_monotonic:
            raise ValueError("asof requires a sorted index")

        is_series = isinstance(self, ABCSeries)
        if is_series:
            if subset is not None:
                raise ValueError("subset is not valid for Series")
        else:
            if subset is None:
                subset = self.columns
            if not is_list_like(subset):
                subset = [subset]

        is_list = is_list_like(where)
        if not is_list:
            start = self.index[0]
            if isinstance(self.index, PeriodIndex):
                where = Period(where, freq=self.index.freq).ordinal
                start = start.ordinal

            if where < start:
                if not is_series:
                    from pandas import Series

                    return Series(index=self.columns, name=where)
                return np.nan

            # It's always much faster to use a *while* loop here for
            # Series than pre-computing all the NAs. However a
            # *while* loop is extremely expensive for DataFrame
            # so we later pre-compute all the NAs and use the same
            # code path whether *where* is a scalar or list.
            # See PR: https://github.com/pandas-dev/pandas/pull/14476
            if is_series:
                loc = self.index.searchsorted(where, side="right")
                if loc > 0:
                    loc -= 1

                values = self._values
                while loc > 0 and isna(values[loc]):
                    loc -= 1
                return values[loc]

        if not isinstance(where, Index):
            where = Index(where) if is_list else Index([where])

        nulls = self.isna() if is_series else self[subset].isna().any(1)
        if nulls.all():
            if is_series:
                return self._constructor(np.nan, index=where, name=self.name)
            elif is_list:
                from pandas import DataFrame

                return DataFrame(np.nan, index=where, columns=self.columns)
            else:
                from pandas import Series

                return Series(np.nan, index=self.columns, name=where[0])

        locs = self.index.asof_locs(where, ~(nulls.values))

        # mask the missing
        missing = locs == -1
        data = self.take(locs, is_copy=False)
        data.index = where
        data.loc[missing] = np.nan
        return data if is_list else data.iloc[-1]

    # ----------------------------------------------------------------------
    # Action Methods

    _shared_docs[
        "isna"
    ] = """
        Detect missing values.

        Return a boolean same-sized object indicating if the values are NA.
        NA values, such as None or :attr:`numpy.NaN`, gets mapped to True
        values.
        Everything else gets mapped to False values. Characters such as empty
        strings ``''`` or :attr:`numpy.inf` are not considered NA values
        (unless you set ``pandas.options.mode.use_inf_as_na = True``).

        Returns
        -------
        %(klass)s
            Mask of bool values for each element in %(klass)s that
            indicates whether an element is not an NA value.

        See Also
        --------
        %(klass)s.isnull : Alias of isna.
        %(klass)s.notna : Boolean inverse of isna.
        %(klass)s.dropna : Omit axes labels with missing values.
        isna : Top-level isna.

        Examples
        --------
        Show which entries in a DataFrame are NA.

        >>> df = pd.DataFrame({'age': [5, 6, np.NaN],
        ...                    'born': [pd.NaT, pd.Timestamp('1939-05-27'),
        ...                             pd.Timestamp('1940-04-25')],
        ...                    'name': ['Alfred', 'Batman', ''],
        ...                    'toy': [None, 'Batmobile', 'Joker']})
        >>> df
           age       born    name        toy
        0  5.0        NaT  Alfred       None
        1  6.0 1939-05-27  Batman  Batmobile
        2  NaN 1940-04-25              Joker

        >>> df.isna()
             age   born   name    toy
        0  False   True  False   True
        1  False  False  False  False
        2   True  False  False  False

        Show which entries in a Series are NA.

        >>> ser = pd.Series([5, 6, np.NaN])
        >>> ser
        0    5.0
        1    6.0
        2    NaN
        dtype: float64

        >>> ser.isna()
        0    False
        1    False
        2     True
        dtype: bool
        """

    @Appender(_shared_docs["isna"] % _shared_doc_kwargs)
    def isna(self):
        return isna(self).__finalize__(self)

    @Appender(_shared_docs["isna"] % _shared_doc_kwargs)
    def isnull(self):
        return isna(self).__finalize__(self)

    _shared_docs[
        "notna"
    ] = """
        Detect existing (non-missing) values.

        Return a boolean same-sized object indicating if the values are not NA.
        Non-missing values get mapped to True. Characters such as empty
        strings ``''`` or :attr:`numpy.inf` are not considered NA values
        (unless you set ``pandas.options.mode.use_inf_as_na = True``).
        NA values, such as None or :attr:`numpy.NaN`, get mapped to False
        values.

        Returns
        -------
        %(klass)s
            Mask of bool values for each element in %(klass)s that
            indicates whether an element is not an NA value.

        See Also
        --------
        %(klass)s.notnull : Alias of notna.
        %(klass)s.isna : Boolean inverse of notna.
        %(klass)s.dropna : Omit axes labels with missing values.
        notna : Top-level notna.

        Examples
        --------
        Show which entries in a DataFrame are not NA.

        >>> df = pd.DataFrame({'age': [5, 6, np.NaN],
        ...                    'born': [pd.NaT, pd.Timestamp('1939-05-27'),
        ...                             pd.Timestamp('1940-04-25')],
        ...                    'name': ['Alfred', 'Batman', ''],
        ...                    'toy': [None, 'Batmobile', 'Joker']})
        >>> df
           age       born    name        toy
        0  5.0        NaT  Alfred       None
        1  6.0 1939-05-27  Batman  Batmobile
        2  NaN 1940-04-25              Joker

        >>> df.notna()
             age   born  name    toy
        0   True  False  True  False
        1   True   True  True   True
        2  False   True  True   True

        Show which entries in a Series are not NA.

        >>> ser = pd.Series([5, 6, np.NaN])
        >>> ser
        0    5.0
        1    6.0
        2    NaN
        dtype: float64

        >>> ser.notna()
        0     True
        1     True
        2    False
        dtype: bool
        """

    @Appender(_shared_docs["notna"] % _shared_doc_kwargs)
    def notna(self):
        return notna(self).__finalize__(self)

    @Appender(_shared_docs["notna"] % _shared_doc_kwargs)
    def notnull(self):
        return notna(self).__finalize__(self)

    def _clip_with_scalar(self, lower, upper, inplace=False):
        if (lower is not None and np.any(isna(lower))) or (
            upper is not None and np.any(isna(upper))
        ):
            raise ValueError("Cannot use an NA value as a clip threshold")

        result = self
        mask = isna(self.values)

        with np.errstate(all="ignore"):
            if upper is not None:
                subset = self.to_numpy() <= upper
                result = result.where(subset, upper, axis=None, inplace=False)
            if lower is not None:
                subset = self.to_numpy() >= lower
                result = result.where(subset, lower, axis=None, inplace=False)

        if np.any(mask):
            result[mask] = np.nan

        if inplace:
            self._update_inplace(result)
        else:
            return result

    def _clip_with_one_bound(self, threshold, method, axis, inplace):

        if axis is not None:
            axis = self._get_axis_number(axis)

        # method is self.le for upper bound and self.ge for lower bound
        if is_scalar(threshold) and is_number(threshold):
            if method.__name__ == "le":
                return self._clip_with_scalar(None, threshold, inplace=inplace)
            return self._clip_with_scalar(threshold, None, inplace=inplace)

        subset = method(threshold, axis=axis) | isna(self)

        # GH #15390
        # In order for where method to work, the threshold must
        # be transformed to NDFrame from other array like structure.
        if (not isinstance(threshold, ABCSeries)) and is_list_like(threshold):
            if isinstance(self, ABCSeries):
                threshold = self._constructor(threshold, index=self.index)
            else:
                threshold = _align_method_FRAME(self, threshold, axis)
        return self.where(subset, threshold, axis=axis, inplace=inplace)

    def clip(self, lower=None, upper=None, axis=None, inplace=False, *args, **kwargs):
        """
        Trim values at input threshold(s).

        Assigns values outside boundary to boundary values. Thresholds
        can be singular values or array like, and in the latter case
        the clipping is performed element-wise in the specified axis.

        Parameters
        ----------
        lower : float or array_like, default None
            Minimum threshold value. All values below this
            threshold will be set to it.
        upper : float or array_like, default None
            Maximum threshold value. All values above this
            threshold will be set to it.
        axis : int or str axis name, optional
            Align object with lower and upper along the given axis.
        inplace : bool, default False
            Whether to perform the operation in place on the data.

            .. versionadded:: 0.21.0
        *args, **kwargs
            Additional keywords have no effect but might be accepted
            for compatibility with numpy.

        Returns
        -------
        Series or DataFrame
            Same type as calling object with the values outside the
            clip boundaries replaced.

        Examples
        --------
        >>> data = {'col_0': [9, -3, 0, -1, 5], 'col_1': [-2, -7, 6, 8, -5]}
        >>> df = pd.DataFrame(data)
        >>> df
           col_0  col_1
        0      9     -2
        1     -3     -7
        2      0      6
        3     -1      8
        4      5     -5

        Clips per column using lower and upper thresholds:

        >>> df.clip(-4, 6)
           col_0  col_1
        0      6     -2
        1     -3     -4
        2      0      6
        3     -1      6
        4      5     -4

        Clips using specific lower and upper thresholds per column element:

        >>> t = pd.Series([2, -4, -1, 6, 3])
        >>> t
        0    2
        1   -4
        2   -1
        3    6
        4    3
        dtype: int64

        >>> df.clip(t, t + 4, axis=0)
           col_0  col_1
        0      6      2
        1     -3     -4
        2      0      3
        3      6      8
        4      5      3
        """
        inplace = validate_bool_kwarg(inplace, "inplace")

        axis = nv.validate_clip_with_axis(axis, args, kwargs)
        if axis is not None:
            axis = self._get_axis_number(axis)

        # GH 17276
        # numpy doesn't like NaN as a clip value
        # so ignore
        # GH 19992
        # numpy doesn't drop a list-like bound containing NaN
        if not is_list_like(lower) and np.any(isna(lower)):
            lower = None
        if not is_list_like(upper) and np.any(isna(upper)):
            upper = None

        # GH 2747 (arguments were reversed)
        if lower is not None and upper is not None:
            if is_scalar(lower) and is_scalar(upper):
                lower, upper = min(lower, upper), max(lower, upper)

        # fast-path for scalars
        if (lower is None or (is_scalar(lower) and is_number(lower))) and (
            upper is None or (is_scalar(upper) and is_number(upper))
        ):
            return self._clip_with_scalar(lower, upper, inplace=inplace)

        result = self
        if lower is not None:
            result = result._clip_with_one_bound(
                lower, method=self.ge, axis=axis, inplace=inplace
            )
        if upper is not None:
            if inplace:
                result = self
            result = result._clip_with_one_bound(
                upper, method=self.le, axis=axis, inplace=inplace
            )

        return result

    def clip_upper(self, threshold, axis=None, inplace=False):
        """
        Trim values above a given threshold.

        .. deprecated:: 0.24.0
            Use clip(upper=threshold) instead.

        Elements above the `threshold` will be changed to match the
        `threshold` value(s). Threshold can be a single value or an array,
        in the latter case it performs the truncation element-wise.

        Parameters
        ----------
        threshold : numeric or array-like
            Maximum value allowed. All values above threshold will be set to
            this value.

            * float : every value is compared to `threshold`.
            * array-like : The shape of `threshold` should match the object
              it's compared to. When `self` is a Series, `threshold` should be
              the length. When `self` is a DataFrame, `threshold` should 2-D
              and the same shape as `self` for ``axis=None``, or 1-D and the
              same length as the axis being compared.

        axis : {0 or 'index', 1 or 'columns'}, default 0
            Align object with `threshold` along the given axis.
        inplace : bool, default False
            Whether to perform the operation in place on the data.

            .. versionadded:: 0.21.0

        Returns
        -------
        Series or DataFrame
            Original data with values trimmed.

        See Also
        --------
        Series.clip : General purpose method to trim Series values to given
            threshold(s).
        DataFrame.clip : General purpose method to trim DataFrame values to
            given threshold(s).

        Examples
        --------
        >>> s = pd.Series([1, 2, 3, 4, 5])
        >>> s
        0    1
        1    2
        2    3
        3    4
        4    5
        dtype: int64

        >>> s.clip(upper=3)
        0    1
        1    2
        2    3
        3    3
        4    3
        dtype: int64

        >>> elemwise_thresholds = [5, 4, 3, 2, 1]
        >>> elemwise_thresholds
        [5, 4, 3, 2, 1]

        >>> s.clip(upper=elemwise_thresholds)
        0    1
        1    2
        2    3
        3    2
        4    1
        dtype: int64
        """
        warnings.warn(
            "clip_upper(threshold) is deprecated, use clip(upper=threshold) instead",
            FutureWarning,
            stacklevel=2,
        )
        return self._clip_with_one_bound(
            threshold, method=self.le, axis=axis, inplace=inplace
        )

    def clip_lower(self, threshold, axis=None, inplace=False):
        """
        Trim values below a given threshold.

        .. deprecated:: 0.24.0
            Use clip(lower=threshold) instead.

        Elements below the `threshold` will be changed to match the
        `threshold` value(s). Threshold can be a single value or an array,
        in the latter case it performs the truncation element-wise.

        Parameters
        ----------
        threshold : numeric or array-like
            Minimum value allowed. All values below threshold will be set to
            this value.

            * float : every value is compared to `threshold`.
            * array-like : The shape of `threshold` should match the object
              it's compared to. When `self` is a Series, `threshold` should be
              the length. When `self` is a DataFrame, `threshold` should 2-D
              and the same shape as `self` for ``axis=None``, or 1-D and the
              same length as the axis being compared.

        axis : {0 or 'index', 1 or 'columns'}, default 0
            Align `self` with `threshold` along the given axis.

        inplace : bool, default False
            Whether to perform the operation in place on the data.

            .. versionadded:: 0.21.0

        Returns
        -------
        Series or DataFrame
            Original data with values trimmed.

        See Also
        --------
        Series.clip : General purpose method to trim Series values to given
            threshold(s).
        DataFrame.clip : General purpose method to trim DataFrame values to
            given threshold(s).

        Examples
        --------

        Series single threshold clipping:

        >>> s = pd.Series([5, 6, 7, 8, 9])
        >>> s.clip(lower=8)
        0    8
        1    8
        2    8
        3    8
        4    9
        dtype: int64

        Series clipping element-wise using an array of thresholds. `threshold`
        should be the same length as the Series.

        >>> elemwise_thresholds = [4, 8, 7, 2, 5]
        >>> s.clip(lower=elemwise_thresholds)
        0    5
        1    8
        2    7
        3    8
        4    9
        dtype: int64

        DataFrames can be compared to a scalar.

        >>> df = pd.DataFrame({"A": [1, 3, 5], "B": [2, 4, 6]})
        >>> df
           A  B
        0  1  2
        1  3  4
        2  5  6

        >>> df.clip(lower=3)
           A  B
        0  3  3
        1  3  4
        2  5  6

        Or to an array of values. By default, `threshold` should be the same
        shape as the DataFrame.

        >>> df.clip(lower=np.array([[3, 4], [2, 2], [6, 2]]))
           A  B
        0  3  4
        1  3  4
        2  6  6

        Control how `threshold` is broadcast with `axis`. In this case
        `threshold` should be the same length as the axis specified by
        `axis`.

        >>> df.clip(lower=[3, 3, 5], axis='index')
           A  B
        0  3  3
        1  3  4
        2  5  6

        >>> df.clip(lower=[4, 5], axis='columns')
           A  B
        0  4  5
        1  4  5
        2  5  6
        """
        warnings.warn(
            "clip_lower(threshold) is deprecated, use clip(lower=threshold) instead",
            FutureWarning,
            stacklevel=2,
        )
        return self._clip_with_one_bound(
            threshold, method=self.ge, axis=axis, inplace=inplace
        )

    def groupby(
        self,
        by=None,
        axis=0,
        level=None,
        as_index=True,
        sort=True,
        group_keys=True,
        squeeze=False,
        observed=False,
        **kwargs
    ):
        """
        Group DataFrame or Series using a mapper or by a Series of columns.

        A groupby operation involves some combination of splitting the
        object, applying a function, and combining the results. This can be
        used to group large amounts of data and compute operations on these
        groups.

        Parameters
        ----------
        by : mapping, function, label, or list of labels
            Used to determine the groups for the groupby.
            If ``by`` is a function, it's called on each value of the object's
            index. If a dict or Series is passed, the Series or dict VALUES
            will be used to determine the groups (the Series' values are first
            aligned; see ``.align()`` method). If an ndarray is passed, the
            values are used as-is determine the groups. A label or list of
            labels may be passed to group by the columns in ``self``. Notice
            that a tuple is interpreted as a (single) key.
        axis : {0 or 'index', 1 or 'columns'}, default 0
            Split along rows (0) or columns (1).
        level : int, level name, or sequence of such, default None
            If the axis is a MultiIndex (hierarchical), group by a particular
            level or levels.
        as_index : bool, default True
            For aggregated output, return object with group labels as the
            index. Only relevant for DataFrame input. as_index=False is
            effectively "SQL-style" grouped output.
        sort : bool, default True
            Sort group keys. Get better performance by turning this off.
            Note this does not influence the order of observations within each
            group. Groupby preserves the order of rows within each group.
        group_keys : bool, default True
            When calling apply, add group keys to index to identify pieces.
        squeeze : bool, default False
            Reduce the dimensionality of the return type if possible,
            otherwise return a consistent type.
        observed : bool, default False
            This only applies if any of the groupers are Categoricals.
            If True: only show observed values for categorical groupers.
            If False: show all values for categorical groupers.

            .. versionadded:: 0.23.0

        **kwargs
            Optional, only accepts keyword argument 'mutated' and is passed
            to groupby.

        Returns
        -------
        DataFrameGroupBy or SeriesGroupBy
            Depends on the calling object and returns groupby object that
            contains information about the groups.

        See Also
        --------
        resample : Convenience method for frequency conversion and resampling
            of time series.

        Notes
        -----
        See the `user guide
        <http://pandas.pydata.org/pandas-docs/stable/groupby.html>`_ for more.

        Examples
        --------
        >>> df = pd.DataFrame({'Animal': ['Falcon', 'Falcon',
        ...                               'Parrot', 'Parrot'],
        ...                    'Max Speed': [380., 370., 24., 26.]})
        >>> df
           Animal  Max Speed
        0  Falcon      380.0
        1  Falcon      370.0
        2  Parrot       24.0
        3  Parrot       26.0
        >>> df.groupby(['Animal']).mean()
                Max Speed
        Animal
        Falcon      375.0
        Parrot       25.0

        **Hierarchical Indexes**

        We can groupby different levels of a hierarchical index
        using the `level` parameter:

        >>> arrays = [['Falcon', 'Falcon', 'Parrot', 'Parrot'],
        ...           ['Captive', 'Wild', 'Captive', 'Wild']]
        >>> index = pd.MultiIndex.from_arrays(arrays, names=('Animal', 'Type'))
        >>> df = pd.DataFrame({'Max Speed': [390., 350., 30., 20.]},
        ...                   index=index)
        >>> df
                        Max Speed
        Animal Type
        Falcon Captive      390.0
               Wild         350.0
        Parrot Captive       30.0
               Wild          20.0
        >>> df.groupby(level=0).mean()
                Max Speed
        Animal
        Falcon      370.0
        Parrot       25.0
        >>> df.groupby(level=1).mean()
                 Max Speed
        Type
        Captive      210.0
        Wild         185.0
        """
        from pandas.core.groupby.groupby import groupby

        if level is None and by is None:
            raise TypeError("You have to supply one of 'by' and 'level'")
        axis = self._get_axis_number(axis)
        return groupby(
            self,
            by=by,
            axis=axis,
            level=level,
            as_index=as_index,
            sort=sort,
            group_keys=group_keys,
            squeeze=squeeze,
            observed=observed,
            **kwargs
        )

    def asfreq(self, freq, method=None, how=None, normalize=False, fill_value=None):
        """
        Convert TimeSeries to specified frequency.

        Optionally provide filling method to pad/backfill missing values.

        Returns the original data conformed to a new index with the specified
        frequency. ``resample`` is more appropriate if an operation, such as
        summarization, is necessary to represent the data at the new frequency.

        Parameters
        ----------
        freq : DateOffset or str
        method : {'backfill'/'bfill', 'pad'/'ffill'}, default None
            Method to use for filling holes in reindexed Series (note this
            does not fill NaNs that already were present):

            * 'pad' / 'ffill': propagate last valid observation forward to next
              valid
            * 'backfill' / 'bfill': use NEXT valid observation to fill
        how : {'start', 'end'}, default end
            For PeriodIndex only, see PeriodIndex.asfreq
        normalize : bool, default False
            Whether to reset output index to midnight
        fill_value : scalar, optional
            Value to use for missing values, applied during upsampling (note
            this does not fill NaNs that already were present).

            .. versionadded:: 0.20.0

        Returns
        -------
        converted : same type as caller

        See Also
        --------
        reindex

        Notes
        -----
        To learn more about the frequency strings, please see `this link
        <http://pandas.pydata.org/pandas-docs/stable/user_guide/timeseries.html#offset-aliases>`__.

        Examples
        --------

        Start by creating a series with 4 one minute timestamps.

        >>> index = pd.date_range('1/1/2000', periods=4, freq='T')
        >>> series = pd.Series([0.0, None, 2.0, 3.0], index=index)
        >>> df = pd.DataFrame({'s':series})
        >>> df
                               s
        2000-01-01 00:00:00    0.0
        2000-01-01 00:01:00    NaN
        2000-01-01 00:02:00    2.0
        2000-01-01 00:03:00    3.0

        Upsample the series into 30 second bins.

        >>> df.asfreq(freq='30S')
                               s
        2000-01-01 00:00:00    0.0
        2000-01-01 00:00:30    NaN
        2000-01-01 00:01:00    NaN
        2000-01-01 00:01:30    NaN
        2000-01-01 00:02:00    2.0
        2000-01-01 00:02:30    NaN
        2000-01-01 00:03:00    3.0

        Upsample again, providing a ``fill value``.

        >>> df.asfreq(freq='30S', fill_value=9.0)
                               s
        2000-01-01 00:00:00    0.0
        2000-01-01 00:00:30    9.0
        2000-01-01 00:01:00    NaN
        2000-01-01 00:01:30    9.0
        2000-01-01 00:02:00    2.0
        2000-01-01 00:02:30    9.0
        2000-01-01 00:03:00    3.0

        Upsample again, providing a ``method``.

        >>> df.asfreq(freq='30S', method='bfill')
                               s
        2000-01-01 00:00:00    0.0
        2000-01-01 00:00:30    NaN
        2000-01-01 00:01:00    NaN
        2000-01-01 00:01:30    2.0
        2000-01-01 00:02:00    2.0
        2000-01-01 00:02:30    3.0
        2000-01-01 00:03:00    3.0
        """
        from pandas.core.resample import asfreq

        return asfreq(
            self,
            freq,
            method=method,
            how=how,
            normalize=normalize,
            fill_value=fill_value,
        )

    def at_time(self, time, asof=False, axis=None):
        """
        Select values at particular time of day (e.g. 9:30AM).

        Parameters
        ----------
        time : datetime.time or str
        axis : {0 or 'index', 1 or 'columns'}, default 0

            .. versionadded:: 0.24.0

        Returns
        -------
        Series or DataFrame

        Raises
        ------
        TypeError
            If the index is not  a :class:`DatetimeIndex`

        See Also
        --------
        between_time : Select values between particular times of the day.
        first : Select initial periods of time series based on a date offset.
        last : Select final periods of time series based on a date offset.
        DatetimeIndex.indexer_at_time : Get just the index locations for
            values at particular time of the day.

        Examples
        --------
        >>> i = pd.date_range('2018-04-09', periods=4, freq='12H')
        >>> ts = pd.DataFrame({'A': [1, 2, 3, 4]}, index=i)
        >>> ts
                             A
        2018-04-09 00:00:00  1
        2018-04-09 12:00:00  2
        2018-04-10 00:00:00  3
        2018-04-10 12:00:00  4

        >>> ts.at_time('12:00')
                             A
        2018-04-09 12:00:00  2
        2018-04-10 12:00:00  4
        """
        if axis is None:
            axis = self._stat_axis_number
        axis = self._get_axis_number(axis)

        index = self._get_axis(axis)
        try:
            indexer = index.indexer_at_time(time, asof=asof)
        except AttributeError:
            raise TypeError("Index must be DatetimeIndex")

        return self.take(indexer, axis=axis)

    def between_time(
        self, start_time, end_time, include_start=True, include_end=True, axis=None
    ):
        """
        Select values between particular times of the day (e.g., 9:00-9:30 AM).

        By setting ``start_time`` to be later than ``end_time``,
        you can get the times that are *not* between the two times.

        Parameters
        ----------
        start_time : datetime.time or str
        end_time : datetime.time or str
        include_start : bool, default True
        include_end : bool, default True
        axis : {0 or 'index', 1 or 'columns'}, default 0

            .. versionadded:: 0.24.0

        Returns
        -------
        Series or DataFrame

        Raises
        ------
        TypeError
            If the index is not  a :class:`DatetimeIndex`

        See Also
        --------
        at_time : Select values at a particular time of the day.
        first : Select initial periods of time series based on a date offset.
        last : Select final periods of time series based on a date offset.
        DatetimeIndex.indexer_between_time : Get just the index locations for
            values between particular times of the day.

        Examples
        --------
        >>> i = pd.date_range('2018-04-09', periods=4, freq='1D20min')
        >>> ts = pd.DataFrame({'A': [1, 2, 3, 4]}, index=i)
        >>> ts
                             A
        2018-04-09 00:00:00  1
        2018-04-10 00:20:00  2
        2018-04-11 00:40:00  3
        2018-04-12 01:00:00  4

        >>> ts.between_time('0:15', '0:45')
                             A
        2018-04-10 00:20:00  2
        2018-04-11 00:40:00  3

        You get the times that are *not* between two times by setting
        ``start_time`` later than ``end_time``:

        >>> ts.between_time('0:45', '0:15')
                             A
        2018-04-09 00:00:00  1
        2018-04-12 01:00:00  4
        """
        if axis is None:
            axis = self._stat_axis_number
        axis = self._get_axis_number(axis)

        index = self._get_axis(axis)
        try:
            indexer = index.indexer_between_time(
                start_time,
                end_time,
                include_start=include_start,
                include_end=include_end,
            )
        except AttributeError:
            raise TypeError("Index must be DatetimeIndex")

        return self.take(indexer, axis=axis)

    def resample(
        self,
        rule,
        how=None,
        axis=0,
        fill_method=None,
        closed=None,
        label=None,
        convention="start",
        kind=None,
        loffset=None,
        limit=None,
        base=0,
        on=None,
        level=None,
    ):
        """
        Resample time-series data.

        Convenience method for frequency conversion and resampling of time
        series. Object must have a datetime-like index (`DatetimeIndex`,
        `PeriodIndex`, or `TimedeltaIndex`), or pass datetime-like values
        to the `on` or `level` keyword.

        Parameters
        ----------
        rule : DateOffset, Timedelta or str
            The offset string or object representing target conversion.
        how : str
            Method for down/re-sampling, default to 'mean' for downsampling.

            .. deprecated:: 0.18.0
               The new syntax is ``.resample(...).mean()``, or
               ``.resample(...).apply(<func>)``
        axis : {0 or 'index', 1 or 'columns'}, default 0
            Which axis to use for up- or down-sampling. For `Series` this
            will default to 0, i.e. along the rows. Must be
            `DatetimeIndex`, `TimedeltaIndex` or `PeriodIndex`.
        fill_method : str, default None
            Filling method for upsampling.

            .. deprecated:: 0.18.0
               The new syntax is ``.resample(...).<func>()``,
               e.g. ``.resample(...).pad()``
        closed : {'right', 'left'}, default None
            Which side of bin interval is closed. The default is 'left'
            for all frequency offsets except for 'M', 'A', 'Q', 'BM',
            'BA', 'BQ', and 'W' which all have a default of 'right'.
        label : {'right', 'left'}, default None
            Which bin edge label to label bucket with. The default is 'left'
            for all frequency offsets except for 'M', 'A', 'Q', 'BM',
            'BA', 'BQ', and 'W' which all have a default of 'right'.
        convention : {'start', 'end', 's', 'e'}, default 'start'
            For `PeriodIndex` only, controls whether to use the start or
            end of `rule`.
        kind : {'timestamp', 'period'}, optional, default None
            Pass 'timestamp' to convert the resulting index to a
            `DateTimeIndex` or 'period' to convert it to a `PeriodIndex`.
            By default the input representation is retained.
        loffset : timedelta, default None
            Adjust the resampled time labels.
        limit : int, default None
            Maximum size gap when reindexing with `fill_method`.

            .. deprecated:: 0.18.0
        base : int, default 0
            For frequencies that evenly subdivide 1 day, the "origin" of the
            aggregated intervals. For example, for '5min' frequency, base could
            range from 0 through 4. Defaults to 0.
        on : str, optional
            For a DataFrame, column to use instead of index for resampling.
            Column must be datetime-like.

        level : str or int, optional
            For a MultiIndex, level (name or number) to use for
            resampling. `level` must be datetime-like.

        Returns
        -------
        Resampler object

        See Also
        --------
        groupby : Group by mapping, function, label, or list of labels.
        Series.resample : Resample a Series.
        DataFrame.resample: Resample a DataFrame.

        Notes
        -----
        See the `user guide
        <https://pandas.pydata.org/pandas-docs/stable/user_guide/timeseries.html#resampling>`_
        for more.

        To learn more about the offset strings, please see `this link
        <http://pandas.pydata.org/pandas-docs/stable/user_guide/timeseries.html#dateoffset-objects>`__.

        Examples
        --------

        Start by creating a series with 9 one minute timestamps.

        >>> index = pd.date_range('1/1/2000', periods=9, freq='T')
        >>> series = pd.Series(range(9), index=index)
        >>> series
        2000-01-01 00:00:00    0
        2000-01-01 00:01:00    1
        2000-01-01 00:02:00    2
        2000-01-01 00:03:00    3
        2000-01-01 00:04:00    4
        2000-01-01 00:05:00    5
        2000-01-01 00:06:00    6
        2000-01-01 00:07:00    7
        2000-01-01 00:08:00    8
        Freq: T, dtype: int64

        Downsample the series into 3 minute bins and sum the values
        of the timestamps falling into a bin.

        >>> series.resample('3T').sum()
        2000-01-01 00:00:00     3
        2000-01-01 00:03:00    12
        2000-01-01 00:06:00    21
        Freq: 3T, dtype: int64

        Downsample the series into 3 minute bins as above, but label each
        bin using the right edge instead of the left. Please note that the
        value in the bucket used as the label is not included in the bucket,
        which it labels. For example, in the original series the
        bucket ``2000-01-01 00:03:00`` contains the value 3, but the summed
        value in the resampled bucket with the label ``2000-01-01 00:03:00``
        does not include 3 (if it did, the summed value would be 6, not 3).
        To include this value close the right side of the bin interval as
        illustrated in the example below this one.

        >>> series.resample('3T', label='right').sum()
        2000-01-01 00:03:00     3
        2000-01-01 00:06:00    12
        2000-01-01 00:09:00    21
        Freq: 3T, dtype: int64

        Downsample the series into 3 minute bins as above, but close the right
        side of the bin interval.

        >>> series.resample('3T', label='right', closed='right').sum()
        2000-01-01 00:00:00     0
        2000-01-01 00:03:00     6
        2000-01-01 00:06:00    15
        2000-01-01 00:09:00    15
        Freq: 3T, dtype: int64

        Upsample the series into 30 second bins.

        >>> series.resample('30S').asfreq()[0:5]   # Select first 5 rows
        2000-01-01 00:00:00   0.0
        2000-01-01 00:00:30   NaN
        2000-01-01 00:01:00   1.0
        2000-01-01 00:01:30   NaN
        2000-01-01 00:02:00   2.0
        Freq: 30S, dtype: float64

        Upsample the series into 30 second bins and fill the ``NaN``
        values using the ``pad`` method.

        >>> series.resample('30S').pad()[0:5]
        2000-01-01 00:00:00    0
        2000-01-01 00:00:30    0
        2000-01-01 00:01:00    1
        2000-01-01 00:01:30    1
        2000-01-01 00:02:00    2
        Freq: 30S, dtype: int64

        Upsample the series into 30 second bins and fill the
        ``NaN`` values using the ``bfill`` method.

        >>> series.resample('30S').bfill()[0:5]
        2000-01-01 00:00:00    0
        2000-01-01 00:00:30    1
        2000-01-01 00:01:00    1
        2000-01-01 00:01:30    2
        2000-01-01 00:02:00    2
        Freq: 30S, dtype: int64

        Pass a custom function via ``apply``

        >>> def custom_resampler(array_like):
        ...     return np.sum(array_like) + 5
        ...
        >>> series.resample('3T').apply(custom_resampler)
        2000-01-01 00:00:00     8
        2000-01-01 00:03:00    17
        2000-01-01 00:06:00    26
        Freq: 3T, dtype: int64

        For a Series with a PeriodIndex, the keyword `convention` can be
        used to control whether to use the start or end of `rule`.

        Resample a year by quarter using 'start' `convention`. Values are
        assigned to the first quarter of the period.

        >>> s = pd.Series([1, 2], index=pd.period_range('2012-01-01',
        ...                                             freq='A',
        ...                                             periods=2))
        >>> s
        2012    1
        2013    2
        Freq: A-DEC, dtype: int64
        >>> s.resample('Q', convention='start').asfreq()
        2012Q1    1.0
        2012Q2    NaN
        2012Q3    NaN
        2012Q4    NaN
        2013Q1    2.0
        2013Q2    NaN
        2013Q3    NaN
        2013Q4    NaN
        Freq: Q-DEC, dtype: float64

        Resample quarters by month using 'end' `convention`. Values are
        assigned to the last month of the period.

        >>> q = pd.Series([1, 2, 3, 4], index=pd.period_range('2018-01-01',
        ...                                                   freq='Q',
        ...                                                   periods=4))
        >>> q
        2018Q1    1
        2018Q2    2
        2018Q3    3
        2018Q4    4
        Freq: Q-DEC, dtype: int64
        >>> q.resample('M', convention='end').asfreq()
        2018-03    1.0
        2018-04    NaN
        2018-05    NaN
        2018-06    2.0
        2018-07    NaN
        2018-08    NaN
        2018-09    3.0
        2018-10    NaN
        2018-11    NaN
        2018-12    4.0
        Freq: M, dtype: float64

        For DataFrame objects, the keyword `on` can be used to specify the
        column instead of the index for resampling.

        >>> d = dict({'price': [10, 11, 9, 13, 14, 18, 17, 19],
        ...           'volume': [50, 60, 40, 100, 50, 100, 40, 50]})
        >>> df = pd.DataFrame(d)
        >>> df['week_starting'] = pd.date_range('01/01/2018',
        ...                                     periods=8,
        ...                                     freq='W')
        >>> df
           price  volume week_starting
        0     10      50    2018-01-07
        1     11      60    2018-01-14
        2      9      40    2018-01-21
        3     13     100    2018-01-28
        4     14      50    2018-02-04
        5     18     100    2018-02-11
        6     17      40    2018-02-18
        7     19      50    2018-02-25
        >>> df.resample('M', on='week_starting').mean()
                       price  volume
        week_starting
        2018-01-31     10.75    62.5
        2018-02-28     17.00    60.0

        For a DataFrame with MultiIndex, the keyword `level` can be used to
        specify on which level the resampling needs to take place.

        >>> days = pd.date_range('1/1/2000', periods=4, freq='D')
        >>> d2 = dict({'price': [10, 11, 9, 13, 14, 18, 17, 19],
        ...            'volume': [50, 60, 40, 100, 50, 100, 40, 50]})
        >>> df2 = pd.DataFrame(d2,
        ...                    index=pd.MultiIndex.from_product([days,
        ...                                                     ['morning',
        ...                                                      'afternoon']]
        ...                                                     ))
        >>> df2
                              price  volume
        2000-01-01 morning       10      50
                   afternoon     11      60
        2000-01-02 morning        9      40
                   afternoon     13     100
        2000-01-03 morning       14      50
                   afternoon     18     100
        2000-01-04 morning       17      40
                   afternoon     19      50
        >>> df2.resample('D', level=0).sum()
                    price  volume
        2000-01-01     21     110
        2000-01-02     22     140
        2000-01-03     32     150
        2000-01-04     36      90
        """

        from pandas.core.resample import resample, _maybe_process_deprecations

        axis = self._get_axis_number(axis)
        r = resample(
            self,
            freq=rule,
            label=label,
            closed=closed,
            axis=axis,
            kind=kind,
            loffset=loffset,
            convention=convention,
            base=base,
            key=on,
            level=level,
        )
        return _maybe_process_deprecations(
            r, how=how, fill_method=fill_method, limit=limit
        )

    def first(self, offset):
        """
        Convenience method for subsetting initial periods of time series data
        based on a date offset.

        Parameters
        ----------
        offset : string, DateOffset, dateutil.relativedelta

        Returns
        -------
        subset : same type as caller

        Raises
        ------
        TypeError
            If the index is not  a :class:`DatetimeIndex`

        See Also
        --------
        last : Select final periods of time series based on a date offset.
        at_time : Select values at a particular time of the day.
        between_time : Select values between particular times of the day.

        Examples
        --------
        >>> i = pd.date_range('2018-04-09', periods=4, freq='2D')
        >>> ts = pd.DataFrame({'A': [1,2,3,4]}, index=i)
        >>> ts
                    A
        2018-04-09  1
        2018-04-11  2
        2018-04-13  3
        2018-04-15  4

        Get the rows for the first 3 days:

        >>> ts.first('3D')
                    A
        2018-04-09  1
        2018-04-11  2

        Notice the data for 3 first calender days were returned, not the first
        3 days observed in the dataset, and therefore data for 2018-04-13 was
        not returned.
        """
        if not isinstance(self.index, DatetimeIndex):
            raise TypeError("'first' only supports a DatetimeIndex index")

        if len(self.index) == 0:
            return self

        offset = to_offset(offset)
        end_date = end = self.index[0] + offset

        # Tick-like, e.g. 3 weeks
        if not offset.isAnchored() and hasattr(offset, "_inc"):
            if end_date in self.index:
                end = self.index.searchsorted(end_date, side="left")
                return self.iloc[:end]

        return self.loc[:end]

    def last(self, offset):
        """
        Convenience method for subsetting final periods of time series data
        based on a date offset.

        Parameters
        ----------
        offset : string, DateOffset, dateutil.relativedelta

        Returns
        -------
        subset : same type as caller

        Raises
        ------
        TypeError
            If the index is not  a :class:`DatetimeIndex`

        See Also
        --------
        first : Select initial periods of time series based on a date offset.
        at_time : Select values at a particular time of the day.
        between_time : Select values between particular times of the day.

        Examples
        --------
        >>> i = pd.date_range('2018-04-09', periods=4, freq='2D')
        >>> ts = pd.DataFrame({'A': [1,2,3,4]}, index=i)
        >>> ts
                    A
        2018-04-09  1
        2018-04-11  2
        2018-04-13  3
        2018-04-15  4

        Get the rows for the last 3 days:

        >>> ts.last('3D')
                    A
        2018-04-13  3
        2018-04-15  4

        Notice the data for 3 last calender days were returned, not the last
        3 observed days in the dataset, and therefore data for 2018-04-11 was
        not returned.
        """
        if not isinstance(self.index, DatetimeIndex):
            raise TypeError("'last' only supports a DatetimeIndex index")

        if len(self.index) == 0:
            return self

        offset = to_offset(offset)

        start_date = self.index[-1] - offset
        start = self.index.searchsorted(start_date, side="right")
        return self.iloc[start:]

    def rank(
        self,
        axis=0,
        method="average",
        numeric_only=None,
        na_option="keep",
        ascending=True,
        pct=False,
    ):
        """
        Compute numerical data ranks (1 through n) along axis.

        By default, equal values are assigned a rank that is the average of the
        ranks of those values.

        Parameters
        ----------
        axis : {0 or 'index', 1 or 'columns'}, default 0
            Index to direct ranking.
        method : {'average', 'min', 'max', 'first', 'dense'}, default 'average'
            How to rank the group of records that have the same value
            (i.e. ties):

            * average: average rank of the group
            * min: lowest rank in the group
            * max: highest rank in the group
            * first: ranks assigned in order they appear in the array
            * dense: like 'min', but rank always increases by 1 between groups
        numeric_only : bool, optional
            For DataFrame objects, rank only numeric columns if set to True.
        na_option : {'keep', 'top', 'bottom'}, default 'keep'
            How to rank NaN values:

            * keep: assign NaN rank to NaN values
            * top: assign smallest rank to NaN values if ascending
            * bottom: assign highest rank to NaN values if ascending
        ascending : bool, default True
            Whether or not the elements should be ranked in ascending order.
        pct : bool, default False
            Whether or not to display the returned rankings in percentile
            form.

        Returns
        -------
        same type as caller
            Return a Series or DataFrame with data ranks as values.

        See Also
        --------
        core.groupby.GroupBy.rank : Rank of values within each group.

        Examples
        --------

        >>> df = pd.DataFrame(data={'Animal': ['cat', 'penguin', 'dog',
        ...                                    'spider', 'snake'],
        ...                         'Number_legs': [4, 2, 4, 8, np.nan]})
        >>> df
            Animal  Number_legs
        0      cat          4.0
        1  penguin          2.0
        2      dog          4.0
        3   spider          8.0
        4    snake          NaN

        The following example shows how the method behaves with the above
        parameters:

        * default_rank: this is the default behaviour obtained without using
          any parameter.
        * max_rank: setting ``method = 'max'`` the records that have the
          same values are ranked using the highest rank (e.g.: since 'cat'
          and 'dog' are both in the 2nd and 3rd position, rank 3 is assigned.)
        * NA_bottom: choosing ``na_option = 'bottom'``, if there are records
          with NaN values they are placed at the bottom of the ranking.
        * pct_rank: when setting ``pct = True``, the ranking is expressed as
          percentile rank.

        >>> df['default_rank'] = df['Number_legs'].rank()
        >>> df['max_rank'] = df['Number_legs'].rank(method='max')
        >>> df['NA_bottom'] = df['Number_legs'].rank(na_option='bottom')
        >>> df['pct_rank'] = df['Number_legs'].rank(pct=True)
        >>> df
            Animal  Number_legs  default_rank  max_rank  NA_bottom  pct_rank
        0      cat          4.0           2.5       3.0        2.5     0.625
        1  penguin          2.0           1.0       1.0        1.0     0.250
        2      dog          4.0           2.5       3.0        2.5     0.625
        3   spider          8.0           4.0       4.0        4.0     1.000
        4    snake          NaN           NaN       NaN        5.0       NaN
        """
        axis = self._get_axis_number(axis)

        if na_option not in {"keep", "top", "bottom"}:
            msg = "na_option must be one of 'keep', 'top', or 'bottom'"
            raise ValueError(msg)

        def ranker(data):
            ranks = algos.rank(
                data.values,
                axis=axis,
                method=method,
                ascending=ascending,
                na_option=na_option,
                pct=pct,
            )
            ranks = self._constructor(ranks, **data._construct_axes_dict())
            return ranks.__finalize__(self)

        # if numeric_only is None, and we can't get anything, we try with
        # numeric_only=True
        if numeric_only is None:
            try:
                return ranker(self)
            except TypeError:
                numeric_only = True

        if numeric_only:
            data = self._get_numeric_data()
        else:
            data = self

        return ranker(data)

    _shared_docs[
        "align"
    ] = """
        Align two objects on their axes with the
        specified join method for each axis Index.

        Parameters
        ----------
        other : DataFrame or Series
        join : {'outer', 'inner', 'left', 'right'}, default 'outer'
        axis : allowed axis of the other object, default None
            Align on index (0), columns (1), or both (None)
        level : int or level name, default None
            Broadcast across a level, matching Index values on the
            passed MultiIndex level
        copy : bool, default True
            Always returns new objects. If copy=False and no reindexing is
            required then original objects are returned.
        fill_value : scalar, default np.NaN
            Value to use for missing values. Defaults to NaN, but can be any
            "compatible" value
        method : {'backfill', 'bfill', 'pad', 'ffill', None}, default None
            Method to use for filling holes in reindexed Series
            pad / ffill: propagate last valid observation forward to next valid
            backfill / bfill: use NEXT valid observation to fill gap
        limit : int, default None
            If method is specified, this is the maximum number of consecutive
            NaN values to forward/backward fill. In other words, if there is
            a gap with more than this number of consecutive NaNs, it will only
            be partially filled. If method is not specified, this is the
            maximum number of entries along the entire axis where NaNs will be
            filled. Must be greater than 0 if not None.
        fill_axis : %(axes_single_arg)s, default 0
            Filling axis, method and limit
        broadcast_axis : %(axes_single_arg)s, default None
            Broadcast values along this axis, if aligning two objects of
            different dimensions

        Returns
        -------
        (left, right) : (%(klass)s, type of other)
            Aligned objects.
        """

    @Appender(_shared_docs["align"] % _shared_doc_kwargs)
    def align(
        self,
        other,
        join="outer",
        axis=None,
        level=None,
        copy=True,
        fill_value=None,
        method=None,
        limit=None,
        fill_axis=0,
        broadcast_axis=None,
    ):
        method = missing.clean_fill_method(method)

        if broadcast_axis == 1 and self.ndim != other.ndim:
            if isinstance(self, ABCSeries):
                # this means other is a DataFrame, and we need to broadcast
                # self
                cons = self._constructor_expanddim
                df = cons(
                    {c: self for c in other.columns}, **other._construct_axes_dict()
                )
                return df._align_frame(
                    other,
                    join=join,
                    axis=axis,
                    level=level,
                    copy=copy,
                    fill_value=fill_value,
                    method=method,
                    limit=limit,
                    fill_axis=fill_axis,
                )
            elif isinstance(other, ABCSeries):
                # this means self is a DataFrame, and we need to broadcast
                # other
                cons = other._constructor_expanddim
                df = cons(
                    {c: other for c in self.columns}, **self._construct_axes_dict()
                )
                return self._align_frame(
                    df,
                    join=join,
                    axis=axis,
                    level=level,
                    copy=copy,
                    fill_value=fill_value,
                    method=method,
                    limit=limit,
                    fill_axis=fill_axis,
                )

        if axis is not None:
            axis = self._get_axis_number(axis)
        if isinstance(other, ABCDataFrame):
            return self._align_frame(
                other,
                join=join,
                axis=axis,
                level=level,
                copy=copy,
                fill_value=fill_value,
                method=method,
                limit=limit,
                fill_axis=fill_axis,
            )
        elif isinstance(other, ABCSeries):
            return self._align_series(
                other,
                join=join,
                axis=axis,
                level=level,
                copy=copy,
                fill_value=fill_value,
                method=method,
                limit=limit,
                fill_axis=fill_axis,
            )
        else:  # pragma: no cover
            raise TypeError("unsupported type: %s" % type(other))

    def _align_frame(
        self,
        other,
        join="outer",
        axis=None,
        level=None,
        copy=True,
        fill_value=None,
        method=None,
        limit=None,
        fill_axis=0,
    ):
        # defaults
        join_index, join_columns = None, None
        ilidx, iridx = None, None
        clidx, cridx = None, None

        is_series = isinstance(self, ABCSeries)

        if axis is None or axis == 0:
            if not self.index.equals(other.index):
                join_index, ilidx, iridx = self.index.join(
                    other.index, how=join, level=level, return_indexers=True
                )

        if axis is None or axis == 1:
            if not is_series and not self.columns.equals(other.columns):
                join_columns, clidx, cridx = self.columns.join(
                    other.columns, how=join, level=level, return_indexers=True
                )

        if is_series:
            reindexers = {0: [join_index, ilidx]}
        else:
            reindexers = {0: [join_index, ilidx], 1: [join_columns, clidx]}

        left = self._reindex_with_indexers(
            reindexers, copy=copy, fill_value=fill_value, allow_dups=True
        )
        # other must be always DataFrame
        right = other._reindex_with_indexers(
            {0: [join_index, iridx], 1: [join_columns, cridx]},
            copy=copy,
            fill_value=fill_value,
            allow_dups=True,
        )

        if method is not None:
            left = left.fillna(axis=fill_axis, method=method, limit=limit)
            right = right.fillna(axis=fill_axis, method=method, limit=limit)

        # if DatetimeIndex have different tz, convert to UTC
        if is_datetime64tz_dtype(left.index):
            if left.index.tz != right.index.tz:
                if join_index is not None:
                    left.index = join_index
                    right.index = join_index

        return left.__finalize__(self), right.__finalize__(other)

    def _align_series(
        self,
        other,
        join="outer",
        axis=None,
        level=None,
        copy=True,
        fill_value=None,
        method=None,
        limit=None,
        fill_axis=0,
    ):

        is_series = isinstance(self, ABCSeries)

        # series/series compat, other must always be a Series
        if is_series:
            if axis:
                raise ValueError("cannot align series to a series other than axis 0")

            # equal
            if self.index.equals(other.index):
                join_index, lidx, ridx = None, None, None
            else:
                join_index, lidx, ridx = self.index.join(
                    other.index, how=join, level=level, return_indexers=True
                )

            left = self._reindex_indexer(join_index, lidx, copy)
            right = other._reindex_indexer(join_index, ridx, copy)

        else:
            # one has > 1 ndim
            fdata = self._data
            if axis == 0:
                join_index = self.index
                lidx, ridx = None, None
                if not self.index.equals(other.index):
                    join_index, lidx, ridx = self.index.join(
                        other.index, how=join, level=level, return_indexers=True
                    )

                if lidx is not None:
                    fdata = fdata.reindex_indexer(join_index, lidx, axis=1)

            elif axis == 1:
                join_index = self.columns
                lidx, ridx = None, None
                if not self.columns.equals(other.index):
                    join_index, lidx, ridx = self.columns.join(
                        other.index, how=join, level=level, return_indexers=True
                    )

                if lidx is not None:
                    fdata = fdata.reindex_indexer(join_index, lidx, axis=0)
            else:
                raise ValueError("Must specify axis=0 or 1")

            if copy and fdata is self._data:
                fdata = fdata.copy()

            left = self._constructor(fdata)

            if ridx is None:
                right = other
            else:
                right = other.reindex(join_index, level=level)

        # fill
        fill_na = notna(fill_value) or (method is not None)
        if fill_na:
            left = left.fillna(fill_value, method=method, limit=limit, axis=fill_axis)
            right = right.fillna(fill_value, method=method, limit=limit)

        # if DatetimeIndex have different tz, convert to UTC
        if is_series or (not is_series and axis == 0):
            if is_datetime64tz_dtype(left.index):
                if left.index.tz != right.index.tz:
                    if join_index is not None:
                        left.index = join_index
                        right.index = join_index

        return left.__finalize__(self), right.__finalize__(other)

    def _where(
        self,
        cond,
        other=np.nan,
        inplace=False,
        axis=None,
        level=None,
        errors="raise",
        try_cast=False,
    ):
        """
        Equivalent to public method `where`, except that `other` is not
        applied as a function even if callable. Used in __setitem__.
        """
        inplace = validate_bool_kwarg(inplace, "inplace")

        # align the cond to same shape as myself
        cond = com.apply_if_callable(cond, self)
        if isinstance(cond, NDFrame):
            cond, _ = cond.align(self, join="right", broadcast_axis=1)
        else:
            if not hasattr(cond, "shape"):
                cond = np.asanyarray(cond)
            if cond.shape != self.shape:
                raise ValueError("Array conditional must be same shape as self")
            cond = self._constructor(cond, **self._construct_axes_dict())

        # make sure we are boolean
        fill_value = bool(inplace)
        cond = cond.fillna(fill_value)

        msg = "Boolean array expected for the condition, not {dtype}"

        if not isinstance(cond, ABCDataFrame):
            # This is a single-dimensional object.
            if not is_bool_dtype(cond):
                raise ValueError(msg.format(dtype=cond.dtype))
        elif not cond.empty:
            for dt in cond.dtypes:
                if not is_bool_dtype(dt):
                    raise ValueError(msg.format(dtype=dt))

        cond = -cond if inplace else cond

        # try to align with other
        try_quick = True
        if hasattr(other, "align"):

            # align with me
            if other.ndim <= self.ndim:

                _, other = self.align(
                    other, join="left", axis=axis, level=level, fill_value=np.nan
                )

                # if we are NOT aligned, raise as we cannot where index
                if axis is None and not all(
                    other._get_axis(i).equals(ax) for i, ax in enumerate(self.axes)
                ):
                    raise InvalidIndexError

            # slice me out of the other
            else:
                raise NotImplementedError(
                    "cannot align with a higher dimensional NDFrame"
                )

        if isinstance(other, np.ndarray):

            if other.shape != self.shape:

                if self.ndim == 1:

                    icond = cond.values

                    # GH 2745 / GH 4192
                    # treat like a scalar
                    if len(other) == 1:
                        other = np.array(other[0])

                    # GH 3235
                    # match True cond to other
                    elif len(cond[icond]) == len(other):

                        # try to not change dtype at first (if try_quick)
                        if try_quick:

                            try:
                                new_other = com.values_from_object(self)
                                new_other = new_other.copy()
                                new_other[icond] = other
                                other = new_other
                            except Exception:
                                try_quick = False

                        # let's create a new (if we failed at the above
                        # or not try_quick
                        if not try_quick:

                            dtype, fill_value = maybe_promote(other.dtype)
                            new_other = np.empty(len(icond), dtype=dtype)
                            new_other.fill(fill_value)
                            maybe_upcast_putmask(new_other, icond, other)
                            other = new_other

                    else:
                        raise ValueError(
                            "Length of replacements must equal series length"
                        )

                else:
                    raise ValueError(
                        "other must be the same shape as self when an ndarray"
                    )

            # we are the same shape, so create an actual object for alignment
            else:
                other = self._constructor(other, **self._construct_axes_dict())

        if axis is None:
            axis = 0

        if self.ndim == getattr(other, "ndim", 0):
            align = True
        else:
            align = self._get_axis_number(axis) == 1

        block_axis = self._get_block_manager_axis(axis)

        if inplace:
            # we may have different type blocks come out of putmask, so
            # reconstruct the block manager

            self._check_inplace_setting(other)
            new_data = self._data.putmask(
                mask=cond,
                new=other,
                align=align,
                inplace=True,
                axis=block_axis,
                transpose=self._AXIS_REVERSED,
            )
            self._update_inplace(new_data)

        else:
            new_data = self._data.where(
                other=other,
                cond=cond,
                align=align,
                errors=errors,
                try_cast=try_cast,
                axis=block_axis,
            )

            return self._constructor(new_data).__finalize__(self)

    _shared_docs[
        "where"
    ] = """
        Replace values where the condition is %(cond_rev)s.

        Parameters
        ----------
        cond : boolean %(klass)s, array-like, or callable
            Where `cond` is %(cond)s, keep the original value. Where
            %(cond_rev)s, replace with corresponding value from `other`.
            If `cond` is callable, it is computed on the %(klass)s and
            should return boolean %(klass)s or array. The callable must
            not change input %(klass)s (though pandas doesn't check it).
        other : scalar, %(klass)s, or callable
            Entries where `cond` is %(cond_rev)s are replaced with
            corresponding value from `other`.
            If other is callable, it is computed on the %(klass)s and
            should return scalar or %(klass)s. The callable must not
            change input %(klass)s (though pandas doesn't check it).
        inplace : bool, default False
            Whether to perform the operation in place on the data.
        axis : int, default None
            Alignment axis if needed.
        level : int, default None
            Alignment level if needed.
        errors : str, {'raise', 'ignore'}, default 'raise'
            Note that currently this parameter won't affect
            the results and will always coerce to a suitable dtype.

            - 'raise' : allow exceptions to be raised.
            - 'ignore' : suppress exceptions. On error return original object.

        try_cast : bool, default False
            Try to cast the result back to the input type (if possible).

        Returns
        -------
        Same type as caller

        See Also
        --------
        :func:`DataFrame.%(name_other)s` : Return an object of same shape as
            self.

        Notes
        -----
        The %(name)s method is an application of the if-then idiom. For each
        element in the calling DataFrame, if ``cond`` is ``%(cond)s`` the
        element is used; otherwise the corresponding element from the DataFrame
        ``other`` is used.

        The signature for :func:`DataFrame.where` differs from
        :func:`numpy.where`. Roughly ``df1.where(m, df2)`` is equivalent to
        ``np.where(m, df1, df2)``.

        For further details and examples see the ``%(name)s`` documentation in
        :ref:`indexing <indexing.where_mask>`.

        Examples
        --------
        >>> s = pd.Series(range(5))
        >>> s.where(s > 0)
        0    NaN
        1    1.0
        2    2.0
        3    3.0
        4    4.0
        dtype: float64

        >>> s.mask(s > 0)
        0    0.0
        1    NaN
        2    NaN
        3    NaN
        4    NaN
        dtype: float64

        >>> s.where(s > 1, 10)
        0    10
        1    10
        2    2
        3    3
        4    4
        dtype: int64

        >>> df = pd.DataFrame(np.arange(10).reshape(-1, 2), columns=['A', 'B'])
        >>> df
           A  B
        0  0  1
        1  2  3
        2  4  5
        3  6  7
        4  8  9
        >>> m = df %% 3 == 0
        >>> df.where(m, -df)
           A  B
        0  0 -1
        1 -2  3
        2 -4 -5
        3  6 -7
        4 -8  9
        >>> df.where(m, -df) == np.where(m, df, -df)
              A     B
        0  True  True
        1  True  True
        2  True  True
        3  True  True
        4  True  True
        >>> df.where(m, -df) == df.mask(~m, -df)
              A     B
        0  True  True
        1  True  True
        2  True  True
        3  True  True
        4  True  True
        """

    @Appender(
        _shared_docs["where"]
        % dict(
            _shared_doc_kwargs,
            cond="True",
            cond_rev="False",
            name="where",
            name_other="mask",
        )
    )
    def where(
        self,
        cond,
        other=np.nan,
        inplace=False,
        axis=None,
        level=None,
        errors="raise",
        try_cast=False,
    ):

        other = com.apply_if_callable(other, self)
        return self._where(
            cond, other, inplace, axis, level, errors=errors, try_cast=try_cast
        )

    @Appender(
        _shared_docs["where"]
        % dict(
            _shared_doc_kwargs,
            cond="False",
            cond_rev="True",
            name="mask",
            name_other="where",
        )
    )
    def mask(
        self,
        cond,
        other=np.nan,
        inplace=False,
        axis=None,
        level=None,
        errors="raise",
        try_cast=False,
    ):

        inplace = validate_bool_kwarg(inplace, "inplace")
        cond = com.apply_if_callable(cond, self)

        # see gh-21891
        if not hasattr(cond, "__invert__"):
            cond = np.array(cond)

        return self.where(
            ~cond,
            other=other,
            inplace=inplace,
            axis=axis,
            level=level,
            try_cast=try_cast,
            errors=errors,
        )

    _shared_docs[
        "shift"
    ] = """
        Shift index by desired number of periods with an optional time `freq`.

        When `freq` is not passed, shift the index without realigning the data.
        If `freq` is passed (in this case, the index must be date or datetime,
        or it will raise a `NotImplementedError`), the index will be
        increased using the periods and the `freq`.

        Parameters
        ----------
        periods : int
            Number of periods to shift. Can be positive or negative.
        freq : DateOffset, tseries.offsets, timedelta, or str, optional
            Offset to use from the tseries module or time rule (e.g. 'EOM').
            If `freq` is specified then the index values are shifted but the
            data is not realigned. That is, use `freq` if you would like to
            extend the index when shifting and preserve the original data.
        axis : {0 or 'index', 1 or 'columns', None}, default None
            Shift direction.
        fill_value : object, optional
            The scalar value to use for newly introduced missing values.
            the default depends on the dtype of `self`.
            For numeric data, ``np.nan`` is used.
            For datetime, timedelta, or period data, etc. :attr:`NaT` is used.
            For extension dtypes, ``self.dtype.na_value`` is used.

            .. versionchanged:: 0.24.0

        Returns
        -------
        %(klass)s
            Copy of input object, shifted.

        See Also
        --------
        Index.shift : Shift values of Index.
        DatetimeIndex.shift : Shift values of DatetimeIndex.
        PeriodIndex.shift : Shift values of PeriodIndex.
        tshift : Shift the time index, using the index's frequency if
            available.

        Examples
        --------
        >>> df = pd.DataFrame({'Col1': [10, 20, 15, 30, 45],
        ...                    'Col2': [13, 23, 18, 33, 48],
        ...                    'Col3': [17, 27, 22, 37, 52]})

        >>> df.shift(periods=3)
           Col1  Col2  Col3
        0   NaN   NaN   NaN
        1   NaN   NaN   NaN
        2   NaN   NaN   NaN
        3  10.0  13.0  17.0
        4  20.0  23.0  27.0

        >>> df.shift(periods=1, axis='columns')
           Col1  Col2  Col3
        0   NaN  10.0  13.0
        1   NaN  20.0  23.0
        2   NaN  15.0  18.0
        3   NaN  30.0  33.0
        4   NaN  45.0  48.0

        >>> df.shift(periods=3, fill_value=0)
           Col1  Col2  Col3
        0     0     0     0
        1     0     0     0
        2     0     0     0
        3    10    13    17
        4    20    23    27
    """

    @Appender(_shared_docs["shift"] % _shared_doc_kwargs)
    def shift(self, periods=1, freq=None, axis=0, fill_value=None):
        if periods == 0:
            return self.copy()

        block_axis = self._get_block_manager_axis(axis)
        if freq is None:
            new_data = self._data.shift(
                periods=periods, axis=block_axis, fill_value=fill_value
            )
        else:
            return self.tshift(periods, freq)

        return self._constructor(new_data).__finalize__(self)

    def slice_shift(self, periods=1, axis=0):
        """
        Equivalent to `shift` without copying data. The shifted data will
        not include the dropped periods and the shifted axis will be smaller
        than the original.

        Parameters
        ----------
        periods : int
            Number of periods to move, can be positive or negative

        Returns
        -------
        shifted : same type as caller

        Notes
        -----
        While the `slice_shift` is faster than `shift`, you may pay for it
        later during alignment.
        """
        if periods == 0:
            return self

        if periods > 0:
            vslicer = slice(None, -periods)
            islicer = slice(periods, None)
        else:
            vslicer = slice(-periods, None)
            islicer = slice(None, periods)

        new_obj = self._slice(vslicer, axis=axis)
        shifted_axis = self._get_axis(axis)[islicer]
        new_obj.set_axis(shifted_axis, axis=axis, inplace=True)

        return new_obj.__finalize__(self)

    def tshift(self, periods=1, freq=None, axis=0):
        """
        Shift the time index, using the index's frequency if available.

        Parameters
        ----------
        periods : int
            Number of periods to move, can be positive or negative
        freq : DateOffset, timedelta, or time rule string, default None
            Increment to use from the tseries module or time rule (e.g. 'EOM')
        axis : int or basestring
            Corresponds to the axis that contains the Index

        Returns
        -------
        shifted : Series/DataFrame

        Notes
        -----
        If freq is not specified then tries to use the freq or inferred_freq
        attributes of the index. If neither of those attributes exist, a
        ValueError is thrown
        """

        index = self._get_axis(axis)
        if freq is None:
            freq = getattr(index, "freq", None)

        if freq is None:
            freq = getattr(index, "inferred_freq", None)

        if freq is None:
            msg = "Freq was not given and was not set in the index"
            raise ValueError(msg)

        if periods == 0:
            return self

        if isinstance(freq, str):
            freq = to_offset(freq)

        block_axis = self._get_block_manager_axis(axis)
        if isinstance(index, PeriodIndex):
            orig_freq = to_offset(index.freq)
            if freq == orig_freq:
                new_data = self._data.copy()
                new_data.axes[block_axis] = index.shift(periods)
            else:
                msg = "Given freq %s does not match PeriodIndex freq %s" % (
                    freq.rule_code,
                    orig_freq.rule_code,
                )
                raise ValueError(msg)
        else:
            new_data = self._data.copy()
            new_data.axes[block_axis] = index.shift(periods, freq)

        return self._constructor(new_data).__finalize__(self)

    def truncate(self, before=None, after=None, axis=None, copy=True):
        """
        Truncate a Series or DataFrame before and after some index value.

        This is a useful shorthand for boolean indexing based on index
        values above or below certain thresholds.

        Parameters
        ----------
        before : date, string, int
            Truncate all rows before this index value.
        after : date, string, int
            Truncate all rows after this index value.
        axis : {0 or 'index', 1 or 'columns'}, optional
            Axis to truncate. Truncates the index (rows) by default.
        copy : bool, default is True,
            Return a copy of the truncated section.

        Returns
        -------
        type of caller
            The truncated Series or DataFrame.

        See Also
        --------
        DataFrame.loc : Select a subset of a DataFrame by label.
        DataFrame.iloc : Select a subset of a DataFrame by position.

        Notes
        -----
        If the index being truncated contains only datetime values,
        `before` and `after` may be specified as strings instead of
        Timestamps.

        Examples
        --------
        >>> df = pd.DataFrame({'A': ['a', 'b', 'c', 'd', 'e'],
        ...                    'B': ['f', 'g', 'h', 'i', 'j'],
        ...                    'C': ['k', 'l', 'm', 'n', 'o']},
        ...                    index=[1, 2, 3, 4, 5])
        >>> df
           A  B  C
        1  a  f  k
        2  b  g  l
        3  c  h  m
        4  d  i  n
        5  e  j  o

        >>> df.truncate(before=2, after=4)
           A  B  C
        2  b  g  l
        3  c  h  m
        4  d  i  n

        The columns of a DataFrame can be truncated.

        >>> df.truncate(before="A", after="B", axis="columns")
           A  B
        1  a  f
        2  b  g
        3  c  h
        4  d  i
        5  e  j

        For Series, only rows can be truncated.

        >>> df['A'].truncate(before=2, after=4)
        2    b
        3    c
        4    d
        Name: A, dtype: object

        The index values in ``truncate`` can be datetimes or string
        dates.

        >>> dates = pd.date_range('2016-01-01', '2016-02-01', freq='s')
        >>> df = pd.DataFrame(index=dates, data={'A': 1})
        >>> df.tail()
                             A
        2016-01-31 23:59:56  1
        2016-01-31 23:59:57  1
        2016-01-31 23:59:58  1
        2016-01-31 23:59:59  1
        2016-02-01 00:00:00  1

        >>> df.truncate(before=pd.Timestamp('2016-01-05'),
        ...             after=pd.Timestamp('2016-01-10')).tail()
                             A
        2016-01-09 23:59:56  1
        2016-01-09 23:59:57  1
        2016-01-09 23:59:58  1
        2016-01-09 23:59:59  1
        2016-01-10 00:00:00  1

        Because the index is a DatetimeIndex containing only dates, we can
        specify `before` and `after` as strings. They will be coerced to
        Timestamps before truncation.

        >>> df.truncate('2016-01-05', '2016-01-10').tail()
                             A
        2016-01-09 23:59:56  1
        2016-01-09 23:59:57  1
        2016-01-09 23:59:58  1
        2016-01-09 23:59:59  1
        2016-01-10 00:00:00  1

        Note that ``truncate`` assumes a 0 value for any unspecified time
        component (midnight). This differs from partial string slicing, which
        returns any partially matching dates.

        >>> df.loc['2016-01-05':'2016-01-10', :].tail()
                             A
        2016-01-10 23:59:55  1
        2016-01-10 23:59:56  1
        2016-01-10 23:59:57  1
        2016-01-10 23:59:58  1
        2016-01-10 23:59:59  1
        """

        if axis is None:
            axis = self._stat_axis_number
        axis = self._get_axis_number(axis)
        ax = self._get_axis(axis)

        # GH 17935
        # Check that index is sorted
        if not ax.is_monotonic_increasing and not ax.is_monotonic_decreasing:
            raise ValueError("truncate requires a sorted index")

        # if we have a date index, convert to dates, otherwise
        # treat like a slice
        if ax.is_all_dates:
            from pandas.core.tools.datetimes import to_datetime

            before = to_datetime(before)
            after = to_datetime(after)

        if before is not None and after is not None:
            if before > after:
                raise ValueError("Truncate: %s must be after %s" % (after, before))

        slicer = [slice(None, None)] * self._AXIS_LEN
        slicer[axis] = slice(before, after)
        result = self.loc[tuple(slicer)]

        if isinstance(ax, MultiIndex):
            setattr(result, self._get_axis_name(axis), ax.truncate(before, after))

        if copy:
            result = result.copy()

        return result

    def tz_convert(self, tz, axis=0, level=None, copy=True):
        """
        Convert tz-aware axis to target time zone.

        Parameters
        ----------
        tz : str or tzinfo object
        axis : the axis to convert
        level : int, str, default None
            If axis is a MultiIndex, convert a specific level. Otherwise
            must be None.
        copy : bool, default True
            Also make a copy of the underlying data.

        Returns
        -------
        %(klass)s
            Object with time zone converted axis.

        Raises
        ------
        TypeError
            If the axis is tz-naive.
        """
        axis = self._get_axis_number(axis)
        ax = self._get_axis(axis)

        def _tz_convert(ax, tz):
            if not hasattr(ax, "tz_convert"):
                if len(ax) > 0:
                    ax_name = self._get_axis_name(axis)
                    raise TypeError(
                        "%s is not a valid DatetimeIndex or PeriodIndex" % ax_name
                    )
                else:
                    ax = DatetimeIndex([], tz=tz)
            else:
                ax = ax.tz_convert(tz)
            return ax

        # if a level is given it must be a MultiIndex level or
        # equivalent to the axis name
        if isinstance(ax, MultiIndex):
            level = ax._get_level_number(level)
            new_level = _tz_convert(ax.levels[level], tz)
            ax = ax.set_levels(new_level, level=level)
        else:
            if level not in (None, 0, ax.name):
                raise ValueError("The level {0} is not valid".format(level))
            ax = _tz_convert(ax, tz)

        result = self._constructor(self._data, copy=copy)
        result = result.set_axis(ax, axis=axis, inplace=False)
        return result.__finalize__(self)

    def tz_localize(
        self, tz, axis=0, level=None, copy=True, ambiguous="raise", nonexistent="raise"
    ):
        """
        Localize tz-naive index of a Series or DataFrame to target time zone.

        This operation localizes the Index. To localize the values in a
        timezone-naive Series, use :meth:`Series.dt.tz_localize`.

        Parameters
        ----------
        tz : str or tzinfo
        axis : the axis to localize
        level : int, str, default None
            If axis ia a MultiIndex, localize a specific level. Otherwise
            must be None
        copy : bool, default True
            Also make a copy of the underlying data
        ambiguous : 'infer', bool-ndarray, 'NaT', default 'raise'
            When clocks moved backward due to DST, ambiguous times may arise.
            For example in Central European Time (UTC+01), when going from
            03:00 DST to 02:00 non-DST, 02:30:00 local time occurs both at
            00:30:00 UTC and at 01:30:00 UTC. In such a situation, the
            `ambiguous` parameter dictates how ambiguous times should be
            handled.

            - 'infer' will attempt to infer fall dst-transition hours based on
              order
            - bool-ndarray where True signifies a DST time, False designates
              a non-DST time (note that this flag is only applicable for
              ambiguous times)
            - 'NaT' will return NaT where there are ambiguous times
            - 'raise' will raise an AmbiguousTimeError if there are ambiguous
              times
        nonexistent : str, default 'raise'
            A nonexistent time does not exist in a particular timezone
            where clocks moved forward due to DST. Valid values are:

            - 'shift_forward' will shift the nonexistent time forward to the
              closest existing time
            - 'shift_backward' will shift the nonexistent time backward to the
              closest existing time
            - 'NaT' will return NaT where there are nonexistent times
            - timedelta objects will shift nonexistent times by the timedelta
            - 'raise' will raise an NonExistentTimeError if there are
              nonexistent times

            .. versionadded:: 0.24.0

        Returns
        -------
        Series or DataFrame
            Same type as the input.

        Raises
        ------
        TypeError
            If the TimeSeries is tz-aware and tz is not None.

        Examples
        --------

        Localize local times:

        >>> s = pd.Series([1],
        ... index=pd.DatetimeIndex(['2018-09-15 01:30:00']))
        >>> s.tz_localize('CET')
        2018-09-15 01:30:00+02:00    1
        dtype: int64

        Be careful with DST changes. When there is sequential data, pandas
        can infer the DST time:

        >>> s = pd.Series(range(7), index=pd.DatetimeIndex([
        ... '2018-10-28 01:30:00',
        ... '2018-10-28 02:00:00',
        ... '2018-10-28 02:30:00',
        ... '2018-10-28 02:00:00',
        ... '2018-10-28 02:30:00',
        ... '2018-10-28 03:00:00',
        ... '2018-10-28 03:30:00']))
        >>> s.tz_localize('CET', ambiguous='infer')
        2018-10-28 01:30:00+02:00    0
        2018-10-28 02:00:00+02:00    1
        2018-10-28 02:30:00+02:00    2
        2018-10-28 02:00:00+01:00    3
        2018-10-28 02:30:00+01:00    4
        2018-10-28 03:00:00+01:00    5
        2018-10-28 03:30:00+01:00    6
        dtype: int64

        In some cases, inferring the DST is impossible. In such cases, you can
        pass an ndarray to the ambiguous parameter to set the DST explicitly

        >>> s = pd.Series(range(3), index=pd.DatetimeIndex([
        ... '2018-10-28 01:20:00',
        ... '2018-10-28 02:36:00',
        ... '2018-10-28 03:46:00']))
        >>> s.tz_localize('CET', ambiguous=np.array([True, True, False]))
        2018-10-28 01:20:00+02:00    0
        2018-10-28 02:36:00+02:00    1
        2018-10-28 03:46:00+01:00    2
        dtype: int64

        If the DST transition causes nonexistent times, you can shift these
        dates forward or backwards with a timedelta object or `'shift_forward'`
        or `'shift_backwards'`.
        >>> s = pd.Series(range(2), index=pd.DatetimeIndex([
        ... '2015-03-29 02:30:00',
        ... '2015-03-29 03:30:00']))
        >>> s.tz_localize('Europe/Warsaw', nonexistent='shift_forward')
        2015-03-29 03:00:00+02:00    0
        2015-03-29 03:30:00+02:00    1
        dtype: int64
        >>> s.tz_localize('Europe/Warsaw', nonexistent='shift_backward')
        2015-03-29 01:59:59.999999999+01:00    0
        2015-03-29 03:30:00+02:00              1
        dtype: int64
        >>> s.tz_localize('Europe/Warsaw', nonexistent=pd.Timedelta('1H'))
        2015-03-29 03:30:00+02:00    0
        2015-03-29 03:30:00+02:00    1
        dtype: int64
        """
        nonexistent_options = ("raise", "NaT", "shift_forward", "shift_backward")
        if nonexistent not in nonexistent_options and not isinstance(
            nonexistent, timedelta
        ):
            raise ValueError(
                "The nonexistent argument must be one of 'raise',"
                " 'NaT', 'shift_forward', 'shift_backward' or"
                " a timedelta object"
            )

        axis = self._get_axis_number(axis)
        ax = self._get_axis(axis)

        def _tz_localize(ax, tz, ambiguous, nonexistent):
            if not hasattr(ax, "tz_localize"):
                if len(ax) > 0:
                    ax_name = self._get_axis_name(axis)
                    raise TypeError(
                        "%s is not a valid DatetimeIndex or PeriodIndex" % ax_name
                    )
                else:
                    ax = DatetimeIndex([], tz=tz)
            else:
                ax = ax.tz_localize(tz, ambiguous=ambiguous, nonexistent=nonexistent)
            return ax

        # if a level is given it must be a MultiIndex level or
        # equivalent to the axis name
        if isinstance(ax, MultiIndex):
            level = ax._get_level_number(level)
            new_level = _tz_localize(ax.levels[level], tz, ambiguous, nonexistent)
            ax = ax.set_levels(new_level, level=level)
        else:
            if level not in (None, 0, ax.name):
                raise ValueError("The level {0} is not valid".format(level))
            ax = _tz_localize(ax, tz, ambiguous, nonexistent)

        result = self._constructor(self._data, copy=copy)
        result = result.set_axis(ax, axis=axis, inplace=False)
        return result.__finalize__(self)

    # ----------------------------------------------------------------------
    # Numeric Methods
    def abs(self):
        """
        Return a Series/DataFrame with absolute numeric value of each element.

        This function only applies to elements that are all numeric.

        Returns
        -------
        abs
            Series/DataFrame containing the absolute value of each element.

        See Also
        --------
        numpy.absolute : Calculate the absolute value element-wise.

        Notes
        -----
        For ``complex`` inputs, ``1.2 + 1j``, the absolute value is
        :math:`\\sqrt{ a^2 + b^2 }`.

        Examples
        --------
        Absolute numeric values in a Series.

        >>> s = pd.Series([-1.10, 2, -3.33, 4])
        >>> s.abs()
        0    1.10
        1    2.00
        2    3.33
        3    4.00
        dtype: float64

        Absolute numeric values in a Series with complex numbers.

        >>> s = pd.Series([1.2 + 1j])
        >>> s.abs()
        0    1.56205
        dtype: float64

        Absolute numeric values in a Series with a Timedelta element.

        >>> s = pd.Series([pd.Timedelta('1 days')])
        >>> s.abs()
        0   1 days
        dtype: timedelta64[ns]

        Select rows with data closest to certain value using argsort (from
        `StackOverflow <https://stackoverflow.com/a/17758115>`__).

        >>> df = pd.DataFrame({
        ...     'a': [4, 5, 6, 7],
        ...     'b': [10, 20, 30, 40],
        ...     'c': [100, 50, -30, -50]
        ... })
        >>> df
             a    b    c
        0    4   10  100
        1    5   20   50
        2    6   30  -30
        3    7   40  -50
        >>> df.loc[(df.c - 43).abs().argsort()]
             a    b    c
        1    5   20   50
        0    4   10  100
        2    6   30  -30
        3    7   40  -50
        """
        return np.abs(self)

    def describe(self, percentiles=None, include=None, exclude=None):
        """
        Generate descriptive statistics that summarize the central tendency,
        dispersion and shape of a dataset's distribution, excluding
        ``NaN`` values.

        Analyzes both numeric and object series, as well
        as ``DataFrame`` column sets of mixed data types. The output
        will vary depending on what is provided. Refer to the notes
        below for more detail.

        Parameters
        ----------
        percentiles : list-like of numbers, optional
            The percentiles to include in the output. All should
            fall between 0 and 1. The default is
            ``[.25, .5, .75]``, which returns the 25th, 50th, and
            75th percentiles.
        include : 'all', list-like of dtypes or None (default), optional
            A white list of data types to include in the result. Ignored
            for ``Series``. Here are the options:

            - 'all' : All columns of the input will be included in the output.
            - A list-like of dtypes : Limits the results to the
              provided data types.
              To limit the result to numeric types submit
              ``numpy.number``. To limit it instead to object columns submit
              the ``numpy.object`` data type. Strings
              can also be used in the style of
              ``select_dtypes`` (e.g. ``df.describe(include=['O'])``). To
              select pandas categorical columns, use ``'category'``
            - None (default) : The result will include all numeric columns.
        exclude : list-like of dtypes or None (default), optional,
            A black list of data types to omit from the result. Ignored
            for ``Series``. Here are the options:

            - A list-like of dtypes : Excludes the provided data types
              from the result. To exclude numeric types submit
              ``numpy.number``. To exclude object columns submit the data
              type ``numpy.object``. Strings can also be used in the style of
              ``select_dtypes`` (e.g. ``df.describe(include=['O'])``). To
              exclude pandas categorical columns, use ``'category'``
            - None (default) : The result will exclude nothing.

        Returns
        -------
        Series or DataFrame
            Summary statistics of the Series or Dataframe provided.

        See Also
        --------
        DataFrame.count: Count number of non-NA/null observations.
        DataFrame.max: Maximum of the values in the object.
        DataFrame.min: Minimum of the values in the object.
        DataFrame.mean: Mean of the values.
        DataFrame.std: Standard deviation of the observations.
        DataFrame.select_dtypes: Subset of a DataFrame including/excluding
            columns based on their dtype.

        Notes
        -----
        For numeric data, the result's index will include ``count``,
        ``mean``, ``std``, ``min``, ``max`` as well as lower, ``50`` and
        upper percentiles. By default the lower percentile is ``25`` and the
        upper percentile is ``75``. The ``50`` percentile is the
        same as the median.

        For object data (e.g. strings or timestamps), the result's index
        will include ``count``, ``unique``, ``top``, and ``freq``. The ``top``
        is the most common value. The ``freq`` is the most common value's
        frequency. Timestamps also include the ``first`` and ``last`` items.

        If multiple object values have the highest count, then the
        ``count`` and ``top`` results will be arbitrarily chosen from
        among those with the highest count.

        For mixed data types provided via a ``DataFrame``, the default is to
        return only an analysis of numeric columns. If the dataframe consists
        only of object and categorical data without any numeric columns, the
        default is to return an analysis of both the object and categorical
        columns. If ``include='all'`` is provided as an option, the result
        will include a union of attributes of each type.

        The `include` and `exclude` parameters can be used to limit
        which columns in a ``DataFrame`` are analyzed for the output.
        The parameters are ignored when analyzing a ``Series``.

        Examples
        --------
        Describing a numeric ``Series``.

        >>> s = pd.Series([1, 2, 3])
        >>> s.describe()
        count    3.0
        mean     2.0
        std      1.0
        min      1.0
        25%      1.5
        50%      2.0
        75%      2.5
        max      3.0
        dtype: float64

        Describing a categorical ``Series``.

        >>> s = pd.Series(['a', 'a', 'b', 'c'])
        >>> s.describe()
        count     4
        unique    3
        top       a
        freq      2
        dtype: object

        Describing a timestamp ``Series``.

        >>> s = pd.Series([
        ...   np.datetime64("2000-01-01"),
        ...   np.datetime64("2010-01-01"),
        ...   np.datetime64("2010-01-01")
        ... ])
        >>> s.describe()
        count                       3
        unique                      2
        top       2010-01-01 00:00:00
        freq                        2
        first     2000-01-01 00:00:00
        last      2010-01-01 00:00:00
        dtype: object

        Describing a ``DataFrame``. By default only numeric fields
        are returned.

        >>> df = pd.DataFrame({'categorical': pd.Categorical(['d','e','f']),
        ...                    'numeric': [1, 2, 3],
        ...                    'object': ['a', 'b', 'c']
        ...                   })
        >>> df.describe()
               numeric
        count      3.0
        mean       2.0
        std        1.0
        min        1.0
        25%        1.5
        50%        2.0
        75%        2.5
        max        3.0

        Describing all columns of a ``DataFrame`` regardless of data type.

        >>> df.describe(include='all')
                categorical  numeric object
        count            3      3.0      3
        unique           3      NaN      3
        top              f      NaN      c
        freq             1      NaN      1
        mean           NaN      2.0    NaN
        std            NaN      1.0    NaN
        min            NaN      1.0    NaN
        25%            NaN      1.5    NaN
        50%            NaN      2.0    NaN
        75%            NaN      2.5    NaN
        max            NaN      3.0    NaN

        Describing a column from a ``DataFrame`` by accessing it as
        an attribute.

        >>> df.numeric.describe()
        count    3.0
        mean     2.0
        std      1.0
        min      1.0
        25%      1.5
        50%      2.0
        75%      2.5
        max      3.0
        Name: numeric, dtype: float64

        Including only numeric columns in a ``DataFrame`` description.

        >>> df.describe(include=[np.number])
               numeric
        count      3.0
        mean       2.0
        std        1.0
        min        1.0
        25%        1.5
        50%        2.0
        75%        2.5
        max        3.0

        Including only string columns in a ``DataFrame`` description.

        >>> df.describe(include=[np.object])
               object
        count       3
        unique      3
        top         c
        freq        1

        Including only categorical columns from a ``DataFrame`` description.

        >>> df.describe(include=['category'])
               categorical
        count            3
        unique           3
        top              f
        freq             1

        Excluding numeric columns from a ``DataFrame`` description.

        >>> df.describe(exclude=[np.number])
               categorical object
        count            3      3
        unique           3      3
        top              f      c
        freq             1      1

        Excluding object columns from a ``DataFrame`` description.

        >>> df.describe(exclude=[np.object])
               categorical  numeric
        count            3      3.0
        unique           3      NaN
        top              f      NaN
        freq             1      NaN
        mean           NaN      2.0
        std            NaN      1.0
        min            NaN      1.0
        25%            NaN      1.5
        50%            NaN      2.0
        75%            NaN      2.5
        max            NaN      3.0
        """
        if self.ndim == 2 and self.columns.size == 0:
            raise ValueError("Cannot describe a DataFrame without columns")

        if percentiles is not None:
            # explicit conversion of `percentiles` to list
            percentiles = list(percentiles)

            # get them all to be in [0, 1]
            self._check_percentile(percentiles)

            # median should always be included
            if 0.5 not in percentiles:
                percentiles.append(0.5)
            percentiles = np.asarray(percentiles)
        else:
            percentiles = np.array([0.25, 0.5, 0.75])

        # sort and check for duplicates
        unique_pcts = np.unique(percentiles)
        if len(unique_pcts) < len(percentiles):
            raise ValueError("percentiles cannot contain duplicates")
        percentiles = unique_pcts

        formatted_percentiles = format_percentiles(percentiles)

        def describe_numeric_1d(series):
            stat_index = (
                ["count", "mean", "std", "min"] + formatted_percentiles + ["max"]
            )
            d = (
                [series.count(), series.mean(), series.std(), series.min()]
                + series.quantile(percentiles).tolist()
                + [series.max()]
            )
            return pd.Series(d, index=stat_index, name=series.name)

        def describe_categorical_1d(data):
            names = ["count", "unique"]
            objcounts = data.value_counts()
            count_unique = len(objcounts[objcounts != 0])
            result = [data.count(), count_unique]
            dtype = None
            if result[1] > 0:
                top, freq = objcounts.index[0], objcounts.iloc[0]

                if is_datetime64_any_dtype(data):
                    tz = data.dt.tz
                    asint = data.dropna().values.view("i8")
                    top = Timestamp(top)
                    if top.tzinfo is not None and tz is not None:
                        # Don't tz_localize(None) if key is already tz-aware
                        top = top.tz_convert(tz)
                    else:
                        top = top.tz_localize(tz)
                    names += ["top", "freq", "first", "last"]
                    result += [
                        top,
                        freq,
                        Timestamp(asint.min(), tz=tz),
                        Timestamp(asint.max(), tz=tz),
                    ]
                else:
                    names += ["top", "freq"]
                    result += [top, freq]

            # If the DataFrame is empty, set 'top' and 'freq' to None
            # to maintain output shape consistency
            else:
                names += ["top", "freq"]
                result += [np.nan, np.nan]
                dtype = "object"

            return pd.Series(result, index=names, name=data.name, dtype=dtype)

        def describe_1d(data):
            if is_bool_dtype(data):
                return describe_categorical_1d(data)
            elif is_numeric_dtype(data):
                return describe_numeric_1d(data)
            elif is_timedelta64_dtype(data):
                return describe_numeric_1d(data)
            else:
                return describe_categorical_1d(data)

        if self.ndim == 1:
            return describe_1d(self)
        elif (include is None) and (exclude is None):
            # when some numerics are found, keep only numerics
            data = self.select_dtypes(include=[np.number])
            if len(data.columns) == 0:
                data = self
        elif include == "all":
            if exclude is not None:
                msg = "exclude must be None when include is 'all'"
                raise ValueError(msg)
            data = self
        else:
            data = self.select_dtypes(include=include, exclude=exclude)

        ldesc = [describe_1d(s) for _, s in data.items()]
        # set a convenient order for rows
        names = []
        ldesc_indexes = sorted((x.index for x in ldesc), key=len)
        for idxnames in ldesc_indexes:
            for name in idxnames:
                if name not in names:
                    names.append(name)

        d = pd.concat([x.reindex(names, copy=False) for x in ldesc], axis=1, sort=False)
        d.columns = data.columns.copy()
        return d

    def _check_percentile(self, q):
        """
        Validate percentiles (used by describe and quantile).
        """

        msg = "percentiles should all be in the interval [0, 1]. Try {0} instead."
        q = np.asarray(q)
        if q.ndim == 0:
            if not 0 <= q <= 1:
                raise ValueError(msg.format(q / 100.0))
        else:
            if not all(0 <= qs <= 1 for qs in q):
                raise ValueError(msg.format(q / 100.0))
        return q

    _shared_docs[
        "pct_change"
    ] = """
        Percentage change between the current and a prior element.

        Computes the percentage change from the immediately previous row by
        default. This is useful in comparing the percentage of change in a time
        series of elements.

        Parameters
        ----------
        periods : int, default 1
            Periods to shift for forming percent change.
        fill_method : str, default 'pad'
            How to handle NAs before computing percent changes.
        limit : int, default None
            The number of consecutive NAs to fill before stopping.
        freq : DateOffset, timedelta, or offset alias string, optional
            Increment to use from time series API (e.g. 'M' or BDay()).
        **kwargs
            Additional keyword arguments are passed into
            `DataFrame.shift` or `Series.shift`.

        Returns
        -------
        chg : Series or DataFrame
            The same type as the calling object.

        See Also
        --------
        Series.diff : Compute the difference of two elements in a Series.
        DataFrame.diff : Compute the difference of two elements in a DataFrame.
        Series.shift : Shift the index by some number of periods.
        DataFrame.shift : Shift the index by some number of periods.

        Examples
        --------
        **Series**

        >>> s = pd.Series([90, 91, 85])
        >>> s
        0    90
        1    91
        2    85
        dtype: int64

        >>> s.pct_change()
        0         NaN
        1    0.011111
        2   -0.065934
        dtype: float64

        >>> s.pct_change(periods=2)
        0         NaN
        1         NaN
        2   -0.055556
        dtype: float64

        See the percentage change in a Series where filling NAs with last
        valid observation forward to next valid.

        >>> s = pd.Series([90, 91, None, 85])
        >>> s
        0    90.0
        1    91.0
        2     NaN
        3    85.0
        dtype: float64

        >>> s.pct_change(fill_method='ffill')
        0         NaN
        1    0.011111
        2    0.000000
        3   -0.065934
        dtype: float64

        **DataFrame**

        Percentage change in French franc, Deutsche Mark, and Italian lira from
        1980-01-01 to 1980-03-01.

        >>> df = pd.DataFrame({
        ...     'FR': [4.0405, 4.0963, 4.3149],
        ...     'GR': [1.7246, 1.7482, 1.8519],
        ...     'IT': [804.74, 810.01, 860.13]},
        ...     index=['1980-01-01', '1980-02-01', '1980-03-01'])
        >>> df
                        FR      GR      IT
        1980-01-01  4.0405  1.7246  804.74
        1980-02-01  4.0963  1.7482  810.01
        1980-03-01  4.3149  1.8519  860.13

        >>> df.pct_change()
                          FR        GR        IT
        1980-01-01       NaN       NaN       NaN
        1980-02-01  0.013810  0.013684  0.006549
        1980-03-01  0.053365  0.059318  0.061876

        Percentage of change in GOOG and APPL stock volume. Shows computing
        the percentage change between columns.

        >>> df = pd.DataFrame({
        ...     '2016': [1769950, 30586265],
        ...     '2015': [1500923, 40912316],
        ...     '2014': [1371819, 41403351]},
        ...     index=['GOOG', 'APPL'])
        >>> df
                  2016      2015      2014
        GOOG   1769950   1500923   1371819
        APPL  30586265  40912316  41403351

        >>> df.pct_change(axis='columns')
              2016      2015      2014
        GOOG   NaN -0.151997 -0.086016
        APPL   NaN  0.337604  0.012002
        """

    @Appender(_shared_docs["pct_change"] % _shared_doc_kwargs)
    def pct_change(self, periods=1, fill_method="pad", limit=None, freq=None, **kwargs):
        # TODO: Not sure if above is correct - need someone to confirm.
        axis = self._get_axis_number(kwargs.pop("axis", self._stat_axis_name))
        if fill_method is None:
            data = self
        else:
            data = self.fillna(method=fill_method, limit=limit, axis=axis)

        rs = data.div(data.shift(periods=periods, freq=freq, axis=axis, **kwargs)) - 1
        rs = rs.reindex_like(data)
        if freq is None:
            mask = isna(com.values_from_object(data))
            np.putmask(rs.values, mask, np.nan)
        return rs

    def _agg_by_level(self, name, axis=0, level=0, skipna=True, **kwargs):
        if axis is None:
            raise ValueError("Must specify 'axis' when aggregating by level.")
        grouped = self.groupby(level=level, axis=axis, sort=False)
        if hasattr(grouped, name) and skipna:
            return getattr(grouped, name)(**kwargs)
        axis = self._get_axis_number(axis)
        method = getattr(type(self), name)
        applyf = lambda x: method(x, axis=axis, skipna=skipna, **kwargs)
        return grouped.aggregate(applyf)

    @classmethod
    def _add_numeric_operations(cls):
        """
        Add the operations to the cls; evaluate the doc strings again
        """

        axis_descr, name, name2 = _doc_parms(cls)

        cls.any = _make_logical_function(
            cls,
            "any",
            name,
            name2,
            axis_descr,
            _any_desc,
            nanops.nanany,
            _any_see_also,
            _any_examples,
            empty_value=False,
        )
        cls.all = _make_logical_function(
            cls,
            "all",
            name,
            name2,
            axis_descr,
            _all_desc,
            nanops.nanall,
            _all_see_also,
            _all_examples,
            empty_value=True,
        )

        @Substitution(
            desc="Return the mean absolute deviation of the values "
            "for the requested axis.",
            name1=name,
            name2=name2,
            axis_descr=axis_descr,
            min_count="",
            see_also="",
            examples="",
        )
        @Appender(_num_doc)
        def mad(self, axis=None, skipna=None, level=None):
            if skipna is None:
                skipna = True
            if axis is None:
                axis = self._stat_axis_number
            if level is not None:
                return self._agg_by_level("mad", axis=axis, level=level, skipna=skipna)

            data = self._get_numeric_data()
            if axis == 0:
                demeaned = data - data.mean(axis=0)
            else:
                demeaned = data.sub(data.mean(axis=1), axis=0)
            return np.abs(demeaned).mean(axis=axis, skipna=skipna)

        cls.mad = mad

        cls.sem = _make_stat_function_ddof(
            cls,
            "sem",
            name,
            name2,
            axis_descr,
            "Return unbiased standard error of the mean over requested "
            "axis.\n\nNormalized by N-1 by default. This can be changed "
            "using the ddof argument",
            nanops.nansem,
        )
        cls.var = _make_stat_function_ddof(
            cls,
            "var",
            name,
            name2,
            axis_descr,
            "Return unbiased variance over requested axis.\n\nNormalized by "
            "N-1 by default. This can be changed using the ddof argument",
            nanops.nanvar,
        )
        cls.std = _make_stat_function_ddof(
            cls,
            "std",
            name,
            name2,
            axis_descr,
            "Return sample standard deviation over requested axis."
            "\n\nNormalized by N-1 by default. This can be changed using the "
            "ddof argument",
            nanops.nanstd,
        )

        @Substitution(
            desc="Return the compound percentage of the values for "
            "the requested axis.\n\n.. deprecated:: 0.25.0",
            name1=name,
            name2=name2,
            axis_descr=axis_descr,
            min_count="",
            see_also="",
            examples="",
        )
        @Appender(_num_doc)
        def compound(self, axis=None, skipna=None, level=None):
            msg = (
                "The 'compound' method is deprecated and will be"
                "removed in a future version."
            )
            warnings.warn(msg, FutureWarning, stacklevel=2)
            if skipna is None:
                skipna = True
            return (1 + self).prod(axis=axis, skipna=skipna, level=level) - 1

        cls.compound = compound

        cls.cummin = _make_cum_function(
            cls,
            "cummin",
            name,
            name2,
            axis_descr,
            "minimum",
            lambda y, axis: np.minimum.accumulate(y, axis),
            "min",
            np.inf,
            np.nan,
            _cummin_examples,
        )
        cls.cumsum = _make_cum_function(
            cls,
            "cumsum",
            name,
            name2,
            axis_descr,
            "sum",
            lambda y, axis: y.cumsum(axis),
            "sum",
            0.0,
            np.nan,
            _cumsum_examples,
        )
        cls.cumprod = _make_cum_function(
            cls,
            "cumprod",
            name,
            name2,
            axis_descr,
            "product",
            lambda y, axis: y.cumprod(axis),
            "prod",
            1.0,
            np.nan,
            _cumprod_examples,
        )
        cls.cummax = _make_cum_function(
            cls,
            "cummax",
            name,
            name2,
            axis_descr,
            "maximum",
            lambda y, axis: np.maximum.accumulate(y, axis),
            "max",
            -np.inf,
            np.nan,
            _cummax_examples,
        )

        cls.sum = _make_min_count_stat_function(
            cls,
            "sum",
            name,
            name2,
            axis_descr,
            """Return the sum of the values for the requested axis.\n
            This is equivalent to the method ``numpy.sum``.""",
            nanops.nansum,
            _stat_func_see_also,
            _sum_examples,
        )
        cls.mean = _make_stat_function(
            cls,
            "mean",
            name,
            name2,
            axis_descr,
            "Return the mean of the values for the requested axis.",
            nanops.nanmean,
        )
        cls.skew = _make_stat_function(
            cls,
            "skew",
            name,
            name2,
            axis_descr,
            "Return unbiased skew over requested axis\nNormalized by N-1.",
            nanops.nanskew,
        )
        cls.kurt = _make_stat_function(
            cls,
            "kurt",
            name,
            name2,
            axis_descr,
            "Return unbiased kurtosis over requested axis using Fisher's "
            "definition of\nkurtosis (kurtosis of normal == 0.0). Normalized "
            "by N-1.",
            nanops.nankurt,
        )
        cls.kurtosis = cls.kurt
        cls.prod = _make_min_count_stat_function(
            cls,
            "prod",
            name,
            name2,
            axis_descr,
            "Return the product of the values for the requested axis.",
            nanops.nanprod,
            examples=_prod_examples,
        )
        cls.product = cls.prod
        cls.median = _make_stat_function(
            cls,
            "median",
            name,
            name2,
            axis_descr,
            "Return the median of the values for the requested axis.",
            nanops.nanmedian,
        )
        cls.max = _make_stat_function(
            cls,
            "max",
            name,
            name2,
            axis_descr,
            """Return the maximum of the values for the requested axis.\n
            If you want the *index* of the maximum, use ``idxmax``. This is
            the equivalent of the ``numpy.ndarray`` method ``argmax``.""",
            nanops.nanmax,
            _stat_func_see_also,
            _max_examples,
        )
        cls.min = _make_stat_function(
            cls,
            "min",
            name,
            name2,
            axis_descr,
            """Return the minimum of the values for the requested axis.\n
            If you want the *index* of the minimum, use ``idxmin``. This is
            the equivalent of the ``numpy.ndarray`` method ``argmin``.""",
            nanops.nanmin,
            _stat_func_see_also,
            _min_examples,
        )

    @classmethod
    def _add_series_only_operations(cls):
        """
        Add the series only operations to the cls; evaluate the doc
        strings again.
        """

        axis_descr, name, name2 = _doc_parms(cls)

        def nanptp(values, axis=0, skipna=True):
            nmax = nanops.nanmax(values, axis, skipna)
            nmin = nanops.nanmin(values, axis, skipna)
            warnings.warn(
                "Method .ptp is deprecated and will be removed "
                "in a future version. Use numpy.ptp instead.",
                FutureWarning,
                stacklevel=4,
            )
            return nmax - nmin

        cls.ptp = _make_stat_function(
            cls,
            "ptp",
            name,
            name2,
            axis_descr,
            """Return the difference between the maximum value and the
            minimum value in the object. This is the equivalent of the
            ``numpy.ndarray`` method ``ptp``.\n\n.. deprecated:: 0.24.0
                Use numpy.ptp instead""",
            nanptp,
        )

    @classmethod
    def _add_series_or_dataframe_operations(cls):
        """
        Add the series or dataframe only operations to the cls; evaluate
        the doc strings again.
        """

        from pandas.core.window import EWM, Expanding, Rolling, Window

        @Appender(Rolling.__doc__)
        def rolling(
            self,
            window,
            min_periods=None,
            center=False,
            win_type=None,
            on=None,
            axis=0,
            closed=None,
        ):
            axis = self._get_axis_number(axis)

            if win_type is not None:
                return Window(
                    self,
                    window=window,
                    min_periods=min_periods,
                    center=center,
                    win_type=win_type,
                    on=on,
                    axis=axis,
                    closed=closed,
                )

            return Rolling(
                self,
                window=window,
                min_periods=min_periods,
                center=center,
                win_type=win_type,
                on=on,
                axis=axis,
                closed=closed,
            )

        cls.rolling = rolling

        @Appender(Expanding.__doc__)
        def expanding(self, min_periods=1, center=False, axis=0):
            axis = self._get_axis_number(axis)
            return Expanding(self, min_periods=min_periods, center=center, axis=axis)

        cls.expanding = expanding

        @Appender(EWM.__doc__)
        def ewm(
            self,
            com=None,
            span=None,
            halflife=None,
            alpha=None,
            min_periods=0,
            adjust=True,
            ignore_na=False,
            axis=0,
        ):
            axis = self._get_axis_number(axis)
            return EWM(
                self,
                com=com,
                span=span,
                halflife=halflife,
                alpha=alpha,
                min_periods=min_periods,
                adjust=adjust,
                ignore_na=ignore_na,
                axis=axis,
            )

        cls.ewm = ewm

    @Appender(_shared_docs["transform"] % dict(axis="", **_shared_doc_kwargs))
    def transform(self, func, *args, **kwargs):
        result = self.agg(func, *args, **kwargs)
        if is_scalar(result) or len(result) != len(self):
            raise ValueError("transforms cannot produce aggregated results")

        return result

    # ----------------------------------------------------------------------
    # Misc methods

    _shared_docs[
        "valid_index"
    ] = """
        Return index for %(position)s non-NA/null value.

        Returns
        -------
        scalar : type of index

        Notes
        -----
        If all elements are non-NA/null, returns None.
        Also returns None for empty %(klass)s.
        """

    def _find_valid_index(self, how):
        """
        Retrieves the index of the first valid value.

        Parameters
        ----------
        how : {'first', 'last'}
            Use this parameter to change between the first or last valid index.

        Returns
        -------
        idx_first_valid : type of index
        """
        assert how in ["first", "last"]

        if len(self) == 0:  # early stop
            return None
        is_valid = ~self.isna()

        if self.ndim == 2:
            is_valid = is_valid.any(1)  # reduce axis 1

        if how == "first":
            idxpos = is_valid.values[::].argmax()

        if how == "last":
            idxpos = len(self) - 1 - is_valid.values[::-1].argmax()

        chk_notna = is_valid.iat[idxpos]
        idx = self.index[idxpos]

        if not chk_notna:
            return None
        return idx

    @Appender(
        _shared_docs["valid_index"] % {"position": "first", "klass": "Series/DataFrame"}
    )
    def first_valid_index(self):
        return self._find_valid_index("first")

    @Appender(
        _shared_docs["valid_index"] % {"position": "last", "klass": "Series/DataFrame"}
    )
    def last_valid_index(self):
        return self._find_valid_index("last")


def _doc_parms(cls):
    """Return a tuple of the doc parms."""
    axis_descr = "{%s}" % ", ".join(
        "{0} ({1})".format(a, i) for i, a in enumerate(cls._AXIS_ORDERS)
    )
    name = cls._constructor_sliced.__name__ if cls._AXIS_LEN > 1 else "scalar"
    name2 = cls.__name__
    return axis_descr, name, name2


_num_doc = """
%(desc)s

Parameters
----------
axis : %(axis_descr)s
    Axis for the function to be applied on.
skipna : bool, default True
    Exclude NA/null values when computing the result.
level : int or level name, default None
    If the axis is a MultiIndex (hierarchical), count along a
    particular level, collapsing into a %(name1)s.
numeric_only : bool, default None
    Include only float, int, boolean columns. If None, will attempt to use
    everything, then use only numeric data. Not implemented for Series.
%(min_count)s\
**kwargs
    Additional keyword arguments to be passed to the function.

Returns
-------
%(name1)s or %(name2)s (if level specified)\
%(see_also)s\
%(examples)s
"""

_num_ddof_doc = """
%(desc)s

Parameters
----------
axis : %(axis_descr)s
skipna : bool, default True
    Exclude NA/null values. If an entire row/column is NA, the result
    will be NA
level : int or level name, default None
    If the axis is a MultiIndex (hierarchical), count along a
    particular level, collapsing into a %(name1)s
ddof : int, default 1
    Delta Degrees of Freedom. The divisor used in calculations is N - ddof,
    where N represents the number of elements.
numeric_only : bool, default None
    Include only float, int, boolean columns. If None, will attempt to use
    everything, then use only numeric data. Not implemented for Series.

Returns
-------
%(name1)s or %(name2)s (if level specified)\n"""

_bool_doc = """
%(desc)s

Parameters
----------
axis : {0 or 'index', 1 or 'columns', None}, default 0
    Indicate which axis or axes should be reduced.

    * 0 / 'index' : reduce the index, return a Series whose index is the
      original column labels.
    * 1 / 'columns' : reduce the columns, return a Series whose index is the
      original index.
    * None : reduce all axes, return a scalar.

bool_only : bool, default None
    Include only boolean columns. If None, will attempt to use everything,
    then use only boolean data. Not implemented for Series.
skipna : bool, default True
    Exclude NA/null values. If the entire row/column is NA and skipna is
    True, then the result will be %(empty_value)s, as for an empty row/column.
    If skipna is False, then NA are treated as True, because these are not
    equal to zero.
level : int or level name, default None
    If the axis is a MultiIndex (hierarchical), count along a
    particular level, collapsing into a %(name1)s.
**kwargs : any, default None
    Additional keywords have no effect but might be accepted for
    compatibility with NumPy.

Returns
-------
%(name1)s or %(name2)s
    If level is specified, then, %(name2)s is returned; otherwise, %(name1)s
    is returned.

%(see_also)s
%(examples)s"""

_all_desc = """\
Return whether all elements are True, potentially over an axis.

Returns True unless there at least one element within a series or
along a Dataframe axis that is False or equivalent (e.g. zero or
empty)."""

_all_examples = """\
Examples
--------
**Series**

>>> pd.Series([True, True]).all()
True
>>> pd.Series([True, False]).all()
False
>>> pd.Series([]).all()
True
>>> pd.Series([np.nan]).all()
True
>>> pd.Series([np.nan]).all(skipna=False)
True

**DataFrames**

Create a dataframe from a dictionary.

>>> df = pd.DataFrame({'col1': [True, True], 'col2': [True, False]})
>>> df
   col1   col2
0  True   True
1  True  False

Default behaviour checks if column-wise values all return True.

>>> df.all()
col1     True
col2    False
dtype: bool

Specify ``axis='columns'`` to check if row-wise values all return True.

>>> df.all(axis='columns')
0     True
1    False
dtype: bool

Or ``axis=None`` for whether every value is True.

>>> df.all(axis=None)
False
"""

_all_see_also = """\
See Also
--------
Series.all : Return True if all elements are True.
DataFrame.any : Return True if one (or more) elements are True.
"""

_cnum_doc = """
Return cumulative %(desc)s over a DataFrame or Series axis.

Returns a DataFrame or Series of the same size containing the cumulative
%(desc)s.

Parameters
----------
axis : {0 or 'index', 1 or 'columns'}, default 0
    The index or the name of the axis. 0 is equivalent to None or 'index'.
skipna : bool, default True
    Exclude NA/null values. If an entire row/column is NA, the result
    will be NA.
*args, **kwargs :
    Additional keywords have no effect but might be accepted for
    compatibility with NumPy.

Returns
-------
%(name1)s or %(name2)s

See Also
--------
core.window.Expanding.%(accum_func_name)s : Similar functionality
    but ignores ``NaN`` values.
%(name2)s.%(accum_func_name)s : Return the %(desc)s over
    %(name2)s axis.
%(name2)s.cummax : Return cumulative maximum over %(name2)s axis.
%(name2)s.cummin : Return cumulative minimum over %(name2)s axis.
%(name2)s.cumsum : Return cumulative sum over %(name2)s axis.
%(name2)s.cumprod : Return cumulative product over %(name2)s axis.

%(examples)s"""

_cummin_examples = """\
Examples
--------
**Series**

>>> s = pd.Series([2, np.nan, 5, -1, 0])
>>> s
0    2.0
1    NaN
2    5.0
3   -1.0
4    0.0
dtype: float64

By default, NA values are ignored.

>>> s.cummin()
0    2.0
1    NaN
2    2.0
3   -1.0
4   -1.0
dtype: float64

To include NA values in the operation, use ``skipna=False``

>>> s.cummin(skipna=False)
0    2.0
1    NaN
2    NaN
3    NaN
4    NaN
dtype: float64

**DataFrame**

>>> df = pd.DataFrame([[2.0, 1.0],
...                    [3.0, np.nan],
...                    [1.0, 0.0]],
...                    columns=list('AB'))
>>> df
     A    B
0  2.0  1.0
1  3.0  NaN
2  1.0  0.0

By default, iterates over rows and finds the minimum
in each column. This is equivalent to ``axis=None`` or ``axis='index'``.

>>> df.cummin()
     A    B
0  2.0  1.0
1  2.0  NaN
2  1.0  0.0

To iterate over columns and find the minimum in each row,
use ``axis=1``

>>> df.cummin(axis=1)
     A    B
0  2.0  1.0
1  3.0  NaN
2  1.0  0.0
"""

_cumsum_examples = """\
Examples
--------
**Series**

>>> s = pd.Series([2, np.nan, 5, -1, 0])
>>> s
0    2.0
1    NaN
2    5.0
3   -1.0
4    0.0
dtype: float64

By default, NA values are ignored.

>>> s.cumsum()
0    2.0
1    NaN
2    7.0
3    6.0
4    6.0
dtype: float64

To include NA values in the operation, use ``skipna=False``

>>> s.cumsum(skipna=False)
0    2.0
1    NaN
2    NaN
3    NaN
4    NaN
dtype: float64

**DataFrame**

>>> df = pd.DataFrame([[2.0, 1.0],
...                    [3.0, np.nan],
...                    [1.0, 0.0]],
...                    columns=list('AB'))
>>> df
     A    B
0  2.0  1.0
1  3.0  NaN
2  1.0  0.0

By default, iterates over rows and finds the sum
in each column. This is equivalent to ``axis=None`` or ``axis='index'``.

>>> df.cumsum()
     A    B
0  2.0  1.0
1  5.0  NaN
2  6.0  1.0

To iterate over columns and find the sum in each row,
use ``axis=1``

>>> df.cumsum(axis=1)
     A    B
0  2.0  3.0
1  3.0  NaN
2  1.0  1.0
"""

_cumprod_examples = """\
Examples
--------
**Series**

>>> s = pd.Series([2, np.nan, 5, -1, 0])
>>> s
0    2.0
1    NaN
2    5.0
3   -1.0
4    0.0
dtype: float64

By default, NA values are ignored.

>>> s.cumprod()
0     2.0
1     NaN
2    10.0
3   -10.0
4    -0.0
dtype: float64

To include NA values in the operation, use ``skipna=False``

>>> s.cumprod(skipna=False)
0    2.0
1    NaN
2    NaN
3    NaN
4    NaN
dtype: float64

**DataFrame**

>>> df = pd.DataFrame([[2.0, 1.0],
...                    [3.0, np.nan],
...                    [1.0, 0.0]],
...                    columns=list('AB'))
>>> df
     A    B
0  2.0  1.0
1  3.0  NaN
2  1.0  0.0

By default, iterates over rows and finds the product
in each column. This is equivalent to ``axis=None`` or ``axis='index'``.

>>> df.cumprod()
     A    B
0  2.0  1.0
1  6.0  NaN
2  6.0  0.0

To iterate over columns and find the product in each row,
use ``axis=1``

>>> df.cumprod(axis=1)
     A    B
0  2.0  2.0
1  3.0  NaN
2  1.0  0.0
"""

_cummax_examples = """\
Examples
--------
**Series**

>>> s = pd.Series([2, np.nan, 5, -1, 0])
>>> s
0    2.0
1    NaN
2    5.0
3   -1.0
4    0.0
dtype: float64

By default, NA values are ignored.

>>> s.cummax()
0    2.0
1    NaN
2    5.0
3    5.0
4    5.0
dtype: float64

To include NA values in the operation, use ``skipna=False``

>>> s.cummax(skipna=False)
0    2.0
1    NaN
2    NaN
3    NaN
4    NaN
dtype: float64

**DataFrame**

>>> df = pd.DataFrame([[2.0, 1.0],
...                    [3.0, np.nan],
...                    [1.0, 0.0]],
...                    columns=list('AB'))
>>> df
     A    B
0  2.0  1.0
1  3.0  NaN
2  1.0  0.0

By default, iterates over rows and finds the maximum
in each column. This is equivalent to ``axis=None`` or ``axis='index'``.

>>> df.cummax()
     A    B
0  2.0  1.0
1  3.0  NaN
2  3.0  1.0

To iterate over columns and find the maximum in each row,
use ``axis=1``

>>> df.cummax(axis=1)
     A    B
0  2.0  2.0
1  3.0  NaN
2  1.0  1.0
"""

_any_see_also = """\
See Also
--------
numpy.any : Numpy version of this method.
Series.any : Return whether any element is True.
Series.all : Return whether all elements are True.
DataFrame.any : Return whether any element is True over requested axis.
DataFrame.all : Return whether all elements are True over requested axis.
"""

_any_desc = """\
Return whether any element is True, potentially over an axis.

Returns False unless there at least one element within a series or
along a Dataframe axis that is True or equivalent (e.g. non-zero or
non-empty)."""

_any_examples = """\
Examples
--------
**Series**

For Series input, the output is a scalar indicating whether any element
is True.

>>> pd.Series([False, False]).any()
False
>>> pd.Series([True, False]).any()
True
>>> pd.Series([]).any()
False
>>> pd.Series([np.nan]).any()
False
>>> pd.Series([np.nan]).any(skipna=False)
True

**DataFrame**

Whether each column contains at least one True element (the default).

>>> df = pd.DataFrame({"A": [1, 2], "B": [0, 2], "C": [0, 0]})
>>> df
   A  B  C
0  1  0  0
1  2  2  0

>>> df.any()
A     True
B     True
C    False
dtype: bool

Aggregating over the columns.

>>> df = pd.DataFrame({"A": [True, False], "B": [1, 2]})
>>> df
       A  B
0   True  1
1  False  2

>>> df.any(axis='columns')
0    True
1    True
dtype: bool

>>> df = pd.DataFrame({"A": [True, False], "B": [1, 0]})
>>> df
       A  B
0   True  1
1  False  0

>>> df.any(axis='columns')
0    True
1    False
dtype: bool

Aggregating over the entire DataFrame with ``axis=None``.

>>> df.any(axis=None)
True

`any` for an empty DataFrame is an empty Series.

>>> pd.DataFrame([]).any()
Series([], dtype: bool)
"""

_shared_docs[
    "stat_func_example"
] = """

Examples
--------
>>> idx = pd.MultiIndex.from_arrays([
...     ['warm', 'warm', 'cold', 'cold'],
...     ['dog', 'falcon', 'fish', 'spider']],
...     names=['blooded', 'animal'])
>>> s = pd.Series([4, 2, 0, 8], name='legs', index=idx)
>>> s
blooded  animal
warm     dog       4
         falcon    2
cold     fish      0
         spider    8
Name: legs, dtype: int64

>>> s.{stat_func}()
{default_output}

{verb} using level names, as well as indices.

>>> s.{stat_func}(level='blooded')
blooded
warm    {level_output_0}
cold    {level_output_1}
Name: legs, dtype: int64

>>> s.{stat_func}(level=0)
blooded
warm    {level_output_0}
cold    {level_output_1}
Name: legs, dtype: int64"""

_sum_examples = _shared_docs["stat_func_example"].format(
    stat_func="sum", verb="Sum", default_output=14, level_output_0=6, level_output_1=8
)

_sum_examples += """

By default, the sum of an empty or all-NA Series is ``0``.

>>> pd.Series([]).sum()  # min_count=0 is the default
0.0

This can be controlled with the ``min_count`` parameter. For example, if
you'd like the sum of an empty series to be NaN, pass ``min_count=1``.

>>> pd.Series([]).sum(min_count=1)
nan

Thanks to the ``skipna`` parameter, ``min_count`` handles all-NA and
empty series identically.

>>> pd.Series([np.nan]).sum()
0.0

>>> pd.Series([np.nan]).sum(min_count=1)
nan"""

_max_examples = _shared_docs["stat_func_example"].format(
    stat_func="max", verb="Max", default_output=8, level_output_0=4, level_output_1=8
)

_min_examples = _shared_docs["stat_func_example"].format(
    stat_func="min", verb="Min", default_output=0, level_output_0=2, level_output_1=0
)

_stat_func_see_also = """

See Also
--------
Series.sum : Return the sum.
Series.min : Return the minimum.
Series.max : Return the maximum.
Series.idxmin : Return the index of the minimum.
Series.idxmax : Return the index of the maximum.
DataFrame.sum : Return the sum over the requested axis.
DataFrame.min : Return the minimum over the requested axis.
DataFrame.max : Return the maximum over the requested axis.
DataFrame.idxmin : Return the index of the minimum over the requested axis.
DataFrame.idxmax : Return the index of the maximum over the requested axis."""

_prod_examples = """

Examples
--------
By default, the product of an empty or all-NA Series is ``1``

>>> pd.Series([]).prod()
1.0

This can be controlled with the ``min_count`` parameter

>>> pd.Series([]).prod(min_count=1)
nan

Thanks to the ``skipna`` parameter, ``min_count`` handles all-NA and
empty series identically.

>>> pd.Series([np.nan]).prod()
1.0

>>> pd.Series([np.nan]).prod(min_count=1)
nan"""

_min_count_stub = """\
min_count : int, default 0
    The required number of valid values to perform the operation. If fewer than
    ``min_count`` non-NA values are present the result will be NA.

    .. versionadded:: 0.22.0

       Added with the default being 0. This means the sum of an all-NA
       or empty Series is 0, and the product of an all-NA or empty
       Series is 1.
"""


def _make_min_count_stat_function(
    cls, name, name1, name2, axis_descr, desc, f, see_also="", examples=""
):
    @Substitution(
        desc=desc,
        name1=name1,
        name2=name2,
        axis_descr=axis_descr,
        min_count=_min_count_stub,
        see_also=see_also,
        examples=examples,
    )
    @Appender(_num_doc)
    def stat_func(
        self,
        axis=None,
        skipna=None,
        level=None,
        numeric_only=None,
        min_count=0,
        **kwargs
    ):
        if name == "sum":
            nv.validate_sum(tuple(), kwargs)
        elif name == "prod":
            nv.validate_prod(tuple(), kwargs)
        else:
            nv.validate_stat_func(tuple(), kwargs, fname=name)
        if skipna is None:
            skipna = True
        if axis is None:
            axis = self._stat_axis_number
        if level is not None:
            return self._agg_by_level(
                name, axis=axis, level=level, skipna=skipna, min_count=min_count
            )
        return self._reduce(
            f,
            name,
            axis=axis,
            skipna=skipna,
            numeric_only=numeric_only,
            min_count=min_count,
        )

    return set_function_name(stat_func, name, cls)


def _make_stat_function(
    cls, name, name1, name2, axis_descr, desc, f, see_also="", examples=""
):
    @Substitution(
        desc=desc,
        name1=name1,
        name2=name2,
        axis_descr=axis_descr,
        min_count="",
        see_also=see_also,
        examples=examples,
    )
    @Appender(_num_doc)
    def stat_func(
        self, axis=None, skipna=None, level=None, numeric_only=None, **kwargs
    ):
        if name == "median":
            nv.validate_median(tuple(), kwargs)
        else:
            nv.validate_stat_func(tuple(), kwargs, fname=name)
        if skipna is None:
            skipna = True
        if axis is None:
            axis = self._stat_axis_number
        if level is not None:
            return self._agg_by_level(name, axis=axis, level=level, skipna=skipna)
        return self._reduce(
            f, name, axis=axis, skipna=skipna, numeric_only=numeric_only
        )

    return set_function_name(stat_func, name, cls)


def _make_stat_function_ddof(cls, name, name1, name2, axis_descr, desc, f):
    @Substitution(desc=desc, name1=name1, name2=name2, axis_descr=axis_descr)
    @Appender(_num_ddof_doc)
    def stat_func(
        self, axis=None, skipna=None, level=None, ddof=1, numeric_only=None, **kwargs
    ):
        nv.validate_stat_ddof_func(tuple(), kwargs, fname=name)
        if skipna is None:
            skipna = True
        if axis is None:
            axis = self._stat_axis_number
        if level is not None:
            return self._agg_by_level(
                name, axis=axis, level=level, skipna=skipna, ddof=ddof
            )
        return self._reduce(
            f, name, axis=axis, numeric_only=numeric_only, skipna=skipna, ddof=ddof
        )

    return set_function_name(stat_func, name, cls)


def _make_cum_function(
    cls,
    name,
    name1,
    name2,
    axis_descr,
    desc,
    accum_func,
    accum_func_name,
    mask_a,
    mask_b,
    examples,
):
    @Substitution(
        desc=desc,
        name1=name1,
        name2=name2,
        axis_descr=axis_descr,
        accum_func_name=accum_func_name,
        examples=examples,
    )
    @Appender(_cnum_doc)
    def cum_func(self, axis=None, skipna=True, *args, **kwargs):
        skipna = nv.validate_cum_func_with_skipna(skipna, args, kwargs, name)
        if axis is None:
            axis = self._stat_axis_number
        else:
            axis = self._get_axis_number(axis)

        y = com.values_from_object(self).copy()

        if skipna and issubclass(y.dtype.type, (np.datetime64, np.timedelta64)):
            result = accum_func(y, axis)
            mask = isna(self)
            np.putmask(result, mask, iNaT)
        elif skipna and not issubclass(y.dtype.type, (np.integer, np.bool_)):
            mask = isna(self)
            np.putmask(y, mask, mask_a)
            result = accum_func(y, axis)
            np.putmask(result, mask, mask_b)
        else:
            result = accum_func(y, axis)

        d = self._construct_axes_dict()
        d["copy"] = False
        return self._constructor(result, **d).__finalize__(self)

    return set_function_name(cum_func, name, cls)


def _make_logical_function(
    cls, name, name1, name2, axis_descr, desc, f, see_also, examples, empty_value
):
    @Substitution(
        desc=desc,
        name1=name1,
        name2=name2,
        axis_descr=axis_descr,
        see_also=see_also,
        examples=examples,
        empty_value=empty_value,
    )
    @Appender(_bool_doc)
    def logical_func(self, axis=0, bool_only=None, skipna=True, level=None, **kwargs):
        nv.validate_logical_func(tuple(), kwargs, fname=name)
        if level is not None:
            if bool_only is not None:
                raise NotImplementedError(
                    "Option bool_only is not implemented with option level."
                )
            return self._agg_by_level(name, axis=axis, level=level, skipna=skipna)
        return self._reduce(
            f,
            name,
            axis=axis,
            skipna=skipna,
            numeric_only=bool_only,
            filter_type="bool",
        )

    return set_function_name(logical_func, name, cls)


# install the indexes
for _name, _indexer in indexing.get_indexers_list():
    NDFrame._create_indexer(_name, _indexer)<|MERGE_RESOLUTION|>--- conflicted
+++ resolved
@@ -6976,12 +6976,6 @@
         Name: d, dtype: float64
         """
 
-<<<<<<< HEAD
-    @Appender(_shared_docs['interpolate'] % _shared_doc_kwargs)
-    def interpolate(self, method='linear', axis=0, limit=None, inplace=False,
-                    limit_direction='forward', limit_area=None, max_gap=None,
-                    downcast=None, **kwargs):
-=======
     @Appender(_shared_docs["interpolate"] % _shared_doc_kwargs)
     def interpolate(
         self,
@@ -6991,10 +6985,10 @@
         inplace=False,
         limit_direction="forward",
         limit_area=None,
+        max_gap=None,
         downcast=None,
         **kwargs
     ):
->>>>>>> 03b3c8fc
         """
         Interpolate values according to different methods.
         """
@@ -7056,15 +7050,6 @@
                 "those NaNs before interpolating."
             )
         data = _maybe_transposed_self._data
-<<<<<<< HEAD
-        new_data = data.interpolate(method=method, axis=ax, index=index,
-                                    values=_maybe_transposed_self, limit=limit,
-                                    limit_direction=limit_direction,
-                                    limit_area=limit_area,
-                                    max_gap=max_gap,
-                                    inplace=inplace, downcast=downcast,
-                                    **kwargs)
-=======
         new_data = data.interpolate(
             method=method,
             axis=ax,
@@ -7073,11 +7058,11 @@
             limit=limit,
             limit_direction=limit_direction,
             limit_area=limit_area,
+            max_gap=max_gap,
             inplace=inplace,
             downcast=downcast,
             **kwargs
         )
->>>>>>> 03b3c8fc
 
         if inplace:
             if axis == 1:
