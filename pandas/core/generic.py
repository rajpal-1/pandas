--- conflicted
+++ resolved
@@ -40,11 +40,7 @@
     CompressionOptions,
     FilePathOrBuffer,
     FrameOrSeries,
-<<<<<<< HEAD
-    IndexKeyFunc,
-=======
     IndexLabel,
->>>>>>> faae2f0c
     JSONSerializable,
     Label,
     Level,
