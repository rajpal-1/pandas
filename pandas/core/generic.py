import collections
from datetime import timedelta
import functools
import gc
import json
import operator
import pickle
import re
from textwrap import dedent
<<<<<<< HEAD
from typing import (
    Callable,
    Dict,
    FrozenSet,
    Hashable,
    List,
    Optional,
    Sequence,
    Set,
    Union,
)
=======
from typing import Callable, Dict, FrozenSet, List, Optional, Set
>>>>>>> d75ee703
import warnings
import weakref

import numpy as np

from pandas._config import config

from pandas._libs import Timestamp, iNaT, properties
from pandas.compat import set_function_name
from pandas.compat._optional import import_optional_dependency
from pandas.compat.numpy import function as nv
from pandas.errors import AbstractMethodError
from pandas.util._decorators import Appender, Substitution, rewrite_axis_style_signature
from pandas.util._validators import validate_bool_kwarg, validate_fillna_kwargs

from pandas.core.dtypes.cast import maybe_promote, maybe_upcast_putmask
from pandas.core.dtypes.common import (
    ensure_int64,
    ensure_object,
    ensure_str,
    is_bool,
    is_bool_dtype,
    is_datetime64_any_dtype,
    is_datetime64tz_dtype,
    is_dict_like,
    is_extension_array_dtype,
    is_integer,
    is_list_like,
    is_number,
    is_numeric_dtype,
    is_object_dtype,
    is_period_arraylike,
    is_re_compilable,
    is_scalar,
    is_timedelta64_dtype,
    pandas_dtype,
)
from pandas.core.dtypes.generic import ABCDataFrame, ABCSeries
from pandas.core.dtypes.inference import is_hashable
from pandas.core.dtypes.missing import isna, notna

import pandas as pd
from pandas._typing import Dtype, FilePathOrBuffer
from pandas.core import missing, nanops
import pandas.core.algorithms as algos
from pandas.core.base import PandasObject, SelectionMixin
import pandas.core.common as com
from pandas.core.index import (
    Index,
    InvalidIndexError,
    MultiIndex,
    RangeIndex,
    ensure_index,
)
from pandas.core.indexes.datetimes import DatetimeIndex
from pandas.core.indexes.period import Period, PeriodIndex
import pandas.core.indexing as indexing
from pandas.core.internals import BlockManager
from pandas.core.ops import _align_method_FRAME

from pandas.io.formats import format as fmt
from pandas.io.formats.format import DataFrameFormatter, format_percentiles
from pandas.io.formats.printing import pprint_thing
from pandas.tseries.frequencies import to_offset

# goal is to be able to define the docs close to function, while still being
# able to share
_shared_docs = dict()  # type: Dict[str, str]
_shared_doc_kwargs = dict(
    axes="keywords for axes",
    klass="Series/DataFrame",
    axes_single_arg="int or labels for object",
    args_transpose="axes to permute (int or label for object)",
    optional_by="""
        by : str or list of str
            Name or list of names to sort by""",
)

# sentinel value to use as kwarg in place of None when None has special meaning
# and needs to be distinguished from a user explicitly passing None.
sentinel = object()


def _single_replace(self, to_replace, method, inplace, limit):
    """
    Replaces values in a Series using the fill method specified when no
    replacement value is given in the replace method
    """
    if self.ndim != 1:
        raise TypeError(
            "cannot replace {0} with method {1} on a {2}".format(
                to_replace, method, type(self).__name__
            )
        )

    orig_dtype = self.dtype
    result = self if inplace else self.copy()
    fill_f = missing.get_fill_func(method)

    mask = missing.mask_missing(result.values, to_replace)
    values = fill_f(result.values, limit=limit, mask=mask)

    if values.dtype == orig_dtype and inplace:
        return

    result = pd.Series(values, index=self.index, dtype=self.dtype).__finalize__(self)

    if inplace:
        self._update_inplace(result._data)
        return

    return result


bool_t = bool  # Need alias because NDFrame has def bool:


class NDFrame(PandasObject, SelectionMixin):
    """
    N-dimensional analogue of DataFrame. Store multi-dimensional in a
    size-mutable, labeled data structure

    Parameters
    ----------
    data : BlockManager
    axes : list
    copy : bool, default False
    """

    _internal_names = [
        "_data",
        "_cacher",
        "_item_cache",
        "_cache",
        "_is_copy",
        "_subtyp",
        "_name",
        "_index",
        "_default_kind",
        "_default_fill_value",
        "_metadata",
        "__array_struct__",
        "__array_interface__",
    ]  # type: List[str]
    _internal_names_set = set(_internal_names)  # type: Set[str]
    _accessors = set()  # type: Set[str]
    _deprecations = frozenset(
        ["as_blocks", "blocks", "is_copy"]
    )  # type: FrozenSet[str]
    _metadata = []  # type: List[str]
    _is_copy = None
    _data = None  # type: BlockManager

    # ----------------------------------------------------------------------
    # Constructors

    def __init__(
        self,
        data: BlockManager,
        axes: Optional[List[Index]] = None,
        copy: bool = False,
        dtype: Optional[Dtype] = None,
        fastpath: bool = False,
    ):

        if not fastpath:
            if dtype is not None:
                data = data.astype(dtype)
            elif copy:
                data = data.copy()

            if axes is not None:
                for i, ax in enumerate(axes):
                    data = data.reindex_axis(ax, axis=i)

        object.__setattr__(self, "_is_copy", None)
        object.__setattr__(self, "_data", data)
        object.__setattr__(self, "_item_cache", {})

    def _init_mgr(self, mgr, axes=None, dtype=None, copy=False):
        """ passed a manager and a axes dict """
        for a, axe in axes.items():
            if axe is not None:
                mgr = mgr.reindex_axis(
                    axe, axis=self._get_block_manager_axis(a), copy=False
                )

        # make a copy if explicitly requested
        if copy:
            mgr = mgr.copy()
        if dtype is not None:
            # avoid further copies if we can
            if len(mgr.blocks) > 1 or mgr.blocks[0].values.dtype != dtype:
                mgr = mgr.astype(dtype=dtype)
        return mgr

    # ----------------------------------------------------------------------

    @property
    def is_copy(self):
        """
        Return the copy.
        """
        warnings.warn(
            "Attribute 'is_copy' is deprecated and will be removed "
            "in a future version.",
            FutureWarning,
            stacklevel=2,
        )
        return self._is_copy

    @is_copy.setter
    def is_copy(self, msg):
        warnings.warn(
            "Attribute 'is_copy' is deprecated and will be removed "
            "in a future version.",
            FutureWarning,
            stacklevel=2,
        )
        self._is_copy = msg

    def _validate_dtype(self, dtype):
        """ validate the passed dtype """

        if dtype is not None:
            dtype = pandas_dtype(dtype)

            # a compound dtype
            if dtype.kind == "V":
                raise NotImplementedError(
                    "compound dtypes are not implemented"
                    " in the {0} constructor".format(self.__class__.__name__)
                )

        return dtype

    # ----------------------------------------------------------------------
    # Construction

    @property
    def _constructor(self):
        """Used when a manipulation result has the same dimensions as the
        original.
        """
        raise AbstractMethodError(self)

    @property
    def _constructor_sliced(self):
        """Used when a manipulation result has one lower dimension(s) as the
        original, such as DataFrame single columns slicing.
        """
        raise AbstractMethodError(self)

    @property
    def _constructor_expanddim(self):
        """Used when a manipulation result has one higher dimension as the
        original, such as Series.to_frame()
        """
        raise NotImplementedError

    # ----------------------------------------------------------------------
    # Axis

    @classmethod
    def _setup_axes(
        cls,
        axes,
        info_axis=None,
        stat_axis=None,
        aliases=None,
        axes_are_reversed=False,
        build_axes=True,
        ns=None,
        docs=None,
    ):
        """
        Provide axes setup for the major PandasObjects.

        Parameters
        ----------
        axes : the names of the axes in order (lowest to highest)
        info_axis_num : the axis of the selector dimension (int)
        stat_axis_num : the number of axis for the default stats (int)
        aliases : other names for a single axis (dict)
        axes_are_reversed : bool
            Whether to treat passed axes as reversed (DataFrame).
        build_axes : setup the axis properties (default True)
        """

        cls._AXIS_ORDERS = axes
        cls._AXIS_NUMBERS = {a: i for i, a in enumerate(axes)}
        cls._AXIS_LEN = len(axes)
        cls._AXIS_ALIASES = aliases or dict()
        cls._AXIS_IALIASES = {v: k for k, v in cls._AXIS_ALIASES.items()}
        cls._AXIS_NAMES = dict(enumerate(axes))
        cls._AXIS_REVERSED = axes_are_reversed

        # typ
        setattr(cls, "_typ", cls.__name__.lower())

        # indexing support
        cls._ix = None

        if info_axis is not None:
            cls._info_axis_number = info_axis
            cls._info_axis_name = axes[info_axis]

        if stat_axis is not None:
            cls._stat_axis_number = stat_axis
            cls._stat_axis_name = axes[stat_axis]

        # setup the actual axis
        if build_axes:

            def set_axis(a, i):
                setattr(cls, a, properties.AxisProperty(i, docs.get(a, a)))
                cls._internal_names_set.add(a)

            if axes_are_reversed:
                m = cls._AXIS_LEN - 1
                for i, a in cls._AXIS_NAMES.items():
                    set_axis(a, m - i)
            else:
                for i, a in cls._AXIS_NAMES.items():
                    set_axis(a, i)

        assert not isinstance(ns, dict)

    def _construct_axes_dict(self, axes=None, **kwargs):
        """Return an axes dictionary for myself."""
        d = {a: self._get_axis(a) for a in (axes or self._AXIS_ORDERS)}
        d.update(kwargs)
        return d

    @staticmethod
    def _construct_axes_dict_from(self, axes, **kwargs):
        """Return an axes dictionary for the passed axes."""
        d = {a: ax for a, ax in zip(self._AXIS_ORDERS, axes)}
        d.update(kwargs)
        return d

    def _construct_axes_from_arguments(
        self, args, kwargs, require_all=False, sentinel=None
    ):
        """Construct and returns axes if supplied in args/kwargs.

        If require_all, raise if all axis arguments are not supplied
        return a tuple of (axes, kwargs).

        sentinel specifies the default parameter when an axis is not
        supplied; useful to distinguish when a user explicitly passes None
        in scenarios where None has special meaning.
        """

        # construct the args
        args = list(args)
        for a in self._AXIS_ORDERS:

            # if we have an alias for this axis
            alias = self._AXIS_IALIASES.get(a)
            if alias is not None:
                if a in kwargs:
                    if alias in kwargs:
                        raise TypeError(
                            "arguments are mutually exclusive "
                            "for [%s,%s]" % (a, alias)
                        )
                    continue
                if alias in kwargs:
                    kwargs[a] = kwargs.pop(alias)
                    continue

            # look for a argument by position
            if a not in kwargs:
                try:
                    kwargs[a] = args.pop(0)
                except IndexError:
                    if require_all:
                        raise TypeError("not enough/duplicate arguments specified!")

        axes = {a: kwargs.pop(a, sentinel) for a in self._AXIS_ORDERS}
        return axes, kwargs

    @classmethod
    def _from_axes(cls, data, axes, **kwargs):
        # for construction from BlockManager
        if isinstance(data, BlockManager):
            return cls(data, **kwargs)
        else:
            if cls._AXIS_REVERSED:
                axes = axes[::-1]
            d = cls._construct_axes_dict_from(cls, axes, copy=False)
            d.update(kwargs)
            return cls(data, **d)

    @classmethod
    def _get_axis_number(cls, axis):
        axis = cls._AXIS_ALIASES.get(axis, axis)
        if is_integer(axis):
            if axis in cls._AXIS_NAMES:
                return axis
        else:
            try:
                return cls._AXIS_NUMBERS[axis]
            except KeyError:
                pass
        raise ValueError("No axis named {0} for object type {1}".format(axis, cls))

    @classmethod
    def _get_axis_name(cls, axis):
        axis = cls._AXIS_ALIASES.get(axis, axis)
        if isinstance(axis, str):
            if axis in cls._AXIS_NUMBERS:
                return axis
        else:
            try:
                return cls._AXIS_NAMES[axis]
            except KeyError:
                pass
        raise ValueError("No axis named {0} for object type {1}".format(axis, cls))

    def _get_axis(self, axis):
        name = self._get_axis_name(axis)
        return getattr(self, name)

    @classmethod
    def _get_block_manager_axis(cls, axis):
        """Map the axis to the block_manager axis."""
        axis = cls._get_axis_number(axis)
        if cls._AXIS_REVERSED:
            m = cls._AXIS_LEN - 1
            return m - axis
        return axis

    def _get_axis_resolvers(self, axis):
        # index or columns
        axis_index = getattr(self, axis)
        d = dict()
        prefix = axis[0]

        for i, name in enumerate(axis_index.names):
            if name is not None:
                key = level = name
            else:
                # prefix with 'i' or 'c' depending on the input axis
                # e.g., you must do ilevel_0 for the 0th level of an unnamed
                # multiiindex
                key = "{prefix}level_{i}".format(prefix=prefix, i=i)
                level = i

            level_values = axis_index.get_level_values(level)
            s = level_values.to_series()
            s.index = axis_index
            d[key] = s

        # put the index/columns itself in the dict
        if isinstance(axis_index, MultiIndex):
            dindex = axis_index
        else:
            dindex = axis_index.to_series()

        d[axis] = dindex
        return d

    def _get_index_resolvers(self):
        d = {}
        for axis_name in self._AXIS_ORDERS:
            d.update(self._get_axis_resolvers(axis_name))
        return d

    def _get_space_character_free_column_resolvers(self):
        """Return the space character free column resolvers of a dataframe.

        Column names with spaces are 'cleaned up' so that they can be referred
        to by backtick quoting.
        Used in :meth:`DataFrame.eval`.
        """
        from pandas.core.computation.common import _remove_spaces_column_name

        return {_remove_spaces_column_name(k): v for k, v in self.items()}

    @property
    def _info_axis(self):
        return getattr(self, self._info_axis_name)

    @property
    def _stat_axis(self):
        return getattr(self, self._stat_axis_name)

    @property
    def shape(self):
        """
        Return a tuple of axis dimensions
        """
        return tuple(len(self._get_axis(a)) for a in self._AXIS_ORDERS)

    @property
    def axes(self):
        """
        Return index label(s) of the internal NDFrame
        """
        # we do it this way because if we have reversed axes, then
        # the block manager shows then reversed
        return [self._get_axis(a) for a in self._AXIS_ORDERS]

    @property
    def ndim(self):
        """
        Return an int representing the number of axes / array dimensions.

        Return 1 if Series. Otherwise return 2 if DataFrame.

        See Also
        --------
        ndarray.ndim : Number of array dimensions.

        Examples
        --------
        >>> s = pd.Series({'a': 1, 'b': 2, 'c': 3})
        >>> s.ndim
        1

        >>> df = pd.DataFrame({'col1': [1, 2], 'col2': [3, 4]})
        >>> df.ndim
        2
        """
        return self._data.ndim

    @property
    def size(self):
        """
        Return an int representing the number of elements in this object.

        Return the number of rows if Series. Otherwise return the number of
        rows times number of columns if DataFrame.

        See Also
        --------
        ndarray.size : Number of elements in the array.

        Examples
        --------
        >>> s = pd.Series({'a': 1, 'b': 2, 'c': 3})
        >>> s.size
        3

        >>> df = pd.DataFrame({'col1': [1, 2], 'col2': [3, 4]})
        >>> df.size
        4
        """
        return np.prod(self.shape)

    @property
    def _selected_obj(self):
        """ internal compat with SelectionMixin """
        return self

    @property
    def _obj_with_exclusions(self):
        """ internal compat with SelectionMixin """
        return self

    def set_axis(self, labels, axis=0, inplace=False):
        """
        Assign desired index to given axis.

        Indexes for column or row labels can be changed by assigning
        a list-like or Index.

        .. versionchanged:: 0.21.0

           The signature is now `labels` and `axis`, consistent with
           the rest of pandas API. Previously, the `axis` and `labels`
           arguments were respectively the first and second positional
           arguments.

        Parameters
        ----------
        labels : list-like, Index
            The values for the new index.

        axis : {0 or 'index', 1 or 'columns'}, default 0
            The axis to update. The value 0 identifies the rows, and 1
            identifies the columns.

        inplace : bool, default False
            Whether to return a new %(klass)s instance.

        Returns
        -------
        renamed : %(klass)s or None
            An object of same type as caller if inplace=False, None otherwise.

        See Also
        --------
        DataFrame.rename_axis : Alter the name of the index or columns.

        Examples
        --------
        **Series**

        >>> s = pd.Series([1, 2, 3])
        >>> s
        0    1
        1    2
        2    3
        dtype: int64

        >>> s.set_axis(['a', 'b', 'c'], axis=0)
        a    1
        b    2
        c    3
        dtype: int64

        **DataFrame**

        >>> df = pd.DataFrame({"A": [1, 2, 3], "B": [4, 5, 6]})

        Change the row labels.

        >>> df.set_axis(['a', 'b', 'c'], axis='index')
           A  B
        a  1  4
        b  2  5
        c  3  6

        Change the column labels.

        >>> df.set_axis(['I', 'II'], axis='columns')
           I  II
        0  1   4
        1  2   5
        2  3   6

        Now, update the labels inplace.

        >>> df.set_axis(['i', 'ii'], axis='columns', inplace=True)
        >>> df
           i  ii
        0  1   4
        1  2   5
        2  3   6
        """
        if is_scalar(labels):
            warnings.warn(
                'set_axis now takes "labels" as first argument, and '
                '"axis" as named parameter. The old form, with "axis" as '
                'first parameter and "labels" as second, is still supported '
                "but will be deprecated in a future version of pandas.",
                FutureWarning,
                stacklevel=2,
            )
            labels, axis = axis, labels

        if inplace:
            setattr(self, self._get_axis_name(axis), labels)
        else:
            obj = self.copy()
            obj.set_axis(labels, axis=axis, inplace=True)
            return obj

    def _set_axis(self, axis, labels):
        self._data.set_axis(axis, labels)
        self._clear_item_cache()

    def transpose(self, *args, **kwargs):
        """
        Permute the dimensions of the %(klass)s

        Parameters
        ----------
        args : %(args_transpose)s
        copy : bool, default False
            Make a copy of the underlying data. Mixed-dtype data will
            always result in a copy
        **kwargs
            Additional keyword arguments will be passed to the function.

        Returns
        -------
        y : same as input

        Examples
        --------
        >>> p.transpose(2, 0, 1)
        >>> p.transpose(2, 0, 1, copy=True)
        """

        # construct the args
        axes, kwargs = self._construct_axes_from_arguments(
            args, kwargs, require_all=True
        )
        axes_names = tuple(self._get_axis_name(axes[a]) for a in self._AXIS_ORDERS)
        axes_numbers = tuple(self._get_axis_number(axes[a]) for a in self._AXIS_ORDERS)

        # we must have unique axes
        if len(axes) != len(set(axes)):
            raise ValueError("Must specify %s unique axes" % self._AXIS_LEN)

        new_axes = self._construct_axes_dict_from(
            self, [self._get_axis(x) for x in axes_names]
        )
        new_values = self.values.transpose(axes_numbers)
        if kwargs.pop("copy", None) or (len(args) and args[-1]):
            new_values = new_values.copy()

        nv.validate_transpose(tuple(), kwargs)
        return self._constructor(new_values, **new_axes).__finalize__(self)

    def swapaxes(self, axis1, axis2, copy=True):
        """
        Interchange axes and swap values axes appropriately.

        Returns
        -------
        y : same as input
        """
        i = self._get_axis_number(axis1)
        j = self._get_axis_number(axis2)

        if i == j:
            if copy:
                return self.copy()
            return self

        mapping = {i: j, j: i}

        new_axes = (self._get_axis(mapping.get(k, k)) for k in range(self._AXIS_LEN))
        new_values = self.values.swapaxes(i, j)
        if copy:
            new_values = new_values.copy()

        return self._constructor(new_values, *new_axes).__finalize__(self)

    def droplevel(self, level, axis=0):
        """
        Return DataFrame with requested index / column level(s) removed.

        .. versionadded:: 0.24.0

        Parameters
        ----------
        level : int, str, or list-like
            If a string is given, must be the name of a level
            If list-like, elements must be names or positional indexes
            of levels.

        axis : {0 or 'index', 1 or 'columns'}, default 0

        Returns
        -------
        DataFrame.droplevel()

        Examples
        --------
        >>> df = pd.DataFrame([
        ...     [1, 2, 3, 4],
        ...     [5, 6, 7, 8],
        ...     [9, 10, 11, 12]
        ... ]).set_index([0, 1]).rename_axis(['a', 'b'])

        >>> df.columns = pd.MultiIndex.from_tuples([
        ...    ('c', 'e'), ('d', 'f')
        ... ], names=['level_1', 'level_2'])

        >>> df
        level_1   c   d
        level_2   e   f
        a b
        1 2      3   4
        5 6      7   8
        9 10    11  12

        >>> df.droplevel('a')
        level_1   c   d
        level_2   e   f
        b
        2        3   4
        6        7   8
        10      11  12

        >>> df.droplevel('level2', axis=1)
        level_1   c   d
        a b
        1 2      3   4
        5 6      7   8
        9 10    11  12
        """
        labels = self._get_axis(axis)
        new_labels = labels.droplevel(level)
        result = self.set_axis(new_labels, axis=axis, inplace=False)
        return result

    def pop(self, item):
        """
        Return item and drop from frame. Raise KeyError if not found.

        Parameters
        ----------
        item : str
            Label of column to be popped.

        Returns
        -------
        Series

        Examples
        --------
        >>> df = pd.DataFrame([('falcon', 'bird', 389.0),
        ...                    ('parrot', 'bird', 24.0),
        ...                    ('lion', 'mammal', 80.5),
        ...                    ('monkey','mammal', np.nan)],
        ...                   columns=('name', 'class', 'max_speed'))
        >>> df
             name   class  max_speed
        0  falcon    bird      389.0
        1  parrot    bird       24.0
        2    lion  mammal       80.5
        3  monkey  mammal        NaN

        >>> df.pop('class')
        0      bird
        1      bird
        2    mammal
        3    mammal
        Name: class, dtype: object

        >>> df
             name  max_speed
        0  falcon      389.0
        1  parrot       24.0
        2    lion       80.5
        3  monkey        NaN
        """
        result = self[item]
        del self[item]
        try:
            result._reset_cacher()
        except AttributeError:
            pass

        return result

    def squeeze(self, axis=None):
        """
        Squeeze 1 dimensional axis objects into scalars.

        Series or DataFrames with a single element are squeezed to a scalar.
        DataFrames with a single column or a single row are squeezed to a
        Series. Otherwise the object is unchanged.

        This method is most useful when you don't know if your
        object is a Series or DataFrame, but you do know it has just a single
        column. In that case you can safely call `squeeze` to ensure you have a
        Series.

        Parameters
        ----------
        axis : {0 or 'index', 1 or 'columns', None}, default None
            A specific axis to squeeze. By default, all length-1 axes are
            squeezed.

            .. versionadded:: 0.20.0

        Returns
        -------
        DataFrame, Series, or scalar
            The projection after squeezing `axis` or all the axes.

        See Also
        --------
        Series.iloc : Integer-location based indexing for selecting scalars.
        DataFrame.iloc : Integer-location based indexing for selecting Series.
        Series.to_frame : Inverse of DataFrame.squeeze for a
            single-column DataFrame.

        Examples
        --------
        >>> primes = pd.Series([2, 3, 5, 7])

        Slicing might produce a Series with a single value:

        >>> even_primes = primes[primes % 2 == 0]
        >>> even_primes
        0    2
        dtype: int64

        >>> even_primes.squeeze()
        2

        Squeezing objects with more than one value in every axis does nothing:

        >>> odd_primes = primes[primes % 2 == 1]
        >>> odd_primes
        1    3
        2    5
        3    7
        dtype: int64

        >>> odd_primes.squeeze()
        1    3
        2    5
        3    7
        dtype: int64

        Squeezing is even more effective when used with DataFrames.

        >>> df = pd.DataFrame([[1, 2], [3, 4]], columns=['a', 'b'])
        >>> df
           a  b
        0  1  2
        1  3  4

        Slicing a single column will produce a DataFrame with the columns
        having only one value:

        >>> df_a = df[['a']]
        >>> df_a
           a
        0  1
        1  3

        So the columns can be squeezed down, resulting in a Series:

        >>> df_a.squeeze('columns')
        0    1
        1    3
        Name: a, dtype: int64

        Slicing a single row from a single column will produce a single
        scalar DataFrame:

        >>> df_0a = df.loc[df.index < 1, ['a']]
        >>> df_0a
           a
        0  1

        Squeezing the rows produces a single scalar Series:

        >>> df_0a.squeeze('rows')
        a    1
        Name: 0, dtype: int64

        Squeezing all axes will project directly into a scalar:

        >>> df_0a.squeeze()
        1
        """
        axis = self._AXIS_NAMES if axis is None else (self._get_axis_number(axis),)
        try:
            return self.iloc[
                tuple(
                    0 if i in axis and len(a) == 1 else slice(None)
                    for i, a in enumerate(self.axes)
                )
            ]
        except Exception:
            return self

    def swaplevel(self, i=-2, j=-1, axis=0):
        """
        Swap levels i and j in a MultiIndex on a particular axis

        Parameters
        ----------
        i, j : int, str (can be mixed)
            Level of index to be swapped. Can pass level name as string.

        Returns
        -------
        swapped : same type as caller (new object)
        """
        axis = self._get_axis_number(axis)
        result = self.copy()
        labels = result._data.axes[axis]
        result._data.set_axis(axis, labels.swaplevel(i, j))
        return result

    # ----------------------------------------------------------------------
    # Rename

    def rename(self, *args, **kwargs):
        """
        Alter axes input function or functions. Function / dict values must be
        unique (1-to-1). Labels not contained in a dict / Series will be left
        as-is. Extra labels listed don't throw an error. Alternatively, change
        ``Series.name`` with a scalar value (Series only).

        Parameters
        ----------
        %(axes)s : scalar, list-like, dict-like or function, optional
            Scalar or list-like will alter the ``Series.name`` attribute,
            and raise on DataFrame.
            dict-like or functions are transformations to apply to
            that axis' values
        copy : bool, default True
            Also copy underlying data.
        inplace : bool, default False
            Whether to return a new %(klass)s. If True then value of copy is
            ignored.
        level : int or level name, default None
            In case of a MultiIndex, only rename labels in the specified
            level.
        errors : {'ignore', 'raise'}, default 'ignore'
            If 'raise', raise a `KeyError` when a dict-like `mapper`, `index`,
            or `columns` contains labels that are not present in the Index
            being transformed.
            If 'ignore', existing keys will be renamed and extra keys will be
            ignored.

        Returns
        -------
        renamed : %(klass)s (new object)

        Raises
        ------
        KeyError
            If any of the labels is not found in the selected axis and
            "errors='raise'".

        See Also
        --------
        NDFrame.rename_axis

        Examples
        --------

        >>> s = pd.Series([1, 2, 3])
        >>> s
        0    1
        1    2
        2    3
        dtype: int64
        >>> s.rename("my_name") # scalar, changes Series.name
        0    1
        1    2
        2    3
        Name: my_name, dtype: int64
        >>> s.rename(lambda x: x ** 2)  # function, changes labels
        0    1
        1    2
        4    3
        dtype: int64
        >>> s.rename({1: 3, 2: 5})  # mapping, changes labels
        0    1
        3    2
        5    3
        dtype: int64

        Since ``DataFrame`` doesn't have a ``.name`` attribute,
        only mapping-type arguments are allowed.

        >>> df = pd.DataFrame({"A": [1, 2, 3], "B": [4, 5, 6]})
        >>> df.rename(2)
        Traceback (most recent call last):
        ...
        TypeError: 'int' object is not callable

        ``DataFrame.rename`` supports two calling conventions

        * ``(index=index_mapper, columns=columns_mapper, ...)``
        * ``(mapper, axis={'index', 'columns'}, ...)``

        We *highly* recommend using keyword arguments to clarify your
        intent.

        >>> df.rename(index=str, columns={"A": "a", "B": "c"})
           a  c
        0  1  4
        1  2  5
        2  3  6

        >>> df.rename(index=str, columns={"A": "a", "C": "c"})
           a  B
        0  1  4
        1  2  5
        2  3  6

        Using axis-style parameters

        >>> df.rename(str.lower, axis='columns')
           a  b
        0  1  4
        1  2  5
        2  3  6

        >>> df.rename({1: 2, 2: 4}, axis='index')
           A  B
        0  1  4
        2  2  5
        4  3  6

        See the :ref:`user guide <basics.rename>` for more.
        """
        axes, kwargs = self._construct_axes_from_arguments(args, kwargs)
        copy = kwargs.pop("copy", True)
        inplace = kwargs.pop("inplace", False)
        level = kwargs.pop("level", None)
        axis = kwargs.pop("axis", None)
        errors = kwargs.pop("errors", "ignore")
        if axis is not None:
            # Validate the axis
            self._get_axis_number(axis)

        if kwargs:
            raise TypeError(
                "rename() got an unexpected keyword "
                'argument "{0}"'.format(list(kwargs.keys())[0])
            )

        if com.count_not_none(*axes.values()) == 0:
            raise TypeError("must pass an index to rename")

        self._consolidate_inplace()
        result = self if inplace else self.copy(deep=copy)

        # start in the axis order to eliminate too many copies
        for axis in range(self._AXIS_LEN):
            v = axes.get(self._AXIS_NAMES[axis])
            if v is None:
                continue
            f = com.get_rename_function(v)
            baxis = self._get_block_manager_axis(axis)
            if level is not None:
                level = self.axes[axis]._get_level_number(level)

            # GH 13473
            if not callable(v):
                indexer = self.axes[axis].get_indexer_for(v)
                if errors == "raise" and len(indexer[indexer == -1]):
                    missing_labels = [
                        label for index, label in enumerate(v) if indexer[index] == -1
                    ]
                    raise KeyError("{} not found in axis".format(missing_labels))

            result._data = result._data.rename_axis(
                f, axis=baxis, copy=copy, level=level
            )
            result._clear_item_cache()

        if inplace:
            self._update_inplace(result._data)
        else:
            return result.__finalize__(self)

    @rewrite_axis_style_signature("mapper", [("copy", True), ("inplace", False)])
    def rename_axis(self, mapper=sentinel, **kwargs):
        """
        Set the name of the axis for the index or columns.

        Parameters
        ----------
        mapper : scalar, list-like, optional
            Value to set the axis name attribute.
        index, columns : scalar, list-like, dict-like or function, optional
            A scalar, list-like, dict-like or functions transformations to
            apply to that axis' values.

            Use either ``mapper`` and ``axis`` to
            specify the axis to target with ``mapper``, or ``index``
            and/or ``columns``.

            .. versionchanged:: 0.24.0

        axis : {0 or 'index', 1 or 'columns'}, default 0
            The axis to rename.
        copy : bool, default True
            Also copy underlying data.
        inplace : bool, default False
            Modifies the object directly, instead of creating a new Series
            or DataFrame.

        Returns
        -------
        Series, DataFrame, or None
            The same type as the caller or None if `inplace` is True.

        See Also
        --------
        Series.rename : Alter Series index labels or name.
        DataFrame.rename : Alter DataFrame index labels or name.
        Index.rename : Set new names on index.

        Notes
        -----
        ``DataFrame.rename_axis`` supports two calling conventions

        * ``(index=index_mapper, columns=columns_mapper, ...)``
        * ``(mapper, axis={'index', 'columns'}, ...)``

        The first calling convention will only modify the names of
        the index and/or the names of the Index object that is the columns.
        In this case, the parameter ``copy`` is ignored.

        The second calling convention will modify the names of the
        the corresponding index if mapper is a list or a scalar.
        However, if mapper is dict-like or a function, it will use the
        deprecated behavior of modifying the axis *labels*.

        We *highly* recommend using keyword arguments to clarify your
        intent.

        Examples
        --------
        **Series**

        >>> s = pd.Series(["dog", "cat", "monkey"])
        >>> s
        0       dog
        1       cat
        2    monkey
        dtype: object
        >>> s.rename_axis("animal")
        animal
        0    dog
        1    cat
        2    monkey
        dtype: object

        **DataFrame**

        >>> df = pd.DataFrame({"num_legs": [4, 4, 2],
        ...                    "num_arms": [0, 0, 2]},
        ...                   ["dog", "cat", "monkey"])
        >>> df
                num_legs  num_arms
        dog            4         0
        cat            4         0
        monkey         2         2
        >>> df = df.rename_axis("animal")
        >>> df
                num_legs  num_arms
        animal
        dog            4         0
        cat            4         0
        monkey         2         2
        >>> df = df.rename_axis("limbs", axis="columns")
        >>> df
        limbs   num_legs  num_arms
        animal
        dog            4         0
        cat            4         0
        monkey         2         2

        **MultiIndex**

        >>> df.index = pd.MultiIndex.from_product([['mammal'],
        ...                                        ['dog', 'cat', 'monkey']],
        ...                                       names=['type', 'name'])
        >>> df
        limbs          num_legs  num_arms
        type   name
        mammal dog            4         0
               cat            4         0
               monkey         2         2

        >>> df.rename_axis(index={'type': 'class'})
        limbs          num_legs  num_arms
        class  name
        mammal dog            4         0
               cat            4         0
               monkey         2         2

        >>> df.rename_axis(columns=str.upper)
        LIMBS          num_legs  num_arms
        type   name
        mammal dog            4         0
               cat            4         0
               monkey         2         2
        """
        axes, kwargs = self._construct_axes_from_arguments(
            (), kwargs, sentinel=sentinel
        )
        copy = kwargs.pop("copy", True)
        inplace = kwargs.pop("inplace", False)
        axis = kwargs.pop("axis", 0)
        if axis is not None:
            axis = self._get_axis_number(axis)

        if kwargs:
            raise TypeError(
                "rename_axis() got an unexpected keyword "
                'argument "{0}"'.format(list(kwargs.keys())[0])
            )

        inplace = validate_bool_kwarg(inplace, "inplace")

        if mapper is not sentinel:
            # Use v0.23 behavior if a scalar or list
            non_mapper = is_scalar(mapper) or (
                is_list_like(mapper) and not is_dict_like(mapper)
            )
            if non_mapper:
                return self._set_axis_name(mapper, axis=axis, inplace=inplace)
            else:
                raise ValueError("Use `.rename` to alter labels with a mapper.")
        else:
            # Use new behavior.  Means that index and/or columns
            # is specified
            result = self if inplace else self.copy(deep=copy)

            for axis in range(self._AXIS_LEN):
                v = axes.get(self._AXIS_NAMES[axis])
                if v is sentinel:
                    continue
                non_mapper = is_scalar(v) or (is_list_like(v) and not is_dict_like(v))
                if non_mapper:
                    newnames = v
                else:
                    f = com.get_rename_function(v)
                    curnames = self._get_axis(axis).names
                    newnames = [f(name) for name in curnames]
                result._set_axis_name(newnames, axis=axis, inplace=True)
            if not inplace:
                return result

    def _set_axis_name(self, name, axis=0, inplace=False):
        """
        Set the name(s) of the axis.

        Parameters
        ----------
        name : str or list of str
            Name(s) to set.
        axis : {0 or 'index', 1 or 'columns'}, default 0
            The axis to set the label. The value 0 or 'index' specifies index,
            and the value 1 or 'columns' specifies columns.
        inplace : bool, default False
            If `True`, do operation inplace and return None.

            .. versionadded:: 0.21.0

        Returns
        -------
        Series, DataFrame, or None
            The same type as the caller or `None` if `inplace` is `True`.

        See Also
        --------
        DataFrame.rename : Alter the axis labels of :class:`DataFrame`.
        Series.rename : Alter the index labels or set the index name
            of :class:`Series`.
        Index.rename : Set the name of :class:`Index` or :class:`MultiIndex`.

        Examples
        --------
        >>> df = pd.DataFrame({"num_legs": [4, 4, 2]},
        ...                   ["dog", "cat", "monkey"])
        >>> df
                num_legs
        dog            4
        cat            4
        monkey         2
        >>> df._set_axis_name("animal")
                num_legs
        animal
        dog            4
        cat            4
        monkey         2
        >>> df.index = pd.MultiIndex.from_product(
        ...                [["mammal"], ['dog', 'cat', 'monkey']])
        >>> df._set_axis_name(["type", "name"])
                       legs
        type   name
        mammal dog        4
               cat        4
               monkey     2
        """
        axis = self._get_axis_number(axis)
        idx = self._get_axis(axis).set_names(name)

        inplace = validate_bool_kwarg(inplace, "inplace")
        renamed = self if inplace else self.copy()
        renamed.set_axis(idx, axis=axis, inplace=True)
        if not inplace:
            return renamed

    # ----------------------------------------------------------------------
    # Comparison Methods

    def _indexed_same(self, other):
        return all(
            self._get_axis(a).equals(other._get_axis(a)) for a in self._AXIS_ORDERS
        )

    def equals(self, other):
        """
        Test whether two objects contain the same elements.

        This function allows two Series or DataFrames to be compared against
        each other to see if they have the same shape and elements. NaNs in
        the same location are considered equal. The column headers do not
        need to have the same type, but the elements within the columns must
        be the same dtype.

        Parameters
        ----------
        other : Series or DataFrame
            The other Series or DataFrame to be compared with the first.

        Returns
        -------
        bool
            True if all elements are the same in both objects, False
            otherwise.

        See Also
        --------
        Series.eq : Compare two Series objects of the same length
            and return a Series where each element is True if the element
            in each Series is equal, False otherwise.
        DataFrame.eq : Compare two DataFrame objects of the same shape and
            return a DataFrame where each element is True if the respective
            element in each DataFrame is equal, False otherwise.
        assert_series_equal : Return True if left and right Series are equal,
            False otherwise.
        assert_frame_equal : Return True if left and right DataFrames are
            equal, False otherwise.
        numpy.array_equal : Return True if two arrays have the same shape
            and elements, False otherwise.

        Notes
        -----
        This function requires that the elements have the same dtype as their
        respective elements in the other Series or DataFrame. However, the
        column labels do not need to have the same type, as long as they are
        still considered equal.

        Examples
        --------
        >>> df = pd.DataFrame({1: [10], 2: [20]})
        >>> df
            1   2
        0  10  20

        DataFrames df and exactly_equal have the same types and values for
        their elements and column labels, which will return True.

        >>> exactly_equal = pd.DataFrame({1: [10], 2: [20]})
        >>> exactly_equal
            1   2
        0  10  20
        >>> df.equals(exactly_equal)
        True

        DataFrames df and different_column_type have the same element
        types and values, but have different types for the column labels,
        which will still return True.

        >>> different_column_type = pd.DataFrame({1.0: [10], 2.0: [20]})
        >>> different_column_type
           1.0  2.0
        0   10   20
        >>> df.equals(different_column_type)
        True

        DataFrames df and different_data_type have different types for the
        same values for their elements, and will return False even though
        their column labels are the same values and types.

        >>> different_data_type = pd.DataFrame({1: [10.0], 2: [20.0]})
        >>> different_data_type
              1     2
        0  10.0  20.0
        >>> df.equals(different_data_type)
        False
        """
        if not isinstance(other, self._constructor):
            return False
        return self._data.equals(other._data)

    # -------------------------------------------------------------------------
    # Unary Methods

    def __neg__(self):
        values = com.values_from_object(self)
        if is_bool_dtype(values):
            arr = operator.inv(values)
        elif (
            is_numeric_dtype(values)
            or is_timedelta64_dtype(values)
            or is_object_dtype(values)
        ):
            arr = operator.neg(values)
        else:
            raise TypeError(
                "Unary negative expects numeric dtype, not {}".format(values.dtype)
            )
        return self.__array_wrap__(arr)

    def __pos__(self):
        values = com.values_from_object(self)
        if is_bool_dtype(values) or is_period_arraylike(values):
            arr = values
        elif (
            is_numeric_dtype(values)
            or is_timedelta64_dtype(values)
            or is_object_dtype(values)
        ):
            arr = operator.pos(values)
        else:
            raise TypeError(
                "Unary plus expects numeric dtype, not {}".format(values.dtype)
            )
        return self.__array_wrap__(arr)

    def __invert__(self):
        try:
            arr = operator.inv(com.values_from_object(self))
            return self.__array_wrap__(arr)
        except Exception:

            # inv fails with 0 len
            if not np.prod(self.shape):
                return self

            raise

    def __nonzero__(self):
        raise ValueError(
            "The truth value of a {0} is ambiguous. "
            "Use a.empty, a.bool(), a.item(), a.any() or a.all().".format(
                self.__class__.__name__
            )
        )

    __bool__ = __nonzero__

    def bool(self):
        """
        Return the bool of a single element PandasObject.

        This must be a boolean scalar value, either True or False.  Raise a
        ValueError if the PandasObject does not have exactly 1 element, or that
        element is not boolean

        Returns
        -------
        bool
            Same single boolean value converted to bool type.
        """
        v = self.squeeze()
        if isinstance(v, (bool, np.bool_)):
            return bool(v)
        elif is_scalar(v):
            raise ValueError(
                "bool cannot act on a non-boolean single element "
                "{0}".format(self.__class__.__name__)
            )

        self.__nonzero__()

    def __abs__(self):
        return self.abs()

    def __round__(self, decimals=0):
        return self.round(decimals)

    # -------------------------------------------------------------------------
    # Label or Level Combination Helpers
    #
    # A collection of helper methods for DataFrame/Series operations that
    # accept a combination of column/index labels and levels.  All such
    # operations should utilize/extend these methods when possible so that we
    # have consistent precedence and validation logic throughout the library.

    def _is_level_reference(self, key, axis=0):
        """
        Test whether a key is a level reference for a given axis.

        To be considered a level reference, `key` must be a string that:
          - (axis=0): Matches the name of an index level and does NOT match
            a column label.
          - (axis=1): Matches the name of a column level and does NOT match
            an index label.

        Parameters
        ----------
        key : str
            Potential level name for the given axis
        axis : int, default 0
            Axis that levels are associated with (0 for index, 1 for columns)

        Returns
        -------
        is_level : bool
        """
        axis = self._get_axis_number(axis)

        return (
            key is not None
            and is_hashable(key)
            and key in self.axes[axis].names
            and not self._is_label_reference(key, axis=axis)
        )

    def _is_label_reference(self, key, axis=0):
        """
        Test whether a key is a label reference for a given axis.

        To be considered a label reference, `key` must be a string that:
          - (axis=0): Matches a column label
          - (axis=1): Matches an index label

        Parameters
        ----------
        key: str
            Potential label name
        axis: int, default 0
            Axis perpendicular to the axis that labels are associated with
            (0 means search for column labels, 1 means search for index labels)

        Returns
        -------
        is_label: bool
        """
        axis = self._get_axis_number(axis)
        other_axes = (ax for ax in range(self._AXIS_LEN) if ax != axis)

        return (
            key is not None
            and is_hashable(key)
            and any(key in self.axes[ax] for ax in other_axes)
        )

    def _is_label_or_level_reference(self, key, axis=0):
        """
        Test whether a key is a label or level reference for a given axis.

        To be considered either a label or a level reference, `key` must be a
        string that:
          - (axis=0): Matches a column label or an index level
          - (axis=1): Matches an index label or a column level

        Parameters
        ----------
        key: str
            Potential label or level name
        axis: int, default 0
            Axis that levels are associated with (0 for index, 1 for columns)

        Returns
        -------
        is_label_or_level: bool
        """
        return self._is_level_reference(key, axis=axis) or self._is_label_reference(
            key, axis=axis
        )

    def _check_label_or_level_ambiguity(self, key, axis=0):
        """
        Check whether `key` is ambiguous.

        By ambiguous, we mean that it matches both a level of the input
        `axis` and a label of the other axis.

        Parameters
        ----------
        key: str or object
            label or level name
        axis: int, default 0
            Axis that levels are associated with (0 for index, 1 for columns)

        Raises
        ------
        ValueError: `key` is ambiguous
        """
        axis = self._get_axis_number(axis)
        other_axes = (ax for ax in range(self._AXIS_LEN) if ax != axis)

        if (
            key is not None
            and is_hashable(key)
            and key in self.axes[axis].names
            and any(key in self.axes[ax] for ax in other_axes)
        ):

            # Build an informative and grammatical warning
            level_article, level_type = (
                ("an", "index") if axis == 0 else ("a", "column")
            )

            label_article, label_type = (
                ("a", "column") if axis == 0 else ("an", "index")
            )

            msg = (
                "'{key}' is both {level_article} {level_type} level and "
                "{label_article} {label_type} label, which is ambiguous."
            ).format(
                key=key,
                level_article=level_article,
                level_type=level_type,
                label_article=label_article,
                label_type=label_type,
            )
            raise ValueError(msg)

    def _get_label_or_level_values(self, key, axis=0):
        """
        Return a 1-D array of values associated with `key`, a label or level
        from the given `axis`.

        Retrieval logic:
          - (axis=0): Return column values if `key` matches a column label.
            Otherwise return index level values if `key` matches an index
            level.
          - (axis=1): Return row values if `key` matches an index label.
            Otherwise return column level values if 'key' matches a column
            level

        Parameters
        ----------
        key: str
            Label or level name.
        axis: int, default 0
            Axis that levels are associated with (0 for index, 1 for columns)

        Returns
        -------
        values: np.ndarray

        Raises
        ------
        KeyError
            if `key` matches neither a label nor a level
        ValueError
            if `key` matches multiple labels
        FutureWarning
            if `key` is ambiguous. This will become an ambiguity error in a
            future version
        """
        axis = self._get_axis_number(axis)
        other_axes = [ax for ax in range(self._AXIS_LEN) if ax != axis]

        if self._is_label_reference(key, axis=axis):
            self._check_label_or_level_ambiguity(key, axis=axis)
            values = self.xs(key, axis=other_axes[0])._values
        elif self._is_level_reference(key, axis=axis):
            values = self.axes[axis].get_level_values(key)._values
        else:
            raise KeyError(key)

        # Check for duplicates
        if values.ndim > 1:

            if other_axes and isinstance(self._get_axis(other_axes[0]), MultiIndex):
                multi_message = (
                    "\n"
                    "For a multi-index, the label must be a "
                    "tuple with elements corresponding to "
                    "each level."
                )
            else:
                multi_message = ""

            label_axis_name = "column" if axis == 0 else "index"
            raise ValueError(
                (
                    "The {label_axis_name} label '{key}' "
                    "is not unique.{multi_message}"
                ).format(
                    key=key,
                    label_axis_name=label_axis_name,
                    multi_message=multi_message,
                )
            )

        return values

    def _drop_labels_or_levels(self, keys, axis=0):
        """
        Drop labels and/or levels for the given `axis`.

        For each key in `keys`:
          - (axis=0): If key matches a column label then drop the column.
            Otherwise if key matches an index level then drop the level.
          - (axis=1): If key matches an index label then drop the row.
            Otherwise if key matches a column level then drop the level.

        Parameters
        ----------
        keys: str or list of str
            labels or levels to drop
        axis: int, default 0
            Axis that levels are associated with (0 for index, 1 for columns)

        Returns
        -------
        dropped: DataFrame

        Raises
        ------
        ValueError
            if any `keys` match neither a label nor a level
        """
        axis = self._get_axis_number(axis)

        # Validate keys
        keys = com.maybe_make_list(keys)
        invalid_keys = [
            k for k in keys if not self._is_label_or_level_reference(k, axis=axis)
        ]

        if invalid_keys:
            raise ValueError(
                (
                    "The following keys are not valid labels or "
                    "levels for axis {axis}: {invalid_keys}"
                ).format(axis=axis, invalid_keys=invalid_keys)
            )

        # Compute levels and labels to drop
        levels_to_drop = [k for k in keys if self._is_level_reference(k, axis=axis)]

        labels_to_drop = [k for k in keys if not self._is_level_reference(k, axis=axis)]

        # Perform copy upfront and then use inplace operations below.
        # This ensures that we always perform exactly one copy.
        # ``copy`` and/or ``inplace`` options could be added in the future.
        dropped = self.copy()

        if axis == 0:
            # Handle dropping index levels
            if levels_to_drop:
                dropped.reset_index(levels_to_drop, drop=True, inplace=True)

            # Handle dropping columns labels
            if labels_to_drop:
                dropped.drop(labels_to_drop, axis=1, inplace=True)
        else:
            # Handle dropping column levels
            if levels_to_drop:
                if isinstance(dropped.columns, MultiIndex):
                    # Drop the specified levels from the MultiIndex
                    dropped.columns = dropped.columns.droplevel(levels_to_drop)
                else:
                    # Drop the last level of Index by replacing with
                    # a RangeIndex
                    dropped.columns = RangeIndex(dropped.columns.size)

            # Handle dropping index labels
            if labels_to_drop:
                dropped.drop(labels_to_drop, axis=0, inplace=True)

        return dropped

    # ----------------------------------------------------------------------
    # Iteration

    def __hash__(self):
        raise TypeError(
            "{0!r} objects are mutable, thus they cannot be"
            " hashed".format(self.__class__.__name__)
        )

    def __iter__(self):
        """
        Iterate over info axis.

        Returns
        -------
        iterator
            Info axis as iterator.
        """
        return iter(self._info_axis)

    # can we get a better explanation of this?
    def keys(self):
        """
        Get the 'info axis' (see Indexing for more)

        This is index for Series, columns for DataFrame.

        Returns
        -------
        Index
            Info axis.
        """
        return self._info_axis

    def items(self):
        """Iterate over (label, values) on info axis

        This is index for Series and columns for DataFrame.

        Returns
        -------
        Generator
        """
        for h in self._info_axis:
            yield h, self[h]

    @Appender(items.__doc__)
    def iteritems(self):
        return self.items()

    def __len__(self):
        """Returns length of info axis"""
        return len(self._info_axis)

    def __contains__(self, key):
        """True if the key is in the info axis"""
        return key in self._info_axis

    @property
    def empty(self):
        """
        Indicator whether DataFrame is empty.

        True if DataFrame is entirely empty (no items), meaning any of the
        axes are of length 0.

        Returns
        -------
        bool
            If DataFrame is empty, return True, if not return False.

        See Also
        --------
        Series.dropna
        DataFrame.dropna

        Notes
        -----
        If DataFrame contains only NaNs, it is still not considered empty. See
        the example below.

        Examples
        --------
        An example of an actual empty DataFrame. Notice the index is empty:

        >>> df_empty = pd.DataFrame({'A' : []})
        >>> df_empty
        Empty DataFrame
        Columns: [A]
        Index: []
        >>> df_empty.empty
        True

        If we only have NaNs in our DataFrame, it is not considered empty! We
        will need to drop the NaNs to make the DataFrame empty:

        >>> df = pd.DataFrame({'A' : [np.nan]})
        >>> df
            A
        0 NaN
        >>> df.empty
        False
        >>> df.dropna().empty
        True
        """
        return any(len(self._get_axis(a)) == 0 for a in self._AXIS_ORDERS)

    # ----------------------------------------------------------------------
    # Array Interface

    # This is also set in IndexOpsMixin
    # GH#23114 Ensure ndarray.__op__(DataFrame) returns NotImplemented
    __array_priority__ = 1000

    def __array__(self, dtype=None):
        return com.values_from_object(self)

    def __array_wrap__(self, result, context=None):
        d = self._construct_axes_dict(self._AXIS_ORDERS, copy=False)
        return self._constructor(result, **d).__finalize__(self)

    # ideally we would define this to avoid the getattr checks, but
    # is slower
    # @property
    # def __array_interface__(self):
    #    """ provide numpy array interface method """
    #    values = self.values
    #    return dict(typestr=values.dtype.str,shape=values.shape,data=values)

    def to_dense(self):
        """
        Return dense representation of Series/DataFrame (as opposed to sparse).

        .. deprecated:: 0.25.0

        Returns
        -------
        %(klass)s
            Dense %(klass)s.
        """
        warnings.warn(
            "DataFrame/Series.to_dense is deprecated "
            "and will be removed in a future version",
            FutureWarning,
            stacklevel=2,
        )
        # compat
        return self

    # ----------------------------------------------------------------------
    # Picklability

    def __getstate__(self):
        meta = {k: getattr(self, k, None) for k in self._metadata}
        return dict(_data=self._data, _typ=self._typ, _metadata=self._metadata, **meta)

    def __setstate__(self, state):

        if isinstance(state, BlockManager):
            self._data = state
        elif isinstance(state, dict):
            typ = state.get("_typ")
            if typ is not None:

                # set in the order of internal names
                # to avoid definitional recursion
                # e.g. say fill_value needing _data to be
                # defined
                meta = set(self._internal_names + self._metadata)
                for k in list(meta):
                    if k in state:
                        v = state[k]
                        object.__setattr__(self, k, v)

                for k, v in state.items():
                    if k not in meta:
                        object.__setattr__(self, k, v)

            else:
                self._unpickle_series_compat(state)
        elif isinstance(state[0], dict):
            if len(state) == 5:
                self._unpickle_sparse_frame_compat(state)
            else:
                self._unpickle_frame_compat(state)
        elif len(state) == 4:
            self._unpickle_panel_compat(state)
        elif len(state) == 2:
            self._unpickle_series_compat(state)
        else:  # pragma: no cover
            # old pickling format, for compatibility
            self._unpickle_matrix_compat(state)

        self._item_cache = {}

    # ----------------------------------------------------------------------
    # Rendering Methods

    def __repr__(self):
        # string representation based upon iterating over self
        # (since, by definition, `PandasContainers` are iterable)
        prepr = "[%s]" % ",".join(map(pprint_thing, self))
        return "%s(%s)" % (self.__class__.__name__, prepr)

    def _repr_latex_(self):
        """
        Returns a LaTeX representation for a particular object.
        Mainly for use with nbconvert (jupyter notebook conversion to pdf).
        """
        if config.get_option("display.latex.repr"):
            return self.to_latex()
        else:
            return None

    def _repr_data_resource_(self):
        """
        Not a real Jupyter special repr method, but we use the same
        naming convention.
        """
        if config.get_option("display.html.table_schema"):
            data = self.head(config.get_option("display.max_rows"))
            payload = json.loads(
                data.to_json(orient="table"), object_pairs_hook=collections.OrderedDict
            )
            return payload

    # ----------------------------------------------------------------------
    # I/O Methods

    _shared_docs[
        "to_excel"
    ] = """
    Write %(klass)s to an Excel sheet.

    To write a single %(klass)s to an Excel .xlsx file it is only necessary to
    specify a target file name. To write to multiple sheets it is necessary to
    create an `ExcelWriter` object with a target file name, and specify a sheet
    in the file to write to.

    Multiple sheets may be written to by specifying unique `sheet_name`.
    With all data written to the file it is necessary to save the changes.
    Note that creating an `ExcelWriter` object with a file name that already
    exists will result in the contents of the existing file being erased.

    Parameters
    ----------
    excel_writer : str or ExcelWriter object
        File path or existing ExcelWriter.
    sheet_name : str, default 'Sheet1'
        Name of sheet which will contain DataFrame.
    na_rep : str, default ''
        Missing data representation.
    float_format : str, optional
        Format string for floating point numbers. For example
        ``float_format="%%.2f"`` will format 0.1234 to 0.12.
    columns : sequence or list of str, optional
        Columns to write.
    header : bool or list of str, default True
        Write out the column names. If a list of string is given it is
        assumed to be aliases for the column names.
    index : bool, default True
        Write row names (index).
    index_label : str or sequence, optional
        Column label for index column(s) if desired. If not specified, and
        `header` and `index` are True, then the index names are used. A
        sequence should be given if the DataFrame uses MultiIndex.
    startrow : int, default 0
        Upper left cell row to dump data frame.
    startcol : int, default 0
        Upper left cell column to dump data frame.
    engine : str, optional
        Write engine to use, 'openpyxl' or 'xlsxwriter'. You can also set this
        via the options ``io.excel.xlsx.writer``, ``io.excel.xls.writer``, and
        ``io.excel.xlsm.writer``.
    merge_cells : bool, default True
        Write MultiIndex and Hierarchical Rows as merged cells.
    encoding : str, optional
        Encoding of the resulting excel file. Only necessary for xlwt,
        other writers support unicode natively.
    inf_rep : str, default 'inf'
        Representation for infinity (there is no native representation for
        infinity in Excel).
    verbose : bool, default True
        Display more information in the error logs.
    freeze_panes : tuple of int (length 2), optional
        Specifies the one-based bottommost row and rightmost column that
        is to be frozen.

        .. versionadded:: 0.20.0.

    See Also
    --------
    to_csv : Write DataFrame to a comma-separated values (csv) file.
    ExcelWriter : Class for writing DataFrame objects into excel sheets.
    read_excel : Read an Excel file into a pandas DataFrame.
    read_csv : Read a comma-separated values (csv) file into DataFrame.

    Notes
    -----
    For compatibility with :meth:`~DataFrame.to_csv`,
    to_excel serializes lists and dicts to strings before writing.

    Once a workbook has been saved it is not possible write further data
    without rewriting the whole workbook.

    Examples
    --------

    Create, write to and save a workbook:

    >>> df1 = pd.DataFrame([['a', 'b'], ['c', 'd']],
    ...                    index=['row 1', 'row 2'],
    ...                    columns=['col 1', 'col 2'])
    >>> df1.to_excel("output.xlsx")  # doctest: +SKIP

    To specify the sheet name:

    >>> df1.to_excel("output.xlsx",
    ...              sheet_name='Sheet_name_1')  # doctest: +SKIP

    If you wish to write to more than one sheet in the workbook, it is
    necessary to specify an ExcelWriter object:

    >>> df2 = df1.copy()
    >>> with pd.ExcelWriter('output.xlsx') as writer:  # doctest: +SKIP
    ...     df1.to_excel(writer, sheet_name='Sheet_name_1')
    ...     df2.to_excel(writer, sheet_name='Sheet_name_2')

    ExcelWriter can also be used to append to an existing Excel file:

    >>> with pd.ExcelWriter('output.xlsx',
    ...                     mode='a') as writer:  # doctest: +SKIP
    ...     df.to_excel(writer, sheet_name='Sheet_name_3')

    To set the library that is used to write the Excel file,
    you can pass the `engine` keyword (the default engine is
    automatically chosen depending on the file extension):

    >>> df1.to_excel('output1.xlsx', engine='xlsxwriter')  # doctest: +SKIP
    """

    @Appender(_shared_docs["to_excel"] % dict(klass="object"))
    def to_excel(
        self,
        excel_writer,
        sheet_name="Sheet1",
        na_rep="",
        float_format=None,
        columns=None,
        header=True,
        index=True,
        index_label=None,
        startrow=0,
        startcol=0,
        engine=None,
        merge_cells=True,
        encoding=None,
        inf_rep="inf",
        verbose=True,
        freeze_panes=None,
    ):
        df = self if isinstance(self, ABCDataFrame) else self.to_frame()

        from pandas.io.formats.excel import ExcelFormatter

        formatter = ExcelFormatter(
            df,
            na_rep=na_rep,
            cols=columns,
            header=header,
            float_format=float_format,
            index=index,
            index_label=index_label,
            merge_cells=merge_cells,
            inf_rep=inf_rep,
        )
        formatter.write(
            excel_writer,
            sheet_name=sheet_name,
            startrow=startrow,
            startcol=startcol,
            freeze_panes=freeze_panes,
            engine=engine,
        )

    def to_json(
        self,
        path_or_buf=None,
        orient=None,
        date_format=None,
        double_precision=10,
        force_ascii=True,
        date_unit="ms",
        default_handler=None,
        lines=False,
        compression="infer",
        index=True,
    ):
        """
        Convert the object to a JSON string.

        Note NaN's and None will be converted to null and datetime objects
        will be converted to UNIX timestamps.

        Parameters
        ----------
        path_or_buf : str or file handle, optional
            File path or object. If not specified, the result is returned as
            a string.
        orient : str
            Indication of expected JSON string format.

            * Series

              - default is 'index'
              - allowed values are: {'split','records','index','table'}

            * DataFrame

              - default is 'columns'
              - allowed values are:
                {'split','records','index','columns','values','table'}

            * The format of the JSON string

              - 'split' : dict like {'index' -> [index],
                'columns' -> [columns], 'data' -> [values]}
              - 'records' : list like
                [{column -> value}, ... , {column -> value}]
              - 'index' : dict like {index -> {column -> value}}
              - 'columns' : dict like {column -> {index -> value}}
              - 'values' : just the values array
              - 'table' : dict like {'schema': {schema}, 'data': {data}}
                describing the data, and the data component is
                like ``orient='records'``.

                .. versionchanged:: 0.20.0

        date_format : {None, 'epoch', 'iso'}
            Type of date conversion. 'epoch' = epoch milliseconds,
            'iso' = ISO8601. The default depends on the `orient`. For
            ``orient='table'``, the default is 'iso'. For all other orients,
            the default is 'epoch'.
        double_precision : int, default 10
            The number of decimal places to use when encoding
            floating point values.
        force_ascii : bool, default True
            Force encoded string to be ASCII.
        date_unit : string, default 'ms' (milliseconds)
            The time unit to encode to, governs timestamp and ISO8601
            precision.  One of 's', 'ms', 'us', 'ns' for second, millisecond,
            microsecond, and nanosecond respectively.
        default_handler : callable, default None
            Handler to call if object cannot otherwise be converted to a
            suitable format for JSON. Should receive a single argument which is
            the object to convert and return a serialisable object.
        lines : bool, default False
            If 'orient' is 'records' write out line delimited json format. Will
            throw ValueError if incorrect 'orient' since others are not list
            like.

        compression : {'infer', 'gzip', 'bz2', 'zip', 'xz', None}

            A string representing the compression to use in the output file,
            only used when the first argument is a filename. By default, the
            compression is inferred from the filename.

            .. versionadded:: 0.21.0
            .. versionchanged:: 0.24.0
               'infer' option added and set to default
        index : bool, default True
            Whether to include the index values in the JSON string. Not
            including the index (``index=False``) is only supported when
            orient is 'split' or 'table'.

            .. versionadded:: 0.23.0

        Returns
        -------
        None or str
            If path_or_buf is None, returns the resulting json format as a
            string. Otherwise returns None.

        See Also
        --------
        read_json

        Examples
        --------

        >>> df = pd.DataFrame([['a', 'b'], ['c', 'd']],
        ...                   index=['row 1', 'row 2'],
        ...                   columns=['col 1', 'col 2'])
        >>> df.to_json(orient='split')
        '{"columns":["col 1","col 2"],
          "index":["row 1","row 2"],
          "data":[["a","b"],["c","d"]]}'

        Encoding/decoding a Dataframe using ``'records'`` formatted JSON.
        Note that index labels are not preserved with this encoding.

        >>> df.to_json(orient='records')
        '[{"col 1":"a","col 2":"b"},{"col 1":"c","col 2":"d"}]'

        Encoding/decoding a Dataframe using ``'index'`` formatted JSON:

        >>> df.to_json(orient='index')
        '{"row 1":{"col 1":"a","col 2":"b"},"row 2":{"col 1":"c","col 2":"d"}}'

        Encoding/decoding a Dataframe using ``'columns'`` formatted JSON:

        >>> df.to_json(orient='columns')
        '{"col 1":{"row 1":"a","row 2":"c"},"col 2":{"row 1":"b","row 2":"d"}}'

        Encoding/decoding a Dataframe using ``'values'`` formatted JSON:

        >>> df.to_json(orient='values')
        '[["a","b"],["c","d"]]'

        Encoding with Table Schema

        >>> df.to_json(orient='table')
        '{"schema": {"fields": [{"name": "index", "type": "string"},
                                {"name": "col 1", "type": "string"},
                                {"name": "col 2", "type": "string"}],
                     "primaryKey": "index",
                     "pandas_version": "0.20.0"},
          "data": [{"index": "row 1", "col 1": "a", "col 2": "b"},
                   {"index": "row 2", "col 1": "c", "col 2": "d"}]}'
        """

        from pandas.io import json

        if date_format is None and orient == "table":
            date_format = "iso"
        elif date_format is None:
            date_format = "epoch"
        return json.to_json(
            path_or_buf=path_or_buf,
            obj=self,
            orient=orient,
            date_format=date_format,
            double_precision=double_precision,
            force_ascii=force_ascii,
            date_unit=date_unit,
            default_handler=default_handler,
            lines=lines,
            compression=compression,
            index=index,
        )

    def to_hdf(self, path_or_buf, key, **kwargs):
        """
        Write the contained data to an HDF5 file using HDFStore.

        Hierarchical Data Format (HDF) is self-describing, allowing an
        application to interpret the structure and contents of a file with
        no outside information. One HDF file can hold a mix of related objects
        which can be accessed as a group or as individual objects.

        In order to add another DataFrame or Series to an existing HDF file
        please use append mode and a different a key.

        For more information see the :ref:`user guide <io.hdf5>`.

        Parameters
        ----------
        path_or_buf : str or pandas.HDFStore
            File path or HDFStore object.
        key : str
            Identifier for the group in the store.
        mode : {'a', 'w', 'r+'}, default 'a'
            Mode to open file:

            - 'w': write, a new file is created (an existing file with
              the same name would be deleted).
            - 'a': append, an existing file is opened for reading and
              writing, and if the file does not exist it is created.
            - 'r+': similar to 'a', but the file must already exist.
        format : {'fixed', 'table'}, default 'fixed'
            Possible values:

            - 'fixed': Fixed format. Fast writing/reading. Not-appendable,
              nor searchable.
            - 'table': Table format. Write as a PyTables Table structure
              which may perform worse but allow more flexible operations
              like searching / selecting subsets of the data.
        append : bool, default False
            For Table formats, append the input data to the existing.
        data_columns :  list of columns or True, optional
            List of columns to create as indexed data columns for on-disk
            queries, or True to use all columns. By default only the axes
            of the object are indexed. See :ref:`io.hdf5-query-data-columns`.
            Applicable only to format='table'.
        complevel : {0-9}, optional
            Specifies a compression level for data.
            A value of 0 disables compression.
        complib : {'zlib', 'lzo', 'bzip2', 'blosc'}, default 'zlib'
            Specifies the compression library to be used.
            As of v0.20.2 these additional compressors for Blosc are supported
            (default if no compressor specified: 'blosc:blosclz'):
            {'blosc:blosclz', 'blosc:lz4', 'blosc:lz4hc', 'blosc:snappy',
            'blosc:zlib', 'blosc:zstd'}.
            Specifying a compression library which is not available issues
            a ValueError.
        fletcher32 : bool, default False
            If applying compression use the fletcher32 checksum.
        dropna : bool, default False
            If true, ALL nan rows will not be written to store.
        errors : str, default 'strict'
            Specifies how encoding and decoding errors are to be handled.
            See the errors argument for :func:`open` for a full list
            of options.

        See Also
        --------
        DataFrame.read_hdf : Read from HDF file.
        DataFrame.to_parquet : Write a DataFrame to the binary parquet format.
        DataFrame.to_sql : Write to a sql table.
        DataFrame.to_feather : Write out feather-format for DataFrames.
        DataFrame.to_csv : Write out to a csv file.

        Examples
        --------
        >>> df = pd.DataFrame({'A': [1, 2, 3], 'B': [4, 5, 6]},
        ...                   index=['a', 'b', 'c'])
        >>> df.to_hdf('data.h5', key='df', mode='w')

        We can add another object to the same file:

        >>> s = pd.Series([1, 2, 3, 4])
        >>> s.to_hdf('data.h5', key='s')

        Reading from HDF file:

        >>> pd.read_hdf('data.h5', 'df')
        A  B
        a  1  4
        b  2  5
        c  3  6
        >>> pd.read_hdf('data.h5', 's')
        0    1
        1    2
        2    3
        3    4
        dtype: int64

        Deleting file with data:

        >>> import os
        >>> os.remove('data.h5')
        """
        from pandas.io import pytables

        pytables.to_hdf(path_or_buf, key, self, **kwargs)

    def to_msgpack(self, path_or_buf=None, encoding="utf-8", **kwargs):
        """
        Serialize object to input file path using msgpack format.

        .. deprecated:: 0.25.0

        to_msgpack is deprecated and will be removed in a future version.
        It is recommended to use pyarrow for on-the-wire transmission of
        pandas objects.

        Parameters
        ----------
        path : string File path, buffer-like, or None
            if None, return generated bytes
        append : bool whether to append to an existing msgpack
            (default is False)
        compress : type of compressor (zlib or blosc), default to None (no
            compression)

        Returns
        -------
        None or bytes
            If path_or_buf is None, returns the resulting msgpack format as a
            byte string. Otherwise returns None.
        """

        from pandas.io import packers

        return packers.to_msgpack(path_or_buf, self, encoding=encoding, **kwargs)

    def to_sql(
        self,
        name: str,
        con,
        schema=None,
        if_exists="fail",
        index=True,
        index_label=None,
        chunksize=None,
        dtype=None,
        method=None,
    ):
        """
        Write records stored in a DataFrame to a SQL database.

        Databases supported by SQLAlchemy [1]_ are supported. Tables can be
        newly created, appended to, or overwritten.

        Parameters
        ----------
        name : str
            Name of SQL table.
        con : sqlalchemy.engine.Engine or sqlite3.Connection
            Using SQLAlchemy makes it possible to use any DB supported by that
            library. Legacy support is provided for sqlite3.Connection objects.
        schema : str, optional
            Specify the schema (if database flavor supports this). If None, use
            default schema.
        if_exists : {'fail', 'replace', 'append'}, default 'fail'
            How to behave if the table already exists.

            * fail: Raise a ValueError.
            * replace: Drop the table before inserting new values.
            * append: Insert new values to the existing table.

        index : bool, default True
            Write DataFrame index as a column. Uses `index_label` as the column
            name in the table.
        index_label : str or sequence, default None
            Column label for index column(s). If None is given (default) and
            `index` is True, then the index names are used.
            A sequence should be given if the DataFrame uses MultiIndex.
        chunksize : int, optional
            Rows will be written in batches of this size at a time. By default,
            all rows will be written at once.
        dtype : dict, optional
            Specifying the datatype for columns. The keys should be the column
            names and the values should be the SQLAlchemy types or strings for
            the sqlite3 legacy mode.
        method : {None, 'multi', callable}, default None
            Controls the SQL insertion clause used:

            * None : Uses standard SQL ``INSERT`` clause (one per row).
            * 'multi': Pass multiple values in a single ``INSERT`` clause.
            * callable with signature ``(pd_table, conn, keys, data_iter)``.

            Details and a sample callable implementation can be found in the
            section :ref:`insert method <io.sql.method>`.

            .. versionadded:: 0.24.0

        Raises
        ------
        ValueError
            When the table already exists and `if_exists` is 'fail' (the
            default).

        See Also
        --------
        read_sql : Read a DataFrame from a table.

        Notes
        -----
        Timezone aware datetime columns will be written as
        ``Timestamp with timezone`` type with SQLAlchemy if supported by the
        database. Otherwise, the datetimes will be stored as timezone unaware
        timestamps local to the original timezone.

        .. versionadded:: 0.24.0

        References
        ----------
        .. [1] http://docs.sqlalchemy.org
        .. [2] https://www.python.org/dev/peps/pep-0249/

        Examples
        --------

        Create an in-memory SQLite database.

        >>> from sqlalchemy import create_engine
        >>> engine = create_engine('sqlite://', echo=False)

        Create a table from scratch with 3 rows.

        >>> df = pd.DataFrame({'name' : ['User 1', 'User 2', 'User 3']})
        >>> df
             name
        0  User 1
        1  User 2
        2  User 3

        >>> df.to_sql('users', con=engine)
        >>> engine.execute("SELECT * FROM users").fetchall()
        [(0, 'User 1'), (1, 'User 2'), (2, 'User 3')]

        >>> df1 = pd.DataFrame({'name' : ['User 4', 'User 5']})
        >>> df1.to_sql('users', con=engine, if_exists='append')
        >>> engine.execute("SELECT * FROM users").fetchall()
        [(0, 'User 1'), (1, 'User 2'), (2, 'User 3'),
         (0, 'User 4'), (1, 'User 5')]

        Overwrite the table with just ``df1``.

        >>> df1.to_sql('users', con=engine, if_exists='replace',
        ...            index_label='id')
        >>> engine.execute("SELECT * FROM users").fetchall()
        [(0, 'User 4'), (1, 'User 5')]

        Specify the dtype (especially useful for integers with missing values).
        Notice that while pandas is forced to store the data as floating point,
        the database supports nullable integers. When fetching the data with
        Python, we get back integer scalars.

        >>> df = pd.DataFrame({"A": [1, None, 2]})
        >>> df
             A
        0  1.0
        1  NaN
        2  2.0

        >>> from sqlalchemy.types import Integer
        >>> df.to_sql('integers', con=engine, index=False,
        ...           dtype={"A": Integer()})

        >>> engine.execute("SELECT * FROM integers").fetchall()
        [(1,), (None,), (2,)]
        """
        from pandas.io import sql

        sql.to_sql(
            self,
            name,
            con,
            schema=schema,
            if_exists=if_exists,
            index=index,
            index_label=index_label,
            chunksize=chunksize,
            dtype=dtype,
            method=method,
        )

    def to_pickle(self, path, compression="infer", protocol=pickle.HIGHEST_PROTOCOL):
        """
        Pickle (serialize) object to file.

        Parameters
        ----------
        path : str
            File path where the pickled object will be stored.
        compression : {'infer', 'gzip', 'bz2', 'zip', 'xz', None}, \
        default 'infer'
            A string representing the compression to use in the output file. By
            default, infers from the file extension in specified path.

            .. versionadded:: 0.20.0
        protocol : int
            Int which indicates which protocol should be used by the pickler,
            default HIGHEST_PROTOCOL (see [1]_ paragraph 12.1.2). The possible
            values are 0, 1, 2, 3, 4. A negative value for the protocol
            parameter is equivalent to setting its value to HIGHEST_PROTOCOL.

            .. [1] https://docs.python.org/3/library/pickle.html
            .. versionadded:: 0.21.0

        See Also
        --------
        read_pickle : Load pickled pandas object (or any object) from file.
        DataFrame.to_hdf : Write DataFrame to an HDF5 file.
        DataFrame.to_sql : Write DataFrame to a SQL database.
        DataFrame.to_parquet : Write a DataFrame to the binary parquet format.

        Examples
        --------
        >>> original_df = pd.DataFrame({"foo": range(5), "bar": range(5, 10)})
        >>> original_df
           foo  bar
        0    0    5
        1    1    6
        2    2    7
        3    3    8
        4    4    9
        >>> original_df.to_pickle("./dummy.pkl")

        >>> unpickled_df = pd.read_pickle("./dummy.pkl")
        >>> unpickled_df
           foo  bar
        0    0    5
        1    1    6
        2    2    7
        3    3    8
        4    4    9

        >>> import os
        >>> os.remove("./dummy.pkl")
        """
        from pandas.io.pickle import to_pickle

        to_pickle(self, path, compression=compression, protocol=protocol)

    def to_clipboard(self, excel=True, sep=None, **kwargs):
        r"""
        Copy object to the system clipboard.

        Write a text representation of object to the system clipboard.
        This can be pasted into Excel, for example.

        Parameters
        ----------
        excel : bool, default True
            - True, use the provided separator, writing in a csv format for
              allowing easy pasting into excel.
            - False, write a string representation of the object to the
              clipboard.

        sep : str, default ``'\t'``
            Field delimiter.
        **kwargs
            These parameters will be passed to DataFrame.to_csv.

        See Also
        --------
        DataFrame.to_csv : Write a DataFrame to a comma-separated values
            (csv) file.
        read_clipboard : Read text from clipboard and pass to read_table.

        Notes
        -----
        Requirements for your platform.

          - Linux : `xclip`, or `xsel` (with `PyQt4` modules)
          - Windows : none
          - OS X : none

        Examples
        --------
        Copy the contents of a DataFrame to the clipboard.

        >>> df = pd.DataFrame([[1, 2, 3], [4, 5, 6]], columns=['A', 'B', 'C'])
        >>> df.to_clipboard(sep=',')
        ... # Wrote the following to the system clipboard:
        ... # ,A,B,C
        ... # 0,1,2,3
        ... # 1,4,5,6

        We can omit the the index by passing the keyword `index` and setting
        it to false.

        >>> df.to_clipboard(sep=',', index=False)
        ... # Wrote the following to the system clipboard:
        ... # A,B,C
        ... # 1,2,3
        ... # 4,5,6
        """
        from pandas.io import clipboards

        clipboards.to_clipboard(self, excel=excel, sep=sep, **kwargs)

    def to_xarray(self):
        """
        Return an xarray object from the pandas object.

        Returns
        -------
        xarray.DataArray or xarray.Dataset
            Data in the pandas structure converted to Dataset if the object is
            a DataFrame, or a DataArray if the object is a Series.

        See Also
        --------
        DataFrame.to_hdf : Write DataFrame to an HDF5 file.
        DataFrame.to_parquet : Write a DataFrame to the binary parquet format.

        Notes
        -----
        See the `xarray docs <http://xarray.pydata.org/en/stable/>`__

        Examples
        --------
        >>> df = pd.DataFrame([('falcon', 'bird',  389.0, 2),
        ...                    ('parrot', 'bird', 24.0, 2),
        ...                    ('lion',   'mammal', 80.5, 4),
        ...                    ('monkey', 'mammal', np.nan, 4)],
        ...                    columns=['name', 'class', 'max_speed',
        ...                             'num_legs'])
        >>> df
             name   class  max_speed  num_legs
        0  falcon    bird      389.0         2
        1  parrot    bird       24.0         2
        2    lion  mammal       80.5         4
        3  monkey  mammal        NaN         4

        >>> df.to_xarray()
        <xarray.Dataset>
        Dimensions:    (index: 4)
        Coordinates:
          * index      (index) int64 0 1 2 3
        Data variables:
            name       (index) object 'falcon' 'parrot' 'lion' 'monkey'
            class      (index) object 'bird' 'bird' 'mammal' 'mammal'
            max_speed  (index) float64 389.0 24.0 80.5 nan
            num_legs   (index) int64 2 2 4 4

        >>> df['max_speed'].to_xarray()
        <xarray.DataArray 'max_speed' (index: 4)>
        array([389. ,  24. ,  80.5,   nan])
        Coordinates:
          * index    (index) int64 0 1 2 3

        >>> dates = pd.to_datetime(['2018-01-01', '2018-01-01',
        ...                         '2018-01-02', '2018-01-02'])
        >>> df_multiindex = pd.DataFrame({'date': dates,
        ...                    'animal': ['falcon', 'parrot', 'falcon',
        ...                               'parrot'],
        ...                    'speed': [350, 18, 361, 15]}).set_index(['date',
        ...                                                    'animal'])
        >>> df_multiindex
                           speed
        date       animal
        2018-01-01 falcon    350
                   parrot     18
        2018-01-02 falcon    361
                   parrot     15

        >>> df_multiindex.to_xarray()
        <xarray.Dataset>
        Dimensions:  (animal: 2, date: 2)
        Coordinates:
          * date     (date) datetime64[ns] 2018-01-01 2018-01-02
          * animal   (animal) object 'falcon' 'parrot'
        Data variables:
            speed    (date, animal) int64 350 18 361 15
        """
        xarray = import_optional_dependency("xarray")

        if self.ndim == 1:
            return xarray.DataArray.from_series(self)
        else:
            return xarray.Dataset.from_dataframe(self)

    @Substitution(returns=fmt.return_docstring)
    def to_latex(
        self,
        buf=None,
        columns=None,
        col_space=None,
        header=True,
        index=True,
        na_rep="NaN",
        formatters=None,
        float_format=None,
        sparsify=None,
        index_names=True,
        bold_rows=False,
        column_format=None,
        longtable=None,
        escape=None,
        encoding=None,
        decimal=".",
        multicolumn=None,
        multicolumn_format=None,
        multirow=None,
    ):
        r"""
        Render an object to a LaTeX tabular environment table.

        Render an object to a tabular environment table. You can splice
        this into a LaTeX document. Requires \usepackage{booktabs}.

        .. versionchanged:: 0.20.2
           Added to Series

        Parameters
        ----------
        buf : str, Path or StringIO-like, optional, default None
            Buffer to write to. If None, the output is returned as a string.
        columns : list of label, optional
            The subset of columns to write. Writes all columns by default.
        col_space : int, optional
            The minimum width of each column.
        header : bool or list of str, default True
            Write out the column names. If a list of strings is given,
            it is assumed to be aliases for the column names.
        index : bool, default True
            Write row names (index).
        na_rep : str, default 'NaN'
            Missing data representation.
        formatters : list of functions or dict of {str: function}, optional
            Formatter functions to apply to columns' elements by position or
            name. The result of each function must be a unicode string.
            List must be of length equal to the number of columns.
        float_format : one-parameter function or str, optional, default None
            Formatter for floating point numbers. For example
            ``float_format="%%.2f"`` and ``float_format="{:0.2f}".format`` will
            both result in 0.1234 being formatted as 0.12.
        sparsify : bool, optional
            Set to False for a DataFrame with a hierarchical index to print
            every multiindex key at each row. By default, the value will be
            read from the config module.
        index_names : bool, default True
            Prints the names of the indexes.
        bold_rows : bool, default False
            Make the row labels bold in the output.
        column_format : str, optional
            The columns format as specified in `LaTeX table format
            <https://en.wikibooks.org/wiki/LaTeX/Tables>`__ e.g. 'rcl' for 3
            columns. By default, 'l' will be used for all columns except
            columns of numbers, which default to 'r'.
        longtable : bool, optional
            By default, the value will be read from the pandas config
            module. Use a longtable environment instead of tabular. Requires
            adding a \usepackage{longtable} to your LaTeX preamble.
        escape : bool, optional
            By default, the value will be read from the pandas config
            module. When set to False prevents from escaping latex special
            characters in column names.
        encoding : str, optional
            A string representing the encoding to use in the output file,
            defaults to 'utf-8'.
        decimal : str, default '.'
            Character recognized as decimal separator, e.g. ',' in Europe.
        multicolumn : bool, default True
            Use \multicolumn to enhance MultiIndex columns.
            The default will be read from the config module.

            .. versionadded:: 0.20.0
        multicolumn_format : str, default 'l'
            The alignment for multicolumns, similar to `column_format`
            The default will be read from the config module.

            .. versionadded:: 0.20.0
        multirow : bool, default False
            Use \multirow to enhance MultiIndex rows. Requires adding a
            \usepackage{multirow} to your LaTeX preamble. Will print
            centered labels (instead of top-aligned) across the contained
            rows, separating groups via clines. The default will be read
            from the pandas config module.

            .. versionadded:: 0.20.0
        %(returns)s
        See Also
        --------
        DataFrame.to_string : Render a DataFrame to a console-friendly
            tabular output.
        DataFrame.to_html : Render a DataFrame as an HTML table.

        Examples
        --------
        >>> df = pd.DataFrame({'name': ['Raphael', 'Donatello'],
        ...                    'mask': ['red', 'purple'],
        ...                    'weapon': ['sai', 'bo staff']})
        >>> print(df.to_latex(index=False)) # doctest: +NORMALIZE_WHITESPACE
        \begin{tabular}{lll}
         \toprule
               name &    mask &    weapon \\
         \midrule
            Raphael &     red &       sai \\
          Donatello &  purple &  bo staff \\
        \bottomrule
        \end{tabular}
        """
        # Get defaults from the pandas config
        if self.ndim == 1:
            self = self.to_frame()
        if longtable is None:
            longtable = config.get_option("display.latex.longtable")
        if escape is None:
            escape = config.get_option("display.latex.escape")
        if multicolumn is None:
            multicolumn = config.get_option("display.latex.multicolumn")
        if multicolumn_format is None:
            multicolumn_format = config.get_option("display.latex.multicolumn_format")
        if multirow is None:
            multirow = config.get_option("display.latex.multirow")

        formatter = DataFrameFormatter(
            self,
            columns=columns,
            col_space=col_space,
            na_rep=na_rep,
            header=header,
            index=index,
            formatters=formatters,
            float_format=float_format,
            bold_rows=bold_rows,
            sparsify=sparsify,
            index_names=index_names,
            escape=escape,
            decimal=decimal,
        )
        return formatter.to_latex(
            buf=buf,
            column_format=column_format,
            longtable=longtable,
            encoding=encoding,
            multicolumn=multicolumn,
            multicolumn_format=multicolumn_format,
            multirow=multirow,
        )

    def to_csv(
        self,
        path_or_buf: Optional[FilePathOrBuffer] = None,
        sep: str = ",",
        na_rep: str = "",
        float_format: Optional[str] = None,
        columns: Optional[Sequence[Hashable]] = None,
        header: Union[bool_t, List[str]] = True,
        index: bool_t = True,
        index_label: Optional[Union[bool_t, str, Sequence[Hashable]]] = None,
        mode: str = "w",
        encoding: Optional[str] = None,
        compression: Optional[Union[str, Dict[str, str]]] = "infer",
        quoting: Optional[int] = None,
        quotechar: str = '"',
        line_terminator: Optional[str] = None,
        chunksize: Optional[int] = None,
        date_format: Optional[str] = None,
        doublequote: bool_t = True,
        escapechar: Optional[str] = None,
        decimal: Optional[str] = ".",
    ) -> Optional[str]:
        r"""
        Write object to a comma-separated values (csv) file.

        .. versionchanged:: 0.24.0
            The order of arguments for Series was changed.

        Parameters
        ----------
        path_or_buf : str or file handle, default None
            File path or object, if None is provided the result is returned as
            a string.  If a file object is passed it should be opened with
            `newline=''`, disabling universal newlines.

            .. versionchanged:: 0.24.0

               Was previously named "path" for Series.

        sep : str, default ','
            String of length 1. Field delimiter for the output file.
        na_rep : str, default ''
            Missing data representation.
        float_format : str, default None
            Format string for floating point numbers.
        columns : sequence, optional
            Columns to write.
        header : bool or list of str, default True
            Write out the column names. If a list of strings is given it is
            assumed to be aliases for the column names.

            .. versionchanged:: 0.24.0

               Previously defaulted to False for Series.

        index : bool, default True
            Write row names (index).
        index_label : str or sequence, or False, default None
            Column label for index column(s) if desired. If None is given, and
            `header` and `index` are True, then the index names are used. A
            sequence should be given if the object uses MultiIndex. If
            False do not print fields for index names. Use index_label=False
            for easier importing in R.
        mode : str
            Python write mode, default 'w'.
        encoding : str, optional
            A string representing the encoding to use in the output file,
            defaults to 'utf-8'.
        compression : str or dict, default 'infer'
            If str, represents compression mode. If dict, value at 'method' is
            the compression mode. Compression mode may be any of the following
            possible values: {'infer', 'gzip', 'bz2', 'zip', 'xz', None}. If
            compression mode is 'infer' and `path_or_buf` is path-like, then
            detect compression mode from the following extensions: '.gz',
            '.bz2', '.zip' or '.xz'. (otherwise no compression). If dict given
            and mode is 'zip' or inferred as 'zip', other entries passed as
            additional compression options.

            .. versionchanged:: 0.25.0

               May now be a dict with key 'method' as compression mode
               and other entries as additional compression options if
               compression mode is 'zip'.

        quoting : optional constant from csv module
            Defaults to csv.QUOTE_MINIMAL. If you have set a `float_format`
            then floats are converted to strings and thus csv.QUOTE_NONNUMERIC
            will treat them as non-numeric.
        quotechar : str, default '\"'
            String of length 1. Character used to quote fields.
        line_terminator : str, optional
            The newline character or character sequence to use in the output
            file. Defaults to `os.linesep`, which depends on the OS in which
            this method is called ('\n' for linux, '\r\n' for Windows, i.e.).

            .. versionchanged:: 0.24.0
        chunksize : int or None
            Rows to write at a time.
        date_format : str, default None
            Format string for datetime objects.
        doublequote : bool, default True
            Control quoting of `quotechar` inside a field.
        escapechar : str, default None
            String of length 1. Character used to escape `sep` and `quotechar`
            when appropriate.
        decimal : str, default '.'
            Character recognized as decimal separator. E.g. use ',' for
            European data.

        Returns
        -------
        None or str
            If path_or_buf is None, returns the resulting csv format as a
            string. Otherwise returns None.

        See Also
        --------
        read_csv : Load a CSV file into a DataFrame.
        to_excel : Write DataFrame to an Excel file.

        Examples
        --------
        >>> df = pd.DataFrame({'name': ['Raphael', 'Donatello'],
        ...                    'mask': ['red', 'purple'],
        ...                    'weapon': ['sai', 'bo staff']})
        >>> df.to_csv(index=False)
        'name,mask,weapon\nRaphael,red,sai\nDonatello,purple,bo staff\n'

        # create 'out.zip' containing 'out.csv'
        >>> compression_opts = dict(method='zip',
        ...                         archive_name='out.csv')  # doctest: +SKIP

        >>> df.to_csv('out.zip', index=False,
        ...           compression=compression_opts)  # doctest: +SKIP
        """

        df = self if isinstance(self, ABCDataFrame) else self.to_frame()

        from pandas.io.formats.csvs import CSVFormatter

        formatter = CSVFormatter(
            df,
            path_or_buf,
            line_terminator=line_terminator,
            sep=sep,
            encoding=encoding,
            compression=compression,
            quoting=quoting,
            na_rep=na_rep,
            float_format=float_format,
            cols=columns,
            header=header,
            index=index,
            index_label=index_label,
            mode=mode,
            chunksize=chunksize,
            quotechar=quotechar,
            date_format=date_format,
            doublequote=doublequote,
            escapechar=escapechar,
            decimal=decimal,
        )
        formatter.save()

        if path_or_buf is None:
            return formatter.path_or_buf.getvalue()

        return None

    # ----------------------------------------------------------------------
    # Fancy Indexing

    @classmethod
    def _create_indexer(cls, name, indexer):
        """Create an indexer like _name in the class."""
        if getattr(cls, name, None) is None:
            _indexer = functools.partial(indexer, name)
            setattr(cls, name, property(_indexer, doc=indexer.__doc__))

    # ----------------------------------------------------------------------
    # Lookup Caching

    def _set_as_cached(self, item, cacher):
        """Set the _cacher attribute on the calling object with a weakref to
        cacher.
        """
        self._cacher = (item, weakref.ref(cacher))

    def _reset_cacher(self):
        """Reset the cacher."""
        if hasattr(self, "_cacher"):
            del self._cacher

    def _maybe_cache_changed(self, item, value):
        """The object has called back to us saying maybe it has changed.
        """
        self._data.set(item, value)

    @property
    def _is_cached(self):
        """Return boolean indicating if self is cached or not."""
        return getattr(self, "_cacher", None) is not None

    def _get_cacher(self):
        """return my cacher or None"""
        cacher = getattr(self, "_cacher", None)
        if cacher is not None:
            cacher = cacher[1]()
        return cacher

    def _maybe_update_cacher(self, clear=False, verify_is_copy=True):
        """
        See if we need to update our parent cacher if clear, then clear our
        cache.

        Parameters
        ----------
        clear : bool, default False
            Clear the item cache.
        verify_is_copy : bool, default True
            Provide is_copy checks.
        """

        cacher = getattr(self, "_cacher", None)
        if cacher is not None:
            ref = cacher[1]()

            # we are trying to reference a dead referant, hence
            # a copy
            if ref is None:
                del self._cacher
            else:
                try:
                    ref._maybe_cache_changed(cacher[0], self)
                except Exception:
                    pass

        if verify_is_copy:
            self._check_setitem_copy(stacklevel=5, t="referant")

        if clear:
            self._clear_item_cache()

    def _clear_item_cache(self):
        self._item_cache.clear()

    # ----------------------------------------------------------------------
    # Indexing Methods

    def take(self, indices, axis=0, is_copy=True, **kwargs):
        """
        Return the elements in the given *positional* indices along an axis.

        This means that we are not indexing according to actual values in
        the index attribute of the object. We are indexing according to the
        actual position of the element in the object.

        Parameters
        ----------
        indices : array-like
            An array of ints indicating which positions to take.
        axis : {0 or 'index', 1 or 'columns', None}, default 0
            The axis on which to select elements. ``0`` means that we are
            selecting rows, ``1`` means that we are selecting columns.
        is_copy : bool, default True
            Whether to return a copy of the original object or not.
        **kwargs
            For compatibility with :meth:`numpy.take`. Has no effect on the
            output.

        Returns
        -------
        taken : same type as caller
            An array-like containing the elements taken from the object.

        See Also
        --------
        DataFrame.loc : Select a subset of a DataFrame by labels.
        DataFrame.iloc : Select a subset of a DataFrame by positions.
        numpy.take : Take elements from an array along an axis.

        Examples
        --------
        >>> df = pd.DataFrame([('falcon', 'bird',    389.0),
        ...                    ('parrot', 'bird',     24.0),
        ...                    ('lion',   'mammal',   80.5),
        ...                    ('monkey', 'mammal', np.nan)],
        ...                    columns=['name', 'class', 'max_speed'],
        ...                    index=[0, 2, 3, 1])
        >>> df
             name   class  max_speed
        0  falcon    bird      389.0
        2  parrot    bird       24.0
        3    lion  mammal       80.5
        1  monkey  mammal        NaN

        Take elements at positions 0 and 3 along the axis 0 (default).

        Note how the actual indices selected (0 and 1) do not correspond to
        our selected indices 0 and 3. That's because we are selecting the 0th
        and 3rd rows, not rows whose indices equal 0 and 3.

        >>> df.take([0, 3])
             name   class  max_speed
        0  falcon    bird      389.0
        1  monkey  mammal        NaN

        Take elements at indices 1 and 2 along the axis 1 (column selection).

        >>> df.take([1, 2], axis=1)
            class  max_speed
        0    bird      389.0
        2    bird       24.0
        3  mammal       80.5
        1  mammal        NaN

        We may take elements using negative integers for positive indices,
        starting from the end of the object, just like with Python lists.

        >>> df.take([-1, -2])
             name   class  max_speed
        1  monkey  mammal        NaN
        3    lion  mammal       80.5
        """
        nv.validate_take(tuple(), kwargs)

        self._consolidate_inplace()

        new_data = self._data.take(
            indices, axis=self._get_block_manager_axis(axis), verify=True
        )
        result = self._constructor(new_data).__finalize__(self)

        # Maybe set copy if we didn't actually change the index.
        if is_copy:
            if not result._get_axis(axis).equals(self._get_axis(axis)):
                result._set_is_copy(self)

        return result

    def xs(self, key, axis=0, level=None, drop_level=True):
        """
        Return cross-section from the Series/DataFrame.

        This method takes a `key` argument to select data at a particular
        level of a MultiIndex.

        Parameters
        ----------
        key : label or tuple of label
            Label contained in the index, or partially in a MultiIndex.
        axis : {0 or 'index', 1 or 'columns'}, default 0
            Axis to retrieve cross-section on.
        level : object, defaults to first n levels (n=1 or len(key))
            In case of a key partially contained in a MultiIndex, indicate
            which levels are used. Levels can be referred by label or position.
        drop_level : bool, default True
            If False, returns object with same levels as self.

        Returns
        -------
        Series or DataFrame
            Cross-section from the original Series or DataFrame
            corresponding to the selected index levels.

        See Also
        --------
        DataFrame.loc : Access a group of rows and columns
            by label(s) or a boolean array.
        DataFrame.iloc : Purely integer-location based indexing
            for selection by position.

        Notes
        -----
        `xs` can not be used to set values.

        MultiIndex Slicers is a generic way to get/set values on
        any level or levels.
        It is a superset of `xs` functionality, see
        :ref:`MultiIndex Slicers <advanced.mi_slicers>`.

        Examples
        --------
        >>> d = {'num_legs': [4, 4, 2, 2],
        ...      'num_wings': [0, 0, 2, 2],
        ...      'class': ['mammal', 'mammal', 'mammal', 'bird'],
        ...      'animal': ['cat', 'dog', 'bat', 'penguin'],
        ...      'locomotion': ['walks', 'walks', 'flies', 'walks']}
        >>> df = pd.DataFrame(data=d)
        >>> df = df.set_index(['class', 'animal', 'locomotion'])
        >>> df
                                   num_legs  num_wings
        class  animal  locomotion
        mammal cat     walks              4          0
               dog     walks              4          0
               bat     flies              2          2
        bird   penguin walks              2          2

        Get values at specified index

        >>> df.xs('mammal')
                           num_legs  num_wings
        animal locomotion
        cat    walks              4          0
        dog    walks              4          0
        bat    flies              2          2

        Get values at several indexes

        >>> df.xs(('mammal', 'dog'))
                    num_legs  num_wings
        locomotion
        walks              4          0

        Get values at specified index and level

        >>> df.xs('cat', level=1)
                           num_legs  num_wings
        class  locomotion
        mammal walks              4          0

        Get values at several indexes and levels

        >>> df.xs(('bird', 'walks'),
        ...       level=[0, 'locomotion'])
                 num_legs  num_wings
        animal
        penguin         2          2

        Get values at specified column and axis

        >>> df.xs('num_wings', axis=1)
        class   animal   locomotion
        mammal  cat      walks         0
                dog      walks         0
                bat      flies         2
        bird    penguin  walks         2
        Name: num_wings, dtype: int64
        """
        axis = self._get_axis_number(axis)
        labels = self._get_axis(axis)
        if level is not None:
            loc, new_ax = labels.get_loc_level(key, level=level, drop_level=drop_level)

            # create the tuple of the indexer
            indexer = [slice(None)] * self.ndim
            indexer[axis] = loc
            indexer = tuple(indexer)

            result = self.iloc[indexer]
            setattr(result, result._get_axis_name(axis), new_ax)
            return result

        if axis == 1:
            return self[key]

        self._consolidate_inplace()

        index = self.index
        if isinstance(index, MultiIndex):
            loc, new_index = self.index.get_loc_level(key, drop_level=drop_level)
        else:
            loc = self.index.get_loc(key)

            if isinstance(loc, np.ndarray):
                if loc.dtype == np.bool_:
                    inds, = loc.nonzero()
                    return self.take(inds, axis=axis)
                else:
                    return self.take(loc, axis=axis)

            if not is_scalar(loc):
                new_index = self.index[loc]

        if is_scalar(loc):
            new_values = self._data.fast_xs(loc)

            # may need to box a datelike-scalar
            #
            # if we encounter an array-like and we only have 1 dim
            # that means that their are list/ndarrays inside the Series!
            # so just return them (GH 6394)
            if not is_list_like(new_values) or self.ndim == 1:
                return com.maybe_box_datetimelike(new_values)

            result = self._constructor_sliced(
                new_values,
                index=self.columns,
                name=self.index[loc],
                dtype=new_values.dtype,
            )

        else:
            result = self.iloc[loc]
            result.index = new_index

        # this could be a view
        # but only in a single-dtyped view sliceable case
        result._set_is_copy(self, copy=not result._is_view)
        return result

    _xs = xs  # type: Callable

    def __getitem__(self, item):
        raise AbstractMethodError(self)

    def _get_item_cache(self, item):
        """Return the cached item, item represents a label indexer."""
        cache = self._item_cache
        res = cache.get(item)
        if res is None:
            values = self._data.get(item)
            res = self._box_item_values(item, values)
            cache[item] = res
            res._set_as_cached(item, self)

            # for a chain
            res._is_copy = self._is_copy
        return res

    def _iget_item_cache(self, item):
        """Return the cached item, item represents a positional indexer."""
        ax = self._info_axis
        if ax.is_unique:
            lower = self._get_item_cache(ax[item])
        else:
            lower = self.take(item, axis=self._info_axis_number)
        return lower

    def _box_item_values(self, key, values):
        raise AbstractMethodError(self)

    def _slice(self, slobj: slice, axis=0, kind=None):
        """
        Construct a slice of this container.

        kind parameter is maintained for compatibility with Series slicing.
        """
        axis = self._get_block_manager_axis(axis)
        result = self._constructor(self._data.get_slice(slobj, axis=axis))
        result = result.__finalize__(self)

        # this could be a view
        # but only in a single-dtyped view sliceable case
        is_copy = axis != 0 or result._is_view
        result._set_is_copy(self, copy=is_copy)
        return result

    def _set_item(self, key, value):
        self._data.set(key, value)
        self._clear_item_cache()

    def _set_is_copy(self, ref=None, copy=True):
        if not copy:
            self._is_copy = None
        else:
            if ref is not None:
                self._is_copy = weakref.ref(ref)
            else:
                self._is_copy = None

    def _check_is_chained_assignment_possible(self):
        """
        Check if we are a view, have a cacher, and are of mixed type.
        If so, then force a setitem_copy check.

        Should be called just near setting a value

        Will return a boolean if it we are a view and are cached, but a
        single-dtype meaning that the cacher should be updated following
        setting.
        """
        if self._is_view and self._is_cached:
            ref = self._get_cacher()
            if ref is not None and ref._is_mixed_type:
                self._check_setitem_copy(stacklevel=4, t="referant", force=True)
            return True
        elif self._is_copy:
            self._check_setitem_copy(stacklevel=4, t="referant")
        return False

    def _check_setitem_copy(self, stacklevel=4, t="setting", force=False):
        """

        Parameters
        ----------
        stacklevel : int, default 4
           the level to show of the stack when the error is output
        t : str, the type of setting error
        force : bool, default False
           If True, then force showing an error.

        validate if we are doing a setitem on a chained copy.

        If you call this function, be sure to set the stacklevel such that the
        user will see the error *at the level of setting*

        It is technically possible to figure out that we are setting on
        a copy even WITH a multi-dtyped pandas object. In other words, some
        blocks may be views while other are not. Currently _is_view will ALWAYS
        return False for multi-blocks to avoid having to handle this case.

        df = DataFrame(np.arange(0,9), columns=['count'])
        df['group'] = 'b'

        # This technically need not raise SettingWithCopy if both are view
        # (which is not # generally guaranteed but is usually True.  However,
        # this is in general not a good practice and we recommend using .loc.
        df.iloc[0:5]['group'] = 'a'

        """

        # return early if the check is not needed
        if not (force or self._is_copy):
            return

        value = config.get_option("mode.chained_assignment")
        if value is None:
            return

        # see if the copy is not actually referred; if so, then dissolve
        # the copy weakref
        if self._is_copy is not None and not isinstance(self._is_copy, str):
            r = self._is_copy()
            if not gc.get_referents(r) or r.shape == self.shape:
                self._is_copy = None
                return

        # a custom message
        if isinstance(self._is_copy, str):
            t = self._is_copy

        elif t == "referant":
            t = (
                "\n"
                "A value is trying to be set on a copy of a slice from a "
                "DataFrame\n\n"
                "See the caveats in the documentation: "
                "http://pandas.pydata.org/pandas-docs/stable/user_guide/"
                "indexing.html#returning-a-view-versus-a-copy"
            )

        else:
            t = (
                "\n"
                "A value is trying to be set on a copy of a slice from a "
                "DataFrame.\n"
                "Try using .loc[row_indexer,col_indexer] = value "
                "instead\n\nSee the caveats in the documentation: "
                "http://pandas.pydata.org/pandas-docs/stable/user_guide/"
                "indexing.html#returning-a-view-versus-a-copy"
            )

        if value == "raise":
            raise com.SettingWithCopyError(t)
        elif value == "warn":
            warnings.warn(t, com.SettingWithCopyWarning, stacklevel=stacklevel)

    def __delitem__(self, key):
        """
        Delete item
        """
        deleted = False

        maybe_shortcut = False
        if self.ndim == 2 and isinstance(self.columns, MultiIndex):
            try:
                maybe_shortcut = key not in self.columns._engine
            except TypeError:
                pass

        if maybe_shortcut:
            # Allow shorthand to delete all columns whose first len(key)
            # elements match key:
            if not isinstance(key, tuple):
                key = (key,)
            for col in self.columns:
                if isinstance(col, tuple) and col[: len(key)] == key:
                    del self[col]
                    deleted = True
        if not deleted:
            # If the above loop ran and didn't delete anything because
            # there was no match, this call should raise the appropriate
            # exception:
            self._data.delete(key)

        # delete from the caches
        try:
            del self._item_cache[key]
        except KeyError:
            pass

    # ----------------------------------------------------------------------
    # Unsorted

    def get(self, key, default=None):
        """
        Get item from object for given key (ex: DataFrame column).

        Returns default value if not found.

        Parameters
        ----------
        key : object

        Returns
        -------
        value : same type as items contained in object
        """
        try:
            return self[key]
        except (KeyError, ValueError, IndexError):
            return default

    @property
    def _is_view(self):
        """Return boolean indicating if self is view of another array """
        return self._data.is_view

    def reindex_like(self, other, method=None, copy=True, limit=None, tolerance=None):
        """
        Return an object with matching indices as other object.

        Conform the object to the same index on all axes. Optional
        filling logic, placing NaN in locations having no value
        in the previous index. A new object is produced unless the
        new index is equivalent to the current one and copy=False.

        Parameters
        ----------
        other : Object of the same data type
            Its row and column indices are used to define the new indices
            of this object.
        method : {None, 'backfill'/'bfill', 'pad'/'ffill', 'nearest'}
            Method to use for filling holes in reindexed DataFrame.
            Please note: this is only applicable to DataFrames/Series with a
            monotonically increasing/decreasing index.

            * None (default): don't fill gaps
            * pad / ffill: propagate last valid observation forward to next
              valid
            * backfill / bfill: use next valid observation to fill gap
            * nearest: use nearest valid observations to fill gap

        copy : bool, default True
            Return a new object, even if the passed indexes are the same.
        limit : int, default None
            Maximum number of consecutive labels to fill for inexact matches.
        tolerance : optional
            Maximum distance between original and new labels for inexact
            matches. The values of the index at the matching locations most
            satisfy the equation ``abs(index[indexer] - target) <= tolerance``.

            Tolerance may be a scalar value, which applies the same tolerance
            to all values, or list-like, which applies variable tolerance per
            element. List-like includes list, tuple, array, Series, and must be
            the same size as the index and its dtype must exactly match the
            index's type.

            .. versionadded:: 0.21.0 (list-like tolerance)

        Returns
        -------
        Series or DataFrame
            Same type as caller, but with changed indices on each axis.

        See Also
        --------
        DataFrame.set_index : Set row labels.
        DataFrame.reset_index : Remove row labels or move them to new columns.
        DataFrame.reindex : Change to new indices or expand indices.

        Notes
        -----
        Same as calling
        ``.reindex(index=other.index, columns=other.columns,...)``.

        Examples
        --------
        >>> df1 = pd.DataFrame([[24.3, 75.7, 'high'],
        ...                     [31, 87.8, 'high'],
        ...                     [22, 71.6, 'medium'],
        ...                     [35, 95, 'medium']],
        ...     columns=['temp_celsius', 'temp_fahrenheit', 'windspeed'],
        ...     index=pd.date_range(start='2014-02-12',
        ...                         end='2014-02-15', freq='D'))

        >>> df1
                    temp_celsius  temp_fahrenheit windspeed
        2014-02-12          24.3             75.7      high
        2014-02-13          31.0             87.8      high
        2014-02-14          22.0             71.6    medium
        2014-02-15          35.0             95.0    medium

        >>> df2 = pd.DataFrame([[28, 'low'],
        ...                     [30, 'low'],
        ...                     [35.1, 'medium']],
        ...     columns=['temp_celsius', 'windspeed'],
        ...     index=pd.DatetimeIndex(['2014-02-12', '2014-02-13',
        ...                             '2014-02-15']))

        >>> df2
                    temp_celsius windspeed
        2014-02-12          28.0       low
        2014-02-13          30.0       low
        2014-02-15          35.1    medium

        >>> df2.reindex_like(df1)
                    temp_celsius  temp_fahrenheit windspeed
        2014-02-12          28.0              NaN       low
        2014-02-13          30.0              NaN       low
        2014-02-14           NaN              NaN       NaN
        2014-02-15          35.1              NaN    medium
        """
        d = other._construct_axes_dict(
            axes=self._AXIS_ORDERS,
            method=method,
            copy=copy,
            limit=limit,
            tolerance=tolerance,
        )

        return self.reindex(**d)

    def drop(
        self,
        labels=None,
        axis=0,
        index=None,
        columns=None,
        level=None,
        inplace=False,
        errors="raise",
    ):

        inplace = validate_bool_kwarg(inplace, "inplace")

        if labels is not None:
            if index is not None or columns is not None:
                raise ValueError("Cannot specify both 'labels' and 'index'/'columns'")
            axis_name = self._get_axis_name(axis)
            axes = {axis_name: labels}
        elif index is not None or columns is not None:
            axes, _ = self._construct_axes_from_arguments((index, columns), {})
        else:
            raise ValueError(
                "Need to specify at least one of 'labels', 'index' or 'columns'"
            )

        obj = self

        for axis, labels in axes.items():
            if labels is not None:
                obj = obj._drop_axis(labels, axis, level=level, errors=errors)

        if inplace:
            self._update_inplace(obj)
        else:
            return obj

    def _drop_axis(self, labels, axis, level=None, errors="raise"):
        """
        Drop labels from specified axis. Used in the ``drop`` method
        internally.

        Parameters
        ----------
        labels : single label or list-like
        axis : int or axis name
        level : int or level name, default None
            For MultiIndex
        errors : {'ignore', 'raise'}, default 'raise'
            If 'ignore', suppress error and existing labels are dropped.

        """
        axis = self._get_axis_number(axis)
        axis_name = self._get_axis_name(axis)
        axis = self._get_axis(axis)

        if axis.is_unique:
            if level is not None:
                if not isinstance(axis, MultiIndex):
                    raise AssertionError("axis must be a MultiIndex")
                new_axis = axis.drop(labels, level=level, errors=errors)
            else:
                new_axis = axis.drop(labels, errors=errors)
            result = self.reindex(**{axis_name: new_axis})

        # Case for non-unique axis
        else:
            labels = ensure_object(com.index_labels_to_array(labels))
            if level is not None:
                if not isinstance(axis, MultiIndex):
                    raise AssertionError("axis must be a MultiIndex")
                indexer = ~axis.get_level_values(level).isin(labels)

                # GH 18561 MultiIndex.drop should raise if label is absent
                if errors == "raise" and indexer.all():
                    raise KeyError("{} not found in axis".format(labels))
            else:
                indexer = ~axis.isin(labels)
                # Check if label doesn't exist along axis
                labels_missing = (axis.get_indexer_for(labels) == -1).any()
                if errors == "raise" and labels_missing:
                    raise KeyError("{} not found in axis".format(labels))

            slicer = [slice(None)] * self.ndim
            slicer[self._get_axis_number(axis_name)] = indexer

            result = self.loc[tuple(slicer)]

        return result

    def _update_inplace(self, result, verify_is_copy=True):
        """
        Replace self internals with result.

        Parameters
        ----------
        verify_is_copy : bool, default True
            Provide is_copy checks.
        """
        # NOTE: This does *not* call __finalize__ and that's an explicit
        # decision that we may revisit in the future.

        self._reset_cache()
        self._clear_item_cache()
        self._data = getattr(result, "_data", result)
        self._maybe_update_cacher(verify_is_copy=verify_is_copy)

    def add_prefix(self, prefix):
        """
        Prefix labels with string `prefix`.

        For Series, the row labels are prefixed.
        For DataFrame, the column labels are prefixed.

        Parameters
        ----------
        prefix : str
            The string to add before each label.

        Returns
        -------
        Series or DataFrame
            New Series or DataFrame with updated labels.

        See Also
        --------
        Series.add_suffix: Suffix row labels with string `suffix`.
        DataFrame.add_suffix: Suffix column labels with string `suffix`.

        Examples
        --------
        >>> s = pd.Series([1, 2, 3, 4])
        >>> s
        0    1
        1    2
        2    3
        3    4
        dtype: int64

        >>> s.add_prefix('item_')
        item_0    1
        item_1    2
        item_2    3
        item_3    4
        dtype: int64

        >>> df = pd.DataFrame({'A': [1, 2, 3, 4],  'B': [3, 4, 5, 6]})
        >>> df
           A  B
        0  1  3
        1  2  4
        2  3  5
        3  4  6

        >>> df.add_prefix('col_')
             col_A  col_B
        0       1       3
        1       2       4
        2       3       5
        3       4       6
        """
        f = functools.partial("{prefix}{}".format, prefix=prefix)

        mapper = {self._info_axis_name: f}
        return self.rename(**mapper)

    def add_suffix(self, suffix):
        """
        Suffix labels with string `suffix`.

        For Series, the row labels are suffixed.
        For DataFrame, the column labels are suffixed.

        Parameters
        ----------
        suffix : str
            The string to add after each label.

        Returns
        -------
        Series or DataFrame
            New Series or DataFrame with updated labels.

        See Also
        --------
        Series.add_prefix: Prefix row labels with string `prefix`.
        DataFrame.add_prefix: Prefix column labels with string `prefix`.

        Examples
        --------
        >>> s = pd.Series([1, 2, 3, 4])
        >>> s
        0    1
        1    2
        2    3
        3    4
        dtype: int64

        >>> s.add_suffix('_item')
        0_item    1
        1_item    2
        2_item    3
        3_item    4
        dtype: int64

        >>> df = pd.DataFrame({'A': [1, 2, 3, 4],  'B': [3, 4, 5, 6]})
        >>> df
           A  B
        0  1  3
        1  2  4
        2  3  5
        3  4  6

        >>> df.add_suffix('_col')
             A_col  B_col
        0       1       3
        1       2       4
        2       3       5
        3       4       6
        """
        f = functools.partial("{}{suffix}".format, suffix=suffix)

        mapper = {self._info_axis_name: f}
        return self.rename(**mapper)

    def sort_values(
        self,
        by=None,
        axis=0,
        ascending=True,
        inplace=False,
        kind="quicksort",
        na_position="last",
    ):
        """
        Sort by the values along either axis.

        Parameters
        ----------%(optional_by)s
        axis : %(axes_single_arg)s, default 0
             Axis to be sorted.
        ascending : bool or list of bool, default True
             Sort ascending vs. descending. Specify list for multiple sort
             orders.  If this is a list of bools, must match the length of
             the by.
        inplace : bool, default False
             If True, perform operation in-place.
        kind : {'quicksort', 'mergesort', 'heapsort'}, default 'quicksort'
             Choice of sorting algorithm. See also ndarray.np.sort for more
             information.  `mergesort` is the only stable algorithm. For
             DataFrames, this option is only applied when sorting on a single
             column or label.
        na_position : {'first', 'last'}, default 'last'
             Puts NaNs at the beginning if `first`; `last` puts NaNs at the
             end.

        Returns
        -------
        sorted_obj : DataFrame or None
            DataFrame with sorted values if inplace=False, None otherwise.

        Examples
        --------
        >>> df = pd.DataFrame({
        ...     'col1': ['A', 'A', 'B', np.nan, 'D', 'C'],
        ...     'col2': [2, 1, 9, 8, 7, 4],
        ...     'col3': [0, 1, 9, 4, 2, 3],
        ... })
        >>> df
            col1 col2 col3
        0   A    2    0
        1   A    1    1
        2   B    9    9
        3   NaN  8    4
        4   D    7    2
        5   C    4    3

        Sort by col1

        >>> df.sort_values(by=['col1'])
            col1 col2 col3
        0   A    2    0
        1   A    1    1
        2   B    9    9
        5   C    4    3
        4   D    7    2
        3   NaN  8    4

        Sort by multiple columns

        >>> df.sort_values(by=['col1', 'col2'])
            col1 col2 col3
        1   A    1    1
        0   A    2    0
        2   B    9    9
        5   C    4    3
        4   D    7    2
        3   NaN  8    4

        Sort Descending

        >>> df.sort_values(by='col1', ascending=False)
            col1 col2 col3
        4   D    7    2
        5   C    4    3
        2   B    9    9
        0   A    2    0
        1   A    1    1
        3   NaN  8    4

        Putting NAs first

        >>> df.sort_values(by='col1', ascending=False, na_position='first')
            col1 col2 col3
        3   NaN  8    4
        4   D    7    2
        5   C    4    3
        2   B    9    9
        0   A    2    0
        1   A    1    1
        """
        raise AbstractMethodError(self)

    def sort_index(
        self,
        axis=0,
        level=None,
        ascending=True,
        inplace=False,
        kind="quicksort",
        na_position="last",
        sort_remaining=True,
    ):
        """
        Sort object by labels (along an axis).

        Parameters
        ----------
        axis : {0 or 'index', 1 or 'columns'}, default 0
            The axis along which to sort.  The value 0 identifies the rows,
            and 1 identifies the columns.
        level : int or level name or list of ints or list of level names
            If not None, sort on values in specified index level(s).
        ascending : bool, default True
            Sort ascending vs. descending.
        inplace : bool, default False
            If True, perform operation in-place.
        kind : {'quicksort', 'mergesort', 'heapsort'}, default 'quicksort'
            Choice of sorting algorithm. See also ndarray.np.sort for more
            information.  `mergesort` is the only stable algorithm. For
            DataFrames, this option is only applied when sorting on a single
            column or label.
        na_position : {'first', 'last'}, default 'last'
            Puts NaNs at the beginning if `first`; `last` puts NaNs at the end.
            Not implemented for MultiIndex.
        sort_remaining : bool, default True
            If True and sorting by level and index is multilevel, sort by other
            levels too (in order) after sorting by specified level.

        Returns
        -------
        sorted_obj : DataFrame or None
            DataFrame with sorted index if inplace=False, None otherwise.
        """
        inplace = validate_bool_kwarg(inplace, "inplace")
        axis = self._get_axis_number(axis)
        axis_name = self._get_axis_name(axis)
        labels = self._get_axis(axis)

        if level is not None:
            raise NotImplementedError("level is not implemented")
        if inplace:
            raise NotImplementedError("inplace is not implemented")

        sort_index = labels.argsort()
        if not ascending:
            sort_index = sort_index[::-1]

        new_axis = labels.take(sort_index)
        return self.reindex(**{axis_name: new_axis})

    def reindex(self, *args, **kwargs):
        """
        Conform %(klass)s to new index with optional filling logic, placing
        NA/NaN in locations having no value in the previous index. A new object
        is produced unless the new index is equivalent to the current one and
        ``copy=False``.

        Parameters
        ----------
        %(optional_labels)s
        %(axes)s : array-like, optional
            New labels / index to conform to, should be specified using
            keywords. Preferably an Index object to avoid duplicating data
        %(optional_axis)s
        method : {None, 'backfill'/'bfill', 'pad'/'ffill', 'nearest'}
            Method to use for filling holes in reindexed DataFrame.
            Please note: this is only applicable to DataFrames/Series with a
            monotonically increasing/decreasing index.

            * None (default): don't fill gaps
            * pad / ffill: propagate last valid observation forward to next
              valid
            * backfill / bfill: use next valid observation to fill gap
            * nearest: use nearest valid observations to fill gap

        copy : bool, default True
            Return a new object, even if the passed indexes are the same.
        level : int or name
            Broadcast across a level, matching Index values on the
            passed MultiIndex level.
        fill_value : scalar, default np.NaN
            Value to use for missing values. Defaults to NaN, but can be any
            "compatible" value.
        limit : int, default None
            Maximum number of consecutive elements to forward or backward fill.
        tolerance : optional
            Maximum distance between original and new labels for inexact
            matches. The values of the index at the matching locations most
            satisfy the equation ``abs(index[indexer] - target) <= tolerance``.

            Tolerance may be a scalar value, which applies the same tolerance
            to all values, or list-like, which applies variable tolerance per
            element. List-like includes list, tuple, array, Series, and must be
            the same size as the index and its dtype must exactly match the
            index's type.

            .. versionadded:: 0.21.0 (list-like tolerance)

        Returns
        -------
        %(klass)s with changed index.

        See Also
        --------
        DataFrame.set_index : Set row labels.
        DataFrame.reset_index : Remove row labels or move them to new columns.
        DataFrame.reindex_like : Change to same indices as other DataFrame.

        Examples
        --------

        ``DataFrame.reindex`` supports two calling conventions

        * ``(index=index_labels, columns=column_labels, ...)``
        * ``(labels, axis={'index', 'columns'}, ...)``

        We *highly* recommend using keyword arguments to clarify your
        intent.

        Create a dataframe with some fictional data.

        >>> index = ['Firefox', 'Chrome', 'Safari', 'IE10', 'Konqueror']
        >>> df = pd.DataFrame({
        ...      'http_status': [200,200,404,404,301],
        ...      'response_time': [0.04, 0.02, 0.07, 0.08, 1.0]},
        ...       index=index)
        >>> df
                   http_status  response_time
        Firefox            200           0.04
        Chrome             200           0.02
        Safari             404           0.07
        IE10               404           0.08
        Konqueror          301           1.00

        Create a new index and reindex the dataframe. By default
        values in the new index that do not have corresponding
        records in the dataframe are assigned ``NaN``.

        >>> new_index= ['Safari', 'Iceweasel', 'Comodo Dragon', 'IE10',
        ...             'Chrome']
        >>> df.reindex(new_index)
                       http_status  response_time
        Safari               404.0           0.07
        Iceweasel              NaN            NaN
        Comodo Dragon          NaN            NaN
        IE10                 404.0           0.08
        Chrome               200.0           0.02

        We can fill in the missing values by passing a value to
        the keyword ``fill_value``. Because the index is not monotonically
        increasing or decreasing, we cannot use arguments to the keyword
        ``method`` to fill the ``NaN`` values.

        >>> df.reindex(new_index, fill_value=0)
                       http_status  response_time
        Safari                 404           0.07
        Iceweasel                0           0.00
        Comodo Dragon            0           0.00
        IE10                   404           0.08
        Chrome                 200           0.02

        >>> df.reindex(new_index, fill_value='missing')
                      http_status response_time
        Safari                404          0.07
        Iceweasel         missing       missing
        Comodo Dragon     missing       missing
        IE10                  404          0.08
        Chrome                200          0.02

        We can also reindex the columns.

        >>> df.reindex(columns=['http_status', 'user_agent'])
                   http_status  user_agent
        Firefox            200         NaN
        Chrome             200         NaN
        Safari             404         NaN
        IE10               404         NaN
        Konqueror          301         NaN

        Or we can use "axis-style" keyword arguments

        >>> df.reindex(['http_status', 'user_agent'], axis="columns")
                   http_status  user_agent
        Firefox            200         NaN
        Chrome             200         NaN
        Safari             404         NaN
        IE10               404         NaN
        Konqueror          301         NaN

        To further illustrate the filling functionality in
        ``reindex``, we will create a dataframe with a
        monotonically increasing index (for example, a sequence
        of dates).

        >>> date_index = pd.date_range('1/1/2010', periods=6, freq='D')
        >>> df2 = pd.DataFrame({"prices": [100, 101, np.nan, 100, 89, 88]},
        ...                    index=date_index)
        >>> df2
                    prices
        2010-01-01   100.0
        2010-01-02   101.0
        2010-01-03     NaN
        2010-01-04   100.0
        2010-01-05    89.0
        2010-01-06    88.0

        Suppose we decide to expand the dataframe to cover a wider
        date range.

        >>> date_index2 = pd.date_range('12/29/2009', periods=10, freq='D')
        >>> df2.reindex(date_index2)
                    prices
        2009-12-29     NaN
        2009-12-30     NaN
        2009-12-31     NaN
        2010-01-01   100.0
        2010-01-02   101.0
        2010-01-03     NaN
        2010-01-04   100.0
        2010-01-05    89.0
        2010-01-06    88.0
        2010-01-07     NaN

        The index entries that did not have a value in the original data frame
        (for example, '2009-12-29') are by default filled with ``NaN``.
        If desired, we can fill in the missing values using one of several
        options.

        For example, to back-propagate the last valid value to fill the ``NaN``
        values, pass ``bfill`` as an argument to the ``method`` keyword.

        >>> df2.reindex(date_index2, method='bfill')
                    prices
        2009-12-29   100.0
        2009-12-30   100.0
        2009-12-31   100.0
        2010-01-01   100.0
        2010-01-02   101.0
        2010-01-03     NaN
        2010-01-04   100.0
        2010-01-05    89.0
        2010-01-06    88.0
        2010-01-07     NaN

        Please note that the ``NaN`` value present in the original dataframe
        (at index value 2010-01-03) will not be filled by any of the
        value propagation schemes. This is because filling while reindexing
        does not look at dataframe values, but only compares the original and
        desired indexes. If you do want to fill in the ``NaN`` values present
        in the original dataframe, use the ``fillna()`` method.

        See the :ref:`user guide <basics.reindexing>` for more.
        """
        # TODO: Decide if we care about having different examples for different
        # kinds

        # construct the args
        axes, kwargs = self._construct_axes_from_arguments(args, kwargs)
        method = missing.clean_reindex_fill_method(kwargs.pop("method", None))
        level = kwargs.pop("level", None)
        copy = kwargs.pop("copy", True)
        limit = kwargs.pop("limit", None)
        tolerance = kwargs.pop("tolerance", None)
        fill_value = kwargs.pop("fill_value", None)

        # Series.reindex doesn't use / need the axis kwarg
        # We pop and ignore it here, to make writing Series/Frame generic code
        # easier
        kwargs.pop("axis", None)

        if kwargs:
            raise TypeError(
                "reindex() got an unexpected keyword "
                'argument "{0}"'.format(list(kwargs.keys())[0])
            )

        self._consolidate_inplace()

        # if all axes that are requested to reindex are equal, then only copy
        # if indicated must have index names equal here as well as values
        if all(
            self._get_axis(axis).identical(ax)
            for axis, ax in axes.items()
            if ax is not None
        ):
            if copy:
                return self.copy()
            return self

        # check if we are a multi reindex
        if self._needs_reindex_multi(axes, method, level):
            try:
                return self._reindex_multi(axes, copy, fill_value)
            except Exception:
                pass

        # perform the reindex on the axes
        return self._reindex_axes(
            axes, level, limit, tolerance, method, fill_value, copy
        ).__finalize__(self)

    def _reindex_axes(self, axes, level, limit, tolerance, method, fill_value, copy):
        """Perform the reindex for all the axes."""
        obj = self
        for a in self._AXIS_ORDERS:
            labels = axes[a]
            if labels is None:
                continue

            ax = self._get_axis(a)
            new_index, indexer = ax.reindex(
                labels, level=level, limit=limit, tolerance=tolerance, method=method
            )

            axis = self._get_axis_number(a)
            obj = obj._reindex_with_indexers(
                {axis: [new_index, indexer]},
                fill_value=fill_value,
                copy=copy,
                allow_dups=False,
            )

        return obj

    def _needs_reindex_multi(self, axes, method, level):
        """Check if we do need a multi reindex."""
        return (
            (com.count_not_none(*axes.values()) == self._AXIS_LEN)
            and method is None
            and level is None
            and not self._is_mixed_type
        )

    def _reindex_multi(self, axes, copy, fill_value):
        return NotImplemented

    def _reindex_with_indexers(
        self, reindexers, fill_value=None, copy=False, allow_dups=False
    ):
        """allow_dups indicates an internal call here """

        # reindex doing multiple operations on different axes if indicated
        new_data = self._data
        for axis in sorted(reindexers.keys()):
            index, indexer = reindexers[axis]
            baxis = self._get_block_manager_axis(axis)

            if index is None:
                continue

            index = ensure_index(index)
            if indexer is not None:
                indexer = ensure_int64(indexer)

            # TODO: speed up on homogeneous DataFrame objects
            new_data = new_data.reindex_indexer(
                index,
                indexer,
                axis=baxis,
                fill_value=fill_value,
                allow_dups=allow_dups,
                copy=copy,
            )

        if copy and new_data is self._data:
            new_data = new_data.copy()

        return self._constructor(new_data).__finalize__(self)

    def filter(self, items=None, like=None, regex=None, axis=None):
        """
        Subset rows or columns of dataframe according to labels in
        the specified index.

        Note that this routine does not filter a dataframe on its
        contents. The filter is applied to the labels of the index.

        Parameters
        ----------
        items : list-like
            Keep labels from axis which are in items.
        like : str
            Keep labels from axis for which "like in label == True".
        regex : str (regular expression)
            Keep labels from axis for which re.search(regex, label) == True.
        axis : int or string axis name
            The axis to filter on.  By default this is the info axis,
            'index' for Series, 'columns' for DataFrame.

        Returns
        -------
        same type as input object

        See Also
        --------
        DataFrame.loc

        Notes
        -----
        The ``items``, ``like``, and ``regex`` parameters are
        enforced to be mutually exclusive.

        ``axis`` defaults to the info axis that is used when indexing
        with ``[]``.

        Examples
        --------
        >>> df = pd.DataFrame(np.array(([1, 2, 3], [4, 5, 6])),
        ...                   index=['mouse', 'rabbit'],
        ...                   columns=['one', 'two', 'three'])

        >>> # select columns by name
        >>> df.filter(items=['one', 'three'])
                 one  three
        mouse     1      3
        rabbit    4      6

        >>> # select columns by regular expression
        >>> df.filter(regex='e$', axis=1)
                 one  three
        mouse     1      3
        rabbit    4      6

        >>> # select rows containing 'bbi'
        >>> df.filter(like='bbi', axis=0)
                 one  two  three
        rabbit    4    5      6
        """
        nkw = com.count_not_none(items, like, regex)
        if nkw > 1:
            raise TypeError(
                "Keyword arguments `items`, `like`, or `regex` "
                "are mutually exclusive"
            )

        if axis is None:
            axis = self._info_axis_name
        labels = self._get_axis(axis)

        if items is not None:
            name = self._get_axis_name(axis)
            return self.reindex(**{name: [r for r in items if r in labels]})
        elif like:

            def f(x):
                return like in ensure_str(x)

            values = labels.map(f)
            return self.loc(axis=axis)[values]
        elif regex:

            def f(x):
                return matcher.search(ensure_str(x)) is not None

            matcher = re.compile(regex)
            values = labels.map(f)
            return self.loc(axis=axis)[values]
        else:
            raise TypeError("Must pass either `items`, `like`, or `regex`")

    def head(self, n=5):
        """
        Return the first `n` rows.

        This function returns the first `n` rows for the object based
        on position. It is useful for quickly testing if your object
        has the right type of data in it.

        Parameters
        ----------
        n : int, default 5
            Number of rows to select.

        Returns
        -------
        obj_head : same type as caller
            The first `n` rows of the caller object.

        See Also
        --------
        DataFrame.tail: Returns the last `n` rows.

        Examples
        --------
        >>> df = pd.DataFrame({'animal':['alligator', 'bee', 'falcon', 'lion',
        ...                    'monkey', 'parrot', 'shark', 'whale', 'zebra']})
        >>> df
              animal
        0  alligator
        1        bee
        2     falcon
        3       lion
        4     monkey
        5     parrot
        6      shark
        7      whale
        8      zebra

        Viewing the first 5 lines

        >>> df.head()
              animal
        0  alligator
        1        bee
        2     falcon
        3       lion
        4     monkey

        Viewing the first `n` lines (three in this case)

        >>> df.head(3)
              animal
        0  alligator
        1        bee
        2     falcon
        """

        return self.iloc[:n]

    def tail(self, n=5):
        """
        Return the last `n` rows.

        This function returns last `n` rows from the object based on
        position. It is useful for quickly verifying data, for example,
        after sorting or appending rows.

        Parameters
        ----------
        n : int, default 5
            Number of rows to select.

        Returns
        -------
        type of caller
            The last `n` rows of the caller object.

        See Also
        --------
        DataFrame.head : The first `n` rows of the caller object.

        Examples
        --------
        >>> df = pd.DataFrame({'animal':['alligator', 'bee', 'falcon', 'lion',
        ...                    'monkey', 'parrot', 'shark', 'whale', 'zebra']})
        >>> df
              animal
        0  alligator
        1        bee
        2     falcon
        3       lion
        4     monkey
        5     parrot
        6      shark
        7      whale
        8      zebra

        Viewing the last 5 lines

        >>> df.tail()
           animal
        4  monkey
        5  parrot
        6   shark
        7   whale
        8   zebra

        Viewing the last `n` lines (three in this case)

        >>> df.tail(3)
          animal
        6  shark
        7  whale
        8  zebra
        """

        if n == 0:
            return self.iloc[0:0]
        return self.iloc[-n:]

    def sample(
        self,
        n=None,
        frac=None,
        replace=False,
        weights=None,
        random_state=None,
        axis=None,
    ):
        """
        Return a random sample of items from an axis of object.

        You can use `random_state` for reproducibility.

        Parameters
        ----------
        n : int, optional
            Number of items from axis to return. Cannot be used with `frac`.
            Default = 1 if `frac` = None.
        frac : float, optional
            Fraction of axis items to return. Cannot be used with `n`.
        replace : bool, default False
            Allow or disallow sampling of the same row more than once.
        weights : str or ndarray-like, optional
            Default 'None' results in equal probability weighting.
            If passed a Series, will align with target object on index. Index
            values in weights not found in sampled object will be ignored and
            index values in sampled object not in weights will be assigned
            weights of zero.
            If called on a DataFrame, will accept the name of a column
            when axis = 0.
            Unless weights are a Series, weights must be same length as axis
            being sampled.
            If weights do not sum to 1, they will be normalized to sum to 1.
            Missing values in the weights column will be treated as zero.
            Infinite values not allowed.
        random_state : int or numpy.random.RandomState, optional
            Seed for the random number generator (if int), or numpy RandomState
            object.
        axis : int or string, optional
            Axis to sample. Accepts axis number or name. Default is stat axis
            for given data type (0 for Series and DataFrames).

        Returns
        -------
        Series or DataFrame
            A new object of same type as caller containing `n` items randomly
            sampled from the caller object.

        See Also
        --------
        numpy.random.choice: Generates a random sample from a given 1-D numpy
            array.

        Examples
        --------
        >>> df = pd.DataFrame({'num_legs': [2, 4, 8, 0],
        ...                    'num_wings': [2, 0, 0, 0],
        ...                    'num_specimen_seen': [10, 2, 1, 8]},
        ...                   index=['falcon', 'dog', 'spider', 'fish'])
        >>> df
                num_legs  num_wings  num_specimen_seen
        falcon         2          2                 10
        dog            4          0                  2
        spider         8          0                  1
        fish           0          0                  8

        Extract 3 random elements from the ``Series`` ``df['num_legs']``:
        Note that we use `random_state` to ensure the reproducibility of
        the examples.

        >>> df['num_legs'].sample(n=3, random_state=1)
        fish      0
        spider    8
        falcon    2
        Name: num_legs, dtype: int64

        A random 50% sample of the ``DataFrame`` with replacement:

        >>> df.sample(frac=0.5, replace=True, random_state=1)
              num_legs  num_wings  num_specimen_seen
        dog          4          0                  2
        fish         0          0                  8

        Using a DataFrame column as weights. Rows with larger value in the
        `num_specimen_seen` column are more likely to be sampled.

        >>> df.sample(n=2, weights='num_specimen_seen', random_state=1)
                num_legs  num_wings  num_specimen_seen
        falcon         2          2                 10
        fish           0          0                  8
        """

        if axis is None:
            axis = self._stat_axis_number

        axis = self._get_axis_number(axis)
        axis_length = self.shape[axis]

        # Process random_state argument
        rs = com.random_state(random_state)

        # Check weights for compliance
        if weights is not None:

            # If a series, align with frame
            if isinstance(weights, ABCSeries):
                weights = weights.reindex(self.axes[axis])

            # Strings acceptable if a dataframe and axis = 0
            if isinstance(weights, str):
                if isinstance(self, ABCDataFrame):
                    if axis == 0:
                        try:
                            weights = self[weights]
                        except KeyError:
                            raise KeyError(
                                "String passed to weights not a valid column"
                            )
                    else:
                        raise ValueError(
                            "Strings can only be passed to "
                            "weights when sampling from rows on "
                            "a DataFrame"
                        )
                else:
                    raise ValueError(
                        "Strings cannot be passed as weights "
                        "when sampling from a Series."
                    )

            weights = pd.Series(weights, dtype="float64")

            if len(weights) != axis_length:
                raise ValueError(
                    "Weights and axis to be sampled must be of same length"
                )

            if (weights == np.inf).any() or (weights == -np.inf).any():
                raise ValueError("weight vector may not include `inf` values")

            if (weights < 0).any():
                raise ValueError("weight vector many not include negative values")

            # If has nan, set to zero.
            weights = weights.fillna(0)

            # Renormalize if don't sum to 1
            if weights.sum() != 1:
                if weights.sum() != 0:
                    weights = weights / weights.sum()
                else:
                    raise ValueError("Invalid weights: weights sum to zero")

            weights = weights.values

        # If no frac or n, default to n=1.
        if n is None and frac is None:
            n = 1
        elif n is not None and frac is None and n % 1 != 0:
            raise ValueError("Only integers accepted as `n` values")
        elif n is None and frac is not None:
            n = int(round(frac * axis_length))
        elif n is not None and frac is not None:
            raise ValueError("Please enter a value for `frac` OR `n`, not both")

        # Check for negative sizes
        if n < 0:
            raise ValueError(
                "A negative number of rows requested. Please provide positive value."
            )

        locs = rs.choice(axis_length, size=n, replace=replace, p=weights)
        return self.take(locs, axis=axis, is_copy=False)

    _shared_docs[
        "pipe"
    ] = r"""
        Apply func(self, \*args, \*\*kwargs).

        Parameters
        ----------
        func : function
            function to apply to the %(klass)s.
            ``args``, and ``kwargs`` are passed into ``func``.
            Alternatively a ``(callable, data_keyword)`` tuple where
            ``data_keyword`` is a string indicating the keyword of
            ``callable`` that expects the %(klass)s.
        args : iterable, optional
            positional arguments passed into ``func``.
        kwargs : mapping, optional
            a dictionary of keyword arguments passed into ``func``.

        Returns
        -------
        object : the return type of ``func``.

        See Also
        --------
        DataFrame.apply
        DataFrame.applymap
        Series.map

        Notes
        -----

        Use ``.pipe`` when chaining together functions that expect
        Series, DataFrames or GroupBy objects. Instead of writing

        >>> f(g(h(df), arg1=a), arg2=b, arg3=c)

        You can write

        >>> (df.pipe(h)
        ...    .pipe(g, arg1=a)
        ...    .pipe(f, arg2=b, arg3=c)
        ... )

        If you have a function that takes the data as (say) the second
        argument, pass a tuple indicating which keyword expects the
        data. For example, suppose ``f`` takes its data as ``arg2``:

        >>> (df.pipe(h)
        ...    .pipe(g, arg1=a)
        ...    .pipe((f, 'arg2'), arg1=a, arg3=c)
        ...  )
    """

    @Appender(_shared_docs["pipe"] % _shared_doc_kwargs)
    def pipe(self, func, *args, **kwargs):
        return com.pipe(self, func, *args, **kwargs)

    _shared_docs["aggregate"] = dedent(
        """
    Aggregate using one or more operations over the specified axis.
    %(versionadded)s
    Parameters
    ----------
    func : function, str, list or dict
        Function to use for aggregating the data. If a function, must either
        work when passed a %(klass)s or when passed to %(klass)s.apply.

        Accepted combinations are:

        - function
        - string function name
        - list of functions and/or function names, e.g. ``[np.sum, 'mean']``
        - dict of axis labels -> functions, function names or list of such.
    %(axis)s
    *args
        Positional arguments to pass to `func`.
    **kwargs
        Keyword arguments to pass to `func`.

    Returns
    -------
    scalar, Series or DataFrame

        The return can be:

        * scalar : when Series.agg is called with single function
        * Series : when DataFrame.agg is called with a single function
        * DataFrame : when DataFrame.agg is called with several functions

        Return scalar, Series or DataFrame.
    %(see_also)s
    Notes
    -----
    `agg` is an alias for `aggregate`. Use the alias.

    A passed user-defined-function will be passed a Series for evaluation.
    %(examples)s"""
    )

    _shared_docs[
        "transform"
    ] = """
    Call ``func`` on self producing a %(klass)s with transformed values
    and that has the same axis length as self.

    .. versionadded:: 0.20.0

    Parameters
    ----------
    func : function, str, list or dict
        Function to use for transforming the data. If a function, must either
        work when passed a %(klass)s or when passed to %(klass)s.apply.

        Accepted combinations are:

        - function
        - string function name
        - list of functions and/or function names, e.g. ``[np.exp. 'sqrt']``
        - dict of axis labels -> functions, function names or list of such.
    %(axis)s
    *args
        Positional arguments to pass to `func`.
    **kwargs
        Keyword arguments to pass to `func`.

    Returns
    -------
    %(klass)s
        A %(klass)s that must have the same length as self.

    Raises
    ------
    ValueError : If the returned %(klass)s has a different length than self.

    See Also
    --------
    %(klass)s.agg : Only perform aggregating type operations.
    %(klass)s.apply : Invoke function on a %(klass)s.

    Examples
    --------
    >>> df = pd.DataFrame({'A': range(3), 'B': range(1, 4)})
    >>> df
       A  B
    0  0  1
    1  1  2
    2  2  3
    >>> df.transform(lambda x: x + 1)
       A  B
    0  1  2
    1  2  3
    2  3  4

    Even though the resulting %(klass)s must have the same length as the
    input %(klass)s, it is possible to provide several input functions:

    >>> s = pd.Series(range(3))
    >>> s
    0    0
    1    1
    2    2
    dtype: int64
    >>> s.transform([np.sqrt, np.exp])
           sqrt        exp
    0  0.000000   1.000000
    1  1.000000   2.718282
    2  1.414214   7.389056
    """

    # ----------------------------------------------------------------------
    # Attribute access

    def __finalize__(self, other, method=None, **kwargs):
        """
        Propagate metadata from other to self.

        Parameters
        ----------
        other : the object from which to get the attributes that we are going
            to propagate
        method : optional, a passed method name ; possibly to take different
            types of propagation actions based on this

        """
        if isinstance(other, NDFrame):
            for name in self._metadata:
                object.__setattr__(self, name, getattr(other, name, None))
        return self

    def __getattr__(self, name):
        """After regular attribute access, try looking up the name
        This allows simpler access to columns for interactive use.
        """

        # Note: obj.x will always call obj.__getattribute__('x') prior to
        # calling obj.__getattr__('x').

        if (
            name in self._internal_names_set
            or name in self._metadata
            or name in self._accessors
        ):
            return object.__getattribute__(self, name)
        else:
            if self._info_axis._can_hold_identifiers_and_holds_name(name):
                return self[name]
            return object.__getattribute__(self, name)

    def __setattr__(self, name, value):
        """After regular attribute access, try setting the name
        This allows simpler access to columns for interactive use.
        """

        # first try regular attribute access via __getattribute__, so that
        # e.g. ``obj.x`` and ``obj.x = 4`` will always reference/modify
        # the same attribute.

        try:
            object.__getattribute__(self, name)
            return object.__setattr__(self, name, value)
        except AttributeError:
            pass

        # if this fails, go on to more involved attribute setting
        # (note that this matches __getattr__, above).
        if name in self._internal_names_set:
            object.__setattr__(self, name, value)
        elif name in self._metadata:
            object.__setattr__(self, name, value)
        else:
            try:
                existing = getattr(self, name)
                if isinstance(existing, Index):
                    object.__setattr__(self, name, value)
                elif name in self._info_axis:
                    self[name] = value
                else:
                    object.__setattr__(self, name, value)
            except (AttributeError, TypeError):
                if isinstance(self, ABCDataFrame) and (is_list_like(value)):
                    warnings.warn(
                        "Pandas doesn't allow columns to be "
                        "created via a new attribute name - see "
                        "https://pandas.pydata.org/pandas-docs/"
                        "stable/indexing.html#attribute-access",
                        stacklevel=2,
                    )
                object.__setattr__(self, name, value)

    def _dir_additions(self):
        """ add the string-like attributes from the info_axis.
        If info_axis is a MultiIndex, it's first level values are used.
        """
        additions = {
            c
            for c in self._info_axis.unique(level=0)[:100]
            if isinstance(c, str) and c.isidentifier()
        }
        return super()._dir_additions().union(additions)

    # ----------------------------------------------------------------------
    # Consolidation of internals

    def _protect_consolidate(self, f):
        """Consolidate _data -- if the blocks have changed, then clear the
        cache
        """
        blocks_before = len(self._data.blocks)
        result = f()
        if len(self._data.blocks) != blocks_before:
            self._clear_item_cache()
        return result

    def _consolidate_inplace(self):
        """Consolidate data in place and return None"""

        def f():
            self._data = self._data.consolidate()

        self._protect_consolidate(f)

    def _consolidate(self, inplace=False):
        """
        Compute NDFrame with "consolidated" internals (data of each dtype
        grouped together in a single ndarray).

        Parameters
        ----------
        inplace : bool, default False
            If False return new object, otherwise modify existing object.

        Returns
        -------
        consolidated : same type as caller
        """
        inplace = validate_bool_kwarg(inplace, "inplace")
        if inplace:
            self._consolidate_inplace()
        else:
            f = lambda: self._data.consolidate()
            cons_data = self._protect_consolidate(f)
            return self._constructor(cons_data).__finalize__(self)

    @property
    def _is_mixed_type(self):
        f = lambda: self._data.is_mixed_type
        return self._protect_consolidate(f)

    @property
    def _is_numeric_mixed_type(self):
        f = lambda: self._data.is_numeric_mixed_type
        return self._protect_consolidate(f)

    @property
    def _is_datelike_mixed_type(self):
        f = lambda: self._data.is_datelike_mixed_type
        return self._protect_consolidate(f)

    def _check_inplace_setting(self, value):
        """ check whether we allow in-place setting with this type of value """

        if self._is_mixed_type:
            if not self._is_numeric_mixed_type:

                # allow an actual np.nan thru
                try:
                    if np.isnan(value):
                        return True
                except Exception:
                    pass

                raise TypeError(
                    "Cannot do inplace boolean setting on "
                    "mixed-types with a non np.nan value"
                )

        return True

    def _get_numeric_data(self):
        return self._constructor(self._data.get_numeric_data()).__finalize__(self)

    def _get_bool_data(self):
        return self._constructor(self._data.get_bool_data()).__finalize__(self)

    # ----------------------------------------------------------------------
    # Internal Interface Methods

    def as_matrix(self, columns=None):
        """
        Convert the frame to its Numpy-array representation.

        .. deprecated:: 0.23.0
            Use :meth:`DataFrame.values` instead.

        Parameters
        ----------
        columns : list, optional, default:None
            If None, return all columns, otherwise, returns specified columns.

        Returns
        -------
        values : ndarray
            If the caller is heterogeneous and contains booleans or objects,
            the result will be of dtype=object. See Notes.

        See Also
        --------
        DataFrame.values

        Notes
        -----
        Return is NOT a Numpy-matrix, rather, a Numpy-array.

        The dtype will be a lower-common-denominator dtype (implicit
        upcasting); that is to say if the dtypes (even of numeric types)
        are mixed, the one that accommodates all will be chosen. Use this
        with care if you are not dealing with the blocks.

        e.g. If the dtypes are float16 and float32, dtype will be upcast to
        float32.  If dtypes are int32 and uint8, dtype will be upcase to
        int32. By numpy.find_common_type convention, mixing int64 and uint64
        will result in a float64 dtype.

        This method is provided for backwards compatibility. Generally,
        it is recommended to use '.values'.
        """
        warnings.warn(
            "Method .as_matrix will be removed in a future version. "
            "Use .values instead.",
            FutureWarning,
            stacklevel=2,
        )
        self._consolidate_inplace()
        return self._data.as_array(transpose=self._AXIS_REVERSED, items=columns)

    @property
    def values(self):
        """
        Return a Numpy representation of the DataFrame.

        .. warning::

           We recommend using :meth:`DataFrame.to_numpy` instead.

        Only the values in the DataFrame will be returned, the axes labels
        will be removed.

        Returns
        -------
        numpy.ndarray
            The values of the DataFrame.

        See Also
        --------
        DataFrame.to_numpy : Recommended alternative to this method.
        DataFrame.index : Retrieve the index labels.
        DataFrame.columns : Retrieving the column names.

        Notes
        -----
        The dtype will be a lower-common-denominator dtype (implicit
        upcasting); that is to say if the dtypes (even of numeric types)
        are mixed, the one that accommodates all will be chosen. Use this
        with care if you are not dealing with the blocks.

        e.g. If the dtypes are float16 and float32, dtype will be upcast to
        float32.  If dtypes are int32 and uint8, dtype will be upcast to
        int32. By :func:`numpy.find_common_type` convention, mixing int64
        and uint64 will result in a float64 dtype.

        Examples
        --------
        A DataFrame where all columns are the same type (e.g., int64) results
        in an array of the same type.

        >>> df = pd.DataFrame({'age':    [ 3,  29],
        ...                    'height': [94, 170],
        ...                    'weight': [31, 115]})
        >>> df
           age  height  weight
        0    3      94      31
        1   29     170     115
        >>> df.dtypes
        age       int64
        height    int64
        weight    int64
        dtype: object
        >>> df.values
        array([[  3,  94,  31],
               [ 29, 170, 115]], dtype=int64)

        A DataFrame with mixed type columns(e.g., str/object, int64, float32)
        results in an ndarray of the broadest type that accommodates these
        mixed types (e.g., object).

        >>> df2 = pd.DataFrame([('parrot',   24.0, 'second'),
        ...                     ('lion',     80.5, 1),
        ...                     ('monkey', np.nan, None)],
        ...                   columns=('name', 'max_speed', 'rank'))
        >>> df2.dtypes
        name          object
        max_speed    float64
        rank          object
        dtype: object
        >>> df2.values
        array([['parrot', 24.0, 'second'],
               ['lion', 80.5, 1],
               ['monkey', nan, None]], dtype=object)
        """
        self._consolidate_inplace()
        return self._data.as_array(transpose=self._AXIS_REVERSED)

    @property
    def _values(self):
        """internal implementation"""
        return self.values

    @property
    def _get_values(self):
        # compat
        return self.values

    def get_values(self):
        """
        Return an ndarray after converting sparse values to dense.

        .. deprecated:: 0.25.0
            Use ``np.asarray(..)`` or :meth:`DataFrame.values` instead.

        This is the same as ``.values`` for non-sparse data. For sparse
        data contained in a `SparseArray`, the data are first
        converted to a dense representation.

        Returns
        -------
        numpy.ndarray
            Numpy representation of DataFrame.

        See Also
        --------
        values : Numpy representation of DataFrame.
        SparseArray : Container for sparse data.

        Examples
        --------
        >>> df = pd.DataFrame({'a': [1, 2], 'b': [True, False],
        ...                    'c': [1.0, 2.0]})
        >>> df
           a      b    c
        0  1   True  1.0
        1  2  False  2.0

        >>> df.get_values()
        array([[1, True, 1.0], [2, False, 2.0]], dtype=object)

        >>> df = pd.DataFrame({"a": pd.SparseArray([1, None, None]),
        ...                    "c": [1.0, 2.0, 3.0]})
        >>> df
             a    c
        0  1.0  1.0
        1  NaN  2.0
        2  NaN  3.0

        >>> df.get_values()
        array([[ 1.,  1.],
               [nan,  2.],
               [nan,  3.]])
        """
        warnings.warn(
            "The 'get_values' method is deprecated and will be removed in a "
            "future version. Use '.values' or 'np.asarray(..)' instead.",
            FutureWarning,
            stacklevel=2,
        )
        return self._internal_get_values()

    def _internal_get_values(self):
        return self.values

    def get_dtype_counts(self):
        """
        Return counts of unique dtypes in this object.

        .. deprecated:: 0.25.0

        Use `.dtypes.value_counts()` instead.

        Returns
        -------
        dtype : Series
            Series with the count of columns with each dtype.

        See Also
        --------
        dtypes : Return the dtypes in this object.

        Examples
        --------
        >>> a = [['a', 1, 1.0], ['b', 2, 2.0], ['c', 3, 3.0]]
        >>> df = pd.DataFrame(a, columns=['str', 'int', 'float'])
        >>> df
          str  int  float
        0   a    1    1.0
        1   b    2    2.0
        2   c    3    3.0

        >>> df.get_dtype_counts()
        float64    1
        int64      1
        object     1
        dtype: int64
        """
        warnings.warn(
            "`get_dtype_counts` has been deprecated and will be "
            "removed in a future version. For DataFrames use "
            "`.dtypes.value_counts()",
            FutureWarning,
            stacklevel=2,
        )

        from pandas import Series

        return Series(self._data.get_dtype_counts())

    def get_ftype_counts(self):
        """
        Return counts of unique ftypes in this object.

        .. deprecated:: 0.23.0

        This is useful for SparseDataFrame or for DataFrames containing
        sparse arrays.

        Returns
        -------
        dtype : Series
            Series with the count of columns with each type and
            sparsity (dense/sparse).

        See Also
        --------
        ftypes : Return ftypes (indication of sparse/dense and dtype) in
            this object.

        Examples
        --------
        >>> a = [['a', 1, 1.0], ['b', 2, 2.0], ['c', 3, 3.0]]
        >>> df = pd.DataFrame(a, columns=['str', 'int', 'float'])
        >>> df
          str  int  float
        0   a    1    1.0
        1   b    2    2.0
        2   c    3    3.0

        >>> df.get_ftype_counts()  # doctest: +SKIP
        float64:dense    1
        int64:dense      1
        object:dense     1
        dtype: int64
        """
        warnings.warn(
            "get_ftype_counts is deprecated and will be removed in a future version",
            FutureWarning,
            stacklevel=2,
        )

        from pandas import Series

        return Series(self._data.get_ftype_counts())

    @property
    def dtypes(self):
        """
        Return the dtypes in the DataFrame.

        This returns a Series with the data type of each column.
        The result's index is the original DataFrame's columns. Columns
        with mixed types are stored with the ``object`` dtype. See
        :ref:`the User Guide <basics.dtypes>` for more.

        Returns
        -------
        pandas.Series
            The data type of each column.

        See Also
        --------
        DataFrame.ftypes : Dtype and sparsity information.

        Examples
        --------
        >>> df = pd.DataFrame({'float': [1.0],
        ...                    'int': [1],
        ...                    'datetime': [pd.Timestamp('20180310')],
        ...                    'string': ['foo']})
        >>> df.dtypes
        float              float64
        int                  int64
        datetime    datetime64[ns]
        string              object
        dtype: object
        """
        from pandas import Series

        return Series(self._data.get_dtypes(), index=self._info_axis, dtype=np.object_)

    @property
    def ftypes(self):
        """
        Return the ftypes (indication of sparse/dense and dtype) in DataFrame.

        .. deprecated:: 0.25.0
           Use :func:`dtypes` instead.

        This returns a Series with the data type of each column.
        The result's index is the original DataFrame's columns. Columns
        with mixed types are stored with the ``object`` dtype.  See
        :ref:`the User Guide <basics.dtypes>` for more.

        Returns
        -------
        pandas.Series
            The data type and indication of sparse/dense of each column.

        See Also
        --------
        DataFrame.dtypes: Series with just dtype information.
        SparseDataFrame : Container for sparse tabular data.

        Notes
        -----
        Sparse data should have the same dtypes as its dense representation.

        Examples
        --------
        >>> arr = np.random.RandomState(0).randn(100, 4)
        >>> arr[arr < .8] = np.nan
        >>> pd.DataFrame(arr).ftypes
        0    float64:dense
        1    float64:dense
        2    float64:dense
        3    float64:dense
        dtype: object

        >>> pd.SparseDataFrame(arr).ftypes  # doctest: +SKIP
        0    float64:sparse
        1    float64:sparse
        2    float64:sparse
        3    float64:sparse
        dtype: object
        """
        warnings.warn(
            "DataFrame.ftypes is deprecated and will "
            "be removed in a future version. "
            "Use DataFrame.dtypes instead.",
            FutureWarning,
            stacklevel=2,
        )

        from pandas import Series

        return Series(self._data.get_ftypes(), index=self._info_axis, dtype=np.object_)

    def as_blocks(self, copy=True):
        """
        Convert the frame to a dict of dtype -> Constructor Types that each has
        a homogeneous dtype.

        .. deprecated:: 0.21.0

        NOTE: the dtypes of the blocks WILL BE PRESERVED HERE (unlike in
              as_matrix)

        Parameters
        ----------
        copy : bool, default True

        Returns
        -------
        dict
            Mapping dtype -> Constructor Types.
        """
        warnings.warn(
            "as_blocks is deprecated and will be removed in a future version",
            FutureWarning,
            stacklevel=2,
        )
        return self._to_dict_of_blocks(copy=copy)

    @property
    def blocks(self):
        """
        Internal property, property synonym for as_blocks().

        .. deprecated:: 0.21.0
        """
        return self.as_blocks()

    def _to_dict_of_blocks(self, copy=True):
        """
        Return a dict of dtype -> Constructor Types that
        each is a homogeneous dtype.

        Internal ONLY
        """
        return {
            k: self._constructor(v).__finalize__(self)
            for k, v, in self._data.to_dict(copy=copy).items()
        }

    def astype(self, dtype, copy=True, errors="raise", **kwargs):
        """
        Cast a pandas object to a specified dtype ``dtype``.

        Parameters
        ----------
        dtype : data type, or dict of column name -> data type
            Use a numpy.dtype or Python type to cast entire pandas object to
            the same type. Alternatively, use {col: dtype, ...}, where col is a
            column label and dtype is a numpy.dtype or Python type to cast one
            or more of the DataFrame's columns to column-specific types.
        copy : bool, default True
            Return a copy when ``copy=True`` (be very careful setting
            ``copy=False`` as changes to values then may propagate to other
            pandas objects).
        errors : {'raise', 'ignore'}, default 'raise'
            Control raising of exceptions on invalid data for provided dtype.

            - ``raise`` : allow exceptions to be raised
            - ``ignore`` : suppress exceptions. On error return original object

            .. versionadded:: 0.20.0

        kwargs : keyword arguments to pass on to the constructor

        Returns
        -------
        casted : same type as caller

        See Also
        --------
        to_datetime : Convert argument to datetime.
        to_timedelta : Convert argument to timedelta.
        to_numeric : Convert argument to a numeric type.
        numpy.ndarray.astype : Cast a numpy array to a specified type.

        Examples
        --------
        Create a DataFrame:

        >>> d = {'col1': [1, 2], 'col2': [3, 4]}
        >>> df = pd.DataFrame(data=d)
        >>> df.dtypes
        col1    int64
        col2    int64
        dtype: object

        Cast all columns to int32:

        >>> df.astype('int32').dtypes
        col1    int32
        col2    int32
        dtype: object

        Cast col1 to int32 using a dictionary:

        >>> df.astype({'col1': 'int32'}).dtypes
        col1    int32
        col2    int64
        dtype: object

        Create a series:

        >>> ser = pd.Series([1, 2], dtype='int32')
        >>> ser
        0    1
        1    2
        dtype: int32
        >>> ser.astype('int64')
        0    1
        1    2
        dtype: int64

        Convert to categorical type:

        >>> ser.astype('category')
        0    1
        1    2
        dtype: category
        Categories (2, int64): [1, 2]

        Convert to ordered categorical type with custom ordering:

        >>> cat_dtype = pd.api.types.CategoricalDtype(
        ...                     categories=[2, 1], ordered=True)
        >>> ser.astype(cat_dtype)
        0    1
        1    2
        dtype: category
        Categories (2, int64): [2 < 1]

        Note that using ``copy=False`` and changing data on a new
        pandas object may propagate changes:

        >>> s1 = pd.Series([1,2])
        >>> s2 = s1.astype('int64', copy=False)
        >>> s2[0] = 10
        >>> s1  # note that s1[0] has changed too
        0    10
        1     2
        dtype: int64
        """
        if is_dict_like(dtype):
            if self.ndim == 1:  # i.e. Series
                if len(dtype) > 1 or self.name not in dtype:
                    raise KeyError(
                        "Only the Series name can be used for "
                        "the key in Series dtype mappings."
                    )
                new_type = dtype[self.name]
                return self.astype(new_type, copy, errors, **kwargs)

            for col_name in dtype.keys():
                if col_name not in self:
                    raise KeyError(
                        "Only a column name can be used for the "
                        "key in a dtype mappings argument."
                    )
            results = []
            for col_name, col in self.items():
                if col_name in dtype:
                    results.append(
                        col.astype(
                            dtype=dtype[col_name], copy=copy, errors=errors, **kwargs
                        )
                    )
                else:
                    results.append(results.append(col.copy() if copy else col))

        elif is_extension_array_dtype(dtype) and self.ndim > 1:
            # GH 18099/22869: columnwise conversion to extension dtype
            # GH 24704: use iloc to handle duplicate column names
            results = (
                self.iloc[:, i].astype(dtype, copy=copy)
                for i in range(len(self.columns))
            )

        else:
            # else, only a single dtype is given
            new_data = self._data.astype(
                dtype=dtype, copy=copy, errors=errors, **kwargs
            )
            return self._constructor(new_data).__finalize__(self)

        # GH 19920: retain column metadata after concat
        result = pd.concat(results, axis=1, copy=False)
        result.columns = self.columns
        return result

    def copy(self, deep=True):
        """
        Make a copy of this object's indices and data.

        When ``deep=True`` (default), a new object will be created with a
        copy of the calling object's data and indices. Modifications to
        the data or indices of the copy will not be reflected in the
        original object (see notes below).

        When ``deep=False``, a new object will be created without copying
        the calling object's data or index (only references to the data
        and index are copied). Any changes to the data of the original
        will be reflected in the shallow copy (and vice versa).

        Parameters
        ----------
        deep : bool, default True
            Make a deep copy, including a copy of the data and the indices.
            With ``deep=False`` neither the indices nor the data are copied.

        Returns
        -------
        copy : Series or DataFrame
            Object type matches caller.

        Notes
        -----
        When ``deep=True``, data is copied but actual Python objects
        will not be copied recursively, only the reference to the object.
        This is in contrast to `copy.deepcopy` in the Standard Library,
        which recursively copies object data (see examples below).

        While ``Index`` objects are copied when ``deep=True``, the underlying
        numpy array is not copied for performance reasons. Since ``Index`` is
        immutable, the underlying data can be safely shared and a copy
        is not needed.

        Examples
        --------
        >>> s = pd.Series([1, 2], index=["a", "b"])
        >>> s
        a    1
        b    2
        dtype: int64

        >>> s_copy = s.copy()
        >>> s_copy
        a    1
        b    2
        dtype: int64

        **Shallow copy versus default (deep) copy:**

        >>> s = pd.Series([1, 2], index=["a", "b"])
        >>> deep = s.copy()
        >>> shallow = s.copy(deep=False)

        Shallow copy shares data and index with original.

        >>> s is shallow
        False
        >>> s.values is shallow.values and s.index is shallow.index
        True

        Deep copy has own copy of data and index.

        >>> s is deep
        False
        >>> s.values is deep.values or s.index is deep.index
        False

        Updates to the data shared by shallow copy and original is reflected
        in both; deep copy remains unchanged.

        >>> s[0] = 3
        >>> shallow[1] = 4
        >>> s
        a    3
        b    4
        dtype: int64
        >>> shallow
        a    3
        b    4
        dtype: int64
        >>> deep
        a    1
        b    2
        dtype: int64

        Note that when copying an object containing Python objects, a deep copy
        will copy the data, but will not do so recursively. Updating a nested
        data object will be reflected in the deep copy.

        >>> s = pd.Series([[1, 2], [3, 4]])
        >>> deep = s.copy()
        >>> s[0][0] = 10
        >>> s
        0    [10, 2]
        1     [3, 4]
        dtype: object
        >>> deep
        0    [10, 2]
        1     [3, 4]
        dtype: object
        """
        data = self._data.copy(deep=deep)
        return self._constructor(data).__finalize__(self)

    def __copy__(self, deep=True):
        return self.copy(deep=deep)

    def __deepcopy__(self, memo=None):
        """
        Parameters
        ----------
        memo, default None
            Standard signature. Unused
        """
        if memo is None:
            memo = {}
        return self.copy(deep=True)

    def _convert(
        self, datetime=False, numeric=False, timedelta=False, coerce=False, copy=True
    ):
        """
        Attempt to infer better dtype for object columns

        Parameters
        ----------
        datetime : bool, default False
            If True, convert to date where possible.
        numeric : bool, default False
            If True, attempt to convert to numbers (including strings), with
            unconvertible values becoming NaN.
        timedelta : bool, default False
            If True, convert to timedelta where possible.
        coerce : bool, default False
            If True, force conversion with unconvertible values converted to
            nulls (NaN or NaT).
        copy : bool, default True
            If True, return a copy even if no copy is necessary (e.g. no
            conversion was done). Note: This is meant for internal use, and
            should not be confused with inplace.

        Returns
        -------
        converted : same as input object
        """
        validate_bool_kwarg(datetime, "datetime")
        validate_bool_kwarg(numeric, "numeric")
        validate_bool_kwarg(timedelta, "timedelta")
        validate_bool_kwarg(coerce, "coerce")
        validate_bool_kwarg(copy, "copy")
        return self._constructor(
            self._data.convert(
                datetime=datetime,
                numeric=numeric,
                timedelta=timedelta,
                coerce=coerce,
                copy=copy,
            )
        ).__finalize__(self)

    def infer_objects(self):
        """
        Attempt to infer better dtypes for object columns.

        Attempts soft conversion of object-dtyped
        columns, leaving non-object and unconvertible
        columns unchanged. The inference rules are the
        same as during normal Series/DataFrame construction.

        .. versionadded:: 0.21.0

        Returns
        -------
        converted : same type as input object

        See Also
        --------
        to_datetime : Convert argument to datetime.
        to_timedelta : Convert argument to timedelta.
        to_numeric : Convert argument to numeric type.

        Examples
        --------
        >>> df = pd.DataFrame({"A": ["a", 1, 2, 3]})
        >>> df = df.iloc[1:]
        >>> df
           A
        1  1
        2  2
        3  3

        >>> df.dtypes
        A    object
        dtype: object

        >>> df.infer_objects().dtypes
        A    int64
        dtype: object
        """
        # numeric=False necessary to only soft convert;
        # python objects will still be converted to
        # native numpy numeric types
        return self._constructor(
            self._data.convert(
                datetime=True, numeric=False, timedelta=True, coerce=False, copy=True
            )
        ).__finalize__(self)

    # ----------------------------------------------------------------------
    # Filling NA's

    def fillna(
        self,
        value=None,
        method=None,
        axis=None,
        inplace=False,
        limit=None,
        downcast=None,
    ):
        """
        Fill NA/NaN values using the specified method.

        Parameters
        ----------
        value : scalar, dict, Series, or DataFrame
            Value to use to fill holes (e.g. 0), alternately a
            dict/Series/DataFrame of values specifying which value to use for
            each index (for a Series) or column (for a DataFrame).  Values not
            in the dict/Series/DataFrame will not be filled. This value cannot
            be a list.
        method : {'backfill', 'bfill', 'pad', 'ffill', None}, default None
            Method to use for filling holes in reindexed Series
            pad / ffill: propagate last valid observation forward to next valid
            backfill / bfill: use next valid observation to fill gap.
        axis : %(axes_single_arg)s
            Axis along which to fill missing values.
        inplace : bool, default False
            If True, fill in-place. Note: this will modify any
            other views on this object (e.g., a no-copy slice for a column in a
            DataFrame).
        limit : int, default None
            If method is specified, this is the maximum number of consecutive
            NaN values to forward/backward fill. In other words, if there is
            a gap with more than this number of consecutive NaNs, it will only
            be partially filled. If method is not specified, this is the
            maximum number of entries along the entire axis where NaNs will be
            filled. Must be greater than 0 if not None.
        downcast : dict, default is None
            A dict of item->dtype of what to downcast if possible,
            or the string 'infer' which will try to downcast to an appropriate
            equal type (e.g. float64 to int64 if possible).

        Returns
        -------
        %(klass)s
            Object with missing values filled.

        See Also
        --------
        interpolate : Fill NaN values using interpolation.
        reindex : Conform object to new index.
        asfreq : Convert TimeSeries to specified frequency.

        Examples
        --------
        >>> df = pd.DataFrame([[np.nan, 2, np.nan, 0],
        ...                    [3, 4, np.nan, 1],
        ...                    [np.nan, np.nan, np.nan, 5],
        ...                    [np.nan, 3, np.nan, 4]],
        ...                   columns=list('ABCD'))
        >>> df
             A    B   C  D
        0  NaN  2.0 NaN  0
        1  3.0  4.0 NaN  1
        2  NaN  NaN NaN  5
        3  NaN  3.0 NaN  4

        Replace all NaN elements with 0s.

        >>> df.fillna(0)
            A   B   C   D
        0   0.0 2.0 0.0 0
        1   3.0 4.0 0.0 1
        2   0.0 0.0 0.0 5
        3   0.0 3.0 0.0 4

        We can also propagate non-null values forward or backward.

        >>> df.fillna(method='ffill')
            A   B   C   D
        0   NaN 2.0 NaN 0
        1   3.0 4.0 NaN 1
        2   3.0 4.0 NaN 5
        3   3.0 3.0 NaN 4

        Replace all NaN elements in column 'A', 'B', 'C', and 'D', with 0, 1,
        2, and 3 respectively.

        >>> values = {'A': 0, 'B': 1, 'C': 2, 'D': 3}
        >>> df.fillna(value=values)
            A   B   C   D
        0   0.0 2.0 2.0 0
        1   3.0 4.0 2.0 1
        2   0.0 1.0 2.0 5
        3   0.0 3.0 2.0 4

        Only replace the first NaN element.

        >>> df.fillna(value=values, limit=1)
            A   B   C   D
        0   0.0 2.0 2.0 0
        1   3.0 4.0 NaN 1
        2   NaN 1.0 NaN 5
        3   NaN 3.0 NaN 4
        """
        inplace = validate_bool_kwarg(inplace, "inplace")
        value, method = validate_fillna_kwargs(value, method)

        self._consolidate_inplace()

        # set the default here, so functions examining the signaure
        # can detect if something was set (e.g. in groupby) (GH9221)
        if axis is None:
            axis = 0
        axis = self._get_axis_number(axis)

        if value is None:

            if self._is_mixed_type and axis == 1:
                if inplace:
                    raise NotImplementedError()
                result = self.T.fillna(method=method, limit=limit).T

                # need to downcast here because of all of the transposes
                result._data = result._data.downcast()

                return result

            new_data = self._data.interpolate(
                method=method,
                axis=axis,
                limit=limit,
                inplace=inplace,
                coerce=True,
                downcast=downcast,
            )
        else:
            if len(self._get_axis(axis)) == 0:
                return self

            if self.ndim == 1:
                if isinstance(value, (dict, ABCSeries)):
                    from pandas import Series

                    value = Series(value)
                elif not is_list_like(value):
                    pass
                else:
                    raise TypeError(
                        '"value" parameter must be a scalar, dict '
                        "or Series, but you passed a "
                        '"{0}"'.format(type(value).__name__)
                    )

                new_data = self._data.fillna(
                    value=value, limit=limit, inplace=inplace, downcast=downcast
                )

            elif isinstance(value, (dict, ABCSeries)):
                if axis == 1:
                    raise NotImplementedError(
                        "Currently only can fill "
                        "with dict/Series column "
                        "by column"
                    )

                result = self if inplace else self.copy()
                for k, v in value.items():
                    if k not in result:
                        continue
                    obj = result[k]
                    obj.fillna(v, limit=limit, inplace=True, downcast=downcast)
                return result if not inplace else None

            elif not is_list_like(value):
                new_data = self._data.fillna(
                    value=value, limit=limit, inplace=inplace, downcast=downcast
                )
            elif isinstance(value, ABCDataFrame) and self.ndim == 2:
                new_data = self.where(self.notna(), value)
            else:
                raise ValueError("invalid fill value with a %s" % type(value))

        if inplace:
            self._update_inplace(new_data)
        else:
            return self._constructor(new_data).__finalize__(self)

    def ffill(self, axis=None, inplace=False, limit=None, downcast=None):
        """
        Synonym for :meth:`DataFrame.fillna` with ``method='ffill'``.

        Returns
        -------
        %(klass)s
            Object with missing values filled.
        """
        return self.fillna(
            method="ffill", axis=axis, inplace=inplace, limit=limit, downcast=downcast
        )

    def bfill(self, axis=None, inplace=False, limit=None, downcast=None):
        """
        Synonym for :meth:`DataFrame.fillna` with ``method='bfill'``.

        Returns
        -------
        %(klass)s
            Object with missing values filled.
        """
        return self.fillna(
            method="bfill", axis=axis, inplace=inplace, limit=limit, downcast=downcast
        )

    _shared_docs[
        "replace"
    ] = """
        Replace values given in `to_replace` with `value`.

        Values of the %(klass)s are replaced with other values dynamically.
        This differs from updating with ``.loc`` or ``.iloc``, which require
        you to specify a location to update with some value.

        Parameters
        ----------
        to_replace : str, regex, list, dict, Series, int, float, or None
            How to find the values that will be replaced.

            * numeric, str or regex:

                - numeric: numeric values equal to `to_replace` will be
                  replaced with `value`
                - str: string exactly matching `to_replace` will be replaced
                  with `value`
                - regex: regexs matching `to_replace` will be replaced with
                  `value`

            * list of str, regex, or numeric:

                - First, if `to_replace` and `value` are both lists, they
                  **must** be the same length.
                - Second, if ``regex=True`` then all of the strings in **both**
                  lists will be interpreted as regexs otherwise they will match
                  directly. This doesn't matter much for `value` since there
                  are only a few possible substitution regexes you can use.
                - str, regex and numeric rules apply as above.

            * dict:

                - Dicts can be used to specify different replacement values
                  for different existing values. For example,
                  ``{'a': 'b', 'y': 'z'}`` replaces the value 'a' with 'b' and
                  'y' with 'z'. To use a dict in this way the `value`
                  parameter should be `None`.
                - For a DataFrame a dict can specify that different values
                  should be replaced in different columns. For example,
                  ``{'a': 1, 'b': 'z'}`` looks for the value 1 in column 'a'
                  and the value 'z' in column 'b' and replaces these values
                  with whatever is specified in `value`. The `value` parameter
                  should not be ``None`` in this case. You can treat this as a
                  special case of passing two lists except that you are
                  specifying the column to search in.
                - For a DataFrame nested dictionaries, e.g.,
                  ``{'a': {'b': np.nan}}``, are read as follows: look in column
                  'a' for the value 'b' and replace it with NaN. The `value`
                  parameter should be ``None`` to use a nested dict in this
                  way. You can nest regular expressions as well. Note that
                  column names (the top-level dictionary keys in a nested
                  dictionary) **cannot** be regular expressions.

            * None:

                - This means that the `regex` argument must be a string,
                  compiled regular expression, or list, dict, ndarray or
                  Series of such elements. If `value` is also ``None`` then
                  this **must** be a nested dictionary or Series.

            See the examples section for examples of each of these.
        value : scalar, dict, list, str, regex, default None
            Value to replace any values matching `to_replace` with.
            For a DataFrame a dict of values can be used to specify which
            value to use for each column (columns not in the dict will not be
            filled). Regular expressions, strings and lists or dicts of such
            objects are also allowed.
        inplace : bool, default False
            If True, in place. Note: this will modify any
            other views on this object (e.g. a column from a DataFrame).
            Returns the caller if this is True.
        limit : int, default None
            Maximum size gap to forward or backward fill.
        regex : bool or same types as `to_replace`, default False
            Whether to interpret `to_replace` and/or `value` as regular
            expressions. If this is ``True`` then `to_replace` *must* be a
            string. Alternatively, this could be a regular expression or a
            list, dict, or array of regular expressions in which case
            `to_replace` must be ``None``.
        method : {'pad', 'ffill', 'bfill', `None`}
            The method to use when for replacement, when `to_replace` is a
            scalar, list or tuple and `value` is ``None``.

            .. versionchanged:: 0.23.0
                Added to DataFrame.

        Returns
        -------
        %(klass)s
            Object after replacement.

        Raises
        ------
        AssertionError
            * If `regex` is not a ``bool`` and `to_replace` is not
              ``None``.
        TypeError
            * If `to_replace` is a ``dict`` and `value` is not a ``list``,
              ``dict``, ``ndarray``, or ``Series``
            * If `to_replace` is ``None`` and `regex` is not compilable
              into a regular expression or is a list, dict, ndarray, or
              Series.
            * When replacing multiple ``bool`` or ``datetime64`` objects and
              the arguments to `to_replace` does not match the type of the
              value being replaced
        ValueError
            * If a ``list`` or an ``ndarray`` is passed to `to_replace` and
              `value` but they are not the same length.

        See Also
        --------
        %(klass)s.fillna : Fill NA values.
        %(klass)s.where : Replace values based on boolean condition.
        Series.str.replace : Simple string replacement.

        Notes
        -----
        * Regex substitution is performed under the hood with ``re.sub``. The
          rules for substitution for ``re.sub`` are the same.
        * Regular expressions will only substitute on strings, meaning you
          cannot provide, for example, a regular expression matching floating
          point numbers and expect the columns in your frame that have a
          numeric dtype to be matched. However, if those floating point
          numbers *are* strings, then you can do this.
        * This method has *a lot* of options. You are encouraged to experiment
          and play with this method to gain intuition about how it works.
        * When dict is used as the `to_replace` value, it is like
          key(s) in the dict are the to_replace part and
          value(s) in the dict are the value parameter.

        Examples
        --------

        **Scalar `to_replace` and `value`**

        >>> s = pd.Series([0, 1, 2, 3, 4])
        >>> s.replace(0, 5)
        0    5
        1    1
        2    2
        3    3
        4    4
        dtype: int64

        >>> df = pd.DataFrame({'A': [0, 1, 2, 3, 4],
        ...                    'B': [5, 6, 7, 8, 9],
        ...                    'C': ['a', 'b', 'c', 'd', 'e']})
        >>> df.replace(0, 5)
           A  B  C
        0  5  5  a
        1  1  6  b
        2  2  7  c
        3  3  8  d
        4  4  9  e

        **List-like `to_replace`**

        >>> df.replace([0, 1, 2, 3], 4)
           A  B  C
        0  4  5  a
        1  4  6  b
        2  4  7  c
        3  4  8  d
        4  4  9  e

        >>> df.replace([0, 1, 2, 3], [4, 3, 2, 1])
           A  B  C
        0  4  5  a
        1  3  6  b
        2  2  7  c
        3  1  8  d
        4  4  9  e

        >>> s.replace([1, 2], method='bfill')
        0    0
        1    3
        2    3
        3    3
        4    4
        dtype: int64

        **dict-like `to_replace`**

        >>> df.replace({0: 10, 1: 100})
             A  B  C
        0   10  5  a
        1  100  6  b
        2    2  7  c
        3    3  8  d
        4    4  9  e

        >>> df.replace({'A': 0, 'B': 5}, 100)
             A    B  C
        0  100  100  a
        1    1    6  b
        2    2    7  c
        3    3    8  d
        4    4    9  e

        >>> df.replace({'A': {0: 100, 4: 400}})
             A  B  C
        0  100  5  a
        1    1  6  b
        2    2  7  c
        3    3  8  d
        4  400  9  e

        **Regular expression `to_replace`**

        >>> df = pd.DataFrame({'A': ['bat', 'foo', 'bait'],
        ...                    'B': ['abc', 'bar', 'xyz']})
        >>> df.replace(to_replace=r'^ba.$', value='new', regex=True)
              A    B
        0   new  abc
        1   foo  new
        2  bait  xyz

        >>> df.replace({'A': r'^ba.$'}, {'A': 'new'}, regex=True)
              A    B
        0   new  abc
        1   foo  bar
        2  bait  xyz

        >>> df.replace(regex=r'^ba.$', value='new')
              A    B
        0   new  abc
        1   foo  new
        2  bait  xyz

        >>> df.replace(regex={r'^ba.$': 'new', 'foo': 'xyz'})
              A    B
        0   new  abc
        1   xyz  new
        2  bait  xyz

        >>> df.replace(regex=[r'^ba.$', 'foo'], value='new')
              A    B
        0   new  abc
        1   new  new
        2  bait  xyz

        Note that when replacing multiple ``bool`` or ``datetime64`` objects,
        the data types in the `to_replace` parameter must match the data
        type of the value being replaced:

        >>> df = pd.DataFrame({'A': [True, False, True],
        ...                    'B': [False, True, False]})
        >>> df.replace({'a string': 'new value', True: False})  # raises
        Traceback (most recent call last):
            ...
        TypeError: Cannot compare types 'ndarray(dtype=bool)' and 'str'

        This raises a ``TypeError`` because one of the ``dict`` keys is not of
        the correct type for replacement.

        Compare the behavior of ``s.replace({'a': None})`` and
        ``s.replace('a', None)`` to understand the peculiarities
        of the `to_replace` parameter:

        >>> s = pd.Series([10, 'a', 'a', 'b', 'a'])

        When one uses a dict as the `to_replace` value, it is like the
        value(s) in the dict are equal to the `value` parameter.
        ``s.replace({'a': None})`` is equivalent to
        ``s.replace(to_replace={'a': None}, value=None, method=None)``:

        >>> s.replace({'a': None})
        0      10
        1    None
        2    None
        3       b
        4    None
        dtype: object

        When ``value=None`` and `to_replace` is a scalar, list or
        tuple, `replace` uses the method parameter (default 'pad') to do the
        replacement. So this is why the 'a' values are being replaced by 10
        in rows 1 and 2 and 'b' in row 4 in this case.
        The command ``s.replace('a', None)`` is actually equivalent to
        ``s.replace(to_replace='a', value=None, method='pad')``:

        >>> s.replace('a', None)
        0    10
        1    10
        2    10
        3     b
        4     b
        dtype: object
    """

    @Appender(_shared_docs["replace"] % _shared_doc_kwargs)
    def replace(
        self,
        to_replace=None,
        value=None,
        inplace=False,
        limit=None,
        regex=False,
        method="pad",
    ):
        inplace = validate_bool_kwarg(inplace, "inplace")
        if not is_bool(regex) and to_replace is not None:
            raise AssertionError("'to_replace' must be 'None' if 'regex' is not a bool")

        self._consolidate_inplace()

        if value is None:
            # passing a single value that is scalar like
            # when value is None (GH5319), for compat
            if not is_dict_like(to_replace) and not is_dict_like(regex):
                to_replace = [to_replace]

            if isinstance(to_replace, (tuple, list)):
                if isinstance(self, ABCDataFrame):
                    return self.apply(
                        _single_replace, args=(to_replace, method, inplace, limit)
                    )
                return _single_replace(self, to_replace, method, inplace, limit)

            if not is_dict_like(to_replace):
                if not is_dict_like(regex):
                    raise TypeError(
                        'If "to_replace" and "value" are both None'
                        ' and "to_replace" is not a list, then '
                        "regex must be a mapping"
                    )
                to_replace = regex
                regex = True

            items = list(to_replace.items())
            keys, values = zip(*items) if items else ([], [])

            are_mappings = [is_dict_like(v) for v in values]

            if any(are_mappings):
                if not all(are_mappings):
                    raise TypeError(
                        "If a nested mapping is passed, all values"
                        " of the top level mapping must be "
                        "mappings"
                    )
                # passed a nested dict/Series
                to_rep_dict = {}
                value_dict = {}

                for k, v in items:
                    keys, values = list(zip(*v.items())) or ([], [])
                    if set(keys) & set(values):
                        raise ValueError(
                            "Replacement not allowed with "
                            "overlapping keys and values"
                        )
                    to_rep_dict[k] = list(keys)
                    value_dict[k] = list(values)

                to_replace, value = to_rep_dict, value_dict
            else:
                to_replace, value = keys, values

            return self.replace(
                to_replace, value, inplace=inplace, limit=limit, regex=regex
            )
        else:

            # need a non-zero len on all axes
            if not self.size:
                return self

            new_data = self._data
            if is_dict_like(to_replace):
                if is_dict_like(value):  # {'A' : NA} -> {'A' : 0}
                    res = self if inplace else self.copy()
                    for c, src in to_replace.items():
                        if c in value and c in self:
                            # object conversion is handled in
                            # series.replace which is called recursively
                            res[c] = res[c].replace(
                                to_replace=src,
                                value=value[c],
                                inplace=False,
                                regex=regex,
                            )
                    return None if inplace else res

                # {'A': NA} -> 0
                elif not is_list_like(value):
                    keys = [(k, src) for k, src in to_replace.items() if k in self]
                    keys_len = len(keys) - 1
                    for i, (k, src) in enumerate(keys):
                        convert = i == keys_len
                        new_data = new_data.replace(
                            to_replace=src,
                            value=value,
                            filter=[k],
                            inplace=inplace,
                            regex=regex,
                            convert=convert,
                        )
                else:
                    raise TypeError("value argument must be scalar, dict, or Series")

            elif is_list_like(to_replace):  # [NA, ''] -> [0, 'missing']
                if is_list_like(value):
                    if len(to_replace) != len(value):
                        raise ValueError(
                            "Replacement lists must match "
                            "in length. Expecting %d got %d "
                            % (len(to_replace), len(value))
                        )

                    new_data = self._data.replace_list(
                        src_list=to_replace,
                        dest_list=value,
                        inplace=inplace,
                        regex=regex,
                    )

                else:  # [NA, ''] -> 0
                    new_data = self._data.replace(
                        to_replace=to_replace, value=value, inplace=inplace, regex=regex
                    )
            elif to_replace is None:
                if not (
                    is_re_compilable(regex)
                    or is_list_like(regex)
                    or is_dict_like(regex)
                ):
                    raise TypeError(
                        "'regex' must be a string or a compiled "
                        "regular expression or a list or dict of "
                        "strings or regular expressions, you "
                        "passed a"
                        " {0!r}".format(type(regex).__name__)
                    )
                return self.replace(
                    regex, value, inplace=inplace, limit=limit, regex=True
                )
            else:

                # dest iterable dict-like
                if is_dict_like(value):  # NA -> {'A' : 0, 'B' : -1}
                    new_data = self._data

                    for k, v in value.items():
                        if k in self:
                            new_data = new_data.replace(
                                to_replace=to_replace,
                                value=v,
                                filter=[k],
                                inplace=inplace,
                                regex=regex,
                            )

                elif not is_list_like(value):  # NA -> 0
                    new_data = self._data.replace(
                        to_replace=to_replace, value=value, inplace=inplace, regex=regex
                    )
                else:
                    msg = ('Invalid "to_replace" type: ' "{0!r}").format(
                        type(to_replace).__name__
                    )
                    raise TypeError(msg)  # pragma: no cover

        if inplace:
            self._update_inplace(new_data)
        else:
            return self._constructor(new_data).__finalize__(self)

    _shared_docs[
        "interpolate"
    ] = """
        Please note that only ``method='linear'`` is supported for
        DataFrame/Series with a MultiIndex.

        Parameters
        ----------
        method : str, default 'linear'
            Interpolation technique to use. One of:

            * 'linear': Ignore the index and treat the values as equally
              spaced. This is the only method supported on MultiIndexes.
            * 'time': Works on daily and higher resolution data to interpolate
              given length of interval.
            * 'index', 'values': use the actual numerical values of the index.
            * 'pad': Fill in NaNs using existing values.
            * 'nearest', 'zero', 'slinear', 'quadratic', 'cubic', 'spline',
              'barycentric', 'polynomial': Passed to
              `scipy.interpolate.interp1d`. These methods use the numerical
              values of the index.  Both 'polynomial' and 'spline' require that
              you also specify an `order` (int), e.g.
              ``df.interpolate(method='polynomial', order=5)``.
            * 'krogh', 'piecewise_polynomial', 'spline', 'pchip', 'akima':
              Wrappers around the SciPy interpolation methods of similar
              names. See `Notes`.
            * 'from_derivatives': Refers to
              `scipy.interpolate.BPoly.from_derivatives` which
              replaces 'piecewise_polynomial' interpolation method in
              scipy 0.18.
        axis : {0 or 'index', 1 or 'columns', None}, default None
            Axis to interpolate along.
        limit : int, optional
            Maximum number of consecutive NaNs to fill. Must be greater than
            0.
        inplace : bool, default False
            Update the data in place if possible.
        limit_direction : {'forward', 'backward', 'both'}, default 'forward'
            If limit is specified, consecutive NaNs will be filled in this
            direction.
        limit_area : {`None`, 'inside', 'outside'}, default None
            If limit is specified, consecutive NaNs will be filled with this
            restriction.

            * ``None``: No fill restriction.
            * 'inside': Only fill NaNs surrounded by valid values
              (interpolate).
            * 'outside': Only fill NaNs outside valid values (extrapolate).

            .. versionadded:: 0.23.0

        downcast : optional, 'infer' or None, defaults to None
            Downcast dtypes if possible.
        **kwargs
            Keyword arguments to pass on to the interpolating function.

        Returns
        -------
        Series or DataFrame
            Returns the same object type as the caller, interpolated at
            some or all ``NaN`` values.

        See Also
        --------
        fillna : Fill missing values using different methods.
        scipy.interpolate.Akima1DInterpolator : Piecewise cubic polynomials
            (Akima interpolator).
        scipy.interpolate.BPoly.from_derivatives : Piecewise polynomial in the
            Bernstein basis.
        scipy.interpolate.interp1d : Interpolate a 1-D function.
        scipy.interpolate.KroghInterpolator : Interpolate polynomial (Krogh
            interpolator).
        scipy.interpolate.PchipInterpolator : PCHIP 1-d monotonic cubic
            interpolation.
        scipy.interpolate.CubicSpline : Cubic spline data interpolator.

        Notes
        -----
        The 'krogh', 'piecewise_polynomial', 'spline', 'pchip' and 'akima'
        methods are wrappers around the respective SciPy implementations of
        similar names. These use the actual numerical values of the index.
        For more information on their behavior, see the
        `SciPy documentation
        <http://docs.scipy.org/doc/scipy/reference/interpolate.html#univariate-interpolation>`__
        and `SciPy tutorial
        <http://docs.scipy.org/doc/scipy/reference/tutorial/interpolate.html>`__.

        Examples
        --------
        Filling in ``NaN`` in a :class:`~pandas.Series` via linear
        interpolation.

        >>> s = pd.Series([0, 1, np.nan, 3])
        >>> s
        0    0.0
        1    1.0
        2    NaN
        3    3.0
        dtype: float64
        >>> s.interpolate()
        0    0.0
        1    1.0
        2    2.0
        3    3.0
        dtype: float64

        Filling in ``NaN`` in a Series by padding, but filling at most two
        consecutive ``NaN`` at a time.

        >>> s = pd.Series([np.nan, "single_one", np.nan,
        ...                "fill_two_more", np.nan, np.nan, np.nan,
        ...                4.71, np.nan])
        >>> s
        0              NaN
        1       single_one
        2              NaN
        3    fill_two_more
        4              NaN
        5              NaN
        6              NaN
        7             4.71
        8              NaN
        dtype: object
        >>> s.interpolate(method='pad', limit=2)
        0              NaN
        1       single_one
        2       single_one
        3    fill_two_more
        4    fill_two_more
        5    fill_two_more
        6              NaN
        7             4.71
        8             4.71
        dtype: object

        Filling in ``NaN`` in a Series via polynomial interpolation or splines:
        Both 'polynomial' and 'spline' methods require that you also specify
        an ``order`` (int).

        >>> s = pd.Series([0, 2, np.nan, 8])
        >>> s.interpolate(method='polynomial', order=2)
        0    0.000000
        1    2.000000
        2    4.666667
        3    8.000000
        dtype: float64

        Fill the DataFrame forward (that is, going down) along each column
        using linear interpolation.

        Note how the last entry in column 'a' is interpolated differently,
        because there is no entry after it to use for interpolation.
        Note how the first entry in column 'b' remains ``NaN``, because there
        is no entry before it to use for interpolation.

        >>> df = pd.DataFrame([(0.0, np.nan, -1.0, 1.0),
        ...                    (np.nan, 2.0, np.nan, np.nan),
        ...                    (2.0, 3.0, np.nan, 9.0),
        ...                    (np.nan, 4.0, -4.0, 16.0)],
        ...                   columns=list('abcd'))
        >>> df
             a    b    c     d
        0  0.0  NaN -1.0   1.0
        1  NaN  2.0  NaN   NaN
        2  2.0  3.0  NaN   9.0
        3  NaN  4.0 -4.0  16.0
        >>> df.interpolate(method='linear', limit_direction='forward', axis=0)
             a    b    c     d
        0  0.0  NaN -1.0   1.0
        1  1.0  2.0 -2.0   5.0
        2  2.0  3.0 -3.0   9.0
        3  2.0  4.0 -4.0  16.0

        Using polynomial interpolation.

        >>> df['d'].interpolate(method='polynomial', order=2)
        0     1.0
        1     4.0
        2     9.0
        3    16.0
        Name: d, dtype: float64
        """

    @Appender(_shared_docs["interpolate"] % _shared_doc_kwargs)
    def interpolate(
        self,
        method="linear",
        axis=0,
        limit=None,
        inplace=False,
        limit_direction="forward",
        limit_area=None,
        downcast=None,
        **kwargs
    ):
        """
        Interpolate values according to different methods.
        """
        inplace = validate_bool_kwarg(inplace, "inplace")

        if axis == 0:
            ax = self._info_axis_name
            _maybe_transposed_self = self
        elif axis == 1:
            _maybe_transposed_self = self.T
            ax = 1
        else:
            _maybe_transposed_self = self
        ax = _maybe_transposed_self._get_axis_number(ax)

        if _maybe_transposed_self.ndim == 2:
            alt_ax = 1 - ax
        else:
            alt_ax = ax

        if isinstance(_maybe_transposed_self.index, MultiIndex) and method != "linear":
            raise ValueError(
                "Only `method=linear` interpolation is supported on MultiIndexes."
            )

        if _maybe_transposed_self._data.get_dtype_counts().get("object") == len(
            _maybe_transposed_self.T
        ):
            raise TypeError(
                "Cannot interpolate with all object-dtype columns "
                "in the DataFrame. Try setting at least one "
                "column to a numeric dtype."
            )

        # create/use the index
        if method == "linear":
            # prior default
            index = np.arange(len(_maybe_transposed_self._get_axis(alt_ax)))
        else:
            index = _maybe_transposed_self._get_axis(alt_ax)
            methods = {"index", "values", "nearest", "time"}
            is_numeric_or_datetime = (
                is_numeric_dtype(index)
                or is_datetime64_any_dtype(index)
                or is_timedelta64_dtype(index)
            )
            if method not in methods and not is_numeric_or_datetime:
                raise ValueError(
                    "Index column must be numeric or datetime type when "
                    "using {method} method other than linear. "
                    "Try setting a numeric or datetime index column before "
                    "interpolating.".format(method=method)
                )

        if isna(index).any():
            raise NotImplementedError(
                "Interpolation with NaNs in the index "
                "has not been implemented. Try filling "
                "those NaNs before interpolating."
            )
        data = _maybe_transposed_self._data
        new_data = data.interpolate(
            method=method,
            axis=ax,
            index=index,
            values=_maybe_transposed_self,
            limit=limit,
            limit_direction=limit_direction,
            limit_area=limit_area,
            inplace=inplace,
            downcast=downcast,
            **kwargs
        )

        if inplace:
            if axis == 1:
                new_data = self._constructor(new_data).T._data
            self._update_inplace(new_data)
        else:
            res = self._constructor(new_data).__finalize__(self)
            if axis == 1:
                res = res.T
            return res

    # ----------------------------------------------------------------------
    # Timeseries methods Methods

    def asof(self, where, subset=None):
        """
        Return the last row(s) without any NaNs before `where`.

        The last row (for each element in `where`, if list) without any
        NaN is taken.
        In case of a :class:`~pandas.DataFrame`, the last row without NaN
        considering only the subset of columns (if not `None`)

        If there is no good value, NaN is returned for a Series or
        a Series of NaN values for a DataFrame

        Parameters
        ----------
        where : date or array-like of dates
            Date(s) before which the last row(s) are returned.
        subset : str or array-like of str, default `None`
            For DataFrame, if not `None`, only use these columns to
            check for NaNs.

        Returns
        -------
        scalar, Series, or DataFrame

            The return can be:

            * scalar : when `self` is a Series and `where` is a scalar
            * Series: when `self` is a Series and `where` is an array-like,
              or when `self` is a DataFrame and `where` is a scalar
            * DataFrame : when `self` is a DataFrame and `where` is an
              array-like

            Return scalar, Series, or DataFrame.

        See Also
        --------
        merge_asof : Perform an asof merge. Similar to left join.

        Notes
        -----
        Dates are assumed to be sorted. Raises if this is not the case.

        Examples
        --------
        A Series and a scalar `where`.

        >>> s = pd.Series([1, 2, np.nan, 4], index=[10, 20, 30, 40])
        >>> s
        10    1.0
        20    2.0
        30    NaN
        40    4.0
        dtype: float64

        >>> s.asof(20)
        2.0

        For a sequence `where`, a Series is returned. The first value is
        NaN, because the first element of `where` is before the first
        index value.

        >>> s.asof([5, 20])
        5     NaN
        20    2.0
        dtype: float64

        Missing values are not considered. The following is ``2.0``, not
        NaN, even though NaN is at the index location for ``30``.

        >>> s.asof(30)
        2.0

        Take all columns into consideration

        >>> df = pd.DataFrame({'a': [10, 20, 30, 40, 50],
        ...                    'b': [None, None, None, None, 500]},
        ...                   index=pd.DatetimeIndex(['2018-02-27 09:01:00',
        ...                                           '2018-02-27 09:02:00',
        ...                                           '2018-02-27 09:03:00',
        ...                                           '2018-02-27 09:04:00',
        ...                                           '2018-02-27 09:05:00']))
        >>> df.asof(pd.DatetimeIndex(['2018-02-27 09:03:30',
        ...                           '2018-02-27 09:04:30']))
                              a   b
        2018-02-27 09:03:30 NaN NaN
        2018-02-27 09:04:30 NaN NaN

        Take a single column into consideration

        >>> df.asof(pd.DatetimeIndex(['2018-02-27 09:03:30',
        ...                           '2018-02-27 09:04:30']),
        ...         subset=['a'])
                                 a   b
        2018-02-27 09:03:30   30.0 NaN
        2018-02-27 09:04:30   40.0 NaN
        """
        if isinstance(where, str):
            where = Timestamp(where)

        if not self.index.is_monotonic:
            raise ValueError("asof requires a sorted index")

        is_series = isinstance(self, ABCSeries)
        if is_series:
            if subset is not None:
                raise ValueError("subset is not valid for Series")
        else:
            if subset is None:
                subset = self.columns
            if not is_list_like(subset):
                subset = [subset]

        is_list = is_list_like(where)
        if not is_list:
            start = self.index[0]
            if isinstance(self.index, PeriodIndex):
                where = Period(where, freq=self.index.freq).ordinal
                start = start.ordinal

            if where < start:
                if not is_series:
                    from pandas import Series

                    return Series(index=self.columns, name=where)
                return np.nan

            # It's always much faster to use a *while* loop here for
            # Series than pre-computing all the NAs. However a
            # *while* loop is extremely expensive for DataFrame
            # so we later pre-compute all the NAs and use the same
            # code path whether *where* is a scalar or list.
            # See PR: https://github.com/pandas-dev/pandas/pull/14476
            if is_series:
                loc = self.index.searchsorted(where, side="right")
                if loc > 0:
                    loc -= 1

                values = self._values
                while loc > 0 and isna(values[loc]):
                    loc -= 1
                return values[loc]

        if not isinstance(where, Index):
            where = Index(where) if is_list else Index([where])

        nulls = self.isna() if is_series else self[subset].isna().any(1)
        if nulls.all():
            if is_series:
                return self._constructor(np.nan, index=where, name=self.name)
            elif is_list:
                from pandas import DataFrame

                return DataFrame(np.nan, index=where, columns=self.columns)
            else:
                from pandas import Series

                return Series(np.nan, index=self.columns, name=where[0])

        locs = self.index.asof_locs(where, ~(nulls.values))

        # mask the missing
        missing = locs == -1
        data = self.take(locs, is_copy=False)
        data.index = where
        data.loc[missing] = np.nan
        return data if is_list else data.iloc[-1]

    # ----------------------------------------------------------------------
    # Action Methods

    _shared_docs[
        "isna"
    ] = """
        Detect missing values.

        Return a boolean same-sized object indicating if the values are NA.
        NA values, such as None or :attr:`numpy.NaN`, gets mapped to True
        values.
        Everything else gets mapped to False values. Characters such as empty
        strings ``''`` or :attr:`numpy.inf` are not considered NA values
        (unless you set ``pandas.options.mode.use_inf_as_na = True``).

        Returns
        -------
        %(klass)s
            Mask of bool values for each element in %(klass)s that
            indicates whether an element is not an NA value.

        See Also
        --------
        %(klass)s.isnull : Alias of isna.
        %(klass)s.notna : Boolean inverse of isna.
        %(klass)s.dropna : Omit axes labels with missing values.
        isna : Top-level isna.

        Examples
        --------
        Show which entries in a DataFrame are NA.

        >>> df = pd.DataFrame({'age': [5, 6, np.NaN],
        ...                    'born': [pd.NaT, pd.Timestamp('1939-05-27'),
        ...                             pd.Timestamp('1940-04-25')],
        ...                    'name': ['Alfred', 'Batman', ''],
        ...                    'toy': [None, 'Batmobile', 'Joker']})
        >>> df
           age       born    name        toy
        0  5.0        NaT  Alfred       None
        1  6.0 1939-05-27  Batman  Batmobile
        2  NaN 1940-04-25              Joker

        >>> df.isna()
             age   born   name    toy
        0  False   True  False   True
        1  False  False  False  False
        2   True  False  False  False

        Show which entries in a Series are NA.

        >>> ser = pd.Series([5, 6, np.NaN])
        >>> ser
        0    5.0
        1    6.0
        2    NaN
        dtype: float64

        >>> ser.isna()
        0    False
        1    False
        2     True
        dtype: bool
        """

    @Appender(_shared_docs["isna"] % _shared_doc_kwargs)
    def isna(self):
        return isna(self).__finalize__(self)

    @Appender(_shared_docs["isna"] % _shared_doc_kwargs)
    def isnull(self):
        return isna(self).__finalize__(self)

    _shared_docs[
        "notna"
    ] = """
        Detect existing (non-missing) values.

        Return a boolean same-sized object indicating if the values are not NA.
        Non-missing values get mapped to True. Characters such as empty
        strings ``''`` or :attr:`numpy.inf` are not considered NA values
        (unless you set ``pandas.options.mode.use_inf_as_na = True``).
        NA values, such as None or :attr:`numpy.NaN`, get mapped to False
        values.

        Returns
        -------
        %(klass)s
            Mask of bool values for each element in %(klass)s that
            indicates whether an element is not an NA value.

        See Also
        --------
        %(klass)s.notnull : Alias of notna.
        %(klass)s.isna : Boolean inverse of notna.
        %(klass)s.dropna : Omit axes labels with missing values.
        notna : Top-level notna.

        Examples
        --------
        Show which entries in a DataFrame are not NA.

        >>> df = pd.DataFrame({'age': [5, 6, np.NaN],
        ...                    'born': [pd.NaT, pd.Timestamp('1939-05-27'),
        ...                             pd.Timestamp('1940-04-25')],
        ...                    'name': ['Alfred', 'Batman', ''],
        ...                    'toy': [None, 'Batmobile', 'Joker']})
        >>> df
           age       born    name        toy
        0  5.0        NaT  Alfred       None
        1  6.0 1939-05-27  Batman  Batmobile
        2  NaN 1940-04-25              Joker

        >>> df.notna()
             age   born  name    toy
        0   True  False  True  False
        1   True   True  True   True
        2  False   True  True   True

        Show which entries in a Series are not NA.

        >>> ser = pd.Series([5, 6, np.NaN])
        >>> ser
        0    5.0
        1    6.0
        2    NaN
        dtype: float64

        >>> ser.notna()
        0     True
        1     True
        2    False
        dtype: bool
        """

    @Appender(_shared_docs["notna"] % _shared_doc_kwargs)
    def notna(self):
        return notna(self).__finalize__(self)

    @Appender(_shared_docs["notna"] % _shared_doc_kwargs)
    def notnull(self):
        return notna(self).__finalize__(self)

    def _clip_with_scalar(self, lower, upper, inplace=False):
        if (lower is not None and np.any(isna(lower))) or (
            upper is not None and np.any(isna(upper))
        ):
            raise ValueError("Cannot use an NA value as a clip threshold")

        result = self
        mask = isna(self.values)

        with np.errstate(all="ignore"):
            if upper is not None:
                subset = self.to_numpy() <= upper
                result = result.where(subset, upper, axis=None, inplace=False)
            if lower is not None:
                subset = self.to_numpy() >= lower
                result = result.where(subset, lower, axis=None, inplace=False)

        if np.any(mask):
            result[mask] = np.nan

        if inplace:
            self._update_inplace(result)
        else:
            return result

    def _clip_with_one_bound(self, threshold, method, axis, inplace):

        if axis is not None:
            axis = self._get_axis_number(axis)

        # method is self.le for upper bound and self.ge for lower bound
        if is_scalar(threshold) and is_number(threshold):
            if method.__name__ == "le":
                return self._clip_with_scalar(None, threshold, inplace=inplace)
            return self._clip_with_scalar(threshold, None, inplace=inplace)

        subset = method(threshold, axis=axis) | isna(self)

        # GH #15390
        # In order for where method to work, the threshold must
        # be transformed to NDFrame from other array like structure.
        if (not isinstance(threshold, ABCSeries)) and is_list_like(threshold):
            if isinstance(self, ABCSeries):
                threshold = self._constructor(threshold, index=self.index)
            else:
                threshold = _align_method_FRAME(self, threshold, axis)
        return self.where(subset, threshold, axis=axis, inplace=inplace)

    def clip(self, lower=None, upper=None, axis=None, inplace=False, *args, **kwargs):
        """
        Trim values at input threshold(s).

        Assigns values outside boundary to boundary values. Thresholds
        can be singular values or array like, and in the latter case
        the clipping is performed element-wise in the specified axis.

        Parameters
        ----------
        lower : float or array_like, default None
            Minimum threshold value. All values below this
            threshold will be set to it.
        upper : float or array_like, default None
            Maximum threshold value. All values above this
            threshold will be set to it.
        axis : int or str axis name, optional
            Align object with lower and upper along the given axis.
        inplace : bool, default False
            Whether to perform the operation in place on the data.

            .. versionadded:: 0.21.0
        *args, **kwargs
            Additional keywords have no effect but might be accepted
            for compatibility with numpy.

        Returns
        -------
        Series or DataFrame
            Same type as calling object with the values outside the
            clip boundaries replaced.

        Examples
        --------
        >>> data = {'col_0': [9, -3, 0, -1, 5], 'col_1': [-2, -7, 6, 8, -5]}
        >>> df = pd.DataFrame(data)
        >>> df
           col_0  col_1
        0      9     -2
        1     -3     -7
        2      0      6
        3     -1      8
        4      5     -5

        Clips per column using lower and upper thresholds:

        >>> df.clip(-4, 6)
           col_0  col_1
        0      6     -2
        1     -3     -4
        2      0      6
        3     -1      6
        4      5     -4

        Clips using specific lower and upper thresholds per column element:

        >>> t = pd.Series([2, -4, -1, 6, 3])
        >>> t
        0    2
        1   -4
        2   -1
        3    6
        4    3
        dtype: int64

        >>> df.clip(t, t + 4, axis=0)
           col_0  col_1
        0      6      2
        1     -3     -4
        2      0      3
        3      6      8
        4      5      3
        """
        inplace = validate_bool_kwarg(inplace, "inplace")

        axis = nv.validate_clip_with_axis(axis, args, kwargs)
        if axis is not None:
            axis = self._get_axis_number(axis)

        # GH 17276
        # numpy doesn't like NaN as a clip value
        # so ignore
        # GH 19992
        # numpy doesn't drop a list-like bound containing NaN
        if not is_list_like(lower) and np.any(isna(lower)):
            lower = None
        if not is_list_like(upper) and np.any(isna(upper)):
            upper = None

        # GH 2747 (arguments were reversed)
        if lower is not None and upper is not None:
            if is_scalar(lower) and is_scalar(upper):
                lower, upper = min(lower, upper), max(lower, upper)

        # fast-path for scalars
        if (lower is None or (is_scalar(lower) and is_number(lower))) and (
            upper is None or (is_scalar(upper) and is_number(upper))
        ):
            return self._clip_with_scalar(lower, upper, inplace=inplace)

        result = self
        if lower is not None:
            result = result._clip_with_one_bound(
                lower, method=self.ge, axis=axis, inplace=inplace
            )
        if upper is not None:
            if inplace:
                result = self
            result = result._clip_with_one_bound(
                upper, method=self.le, axis=axis, inplace=inplace
            )

        return result

    def clip_upper(self, threshold, axis=None, inplace=False):
        """
        Trim values above a given threshold.

        .. deprecated:: 0.24.0
            Use clip(upper=threshold) instead.

        Elements above the `threshold` will be changed to match the
        `threshold` value(s). Threshold can be a single value or an array,
        in the latter case it performs the truncation element-wise.

        Parameters
        ----------
        threshold : numeric or array-like
            Maximum value allowed. All values above threshold will be set to
            this value.

            * float : every value is compared to `threshold`.
            * array-like : The shape of `threshold` should match the object
              it's compared to. When `self` is a Series, `threshold` should be
              the length. When `self` is a DataFrame, `threshold` should 2-D
              and the same shape as `self` for ``axis=None``, or 1-D and the
              same length as the axis being compared.

        axis : {0 or 'index', 1 or 'columns'}, default 0
            Align object with `threshold` along the given axis.
        inplace : bool, default False
            Whether to perform the operation in place on the data.

            .. versionadded:: 0.21.0

        Returns
        -------
        Series or DataFrame
            Original data with values trimmed.

        See Also
        --------
        Series.clip : General purpose method to trim Series values to given
            threshold(s).
        DataFrame.clip : General purpose method to trim DataFrame values to
            given threshold(s).

        Examples
        --------
        >>> s = pd.Series([1, 2, 3, 4, 5])
        >>> s
        0    1
        1    2
        2    3
        3    4
        4    5
        dtype: int64

        >>> s.clip(upper=3)
        0    1
        1    2
        2    3
        3    3
        4    3
        dtype: int64

        >>> elemwise_thresholds = [5, 4, 3, 2, 1]
        >>> elemwise_thresholds
        [5, 4, 3, 2, 1]

        >>> s.clip(upper=elemwise_thresholds)
        0    1
        1    2
        2    3
        3    2
        4    1
        dtype: int64
        """
        warnings.warn(
            "clip_upper(threshold) is deprecated, use clip(upper=threshold) instead",
            FutureWarning,
            stacklevel=2,
        )
        return self._clip_with_one_bound(
            threshold, method=self.le, axis=axis, inplace=inplace
        )

    def clip_lower(self, threshold, axis=None, inplace=False):
        """
        Trim values below a given threshold.

        .. deprecated:: 0.24.0
            Use clip(lower=threshold) instead.

        Elements below the `threshold` will be changed to match the
        `threshold` value(s). Threshold can be a single value or an array,
        in the latter case it performs the truncation element-wise.

        Parameters
        ----------
        threshold : numeric or array-like
            Minimum value allowed. All values below threshold will be set to
            this value.

            * float : every value is compared to `threshold`.
            * array-like : The shape of `threshold` should match the object
              it's compared to. When `self` is a Series, `threshold` should be
              the length. When `self` is a DataFrame, `threshold` should 2-D
              and the same shape as `self` for ``axis=None``, or 1-D and the
              same length as the axis being compared.

        axis : {0 or 'index', 1 or 'columns'}, default 0
            Align `self` with `threshold` along the given axis.

        inplace : bool, default False
            Whether to perform the operation in place on the data.

            .. versionadded:: 0.21.0

        Returns
        -------
        Series or DataFrame
            Original data with values trimmed.

        See Also
        --------
        Series.clip : General purpose method to trim Series values to given
            threshold(s).
        DataFrame.clip : General purpose method to trim DataFrame values to
            given threshold(s).

        Examples
        --------

        Series single threshold clipping:

        >>> s = pd.Series([5, 6, 7, 8, 9])
        >>> s.clip(lower=8)
        0    8
        1    8
        2    8
        3    8
        4    9
        dtype: int64

        Series clipping element-wise using an array of thresholds. `threshold`
        should be the same length as the Series.

        >>> elemwise_thresholds = [4, 8, 7, 2, 5]
        >>> s.clip(lower=elemwise_thresholds)
        0    5
        1    8
        2    7
        3    8
        4    9
        dtype: int64

        DataFrames can be compared to a scalar.

        >>> df = pd.DataFrame({"A": [1, 3, 5], "B": [2, 4, 6]})
        >>> df
           A  B
        0  1  2
        1  3  4
        2  5  6

        >>> df.clip(lower=3)
           A  B
        0  3  3
        1  3  4
        2  5  6

        Or to an array of values. By default, `threshold` should be the same
        shape as the DataFrame.

        >>> df.clip(lower=np.array([[3, 4], [2, 2], [6, 2]]))
           A  B
        0  3  4
        1  3  4
        2  6  6

        Control how `threshold` is broadcast with `axis`. In this case
        `threshold` should be the same length as the axis specified by
        `axis`.

        >>> df.clip(lower=[3, 3, 5], axis='index')
           A  B
        0  3  3
        1  3  4
        2  5  6

        >>> df.clip(lower=[4, 5], axis='columns')
           A  B
        0  4  5
        1  4  5
        2  5  6
        """
        warnings.warn(
            "clip_lower(threshold) is deprecated, use clip(lower=threshold) instead",
            FutureWarning,
            stacklevel=2,
        )
        return self._clip_with_one_bound(
            threshold, method=self.ge, axis=axis, inplace=inplace
        )

    def groupby(
        self,
        by=None,
        axis=0,
        level=None,
        as_index=True,
        sort=True,
        group_keys=True,
        squeeze=False,
        observed=False,
        **kwargs
    ):
        """
        Group DataFrame or Series using a mapper or by a Series of columns.

        A groupby operation involves some combination of splitting the
        object, applying a function, and combining the results. This can be
        used to group large amounts of data and compute operations on these
        groups.

        Parameters
        ----------
        by : mapping, function, label, or list of labels
            Used to determine the groups for the groupby.
            If ``by`` is a function, it's called on each value of the object's
            index. If a dict or Series is passed, the Series or dict VALUES
            will be used to determine the groups (the Series' values are first
            aligned; see ``.align()`` method). If an ndarray is passed, the
            values are used as-is determine the groups. A label or list of
            labels may be passed to group by the columns in ``self``. Notice
            that a tuple is interpreted as a (single) key.
        axis : {0 or 'index', 1 or 'columns'}, default 0
            Split along rows (0) or columns (1).
        level : int, level name, or sequence of such, default None
            If the axis is a MultiIndex (hierarchical), group by a particular
            level or levels.
        as_index : bool, default True
            For aggregated output, return object with group labels as the
            index. Only relevant for DataFrame input. as_index=False is
            effectively "SQL-style" grouped output.
        sort : bool, default True
            Sort group keys. Get better performance by turning this off.
            Note this does not influence the order of observations within each
            group. Groupby preserves the order of rows within each group.
        group_keys : bool, default True
            When calling apply, add group keys to index to identify pieces.
        squeeze : bool, default False
            Reduce the dimensionality of the return type if possible,
            otherwise return a consistent type.
        observed : bool, default False
            This only applies if any of the groupers are Categoricals.
            If True: only show observed values for categorical groupers.
            If False: show all values for categorical groupers.

            .. versionadded:: 0.23.0

        **kwargs
            Optional, only accepts keyword argument 'mutated' and is passed
            to groupby.

        Returns
        -------
        DataFrameGroupBy or SeriesGroupBy
            Depends on the calling object and returns groupby object that
            contains information about the groups.

        See Also
        --------
        resample : Convenience method for frequency conversion and resampling
            of time series.

        Notes
        -----
        See the `user guide
        <http://pandas.pydata.org/pandas-docs/stable/groupby.html>`_ for more.

        Examples
        --------
        >>> df = pd.DataFrame({'Animal': ['Falcon', 'Falcon',
        ...                               'Parrot', 'Parrot'],
        ...                    'Max Speed': [380., 370., 24., 26.]})
        >>> df
           Animal  Max Speed
        0  Falcon      380.0
        1  Falcon      370.0
        2  Parrot       24.0
        3  Parrot       26.0
        >>> df.groupby(['Animal']).mean()
                Max Speed
        Animal
        Falcon      375.0
        Parrot       25.0

        **Hierarchical Indexes**

        We can groupby different levels of a hierarchical index
        using the `level` parameter:

        >>> arrays = [['Falcon', 'Falcon', 'Parrot', 'Parrot'],
        ...           ['Captive', 'Wild', 'Captive', 'Wild']]
        >>> index = pd.MultiIndex.from_arrays(arrays, names=('Animal', 'Type'))
        >>> df = pd.DataFrame({'Max Speed': [390., 350., 30., 20.]},
        ...                   index=index)
        >>> df
                        Max Speed
        Animal Type
        Falcon Captive      390.0
               Wild         350.0
        Parrot Captive       30.0
               Wild          20.0
        >>> df.groupby(level=0).mean()
                Max Speed
        Animal
        Falcon      370.0
        Parrot       25.0
        >>> df.groupby(level=1).mean()
                 Max Speed
        Type
        Captive      210.0
        Wild         185.0
        """
        from pandas.core.groupby.groupby import groupby

        if level is None and by is None:
            raise TypeError("You have to supply one of 'by' and 'level'")
        axis = self._get_axis_number(axis)
        return groupby(
            self,
            by=by,
            axis=axis,
            level=level,
            as_index=as_index,
            sort=sort,
            group_keys=group_keys,
            squeeze=squeeze,
            observed=observed,
            **kwargs
        )

    def asfreq(self, freq, method=None, how=None, normalize=False, fill_value=None):
        """
        Convert TimeSeries to specified frequency.

        Optionally provide filling method to pad/backfill missing values.

        Returns the original data conformed to a new index with the specified
        frequency. ``resample`` is more appropriate if an operation, such as
        summarization, is necessary to represent the data at the new frequency.

        Parameters
        ----------
        freq : DateOffset or str
        method : {'backfill'/'bfill', 'pad'/'ffill'}, default None
            Method to use for filling holes in reindexed Series (note this
            does not fill NaNs that already were present):

            * 'pad' / 'ffill': propagate last valid observation forward to next
              valid
            * 'backfill' / 'bfill': use NEXT valid observation to fill
        how : {'start', 'end'}, default end
            For PeriodIndex only, see PeriodIndex.asfreq
        normalize : bool, default False
            Whether to reset output index to midnight
        fill_value : scalar, optional
            Value to use for missing values, applied during upsampling (note
            this does not fill NaNs that already were present).

            .. versionadded:: 0.20.0

        Returns
        -------
        converted : same type as caller

        See Also
        --------
        reindex

        Notes
        -----
        To learn more about the frequency strings, please see `this link
        <http://pandas.pydata.org/pandas-docs/stable/user_guide/timeseries.html#offset-aliases>`__.

        Examples
        --------

        Start by creating a series with 4 one minute timestamps.

        >>> index = pd.date_range('1/1/2000', periods=4, freq='T')
        >>> series = pd.Series([0.0, None, 2.0, 3.0], index=index)
        >>> df = pd.DataFrame({'s':series})
        >>> df
                               s
        2000-01-01 00:00:00    0.0
        2000-01-01 00:01:00    NaN
        2000-01-01 00:02:00    2.0
        2000-01-01 00:03:00    3.0

        Upsample the series into 30 second bins.

        >>> df.asfreq(freq='30S')
                               s
        2000-01-01 00:00:00    0.0
        2000-01-01 00:00:30    NaN
        2000-01-01 00:01:00    NaN
        2000-01-01 00:01:30    NaN
        2000-01-01 00:02:00    2.0
        2000-01-01 00:02:30    NaN
        2000-01-01 00:03:00    3.0

        Upsample again, providing a ``fill value``.

        >>> df.asfreq(freq='30S', fill_value=9.0)
                               s
        2000-01-01 00:00:00    0.0
        2000-01-01 00:00:30    9.0
        2000-01-01 00:01:00    NaN
        2000-01-01 00:01:30    9.0
        2000-01-01 00:02:00    2.0
        2000-01-01 00:02:30    9.0
        2000-01-01 00:03:00    3.0

        Upsample again, providing a ``method``.

        >>> df.asfreq(freq='30S', method='bfill')
                               s
        2000-01-01 00:00:00    0.0
        2000-01-01 00:00:30    NaN
        2000-01-01 00:01:00    NaN
        2000-01-01 00:01:30    2.0
        2000-01-01 00:02:00    2.0
        2000-01-01 00:02:30    3.0
        2000-01-01 00:03:00    3.0
        """
        from pandas.core.resample import asfreq

        return asfreq(
            self,
            freq,
            method=method,
            how=how,
            normalize=normalize,
            fill_value=fill_value,
        )

    def at_time(self, time, asof=False, axis=None):
        """
        Select values at particular time of day (e.g. 9:30AM).

        Parameters
        ----------
        time : datetime.time or str
        axis : {0 or 'index', 1 or 'columns'}, default 0

            .. versionadded:: 0.24.0

        Returns
        -------
        Series or DataFrame

        Raises
        ------
        TypeError
            If the index is not  a :class:`DatetimeIndex`

        See Also
        --------
        between_time : Select values between particular times of the day.
        first : Select initial periods of time series based on a date offset.
        last : Select final periods of time series based on a date offset.
        DatetimeIndex.indexer_at_time : Get just the index locations for
            values at particular time of the day.

        Examples
        --------
        >>> i = pd.date_range('2018-04-09', periods=4, freq='12H')
        >>> ts = pd.DataFrame({'A': [1, 2, 3, 4]}, index=i)
        >>> ts
                             A
        2018-04-09 00:00:00  1
        2018-04-09 12:00:00  2
        2018-04-10 00:00:00  3
        2018-04-10 12:00:00  4

        >>> ts.at_time('12:00')
                             A
        2018-04-09 12:00:00  2
        2018-04-10 12:00:00  4
        """
        if axis is None:
            axis = self._stat_axis_number
        axis = self._get_axis_number(axis)

        index = self._get_axis(axis)
        try:
            indexer = index.indexer_at_time(time, asof=asof)
        except AttributeError:
            raise TypeError("Index must be DatetimeIndex")

        return self.take(indexer, axis=axis)

    def between_time(
        self, start_time, end_time, include_start=True, include_end=True, axis=None
    ):
        """
        Select values between particular times of the day (e.g., 9:00-9:30 AM).

        By setting ``start_time`` to be later than ``end_time``,
        you can get the times that are *not* between the two times.

        Parameters
        ----------
        start_time : datetime.time or str
        end_time : datetime.time or str
        include_start : bool, default True
        include_end : bool, default True
        axis : {0 or 'index', 1 or 'columns'}, default 0

            .. versionadded:: 0.24.0

        Returns
        -------
        Series or DataFrame

        Raises
        ------
        TypeError
            If the index is not  a :class:`DatetimeIndex`

        See Also
        --------
        at_time : Select values at a particular time of the day.
        first : Select initial periods of time series based on a date offset.
        last : Select final periods of time series based on a date offset.
        DatetimeIndex.indexer_between_time : Get just the index locations for
            values between particular times of the day.

        Examples
        --------
        >>> i = pd.date_range('2018-04-09', periods=4, freq='1D20min')
        >>> ts = pd.DataFrame({'A': [1, 2, 3, 4]}, index=i)
        >>> ts
                             A
        2018-04-09 00:00:00  1
        2018-04-10 00:20:00  2
        2018-04-11 00:40:00  3
        2018-04-12 01:00:00  4

        >>> ts.between_time('0:15', '0:45')
                             A
        2018-04-10 00:20:00  2
        2018-04-11 00:40:00  3

        You get the times that are *not* between two times by setting
        ``start_time`` later than ``end_time``:

        >>> ts.between_time('0:45', '0:15')
                             A
        2018-04-09 00:00:00  1
        2018-04-12 01:00:00  4
        """
        if axis is None:
            axis = self._stat_axis_number
        axis = self._get_axis_number(axis)

        index = self._get_axis(axis)
        try:
            indexer = index.indexer_between_time(
                start_time,
                end_time,
                include_start=include_start,
                include_end=include_end,
            )
        except AttributeError:
            raise TypeError("Index must be DatetimeIndex")

        return self.take(indexer, axis=axis)

    def resample(
        self,
        rule,
        how=None,
        axis=0,
        fill_method=None,
        closed=None,
        label=None,
        convention="start",
        kind=None,
        loffset=None,
        limit=None,
        base=0,
        on=None,
        level=None,
    ):
        """
        Resample time-series data.

        Convenience method for frequency conversion and resampling of time
        series. Object must have a datetime-like index (`DatetimeIndex`,
        `PeriodIndex`, or `TimedeltaIndex`), or pass datetime-like values
        to the `on` or `level` keyword.

        Parameters
        ----------
        rule : DateOffset, Timedelta or str
            The offset string or object representing target conversion.
        how : str
            Method for down/re-sampling, default to 'mean' for downsampling.

            .. deprecated:: 0.18.0
               The new syntax is ``.resample(...).mean()``, or
               ``.resample(...).apply(<func>)``
        axis : {0 or 'index', 1 or 'columns'}, default 0
            Which axis to use for up- or down-sampling. For `Series` this
            will default to 0, i.e. along the rows. Must be
            `DatetimeIndex`, `TimedeltaIndex` or `PeriodIndex`.
        fill_method : str, default None
            Filling method for upsampling.

            .. deprecated:: 0.18.0
               The new syntax is ``.resample(...).<func>()``,
               e.g. ``.resample(...).pad()``
        closed : {'right', 'left'}, default None
            Which side of bin interval is closed. The default is 'left'
            for all frequency offsets except for 'M', 'A', 'Q', 'BM',
            'BA', 'BQ', and 'W' which all have a default of 'right'.
        label : {'right', 'left'}, default None
            Which bin edge label to label bucket with. The default is 'left'
            for all frequency offsets except for 'M', 'A', 'Q', 'BM',
            'BA', 'BQ', and 'W' which all have a default of 'right'.
        convention : {'start', 'end', 's', 'e'}, default 'start'
            For `PeriodIndex` only, controls whether to use the start or
            end of `rule`.
        kind : {'timestamp', 'period'}, optional, default None
            Pass 'timestamp' to convert the resulting index to a
            `DateTimeIndex` or 'period' to convert it to a `PeriodIndex`.
            By default the input representation is retained.
        loffset : timedelta, default None
            Adjust the resampled time labels.
        limit : int, default None
            Maximum size gap when reindexing with `fill_method`.

            .. deprecated:: 0.18.0
        base : int, default 0
            For frequencies that evenly subdivide 1 day, the "origin" of the
            aggregated intervals. For example, for '5min' frequency, base could
            range from 0 through 4. Defaults to 0.
        on : str, optional
            For a DataFrame, column to use instead of index for resampling.
            Column must be datetime-like.

        level : str or int, optional
            For a MultiIndex, level (name or number) to use for
            resampling. `level` must be datetime-like.

        Returns
        -------
        Resampler object

        See Also
        --------
        groupby : Group by mapping, function, label, or list of labels.
        Series.resample : Resample a Series.
        DataFrame.resample: Resample a DataFrame.

        Notes
        -----
        See the `user guide
        <https://pandas.pydata.org/pandas-docs/stable/user_guide/timeseries.html#resampling>`_
        for more.

        To learn more about the offset strings, please see `this link
        <http://pandas.pydata.org/pandas-docs/stable/user_guide/timeseries.html#dateoffset-objects>`__.

        Examples
        --------

        Start by creating a series with 9 one minute timestamps.

        >>> index = pd.date_range('1/1/2000', periods=9, freq='T')
        >>> series = pd.Series(range(9), index=index)
        >>> series
        2000-01-01 00:00:00    0
        2000-01-01 00:01:00    1
        2000-01-01 00:02:00    2
        2000-01-01 00:03:00    3
        2000-01-01 00:04:00    4
        2000-01-01 00:05:00    5
        2000-01-01 00:06:00    6
        2000-01-01 00:07:00    7
        2000-01-01 00:08:00    8
        Freq: T, dtype: int64

        Downsample the series into 3 minute bins and sum the values
        of the timestamps falling into a bin.

        >>> series.resample('3T').sum()
        2000-01-01 00:00:00     3
        2000-01-01 00:03:00    12
        2000-01-01 00:06:00    21
        Freq: 3T, dtype: int64

        Downsample the series into 3 minute bins as above, but label each
        bin using the right edge instead of the left. Please note that the
        value in the bucket used as the label is not included in the bucket,
        which it labels. For example, in the original series the
        bucket ``2000-01-01 00:03:00`` contains the value 3, but the summed
        value in the resampled bucket with the label ``2000-01-01 00:03:00``
        does not include 3 (if it did, the summed value would be 6, not 3).
        To include this value close the right side of the bin interval as
        illustrated in the example below this one.

        >>> series.resample('3T', label='right').sum()
        2000-01-01 00:03:00     3
        2000-01-01 00:06:00    12
        2000-01-01 00:09:00    21
        Freq: 3T, dtype: int64

        Downsample the series into 3 minute bins as above, but close the right
        side of the bin interval.

        >>> series.resample('3T', label='right', closed='right').sum()
        2000-01-01 00:00:00     0
        2000-01-01 00:03:00     6
        2000-01-01 00:06:00    15
        2000-01-01 00:09:00    15
        Freq: 3T, dtype: int64

        Upsample the series into 30 second bins.

        >>> series.resample('30S').asfreq()[0:5]   # Select first 5 rows
        2000-01-01 00:00:00   0.0
        2000-01-01 00:00:30   NaN
        2000-01-01 00:01:00   1.0
        2000-01-01 00:01:30   NaN
        2000-01-01 00:02:00   2.0
        Freq: 30S, dtype: float64

        Upsample the series into 30 second bins and fill the ``NaN``
        values using the ``pad`` method.

        >>> series.resample('30S').pad()[0:5]
        2000-01-01 00:00:00    0
        2000-01-01 00:00:30    0
        2000-01-01 00:01:00    1
        2000-01-01 00:01:30    1
        2000-01-01 00:02:00    2
        Freq: 30S, dtype: int64

        Upsample the series into 30 second bins and fill the
        ``NaN`` values using the ``bfill`` method.

        >>> series.resample('30S').bfill()[0:5]
        2000-01-01 00:00:00    0
        2000-01-01 00:00:30    1
        2000-01-01 00:01:00    1
        2000-01-01 00:01:30    2
        2000-01-01 00:02:00    2
        Freq: 30S, dtype: int64

        Pass a custom function via ``apply``

        >>> def custom_resampler(array_like):
        ...     return np.sum(array_like) + 5
        ...
        >>> series.resample('3T').apply(custom_resampler)
        2000-01-01 00:00:00     8
        2000-01-01 00:03:00    17
        2000-01-01 00:06:00    26
        Freq: 3T, dtype: int64

        For a Series with a PeriodIndex, the keyword `convention` can be
        used to control whether to use the start or end of `rule`.

        Resample a year by quarter using 'start' `convention`. Values are
        assigned to the first quarter of the period.

        >>> s = pd.Series([1, 2], index=pd.period_range('2012-01-01',
        ...                                             freq='A',
        ...                                             periods=2))
        >>> s
        2012    1
        2013    2
        Freq: A-DEC, dtype: int64
        >>> s.resample('Q', convention='start').asfreq()
        2012Q1    1.0
        2012Q2    NaN
        2012Q3    NaN
        2012Q4    NaN
        2013Q1    2.0
        2013Q2    NaN
        2013Q3    NaN
        2013Q4    NaN
        Freq: Q-DEC, dtype: float64

        Resample quarters by month using 'end' `convention`. Values are
        assigned to the last month of the period.

        >>> q = pd.Series([1, 2, 3, 4], index=pd.period_range('2018-01-01',
        ...                                                   freq='Q',
        ...                                                   periods=4))
        >>> q
        2018Q1    1
        2018Q2    2
        2018Q3    3
        2018Q4    4
        Freq: Q-DEC, dtype: int64
        >>> q.resample('M', convention='end').asfreq()
        2018-03    1.0
        2018-04    NaN
        2018-05    NaN
        2018-06    2.0
        2018-07    NaN
        2018-08    NaN
        2018-09    3.0
        2018-10    NaN
        2018-11    NaN
        2018-12    4.0
        Freq: M, dtype: float64

        For DataFrame objects, the keyword `on` can be used to specify the
        column instead of the index for resampling.

        >>> d = dict({'price': [10, 11, 9, 13, 14, 18, 17, 19],
        ...           'volume': [50, 60, 40, 100, 50, 100, 40, 50]})
        >>> df = pd.DataFrame(d)
        >>> df['week_starting'] = pd.date_range('01/01/2018',
        ...                                     periods=8,
        ...                                     freq='W')
        >>> df
           price  volume week_starting
        0     10      50    2018-01-07
        1     11      60    2018-01-14
        2      9      40    2018-01-21
        3     13     100    2018-01-28
        4     14      50    2018-02-04
        5     18     100    2018-02-11
        6     17      40    2018-02-18
        7     19      50    2018-02-25
        >>> df.resample('M', on='week_starting').mean()
                       price  volume
        week_starting
        2018-01-31     10.75    62.5
        2018-02-28     17.00    60.0

        For a DataFrame with MultiIndex, the keyword `level` can be used to
        specify on which level the resampling needs to take place.

        >>> days = pd.date_range('1/1/2000', periods=4, freq='D')
        >>> d2 = dict({'price': [10, 11, 9, 13, 14, 18, 17, 19],
        ...            'volume': [50, 60, 40, 100, 50, 100, 40, 50]})
        >>> df2 = pd.DataFrame(d2,
        ...                    index=pd.MultiIndex.from_product([days,
        ...                                                     ['morning',
        ...                                                      'afternoon']]
        ...                                                     ))
        >>> df2
                              price  volume
        2000-01-01 morning       10      50
                   afternoon     11      60
        2000-01-02 morning        9      40
                   afternoon     13     100
        2000-01-03 morning       14      50
                   afternoon     18     100
        2000-01-04 morning       17      40
                   afternoon     19      50
        >>> df2.resample('D', level=0).sum()
                    price  volume
        2000-01-01     21     110
        2000-01-02     22     140
        2000-01-03     32     150
        2000-01-04     36      90
        """

        from pandas.core.resample import resample, _maybe_process_deprecations

        axis = self._get_axis_number(axis)
        r = resample(
            self,
            freq=rule,
            label=label,
            closed=closed,
            axis=axis,
            kind=kind,
            loffset=loffset,
            convention=convention,
            base=base,
            key=on,
            level=level,
        )
        return _maybe_process_deprecations(
            r, how=how, fill_method=fill_method, limit=limit
        )

    def first(self, offset):
        """
        Convenience method for subsetting initial periods of time series data
        based on a date offset.

        Parameters
        ----------
        offset : string, DateOffset, dateutil.relativedelta

        Returns
        -------
        subset : same type as caller

        Raises
        ------
        TypeError
            If the index is not  a :class:`DatetimeIndex`

        See Also
        --------
        last : Select final periods of time series based on a date offset.
        at_time : Select values at a particular time of the day.
        between_time : Select values between particular times of the day.

        Examples
        --------
        >>> i = pd.date_range('2018-04-09', periods=4, freq='2D')
        >>> ts = pd.DataFrame({'A': [1,2,3,4]}, index=i)
        >>> ts
                    A
        2018-04-09  1
        2018-04-11  2
        2018-04-13  3
        2018-04-15  4

        Get the rows for the first 3 days:

        >>> ts.first('3D')
                    A
        2018-04-09  1
        2018-04-11  2

        Notice the data for 3 first calender days were returned, not the first
        3 days observed in the dataset, and therefore data for 2018-04-13 was
        not returned.
        """
        if not isinstance(self.index, DatetimeIndex):
            raise TypeError("'first' only supports a DatetimeIndex index")

        if len(self.index) == 0:
            return self

        offset = to_offset(offset)
        end_date = end = self.index[0] + offset

        # Tick-like, e.g. 3 weeks
        if not offset.isAnchored() and hasattr(offset, "_inc"):
            if end_date in self.index:
                end = self.index.searchsorted(end_date, side="left")
                return self.iloc[:end]

        return self.loc[:end]

    def last(self, offset):
        """
        Convenience method for subsetting final periods of time series data
        based on a date offset.

        Parameters
        ----------
        offset : string, DateOffset, dateutil.relativedelta

        Returns
        -------
        subset : same type as caller

        Raises
        ------
        TypeError
            If the index is not  a :class:`DatetimeIndex`

        See Also
        --------
        first : Select initial periods of time series based on a date offset.
        at_time : Select values at a particular time of the day.
        between_time : Select values between particular times of the day.

        Examples
        --------
        >>> i = pd.date_range('2018-04-09', periods=4, freq='2D')
        >>> ts = pd.DataFrame({'A': [1,2,3,4]}, index=i)
        >>> ts
                    A
        2018-04-09  1
        2018-04-11  2
        2018-04-13  3
        2018-04-15  4

        Get the rows for the last 3 days:

        >>> ts.last('3D')
                    A
        2018-04-13  3
        2018-04-15  4

        Notice the data for 3 last calender days were returned, not the last
        3 observed days in the dataset, and therefore data for 2018-04-11 was
        not returned.
        """
        if not isinstance(self.index, DatetimeIndex):
            raise TypeError("'last' only supports a DatetimeIndex index")

        if len(self.index) == 0:
            return self

        offset = to_offset(offset)

        start_date = self.index[-1] - offset
        start = self.index.searchsorted(start_date, side="right")
        return self.iloc[start:]

    def rank(
        self,
        axis=0,
        method="average",
        numeric_only=None,
        na_option="keep",
        ascending=True,
        pct=False,
    ):
        """
        Compute numerical data ranks (1 through n) along axis.

        By default, equal values are assigned a rank that is the average of the
        ranks of those values.

        Parameters
        ----------
        axis : {0 or 'index', 1 or 'columns'}, default 0
            Index to direct ranking.
        method : {'average', 'min', 'max', 'first', 'dense'}, default 'average'
            How to rank the group of records that have the same value
            (i.e. ties):

            * average: average rank of the group
            * min: lowest rank in the group
            * max: highest rank in the group
            * first: ranks assigned in order they appear in the array
            * dense: like 'min', but rank always increases by 1 between groups
        numeric_only : bool, optional
            For DataFrame objects, rank only numeric columns if set to True.
        na_option : {'keep', 'top', 'bottom'}, default 'keep'
            How to rank NaN values:

            * keep: assign NaN rank to NaN values
            * top: assign smallest rank to NaN values if ascending
            * bottom: assign highest rank to NaN values if ascending
        ascending : bool, default True
            Whether or not the elements should be ranked in ascending order.
        pct : bool, default False
            Whether or not to display the returned rankings in percentile
            form.

        Returns
        -------
        same type as caller
            Return a Series or DataFrame with data ranks as values.

        See Also
        --------
        core.groupby.GroupBy.rank : Rank of values within each group.

        Examples
        --------

        >>> df = pd.DataFrame(data={'Animal': ['cat', 'penguin', 'dog',
        ...                                    'spider', 'snake'],
        ...                         'Number_legs': [4, 2, 4, 8, np.nan]})
        >>> df
            Animal  Number_legs
        0      cat          4.0
        1  penguin          2.0
        2      dog          4.0
        3   spider          8.0
        4    snake          NaN

        The following example shows how the method behaves with the above
        parameters:

        * default_rank: this is the default behaviour obtained without using
          any parameter.
        * max_rank: setting ``method = 'max'`` the records that have the
          same values are ranked using the highest rank (e.g.: since 'cat'
          and 'dog' are both in the 2nd and 3rd position, rank 3 is assigned.)
        * NA_bottom: choosing ``na_option = 'bottom'``, if there are records
          with NaN values they are placed at the bottom of the ranking.
        * pct_rank: when setting ``pct = True``, the ranking is expressed as
          percentile rank.

        >>> df['default_rank'] = df['Number_legs'].rank()
        >>> df['max_rank'] = df['Number_legs'].rank(method='max')
        >>> df['NA_bottom'] = df['Number_legs'].rank(na_option='bottom')
        >>> df['pct_rank'] = df['Number_legs'].rank(pct=True)
        >>> df
            Animal  Number_legs  default_rank  max_rank  NA_bottom  pct_rank
        0      cat          4.0           2.5       3.0        2.5     0.625
        1  penguin          2.0           1.0       1.0        1.0     0.250
        2      dog          4.0           2.5       3.0        2.5     0.625
        3   spider          8.0           4.0       4.0        4.0     1.000
        4    snake          NaN           NaN       NaN        5.0       NaN
        """
        axis = self._get_axis_number(axis)

        if na_option not in {"keep", "top", "bottom"}:
            msg = "na_option must be one of 'keep', 'top', or 'bottom'"
            raise ValueError(msg)

        def ranker(data):
            ranks = algos.rank(
                data.values,
                axis=axis,
                method=method,
                ascending=ascending,
                na_option=na_option,
                pct=pct,
            )
            ranks = self._constructor(ranks, **data._construct_axes_dict())
            return ranks.__finalize__(self)

        # if numeric_only is None, and we can't get anything, we try with
        # numeric_only=True
        if numeric_only is None:
            try:
                return ranker(self)
            except TypeError:
                numeric_only = True

        if numeric_only:
            data = self._get_numeric_data()
        else:
            data = self

        return ranker(data)

    _shared_docs[
        "align"
    ] = """
        Align two objects on their axes with the
        specified join method for each axis Index.

        Parameters
        ----------
        other : DataFrame or Series
        join : {'outer', 'inner', 'left', 'right'}, default 'outer'
        axis : allowed axis of the other object, default None
            Align on index (0), columns (1), or both (None)
        level : int or level name, default None
            Broadcast across a level, matching Index values on the
            passed MultiIndex level
        copy : bool, default True
            Always returns new objects. If copy=False and no reindexing is
            required then original objects are returned.
        fill_value : scalar, default np.NaN
            Value to use for missing values. Defaults to NaN, but can be any
            "compatible" value
        method : {'backfill', 'bfill', 'pad', 'ffill', None}, default None
            Method to use for filling holes in reindexed Series
            pad / ffill: propagate last valid observation forward to next valid
            backfill / bfill: use NEXT valid observation to fill gap
        limit : int, default None
            If method is specified, this is the maximum number of consecutive
            NaN values to forward/backward fill. In other words, if there is
            a gap with more than this number of consecutive NaNs, it will only
            be partially filled. If method is not specified, this is the
            maximum number of entries along the entire axis where NaNs will be
            filled. Must be greater than 0 if not None.
        fill_axis : %(axes_single_arg)s, default 0
            Filling axis, method and limit
        broadcast_axis : %(axes_single_arg)s, default None
            Broadcast values along this axis, if aligning two objects of
            different dimensions

        Returns
        -------
        (left, right) : (%(klass)s, type of other)
            Aligned objects.
        """

    @Appender(_shared_docs["align"] % _shared_doc_kwargs)
    def align(
        self,
        other,
        join="outer",
        axis=None,
        level=None,
        copy=True,
        fill_value=None,
        method=None,
        limit=None,
        fill_axis=0,
        broadcast_axis=None,
    ):
        method = missing.clean_fill_method(method)

        if broadcast_axis == 1 and self.ndim != other.ndim:
            if isinstance(self, ABCSeries):
                # this means other is a DataFrame, and we need to broadcast
                # self
                cons = self._constructor_expanddim
                df = cons(
                    {c: self for c in other.columns}, **other._construct_axes_dict()
                )
                return df._align_frame(
                    other,
                    join=join,
                    axis=axis,
                    level=level,
                    copy=copy,
                    fill_value=fill_value,
                    method=method,
                    limit=limit,
                    fill_axis=fill_axis,
                )
            elif isinstance(other, ABCSeries):
                # this means self is a DataFrame, and we need to broadcast
                # other
                cons = other._constructor_expanddim
                df = cons(
                    {c: other for c in self.columns}, **self._construct_axes_dict()
                )
                return self._align_frame(
                    df,
                    join=join,
                    axis=axis,
                    level=level,
                    copy=copy,
                    fill_value=fill_value,
                    method=method,
                    limit=limit,
                    fill_axis=fill_axis,
                )

        if axis is not None:
            axis = self._get_axis_number(axis)
        if isinstance(other, ABCDataFrame):
            return self._align_frame(
                other,
                join=join,
                axis=axis,
                level=level,
                copy=copy,
                fill_value=fill_value,
                method=method,
                limit=limit,
                fill_axis=fill_axis,
            )
        elif isinstance(other, ABCSeries):
            return self._align_series(
                other,
                join=join,
                axis=axis,
                level=level,
                copy=copy,
                fill_value=fill_value,
                method=method,
                limit=limit,
                fill_axis=fill_axis,
            )
        else:  # pragma: no cover
            raise TypeError("unsupported type: %s" % type(other))

    def _align_frame(
        self,
        other,
        join="outer",
        axis=None,
        level=None,
        copy=True,
        fill_value=None,
        method=None,
        limit=None,
        fill_axis=0,
    ):
        # defaults
        join_index, join_columns = None, None
        ilidx, iridx = None, None
        clidx, cridx = None, None

        is_series = isinstance(self, ABCSeries)

        if axis is None or axis == 0:
            if not self.index.equals(other.index):
                join_index, ilidx, iridx = self.index.join(
                    other.index, how=join, level=level, return_indexers=True
                )

        if axis is None or axis == 1:
            if not is_series and not self.columns.equals(other.columns):
                join_columns, clidx, cridx = self.columns.join(
                    other.columns, how=join, level=level, return_indexers=True
                )

        if is_series:
            reindexers = {0: [join_index, ilidx]}
        else:
            reindexers = {0: [join_index, ilidx], 1: [join_columns, clidx]}

        left = self._reindex_with_indexers(
            reindexers, copy=copy, fill_value=fill_value, allow_dups=True
        )
        # other must be always DataFrame
        right = other._reindex_with_indexers(
            {0: [join_index, iridx], 1: [join_columns, cridx]},
            copy=copy,
            fill_value=fill_value,
            allow_dups=True,
        )

        if method is not None:
            left = left.fillna(axis=fill_axis, method=method, limit=limit)
            right = right.fillna(axis=fill_axis, method=method, limit=limit)

        # if DatetimeIndex have different tz, convert to UTC
        if is_datetime64tz_dtype(left.index):
            if left.index.tz != right.index.tz:
                if join_index is not None:
                    left.index = join_index
                    right.index = join_index

        return left.__finalize__(self), right.__finalize__(other)

    def _align_series(
        self,
        other,
        join="outer",
        axis=None,
        level=None,
        copy=True,
        fill_value=None,
        method=None,
        limit=None,
        fill_axis=0,
    ):

        is_series = isinstance(self, ABCSeries)

        # series/series compat, other must always be a Series
        if is_series:
            if axis:
                raise ValueError("cannot align series to a series other than axis 0")

            # equal
            if self.index.equals(other.index):
                join_index, lidx, ridx = None, None, None
            else:
                join_index, lidx, ridx = self.index.join(
                    other.index, how=join, level=level, return_indexers=True
                )

            left = self._reindex_indexer(join_index, lidx, copy)
            right = other._reindex_indexer(join_index, ridx, copy)

        else:
            # one has > 1 ndim
            fdata = self._data
            if axis == 0:
                join_index = self.index
                lidx, ridx = None, None
                if not self.index.equals(other.index):
                    join_index, lidx, ridx = self.index.join(
                        other.index, how=join, level=level, return_indexers=True
                    )

                if lidx is not None:
                    fdata = fdata.reindex_indexer(join_index, lidx, axis=1)

            elif axis == 1:
                join_index = self.columns
                lidx, ridx = None, None
                if not self.columns.equals(other.index):
                    join_index, lidx, ridx = self.columns.join(
                        other.index, how=join, level=level, return_indexers=True
                    )

                if lidx is not None:
                    fdata = fdata.reindex_indexer(join_index, lidx, axis=0)
            else:
                raise ValueError("Must specify axis=0 or 1")

            if copy and fdata is self._data:
                fdata = fdata.copy()

            left = self._constructor(fdata)

            if ridx is None:
                right = other
            else:
                right = other.reindex(join_index, level=level)

        # fill
        fill_na = notna(fill_value) or (method is not None)
        if fill_na:
            left = left.fillna(fill_value, method=method, limit=limit, axis=fill_axis)
            right = right.fillna(fill_value, method=method, limit=limit)

        # if DatetimeIndex have different tz, convert to UTC
        if is_series or (not is_series and axis == 0):
            if is_datetime64tz_dtype(left.index):
                if left.index.tz != right.index.tz:
                    if join_index is not None:
                        left.index = join_index
                        right.index = join_index

        return left.__finalize__(self), right.__finalize__(other)

    def _where(
        self,
        cond,
        other=np.nan,
        inplace=False,
        axis=None,
        level=None,
        errors="raise",
        try_cast=False,
    ):
        """
        Equivalent to public method `where`, except that `other` is not
        applied as a function even if callable. Used in __setitem__.
        """
        inplace = validate_bool_kwarg(inplace, "inplace")

        # align the cond to same shape as myself
        cond = com.apply_if_callable(cond, self)
        if isinstance(cond, NDFrame):
            cond, _ = cond.align(self, join="right", broadcast_axis=1)
        else:
            if not hasattr(cond, "shape"):
                cond = np.asanyarray(cond)
            if cond.shape != self.shape:
                raise ValueError("Array conditional must be same shape as self")
            cond = self._constructor(cond, **self._construct_axes_dict())

        # make sure we are boolean
        fill_value = bool(inplace)
        cond = cond.fillna(fill_value)

        msg = "Boolean array expected for the condition, not {dtype}"

        if not isinstance(cond, ABCDataFrame):
            # This is a single-dimensional object.
            if not is_bool_dtype(cond):
                raise ValueError(msg.format(dtype=cond.dtype))
        elif not cond.empty:
            for dt in cond.dtypes:
                if not is_bool_dtype(dt):
                    raise ValueError(msg.format(dtype=dt))

        cond = -cond if inplace else cond

        # try to align with other
        try_quick = True
        if hasattr(other, "align"):

            # align with me
            if other.ndim <= self.ndim:

                _, other = self.align(
                    other, join="left", axis=axis, level=level, fill_value=np.nan
                )

                # if we are NOT aligned, raise as we cannot where index
                if axis is None and not all(
                    other._get_axis(i).equals(ax) for i, ax in enumerate(self.axes)
                ):
                    raise InvalidIndexError

            # slice me out of the other
            else:
                raise NotImplementedError(
                    "cannot align with a higher dimensional NDFrame"
                )

        if isinstance(other, np.ndarray):

            if other.shape != self.shape:

                if self.ndim == 1:

                    icond = cond.values

                    # GH 2745 / GH 4192
                    # treat like a scalar
                    if len(other) == 1:
                        other = np.array(other[0])

                    # GH 3235
                    # match True cond to other
                    elif len(cond[icond]) == len(other):

                        # try to not change dtype at first (if try_quick)
                        if try_quick:

                            try:
                                new_other = com.values_from_object(self)
                                new_other = new_other.copy()
                                new_other[icond] = other
                                other = new_other
                            except Exception:
                                try_quick = False

                        # let's create a new (if we failed at the above
                        # or not try_quick
                        if not try_quick:

                            dtype, fill_value = maybe_promote(other.dtype)
                            new_other = np.empty(len(icond), dtype=dtype)
                            new_other.fill(fill_value)
                            maybe_upcast_putmask(new_other, icond, other)
                            other = new_other

                    else:
                        raise ValueError(
                            "Length of replacements must equal series length"
                        )

                else:
                    raise ValueError(
                        "other must be the same shape as self when an ndarray"
                    )

            # we are the same shape, so create an actual object for alignment
            else:
                other = self._constructor(other, **self._construct_axes_dict())

        if axis is None:
            axis = 0

        if self.ndim == getattr(other, "ndim", 0):
            align = True
        else:
            align = self._get_axis_number(axis) == 1

        block_axis = self._get_block_manager_axis(axis)

        if inplace:
            # we may have different type blocks come out of putmask, so
            # reconstruct the block manager

            self._check_inplace_setting(other)
            new_data = self._data.putmask(
                mask=cond,
                new=other,
                align=align,
                inplace=True,
                axis=block_axis,
                transpose=self._AXIS_REVERSED,
            )
            self._update_inplace(new_data)

        else:
            new_data = self._data.where(
                other=other,
                cond=cond,
                align=align,
                errors=errors,
                try_cast=try_cast,
                axis=block_axis,
            )

            return self._constructor(new_data).__finalize__(self)

    _shared_docs[
        "where"
    ] = """
        Replace values where the condition is %(cond_rev)s.

        Parameters
        ----------
        cond : boolean %(klass)s, array-like, or callable
            Where `cond` is %(cond)s, keep the original value. Where
            %(cond_rev)s, replace with corresponding value from `other`.
            If `cond` is callable, it is computed on the %(klass)s and
            should return boolean %(klass)s or array. The callable must
            not change input %(klass)s (though pandas doesn't check it).
        other : scalar, %(klass)s, or callable
            Entries where `cond` is %(cond_rev)s are replaced with
            corresponding value from `other`.
            If other is callable, it is computed on the %(klass)s and
            should return scalar or %(klass)s. The callable must not
            change input %(klass)s (though pandas doesn't check it).
        inplace : bool, default False
            Whether to perform the operation in place on the data.
        axis : int, default None
            Alignment axis if needed.
        level : int, default None
            Alignment level if needed.
        errors : str, {'raise', 'ignore'}, default 'raise'
            Note that currently this parameter won't affect
            the results and will always coerce to a suitable dtype.

            - 'raise' : allow exceptions to be raised.
            - 'ignore' : suppress exceptions. On error return original object.

        try_cast : bool, default False
            Try to cast the result back to the input type (if possible).

        Returns
        -------
        Same type as caller

        See Also
        --------
        :func:`DataFrame.%(name_other)s` : Return an object of same shape as
            self.

        Notes
        -----
        The %(name)s method is an application of the if-then idiom. For each
        element in the calling DataFrame, if ``cond`` is ``%(cond)s`` the
        element is used; otherwise the corresponding element from the DataFrame
        ``other`` is used.

        The signature for :func:`DataFrame.where` differs from
        :func:`numpy.where`. Roughly ``df1.where(m, df2)`` is equivalent to
        ``np.where(m, df1, df2)``.

        For further details and examples see the ``%(name)s`` documentation in
        :ref:`indexing <indexing.where_mask>`.

        Examples
        --------
        >>> s = pd.Series(range(5))
        >>> s.where(s > 0)
        0    NaN
        1    1.0
        2    2.0
        3    3.0
        4    4.0
        dtype: float64

        >>> s.mask(s > 0)
        0    0.0
        1    NaN
        2    NaN
        3    NaN
        4    NaN
        dtype: float64

        >>> s.where(s > 1, 10)
        0    10
        1    10
        2    2
        3    3
        4    4
        dtype: int64

        >>> df = pd.DataFrame(np.arange(10).reshape(-1, 2), columns=['A', 'B'])
        >>> df
           A  B
        0  0  1
        1  2  3
        2  4  5
        3  6  7
        4  8  9
        >>> m = df %% 3 == 0
        >>> df.where(m, -df)
           A  B
        0  0 -1
        1 -2  3
        2 -4 -5
        3  6 -7
        4 -8  9
        >>> df.where(m, -df) == np.where(m, df, -df)
              A     B
        0  True  True
        1  True  True
        2  True  True
        3  True  True
        4  True  True
        >>> df.where(m, -df) == df.mask(~m, -df)
              A     B
        0  True  True
        1  True  True
        2  True  True
        3  True  True
        4  True  True
        """

    @Appender(
        _shared_docs["where"]
        % dict(
            _shared_doc_kwargs,
            cond="True",
            cond_rev="False",
            name="where",
            name_other="mask",
        )
    )
    def where(
        self,
        cond,
        other=np.nan,
        inplace=False,
        axis=None,
        level=None,
        errors="raise",
        try_cast=False,
    ):

        other = com.apply_if_callable(other, self)
        return self._where(
            cond, other, inplace, axis, level, errors=errors, try_cast=try_cast
        )

    @Appender(
        _shared_docs["where"]
        % dict(
            _shared_doc_kwargs,
            cond="False",
            cond_rev="True",
            name="mask",
            name_other="where",
        )
    )
    def mask(
        self,
        cond,
        other=np.nan,
        inplace=False,
        axis=None,
        level=None,
        errors="raise",
        try_cast=False,
    ):

        inplace = validate_bool_kwarg(inplace, "inplace")
        cond = com.apply_if_callable(cond, self)

        # see gh-21891
        if not hasattr(cond, "__invert__"):
            cond = np.array(cond)

        return self.where(
            ~cond,
            other=other,
            inplace=inplace,
            axis=axis,
            level=level,
            try_cast=try_cast,
            errors=errors,
        )

    _shared_docs[
        "shift"
    ] = """
        Shift index by desired number of periods with an optional time `freq`.

        When `freq` is not passed, shift the index without realigning the data.
        If `freq` is passed (in this case, the index must be date or datetime,
        or it will raise a `NotImplementedError`), the index will be
        increased using the periods and the `freq`.

        Parameters
        ----------
        periods : int
            Number of periods to shift. Can be positive or negative.
        freq : DateOffset, tseries.offsets, timedelta, or str, optional
            Offset to use from the tseries module or time rule (e.g. 'EOM').
            If `freq` is specified then the index values are shifted but the
            data is not realigned. That is, use `freq` if you would like to
            extend the index when shifting and preserve the original data.
        axis : {0 or 'index', 1 or 'columns', None}, default None
            Shift direction.
        fill_value : object, optional
            The scalar value to use for newly introduced missing values.
            the default depends on the dtype of `self`.
            For numeric data, ``np.nan`` is used.
            For datetime, timedelta, or period data, etc. :attr:`NaT` is used.
            For extension dtypes, ``self.dtype.na_value`` is used.

            .. versionchanged:: 0.24.0

        Returns
        -------
        %(klass)s
            Copy of input object, shifted.

        See Also
        --------
        Index.shift : Shift values of Index.
        DatetimeIndex.shift : Shift values of DatetimeIndex.
        PeriodIndex.shift : Shift values of PeriodIndex.
        tshift : Shift the time index, using the index's frequency if
            available.

        Examples
        --------
        >>> df = pd.DataFrame({'Col1': [10, 20, 15, 30, 45],
        ...                    'Col2': [13, 23, 18, 33, 48],
        ...                    'Col3': [17, 27, 22, 37, 52]})

        >>> df.shift(periods=3)
           Col1  Col2  Col3
        0   NaN   NaN   NaN
        1   NaN   NaN   NaN
        2   NaN   NaN   NaN
        3  10.0  13.0  17.0
        4  20.0  23.0  27.0

        >>> df.shift(periods=1, axis='columns')
           Col1  Col2  Col3
        0   NaN  10.0  13.0
        1   NaN  20.0  23.0
        2   NaN  15.0  18.0
        3   NaN  30.0  33.0
        4   NaN  45.0  48.0

        >>> df.shift(periods=3, fill_value=0)
           Col1  Col2  Col3
        0     0     0     0
        1     0     0     0
        2     0     0     0
        3    10    13    17
        4    20    23    27
    """

    @Appender(_shared_docs["shift"] % _shared_doc_kwargs)
    def shift(self, periods=1, freq=None, axis=0, fill_value=None):
        if periods == 0:
            return self.copy()

        block_axis = self._get_block_manager_axis(axis)
        if freq is None:
            new_data = self._data.shift(
                periods=periods, axis=block_axis, fill_value=fill_value
            )
        else:
            return self.tshift(periods, freq)

        return self._constructor(new_data).__finalize__(self)

    def slice_shift(self, periods=1, axis=0):
        """
        Equivalent to `shift` without copying data. The shifted data will
        not include the dropped periods and the shifted axis will be smaller
        than the original.

        Parameters
        ----------
        periods : int
            Number of periods to move, can be positive or negative

        Returns
        -------
        shifted : same type as caller

        Notes
        -----
        While the `slice_shift` is faster than `shift`, you may pay for it
        later during alignment.
        """
        if periods == 0:
            return self

        if periods > 0:
            vslicer = slice(None, -periods)
            islicer = slice(periods, None)
        else:
            vslicer = slice(-periods, None)
            islicer = slice(None, periods)

        new_obj = self._slice(vslicer, axis=axis)
        shifted_axis = self._get_axis(axis)[islicer]
        new_obj.set_axis(shifted_axis, axis=axis, inplace=True)

        return new_obj.__finalize__(self)

    def tshift(self, periods=1, freq=None, axis=0):
        """
        Shift the time index, using the index's frequency if available.

        Parameters
        ----------
        periods : int
            Number of periods to move, can be positive or negative
        freq : DateOffset, timedelta, or time rule string, default None
            Increment to use from the tseries module or time rule (e.g. 'EOM')
        axis : int or basestring
            Corresponds to the axis that contains the Index

        Returns
        -------
        shifted : Series/DataFrame

        Notes
        -----
        If freq is not specified then tries to use the freq or inferred_freq
        attributes of the index. If neither of those attributes exist, a
        ValueError is thrown
        """

        index = self._get_axis(axis)
        if freq is None:
            freq = getattr(index, "freq", None)

        if freq is None:
            freq = getattr(index, "inferred_freq", None)

        if freq is None:
            msg = "Freq was not given and was not set in the index"
            raise ValueError(msg)

        if periods == 0:
            return self

        if isinstance(freq, str):
            freq = to_offset(freq)

        block_axis = self._get_block_manager_axis(axis)
        if isinstance(index, PeriodIndex):
            orig_freq = to_offset(index.freq)
            if freq == orig_freq:
                new_data = self._data.copy()
                new_data.axes[block_axis] = index.shift(periods)
            else:
                msg = "Given freq %s does not match PeriodIndex freq %s" % (
                    freq.rule_code,
                    orig_freq.rule_code,
                )
                raise ValueError(msg)
        else:
            new_data = self._data.copy()
            new_data.axes[block_axis] = index.shift(periods, freq)

        return self._constructor(new_data).__finalize__(self)

    def truncate(self, before=None, after=None, axis=None, copy=True):
        """
        Truncate a Series or DataFrame before and after some index value.

        This is a useful shorthand for boolean indexing based on index
        values above or below certain thresholds.

        Parameters
        ----------
        before : date, string, int
            Truncate all rows before this index value.
        after : date, string, int
            Truncate all rows after this index value.
        axis : {0 or 'index', 1 or 'columns'}, optional
            Axis to truncate. Truncates the index (rows) by default.
        copy : bool, default is True,
            Return a copy of the truncated section.

        Returns
        -------
        type of caller
            The truncated Series or DataFrame.

        See Also
        --------
        DataFrame.loc : Select a subset of a DataFrame by label.
        DataFrame.iloc : Select a subset of a DataFrame by position.

        Notes
        -----
        If the index being truncated contains only datetime values,
        `before` and `after` may be specified as strings instead of
        Timestamps.

        Examples
        --------
        >>> df = pd.DataFrame({'A': ['a', 'b', 'c', 'd', 'e'],
        ...                    'B': ['f', 'g', 'h', 'i', 'j'],
        ...                    'C': ['k', 'l', 'm', 'n', 'o']},
        ...                    index=[1, 2, 3, 4, 5])
        >>> df
           A  B  C
        1  a  f  k
        2  b  g  l
        3  c  h  m
        4  d  i  n
        5  e  j  o

        >>> df.truncate(before=2, after=4)
           A  B  C
        2  b  g  l
        3  c  h  m
        4  d  i  n

        The columns of a DataFrame can be truncated.

        >>> df.truncate(before="A", after="B", axis="columns")
           A  B
        1  a  f
        2  b  g
        3  c  h
        4  d  i
        5  e  j

        For Series, only rows can be truncated.

        >>> df['A'].truncate(before=2, after=4)
        2    b
        3    c
        4    d
        Name: A, dtype: object

        The index values in ``truncate`` can be datetimes or string
        dates.

        >>> dates = pd.date_range('2016-01-01', '2016-02-01', freq='s')
        >>> df = pd.DataFrame(index=dates, data={'A': 1})
        >>> df.tail()
                             A
        2016-01-31 23:59:56  1
        2016-01-31 23:59:57  1
        2016-01-31 23:59:58  1
        2016-01-31 23:59:59  1
        2016-02-01 00:00:00  1

        >>> df.truncate(before=pd.Timestamp('2016-01-05'),
        ...             after=pd.Timestamp('2016-01-10')).tail()
                             A
        2016-01-09 23:59:56  1
        2016-01-09 23:59:57  1
        2016-01-09 23:59:58  1
        2016-01-09 23:59:59  1
        2016-01-10 00:00:00  1

        Because the index is a DatetimeIndex containing only dates, we can
        specify `before` and `after` as strings. They will be coerced to
        Timestamps before truncation.

        >>> df.truncate('2016-01-05', '2016-01-10').tail()
                             A
        2016-01-09 23:59:56  1
        2016-01-09 23:59:57  1
        2016-01-09 23:59:58  1
        2016-01-09 23:59:59  1
        2016-01-10 00:00:00  1

        Note that ``truncate`` assumes a 0 value for any unspecified time
        component (midnight). This differs from partial string slicing, which
        returns any partially matching dates.

        >>> df.loc['2016-01-05':'2016-01-10', :].tail()
                             A
        2016-01-10 23:59:55  1
        2016-01-10 23:59:56  1
        2016-01-10 23:59:57  1
        2016-01-10 23:59:58  1
        2016-01-10 23:59:59  1
        """

        if axis is None:
            axis = self._stat_axis_number
        axis = self._get_axis_number(axis)
        ax = self._get_axis(axis)

        # GH 17935
        # Check that index is sorted
        if not ax.is_monotonic_increasing and not ax.is_monotonic_decreasing:
            raise ValueError("truncate requires a sorted index")

        # if we have a date index, convert to dates, otherwise
        # treat like a slice
        if ax.is_all_dates:
            from pandas.core.tools.datetimes import to_datetime

            before = to_datetime(before)
            after = to_datetime(after)

        if before is not None and after is not None:
            if before > after:
                raise ValueError("Truncate: %s must be after %s" % (after, before))

        slicer = [slice(None, None)] * self._AXIS_LEN
        slicer[axis] = slice(before, after)
        result = self.loc[tuple(slicer)]

        if isinstance(ax, MultiIndex):
            setattr(result, self._get_axis_name(axis), ax.truncate(before, after))

        if copy:
            result = result.copy()

        return result

    def tz_convert(self, tz, axis=0, level=None, copy=True):
        """
        Convert tz-aware axis to target time zone.

        Parameters
        ----------
        tz : str or tzinfo object
        axis : the axis to convert
        level : int, str, default None
            If axis is a MultiIndex, convert a specific level. Otherwise
            must be None.
        copy : bool, default True
            Also make a copy of the underlying data.

        Returns
        -------
        %(klass)s
            Object with time zone converted axis.

        Raises
        ------
        TypeError
            If the axis is tz-naive.
        """
        axis = self._get_axis_number(axis)
        ax = self._get_axis(axis)

        def _tz_convert(ax, tz):
            if not hasattr(ax, "tz_convert"):
                if len(ax) > 0:
                    ax_name = self._get_axis_name(axis)
                    raise TypeError(
                        "%s is not a valid DatetimeIndex or PeriodIndex" % ax_name
                    )
                else:
                    ax = DatetimeIndex([], tz=tz)
            else:
                ax = ax.tz_convert(tz)
            return ax

        # if a level is given it must be a MultiIndex level or
        # equivalent to the axis name
        if isinstance(ax, MultiIndex):
            level = ax._get_level_number(level)
            new_level = _tz_convert(ax.levels[level], tz)
            ax = ax.set_levels(new_level, level=level)
        else:
            if level not in (None, 0, ax.name):
                raise ValueError("The level {0} is not valid".format(level))
            ax = _tz_convert(ax, tz)

        result = self._constructor(self._data, copy=copy)
        result = result.set_axis(ax, axis=axis, inplace=False)
        return result.__finalize__(self)

    def tz_localize(
        self, tz, axis=0, level=None, copy=True, ambiguous="raise", nonexistent="raise"
    ):
        """
        Localize tz-naive index of a Series or DataFrame to target time zone.

        This operation localizes the Index. To localize the values in a
        timezone-naive Series, use :meth:`Series.dt.tz_localize`.

        Parameters
        ----------
        tz : str or tzinfo
        axis : the axis to localize
        level : int, str, default None
            If axis ia a MultiIndex, localize a specific level. Otherwise
            must be None
        copy : bool, default True
            Also make a copy of the underlying data
        ambiguous : 'infer', bool-ndarray, 'NaT', default 'raise'
            When clocks moved backward due to DST, ambiguous times may arise.
            For example in Central European Time (UTC+01), when going from
            03:00 DST to 02:00 non-DST, 02:30:00 local time occurs both at
            00:30:00 UTC and at 01:30:00 UTC. In such a situation, the
            `ambiguous` parameter dictates how ambiguous times should be
            handled.

            - 'infer' will attempt to infer fall dst-transition hours based on
              order
            - bool-ndarray where True signifies a DST time, False designates
              a non-DST time (note that this flag is only applicable for
              ambiguous times)
            - 'NaT' will return NaT where there are ambiguous times
            - 'raise' will raise an AmbiguousTimeError if there are ambiguous
              times
        nonexistent : str, default 'raise'
            A nonexistent time does not exist in a particular timezone
            where clocks moved forward due to DST. Valid values are:

            - 'shift_forward' will shift the nonexistent time forward to the
              closest existing time
            - 'shift_backward' will shift the nonexistent time backward to the
              closest existing time
            - 'NaT' will return NaT where there are nonexistent times
            - timedelta objects will shift nonexistent times by the timedelta
            - 'raise' will raise an NonExistentTimeError if there are
              nonexistent times

            .. versionadded:: 0.24.0

        Returns
        -------
        Series or DataFrame
            Same type as the input.

        Raises
        ------
        TypeError
            If the TimeSeries is tz-aware and tz is not None.

        Examples
        --------

        Localize local times:

        >>> s = pd.Series([1],
        ... index=pd.DatetimeIndex(['2018-09-15 01:30:00']))
        >>> s.tz_localize('CET')
        2018-09-15 01:30:00+02:00    1
        dtype: int64

        Be careful with DST changes. When there is sequential data, pandas
        can infer the DST time:

        >>> s = pd.Series(range(7), index=pd.DatetimeIndex([
        ... '2018-10-28 01:30:00',
        ... '2018-10-28 02:00:00',
        ... '2018-10-28 02:30:00',
        ... '2018-10-28 02:00:00',
        ... '2018-10-28 02:30:00',
        ... '2018-10-28 03:00:00',
        ... '2018-10-28 03:30:00']))
        >>> s.tz_localize('CET', ambiguous='infer')
        2018-10-28 01:30:00+02:00    0
        2018-10-28 02:00:00+02:00    1
        2018-10-28 02:30:00+02:00    2
        2018-10-28 02:00:00+01:00    3
        2018-10-28 02:30:00+01:00    4
        2018-10-28 03:00:00+01:00    5
        2018-10-28 03:30:00+01:00    6
        dtype: int64

        In some cases, inferring the DST is impossible. In such cases, you can
        pass an ndarray to the ambiguous parameter to set the DST explicitly

        >>> s = pd.Series(range(3), index=pd.DatetimeIndex([
        ... '2018-10-28 01:20:00',
        ... '2018-10-28 02:36:00',
        ... '2018-10-28 03:46:00']))
        >>> s.tz_localize('CET', ambiguous=np.array([True, True, False]))
        2018-10-28 01:20:00+02:00    0
        2018-10-28 02:36:00+02:00    1
        2018-10-28 03:46:00+01:00    2
        dtype: int64

        If the DST transition causes nonexistent times, you can shift these
        dates forward or backwards with a timedelta object or `'shift_forward'`
        or `'shift_backwards'`.
        >>> s = pd.Series(range(2), index=pd.DatetimeIndex([
        ... '2015-03-29 02:30:00',
        ... '2015-03-29 03:30:00']))
        >>> s.tz_localize('Europe/Warsaw', nonexistent='shift_forward')
        2015-03-29 03:00:00+02:00    0
        2015-03-29 03:30:00+02:00    1
        dtype: int64
        >>> s.tz_localize('Europe/Warsaw', nonexistent='shift_backward')
        2015-03-29 01:59:59.999999999+01:00    0
        2015-03-29 03:30:00+02:00              1
        dtype: int64
        >>> s.tz_localize('Europe/Warsaw', nonexistent=pd.Timedelta('1H'))
        2015-03-29 03:30:00+02:00    0
        2015-03-29 03:30:00+02:00    1
        dtype: int64
        """
        nonexistent_options = ("raise", "NaT", "shift_forward", "shift_backward")
        if nonexistent not in nonexistent_options and not isinstance(
            nonexistent, timedelta
        ):
            raise ValueError(
                "The nonexistent argument must be one of 'raise',"
                " 'NaT', 'shift_forward', 'shift_backward' or"
                " a timedelta object"
            )

        axis = self._get_axis_number(axis)
        ax = self._get_axis(axis)

        def _tz_localize(ax, tz, ambiguous, nonexistent):
            if not hasattr(ax, "tz_localize"):
                if len(ax) > 0:
                    ax_name = self._get_axis_name(axis)
                    raise TypeError(
                        "%s is not a valid DatetimeIndex or PeriodIndex" % ax_name
                    )
                else:
                    ax = DatetimeIndex([], tz=tz)
            else:
                ax = ax.tz_localize(tz, ambiguous=ambiguous, nonexistent=nonexistent)
            return ax

        # if a level is given it must be a MultiIndex level or
        # equivalent to the axis name
        if isinstance(ax, MultiIndex):
            level = ax._get_level_number(level)
            new_level = _tz_localize(ax.levels[level], tz, ambiguous, nonexistent)
            ax = ax.set_levels(new_level, level=level)
        else:
            if level not in (None, 0, ax.name):
                raise ValueError("The level {0} is not valid".format(level))
            ax = _tz_localize(ax, tz, ambiguous, nonexistent)

        result = self._constructor(self._data, copy=copy)
        result = result.set_axis(ax, axis=axis, inplace=False)
        return result.__finalize__(self)

    # ----------------------------------------------------------------------
    # Numeric Methods
    def abs(self):
        """
        Return a Series/DataFrame with absolute numeric value of each element.

        This function only applies to elements that are all numeric.

        Returns
        -------
        abs
            Series/DataFrame containing the absolute value of each element.

        See Also
        --------
        numpy.absolute : Calculate the absolute value element-wise.

        Notes
        -----
        For ``complex`` inputs, ``1.2 + 1j``, the absolute value is
        :math:`\\sqrt{ a^2 + b^2 }`.

        Examples
        --------
        Absolute numeric values in a Series.

        >>> s = pd.Series([-1.10, 2, -3.33, 4])
        >>> s.abs()
        0    1.10
        1    2.00
        2    3.33
        3    4.00
        dtype: float64

        Absolute numeric values in a Series with complex numbers.

        >>> s = pd.Series([1.2 + 1j])
        >>> s.abs()
        0    1.56205
        dtype: float64

        Absolute numeric values in a Series with a Timedelta element.

        >>> s = pd.Series([pd.Timedelta('1 days')])
        >>> s.abs()
        0   1 days
        dtype: timedelta64[ns]

        Select rows with data closest to certain value using argsort (from
        `StackOverflow <https://stackoverflow.com/a/17758115>`__).

        >>> df = pd.DataFrame({
        ...     'a': [4, 5, 6, 7],
        ...     'b': [10, 20, 30, 40],
        ...     'c': [100, 50, -30, -50]
        ... })
        >>> df
             a    b    c
        0    4   10  100
        1    5   20   50
        2    6   30  -30
        3    7   40  -50
        >>> df.loc[(df.c - 43).abs().argsort()]
             a    b    c
        1    5   20   50
        0    4   10  100
        2    6   30  -30
        3    7   40  -50
        """
        return np.abs(self)

    def describe(self, percentiles=None, include=None, exclude=None):
        """
        Generate descriptive statistics that summarize the central tendency,
        dispersion and shape of a dataset's distribution, excluding
        ``NaN`` values.

        Analyzes both numeric and object series, as well
        as ``DataFrame`` column sets of mixed data types. The output
        will vary depending on what is provided. Refer to the notes
        below for more detail.

        Parameters
        ----------
        percentiles : list-like of numbers, optional
            The percentiles to include in the output. All should
            fall between 0 and 1. The default is
            ``[.25, .5, .75]``, which returns the 25th, 50th, and
            75th percentiles.
        include : 'all', list-like of dtypes or None (default), optional
            A white list of data types to include in the result. Ignored
            for ``Series``. Here are the options:

            - 'all' : All columns of the input will be included in the output.
            - A list-like of dtypes : Limits the results to the
              provided data types.
              To limit the result to numeric types submit
              ``numpy.number``. To limit it instead to object columns submit
              the ``numpy.object`` data type. Strings
              can also be used in the style of
              ``select_dtypes`` (e.g. ``df.describe(include=['O'])``). To
              select pandas categorical columns, use ``'category'``
            - None (default) : The result will include all numeric columns.
        exclude : list-like of dtypes or None (default), optional,
            A black list of data types to omit from the result. Ignored
            for ``Series``. Here are the options:

            - A list-like of dtypes : Excludes the provided data types
              from the result. To exclude numeric types submit
              ``numpy.number``. To exclude object columns submit the data
              type ``numpy.object``. Strings can also be used in the style of
              ``select_dtypes`` (e.g. ``df.describe(include=['O'])``). To
              exclude pandas categorical columns, use ``'category'``
            - None (default) : The result will exclude nothing.

        Returns
        -------
        Series or DataFrame
            Summary statistics of the Series or Dataframe provided.

        See Also
        --------
        DataFrame.count: Count number of non-NA/null observations.
        DataFrame.max: Maximum of the values in the object.
        DataFrame.min: Minimum of the values in the object.
        DataFrame.mean: Mean of the values.
        DataFrame.std: Standard deviation of the observations.
        DataFrame.select_dtypes: Subset of a DataFrame including/excluding
            columns based on their dtype.

        Notes
        -----
        For numeric data, the result's index will include ``count``,
        ``mean``, ``std``, ``min``, ``max`` as well as lower, ``50`` and
        upper percentiles. By default the lower percentile is ``25`` and the
        upper percentile is ``75``. The ``50`` percentile is the
        same as the median.

        For object data (e.g. strings or timestamps), the result's index
        will include ``count``, ``unique``, ``top``, and ``freq``. The ``top``
        is the most common value. The ``freq`` is the most common value's
        frequency. Timestamps also include the ``first`` and ``last`` items.

        If multiple object values have the highest count, then the
        ``count`` and ``top`` results will be arbitrarily chosen from
        among those with the highest count.

        For mixed data types provided via a ``DataFrame``, the default is to
        return only an analysis of numeric columns. If the dataframe consists
        only of object and categorical data without any numeric columns, the
        default is to return an analysis of both the object and categorical
        columns. If ``include='all'`` is provided as an option, the result
        will include a union of attributes of each type.

        The `include` and `exclude` parameters can be used to limit
        which columns in a ``DataFrame`` are analyzed for the output.
        The parameters are ignored when analyzing a ``Series``.

        Examples
        --------
        Describing a numeric ``Series``.

        >>> s = pd.Series([1, 2, 3])
        >>> s.describe()
        count    3.0
        mean     2.0
        std      1.0
        min      1.0
        25%      1.5
        50%      2.0
        75%      2.5
        max      3.0
        dtype: float64

        Describing a categorical ``Series``.

        >>> s = pd.Series(['a', 'a', 'b', 'c'])
        >>> s.describe()
        count     4
        unique    3
        top       a
        freq      2
        dtype: object

        Describing a timestamp ``Series``.

        >>> s = pd.Series([
        ...   np.datetime64("2000-01-01"),
        ...   np.datetime64("2010-01-01"),
        ...   np.datetime64("2010-01-01")
        ... ])
        >>> s.describe()
        count                       3
        unique                      2
        top       2010-01-01 00:00:00
        freq                        2
        first     2000-01-01 00:00:00
        last      2010-01-01 00:00:00
        dtype: object

        Describing a ``DataFrame``. By default only numeric fields
        are returned.

        >>> df = pd.DataFrame({'categorical': pd.Categorical(['d','e','f']),
        ...                    'numeric': [1, 2, 3],
        ...                    'object': ['a', 'b', 'c']
        ...                   })
        >>> df.describe()
               numeric
        count      3.0
        mean       2.0
        std        1.0
        min        1.0
        25%        1.5
        50%        2.0
        75%        2.5
        max        3.0

        Describing all columns of a ``DataFrame`` regardless of data type.

        >>> df.describe(include='all')
                categorical  numeric object
        count            3      3.0      3
        unique           3      NaN      3
        top              f      NaN      c
        freq             1      NaN      1
        mean           NaN      2.0    NaN
        std            NaN      1.0    NaN
        min            NaN      1.0    NaN
        25%            NaN      1.5    NaN
        50%            NaN      2.0    NaN
        75%            NaN      2.5    NaN
        max            NaN      3.0    NaN

        Describing a column from a ``DataFrame`` by accessing it as
        an attribute.

        >>> df.numeric.describe()
        count    3.0
        mean     2.0
        std      1.0
        min      1.0
        25%      1.5
        50%      2.0
        75%      2.5
        max      3.0
        Name: numeric, dtype: float64

        Including only numeric columns in a ``DataFrame`` description.

        >>> df.describe(include=[np.number])
               numeric
        count      3.0
        mean       2.0
        std        1.0
        min        1.0
        25%        1.5
        50%        2.0
        75%        2.5
        max        3.0

        Including only string columns in a ``DataFrame`` description.

        >>> df.describe(include=[np.object])
               object
        count       3
        unique      3
        top         c
        freq        1

        Including only categorical columns from a ``DataFrame`` description.

        >>> df.describe(include=['category'])
               categorical
        count            3
        unique           3
        top              f
        freq             1

        Excluding numeric columns from a ``DataFrame`` description.

        >>> df.describe(exclude=[np.number])
               categorical object
        count            3      3
        unique           3      3
        top              f      c
        freq             1      1

        Excluding object columns from a ``DataFrame`` description.

        >>> df.describe(exclude=[np.object])
               categorical  numeric
        count            3      3.0
        unique           3      NaN
        top              f      NaN
        freq             1      NaN
        mean           NaN      2.0
        std            NaN      1.0
        min            NaN      1.0
        25%            NaN      1.5
        50%            NaN      2.0
        75%            NaN      2.5
        max            NaN      3.0
        """
        if self.ndim == 2 and self.columns.size == 0:
            raise ValueError("Cannot describe a DataFrame without columns")

        if percentiles is not None:
            # explicit conversion of `percentiles` to list
            percentiles = list(percentiles)

            # get them all to be in [0, 1]
            self._check_percentile(percentiles)

            # median should always be included
            if 0.5 not in percentiles:
                percentiles.append(0.5)
            percentiles = np.asarray(percentiles)
        else:
            percentiles = np.array([0.25, 0.5, 0.75])

        # sort and check for duplicates
        unique_pcts = np.unique(percentiles)
        if len(unique_pcts) < len(percentiles):
            raise ValueError("percentiles cannot contain duplicates")
        percentiles = unique_pcts

        formatted_percentiles = format_percentiles(percentiles)

        def describe_numeric_1d(series):
            stat_index = (
                ["count", "mean", "std", "min"] + formatted_percentiles + ["max"]
            )
            d = (
                [series.count(), series.mean(), series.std(), series.min()]
                + series.quantile(percentiles).tolist()
                + [series.max()]
            )
            return pd.Series(d, index=stat_index, name=series.name)

        def describe_categorical_1d(data):
            names = ["count", "unique"]
            objcounts = data.value_counts()
            count_unique = len(objcounts[objcounts != 0])
            result = [data.count(), count_unique]
            dtype = None
            if result[1] > 0:
                top, freq = objcounts.index[0], objcounts.iloc[0]

                if is_datetime64_any_dtype(data):
                    tz = data.dt.tz
                    asint = data.dropna().values.view("i8")
                    top = Timestamp(top)
                    if top.tzinfo is not None and tz is not None:
                        # Don't tz_localize(None) if key is already tz-aware
                        top = top.tz_convert(tz)
                    else:
                        top = top.tz_localize(tz)
                    names += ["top", "freq", "first", "last"]
                    result += [
                        top,
                        freq,
                        Timestamp(asint.min(), tz=tz),
                        Timestamp(asint.max(), tz=tz),
                    ]
                else:
                    names += ["top", "freq"]
                    result += [top, freq]

            # If the DataFrame is empty, set 'top' and 'freq' to None
            # to maintain output shape consistency
            else:
                names += ["top", "freq"]
                result += [np.nan, np.nan]
                dtype = "object"

            return pd.Series(result, index=names, name=data.name, dtype=dtype)

        def describe_1d(data):
            if is_bool_dtype(data):
                return describe_categorical_1d(data)
            elif is_numeric_dtype(data):
                return describe_numeric_1d(data)
            elif is_timedelta64_dtype(data):
                return describe_numeric_1d(data)
            else:
                return describe_categorical_1d(data)

        if self.ndim == 1:
            return describe_1d(self)
        elif (include is None) and (exclude is None):
            # when some numerics are found, keep only numerics
            data = self.select_dtypes(include=[np.number])
            if len(data.columns) == 0:
                data = self
        elif include == "all":
            if exclude is not None:
                msg = "exclude must be None when include is 'all'"
                raise ValueError(msg)
            data = self
        else:
            data = self.select_dtypes(include=include, exclude=exclude)

        ldesc = [describe_1d(s) for _, s in data.items()]
        # set a convenient order for rows
        names = []
        ldesc_indexes = sorted((x.index for x in ldesc), key=len)
        for idxnames in ldesc_indexes:
            for name in idxnames:
                if name not in names:
                    names.append(name)

        d = pd.concat([x.reindex(names, copy=False) for x in ldesc], axis=1, sort=False)
        d.columns = data.columns.copy()
        return d

    def _check_percentile(self, q):
        """
        Validate percentiles (used by describe and quantile).
        """

        msg = "percentiles should all be in the interval [0, 1]. Try {0} instead."
        q = np.asarray(q)
        if q.ndim == 0:
            if not 0 <= q <= 1:
                raise ValueError(msg.format(q / 100.0))
        else:
            if not all(0 <= qs <= 1 for qs in q):
                raise ValueError(msg.format(q / 100.0))
        return q

    _shared_docs[
        "pct_change"
    ] = """
        Percentage change between the current and a prior element.

        Computes the percentage change from the immediately previous row by
        default. This is useful in comparing the percentage of change in a time
        series of elements.

        Parameters
        ----------
        periods : int, default 1
            Periods to shift for forming percent change.
        fill_method : str, default 'pad'
            How to handle NAs before computing percent changes.
        limit : int, default None
            The number of consecutive NAs to fill before stopping.
        freq : DateOffset, timedelta, or offset alias string, optional
            Increment to use from time series API (e.g. 'M' or BDay()).
        **kwargs
            Additional keyword arguments are passed into
            `DataFrame.shift` or `Series.shift`.

        Returns
        -------
        chg : Series or DataFrame
            The same type as the calling object.

        See Also
        --------
        Series.diff : Compute the difference of two elements in a Series.
        DataFrame.diff : Compute the difference of two elements in a DataFrame.
        Series.shift : Shift the index by some number of periods.
        DataFrame.shift : Shift the index by some number of periods.

        Examples
        --------
        **Series**

        >>> s = pd.Series([90, 91, 85])
        >>> s
        0    90
        1    91
        2    85
        dtype: int64

        >>> s.pct_change()
        0         NaN
        1    0.011111
        2   -0.065934
        dtype: float64

        >>> s.pct_change(periods=2)
        0         NaN
        1         NaN
        2   -0.055556
        dtype: float64

        See the percentage change in a Series where filling NAs with last
        valid observation forward to next valid.

        >>> s = pd.Series([90, 91, None, 85])
        >>> s
        0    90.0
        1    91.0
        2     NaN
        3    85.0
        dtype: float64

        >>> s.pct_change(fill_method='ffill')
        0         NaN
        1    0.011111
        2    0.000000
        3   -0.065934
        dtype: float64

        **DataFrame**

        Percentage change in French franc, Deutsche Mark, and Italian lira from
        1980-01-01 to 1980-03-01.

        >>> df = pd.DataFrame({
        ...     'FR': [4.0405, 4.0963, 4.3149],
        ...     'GR': [1.7246, 1.7482, 1.8519],
        ...     'IT': [804.74, 810.01, 860.13]},
        ...     index=['1980-01-01', '1980-02-01', '1980-03-01'])
        >>> df
                        FR      GR      IT
        1980-01-01  4.0405  1.7246  804.74
        1980-02-01  4.0963  1.7482  810.01
        1980-03-01  4.3149  1.8519  860.13

        >>> df.pct_change()
                          FR        GR        IT
        1980-01-01       NaN       NaN       NaN
        1980-02-01  0.013810  0.013684  0.006549
        1980-03-01  0.053365  0.059318  0.061876

        Percentage of change in GOOG and APPL stock volume. Shows computing
        the percentage change between columns.

        >>> df = pd.DataFrame({
        ...     '2016': [1769950, 30586265],
        ...     '2015': [1500923, 40912316],
        ...     '2014': [1371819, 41403351]},
        ...     index=['GOOG', 'APPL'])
        >>> df
                  2016      2015      2014
        GOOG   1769950   1500923   1371819
        APPL  30586265  40912316  41403351

        >>> df.pct_change(axis='columns')
              2016      2015      2014
        GOOG   NaN -0.151997 -0.086016
        APPL   NaN  0.337604  0.012002
        """

    @Appender(_shared_docs["pct_change"] % _shared_doc_kwargs)
    def pct_change(self, periods=1, fill_method="pad", limit=None, freq=None, **kwargs):
        # TODO: Not sure if above is correct - need someone to confirm.
        axis = self._get_axis_number(kwargs.pop("axis", self._stat_axis_name))
        if fill_method is None:
            data = self
        else:
            data = self.fillna(method=fill_method, limit=limit, axis=axis)

        rs = data.div(data.shift(periods=periods, freq=freq, axis=axis, **kwargs)) - 1
        rs = rs.reindex_like(data)
        if freq is None:
            mask = isna(com.values_from_object(data))
            np.putmask(rs.values, mask, np.nan)
        return rs

    def _agg_by_level(self, name, axis=0, level=0, skipna=True, **kwargs):
        if axis is None:
            raise ValueError("Must specify 'axis' when aggregating by level.")
        grouped = self.groupby(level=level, axis=axis, sort=False)
        if hasattr(grouped, name) and skipna:
            return getattr(grouped, name)(**kwargs)
        axis = self._get_axis_number(axis)
        method = getattr(type(self), name)
        applyf = lambda x: method(x, axis=axis, skipna=skipna, **kwargs)
        return grouped.aggregate(applyf)

    @classmethod
    def _add_numeric_operations(cls):
        """
        Add the operations to the cls; evaluate the doc strings again
        """

        axis_descr, name, name2 = _doc_parms(cls)

        cls.any = _make_logical_function(
            cls,
            "any",
            name,
            name2,
            axis_descr,
            _any_desc,
            nanops.nanany,
            _any_see_also,
            _any_examples,
            empty_value=False,
        )
        cls.all = _make_logical_function(
            cls,
            "all",
            name,
            name2,
            axis_descr,
            _all_desc,
            nanops.nanall,
            _all_see_also,
            _all_examples,
            empty_value=True,
        )

        @Substitution(
            desc="Return the mean absolute deviation of the values "
            "for the requested axis.",
            name1=name,
            name2=name2,
            axis_descr=axis_descr,
            min_count="",
            see_also="",
            examples="",
        )
        @Appender(_num_doc)
        def mad(self, axis=None, skipna=None, level=None):
            if skipna is None:
                skipna = True
            if axis is None:
                axis = self._stat_axis_number
            if level is not None:
                return self._agg_by_level("mad", axis=axis, level=level, skipna=skipna)

            data = self._get_numeric_data()
            if axis == 0:
                demeaned = data - data.mean(axis=0)
            else:
                demeaned = data.sub(data.mean(axis=1), axis=0)
            return np.abs(demeaned).mean(axis=axis, skipna=skipna)

        cls.mad = mad

        cls.sem = _make_stat_function_ddof(
            cls,
            "sem",
            name,
            name2,
            axis_descr,
            "Return unbiased standard error of the mean over requested "
            "axis.\n\nNormalized by N-1 by default. This can be changed "
            "using the ddof argument",
            nanops.nansem,
        )
        cls.var = _make_stat_function_ddof(
            cls,
            "var",
            name,
            name2,
            axis_descr,
            "Return unbiased variance over requested axis.\n\nNormalized by "
            "N-1 by default. This can be changed using the ddof argument",
            nanops.nanvar,
        )
        cls.std = _make_stat_function_ddof(
            cls,
            "std",
            name,
            name2,
            axis_descr,
            "Return sample standard deviation over requested axis."
            "\n\nNormalized by N-1 by default. This can be changed using the "
            "ddof argument",
            nanops.nanstd,
        )

        @Substitution(
            desc="Return the compound percentage of the values for "
            "the requested axis.\n\n.. deprecated:: 0.25.0",
            name1=name,
            name2=name2,
            axis_descr=axis_descr,
            min_count="",
            see_also="",
            examples="",
        )
        @Appender(_num_doc)
        def compound(self, axis=None, skipna=None, level=None):
            msg = (
                "The 'compound' method is deprecated and will be"
                "removed in a future version."
            )
            warnings.warn(msg, FutureWarning, stacklevel=2)
            if skipna is None:
                skipna = True
            return (1 + self).prod(axis=axis, skipna=skipna, level=level) - 1

        cls.compound = compound

        cls.cummin = _make_cum_function(
            cls,
            "cummin",
            name,
            name2,
            axis_descr,
            "minimum",
            lambda y, axis: np.minimum.accumulate(y, axis),
            "min",
            np.inf,
            np.nan,
            _cummin_examples,
        )
        cls.cumsum = _make_cum_function(
            cls,
            "cumsum",
            name,
            name2,
            axis_descr,
            "sum",
            lambda y, axis: y.cumsum(axis),
            "sum",
            0.0,
            np.nan,
            _cumsum_examples,
        )
        cls.cumprod = _make_cum_function(
            cls,
            "cumprod",
            name,
            name2,
            axis_descr,
            "product",
            lambda y, axis: y.cumprod(axis),
            "prod",
            1.0,
            np.nan,
            _cumprod_examples,
        )
        cls.cummax = _make_cum_function(
            cls,
            "cummax",
            name,
            name2,
            axis_descr,
            "maximum",
            lambda y, axis: np.maximum.accumulate(y, axis),
            "max",
            -np.inf,
            np.nan,
            _cummax_examples,
        )

        cls.sum = _make_min_count_stat_function(
            cls,
            "sum",
            name,
            name2,
            axis_descr,
            """Return the sum of the values for the requested axis.\n
            This is equivalent to the method ``numpy.sum``.""",
            nanops.nansum,
            _stat_func_see_also,
            _sum_examples,
        )
        cls.mean = _make_stat_function(
            cls,
            "mean",
            name,
            name2,
            axis_descr,
            "Return the mean of the values for the requested axis.",
            nanops.nanmean,
        )
        cls.skew = _make_stat_function(
            cls,
            "skew",
            name,
            name2,
            axis_descr,
            "Return unbiased skew over requested axis\nNormalized by N-1.",
            nanops.nanskew,
        )
        cls.kurt = _make_stat_function(
            cls,
            "kurt",
            name,
            name2,
            axis_descr,
            "Return unbiased kurtosis over requested axis using Fisher's "
            "definition of\nkurtosis (kurtosis of normal == 0.0). Normalized "
            "by N-1.",
            nanops.nankurt,
        )
        cls.kurtosis = cls.kurt
        cls.prod = _make_min_count_stat_function(
            cls,
            "prod",
            name,
            name2,
            axis_descr,
            "Return the product of the values for the requested axis.",
            nanops.nanprod,
            examples=_prod_examples,
        )
        cls.product = cls.prod
        cls.median = _make_stat_function(
            cls,
            "median",
            name,
            name2,
            axis_descr,
            "Return the median of the values for the requested axis.",
            nanops.nanmedian,
        )
        cls.max = _make_stat_function(
            cls,
            "max",
            name,
            name2,
            axis_descr,
            """Return the maximum of the values for the requested axis.\n
            If you want the *index* of the maximum, use ``idxmax``. This is
            the equivalent of the ``numpy.ndarray`` method ``argmax``.""",
            nanops.nanmax,
            _stat_func_see_also,
            _max_examples,
        )
        cls.min = _make_stat_function(
            cls,
            "min",
            name,
            name2,
            axis_descr,
            """Return the minimum of the values for the requested axis.\n
            If you want the *index* of the minimum, use ``idxmin``. This is
            the equivalent of the ``numpy.ndarray`` method ``argmin``.""",
            nanops.nanmin,
            _stat_func_see_also,
            _min_examples,
        )

    @classmethod
    def _add_series_only_operations(cls):
        """
        Add the series only operations to the cls; evaluate the doc
        strings again.
        """

        axis_descr, name, name2 = _doc_parms(cls)

        def nanptp(values, axis=0, skipna=True):
            nmax = nanops.nanmax(values, axis, skipna)
            nmin = nanops.nanmin(values, axis, skipna)
            warnings.warn(
                "Method .ptp is deprecated and will be removed "
                "in a future version. Use numpy.ptp instead.",
                FutureWarning,
                stacklevel=4,
            )
            return nmax - nmin

        cls.ptp = _make_stat_function(
            cls,
            "ptp",
            name,
            name2,
            axis_descr,
            """Return the difference between the maximum value and the
            minimum value in the object. This is the equivalent of the
            ``numpy.ndarray`` method ``ptp``.\n\n.. deprecated:: 0.24.0
                Use numpy.ptp instead""",
            nanptp,
        )

    @classmethod
    def _add_series_or_dataframe_operations(cls):
        """
        Add the series or dataframe only operations to the cls; evaluate
        the doc strings again.
        """

        from pandas.core.window import EWM, Expanding, Rolling, Window

        @Appender(Rolling.__doc__)
        def rolling(
            self,
            window,
            min_periods=None,
            center=False,
            win_type=None,
            on=None,
            axis=0,
            closed=None,
        ):
            axis = self._get_axis_number(axis)

            if win_type is not None:
                return Window(
                    self,
                    window=window,
                    min_periods=min_periods,
                    center=center,
                    win_type=win_type,
                    on=on,
                    axis=axis,
                    closed=closed,
                )

            return Rolling(
                self,
                window=window,
                min_periods=min_periods,
                center=center,
                win_type=win_type,
                on=on,
                axis=axis,
                closed=closed,
            )

        cls.rolling = rolling

        @Appender(Expanding.__doc__)
        def expanding(self, min_periods=1, center=False, axis=0):
            axis = self._get_axis_number(axis)
            return Expanding(self, min_periods=min_periods, center=center, axis=axis)

        cls.expanding = expanding

        @Appender(EWM.__doc__)
        def ewm(
            self,
            com=None,
            span=None,
            halflife=None,
            alpha=None,
            min_periods=0,
            adjust=True,
            ignore_na=False,
            axis=0,
        ):
            axis = self._get_axis_number(axis)
            return EWM(
                self,
                com=com,
                span=span,
                halflife=halflife,
                alpha=alpha,
                min_periods=min_periods,
                adjust=adjust,
                ignore_na=ignore_na,
                axis=axis,
            )

        cls.ewm = ewm

    @Appender(_shared_docs["transform"] % dict(axis="", **_shared_doc_kwargs))
    def transform(self, func, *args, **kwargs):
        result = self.agg(func, *args, **kwargs)
        if is_scalar(result) or len(result) != len(self):
            raise ValueError("transforms cannot produce aggregated results")

        return result

    # ----------------------------------------------------------------------
    # Misc methods

    _shared_docs[
        "valid_index"
    ] = """
        Return index for %(position)s non-NA/null value.

        Returns
        -------
        scalar : type of index

        Notes
        -----
        If all elements are non-NA/null, returns None.
        Also returns None for empty %(klass)s.
        """

    def _find_valid_index(self, how):
        """
        Retrieves the index of the first valid value.

        Parameters
        ----------
        how : {'first', 'last'}
            Use this parameter to change between the first or last valid index.

        Returns
        -------
        idx_first_valid : type of index
        """
        assert how in ["first", "last"]

        if len(self) == 0:  # early stop
            return None
        is_valid = ~self.isna()

        if self.ndim == 2:
            is_valid = is_valid.any(1)  # reduce axis 1

        if how == "first":
            idxpos = is_valid.values[::].argmax()

        if how == "last":
            idxpos = len(self) - 1 - is_valid.values[::-1].argmax()

        chk_notna = is_valid.iat[idxpos]
        idx = self.index[idxpos]

        if not chk_notna:
            return None
        return idx

    @Appender(
        _shared_docs["valid_index"] % {"position": "first", "klass": "Series/DataFrame"}
    )
    def first_valid_index(self):
        return self._find_valid_index("first")

    @Appender(
        _shared_docs["valid_index"] % {"position": "last", "klass": "Series/DataFrame"}
    )
    def last_valid_index(self):
        return self._find_valid_index("last")


def _doc_parms(cls):
    """Return a tuple of the doc parms."""
    axis_descr = "{%s}" % ", ".join(
        "{0} ({1})".format(a, i) for i, a in enumerate(cls._AXIS_ORDERS)
    )
    name = cls._constructor_sliced.__name__ if cls._AXIS_LEN > 1 else "scalar"
    name2 = cls.__name__
    return axis_descr, name, name2


_num_doc = """
%(desc)s

Parameters
----------
axis : %(axis_descr)s
    Axis for the function to be applied on.
skipna : bool, default True
    Exclude NA/null values when computing the result.
level : int or level name, default None
    If the axis is a MultiIndex (hierarchical), count along a
    particular level, collapsing into a %(name1)s.
numeric_only : bool, default None
    Include only float, int, boolean columns. If None, will attempt to use
    everything, then use only numeric data. Not implemented for Series.
%(min_count)s\
**kwargs
    Additional keyword arguments to be passed to the function.

Returns
-------
%(name1)s or %(name2)s (if level specified)\
%(see_also)s\
%(examples)s
"""

_num_ddof_doc = """
%(desc)s

Parameters
----------
axis : %(axis_descr)s
skipna : bool, default True
    Exclude NA/null values. If an entire row/column is NA, the result
    will be NA
level : int or level name, default None
    If the axis is a MultiIndex (hierarchical), count along a
    particular level, collapsing into a %(name1)s
ddof : int, default 1
    Delta Degrees of Freedom. The divisor used in calculations is N - ddof,
    where N represents the number of elements.
numeric_only : bool, default None
    Include only float, int, boolean columns. If None, will attempt to use
    everything, then use only numeric data. Not implemented for Series.

Returns
-------
%(name1)s or %(name2)s (if level specified)\n"""

_bool_doc = """
%(desc)s

Parameters
----------
axis : {0 or 'index', 1 or 'columns', None}, default 0
    Indicate which axis or axes should be reduced.

    * 0 / 'index' : reduce the index, return a Series whose index is the
      original column labels.
    * 1 / 'columns' : reduce the columns, return a Series whose index is the
      original index.
    * None : reduce all axes, return a scalar.

bool_only : bool, default None
    Include only boolean columns. If None, will attempt to use everything,
    then use only boolean data. Not implemented for Series.
skipna : bool, default True
    Exclude NA/null values. If the entire row/column is NA and skipna is
    True, then the result will be %(empty_value)s, as for an empty row/column.
    If skipna is False, then NA are treated as True, because these are not
    equal to zero.
level : int or level name, default None
    If the axis is a MultiIndex (hierarchical), count along a
    particular level, collapsing into a %(name1)s.
**kwargs : any, default None
    Additional keywords have no effect but might be accepted for
    compatibility with NumPy.

Returns
-------
%(name1)s or %(name2)s
    If level is specified, then, %(name2)s is returned; otherwise, %(name1)s
    is returned.

%(see_also)s
%(examples)s"""

_all_desc = """\
Return whether all elements are True, potentially over an axis.

Returns True unless there at least one element within a series or
along a Dataframe axis that is False or equivalent (e.g. zero or
empty)."""

_all_examples = """\
Examples
--------
**Series**

>>> pd.Series([True, True]).all()
True
>>> pd.Series([True, False]).all()
False
>>> pd.Series([]).all()
True
>>> pd.Series([np.nan]).all()
True
>>> pd.Series([np.nan]).all(skipna=False)
True

**DataFrames**

Create a dataframe from a dictionary.

>>> df = pd.DataFrame({'col1': [True, True], 'col2': [True, False]})
>>> df
   col1   col2
0  True   True
1  True  False

Default behaviour checks if column-wise values all return True.

>>> df.all()
col1     True
col2    False
dtype: bool

Specify ``axis='columns'`` to check if row-wise values all return True.

>>> df.all(axis='columns')
0     True
1    False
dtype: bool

Or ``axis=None`` for whether every value is True.

>>> df.all(axis=None)
False
"""

_all_see_also = """\
See Also
--------
Series.all : Return True if all elements are True.
DataFrame.any : Return True if one (or more) elements are True.
"""

_cnum_doc = """
Return cumulative %(desc)s over a DataFrame or Series axis.

Returns a DataFrame or Series of the same size containing the cumulative
%(desc)s.

Parameters
----------
axis : {0 or 'index', 1 or 'columns'}, default 0
    The index or the name of the axis. 0 is equivalent to None or 'index'.
skipna : bool, default True
    Exclude NA/null values. If an entire row/column is NA, the result
    will be NA.
*args, **kwargs :
    Additional keywords have no effect but might be accepted for
    compatibility with NumPy.

Returns
-------
%(name1)s or %(name2)s

See Also
--------
core.window.Expanding.%(accum_func_name)s : Similar functionality
    but ignores ``NaN`` values.
%(name2)s.%(accum_func_name)s : Return the %(desc)s over
    %(name2)s axis.
%(name2)s.cummax : Return cumulative maximum over %(name2)s axis.
%(name2)s.cummin : Return cumulative minimum over %(name2)s axis.
%(name2)s.cumsum : Return cumulative sum over %(name2)s axis.
%(name2)s.cumprod : Return cumulative product over %(name2)s axis.

%(examples)s"""

_cummin_examples = """\
Examples
--------
**Series**

>>> s = pd.Series([2, np.nan, 5, -1, 0])
>>> s
0    2.0
1    NaN
2    5.0
3   -1.0
4    0.0
dtype: float64

By default, NA values are ignored.

>>> s.cummin()
0    2.0
1    NaN
2    2.0
3   -1.0
4   -1.0
dtype: float64

To include NA values in the operation, use ``skipna=False``

>>> s.cummin(skipna=False)
0    2.0
1    NaN
2    NaN
3    NaN
4    NaN
dtype: float64

**DataFrame**

>>> df = pd.DataFrame([[2.0, 1.0],
...                    [3.0, np.nan],
...                    [1.0, 0.0]],
...                    columns=list('AB'))
>>> df
     A    B
0  2.0  1.0
1  3.0  NaN
2  1.0  0.0

By default, iterates over rows and finds the minimum
in each column. This is equivalent to ``axis=None`` or ``axis='index'``.

>>> df.cummin()
     A    B
0  2.0  1.0
1  2.0  NaN
2  1.0  0.0

To iterate over columns and find the minimum in each row,
use ``axis=1``

>>> df.cummin(axis=1)
     A    B
0  2.0  1.0
1  3.0  NaN
2  1.0  0.0
"""

_cumsum_examples = """\
Examples
--------
**Series**

>>> s = pd.Series([2, np.nan, 5, -1, 0])
>>> s
0    2.0
1    NaN
2    5.0
3   -1.0
4    0.0
dtype: float64

By default, NA values are ignored.

>>> s.cumsum()
0    2.0
1    NaN
2    7.0
3    6.0
4    6.0
dtype: float64

To include NA values in the operation, use ``skipna=False``

>>> s.cumsum(skipna=False)
0    2.0
1    NaN
2    NaN
3    NaN
4    NaN
dtype: float64

**DataFrame**

>>> df = pd.DataFrame([[2.0, 1.0],
...                    [3.0, np.nan],
...                    [1.0, 0.0]],
...                    columns=list('AB'))
>>> df
     A    B
0  2.0  1.0
1  3.0  NaN
2  1.0  0.0

By default, iterates over rows and finds the sum
in each column. This is equivalent to ``axis=None`` or ``axis='index'``.

>>> df.cumsum()
     A    B
0  2.0  1.0
1  5.0  NaN
2  6.0  1.0

To iterate over columns and find the sum in each row,
use ``axis=1``

>>> df.cumsum(axis=1)
     A    B
0  2.0  3.0
1  3.0  NaN
2  1.0  1.0
"""

_cumprod_examples = """\
Examples
--------
**Series**

>>> s = pd.Series([2, np.nan, 5, -1, 0])
>>> s
0    2.0
1    NaN
2    5.0
3   -1.0
4    0.0
dtype: float64

By default, NA values are ignored.

>>> s.cumprod()
0     2.0
1     NaN
2    10.0
3   -10.0
4    -0.0
dtype: float64

To include NA values in the operation, use ``skipna=False``

>>> s.cumprod(skipna=False)
0    2.0
1    NaN
2    NaN
3    NaN
4    NaN
dtype: float64

**DataFrame**

>>> df = pd.DataFrame([[2.0, 1.0],
...                    [3.0, np.nan],
...                    [1.0, 0.0]],
...                    columns=list('AB'))
>>> df
     A    B
0  2.0  1.0
1  3.0  NaN
2  1.0  0.0

By default, iterates over rows and finds the product
in each column. This is equivalent to ``axis=None`` or ``axis='index'``.

>>> df.cumprod()
     A    B
0  2.0  1.0
1  6.0  NaN
2  6.0  0.0

To iterate over columns and find the product in each row,
use ``axis=1``

>>> df.cumprod(axis=1)
     A    B
0  2.0  2.0
1  3.0  NaN
2  1.0  0.0
"""

_cummax_examples = """\
Examples
--------
**Series**

>>> s = pd.Series([2, np.nan, 5, -1, 0])
>>> s
0    2.0
1    NaN
2    5.0
3   -1.0
4    0.0
dtype: float64

By default, NA values are ignored.

>>> s.cummax()
0    2.0
1    NaN
2    5.0
3    5.0
4    5.0
dtype: float64

To include NA values in the operation, use ``skipna=False``

>>> s.cummax(skipna=False)
0    2.0
1    NaN
2    NaN
3    NaN
4    NaN
dtype: float64

**DataFrame**

>>> df = pd.DataFrame([[2.0, 1.0],
...                    [3.0, np.nan],
...                    [1.0, 0.0]],
...                    columns=list('AB'))
>>> df
     A    B
0  2.0  1.0
1  3.0  NaN
2  1.0  0.0

By default, iterates over rows and finds the maximum
in each column. This is equivalent to ``axis=None`` or ``axis='index'``.

>>> df.cummax()
     A    B
0  2.0  1.0
1  3.0  NaN
2  3.0  1.0

To iterate over columns and find the maximum in each row,
use ``axis=1``

>>> df.cummax(axis=1)
     A    B
0  2.0  2.0
1  3.0  NaN
2  1.0  1.0
"""

_any_see_also = """\
See Also
--------
numpy.any : Numpy version of this method.
Series.any : Return whether any element is True.
Series.all : Return whether all elements are True.
DataFrame.any : Return whether any element is True over requested axis.
DataFrame.all : Return whether all elements are True over requested axis.
"""

_any_desc = """\
Return whether any element is True, potentially over an axis.

Returns False unless there at least one element within a series or
along a Dataframe axis that is True or equivalent (e.g. non-zero or
non-empty)."""

_any_examples = """\
Examples
--------
**Series**

For Series input, the output is a scalar indicating whether any element
is True.

>>> pd.Series([False, False]).any()
False
>>> pd.Series([True, False]).any()
True
>>> pd.Series([]).any()
False
>>> pd.Series([np.nan]).any()
False
>>> pd.Series([np.nan]).any(skipna=False)
True

**DataFrame**

Whether each column contains at least one True element (the default).

>>> df = pd.DataFrame({"A": [1, 2], "B": [0, 2], "C": [0, 0]})
>>> df
   A  B  C
0  1  0  0
1  2  2  0

>>> df.any()
A     True
B     True
C    False
dtype: bool

Aggregating over the columns.

>>> df = pd.DataFrame({"A": [True, False], "B": [1, 2]})
>>> df
       A  B
0   True  1
1  False  2

>>> df.any(axis='columns')
0    True
1    True
dtype: bool

>>> df = pd.DataFrame({"A": [True, False], "B": [1, 0]})
>>> df
       A  B
0   True  1
1  False  0

>>> df.any(axis='columns')
0    True
1    False
dtype: bool

Aggregating over the entire DataFrame with ``axis=None``.

>>> df.any(axis=None)
True

`any` for an empty DataFrame is an empty Series.

>>> pd.DataFrame([]).any()
Series([], dtype: bool)
"""

_shared_docs[
    "stat_func_example"
] = """

Examples
--------
>>> idx = pd.MultiIndex.from_arrays([
...     ['warm', 'warm', 'cold', 'cold'],
...     ['dog', 'falcon', 'fish', 'spider']],
...     names=['blooded', 'animal'])
>>> s = pd.Series([4, 2, 0, 8], name='legs', index=idx)
>>> s
blooded  animal
warm     dog       4
         falcon    2
cold     fish      0
         spider    8
Name: legs, dtype: int64

>>> s.{stat_func}()
{default_output}

{verb} using level names, as well as indices.

>>> s.{stat_func}(level='blooded')
blooded
warm    {level_output_0}
cold    {level_output_1}
Name: legs, dtype: int64

>>> s.{stat_func}(level=0)
blooded
warm    {level_output_0}
cold    {level_output_1}
Name: legs, dtype: int64"""

_sum_examples = _shared_docs["stat_func_example"].format(
    stat_func="sum", verb="Sum", default_output=14, level_output_0=6, level_output_1=8
)

_sum_examples += """

By default, the sum of an empty or all-NA Series is ``0``.

>>> pd.Series([]).sum()  # min_count=0 is the default
0.0

This can be controlled with the ``min_count`` parameter. For example, if
you'd like the sum of an empty series to be NaN, pass ``min_count=1``.

>>> pd.Series([]).sum(min_count=1)
nan

Thanks to the ``skipna`` parameter, ``min_count`` handles all-NA and
empty series identically.

>>> pd.Series([np.nan]).sum()
0.0

>>> pd.Series([np.nan]).sum(min_count=1)
nan"""

_max_examples = _shared_docs["stat_func_example"].format(
    stat_func="max", verb="Max", default_output=8, level_output_0=4, level_output_1=8
)

_min_examples = _shared_docs["stat_func_example"].format(
    stat_func="min", verb="Min", default_output=0, level_output_0=2, level_output_1=0
)

_stat_func_see_also = """

See Also
--------
Series.sum : Return the sum.
Series.min : Return the minimum.
Series.max : Return the maximum.
Series.idxmin : Return the index of the minimum.
Series.idxmax : Return the index of the maximum.
DataFrame.sum : Return the sum over the requested axis.
DataFrame.min : Return the minimum over the requested axis.
DataFrame.max : Return the maximum over the requested axis.
DataFrame.idxmin : Return the index of the minimum over the requested axis.
DataFrame.idxmax : Return the index of the maximum over the requested axis."""

_prod_examples = """

Examples
--------
By default, the product of an empty or all-NA Series is ``1``

>>> pd.Series([]).prod()
1.0

This can be controlled with the ``min_count`` parameter

>>> pd.Series([]).prod(min_count=1)
nan

Thanks to the ``skipna`` parameter, ``min_count`` handles all-NA and
empty series identically.

>>> pd.Series([np.nan]).prod()
1.0

>>> pd.Series([np.nan]).prod(min_count=1)
nan"""

_min_count_stub = """\
min_count : int, default 0
    The required number of valid values to perform the operation. If fewer than
    ``min_count`` non-NA values are present the result will be NA.

    .. versionadded:: 0.22.0

       Added with the default being 0. This means the sum of an all-NA
       or empty Series is 0, and the product of an all-NA or empty
       Series is 1.
"""


def _make_min_count_stat_function(
    cls, name, name1, name2, axis_descr, desc, f, see_also="", examples=""
):
    @Substitution(
        desc=desc,
        name1=name1,
        name2=name2,
        axis_descr=axis_descr,
        min_count=_min_count_stub,
        see_also=see_also,
        examples=examples,
    )
    @Appender(_num_doc)
    def stat_func(
        self,
        axis=None,
        skipna=None,
        level=None,
        numeric_only=None,
        min_count=0,
        **kwargs
    ):
        if name == "sum":
            nv.validate_sum(tuple(), kwargs)
        elif name == "prod":
            nv.validate_prod(tuple(), kwargs)
        else:
            nv.validate_stat_func(tuple(), kwargs, fname=name)
        if skipna is None:
            skipna = True
        if axis is None:
            axis = self._stat_axis_number
        if level is not None:
            return self._agg_by_level(
                name, axis=axis, level=level, skipna=skipna, min_count=min_count
            )
        return self._reduce(
            f,
            name,
            axis=axis,
            skipna=skipna,
            numeric_only=numeric_only,
            min_count=min_count,
        )

    return set_function_name(stat_func, name, cls)


def _make_stat_function(
    cls, name, name1, name2, axis_descr, desc, f, see_also="", examples=""
):
    @Substitution(
        desc=desc,
        name1=name1,
        name2=name2,
        axis_descr=axis_descr,
        min_count="",
        see_also=see_also,
        examples=examples,
    )
    @Appender(_num_doc)
    def stat_func(
        self, axis=None, skipna=None, level=None, numeric_only=None, **kwargs
    ):
        if name == "median":
            nv.validate_median(tuple(), kwargs)
        else:
            nv.validate_stat_func(tuple(), kwargs, fname=name)
        if skipna is None:
            skipna = True
        if axis is None:
            axis = self._stat_axis_number
        if level is not None:
            return self._agg_by_level(name, axis=axis, level=level, skipna=skipna)
        return self._reduce(
            f, name, axis=axis, skipna=skipna, numeric_only=numeric_only
        )

    return set_function_name(stat_func, name, cls)


def _make_stat_function_ddof(cls, name, name1, name2, axis_descr, desc, f):
    @Substitution(desc=desc, name1=name1, name2=name2, axis_descr=axis_descr)
    @Appender(_num_ddof_doc)
    def stat_func(
        self, axis=None, skipna=None, level=None, ddof=1, numeric_only=None, **kwargs
    ):
        nv.validate_stat_ddof_func(tuple(), kwargs, fname=name)
        if skipna is None:
            skipna = True
        if axis is None:
            axis = self._stat_axis_number
        if level is not None:
            return self._agg_by_level(
                name, axis=axis, level=level, skipna=skipna, ddof=ddof
            )
        return self._reduce(
            f, name, axis=axis, numeric_only=numeric_only, skipna=skipna, ddof=ddof
        )

    return set_function_name(stat_func, name, cls)


def _make_cum_function(
    cls,
    name,
    name1,
    name2,
    axis_descr,
    desc,
    accum_func,
    accum_func_name,
    mask_a,
    mask_b,
    examples,
):
    @Substitution(
        desc=desc,
        name1=name1,
        name2=name2,
        axis_descr=axis_descr,
        accum_func_name=accum_func_name,
        examples=examples,
    )
    @Appender(_cnum_doc)
    def cum_func(self, axis=None, skipna=True, *args, **kwargs):
        skipna = nv.validate_cum_func_with_skipna(skipna, args, kwargs, name)
        if axis is None:
            axis = self._stat_axis_number
        else:
            axis = self._get_axis_number(axis)

        y = com.values_from_object(self).copy()

        if skipna and issubclass(y.dtype.type, (np.datetime64, np.timedelta64)):
            result = accum_func(y, axis)
            mask = isna(self)
            np.putmask(result, mask, iNaT)
        elif skipna and not issubclass(y.dtype.type, (np.integer, np.bool_)):
            mask = isna(self)
            np.putmask(y, mask, mask_a)
            result = accum_func(y, axis)
            np.putmask(result, mask, mask_b)
        else:
            result = accum_func(y, axis)

        d = self._construct_axes_dict()
        d["copy"] = False
        return self._constructor(result, **d).__finalize__(self)

    return set_function_name(cum_func, name, cls)


def _make_logical_function(
    cls, name, name1, name2, axis_descr, desc, f, see_also, examples, empty_value
):
    @Substitution(
        desc=desc,
        name1=name1,
        name2=name2,
        axis_descr=axis_descr,
        see_also=see_also,
        examples=examples,
        empty_value=empty_value,
    )
    @Appender(_bool_doc)
    def logical_func(self, axis=0, bool_only=None, skipna=True, level=None, **kwargs):
        nv.validate_logical_func(tuple(), kwargs, fname=name)
        if level is not None:
            if bool_only is not None:
                raise NotImplementedError(
                    "Option bool_only is not implemented with option level."
                )
            return self._agg_by_level(name, axis=axis, level=level, skipna=skipna)
        return self._reduce(
            f,
            name,
            axis=axis,
            skipna=skipna,
            numeric_only=bool_only,
            filter_type="bool",
        )

    return set_function_name(logical_func, name, cls)


# install the indexes
for _name, _indexer in indexing.get_indexers_list():
    NDFrame._create_indexer(_name, _indexer)<|MERGE_RESOLUTION|>--- conflicted
+++ resolved
@@ -7,7 +7,6 @@
 import pickle
 import re
 from textwrap import dedent
-<<<<<<< HEAD
 from typing import (
     Callable,
     Dict,
@@ -19,9 +18,7 @@
     Set,
     Union,
 )
-=======
 from typing import Callable, Dict, FrozenSet, List, Optional, Set
->>>>>>> d75ee703
 import warnings
 import weakref
 
