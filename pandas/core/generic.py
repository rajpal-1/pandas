import collections
from datetime import timedelta
import functools
import gc
import json
import operator
import pickle
import re
from textwrap import dedent
from typing import (
    TYPE_CHECKING,
    Any,
    Callable,
    Dict,
    FrozenSet,
    Hashable,
    List,
    Mapping,
    Optional,
    Sequence,
    Set,
    Tuple,
    Type,
    Union,
)
import warnings
import weakref

import numpy as np

from pandas._config import config

from pandas._libs import Timestamp, iNaT, lib
from pandas._typing import (
    Axis,
    FilePathOrBuffer,
    FrameOrSeries,
    JSONSerializable,
    Label,
    Level,
    Renamer,
)
from pandas.compat import set_function_name
from pandas.compat._optional import import_optional_dependency
from pandas.compat.numpy import function as nv
from pandas.errors import AbstractMethodError
from pandas.util._decorators import (
    Appender,
    Substitution,
    doc,
    rewrite_axis_style_signature,
)
from pandas.util._validators import (
    validate_bool_kwarg,
    validate_fillna_kwargs,
    validate_percentile,
)

from pandas.core.dtypes.common import (
    ensure_int64,
    ensure_object,
    ensure_str,
    is_bool,
    is_bool_dtype,
    is_datetime64_any_dtype,
    is_datetime64tz_dtype,
    is_dict_like,
    is_extension_array_dtype,
    is_float,
    is_integer,
    is_list_like,
    is_number,
    is_numeric_dtype,
    is_object_dtype,
    is_re_compilable,
    is_scalar,
    is_timedelta64_dtype,
    pandas_dtype,
)
from pandas.core.dtypes.generic import ABCDataFrame, ABCSeries
from pandas.core.dtypes.inference import is_hashable
from pandas.core.dtypes.missing import isna, notna

import pandas as pd
from pandas.core import missing, nanops
import pandas.core.algorithms as algos
from pandas.core.base import PandasObject, SelectionMixin
import pandas.core.common as com
from pandas.core.construction import create_series_with_explicit_dtype
from pandas.core.indexes.api import (
    Index,
    InvalidIndexError,
    MultiIndex,
    RangeIndex,
    ensure_index,
)
from pandas.core.indexes.datetimes import DatetimeIndex
from pandas.core.indexes.period import Period, PeriodIndex
import pandas.core.indexing as indexing
from pandas.core.internals import BlockManager
from pandas.core.missing import find_valid_index
from pandas.core.ops import _align_method_FRAME

from pandas.io.formats import format as fmt
from pandas.io.formats.format import DataFrameFormatter, format_percentiles
from pandas.io.formats.printing import pprint_thing
from pandas.tseries.frequencies import to_offset

if TYPE_CHECKING:
    from pandas.core.resample import Resampler

# goal is to be able to define the docs close to function, while still being
# able to share
_shared_docs: Dict[str, str] = dict()
_shared_doc_kwargs = dict(
    axes="keywords for axes",
    klass="Series/DataFrame",
    axes_single_arg="int or labels for object",
    args_transpose="axes to permute (int or label for object)",
    optional_by="""
        by : str or list of str
            Name or list of names to sort by""",
)


def _single_replace(self, to_replace, method, inplace, limit):
    """
    Replaces values in a Series using the fill method specified when no
    replacement value is given in the replace method
    """
    if self.ndim != 1:
        raise TypeError(
            f"cannot replace {to_replace} with method {method} on a "
            f"{type(self).__name__}"
        )

    orig_dtype = self.dtype
    result = self if inplace else self.copy()
    fill_f = missing.get_fill_func(method)

    mask = missing.mask_missing(result.values, to_replace)
    values = fill_f(result.values, limit=limit, mask=mask)

    if values.dtype == orig_dtype and inplace:
        return

    result = pd.Series(values, index=self.index, dtype=self.dtype).__finalize__(self)

    if inplace:
        self._update_inplace(result._data)
        return

    return result


bool_t = bool  # Need alias because NDFrame has def bool:


class NDFrame(PandasObject, SelectionMixin, indexing.IndexingMixin):
    """
    N-dimensional analogue of DataFrame. Store multi-dimensional in a
    size-mutable, labeled data structure

    Parameters
    ----------
    data : BlockManager
    axes : list
    copy : bool, default False
    """

    _internal_names: List[str] = [
        "_data",
        "_cacher",
        "_item_cache",
        "_cache",
        "_is_copy",
        "_subtyp",
        "_name",
        "_index",
        "_default_kind",
        "_default_fill_value",
        "_metadata",
        "__array_struct__",
        "__array_interface__",
    ]
    _internal_names_set: Set[str] = set(_internal_names)
    _accessors: Set[str] = set()
    _deprecations: FrozenSet[str] = frozenset(["get_values"])
    _metadata: List[str] = []
    _is_copy = None
    _data: BlockManager
    _attrs: Dict[Optional[Hashable], Any]
    _typ: str

    # ----------------------------------------------------------------------
    # Constructors

    def __init__(
        self,
        data: BlockManager,
        copy: bool = False,
        attrs: Optional[Mapping[Optional[Hashable], Any]] = None,
    ):
        # copy kwarg is retained for mypy compat, is not used

        object.__setattr__(self, "_is_copy", None)
        object.__setattr__(self, "_data", data)
        object.__setattr__(self, "_item_cache", {})
        if attrs is None:
            attrs = {}
        else:
            attrs = dict(attrs)
        object.__setattr__(self, "_attrs", attrs)

    @classmethod
    def _init_mgr(cls, mgr, axes=None, dtype=None, copy=False):
        """ passed a manager and a axes dict """
        for a, axe in axes.items():
            if axe is not None:
                mgr = mgr.reindex_axis(
                    axe, axis=cls._get_block_manager_axis(a), copy=False
                )

        # make a copy if explicitly requested
        if copy:
            mgr = mgr.copy()
        if dtype is not None:
            # avoid further copies if we can
            if len(mgr.blocks) > 1 or mgr.blocks[0].values.dtype != dtype:
                mgr = mgr.astype(dtype=dtype)
        return mgr

    # ----------------------------------------------------------------------

    @property
    def attrs(self) -> Dict[Optional[Hashable], Any]:
        """
        Dictionary of global attributes on this object.

        .. warning::

           attrs is experimental and may change without warning.
        """
        if self._attrs is None:
            self._attrs = {}
        return self._attrs

    @attrs.setter
    def attrs(self, value: Mapping[Optional[Hashable], Any]) -> None:
        self._attrs = dict(value)

    @classmethod
    def _validate_dtype(cls, dtype):
        """ validate the passed dtype """
        if dtype is not None:
            dtype = pandas_dtype(dtype)

            # a compound dtype
            if dtype.kind == "V":
                raise NotImplementedError(
                    "compound dtypes are not implemented "
                    f"in the {cls.__name__} constructor"
                )

        return dtype

    # ----------------------------------------------------------------------
    # Construction

    @property
    def _constructor(self: FrameOrSeries) -> Type[FrameOrSeries]:
        """
        Used when a manipulation result has the same dimensions as the
        original.
        """
        raise AbstractMethodError(self)

    @property
    def _constructor_sliced(self):
        """
        Used when a manipulation result has one lower dimension(s) as the
        original, such as DataFrame single columns slicing.
        """
        raise AbstractMethodError(self)

    @property
    def _constructor_expanddim(self):
        """
        Used when a manipulation result has one higher dimension as the
        original, such as Series.to_frame()
        """
        raise NotImplementedError

    # ----------------------------------------------------------------------
    # Axis
    _AXIS_ALIASES = {"rows": 0}
    _AXIS_IALIASES = {0: "rows"}
    _stat_axis_number = 0
    _stat_axis_name = "index"
    _ix = None
    _AXIS_ORDERS: List[str]
    _AXIS_NUMBERS: Dict[str, int]
    _AXIS_NAMES: Dict[int, str]
    _AXIS_REVERSED: bool
    _info_axis_number: int
    _info_axis_name: str
    _AXIS_LEN: int

    def _construct_axes_dict(self, axes=None, **kwargs):
        """Return an axes dictionary for myself."""
        d = {a: self._get_axis(a) for a in (axes or self._AXIS_ORDERS)}
        d.update(kwargs)
        return d

    @classmethod
    def _construct_axes_from_arguments(
        cls, args, kwargs, require_all: bool = False, sentinel=None
    ):
        """
        Construct and returns axes if supplied in args/kwargs.

        If require_all, raise if all axis arguments are not supplied
        return a tuple of (axes, kwargs).

        sentinel specifies the default parameter when an axis is not
        supplied; useful to distinguish when a user explicitly passes None
        in scenarios where None has special meaning.
        """
        # construct the args
        args = list(args)
        for a in cls._AXIS_ORDERS:

            # look for a argument by position
            if a not in kwargs:
                try:
                    kwargs[a] = args.pop(0)
                except IndexError as err:
                    if require_all:
                        raise TypeError(
                            "not enough/duplicate arguments specified!"
                        ) from err

        axes = {a: kwargs.pop(a, sentinel) for a in cls._AXIS_ORDERS}
        return axes, kwargs

    @classmethod
    def _get_axis_number(cls, axis):
        axis = cls._AXIS_ALIASES.get(axis, axis)
        if is_integer(axis):
            if axis in cls._AXIS_NAMES:
                return axis
        else:
            try:
                return cls._AXIS_NUMBERS[axis]
            except KeyError:
                pass
        raise ValueError(f"No axis named {axis} for object type {cls}")

    @classmethod
    def _get_axis_name(cls, axis):
        axis = cls._AXIS_ALIASES.get(axis, axis)
        if isinstance(axis, str):
            if axis in cls._AXIS_NUMBERS:
                return axis
        else:
            try:
                return cls._AXIS_NAMES[axis]
            except KeyError:
                pass
        raise ValueError(f"No axis named {axis} for object type {cls}")

    def _get_axis(self, axis):
        name = self._get_axis_name(axis)
        return getattr(self, name)

    @classmethod
    def _get_block_manager_axis(cls, axis):
        """Map the axis to the block_manager axis."""
        axis = cls._get_axis_number(axis)
        if cls._AXIS_REVERSED:
            m = cls._AXIS_LEN - 1
            return m - axis
        return axis

    def _get_axis_resolvers(self, axis: str) -> Dict[str, ABCSeries]:
        # index or columns
        axis_index = getattr(self, axis)
        d = dict()
        prefix = axis[0]

        for i, name in enumerate(axis_index.names):
            if name is not None:
                key = level = name
            else:
                # prefix with 'i' or 'c' depending on the input axis
                # e.g., you must do ilevel_0 for the 0th level of an unnamed
                # multiiindex
                key = f"{prefix}level_{i}"
                level = i

            level_values = axis_index.get_level_values(level)
            s = level_values.to_series()
            s.index = axis_index
            d[key] = s

        # put the index/columns itself in the dict
        if isinstance(axis_index, MultiIndex):
            dindex = axis_index
        else:
            dindex = axis_index.to_series()

        d[axis] = dindex
        return d

    def _get_index_resolvers(self) -> Dict[str, ABCSeries]:
        from pandas.core.computation.parsing import clean_column_name

        d: Dict[str, ABCSeries] = {}
        for axis_name in self._AXIS_ORDERS:
            d.update(self._get_axis_resolvers(axis_name))

        return {clean_column_name(k): v for k, v in d.items() if not isinstance(k, int)}

    def _get_cleaned_column_resolvers(self) -> Dict[str, ABCSeries]:
        """
        Return the special character free column resolvers of a dataframe.

        Column names with special characters are 'cleaned up' so that they can
        be referred to by backtick quoting.
        Used in :meth:`DataFrame.eval`.
        """
        from pandas.core.computation.parsing import clean_column_name

        if isinstance(self, ABCSeries):
            return {clean_column_name(self.name): self}

        return {
            clean_column_name(k): v for k, v in self.items() if not isinstance(k, int)
        }

    @property
    def _info_axis(self):
        return getattr(self, self._info_axis_name)

    @property
    def _stat_axis(self):
        return getattr(self, self._stat_axis_name)

    @property
    def shape(self) -> Tuple[int, ...]:
        """
        Return a tuple of axis dimensions
        """
        return tuple(len(self._get_axis(a)) for a in self._AXIS_ORDERS)

    @property
    def axes(self) -> List[Index]:
        """
        Return index label(s) of the internal NDFrame
        """
        # we do it this way because if we have reversed axes, then
        # the block manager shows then reversed
        return [self._get_axis(a) for a in self._AXIS_ORDERS]

    @property
    def ndim(self) -> int:
        """
        Return an int representing the number of axes / array dimensions.

        Return 1 if Series. Otherwise return 2 if DataFrame.

        See Also
        --------
        ndarray.ndim : Number of array dimensions.

        Examples
        --------
        >>> s = pd.Series({'a': 1, 'b': 2, 'c': 3})
        >>> s.ndim
        1

        >>> df = pd.DataFrame({'col1': [1, 2], 'col2': [3, 4]})
        >>> df.ndim
        2
        """
        return self._data.ndim

    @property
    def size(self) -> int:
        """
        Return an int representing the number of elements in this object.

        Return the number of rows if Series. Otherwise return the number of
        rows times number of columns if DataFrame.

        See Also
        --------
        ndarray.size : Number of elements in the array.

        Examples
        --------
        >>> s = pd.Series({'a': 1, 'b': 2, 'c': 3})
        >>> s.size
        3

        >>> df = pd.DataFrame({'col1': [1, 2], 'col2': [3, 4]})
        >>> df.size
        4
        """
        return np.prod(self.shape)

    @property
    def _selected_obj(self: FrameOrSeries) -> FrameOrSeries:
        """ internal compat with SelectionMixin """
        return self

    @property
    def _obj_with_exclusions(self: FrameOrSeries) -> FrameOrSeries:
        """ internal compat with SelectionMixin """
        return self

    def set_axis(self, labels, axis: Axis = 0, inplace: bool = False):
        """
        Assign desired index to given axis.

        Indexes for%(extended_summary_sub)s row labels can be changed by assigning
        a list-like or Index.

        .. versionchanged:: 0.21.0

           The signature is now `labels` and `axis`, consistent with
           the rest of pandas API. Previously, the `axis` and `labels`
           arguments were respectively the first and second positional
           arguments.

        Parameters
        ----------
        labels : list-like, Index
            The values for the new index.

        axis : %(axes_single_arg)s, default 0
            The axis to update. The value 0 identifies the rows%(axis_description_sub)s.

        inplace : bool, default False
            Whether to return a new %(klass)s instance.

        Returns
        -------
        renamed : %(klass)s or None
            An object of type %(klass)s if inplace=False, None otherwise.

        See Also
        --------
        %(klass)s.rename_axis : Alter the name of the index%(see_also_sub)s.
        """
        if inplace:
            setattr(self, self._get_axis_name(axis), labels)
        else:
            obj = self.copy()
            obj.set_axis(labels, axis=axis, inplace=True)
            return obj

    def _set_axis(self, axis: int, labels: Index) -> None:
        labels = ensure_index(labels)
        self._data.set_axis(axis, labels)
        self._clear_item_cache()

    def swapaxes(self: FrameOrSeries, axis1, axis2, copy=True) -> FrameOrSeries:
        """
        Interchange axes and swap values axes appropriately.

        Returns
        -------
        y : same as input
        """
        i = self._get_axis_number(axis1)
        j = self._get_axis_number(axis2)

        if i == j:
            if copy:
                return self.copy()
            return self

        mapping = {i: j, j: i}

        new_axes = (self._get_axis(mapping.get(k, k)) for k in range(self._AXIS_LEN))
        new_values = self.values.swapaxes(i, j)
        if copy:
            new_values = new_values.copy()

        return self._constructor(new_values, *new_axes).__finalize__(self)

    def droplevel(self: FrameOrSeries, level, axis=0) -> FrameOrSeries:
        """
        Return DataFrame with requested index / column level(s) removed.

        .. versionadded:: 0.24.0

        Parameters
        ----------
        level : int, str, or list-like
            If a string is given, must be the name of a level
            If list-like, elements must be names or positional indexes
            of levels.

        axis : {0 or 'index', 1 or 'columns'}, default 0
            Axis along which the level(s) is removed:

            * 0 or 'index': remove level(s) in column.
            * 1 or 'columns': remove level(s) in row.

        Returns
        -------
        DataFrame
            DataFrame with requested index / column level(s) removed.

        Examples
        --------
        >>> df = pd.DataFrame([
        ...     [1, 2, 3, 4],
        ...     [5, 6, 7, 8],
        ...     [9, 10, 11, 12]
        ... ]).set_index([0, 1]).rename_axis(['a', 'b'])

        >>> df.columns = pd.MultiIndex.from_tuples([
        ...     ('c', 'e'), ('d', 'f')
        ... ], names=['level_1', 'level_2'])

        >>> df
        level_1   c   d
        level_2   e   f
        a b
        1 2      3   4
        5 6      7   8
        9 10    11  12

        >>> df.droplevel('a')
        level_1   c   d
        level_2   e   f
        b
        2        3   4
        6        7   8
        10      11  12

        >>> df.droplevel('level_2', axis=1)
        level_1   c   d
        a b
        1 2      3   4
        5 6      7   8
        9 10    11  12
        """
        labels = self._get_axis(axis)
        new_labels = labels.droplevel(level)
        result = self.set_axis(new_labels, axis=axis, inplace=False)
        return result

    def pop(self: FrameOrSeries, item) -> FrameOrSeries:
        """
        Return item and drop from frame. Raise KeyError if not found.

        Parameters
        ----------
        item : str
            Label of column to be popped.

        Returns
        -------
        Series

        Examples
        --------
        >>> df = pd.DataFrame([('falcon', 'bird', 389.0),
        ...                    ('parrot', 'bird', 24.0),
        ...                    ('lion', 'mammal', 80.5),
        ...                    ('monkey', 'mammal', np.nan)],
        ...                   columns=('name', 'class', 'max_speed'))
        >>> df
             name   class  max_speed
        0  falcon    bird      389.0
        1  parrot    bird       24.0
        2    lion  mammal       80.5
        3  monkey  mammal        NaN

        >>> df.pop('class')
        0      bird
        1      bird
        2    mammal
        3    mammal
        Name: class, dtype: object

        >>> df
             name  max_speed
        0  falcon      389.0
        1  parrot       24.0
        2    lion       80.5
        3  monkey        NaN
        """
        result = self[item]
        del self[item]
        try:
            result._reset_cacher()
        except AttributeError:
            pass

        return result

    def squeeze(self, axis=None):
        """
        Squeeze 1 dimensional axis objects into scalars.

        Series or DataFrames with a single element are squeezed to a scalar.
        DataFrames with a single column or a single row are squeezed to a
        Series. Otherwise the object is unchanged.

        This method is most useful when you don't know if your
        object is a Series or DataFrame, but you do know it has just a single
        column. In that case you can safely call `squeeze` to ensure you have a
        Series.

        Parameters
        ----------
        axis : {0 or 'index', 1 or 'columns', None}, default None
            A specific axis to squeeze. By default, all length-1 axes are
            squeezed.

        Returns
        -------
        DataFrame, Series, or scalar
            The projection after squeezing `axis` or all the axes.

        See Also
        --------
        Series.iloc : Integer-location based indexing for selecting scalars.
        DataFrame.iloc : Integer-location based indexing for selecting Series.
        Series.to_frame : Inverse of DataFrame.squeeze for a
            single-column DataFrame.

        Examples
        --------
        >>> primes = pd.Series([2, 3, 5, 7])

        Slicing might produce a Series with a single value:

        >>> even_primes = primes[primes % 2 == 0]
        >>> even_primes
        0    2
        dtype: int64

        >>> even_primes.squeeze()
        2

        Squeezing objects with more than one value in every axis does nothing:

        >>> odd_primes = primes[primes % 2 == 1]
        >>> odd_primes
        1    3
        2    5
        3    7
        dtype: int64

        >>> odd_primes.squeeze()
        1    3
        2    5
        3    7
        dtype: int64

        Squeezing is even more effective when used with DataFrames.

        >>> df = pd.DataFrame([[1, 2], [3, 4]], columns=['a', 'b'])
        >>> df
           a  b
        0  1  2
        1  3  4

        Slicing a single column will produce a DataFrame with the columns
        having only one value:

        >>> df_a = df[['a']]
        >>> df_a
           a
        0  1
        1  3

        So the columns can be squeezed down, resulting in a Series:

        >>> df_a.squeeze('columns')
        0    1
        1    3
        Name: a, dtype: int64

        Slicing a single row from a single column will produce a single
        scalar DataFrame:

        >>> df_0a = df.loc[df.index < 1, ['a']]
        >>> df_0a
           a
        0  1

        Squeezing the rows produces a single scalar Series:

        >>> df_0a.squeeze('rows')
        a    1
        Name: 0, dtype: int64

        Squeezing all axes will project directly into a scalar:

        >>> df_0a.squeeze()
        1
        """
        axis = self._AXIS_NAMES if axis is None else (self._get_axis_number(axis),)
        return self.iloc[
            tuple(
                0 if i in axis and len(a) == 1 else slice(None)
                for i, a in enumerate(self.axes)
            )
        ]

    # ----------------------------------------------------------------------
    # Rename

    def rename(
        self: FrameOrSeries,
        mapper: Optional[Renamer] = None,
        *,
        index: Optional[Renamer] = None,
        columns: Optional[Renamer] = None,
        axis: Optional[Axis] = None,
        copy: bool = True,
        inplace: bool = False,
        level: Optional[Level] = None,
        errors: str = "ignore",
    ) -> Optional[FrameOrSeries]:
        """
        Alter axes input function or functions. Function / dict values must be
        unique (1-to-1). Labels not contained in a dict / Series will be left
        as-is. Extra labels listed don't throw an error. Alternatively, change
        ``Series.name`` with a scalar value (Series only).

        Parameters
        ----------
        %(axes)s : scalar, list-like, dict-like or function, optional
            Scalar or list-like will alter the ``Series.name`` attribute,
            and raise on DataFrame.
            dict-like or functions are transformations to apply to
            that axis' values
        copy : bool, default True
            Also copy underlying data.
        inplace : bool, default False
            Whether to return a new %(klass)s. If True then value of copy is
            ignored.
        level : int or level name, default None
            In case of a MultiIndex, only rename labels in the specified
            level.
        errors : {'ignore', 'raise'}, default 'ignore'
            If 'raise', raise a `KeyError` when a dict-like `mapper`, `index`,
            or `columns` contains labels that are not present in the Index
            being transformed.
            If 'ignore', existing keys will be renamed and extra keys will be
            ignored.

        Returns
        -------
        renamed : %(klass)s (new object)

        Raises
        ------
        KeyError
            If any of the labels is not found in the selected axis and
            "errors='raise'".

        See Also
        --------
        NDFrame.rename_axis

        Examples
        --------
        >>> s = pd.Series([1, 2, 3])
        >>> s
        0    1
        1    2
        2    3
        dtype: int64
        >>> s.rename("my_name") # scalar, changes Series.name
        0    1
        1    2
        2    3
        Name: my_name, dtype: int64
        >>> s.rename(lambda x: x ** 2)  # function, changes labels
        0    1
        1    2
        4    3
        dtype: int64
        >>> s.rename({1: 3, 2: 5})  # mapping, changes labels
        0    1
        3    2
        5    3
        dtype: int64

        Since ``DataFrame`` doesn't have a ``.name`` attribute,
        only mapping-type arguments are allowed.

        >>> df = pd.DataFrame({"A": [1, 2, 3], "B": [4, 5, 6]})
        >>> df.rename(2)
        Traceback (most recent call last):
        ...
        TypeError: 'int' object is not callable

        ``DataFrame.rename`` supports two calling conventions

        * ``(index=index_mapper, columns=columns_mapper, ...)``
        * ``(mapper, axis={'index', 'columns'}, ...)``

        We *highly* recommend using keyword arguments to clarify your
        intent.

        >>> df.rename(index=str, columns={"A": "a", "B": "c"})
           a  c
        0  1  4
        1  2  5
        2  3  6

        >>> df.rename(index=str, columns={"A": "a", "C": "c"})
           a  B
        0  1  4
        1  2  5
        2  3  6

        Using axis-style parameters

        >>> df.rename(str.lower, axis='columns')
           a  b
        0  1  4
        1  2  5
        2  3  6

        >>> df.rename({1: 2, 2: 4}, axis='index')
           A  B
        0  1  4
        2  2  5
        4  3  6

        See the :ref:`user guide <basics.rename>` for more.
        """
        if mapper is None and index is None and columns is None:
            raise TypeError("must pass an index to rename")

        if index is not None or columns is not None:
            if axis is not None:
                raise TypeError(
                    "Cannot specify both 'axis' and any of 'index' or 'columns'"
                )
            elif mapper is not None:
                raise TypeError(
                    "Cannot specify both 'mapper' and any of 'index' or 'columns'"
                )
        else:
            # use the mapper argument
            if axis and self._get_axis_number(axis) == 1:
                columns = mapper
            else:
                index = mapper

        result = self if inplace else self.copy(deep=copy)

        for axis_no, replacements in enumerate((index, columns)):
            if replacements is None:
                continue

            ax = self._get_axis(axis_no)
            baxis = self._get_block_manager_axis(axis_no)
            f = com.get_rename_function(replacements)

            if level is not None:
                level = ax._get_level_number(level)

            # GH 13473
            if not callable(replacements):
                indexer = ax.get_indexer_for(replacements)
                if errors == "raise" and len(indexer[indexer == -1]):
                    missing_labels = [
                        label
                        for index, label in enumerate(replacements)
                        if indexer[index] == -1
                    ]
                    raise KeyError(f"{missing_labels} not found in axis")

            result._data = result._data.rename_axis(
                f, axis=baxis, copy=copy, level=level
            )
            result._clear_item_cache()

        if inplace:
            self._update_inplace(result._data)
            return None
        else:
            return result.__finalize__(self)

    @rewrite_axis_style_signature("mapper", [("copy", True), ("inplace", False)])
    def rename_axis(self, mapper=lib.no_default, **kwargs):
        """
        Set the name of the axis for the index or columns.

        Parameters
        ----------
        mapper : scalar, list-like, optional
            Value to set the axis name attribute.
        index, columns : scalar, list-like, dict-like or function, optional
            A scalar, list-like, dict-like or functions transformations to
            apply to that axis' values.

            Use either ``mapper`` and ``axis`` to
            specify the axis to target with ``mapper``, or ``index``
            and/or ``columns``.

            .. versionchanged:: 0.24.0

        axis : {0 or 'index', 1 or 'columns'}, default 0
            The axis to rename.
        copy : bool, default True
            Also copy underlying data.
        inplace : bool, default False
            Modifies the object directly, instead of creating a new Series
            or DataFrame.

        Returns
        -------
        Series, DataFrame, or None
            The same type as the caller or None if `inplace` is True.

        See Also
        --------
        Series.rename : Alter Series index labels or name.
        DataFrame.rename : Alter DataFrame index labels or name.
        Index.rename : Set new names on index.

        Notes
        -----
        ``DataFrame.rename_axis`` supports two calling conventions

        * ``(index=index_mapper, columns=columns_mapper, ...)``
        * ``(mapper, axis={'index', 'columns'}, ...)``

        The first calling convention will only modify the names of
        the index and/or the names of the Index object that is the columns.
        In this case, the parameter ``copy`` is ignored.

        The second calling convention will modify the names of the
        the corresponding index if mapper is a list or a scalar.
        However, if mapper is dict-like or a function, it will use the
        deprecated behavior of modifying the axis *labels*.

        We *highly* recommend using keyword arguments to clarify your
        intent.

        Examples
        --------
        **Series**

        >>> s = pd.Series(["dog", "cat", "monkey"])
        >>> s
        0       dog
        1       cat
        2    monkey
        dtype: object
        >>> s.rename_axis("animal")
        animal
        0    dog
        1    cat
        2    monkey
        dtype: object

        **DataFrame**

        >>> df = pd.DataFrame({"num_legs": [4, 4, 2],
        ...                    "num_arms": [0, 0, 2]},
        ...                   ["dog", "cat", "monkey"])
        >>> df
                num_legs  num_arms
        dog            4         0
        cat            4         0
        monkey         2         2
        >>> df = df.rename_axis("animal")
        >>> df
                num_legs  num_arms
        animal
        dog            4         0
        cat            4         0
        monkey         2         2
        >>> df = df.rename_axis("limbs", axis="columns")
        >>> df
        limbs   num_legs  num_arms
        animal
        dog            4         0
        cat            4         0
        monkey         2         2

        **MultiIndex**

        >>> df.index = pd.MultiIndex.from_product([['mammal'],
        ...                                        ['dog', 'cat', 'monkey']],
        ...                                       names=['type', 'name'])
        >>> df
        limbs          num_legs  num_arms
        type   name
        mammal dog            4         0
               cat            4         0
               monkey         2         2

        >>> df.rename_axis(index={'type': 'class'})
        limbs          num_legs  num_arms
        class  name
        mammal dog            4         0
               cat            4         0
               monkey         2         2

        >>> df.rename_axis(columns=str.upper)
        LIMBS          num_legs  num_arms
        type   name
        mammal dog            4         0
               cat            4         0
               monkey         2         2
        """
        axes, kwargs = self._construct_axes_from_arguments(
            (), kwargs, sentinel=lib.no_default
        )
        copy = kwargs.pop("copy", True)
        inplace = kwargs.pop("inplace", False)
        axis = kwargs.pop("axis", 0)
        if axis is not None:
            axis = self._get_axis_number(axis)

        if kwargs:
            raise TypeError(
                "rename_axis() got an unexpected keyword "
                f'argument "{list(kwargs.keys())[0]}"'
            )

        inplace = validate_bool_kwarg(inplace, "inplace")

        if mapper is not lib.no_default:
            # Use v0.23 behavior if a scalar or list
            non_mapper = is_scalar(mapper) or (
                is_list_like(mapper) and not is_dict_like(mapper)
            )
            if non_mapper:
                return self._set_axis_name(mapper, axis=axis, inplace=inplace)
            else:
                raise ValueError("Use `.rename` to alter labels with a mapper.")
        else:
            # Use new behavior.  Means that index and/or columns
            # is specified
            result = self if inplace else self.copy(deep=copy)

            for axis in range(self._AXIS_LEN):
                v = axes.get(self._AXIS_NAMES[axis])
                if v is lib.no_default:
                    continue
                non_mapper = is_scalar(v) or (is_list_like(v) and not is_dict_like(v))
                if non_mapper:
                    newnames = v
                else:
                    f = com.get_rename_function(v)
                    curnames = self._get_axis(axis).names
                    newnames = [f(name) for name in curnames]
                result._set_axis_name(newnames, axis=axis, inplace=True)
            if not inplace:
                return result

    def _set_axis_name(self, name, axis=0, inplace=False):
        """
        Set the name(s) of the axis.

        Parameters
        ----------
        name : str or list of str
            Name(s) to set.
        axis : {0 or 'index', 1 or 'columns'}, default 0
            The axis to set the label. The value 0 or 'index' specifies index,
            and the value 1 or 'columns' specifies columns.
        inplace : bool, default False
            If `True`, do operation inplace and return None.

            .. versionadded:: 0.21.0

        Returns
        -------
        Series, DataFrame, or None
            The same type as the caller or `None` if `inplace` is `True`.

        See Also
        --------
        DataFrame.rename : Alter the axis labels of :class:`DataFrame`.
        Series.rename : Alter the index labels or set the index name
            of :class:`Series`.
        Index.rename : Set the name of :class:`Index` or :class:`MultiIndex`.

        Examples
        --------
        >>> df = pd.DataFrame({"num_legs": [4, 4, 2]},
        ...                   ["dog", "cat", "monkey"])
        >>> df
                num_legs
        dog            4
        cat            4
        monkey         2
        >>> df._set_axis_name("animal")
                num_legs
        animal
        dog            4
        cat            4
        monkey         2
        >>> df.index = pd.MultiIndex.from_product(
        ...                [["mammal"], ['dog', 'cat', 'monkey']])
        >>> df._set_axis_name(["type", "name"])
                       legs
        type   name
        mammal dog        4
               cat        4
               monkey     2
        """
        axis = self._get_axis_number(axis)
        idx = self._get_axis(axis).set_names(name)

        inplace = validate_bool_kwarg(inplace, "inplace")
        renamed = self if inplace else self.copy()
        renamed.set_axis(idx, axis=axis, inplace=True)
        if not inplace:
            return renamed

    # ----------------------------------------------------------------------
    # Comparison Methods

    def _indexed_same(self, other) -> bool:
        return all(
            self._get_axis(a).equals(other._get_axis(a)) for a in self._AXIS_ORDERS
        )

    def equals(self, other):
        """
        Test whether two objects contain the same elements.

        This function allows two Series or DataFrames to be compared against
        each other to see if they have the same shape and elements. NaNs in
        the same location are considered equal. The column headers do not
        need to have the same type, but the elements within the columns must
        be the same dtype.

        Parameters
        ----------
        other : Series or DataFrame
            The other Series or DataFrame to be compared with the first.

        Returns
        -------
        bool
            True if all elements are the same in both objects, False
            otherwise.

        See Also
        --------
        Series.eq : Compare two Series objects of the same length
            and return a Series where each element is True if the element
            in each Series is equal, False otherwise.
        DataFrame.eq : Compare two DataFrame objects of the same shape and
            return a DataFrame where each element is True if the respective
            element in each DataFrame is equal, False otherwise.
        testing.assert_series_equal : Raises an AssertionError if left and
            right are not equal. Provides an easy interface to ignore
            inequality in dtypes, indexes and precision among others.
        testing.assert_frame_equal : Like assert_series_equal, but targets
            DataFrames.
        numpy.array_equal : Return True if two arrays have the same shape
            and elements, False otherwise.

        Notes
        -----
        This function requires that the elements have the same dtype as their
        respective elements in the other Series or DataFrame. However, the
        column labels do not need to have the same type, as long as they are
        still considered equal.

        Examples
        --------
        >>> df = pd.DataFrame({1: [10], 2: [20]})
        >>> df
            1   2
        0  10  20

        DataFrames df and exactly_equal have the same types and values for
        their elements and column labels, which will return True.

        >>> exactly_equal = pd.DataFrame({1: [10], 2: [20]})
        >>> exactly_equal
            1   2
        0  10  20
        >>> df.equals(exactly_equal)
        True

        DataFrames df and different_column_type have the same element
        types and values, but have different types for the column labels,
        which will still return True.

        >>> different_column_type = pd.DataFrame({1.0: [10], 2.0: [20]})
        >>> different_column_type
           1.0  2.0
        0   10   20
        >>> df.equals(different_column_type)
        True

        DataFrames df and different_data_type have different types for the
        same values for their elements, and will return False even though
        their column labels are the same values and types.

        >>> different_data_type = pd.DataFrame({1: [10.0], 2: [20.0]})
        >>> different_data_type
              1     2
        0  10.0  20.0
        >>> df.equals(different_data_type)
        False
        """
        if not isinstance(other, self._constructor):
            return False
        return self._data.equals(other._data)

    # -------------------------------------------------------------------------
    # Unary Methods

    def __neg__(self):
        values = self._values
        if is_bool_dtype(values):
            arr = operator.inv(values)
        elif (
            is_numeric_dtype(values)
            or is_timedelta64_dtype(values)
            or is_object_dtype(values)
        ):
            arr = operator.neg(values)
        else:
            raise TypeError(f"Unary negative expects numeric dtype, not {values.dtype}")
        return self.__array_wrap__(arr)

    def __pos__(self):
<<<<<<< HEAD
        values = com.values_from_object(self)
        if is_bool_dtype(values):
=======
        values = self._values
        if is_bool_dtype(values) or is_period_arraylike(values):
>>>>>>> 86ed2b65
            arr = values
        elif (
            is_numeric_dtype(values)
            or is_timedelta64_dtype(values)
            or is_object_dtype(values)
        ):
            arr = operator.pos(values)
        else:
            raise TypeError(f"Unary plus expects numeric dtype, not {values.dtype}")
        return self.__array_wrap__(arr)

    def __invert__(self):
        if not self.size:
            # inv fails with 0 len
            return self

        new_data = self._data.apply(operator.invert)
        result = self._constructor(new_data).__finalize__(self)
        return result

    def __nonzero__(self):
        raise ValueError(
            f"The truth value of a {type(self).__name__} is ambiguous. "
            "Use a.empty, a.bool(), a.item(), a.any() or a.all()."
        )

    __bool__ = __nonzero__

    def bool(self):
        """
        Return the bool of a single element PandasObject.

        This must be a boolean scalar value, either True or False.  Raise a
        ValueError if the PandasObject does not have exactly 1 element, or that
        element is not boolean

        Returns
        -------
        bool
            Same single boolean value converted to bool type.
        """
        v = self.squeeze()
        if isinstance(v, (bool, np.bool_)):
            return bool(v)
        elif is_scalar(v):
            raise ValueError(
                "bool cannot act on a non-boolean single element "
                f"{type(self).__name__}"
            )

        self.__nonzero__()

    def __abs__(self: FrameOrSeries) -> FrameOrSeries:
        return self.abs()

    def __round__(self: FrameOrSeries, decimals: int = 0) -> FrameOrSeries:
        return self.round(decimals)

    # -------------------------------------------------------------------------
    # Label or Level Combination Helpers
    #
    # A collection of helper methods for DataFrame/Series operations that
    # accept a combination of column/index labels and levels.  All such
    # operations should utilize/extend these methods when possible so that we
    # have consistent precedence and validation logic throughout the library.

    def _is_level_reference(self, key, axis=0):
        """
        Test whether a key is a level reference for a given axis.

        To be considered a level reference, `key` must be a string that:
          - (axis=0): Matches the name of an index level and does NOT match
            a column label.
          - (axis=1): Matches the name of a column level and does NOT match
            an index label.

        Parameters
        ----------
        key : str
            Potential level name for the given axis
        axis : int, default 0
            Axis that levels are associated with (0 for index, 1 for columns)

        Returns
        -------
        is_level : bool
        """
        axis = self._get_axis_number(axis)

        return (
            key is not None
            and is_hashable(key)
            and key in self.axes[axis].names
            and not self._is_label_reference(key, axis=axis)
        )

    def _is_label_reference(self, key, axis=0) -> bool_t:
        """
        Test whether a key is a label reference for a given axis.

        To be considered a label reference, `key` must be a string that:
          - (axis=0): Matches a column label
          - (axis=1): Matches an index label

        Parameters
        ----------
        key: str
            Potential label name
        axis: int, default 0
            Axis perpendicular to the axis that labels are associated with
            (0 means search for column labels, 1 means search for index labels)

        Returns
        -------
        is_label: bool
        """
        axis = self._get_axis_number(axis)
        other_axes = (ax for ax in range(self._AXIS_LEN) if ax != axis)

        return (
            key is not None
            and is_hashable(key)
            and any(key in self.axes[ax] for ax in other_axes)
        )

    def _is_label_or_level_reference(self, key: str, axis: int = 0) -> bool_t:
        """
        Test whether a key is a label or level reference for a given axis.

        To be considered either a label or a level reference, `key` must be a
        string that:
          - (axis=0): Matches a column label or an index level
          - (axis=1): Matches an index label or a column level

        Parameters
        ----------
        key: str
            Potential label or level name
        axis: int, default 0
            Axis that levels are associated with (0 for index, 1 for columns)

        Returns
        -------
        is_label_or_level: bool
        """
        return self._is_level_reference(key, axis=axis) or self._is_label_reference(
            key, axis=axis
        )

    def _check_label_or_level_ambiguity(self, key, axis: int = 0) -> None:
        """
        Check whether `key` is ambiguous.

        By ambiguous, we mean that it matches both a level of the input
        `axis` and a label of the other axis.

        Parameters
        ----------
        key: str or object
            Label or level name.
        axis: int, default 0
            Axis that levels are associated with (0 for index, 1 for columns).

        Raises
        ------
        ValueError: `key` is ambiguous
        """
        axis = self._get_axis_number(axis)
        other_axes = (ax for ax in range(self._AXIS_LEN) if ax != axis)

        if (
            key is not None
            and is_hashable(key)
            and key in self.axes[axis].names
            and any(key in self.axes[ax] for ax in other_axes)
        ):

            # Build an informative and grammatical warning
            level_article, level_type = (
                ("an", "index") if axis == 0 else ("a", "column")
            )

            label_article, label_type = (
                ("a", "column") if axis == 0 else ("an", "index")
            )

            msg = (
                f"'{key}' is both {level_article} {level_type} level and "
                f"{label_article} {label_type} label, which is ambiguous."
            )
            raise ValueError(msg)

    def _get_label_or_level_values(self, key: str, axis: int = 0) -> np.ndarray:
        """
        Return a 1-D array of values associated with `key`, a label or level
        from the given `axis`.

        Retrieval logic:
          - (axis=0): Return column values if `key` matches a column label.
            Otherwise return index level values if `key` matches an index
            level.
          - (axis=1): Return row values if `key` matches an index label.
            Otherwise return column level values if 'key' matches a column
            level

        Parameters
        ----------
        key: str
            Label or level name.
        axis: int, default 0
            Axis that levels are associated with (0 for index, 1 for columns)

        Returns
        -------
        values: np.ndarray

        Raises
        ------
        KeyError
            if `key` matches neither a label nor a level
        ValueError
            if `key` matches multiple labels
        FutureWarning
            if `key` is ambiguous. This will become an ambiguity error in a
            future version
        """
        axis = self._get_axis_number(axis)
        other_axes = [ax for ax in range(self._AXIS_LEN) if ax != axis]

        if self._is_label_reference(key, axis=axis):
            self._check_label_or_level_ambiguity(key, axis=axis)
            values = self.xs(key, axis=other_axes[0])._values
        elif self._is_level_reference(key, axis=axis):
            values = self.axes[axis].get_level_values(key)._values
        else:
            raise KeyError(key)

        # Check for duplicates
        if values.ndim > 1:

            if other_axes and isinstance(self._get_axis(other_axes[0]), MultiIndex):
                multi_message = (
                    "\n"
                    "For a multi-index, the label must be a "
                    "tuple with elements corresponding to each level."
                )
            else:
                multi_message = ""

            label_axis_name = "column" if axis == 0 else "index"
            raise ValueError(
                (
                    f"The {label_axis_name} label '{key}' "
                    f"is not unique.{multi_message}"
                )
            )

        return values

    def _drop_labels_or_levels(self, keys, axis: int = 0):
        """
        Drop labels and/or levels for the given `axis`.

        For each key in `keys`:
          - (axis=0): If key matches a column label then drop the column.
            Otherwise if key matches an index level then drop the level.
          - (axis=1): If key matches an index label then drop the row.
            Otherwise if key matches a column level then drop the level.

        Parameters
        ----------
        keys: str or list of str
            labels or levels to drop
        axis: int, default 0
            Axis that levels are associated with (0 for index, 1 for columns)

        Returns
        -------
        dropped: DataFrame

        Raises
        ------
        ValueError
            if any `keys` match neither a label nor a level
        """
        axis = self._get_axis_number(axis)

        # Validate keys
        keys = com.maybe_make_list(keys)
        invalid_keys = [
            k for k in keys if not self._is_label_or_level_reference(k, axis=axis)
        ]

        if invalid_keys:
            raise ValueError(
                (
                    "The following keys are not valid labels or "
                    f"levels for axis {axis}: {invalid_keys}"
                )
            )

        # Compute levels and labels to drop
        levels_to_drop = [k for k in keys if self._is_level_reference(k, axis=axis)]

        labels_to_drop = [k for k in keys if not self._is_level_reference(k, axis=axis)]

        # Perform copy upfront and then use inplace operations below.
        # This ensures that we always perform exactly one copy.
        # ``copy`` and/or ``inplace`` options could be added in the future.
        dropped = self.copy()

        if axis == 0:
            # Handle dropping index levels
            if levels_to_drop:
                dropped.reset_index(levels_to_drop, drop=True, inplace=True)

            # Handle dropping columns labels
            if labels_to_drop:
                dropped.drop(labels_to_drop, axis=1, inplace=True)
        else:
            # Handle dropping column levels
            if levels_to_drop:
                if isinstance(dropped.columns, MultiIndex):
                    # Drop the specified levels from the MultiIndex
                    dropped.columns = dropped.columns.droplevel(levels_to_drop)
                else:
                    # Drop the last level of Index by replacing with
                    # a RangeIndex
                    dropped.columns = RangeIndex(dropped.columns.size)

            # Handle dropping index labels
            if labels_to_drop:
                dropped.drop(labels_to_drop, axis=0, inplace=True)

        return dropped

    # ----------------------------------------------------------------------
    # Iteration

    def __hash__(self):
        raise TypeError(
            f"{repr(type(self).__name__)} objects are mutable, "
            f"thus they cannot be hashed"
        )

    def __iter__(self):
        """
        Iterate over info axis.

        Returns
        -------
        iterator
            Info axis as iterator.
        """
        return iter(self._info_axis)

    # can we get a better explanation of this?
    def keys(self):
        """
        Get the 'info axis' (see Indexing for more).

        This is index for Series, columns for DataFrame.

        Returns
        -------
        Index
            Info axis.
        """
        return self._info_axis

    def items(self):
        """
        Iterate over (label, values) on info axis

        This is index for Series and columns for DataFrame.

        Returns
        -------
        Generator
        """
        for h in self._info_axis:
            yield h, self[h]

    @Appender(items.__doc__)
    def iteritems(self):
        return self.items()

    def __len__(self) -> int:
        """Returns length of info axis"""
        return len(self._info_axis)

    def __contains__(self, key) -> bool_t:
        """True if the key is in the info axis"""
        return key in self._info_axis

    @property
    def empty(self) -> bool_t:
        """
        Indicator whether DataFrame is empty.

        True if DataFrame is entirely empty (no items), meaning any of the
        axes are of length 0.

        Returns
        -------
        bool
            If DataFrame is empty, return True, if not return False.

        See Also
        --------
        Series.dropna : Return series without null values.
        DataFrame.dropna : Return DataFrame with labels on given axis omitted
            where (all or any) data are missing.

        Notes
        -----
        If DataFrame contains only NaNs, it is still not considered empty. See
        the example below.

        Examples
        --------
        An example of an actual empty DataFrame. Notice the index is empty:

        >>> df_empty = pd.DataFrame({'A' : []})
        >>> df_empty
        Empty DataFrame
        Columns: [A]
        Index: []
        >>> df_empty.empty
        True

        If we only have NaNs in our DataFrame, it is not considered empty! We
        will need to drop the NaNs to make the DataFrame empty:

        >>> df = pd.DataFrame({'A' : [np.nan]})
        >>> df
            A
        0 NaN
        >>> df.empty
        False
        >>> df.dropna().empty
        True
        """
        return any(len(self._get_axis(a)) == 0 for a in self._AXIS_ORDERS)

    # ----------------------------------------------------------------------
    # Array Interface

    # This is also set in IndexOpsMixin
    # GH#23114 Ensure ndarray.__op__(DataFrame) returns NotImplemented
    __array_priority__ = 1000

    def __array__(self, dtype=None) -> np.ndarray:
        return np.asarray(self._values, dtype=dtype)

    def __array_wrap__(self, result, context=None):
        result = lib.item_from_zerodim(result)
        if is_scalar(result):
            # e.g. we get here with np.ptp(series)
            # ptp also requires the item_from_zerodim
            return result
        d = self._construct_axes_dict(self._AXIS_ORDERS, copy=False)
        return self._constructor(result, **d).__finalize__(self)

    # ideally we would define this to avoid the getattr checks, but
    # is slower
    # @property
    # def __array_interface__(self):
    #    """ provide numpy array interface method """
    #    values = self.values
    #    return dict(typestr=values.dtype.str,shape=values.shape,data=values)

    # ----------------------------------------------------------------------
    # Picklability

    def __getstate__(self) -> Dict[str, Any]:
        meta = {k: getattr(self, k, None) for k in self._metadata}
        return dict(
            _data=self._data,
            _typ=self._typ,
            _metadata=self._metadata,
            attrs=self.attrs,
            **meta,
        )

    def __setstate__(self, state):

        if isinstance(state, BlockManager):
            self._data = state
        elif isinstance(state, dict):
            typ = state.get("_typ")
            if typ is not None:
                attrs = state.get("_attrs", {})
                object.__setattr__(self, "_attrs", attrs)

                # set in the order of internal names
                # to avoid definitional recursion
                # e.g. say fill_value needing _data to be
                # defined
                meta = set(self._internal_names + self._metadata)
                for k in list(meta):
                    if k in state:
                        v = state[k]
                        object.__setattr__(self, k, v)

                for k, v in state.items():
                    if k not in meta:
                        object.__setattr__(self, k, v)

            else:
                raise NotImplementedError("Pre-0.12 pickles are no longer supported")
        elif len(state) == 2:
            raise NotImplementedError("Pre-0.12 pickles are no longer supported")

        self._item_cache = {}

    # ----------------------------------------------------------------------
    # Rendering Methods

    def __repr__(self) -> str:
        # string representation based upon iterating over self
        # (since, by definition, `PandasContainers` are iterable)
        prepr = f"[{','.join(map(pprint_thing, self))}]"
        return f"{type(self).__name__}({prepr})"

    def _repr_latex_(self):
        """
        Returns a LaTeX representation for a particular object.
        Mainly for use with nbconvert (jupyter notebook conversion to pdf).
        """
        if config.get_option("display.latex.repr"):
            return self.to_latex()
        else:
            return None

    def _repr_data_resource_(self):
        """
        Not a real Jupyter special repr method, but we use the same
        naming convention.
        """
        if config.get_option("display.html.table_schema"):
            data = self.head(config.get_option("display.max_rows"))
            payload = json.loads(
                data.to_json(orient="table"), object_pairs_hook=collections.OrderedDict
            )
            return payload

    # ----------------------------------------------------------------------
    # I/O Methods

    _shared_docs[
        "to_markdown"
    ] = """
    Print %(klass)s in Markdown-friendly format.

    .. versionadded:: 1.0.0

    Parameters
    ----------
    buf : str, Path or StringIO-like, optional, default None
        Buffer to write to. If None, the output is returned as a string.
    mode : str, optional
        Mode in which file is opened.
    **kwargs
        These parameters will be passed to `tabulate`.

    Returns
    -------
    str
        %(klass)s in Markdown-friendly format.
    """

    _shared_docs[
        "to_excel"
    ] = """
    Write %(klass)s to an Excel sheet.

    To write a single %(klass)s to an Excel .xlsx file it is only necessary to
    specify a target file name. To write to multiple sheets it is necessary to
    create an `ExcelWriter` object with a target file name, and specify a sheet
    in the file to write to.

    Multiple sheets may be written to by specifying unique `sheet_name`.
    With all data written to the file it is necessary to save the changes.
    Note that creating an `ExcelWriter` object with a file name that already
    exists will result in the contents of the existing file being erased.

    Parameters
    ----------
    excel_writer : str or ExcelWriter object
        File path or existing ExcelWriter.
    sheet_name : str, default 'Sheet1'
        Name of sheet which will contain DataFrame.
    na_rep : str, default ''
        Missing data representation.
    float_format : str, optional
        Format string for floating point numbers. For example
        ``float_format="%%.2f"`` will format 0.1234 to 0.12.
    columns : sequence or list of str, optional
        Columns to write.
    header : bool or list of str, default True
        Write out the column names. If a list of string is given it is
        assumed to be aliases for the column names.
    index : bool, default True
        Write row names (index).
    index_label : str or sequence, optional
        Column label for index column(s) if desired. If not specified, and
        `header` and `index` are True, then the index names are used. A
        sequence should be given if the DataFrame uses MultiIndex.
    startrow : int, default 0
        Upper left cell row to dump data frame.
    startcol : int, default 0
        Upper left cell column to dump data frame.
    engine : str, optional
        Write engine to use, 'openpyxl' or 'xlsxwriter'. You can also set this
        via the options ``io.excel.xlsx.writer``, ``io.excel.xls.writer``, and
        ``io.excel.xlsm.writer``.
    merge_cells : bool, default True
        Write MultiIndex and Hierarchical Rows as merged cells.
    encoding : str, optional
        Encoding of the resulting excel file. Only necessary for xlwt,
        other writers support unicode natively.
    inf_rep : str, default 'inf'
        Representation for infinity (there is no native representation for
        infinity in Excel).
    verbose : bool, default True
        Display more information in the error logs.
    freeze_panes : tuple of int (length 2), optional
        Specifies the one-based bottommost row and rightmost column that
        is to be frozen.

    See Also
    --------
    to_csv : Write DataFrame to a comma-separated values (csv) file.
    ExcelWriter : Class for writing DataFrame objects into excel sheets.
    read_excel : Read an Excel file into a pandas DataFrame.
    read_csv : Read a comma-separated values (csv) file into DataFrame.

    Notes
    -----
    For compatibility with :meth:`~DataFrame.to_csv`,
    to_excel serializes lists and dicts to strings before writing.

    Once a workbook has been saved it is not possible write further data
    without rewriting the whole workbook.

    Examples
    --------

    Create, write to and save a workbook:

    >>> df1 = pd.DataFrame([['a', 'b'], ['c', 'd']],
    ...                    index=['row 1', 'row 2'],
    ...                    columns=['col 1', 'col 2'])
    >>> df1.to_excel("output.xlsx")  # doctest: +SKIP

    To specify the sheet name:

    >>> df1.to_excel("output.xlsx",
    ...              sheet_name='Sheet_name_1')  # doctest: +SKIP

    If you wish to write to more than one sheet in the workbook, it is
    necessary to specify an ExcelWriter object:

    >>> df2 = df1.copy()
    >>> with pd.ExcelWriter('output.xlsx') as writer:  # doctest: +SKIP
    ...     df1.to_excel(writer, sheet_name='Sheet_name_1')
    ...     df2.to_excel(writer, sheet_name='Sheet_name_2')

    ExcelWriter can also be used to append to an existing Excel file:

    >>> with pd.ExcelWriter('output.xlsx',
    ...                     mode='a') as writer:  # doctest: +SKIP
    ...     df.to_excel(writer, sheet_name='Sheet_name_3')

    To set the library that is used to write the Excel file,
    you can pass the `engine` keyword (the default engine is
    automatically chosen depending on the file extension):

    >>> df1.to_excel('output1.xlsx', engine='xlsxwriter')  # doctest: +SKIP
    """

    @Appender(_shared_docs["to_excel"] % dict(klass="object"))
    def to_excel(
        self,
        excel_writer,
        sheet_name="Sheet1",
        na_rep="",
        float_format=None,
        columns=None,
        header=True,
        index=True,
        index_label=None,
        startrow=0,
        startcol=0,
        engine=None,
        merge_cells=True,
        encoding=None,
        inf_rep="inf",
        verbose=True,
        freeze_panes=None,
    ) -> None:
        df = self if isinstance(self, ABCDataFrame) else self.to_frame()

        from pandas.io.formats.excel import ExcelFormatter

        formatter = ExcelFormatter(
            df,
            na_rep=na_rep,
            cols=columns,
            header=header,
            float_format=float_format,
            index=index,
            index_label=index_label,
            merge_cells=merge_cells,
            inf_rep=inf_rep,
        )
        formatter.write(
            excel_writer,
            sheet_name=sheet_name,
            startrow=startrow,
            startcol=startcol,
            freeze_panes=freeze_panes,
            engine=engine,
        )

    def to_json(
        self,
        path_or_buf: Optional[FilePathOrBuffer] = None,
        orient: Optional[str] = None,
        date_format: Optional[str] = None,
        double_precision: int = 10,
        force_ascii: bool_t = True,
        date_unit: str = "ms",
        default_handler: Optional[Callable[[Any], JSONSerializable]] = None,
        lines: bool_t = False,
        compression: Optional[str] = "infer",
        index: bool_t = True,
        indent: Optional[int] = None,
    ) -> Optional[str]:
        """
        Convert the object to a JSON string.

        Note NaN's and None will be converted to null and datetime objects
        will be converted to UNIX timestamps.

        Parameters
        ----------
        path_or_buf : str or file handle, optional
            File path or object. If not specified, the result is returned as
            a string.
        orient : str
            Indication of expected JSON string format.

            * Series:

                - default is 'index'
                - allowed values are: {'split','records','index','table'}.

            * DataFrame:

                - default is 'columns'
                - allowed values are: {'split', 'records', 'index', 'columns',
                  'values', 'table'}.

            * The format of the JSON string:

                - 'split' : dict like {'index' -> [index], 'columns' -> [columns],
                  'data' -> [values]}
                - 'records' : list like [{column -> value}, ... , {column -> value}]
                - 'index' : dict like {index -> {column -> value}}
                - 'columns' : dict like {column -> {index -> value}}
                - 'values' : just the values array
                - 'table' : dict like {'schema': {schema}, 'data': {data}}

                Describing the data, where data component is like ``orient='records'``.

            .. versionchanged:: 0.20.0

        date_format : {None, 'epoch', 'iso'}
            Type of date conversion. 'epoch' = epoch milliseconds,
            'iso' = ISO8601. The default depends on the `orient`. For
            ``orient='table'``, the default is 'iso'. For all other orients,
            the default is 'epoch'.
        double_precision : int, default 10
            The number of decimal places to use when encoding
            floating point values.
        force_ascii : bool, default True
            Force encoded string to be ASCII.
        date_unit : str, default 'ms' (milliseconds)
            The time unit to encode to, governs timestamp and ISO8601
            precision.  One of 's', 'ms', 'us', 'ns' for second, millisecond,
            microsecond, and nanosecond respectively.
        default_handler : callable, default None
            Handler to call if object cannot otherwise be converted to a
            suitable format for JSON. Should receive a single argument which is
            the object to convert and return a serialisable object.
        lines : bool, default False
            If 'orient' is 'records' write out line delimited json format. Will
            throw ValueError if incorrect 'orient' since others are not list
            like.

        compression : {'infer', 'gzip', 'bz2', 'zip', 'xz', None}

            A string representing the compression to use in the output file,
            only used when the first argument is a filename. By default, the
            compression is inferred from the filename.

            .. versionadded:: 0.21.0
            .. versionchanged:: 0.24.0
               'infer' option added and set to default
        index : bool, default True
            Whether to include the index values in the JSON string. Not
            including the index (``index=False``) is only supported when
            orient is 'split' or 'table'.

            .. versionadded:: 0.23.0

        indent : int, optional
           Length of whitespace used to indent each record.

           .. versionadded:: 1.0.0

        Returns
        -------
        None or str
            If path_or_buf is None, returns the resulting json format as a
            string. Otherwise returns None.

        See Also
        --------
        read_json : Convert a JSON string to pandas object.

        Notes
        -----
        The behavior of ``indent=0`` varies from the stdlib, which does not
        indent the output but does insert newlines. Currently, ``indent=0``
        and the default ``indent=None`` are equivalent in pandas, though this
        may change in a future release.

        Examples
        --------
        >>> df = pd.DataFrame([['a', 'b'], ['c', 'd']],
        ...                   index=['row 1', 'row 2'],
        ...                   columns=['col 1', 'col 2'])
        >>> df.to_json(orient='split')
        '{"columns":["col 1","col 2"],
          "index":["row 1","row 2"],
          "data":[["a","b"],["c","d"]]}'

        Encoding/decoding a Dataframe using ``'records'`` formatted JSON.
        Note that index labels are not preserved with this encoding.

        >>> df.to_json(orient='records')
        '[{"col 1":"a","col 2":"b"},{"col 1":"c","col 2":"d"}]'

        Encoding/decoding a Dataframe using ``'index'`` formatted JSON:

        >>> df.to_json(orient='index')
        '{"row 1":{"col 1":"a","col 2":"b"},"row 2":{"col 1":"c","col 2":"d"}}'

        Encoding/decoding a Dataframe using ``'columns'`` formatted JSON:

        >>> df.to_json(orient='columns')
        '{"col 1":{"row 1":"a","row 2":"c"},"col 2":{"row 1":"b","row 2":"d"}}'

        Encoding/decoding a Dataframe using ``'values'`` formatted JSON:

        >>> df.to_json(orient='values')
        '[["a","b"],["c","d"]]'

        Encoding with Table Schema

        >>> df.to_json(orient='table')
        '{"schema": {"fields": [{"name": "index", "type": "string"},
                                {"name": "col 1", "type": "string"},
                                {"name": "col 2", "type": "string"}],
                     "primaryKey": "index",
                     "pandas_version": "0.20.0"},
          "data": [{"index": "row 1", "col 1": "a", "col 2": "b"},
                   {"index": "row 2", "col 1": "c", "col 2": "d"}]}'
        """
        from pandas.io import json

        if date_format is None and orient == "table":
            date_format = "iso"
        elif date_format is None:
            date_format = "epoch"

        config.is_nonnegative_int(indent)
        indent = indent or 0

        return json.to_json(
            path_or_buf=path_or_buf,
            obj=self,
            orient=orient,
            date_format=date_format,
            double_precision=double_precision,
            force_ascii=force_ascii,
            date_unit=date_unit,
            default_handler=default_handler,
            lines=lines,
            compression=compression,
            index=index,
            indent=indent,
        )

    def to_hdf(
        self,
        path_or_buf,
        key: str,
        mode: str = "a",
        complevel: Optional[int] = None,
        complib: Optional[str] = None,
        append: bool_t = False,
        format: Optional[str] = None,
        index: bool_t = True,
        min_itemsize: Optional[Union[int, Dict[str, int]]] = None,
        nan_rep=None,
        dropna: Optional[bool_t] = None,
        data_columns: Optional[List[str]] = None,
        errors: str = "strict",
        encoding: str = "UTF-8",
    ) -> None:
        """
        Write the contained data to an HDF5 file using HDFStore.

        Hierarchical Data Format (HDF) is self-describing, allowing an
        application to interpret the structure and contents of a file with
        no outside information. One HDF file can hold a mix of related objects
        which can be accessed as a group or as individual objects.

        In order to add another DataFrame or Series to an existing HDF file
        please use append mode and a different a key.

        For more information see the :ref:`user guide <io.hdf5>`.

        Parameters
        ----------
        path_or_buf : str or pandas.HDFStore
            File path or HDFStore object.
        key : str
            Identifier for the group in the store.
        mode : {'a', 'w', 'r+'}, default 'a'
            Mode to open file:

            - 'w': write, a new file is created (an existing file with
              the same name would be deleted).
            - 'a': append, an existing file is opened for reading and
              writing, and if the file does not exist it is created.
            - 'r+': similar to 'a', but the file must already exist.
        complevel : {0-9}, optional
            Specifies a compression level for data.
            A value of 0 disables compression.
        complib : {'zlib', 'lzo', 'bzip2', 'blosc'}, default 'zlib'
            Specifies the compression library to be used.
            As of v0.20.2 these additional compressors for Blosc are supported
            (default if no compressor specified: 'blosc:blosclz'):
            {'blosc:blosclz', 'blosc:lz4', 'blosc:lz4hc', 'blosc:snappy',
            'blosc:zlib', 'blosc:zstd'}.
            Specifying a compression library which is not available issues
            a ValueError.
        append : bool, default False
            For Table formats, append the input data to the existing.
        format : {'fixed', 'table', None}, default 'fixed'
            Possible values:

            - 'fixed': Fixed format. Fast writing/reading. Not-appendable,
              nor searchable.
            - 'table': Table format. Write as a PyTables Table structure
              which may perform worse but allow more flexible operations
              like searching / selecting subsets of the data.
            - If None, pd.get_option('io.hdf.default_format') is checked,
              followed by fallback to "fixed"
        errors : str, default 'strict'
            Specifies how encoding and decoding errors are to be handled.
            See the errors argument for :func:`open` for a full list
            of options.
        encoding : str, default "UTF-8"
        min_itemsize : dict or int, optional
            Map column names to minimum string sizes for columns.
        nan_rep : Any, optional
            How to represent null values as str.
            Not allowed with append=True.
        data_columns : list of columns or True, optional
            List of columns to create as indexed data columns for on-disk
            queries, or True to use all columns. By default only the axes
            of the object are indexed. See :ref:`io.hdf5-query-data-columns`.
            Applicable only to format='table'.

        See Also
        --------
        DataFrame.read_hdf : Read from HDF file.
        DataFrame.to_parquet : Write a DataFrame to the binary parquet format.
        DataFrame.to_sql : Write to a sql table.
        DataFrame.to_feather : Write out feather-format for DataFrames.
        DataFrame.to_csv : Write out to a csv file.

        Examples
        --------
        >>> df = pd.DataFrame({'A': [1, 2, 3], 'B': [4, 5, 6]},
        ...                   index=['a', 'b', 'c'])
        >>> df.to_hdf('data.h5', key='df', mode='w')

        We can add another object to the same file:

        >>> s = pd.Series([1, 2, 3, 4])
        >>> s.to_hdf('data.h5', key='s')

        Reading from HDF file:

        >>> pd.read_hdf('data.h5', 'df')
        A  B
        a  1  4
        b  2  5
        c  3  6
        >>> pd.read_hdf('data.h5', 's')
        0    1
        1    2
        2    3
        3    4
        dtype: int64

        Deleting file with data:

        >>> import os
        >>> os.remove('data.h5')
        """
        from pandas.io import pytables

        pytables.to_hdf(
            path_or_buf,
            key,
            self,
            mode=mode,
            complevel=complevel,
            complib=complib,
            append=append,
            format=format,
            index=index,
            min_itemsize=min_itemsize,
            nan_rep=nan_rep,
            dropna=dropna,
            data_columns=data_columns,
            errors=errors,
            encoding=encoding,
        )

    def to_sql(
        self,
        name: str,
        con,
        schema=None,
        if_exists: str = "fail",
        index: bool_t = True,
        index_label=None,
        chunksize=None,
        dtype=None,
        method=None,
    ) -> None:
        """
        Write records stored in a DataFrame to a SQL database.

        Databases supported by SQLAlchemy [1]_ are supported. Tables can be
        newly created, appended to, or overwritten.

        Parameters
        ----------
        name : str
            Name of SQL table.
        con : sqlalchemy.engine.Engine or sqlite3.Connection
            Using SQLAlchemy makes it possible to use any DB supported by that
            library. Legacy support is provided for sqlite3.Connection objects. The user
            is responsible for engine disposal and connection closure for the SQLAlchemy
            connectable See `here \
                <https://docs.sqlalchemy.org/en/13/core/connections.html>`_.

        schema : str, optional
            Specify the schema (if database flavor supports this). If None, use
            default schema.
        if_exists : {'fail', 'replace', 'append'}, default 'fail'
            How to behave if the table already exists.

            * fail: Raise a ValueError.
            * replace: Drop the table before inserting new values.
            * append: Insert new values to the existing table.

        index : bool, default True
            Write DataFrame index as a column. Uses `index_label` as the column
            name in the table.
        index_label : str or sequence, default None
            Column label for index column(s). If None is given (default) and
            `index` is True, then the index names are used.
            A sequence should be given if the DataFrame uses MultiIndex.
        chunksize : int, optional
            Specify the number of rows in each batch to be written at a time.
            By default, all rows will be written at once.
        dtype : dict or scalar, optional
            Specifying the datatype for columns. If a dictionary is used, the
            keys should be the column names and the values should be the
            SQLAlchemy types or strings for the sqlite3 legacy mode. If a
            scalar is provided, it will be applied to all columns.
        method : {None, 'multi', callable}, optional
            Controls the SQL insertion clause used:

            * None : Uses standard SQL ``INSERT`` clause (one per row).
            * 'multi': Pass multiple values in a single ``INSERT`` clause.
            * callable with signature ``(pd_table, conn, keys, data_iter)``.

            Details and a sample callable implementation can be found in the
            section :ref:`insert method <io.sql.method>`.

            .. versionadded:: 0.24.0

        Raises
        ------
        ValueError
            When the table already exists and `if_exists` is 'fail' (the
            default).

        See Also
        --------
        read_sql : Read a DataFrame from a table.

        Notes
        -----
        Timezone aware datetime columns will be written as
        ``Timestamp with timezone`` type with SQLAlchemy if supported by the
        database. Otherwise, the datetimes will be stored as timezone unaware
        timestamps local to the original timezone.

        .. versionadded:: 0.24.0

        References
        ----------
        .. [1] https://docs.sqlalchemy.org
        .. [2] https://www.python.org/dev/peps/pep-0249/

        Examples
        --------
        Create an in-memory SQLite database.

        >>> from sqlalchemy import create_engine
        >>> engine = create_engine('sqlite://', echo=False)

        Create a table from scratch with 3 rows.

        >>> df = pd.DataFrame({'name' : ['User 1', 'User 2', 'User 3']})
        >>> df
             name
        0  User 1
        1  User 2
        2  User 3

        >>> df.to_sql('users', con=engine)
        >>> engine.execute("SELECT * FROM users").fetchall()
        [(0, 'User 1'), (1, 'User 2'), (2, 'User 3')]

        >>> df1 = pd.DataFrame({'name' : ['User 4', 'User 5']})
        >>> df1.to_sql('users', con=engine, if_exists='append')
        >>> engine.execute("SELECT * FROM users").fetchall()
        [(0, 'User 1'), (1, 'User 2'), (2, 'User 3'),
         (0, 'User 4'), (1, 'User 5')]

        Overwrite the table with just ``df1``.

        >>> df1.to_sql('users', con=engine, if_exists='replace',
        ...            index_label='id')
        >>> engine.execute("SELECT * FROM users").fetchall()
        [(0, 'User 4'), (1, 'User 5')]

        Specify the dtype (especially useful for integers with missing values).
        Notice that while pandas is forced to store the data as floating point,
        the database supports nullable integers. When fetching the data with
        Python, we get back integer scalars.

        >>> df = pd.DataFrame({"A": [1, None, 2]})
        >>> df
             A
        0  1.0
        1  NaN
        2  2.0

        >>> from sqlalchemy.types import Integer
        >>> df.to_sql('integers', con=engine, index=False,
        ...           dtype={"A": Integer()})

        >>> engine.execute("SELECT * FROM integers").fetchall()
        [(1,), (None,), (2,)]
        """
        from pandas.io import sql

        sql.to_sql(
            self,
            name,
            con,
            schema=schema,
            if_exists=if_exists,
            index=index,
            index_label=index_label,
            chunksize=chunksize,
            dtype=dtype,
            method=method,
        )

    def to_pickle(
        self,
        path,
        compression: Optional[str] = "infer",
        protocol: int = pickle.HIGHEST_PROTOCOL,
    ) -> None:
        """
        Pickle (serialize) object to file.

        Parameters
        ----------
        path : str
            File path where the pickled object will be stored.
        compression : {'infer', 'gzip', 'bz2', 'zip', 'xz', None}, \
        default 'infer'
            A string representing the compression to use in the output file. By
            default, infers from the file extension in specified path.
        protocol : int
            Int which indicates which protocol should be used by the pickler,
            default HIGHEST_PROTOCOL (see [1]_ paragraph 12.1.2). The possible
            values are 0, 1, 2, 3, 4. A negative value for the protocol
            parameter is equivalent to setting its value to HIGHEST_PROTOCOL.

            .. [1] https://docs.python.org/3/library/pickle.html.
            .. versionadded:: 0.21.0.

        See Also
        --------
        read_pickle : Load pickled pandas object (or any object) from file.
        DataFrame.to_hdf : Write DataFrame to an HDF5 file.
        DataFrame.to_sql : Write DataFrame to a SQL database.
        DataFrame.to_parquet : Write a DataFrame to the binary parquet format.

        Examples
        --------
        >>> original_df = pd.DataFrame({"foo": range(5), "bar": range(5, 10)})
        >>> original_df
           foo  bar
        0    0    5
        1    1    6
        2    2    7
        3    3    8
        4    4    9
        >>> original_df.to_pickle("./dummy.pkl")

        >>> unpickled_df = pd.read_pickle("./dummy.pkl")
        >>> unpickled_df
           foo  bar
        0    0    5
        1    1    6
        2    2    7
        3    3    8
        4    4    9

        >>> import os
        >>> os.remove("./dummy.pkl")
        """
        from pandas.io.pickle import to_pickle

        to_pickle(self, path, compression=compression, protocol=protocol)

    def to_clipboard(
        self, excel: bool_t = True, sep: Optional[str] = None, **kwargs
    ) -> None:
        r"""
        Copy object to the system clipboard.

        Write a text representation of object to the system clipboard.
        This can be pasted into Excel, for example.

        Parameters
        ----------
        excel : bool, default True
            Produce output in a csv format for easy pasting into excel.

            - True, use the provided separator for csv pasting.
            - False, write a string representation of the object to the clipboard.

        sep : str, default ``'\t'``
            Field delimiter.
        **kwargs
            These parameters will be passed to DataFrame.to_csv.

        See Also
        --------
        DataFrame.to_csv : Write a DataFrame to a comma-separated values
            (csv) file.
        read_clipboard : Read text from clipboard and pass to read_table.

        Notes
        -----
        Requirements for your platform.

          - Linux : `xclip`, or `xsel` (with `PyQt4` modules)
          - Windows : none
          - OS X : none

        Examples
        --------
        Copy the contents of a DataFrame to the clipboard.

        >>> df = pd.DataFrame([[1, 2, 3], [4, 5, 6]], columns=['A', 'B', 'C'])
        >>> df.to_clipboard(sep=',')
        ... # Wrote the following to the system clipboard:
        ... # ,A,B,C
        ... # 0,1,2,3
        ... # 1,4,5,6

        We can omit the index by passing the keyword `index` and setting
        it to false.

        >>> df.to_clipboard(sep=',', index=False)
        ... # Wrote the following to the system clipboard:
        ... # A,B,C
        ... # 1,2,3
        ... # 4,5,6
        """
        from pandas.io import clipboards

        clipboards.to_clipboard(self, excel=excel, sep=sep, **kwargs)

    def to_xarray(self):
        """
        Return an xarray object from the pandas object.

        Returns
        -------
        xarray.DataArray or xarray.Dataset
            Data in the pandas structure converted to Dataset if the object is
            a DataFrame, or a DataArray if the object is a Series.

        See Also
        --------
        DataFrame.to_hdf : Write DataFrame to an HDF5 file.
        DataFrame.to_parquet : Write a DataFrame to the binary parquet format.

        Notes
        -----
        See the `xarray docs <https://xarray.pydata.org/en/stable/>`__

        Examples
        --------
        >>> df = pd.DataFrame([('falcon', 'bird', 389.0, 2),
        ...                    ('parrot', 'bird', 24.0, 2),
        ...                    ('lion', 'mammal', 80.5, 4),
        ...                    ('monkey', 'mammal', np.nan, 4)],
        ...                   columns=['name', 'class', 'max_speed',
        ...                            'num_legs'])
        >>> df
             name   class  max_speed  num_legs
        0  falcon    bird      389.0         2
        1  parrot    bird       24.0         2
        2    lion  mammal       80.5         4
        3  monkey  mammal        NaN         4

        >>> df.to_xarray()
        <xarray.Dataset>
        Dimensions:    (index: 4)
        Coordinates:
          * index      (index) int64 0 1 2 3
        Data variables:
            name       (index) object 'falcon' 'parrot' 'lion' 'monkey'
            class      (index) object 'bird' 'bird' 'mammal' 'mammal'
            max_speed  (index) float64 389.0 24.0 80.5 nan
            num_legs   (index) int64 2 2 4 4

        >>> df['max_speed'].to_xarray()
        <xarray.DataArray 'max_speed' (index: 4)>
        array([389. ,  24. ,  80.5,   nan])
        Coordinates:
          * index    (index) int64 0 1 2 3

        >>> dates = pd.to_datetime(['2018-01-01', '2018-01-01',
        ...                         '2018-01-02', '2018-01-02'])
        >>> df_multiindex = pd.DataFrame({'date': dates,
        ...                               'animal': ['falcon', 'parrot',
        ...                                          'falcon', 'parrot'],
        ...                               'speed': [350, 18, 361, 15]})
        >>> df_multiindex = df_multiindex.set_index(['date', 'animal'])

        >>> df_multiindex
                           speed
        date       animal
        2018-01-01 falcon    350
                   parrot     18
        2018-01-02 falcon    361
                   parrot     15

        >>> df_multiindex.to_xarray()
        <xarray.Dataset>
        Dimensions:  (animal: 2, date: 2)
        Coordinates:
          * date     (date) datetime64[ns] 2018-01-01 2018-01-02
          * animal   (animal) object 'falcon' 'parrot'
        Data variables:
            speed    (date, animal) int64 350 18 361 15
        """
        xarray = import_optional_dependency("xarray")

        if self.ndim == 1:
            return xarray.DataArray.from_series(self)
        else:
            return xarray.Dataset.from_dataframe(self)

    @Substitution(returns=fmt.return_docstring)
    def to_latex(
        self,
        buf=None,
        columns=None,
        col_space=None,
        header=True,
        index=True,
        na_rep="NaN",
        formatters=None,
        float_format=None,
        sparsify=None,
        index_names=True,
        bold_rows=False,
        column_format=None,
        longtable=None,
        escape=None,
        encoding=None,
        decimal=".",
        multicolumn=None,
        multicolumn_format=None,
        multirow=None,
        caption=None,
        label=None,
    ):
        r"""
        Render object to a LaTeX tabular, longtable, or nested table/tabular.

        Requires ``\usepackage{booktabs}``.  The output can be copy/pasted
        into a main LaTeX document or read from an external file
        with ``\input{table.tex}``.

        .. versionchanged:: 0.20.2
           Added to Series.

        .. versionchanged:: 1.0.0
           Added caption and label arguments.

        Parameters
        ----------
        buf : str, Path or StringIO-like, optional, default None
            Buffer to write to. If None, the output is returned as a string.
        columns : list of label, optional
            The subset of columns to write. Writes all columns by default.
        col_space : int, optional
            The minimum width of each column.
        header : bool or list of str, default True
            Write out the column names. If a list of strings is given,
            it is assumed to be aliases for the column names.
        index : bool, default True
            Write row names (index).
        na_rep : str, default 'NaN'
            Missing data representation.
        formatters : list of functions or dict of {str: function}, optional
            Formatter functions to apply to columns' elements by position or
            name. The result of each function must be a unicode string.
            List must be of length equal to the number of columns.
        float_format : one-parameter function or str, optional, default None
            Formatter for floating point numbers. For example
            ``float_format="%%.2f"`` and ``float_format="{:0.2f}".format`` will
            both result in 0.1234 being formatted as 0.12.
        sparsify : bool, optional
            Set to False for a DataFrame with a hierarchical index to print
            every multiindex key at each row. By default, the value will be
            read from the config module.
        index_names : bool, default True
            Prints the names of the indexes.
        bold_rows : bool, default False
            Make the row labels bold in the output.
        column_format : str, optional
            The columns format as specified in `LaTeX table format
            <https://en.wikibooks.org/wiki/LaTeX/Tables>`__ e.g. 'rcl' for 3
            columns. By default, 'l' will be used for all columns except
            columns of numbers, which default to 'r'.
        longtable : bool, optional
            By default, the value will be read from the pandas config
            module. Use a longtable environment instead of tabular. Requires
            adding a \usepackage{longtable} to your LaTeX preamble.
        escape : bool, optional
            By default, the value will be read from the pandas config
            module. When set to False prevents from escaping latex special
            characters in column names.
        encoding : str, optional
            A string representing the encoding to use in the output file,
            defaults to 'utf-8'.
        decimal : str, default '.'
            Character recognized as decimal separator, e.g. ',' in Europe.
        multicolumn : bool, default True
            Use \multicolumn to enhance MultiIndex columns.
            The default will be read from the config module.
        multicolumn_format : str, default 'l'
            The alignment for multicolumns, similar to `column_format`
            The default will be read from the config module.
        multirow : bool, default False
            Use \multirow to enhance MultiIndex rows. Requires adding a
            \usepackage{multirow} to your LaTeX preamble. Will print
            centered labels (instead of top-aligned) across the contained
            rows, separating groups via clines. The default will be read
            from the pandas config module.
        caption : str, optional
            The LaTeX caption to be placed inside ``\caption{}`` in the output.

            .. versionadded:: 1.0.0

        label : str, optional
            The LaTeX label to be placed inside ``\label{}`` in the output.
            This is used with ``\ref{}`` in the main ``.tex`` file.

            .. versionadded:: 1.0.0
        %(returns)s
        See Also
        --------
        DataFrame.to_string : Render a DataFrame to a console-friendly
            tabular output.
        DataFrame.to_html : Render a DataFrame as an HTML table.

        Examples
        --------
        >>> df = pd.DataFrame({'name': ['Raphael', 'Donatello'],
        ...                    'mask': ['red', 'purple'],
        ...                    'weapon': ['sai', 'bo staff']})
        >>> print(df.to_latex(index=False))  # doctest: +NORMALIZE_WHITESPACE
        \begin{tabular}{lll}
         \toprule
               name &    mask &    weapon \\
         \midrule
            Raphael &     red &       sai \\
          Donatello &  purple &  bo staff \\
        \bottomrule
        \end{tabular}
        """
        # Get defaults from the pandas config
        if self.ndim == 1:
            self = self.to_frame()
        if longtable is None:
            longtable = config.get_option("display.latex.longtable")
        if escape is None:
            escape = config.get_option("display.latex.escape")
        if multicolumn is None:
            multicolumn = config.get_option("display.latex.multicolumn")
        if multicolumn_format is None:
            multicolumn_format = config.get_option("display.latex.multicolumn_format")
        if multirow is None:
            multirow = config.get_option("display.latex.multirow")

        formatter = DataFrameFormatter(
            self,
            columns=columns,
            col_space=col_space,
            na_rep=na_rep,
            header=header,
            index=index,
            formatters=formatters,
            float_format=float_format,
            bold_rows=bold_rows,
            sparsify=sparsify,
            index_names=index_names,
            escape=escape,
            decimal=decimal,
        )
        return formatter.to_latex(
            buf=buf,
            column_format=column_format,
            longtable=longtable,
            encoding=encoding,
            multicolumn=multicolumn,
            multicolumn_format=multicolumn_format,
            multirow=multirow,
            caption=caption,
            label=label,
        )

    def to_csv(
        self,
        path_or_buf: Optional[FilePathOrBuffer] = None,
        sep: str = ",",
        na_rep: str = "",
        float_format: Optional[str] = None,
        columns: Optional[Sequence[Label]] = None,
        header: Union[bool_t, List[str]] = True,
        index: bool_t = True,
        index_label: Optional[Union[bool_t, str, Sequence[Label]]] = None,
        mode: str = "w",
        encoding: Optional[str] = None,
        compression: Optional[Union[str, Mapping[str, str]]] = "infer",
        quoting: Optional[int] = None,
        quotechar: str = '"',
        line_terminator: Optional[str] = None,
        chunksize: Optional[int] = None,
        date_format: Optional[str] = None,
        doublequote: bool_t = True,
        escapechar: Optional[str] = None,
        decimal: Optional[str] = ".",
    ) -> Optional[str]:
        r"""
        Write object to a comma-separated values (csv) file.

        .. versionchanged:: 0.24.0
            The order of arguments for Series was changed.

        Parameters
        ----------
        path_or_buf : str or file handle, default None
            File path or object, if None is provided the result is returned as
            a string.  If a file object is passed it should be opened with
            `newline=''`, disabling universal newlines.

            .. versionchanged:: 0.24.0

               Was previously named "path" for Series.

        sep : str, default ','
            String of length 1. Field delimiter for the output file.
        na_rep : str, default ''
            Missing data representation.
        float_format : str, default None
            Format string for floating point numbers.
        columns : sequence, optional
            Columns to write.
        header : bool or list of str, default True
            Write out the column names. If a list of strings is given it is
            assumed to be aliases for the column names.

            .. versionchanged:: 0.24.0

               Previously defaulted to False for Series.

        index : bool, default True
            Write row names (index).
        index_label : str or sequence, or False, default None
            Column label for index column(s) if desired. If None is given, and
            `header` and `index` are True, then the index names are used. A
            sequence should be given if the object uses MultiIndex. If
            False do not print fields for index names. Use index_label=False
            for easier importing in R.
        mode : str
            Python write mode, default 'w'.
        encoding : str, optional
            A string representing the encoding to use in the output file,
            defaults to 'utf-8'.
        compression : str or dict, default 'infer'
            If str, represents compression mode. If dict, value at 'method' is
            the compression mode. Compression mode may be any of the following
            possible values: {'infer', 'gzip', 'bz2', 'zip', 'xz', None}. If
            compression mode is 'infer' and `path_or_buf` is path-like, then
            detect compression mode from the following extensions: '.gz',
            '.bz2', '.zip' or '.xz'. (otherwise no compression). If dict given
            and mode is 'zip' or inferred as 'zip', other entries passed as
            additional compression options.

            .. versionchanged:: 1.0.0

               May now be a dict with key 'method' as compression mode
               and other entries as additional compression options if
               compression mode is 'zip'.

        quoting : optional constant from csv module
            Defaults to csv.QUOTE_MINIMAL. If you have set a `float_format`
            then floats are converted to strings and thus csv.QUOTE_NONNUMERIC
            will treat them as non-numeric.
        quotechar : str, default '\"'
            String of length 1. Character used to quote fields.
        line_terminator : str, optional
            The newline character or character sequence to use in the output
            file. Defaults to `os.linesep`, which depends on the OS in which
            this method is called ('\n' for linux, '\r\n' for Windows, i.e.).

            .. versionchanged:: 0.24.0
        chunksize : int or None
            Rows to write at a time.
        date_format : str, default None
            Format string for datetime objects.
        doublequote : bool, default True
            Control quoting of `quotechar` inside a field.
        escapechar : str, default None
            String of length 1. Character used to escape `sep` and `quotechar`
            when appropriate.
        decimal : str, default '.'
            Character recognized as decimal separator. E.g. use ',' for
            European data.

        Returns
        -------
        None or str
            If path_or_buf is None, returns the resulting csv format as a
            string. Otherwise returns None.

        See Also
        --------
        read_csv : Load a CSV file into a DataFrame.
        to_excel : Write DataFrame to an Excel file.

        Examples
        --------
        >>> df = pd.DataFrame({'name': ['Raphael', 'Donatello'],
        ...                    'mask': ['red', 'purple'],
        ...                    'weapon': ['sai', 'bo staff']})
        >>> df.to_csv(index=False)
        'name,mask,weapon\nRaphael,red,sai\nDonatello,purple,bo staff\n'

        Create 'out.zip' containing 'out.csv'

        >>> compression_opts = dict(method='zip',
        ...                         archive_name='out.csv')  # doctest: +SKIP
        >>> df.to_csv('out.zip', index=False,
        ...           compression=compression_opts)  # doctest: +SKIP
        """
        df = self if isinstance(self, ABCDataFrame) else self.to_frame()

        from pandas.io.formats.csvs import CSVFormatter

        formatter = CSVFormatter(
            df,
            path_or_buf,
            line_terminator=line_terminator,
            sep=sep,
            encoding=encoding,
            compression=compression,
            quoting=quoting,
            na_rep=na_rep,
            float_format=float_format,
            cols=columns,
            header=header,
            index=index,
            index_label=index_label,
            mode=mode,
            chunksize=chunksize,
            quotechar=quotechar,
            date_format=date_format,
            doublequote=doublequote,
            escapechar=escapechar,
            decimal=decimal,
        )
        formatter.save()

        if path_or_buf is None:
            return formatter.path_or_buf.getvalue()

        return None

    # ----------------------------------------------------------------------
    # Lookup Caching

    def _set_as_cached(self, item, cacher) -> None:
        """
        Set the _cacher attribute on the calling object with a weakref to
        cacher.
        """
        self._cacher = (item, weakref.ref(cacher))

    def _reset_cacher(self) -> None:
        """
        Reset the cacher.
        """
        if hasattr(self, "_cacher"):
            del self._cacher

    def _maybe_cache_changed(self, item, value) -> None:
        """
        The object has called back to us saying maybe it has changed.
        """
        self._data.set(item, value)

    @property
    def _is_cached(self) -> bool_t:
        """Return boolean indicating if self is cached or not."""
        return getattr(self, "_cacher", None) is not None

    def _get_cacher(self):
        """return my cacher or None"""
        cacher = getattr(self, "_cacher", None)
        if cacher is not None:
            cacher = cacher[1]()
        return cacher

    def _maybe_update_cacher(
        self, clear: bool_t = False, verify_is_copy: bool_t = True
    ) -> None:
        """
        See if we need to update our parent cacher if clear, then clear our
        cache.

        Parameters
        ----------
        clear : bool, default False
            Clear the item cache.
        verify_is_copy : bool, default True
            Provide is_copy checks.
        """
        cacher = getattr(self, "_cacher", None)
        if cacher is not None:
            ref = cacher[1]()

            # we are trying to reference a dead referant, hence
            # a copy
            if ref is None:
                del self._cacher
            else:
                # Note: we need to call ref._maybe_cache_changed even in the
                #  case where it will raise.  (Uh, not clear why)
                try:
                    ref._maybe_cache_changed(cacher[0], self)
                except AssertionError:
                    # ref._data.setitem can raise
                    #  AssertionError because of shape mismatch
                    pass

        if verify_is_copy:
            self._check_setitem_copy(stacklevel=5, t="referant")

        if clear:
            self._clear_item_cache()

    def _clear_item_cache(self) -> None:
        self._item_cache.clear()

    # ----------------------------------------------------------------------
    # Indexing Methods

    def take(
        self: FrameOrSeries, indices, axis=0, is_copy: Optional[bool_t] = None, **kwargs
    ) -> FrameOrSeries:
        """
        Return the elements in the given *positional* indices along an axis.

        This means that we are not indexing according to actual values in
        the index attribute of the object. We are indexing according to the
        actual position of the element in the object.

        Parameters
        ----------
        indices : array-like
            An array of ints indicating which positions to take.
        axis : {0 or 'index', 1 or 'columns', None}, default 0
            The axis on which to select elements. ``0`` means that we are
            selecting rows, ``1`` means that we are selecting columns.
        is_copy : bool
            Before pandas 1.0, ``is_copy=False`` can be specified to ensure
            that the return value is an actual copy. Starting with pandas 1.0,
            ``take`` always returns a copy, and the keyword is therefore
            deprecated.

            .. deprecated:: 1.0.0
        **kwargs
            For compatibility with :meth:`numpy.take`. Has no effect on the
            output.

        Returns
        -------
        taken : same type as caller
            An array-like containing the elements taken from the object.

        See Also
        --------
        DataFrame.loc : Select a subset of a DataFrame by labels.
        DataFrame.iloc : Select a subset of a DataFrame by positions.
        numpy.take : Take elements from an array along an axis.

        Examples
        --------
        >>> df = pd.DataFrame([('falcon', 'bird', 389.0),
        ...                    ('parrot', 'bird', 24.0),
        ...                    ('lion', 'mammal', 80.5),
        ...                    ('monkey', 'mammal', np.nan)],
        ...                   columns=['name', 'class', 'max_speed'],
        ...                   index=[0, 2, 3, 1])
        >>> df
             name   class  max_speed
        0  falcon    bird      389.0
        2  parrot    bird       24.0
        3    lion  mammal       80.5
        1  monkey  mammal        NaN

        Take elements at positions 0 and 3 along the axis 0 (default).

        Note how the actual indices selected (0 and 1) do not correspond to
        our selected indices 0 and 3. That's because we are selecting the 0th
        and 3rd rows, not rows whose indices equal 0 and 3.

        >>> df.take([0, 3])
             name   class  max_speed
        0  falcon    bird      389.0
        1  monkey  mammal        NaN

        Take elements at indices 1 and 2 along the axis 1 (column selection).

        >>> df.take([1, 2], axis=1)
            class  max_speed
        0    bird      389.0
        2    bird       24.0
        3  mammal       80.5
        1  mammal        NaN

        We may take elements using negative integers for positive indices,
        starting from the end of the object, just like with Python lists.

        >>> df.take([-1, -2])
             name   class  max_speed
        1  monkey  mammal        NaN
        3    lion  mammal       80.5
        """
        if is_copy is not None:
            warnings.warn(
                "is_copy is deprecated and will be removed in a future version. "
                "'take' always returns a copy, so there is no need to specify this.",
                FutureWarning,
                stacklevel=2,
            )

        nv.validate_take(tuple(), kwargs)

        self._consolidate_inplace()

        new_data = self._data.take(
            indices, axis=self._get_block_manager_axis(axis), verify=True
        )
        return self._constructor(new_data).__finalize__(self)

    def _take_with_is_copy(self: FrameOrSeries, indices, axis=0) -> FrameOrSeries:
        """
        Internal version of the `take` method that sets the `_is_copy`
        attribute to keep track of the parent dataframe (using in indexing
        for the SettingWithCopyWarning).

        See the docstring of `take` for full explanation of the parameters.
        """
        result = self.take(indices=indices, axis=axis)
        # Maybe set copy if we didn't actually change the index.
        if not result._get_axis(axis).equals(self._get_axis(axis)):
            result._set_is_copy(self)
        return result

    def xs(self, key, axis=0, level=None, drop_level: bool_t = True):
        """
        Return cross-section from the Series/DataFrame.

        This method takes a `key` argument to select data at a particular
        level of a MultiIndex.

        Parameters
        ----------
        key : label or tuple of label
            Label contained in the index, or partially in a MultiIndex.
        axis : {0 or 'index', 1 or 'columns'}, default 0
            Axis to retrieve cross-section on.
        level : object, defaults to first n levels (n=1 or len(key))
            In case of a key partially contained in a MultiIndex, indicate
            which levels are used. Levels can be referred by label or position.
        drop_level : bool, default True
            If False, returns object with same levels as self.

        Returns
        -------
        Series or DataFrame
            Cross-section from the original Series or DataFrame
            corresponding to the selected index levels.

        See Also
        --------
        DataFrame.loc : Access a group of rows and columns
            by label(s) or a boolean array.
        DataFrame.iloc : Purely integer-location based indexing
            for selection by position.

        Notes
        -----
        `xs` can not be used to set values.

        MultiIndex Slicers is a generic way to get/set values on
        any level or levels.
        It is a superset of `xs` functionality, see
        :ref:`MultiIndex Slicers <advanced.mi_slicers>`.

        Examples
        --------
        >>> d = {'num_legs': [4, 4, 2, 2],
        ...      'num_wings': [0, 0, 2, 2],
        ...      'class': ['mammal', 'mammal', 'mammal', 'bird'],
        ...      'animal': ['cat', 'dog', 'bat', 'penguin'],
        ...      'locomotion': ['walks', 'walks', 'flies', 'walks']}
        >>> df = pd.DataFrame(data=d)
        >>> df = df.set_index(['class', 'animal', 'locomotion'])
        >>> df
                                   num_legs  num_wings
        class  animal  locomotion
        mammal cat     walks              4          0
               dog     walks              4          0
               bat     flies              2          2
        bird   penguin walks              2          2

        Get values at specified index

        >>> df.xs('mammal')
                           num_legs  num_wings
        animal locomotion
        cat    walks              4          0
        dog    walks              4          0
        bat    flies              2          2

        Get values at several indexes

        >>> df.xs(('mammal', 'dog'))
                    num_legs  num_wings
        locomotion
        walks              4          0

        Get values at specified index and level

        >>> df.xs('cat', level=1)
                           num_legs  num_wings
        class  locomotion
        mammal walks              4          0

        Get values at several indexes and levels

        >>> df.xs(('bird', 'walks'),
        ...       level=[0, 'locomotion'])
                 num_legs  num_wings
        animal
        penguin         2          2

        Get values at specified column and axis

        >>> df.xs('num_wings', axis=1)
        class   animal   locomotion
        mammal  cat      walks         0
                dog      walks         0
                bat      flies         2
        bird    penguin  walks         2
        Name: num_wings, dtype: int64
        """
        axis = self._get_axis_number(axis)
        labels = self._get_axis(axis)
        if level is not None:
            loc, new_ax = labels.get_loc_level(key, level=level, drop_level=drop_level)

            # create the tuple of the indexer
            _indexer = [slice(None)] * self.ndim
            _indexer[axis] = loc
            indexer = tuple(_indexer)

            result = self.iloc[indexer]
            setattr(result, result._get_axis_name(axis), new_ax)
            return result

        if axis == 1:
            return self[key]

        self._consolidate_inplace()

        index = self.index
        if isinstance(index, MultiIndex):
            loc, new_index = self.index.get_loc_level(key, drop_level=drop_level)
        else:
            loc = self.index.get_loc(key)

            if isinstance(loc, np.ndarray):
                if loc.dtype == np.bool_:
                    (inds,) = loc.nonzero()
                    return self._take_with_is_copy(inds, axis=axis)
                else:
                    return self._take_with_is_copy(loc, axis=axis)

            if not is_scalar(loc):
                new_index = self.index[loc]

        if is_scalar(loc):
            # In this case loc should be an integer
            if self.ndim == 1:
                # if we encounter an array-like and we only have 1 dim
                # that means that their are list/ndarrays inside the Series!
                # so just return them (GH 6394)
                return self._values[loc]

            new_values = self._data.fast_xs(loc)

            result = self._constructor_sliced(
                new_values,
                index=self.columns,
                name=self.index[loc],
                dtype=new_values.dtype,
            )

        else:
            result = self.iloc[loc]
            result.index = new_index

        # this could be a view
        # but only in a single-dtyped view sliceable case
        result._set_is_copy(self, copy=not result._is_view)
        return result

    _xs: Callable = xs

    def __getitem__(self, item):
        raise AbstractMethodError(self)

    def _get_item_cache(self, item):
        """Return the cached item, item represents a label indexer."""
        cache = self._item_cache
        res = cache.get(item)
        if res is None:
            values = self._data.get(item)
            res = self._box_item_values(item, values)
            cache[item] = res
            res._set_as_cached(item, self)

            # for a chain
            res._is_copy = self._is_copy
        return res

    def _box_item_values(self, key, values):
        raise AbstractMethodError(self)

    def _slice(self: FrameOrSeries, slobj: slice, axis=0) -> FrameOrSeries:
        """
        Construct a slice of this container.

        Slicing with this method is *always* positional.
        """
        assert isinstance(slobj, slice), type(slobj)
        axis = self._get_block_manager_axis(axis)
        result = self._constructor(self._data.get_slice(slobj, axis=axis))
        result = result.__finalize__(self)

        # this could be a view
        # but only in a single-dtyped view sliceable case
        is_copy = axis != 0 or result._is_view
        result._set_is_copy(self, copy=is_copy)
        return result

    def _set_item(self, key, value) -> None:
        self._data.set(key, value)
        self._clear_item_cache()

    def _set_is_copy(self, ref, copy: bool_t = True) -> None:
        if not copy:
            self._is_copy = None
        else:
            assert ref is not None
            self._is_copy = weakref.ref(ref)

    def _check_is_chained_assignment_possible(self) -> bool_t:
        """
        Check if we are a view, have a cacher, and are of mixed type.
        If so, then force a setitem_copy check.

        Should be called just near setting a value

        Will return a boolean if it we are a view and are cached, but a
        single-dtype meaning that the cacher should be updated following
        setting.
        """
        if self._is_view and self._is_cached:
            ref = self._get_cacher()
            if ref is not None and ref._is_mixed_type:
                self._check_setitem_copy(stacklevel=4, t="referant", force=True)
            return True
        elif self._is_copy:
            self._check_setitem_copy(stacklevel=4, t="referant")
        return False

    def _check_setitem_copy(self, stacklevel=4, t="setting", force=False):
        """

        Parameters
        ----------
        stacklevel : int, default 4
           the level to show of the stack when the error is output
        t : str, the type of setting error
        force : bool, default False
           If True, then force showing an error.

        validate if we are doing a setitem on a chained copy.

        If you call this function, be sure to set the stacklevel such that the
        user will see the error *at the level of setting*

        It is technically possible to figure out that we are setting on
        a copy even WITH a multi-dtyped pandas object. In other words, some
        blocks may be views while other are not. Currently _is_view will ALWAYS
        return False for multi-blocks to avoid having to handle this case.

        df = DataFrame(np.arange(0,9), columns=['count'])
        df['group'] = 'b'

        # This technically need not raise SettingWithCopy if both are view
        # (which is not # generally guaranteed but is usually True.  However,
        # this is in general not a good practice and we recommend using .loc.
        df.iloc[0:5]['group'] = 'a'

        """
        # return early if the check is not needed
        if not (force or self._is_copy):
            return

        value = config.get_option("mode.chained_assignment")
        if value is None:
            return

        # see if the copy is not actually referred; if so, then dissolve
        # the copy weakref
        if self._is_copy is not None and not isinstance(self._is_copy, str):
            r = self._is_copy()
            if not gc.get_referents(r) or r.shape == self.shape:
                self._is_copy = None
                return

        # a custom message
        if isinstance(self._is_copy, str):
            t = self._is_copy

        elif t == "referant":
            t = (
                "\n"
                "A value is trying to be set on a copy of a slice from a "
                "DataFrame\n\n"
                "See the caveats in the documentation: "
                "https://pandas.pydata.org/pandas-docs/stable/user_guide/"
                "indexing.html#returning-a-view-versus-a-copy"
            )

        else:
            t = (
                "\n"
                "A value is trying to be set on a copy of a slice from a "
                "DataFrame.\n"
                "Try using .loc[row_indexer,col_indexer] = value "
                "instead\n\nSee the caveats in the documentation: "
                "https://pandas.pydata.org/pandas-docs/stable/user_guide/"
                "indexing.html#returning-a-view-versus-a-copy"
            )

        if value == "raise":
            raise com.SettingWithCopyError(t)
        elif value == "warn":
            warnings.warn(t, com.SettingWithCopyWarning, stacklevel=stacklevel)

    def __delitem__(self, key) -> None:
        """
        Delete item
        """
        deleted = False

        maybe_shortcut = False
        if self.ndim == 2 and isinstance(self.columns, MultiIndex):
            try:
                maybe_shortcut = key not in self.columns._engine
            except TypeError:
                pass

        if maybe_shortcut:
            # Allow shorthand to delete all columns whose first len(key)
            # elements match key:
            if not isinstance(key, tuple):
                key = (key,)
            for col in self.columns:
                if isinstance(col, tuple) and col[: len(key)] == key:
                    del self[col]
                    deleted = True
        if not deleted:
            # If the above loop ran and didn't delete anything because
            # there was no match, this call should raise the appropriate
            # exception:
            self._data.delete(key)

        # delete from the caches
        try:
            del self._item_cache[key]
        except KeyError:
            pass

    # ----------------------------------------------------------------------
    # Unsorted

    def get(self, key, default=None):
        """
        Get item from object for given key (ex: DataFrame column).

        Returns default value if not found.

        Parameters
        ----------
        key : object

        Returns
        -------
        value : same type as items contained in object
        """
        try:
            return self[key]
        except (KeyError, ValueError, IndexError):
            return default

    @property
    def _is_view(self) -> bool_t:
        """Return boolean indicating if self is view of another array """
        return self._data.is_view

    def reindex_like(
        self: FrameOrSeries,
        other,
        method: Optional[str] = None,
        copy: bool_t = True,
        limit=None,
        tolerance=None,
    ) -> FrameOrSeries:
        """
        Return an object with matching indices as other object.

        Conform the object to the same index on all axes. Optional
        filling logic, placing NaN in locations having no value
        in the previous index. A new object is produced unless the
        new index is equivalent to the current one and copy=False.

        Parameters
        ----------
        other : Object of the same data type
            Its row and column indices are used to define the new indices
            of this object.
        method : {None, 'backfill'/'bfill', 'pad'/'ffill', 'nearest'}
            Method to use for filling holes in reindexed DataFrame.
            Please note: this is only applicable to DataFrames/Series with a
            monotonically increasing/decreasing index.

            * None (default): don't fill gaps
            * pad / ffill: propagate last valid observation forward to next
              valid
            * backfill / bfill: use next valid observation to fill gap
            * nearest: use nearest valid observations to fill gap.

        copy : bool, default True
            Return a new object, even if the passed indexes are the same.
        limit : int, default None
            Maximum number of consecutive labels to fill for inexact matches.
        tolerance : optional
            Maximum distance between original and new labels for inexact
            matches. The values of the index at the matching locations most
            satisfy the equation ``abs(index[indexer] - target) <= tolerance``.

            Tolerance may be a scalar value, which applies the same tolerance
            to all values, or list-like, which applies variable tolerance per
            element. List-like includes list, tuple, array, Series, and must be
            the same size as the index and its dtype must exactly match the
            index's type.

            .. versionadded:: 0.21.0 (list-like tolerance)

        Returns
        -------
        Series or DataFrame
            Same type as caller, but with changed indices on each axis.

        See Also
        --------
        DataFrame.set_index : Set row labels.
        DataFrame.reset_index : Remove row labels or move them to new columns.
        DataFrame.reindex : Change to new indices or expand indices.

        Notes
        -----
        Same as calling
        ``.reindex(index=other.index, columns=other.columns,...)``.

        Examples
        --------
        >>> df1 = pd.DataFrame([[24.3, 75.7, 'high'],
        ...                     [31, 87.8, 'high'],
        ...                     [22, 71.6, 'medium'],
        ...                     [35, 95, 'medium']],
        ...                    columns=['temp_celsius', 'temp_fahrenheit',
        ...                             'windspeed'],
        ...                    index=pd.date_range(start='2014-02-12',
        ...                                        end='2014-02-15', freq='D'))

        >>> df1
                    temp_celsius  temp_fahrenheit windspeed
        2014-02-12          24.3             75.7      high
        2014-02-13          31.0             87.8      high
        2014-02-14          22.0             71.6    medium
        2014-02-15          35.0             95.0    medium

        >>> df2 = pd.DataFrame([[28, 'low'],
        ...                     [30, 'low'],
        ...                     [35.1, 'medium']],
        ...                    columns=['temp_celsius', 'windspeed'],
        ...                    index=pd.DatetimeIndex(['2014-02-12', '2014-02-13',
        ...                                            '2014-02-15']))

        >>> df2
                    temp_celsius windspeed
        2014-02-12          28.0       low
        2014-02-13          30.0       low
        2014-02-15          35.1    medium

        >>> df2.reindex_like(df1)
                    temp_celsius  temp_fahrenheit windspeed
        2014-02-12          28.0              NaN       low
        2014-02-13          30.0              NaN       low
        2014-02-14           NaN              NaN       NaN
        2014-02-15          35.1              NaN    medium
        """
        d = other._construct_axes_dict(
            axes=self._AXIS_ORDERS,
            method=method,
            copy=copy,
            limit=limit,
            tolerance=tolerance,
        )

        return self.reindex(**d)

    def drop(
        self,
        labels=None,
        axis=0,
        index=None,
        columns=None,
        level=None,
        inplace: bool_t = False,
        errors: str = "raise",
    ):

        inplace = validate_bool_kwarg(inplace, "inplace")

        if labels is not None:
            if index is not None or columns is not None:
                raise ValueError("Cannot specify both 'labels' and 'index'/'columns'")
            axis_name = self._get_axis_name(axis)
            axes = {axis_name: labels}
        elif index is not None or columns is not None:
            axes, _ = self._construct_axes_from_arguments((index, columns), {})
        else:
            raise ValueError(
                "Need to specify at least one of 'labels', 'index' or 'columns'"
            )

        obj = self

        for axis, labels in axes.items():
            if labels is not None:
                obj = obj._drop_axis(labels, axis, level=level, errors=errors)

        if inplace:
            self._update_inplace(obj)
        else:
            return obj

    def _drop_axis(
        self: FrameOrSeries, labels, axis, level=None, errors: str = "raise"
    ) -> FrameOrSeries:
        """
        Drop labels from specified axis. Used in the ``drop`` method
        internally.

        Parameters
        ----------
        labels : single label or list-like
        axis : int or axis name
        level : int or level name, default None
            For MultiIndex
        errors : {'ignore', 'raise'}, default 'raise'
            If 'ignore', suppress error and existing labels are dropped.

        """
        axis = self._get_axis_number(axis)
        axis_name = self._get_axis_name(axis)
        axis = self._get_axis(axis)

        if axis.is_unique:
            if level is not None:
                if not isinstance(axis, MultiIndex):
                    raise AssertionError("axis must be a MultiIndex")
                new_axis = axis.drop(labels, level=level, errors=errors)
            else:
                new_axis = axis.drop(labels, errors=errors)
            result = self.reindex(**{axis_name: new_axis})

        # Case for non-unique axis
        else:
            labels = ensure_object(com.index_labels_to_array(labels))
            if level is not None:
                if not isinstance(axis, MultiIndex):
                    raise AssertionError("axis must be a MultiIndex")
                indexer = ~axis.get_level_values(level).isin(labels)

                # GH 18561 MultiIndex.drop should raise if label is absent
                if errors == "raise" and indexer.all():
                    raise KeyError(f"{labels} not found in axis")
            else:
                indexer = ~axis.isin(labels)
                # Check if label doesn't exist along axis
                labels_missing = (axis.get_indexer_for(labels) == -1).any()
                if errors == "raise" and labels_missing:
                    raise KeyError(f"{labels} not found in axis")

            slicer = [slice(None)] * self.ndim
            slicer[self._get_axis_number(axis_name)] = indexer

            result = self.loc[tuple(slicer)]

        return result

    def _update_inplace(self, result, verify_is_copy: bool_t = True) -> None:
        """
        Replace self internals with result.

        Parameters
        ----------
        verify_is_copy : bool, default True
            Provide is_copy checks.
        """
        # NOTE: This does *not* call __finalize__ and that's an explicit
        # decision that we may revisit in the future.

        self._reset_cache()
        self._clear_item_cache()
        self._data = getattr(result, "_data", result)
        self._maybe_update_cacher(verify_is_copy=verify_is_copy)

    def add_prefix(self: FrameOrSeries, prefix: str) -> FrameOrSeries:
        """
        Prefix labels with string `prefix`.

        For Series, the row labels are prefixed.
        For DataFrame, the column labels are prefixed.

        Parameters
        ----------
        prefix : str
            The string to add before each label.

        Returns
        -------
        Series or DataFrame
            New Series or DataFrame with updated labels.

        See Also
        --------
        Series.add_suffix: Suffix row labels with string `suffix`.
        DataFrame.add_suffix: Suffix column labels with string `suffix`.

        Examples
        --------
        >>> s = pd.Series([1, 2, 3, 4])
        >>> s
        0    1
        1    2
        2    3
        3    4
        dtype: int64

        >>> s.add_prefix('item_')
        item_0    1
        item_1    2
        item_2    3
        item_3    4
        dtype: int64

        >>> df = pd.DataFrame({'A': [1, 2, 3, 4], 'B': [3, 4, 5, 6]})
        >>> df
           A  B
        0  1  3
        1  2  4
        2  3  5
        3  4  6

        >>> df.add_prefix('col_')
             col_A  col_B
        0       1       3
        1       2       4
        2       3       5
        3       4       6
        """
        f = functools.partial("{prefix}{}".format, prefix=prefix)

        mapper = {self._info_axis_name: f}
        return self.rename(**mapper)  # type: ignore

    def add_suffix(self: FrameOrSeries, suffix: str) -> FrameOrSeries:
        """
        Suffix labels with string `suffix`.

        For Series, the row labels are suffixed.
        For DataFrame, the column labels are suffixed.

        Parameters
        ----------
        suffix : str
            The string to add after each label.

        Returns
        -------
        Series or DataFrame
            New Series or DataFrame with updated labels.

        See Also
        --------
        Series.add_prefix: Prefix row labels with string `prefix`.
        DataFrame.add_prefix: Prefix column labels with string `prefix`.

        Examples
        --------
        >>> s = pd.Series([1, 2, 3, 4])
        >>> s
        0    1
        1    2
        2    3
        3    4
        dtype: int64

        >>> s.add_suffix('_item')
        0_item    1
        1_item    2
        2_item    3
        3_item    4
        dtype: int64

        >>> df = pd.DataFrame({'A': [1, 2, 3, 4], 'B': [3, 4, 5, 6]})
        >>> df
           A  B
        0  1  3
        1  2  4
        2  3  5
        3  4  6

        >>> df.add_suffix('_col')
             A_col  B_col
        0       1       3
        1       2       4
        2       3       5
        3       4       6
        """
        f = functools.partial("{}{suffix}".format, suffix=suffix)

        mapper = {self._info_axis_name: f}
        return self.rename(**mapper)  # type: ignore

    def sort_values(
        self,
        axis=0,
        ascending=True,
        inplace: bool_t = False,
        kind: str = "quicksort",
        na_position: str = "last",
        ignore_index: bool_t = False,
    ):
        """
        Sort by the values along either axis.

        Parameters
        ----------%(optional_by)s
        axis : %(axes_single_arg)s, default 0
             Axis to be sorted.
        ascending : bool or list of bool, default True
             Sort ascending vs. descending. Specify list for multiple sort
             orders.  If this is a list of bools, must match the length of
             the by.
        inplace : bool, default False
             If True, perform operation in-place.
        kind : {'quicksort', 'mergesort', 'heapsort'}, default 'quicksort'
             Choice of sorting algorithm. See also ndarray.np.sort for more
             information.  `mergesort` is the only stable algorithm. For
             DataFrames, this option is only applied when sorting on a single
             column or label.
        na_position : {'first', 'last'}, default 'last'
             Puts NaNs at the beginning if `first`; `last` puts NaNs at the
             end.
        ignore_index : bool, default False
             If True, the resulting axis will be labeled 0, 1, …, n - 1.

             .. versionadded:: 1.0.0

        Returns
        -------
        sorted_obj : DataFrame or None
            DataFrame with sorted values if inplace=False, None otherwise.

        Examples
        --------
        >>> df = pd.DataFrame({
        ...     'col1': ['A', 'A', 'B', np.nan, 'D', 'C'],
        ...     'col2': [2, 1, 9, 8, 7, 4],
        ...     'col3': [0, 1, 9, 4, 2, 3],
        ... })
        >>> df
            col1 col2 col3
        0   A    2    0
        1   A    1    1
        2   B    9    9
        3   NaN  8    4
        4   D    7    2
        5   C    4    3

        Sort by col1

        >>> df.sort_values(by=['col1'])
            col1 col2 col3
        0   A    2    0
        1   A    1    1
        2   B    9    9
        5   C    4    3
        4   D    7    2
        3   NaN  8    4

        Sort by multiple columns

        >>> df.sort_values(by=['col1', 'col2'])
            col1 col2 col3
        1   A    1    1
        0   A    2    0
        2   B    9    9
        5   C    4    3
        4   D    7    2
        3   NaN  8    4

        Sort Descending

        >>> df.sort_values(by='col1', ascending=False)
            col1 col2 col3
        4   D    7    2
        5   C    4    3
        2   B    9    9
        0   A    2    0
        1   A    1    1
        3   NaN  8    4

        Putting NAs first

        >>> df.sort_values(by='col1', ascending=False, na_position='first')
            col1 col2 col3
        3   NaN  8    4
        4   D    7    2
        5   C    4    3
        2   B    9    9
        0   A    2    0
        1   A    1    1
        """
        raise AbstractMethodError(self)

    def reindex(self: FrameOrSeries, *args, **kwargs) -> FrameOrSeries:
        """
        Conform %(klass)s to new index with optional filling logic.

        Places NA/NaN in locations having no value in the previous index. A new object
        is produced unless the new index is equivalent to the current one and
        ``copy=False``.

        Parameters
        ----------
        %(optional_labels)s
        %(axes)s : array-like, optional
            New labels / index to conform to, should be specified using
            keywords. Preferably an Index object to avoid duplicating data.
        %(optional_axis)s
        method : {None, 'backfill'/'bfill', 'pad'/'ffill', 'nearest'}
            Method to use for filling holes in reindexed DataFrame.
            Please note: this is only applicable to DataFrames/Series with a
            monotonically increasing/decreasing index.

            * None (default): don't fill gaps
            * pad / ffill: Propagate last valid observation forward to next
              valid.
            * backfill / bfill: Use next valid observation to fill gap.
            * nearest: Use nearest valid observations to fill gap.

        copy : bool, default True
            Return a new object, even if the passed indexes are the same.
        level : int or name
            Broadcast across a level, matching Index values on the
            passed MultiIndex level.
        fill_value : scalar, default np.NaN
            Value to use for missing values. Defaults to NaN, but can be any
            "compatible" value.
        limit : int, default None
            Maximum number of consecutive elements to forward or backward fill.
        tolerance : optional
            Maximum distance between original and new labels for inexact
            matches. The values of the index at the matching locations most
            satisfy the equation ``abs(index[indexer] - target) <= tolerance``.

            Tolerance may be a scalar value, which applies the same tolerance
            to all values, or list-like, which applies variable tolerance per
            element. List-like includes list, tuple, array, Series, and must be
            the same size as the index and its dtype must exactly match the
            index's type.

            .. versionadded:: 0.21.0 (list-like tolerance)

        Returns
        -------
        %(klass)s with changed index.

        See Also
        --------
        DataFrame.set_index : Set row labels.
        DataFrame.reset_index : Remove row labels or move them to new columns.
        DataFrame.reindex_like : Change to same indices as other DataFrame.

        Examples
        --------
        ``DataFrame.reindex`` supports two calling conventions

        * ``(index=index_labels, columns=column_labels, ...)``
        * ``(labels, axis={'index', 'columns'}, ...)``

        We *highly* recommend using keyword arguments to clarify your
        intent.

        Create a dataframe with some fictional data.

        >>> index = ['Firefox', 'Chrome', 'Safari', 'IE10', 'Konqueror']
        >>> df = pd.DataFrame({'http_status': [200, 200, 404, 404, 301],
        ...                   'response_time': [0.04, 0.02, 0.07, 0.08, 1.0]},
        ...                   index=index)
        >>> df
                   http_status  response_time
        Firefox            200           0.04
        Chrome             200           0.02
        Safari             404           0.07
        IE10               404           0.08
        Konqueror          301           1.00

        Create a new index and reindex the dataframe. By default
        values in the new index that do not have corresponding
        records in the dataframe are assigned ``NaN``.

        >>> new_index = ['Safari', 'Iceweasel', 'Comodo Dragon', 'IE10',
        ...              'Chrome']
        >>> df.reindex(new_index)
                       http_status  response_time
        Safari               404.0           0.07
        Iceweasel              NaN            NaN
        Comodo Dragon          NaN            NaN
        IE10                 404.0           0.08
        Chrome               200.0           0.02

        We can fill in the missing values by passing a value to
        the keyword ``fill_value``. Because the index is not monotonically
        increasing or decreasing, we cannot use arguments to the keyword
        ``method`` to fill the ``NaN`` values.

        >>> df.reindex(new_index, fill_value=0)
                       http_status  response_time
        Safari                 404           0.07
        Iceweasel                0           0.00
        Comodo Dragon            0           0.00
        IE10                   404           0.08
        Chrome                 200           0.02

        >>> df.reindex(new_index, fill_value='missing')
                      http_status response_time
        Safari                404          0.07
        Iceweasel         missing       missing
        Comodo Dragon     missing       missing
        IE10                  404          0.08
        Chrome                200          0.02

        We can also reindex the columns.

        >>> df.reindex(columns=['http_status', 'user_agent'])
                   http_status  user_agent
        Firefox            200         NaN
        Chrome             200         NaN
        Safari             404         NaN
        IE10               404         NaN
        Konqueror          301         NaN

        Or we can use "axis-style" keyword arguments

        >>> df.reindex(['http_status', 'user_agent'], axis="columns")
                   http_status  user_agent
        Firefox            200         NaN
        Chrome             200         NaN
        Safari             404         NaN
        IE10               404         NaN
        Konqueror          301         NaN

        To further illustrate the filling functionality in
        ``reindex``, we will create a dataframe with a
        monotonically increasing index (for example, a sequence
        of dates).

        >>> date_index = pd.date_range('1/1/2010', periods=6, freq='D')
        >>> df2 = pd.DataFrame({"prices": [100, 101, np.nan, 100, 89, 88]},
        ...                    index=date_index)
        >>> df2
                    prices
        2010-01-01   100.0
        2010-01-02   101.0
        2010-01-03     NaN
        2010-01-04   100.0
        2010-01-05    89.0
        2010-01-06    88.0

        Suppose we decide to expand the dataframe to cover a wider
        date range.

        >>> date_index2 = pd.date_range('12/29/2009', periods=10, freq='D')
        >>> df2.reindex(date_index2)
                    prices
        2009-12-29     NaN
        2009-12-30     NaN
        2009-12-31     NaN
        2010-01-01   100.0
        2010-01-02   101.0
        2010-01-03     NaN
        2010-01-04   100.0
        2010-01-05    89.0
        2010-01-06    88.0
        2010-01-07     NaN

        The index entries that did not have a value in the original data frame
        (for example, '2009-12-29') are by default filled with ``NaN``.
        If desired, we can fill in the missing values using one of several
        options.

        For example, to back-propagate the last valid value to fill the ``NaN``
        values, pass ``bfill`` as an argument to the ``method`` keyword.

        >>> df2.reindex(date_index2, method='bfill')
                    prices
        2009-12-29   100.0
        2009-12-30   100.0
        2009-12-31   100.0
        2010-01-01   100.0
        2010-01-02   101.0
        2010-01-03     NaN
        2010-01-04   100.0
        2010-01-05    89.0
        2010-01-06    88.0
        2010-01-07     NaN

        Please note that the ``NaN`` value present in the original dataframe
        (at index value 2010-01-03) will not be filled by any of the
        value propagation schemes. This is because filling while reindexing
        does not look at dataframe values, but only compares the original and
        desired indexes. If you do want to fill in the ``NaN`` values present
        in the original dataframe, use the ``fillna()`` method.

        See the :ref:`user guide <basics.reindexing>` for more.
        """
        # TODO: Decide if we care about having different examples for different
        # kinds

        # construct the args
        axes, kwargs = self._construct_axes_from_arguments(args, kwargs)
        method = missing.clean_reindex_fill_method(kwargs.pop("method", None))
        level = kwargs.pop("level", None)
        copy = kwargs.pop("copy", True)
        limit = kwargs.pop("limit", None)
        tolerance = kwargs.pop("tolerance", None)
        fill_value = kwargs.pop("fill_value", None)

        # Series.reindex doesn't use / need the axis kwarg
        # We pop and ignore it here, to make writing Series/Frame generic code
        # easier
        kwargs.pop("axis", None)

        if kwargs:
            raise TypeError(
                "reindex() got an unexpected keyword "
                f'argument "{list(kwargs.keys())[0]}"'
            )

        self._consolidate_inplace()

        # if all axes that are requested to reindex are equal, then only copy
        # if indicated must have index names equal here as well as values
        if all(
            self._get_axis(axis).identical(ax)
            for axis, ax in axes.items()
            if ax is not None
        ):
            if copy:
                return self.copy()
            return self

        # check if we are a multi reindex
        if self._needs_reindex_multi(axes, method, level):
            return self._reindex_multi(axes, copy, fill_value)

        # perform the reindex on the axes
        return self._reindex_axes(
            axes, level, limit, tolerance, method, fill_value, copy
        ).__finalize__(self)

    def _reindex_axes(
        self: FrameOrSeries, axes, level, limit, tolerance, method, fill_value, copy
    ) -> FrameOrSeries:
        """Perform the reindex for all the axes."""
        obj = self
        for a in self._AXIS_ORDERS:
            labels = axes[a]
            if labels is None:
                continue

            ax = self._get_axis(a)
            new_index, indexer = ax.reindex(
                labels, level=level, limit=limit, tolerance=tolerance, method=method
            )

            axis = self._get_axis_number(a)
            obj = obj._reindex_with_indexers(
                {axis: [new_index, indexer]},
                fill_value=fill_value,
                copy=copy,
                allow_dups=False,
            )

        return obj

    def _needs_reindex_multi(self, axes, method, level) -> bool_t:
        """Check if we do need a multi reindex."""
        return (
            (com.count_not_none(*axes.values()) == self._AXIS_LEN)
            and method is None
            and level is None
            and not self._is_mixed_type
        )

    def _reindex_multi(self, axes, copy, fill_value):
        raise AbstractMethodError(self)

    def _reindex_with_indexers(
        self: FrameOrSeries,
        reindexers,
        fill_value=None,
        copy: bool_t = False,
        allow_dups: bool_t = False,
    ) -> FrameOrSeries:
        """allow_dups indicates an internal call here """
        # reindex doing multiple operations on different axes if indicated
        new_data = self._data
        for axis in sorted(reindexers.keys()):
            index, indexer = reindexers[axis]
            baxis = self._get_block_manager_axis(axis)

            if index is None:
                continue

            index = ensure_index(index)
            if indexer is not None:
                indexer = ensure_int64(indexer)

            # TODO: speed up on homogeneous DataFrame objects
            new_data = new_data.reindex_indexer(
                index,
                indexer,
                axis=baxis,
                fill_value=fill_value,
                allow_dups=allow_dups,
                copy=copy,
            )

        if copy and new_data is self._data:
            new_data = new_data.copy()

        return self._constructor(new_data).__finalize__(self)

    def filter(
        self: FrameOrSeries,
        items=None,
        like: Optional[str] = None,
        regex: Optional[str] = None,
        axis=None,
    ) -> FrameOrSeries:
        """
        Subset the dataframe rows or columns according to the specified index labels.

        Note that this routine does not filter a dataframe on its
        contents. The filter is applied to the labels of the index.

        Parameters
        ----------
        items : list-like
            Keep labels from axis which are in items.
        like : str
            Keep labels from axis for which "like in label == True".
        regex : str (regular expression)
            Keep labels from axis for which re.search(regex, label) == True.
        axis : {0 or ‘index’, 1 or ‘columns’, None}, default None
            The axis to filter on, expressed either as an index (int)
            or axis name (str). By default this is the info axis,
            'index' for Series, 'columns' for DataFrame.

        Returns
        -------
        same type as input object

        See Also
        --------
        DataFrame.loc : Access a group of rows and columns
            by label(s) or a boolean array.

        Notes
        -----
        The ``items``, ``like``, and ``regex`` parameters are
        enforced to be mutually exclusive.

        ``axis`` defaults to the info axis that is used when indexing
        with ``[]``.

        Examples
        --------
        >>> df = pd.DataFrame(np.array(([1, 2, 3], [4, 5, 6])),
        ...                   index=['mouse', 'rabbit'],
        ...                   columns=['one', 'two', 'three'])

        >>> # select columns by name
        >>> df.filter(items=['one', 'three'])
                 one  three
        mouse     1      3
        rabbit    4      6

        >>> # select columns by regular expression
        >>> df.filter(regex='e$', axis=1)
                 one  three
        mouse     1      3
        rabbit    4      6

        >>> # select rows containing 'bbi'
        >>> df.filter(like='bbi', axis=0)
                 one  two  three
        rabbit    4    5      6
        """
        nkw = com.count_not_none(items, like, regex)
        if nkw > 1:
            raise TypeError(
                "Keyword arguments `items`, `like`, or `regex` "
                "are mutually exclusive"
            )

        if axis is None:
            axis = self._info_axis_name
        labels = self._get_axis(axis)

        if items is not None:
            name = self._get_axis_name(axis)
            return self.reindex(**{name: [r for r in items if r in labels]})
        elif like:

            def f(x):
                return like in ensure_str(x)

            values = labels.map(f)
            return self.loc(axis=axis)[values]
        elif regex:

            def f(x):
                return matcher.search(ensure_str(x)) is not None

            matcher = re.compile(regex)
            values = labels.map(f)
            return self.loc(axis=axis)[values]
        else:
            raise TypeError("Must pass either `items`, `like`, or `regex`")

    def head(self: FrameOrSeries, n: int = 5) -> FrameOrSeries:
        """
        Return the first `n` rows.

        This function returns the first `n` rows for the object based
        on position. It is useful for quickly testing if your object
        has the right type of data in it.

        For negative values of `n`, this function returns all rows except
        the last `n` rows, equivalent to ``df[:-n]``.

        Parameters
        ----------
        n : int, default 5
            Number of rows to select.

        Returns
        -------
        same type as caller
            The first `n` rows of the caller object.

        See Also
        --------
        DataFrame.tail: Returns the last `n` rows.

        Examples
        --------
        >>> df = pd.DataFrame({'animal': ['alligator', 'bee', 'falcon', 'lion',
        ...                    'monkey', 'parrot', 'shark', 'whale', 'zebra']})
        >>> df
              animal
        0  alligator
        1        bee
        2     falcon
        3       lion
        4     monkey
        5     parrot
        6      shark
        7      whale
        8      zebra

        Viewing the first 5 lines

        >>> df.head()
              animal
        0  alligator
        1        bee
        2     falcon
        3       lion
        4     monkey

        Viewing the first `n` lines (three in this case)

        >>> df.head(3)
              animal
        0  alligator
        1        bee
        2     falcon

        For negative values of `n`

        >>> df.head(-3)
              animal
        0  alligator
        1        bee
        2     falcon
        3       lion
        4     monkey
        5     parrot
        """
        return self.iloc[:n]

    def tail(self: FrameOrSeries, n: int = 5) -> FrameOrSeries:
        """
        Return the last `n` rows.

        This function returns last `n` rows from the object based on
        position. It is useful for quickly verifying data, for example,
        after sorting or appending rows.

        For negative values of `n`, this function returns all rows except
        the first `n` rows, equivalent to ``df[n:]``.

        Parameters
        ----------
        n : int, default 5
            Number of rows to select.

        Returns
        -------
        type of caller
            The last `n` rows of the caller object.

        See Also
        --------
        DataFrame.head : The first `n` rows of the caller object.

        Examples
        --------
        >>> df = pd.DataFrame({'animal': ['alligator', 'bee', 'falcon', 'lion',
        ...                    'monkey', 'parrot', 'shark', 'whale', 'zebra']})
        >>> df
              animal
        0  alligator
        1        bee
        2     falcon
        3       lion
        4     monkey
        5     parrot
        6      shark
        7      whale
        8      zebra

        Viewing the last 5 lines

        >>> df.tail()
           animal
        4  monkey
        5  parrot
        6   shark
        7   whale
        8   zebra

        Viewing the last `n` lines (three in this case)

        >>> df.tail(3)
          animal
        6  shark
        7  whale
        8  zebra

        For negative values of `n`

        >>> df.tail(-3)
           animal
        3    lion
        4  monkey
        5  parrot
        6   shark
        7   whale
        8   zebra
        """
        if n == 0:
            return self.iloc[0:0]
        return self.iloc[-n:]

    def sample(
        self: FrameOrSeries,
        n=None,
        frac=None,
        replace=False,
        weights=None,
        random_state=None,
        axis=None,
    ) -> FrameOrSeries:
        """
        Return a random sample of items from an axis of object.

        You can use `random_state` for reproducibility.

        Parameters
        ----------
        n : int, optional
            Number of items from axis to return. Cannot be used with `frac`.
            Default = 1 if `frac` = None.
        frac : float, optional
            Fraction of axis items to return. Cannot be used with `n`.
        replace : bool, default False
            Allow or disallow sampling of the same row more than once.
        weights : str or ndarray-like, optional
            Default 'None' results in equal probability weighting.
            If passed a Series, will align with target object on index. Index
            values in weights not found in sampled object will be ignored and
            index values in sampled object not in weights will be assigned
            weights of zero.
            If called on a DataFrame, will accept the name of a column
            when axis = 0.
            Unless weights are a Series, weights must be same length as axis
            being sampled.
            If weights do not sum to 1, they will be normalized to sum to 1.
            Missing values in the weights column will be treated as zero.
            Infinite values not allowed.
        random_state : int or numpy.random.RandomState, optional
            Seed for the random number generator (if int), or numpy RandomState
            object.
        axis : {0 or ‘index’, 1 or ‘columns’, None}, default None
            Axis to sample. Accepts axis number or name. Default is stat axis
            for given data type (0 for Series and DataFrames).

        Returns
        -------
        Series or DataFrame
            A new object of same type as caller containing `n` items randomly
            sampled from the caller object.

        See Also
        --------
        numpy.random.choice: Generates a random sample from a given 1-D numpy
            array.

        Notes
        -----
        If `frac` > 1, `replacement` should be set to `True`.

        Examples
        --------
        >>> df = pd.DataFrame({'num_legs': [2, 4, 8, 0],
        ...                    'num_wings': [2, 0, 0, 0],
        ...                    'num_specimen_seen': [10, 2, 1, 8]},
        ...                   index=['falcon', 'dog', 'spider', 'fish'])
        >>> df
                num_legs  num_wings  num_specimen_seen
        falcon         2          2                 10
        dog            4          0                  2
        spider         8          0                  1
        fish           0          0                  8

        Extract 3 random elements from the ``Series`` ``df['num_legs']``:
        Note that we use `random_state` to ensure the reproducibility of
        the examples.

        >>> df['num_legs'].sample(n=3, random_state=1)
        fish      0
        spider    8
        falcon    2
        Name: num_legs, dtype: int64

        A random 50% sample of the ``DataFrame`` with replacement:

        >>> df.sample(frac=0.5, replace=True, random_state=1)
              num_legs  num_wings  num_specimen_seen
        dog          4          0                  2
        fish         0          0                  8

        An upsample sample of the ``DataFrame`` with replacement:
        Note that `replace` parameter has to be `True` for `frac` parameter > 1.

        >>> df.sample(frac=2, replace=True, random_state=1)
                num_legs  num_wings  num_specimen_seen
        dog            4          0                  2
        fish           0          0                  8
        falcon         2          2                 10
        falcon         2          2                 10
        fish           0          0                  8
        dog            4          0                  2
        fish           0          0                  8
        dog            4          0                  2

        Using a DataFrame column as weights. Rows with larger value in the
        `num_specimen_seen` column are more likely to be sampled.

        >>> df.sample(n=2, weights='num_specimen_seen', random_state=1)
                num_legs  num_wings  num_specimen_seen
        falcon         2          2                 10
        fish           0          0                  8
        """
        if axis is None:
            axis = self._stat_axis_number

        axis = self._get_axis_number(axis)
        axis_length = self.shape[axis]

        # Process random_state argument
        rs = com.random_state(random_state)

        # Check weights for compliance
        if weights is not None:

            # If a series, align with frame
            if isinstance(weights, ABCSeries):
                weights = weights.reindex(self.axes[axis])

            # Strings acceptable if a dataframe and axis = 0
            if isinstance(weights, str):
                if isinstance(self, ABCDataFrame):
                    if axis == 0:
                        try:
                            weights = self[weights]
                        except KeyError as err:
                            raise KeyError(
                                "String passed to weights not a valid column"
                            ) from err
                    else:
                        raise ValueError(
                            "Strings can only be passed to "
                            "weights when sampling from rows on "
                            "a DataFrame"
                        )
                else:
                    raise ValueError(
                        "Strings cannot be passed as weights "
                        "when sampling from a Series."
                    )

            weights = pd.Series(weights, dtype="float64")

            if len(weights) != axis_length:
                raise ValueError(
                    "Weights and axis to be sampled must be of same length"
                )

            if (weights == np.inf).any() or (weights == -np.inf).any():
                raise ValueError("weight vector may not include `inf` values")

            if (weights < 0).any():
                raise ValueError("weight vector many not include negative values")

            # If has nan, set to zero.
            weights = weights.fillna(0)

            # Renormalize if don't sum to 1
            if weights.sum() != 1:
                if weights.sum() != 0:
                    weights = weights / weights.sum()
                else:
                    raise ValueError("Invalid weights: weights sum to zero")

            weights = weights.values

        # If no frac or n, default to n=1.
        if n is None and frac is None:
            n = 1
        elif frac is not None and frac > 1 and not replace:
            raise ValueError(
                "Replace has to be set to `True` when "
                "upsampling the population `frac` > 1."
            )
        elif n is not None and frac is None and n % 1 != 0:
            raise ValueError("Only integers accepted as `n` values")
        elif n is None and frac is not None:
            n = int(round(frac * axis_length))
        elif n is not None and frac is not None:
            raise ValueError("Please enter a value for `frac` OR `n`, not both")

        # Check for negative sizes
        if n < 0:
            raise ValueError(
                "A negative number of rows requested. Please provide positive value."
            )

        locs = rs.choice(axis_length, size=n, replace=replace, p=weights)
        return self.take(locs, axis=axis)

    _shared_docs[
        "pipe"
    ] = r"""
        Apply func(self, \*args, \*\*kwargs).

        Parameters
        ----------
        func : function
            Function to apply to the %(klass)s.
            ``args``, and ``kwargs`` are passed into ``func``.
            Alternatively a ``(callable, data_keyword)`` tuple where
            ``data_keyword`` is a string indicating the keyword of
            ``callable`` that expects the %(klass)s.
        args : iterable, optional
            Positional arguments passed into ``func``.
        kwargs : mapping, optional
            A dictionary of keyword arguments passed into ``func``.

        Returns
        -------
        object : the return type of ``func``.

        See Also
        --------
        DataFrame.apply : Apply a function along input axis of DataFrame.
        DataFrame.applymap : Apply a function elementwise on a whole DataFrame.
        Series.map : Apply a mapping correspondence on a
            :class:`~pandas.Series`.

        Notes
        -----

        Use ``.pipe`` when chaining together functions that expect
        Series, DataFrames or GroupBy objects. Instead of writing

        >>> f(g(h(df), arg1=a), arg2=b, arg3=c)

        You can write

        >>> (df.pipe(h)
        ...    .pipe(g, arg1=a)
        ...    .pipe(f, arg2=b, arg3=c)
        ... )

        If you have a function that takes the data as (say) the second
        argument, pass a tuple indicating which keyword expects the
        data. For example, suppose ``f`` takes its data as ``arg2``:

        >>> (df.pipe(h)
        ...    .pipe(g, arg1=a)
        ...    .pipe((f, 'arg2'), arg1=a, arg3=c)
        ...  )
    """

    @Appender(_shared_docs["pipe"] % _shared_doc_kwargs)
    def pipe(self, func, *args, **kwargs):
        return com.pipe(self, func, *args, **kwargs)

    _shared_docs["aggregate"] = dedent(
        """
    Aggregate using one or more operations over the specified axis.
    %(versionadded)s
    Parameters
    ----------
    func : function, str, list or dict
        Function to use for aggregating the data. If a function, must either
        work when passed a %(klass)s or when passed to %(klass)s.apply.

        Accepted combinations are:

        - function
        - string function name
        - list of functions and/or function names, e.g. ``[np.sum, 'mean']``
        - dict of axis labels -> functions, function names or list of such.
    %(axis)s
    *args
        Positional arguments to pass to `func`.
    **kwargs
        Keyword arguments to pass to `func`.

    Returns
    -------
    scalar, Series or DataFrame

        The return can be:

        * scalar : when Series.agg is called with single function
        * Series : when DataFrame.agg is called with a single function
        * DataFrame : when DataFrame.agg is called with several functions

        Return scalar, Series or DataFrame.
    %(see_also)s
    Notes
    -----
    `agg` is an alias for `aggregate`. Use the alias.

    A passed user-defined-function will be passed a Series for evaluation.
    %(examples)s"""
    )

    _shared_docs[
        "transform"
    ] = """
    Call ``func`` on self producing a %(klass)s with transformed values.

    Produced %(klass)s will have same axis length as self.

    Parameters
    ----------
    func : function, str, list or dict
        Function to use for transforming the data. If a function, must either
        work when passed a %(klass)s or when passed to %(klass)s.apply.

        Accepted combinations are:

        - function
        - string function name
        - list of functions and/or function names, e.g. ``[np.exp. 'sqrt']``
        - dict of axis labels -> functions, function names or list of such.
    %(axis)s
    *args
        Positional arguments to pass to `func`.
    **kwargs
        Keyword arguments to pass to `func`.

    Returns
    -------
    %(klass)s
        A %(klass)s that must have the same length as self.

    Raises
    ------
    ValueError : If the returned %(klass)s has a different length than self.

    See Also
    --------
    %(klass)s.agg : Only perform aggregating type operations.
    %(klass)s.apply : Invoke function on a %(klass)s.

    Examples
    --------
    >>> df = pd.DataFrame({'A': range(3), 'B': range(1, 4)})
    >>> df
       A  B
    0  0  1
    1  1  2
    2  2  3
    >>> df.transform(lambda x: x + 1)
       A  B
    0  1  2
    1  2  3
    2  3  4

    Even though the resulting %(klass)s must have the same length as the
    input %(klass)s, it is possible to provide several input functions:

    >>> s = pd.Series(range(3))
    >>> s
    0    0
    1    1
    2    2
    dtype: int64
    >>> s.transform([np.sqrt, np.exp])
           sqrt        exp
    0  0.000000   1.000000
    1  1.000000   2.718282
    2  1.414214   7.389056
    """

    # ----------------------------------------------------------------------
    # Attribute access

    def __finalize__(
        self: FrameOrSeries, other, method=None, **kwargs
    ) -> FrameOrSeries:
        """
        Propagate metadata from other to self.

        Parameters
        ----------
        other : the object from which to get the attributes that we are going
            to propagate
        method : optional, a passed method name ; possibly to take different
            types of propagation actions based on this

        """
        if isinstance(other, NDFrame):
            for name in other.attrs:
                self.attrs[name] = other.attrs[name]
            # For subclasses using _metadata.
            for name in self._metadata:
                assert isinstance(name, str)
                object.__setattr__(self, name, getattr(other, name, None))
        return self

    def __getattr__(self, name: str):
        """
        After regular attribute access, try looking up the name
        This allows simpler access to columns for interactive use.
        """
        # Note: obj.x will always call obj.__getattribute__('x') prior to
        # calling obj.__getattr__('x').

        if (
            name in self._internal_names_set
            or name in self._metadata
            or name in self._accessors
        ):
            return object.__getattribute__(self, name)
        else:
            if self._info_axis._can_hold_identifiers_and_holds_name(name):
                return self[name]
            return object.__getattribute__(self, name)

    def __setattr__(self, name: str, value) -> None:
        """
        After regular attribute access, try setting the name
        This allows simpler access to columns for interactive use.
        """
        # first try regular attribute access via __getattribute__, so that
        # e.g. ``obj.x`` and ``obj.x = 4`` will always reference/modify
        # the same attribute.

        try:
            object.__getattribute__(self, name)
            return object.__setattr__(self, name, value)
        except AttributeError:
            pass

        # if this fails, go on to more involved attribute setting
        # (note that this matches __getattr__, above).
        if name in self._internal_names_set:
            object.__setattr__(self, name, value)
        elif name in self._metadata:
            object.__setattr__(self, name, value)
        else:
            try:
                existing = getattr(self, name)
                if isinstance(existing, Index):
                    object.__setattr__(self, name, value)
                elif name in self._info_axis:
                    self[name] = value
                else:
                    object.__setattr__(self, name, value)
            except (AttributeError, TypeError):
                if isinstance(self, ABCDataFrame) and (is_list_like(value)):
                    warnings.warn(
                        "Pandas doesn't allow columns to be "
                        "created via a new attribute name - see "
                        "https://pandas.pydata.org/pandas-docs/"
                        "stable/indexing.html#attribute-access",
                        stacklevel=2,
                    )
                object.__setattr__(self, name, value)

    def _dir_additions(self):
        """
        add the string-like attributes from the info_axis.
        If info_axis is a MultiIndex, it's first level values are used.
        """
        additions = {
            c
            for c in self._info_axis.unique(level=0)[:100]
            if isinstance(c, str) and c.isidentifier()
        }
        return super()._dir_additions().union(additions)

    # ----------------------------------------------------------------------
    # Consolidation of internals

    def _protect_consolidate(self, f):
        """
        Consolidate _data -- if the blocks have changed, then clear the
        cache
        """
        blocks_before = len(self._data.blocks)
        result = f()
        if len(self._data.blocks) != blocks_before:
            self._clear_item_cache()
        return result

    def _consolidate_inplace(self) -> None:
        """Consolidate data in place and return None"""

        def f():
            self._data = self._data.consolidate()

        self._protect_consolidate(f)

    def _consolidate(self, inplace: bool_t = False):
        """
        Compute NDFrame with "consolidated" internals (data of each dtype
        grouped together in a single ndarray).

        Parameters
        ----------
        inplace : bool, default False
            If False return new object, otherwise modify existing object.

        Returns
        -------
        consolidated : same type as caller
        """
        inplace = validate_bool_kwarg(inplace, "inplace")
        if inplace:
            self._consolidate_inplace()
        else:
            f = lambda: self._data.consolidate()
            cons_data = self._protect_consolidate(f)
            return self._constructor(cons_data).__finalize__(self)

    @property
    def _is_mixed_type(self) -> bool_t:
        f = lambda: self._data.is_mixed_type
        return self._protect_consolidate(f)

    @property
    def _is_numeric_mixed_type(self) -> bool_t:
        f = lambda: self._data.is_numeric_mixed_type
        return self._protect_consolidate(f)

    def _check_inplace_setting(self, value) -> bool_t:
        """ check whether we allow in-place setting with this type of value """
        if self._is_mixed_type:
            if not self._is_numeric_mixed_type:

                # allow an actual np.nan thru
                if is_float(value) and np.isnan(value):
                    return True

                raise TypeError(
                    "Cannot do inplace boolean setting on "
                    "mixed-types with a non np.nan value"
                )

        return True

    def _get_numeric_data(self):
        return self._constructor(self._data.get_numeric_data()).__finalize__(self)

    def _get_bool_data(self):
        return self._constructor(self._data.get_bool_data()).__finalize__(self)

    # ----------------------------------------------------------------------
    # Internal Interface Methods

    @property
    def values(self) -> np.ndarray:
        """
        Return a Numpy representation of the DataFrame.

        .. warning::

           We recommend using :meth:`DataFrame.to_numpy` instead.

        Only the values in the DataFrame will be returned, the axes labels
        will be removed.

        Returns
        -------
        numpy.ndarray
            The values of the DataFrame.

        See Also
        --------
        DataFrame.to_numpy : Recommended alternative to this method.
        DataFrame.index : Retrieve the index labels.
        DataFrame.columns : Retrieving the column names.

        Notes
        -----
        The dtype will be a lower-common-denominator dtype (implicit
        upcasting); that is to say if the dtypes (even of numeric types)
        are mixed, the one that accommodates all will be chosen. Use this
        with care if you are not dealing with the blocks.

        e.g. If the dtypes are float16 and float32, dtype will be upcast to
        float32.  If dtypes are int32 and uint8, dtype will be upcast to
        int32. By :func:`numpy.find_common_type` convention, mixing int64
        and uint64 will result in a float64 dtype.

        Examples
        --------
        A DataFrame where all columns are the same type (e.g., int64) results
        in an array of the same type.

        >>> df = pd.DataFrame({'age':    [ 3,  29],
        ...                    'height': [94, 170],
        ...                    'weight': [31, 115]})
        >>> df
           age  height  weight
        0    3      94      31
        1   29     170     115
        >>> df.dtypes
        age       int64
        height    int64
        weight    int64
        dtype: object
        >>> df.values
        array([[  3,  94,  31],
               [ 29, 170, 115]], dtype=int64)

        A DataFrame with mixed type columns(e.g., str/object, int64, float32)
        results in an ndarray of the broadest type that accommodates these
        mixed types (e.g., object).

        >>> df2 = pd.DataFrame([('parrot',   24.0, 'second'),
        ...                     ('lion',     80.5, 1),
        ...                     ('monkey', np.nan, None)],
        ...                   columns=('name', 'max_speed', 'rank'))
        >>> df2.dtypes
        name          object
        max_speed    float64
        rank          object
        dtype: object
        >>> df2.values
        array([['parrot', 24.0, 'second'],
               ['lion', 80.5, 1],
               ['monkey', nan, None]], dtype=object)
        """
        self._consolidate_inplace()
        return self._data.as_array(transpose=self._AXIS_REVERSED)

    @property
    def _values(self) -> np.ndarray:
        """internal implementation"""
        return self.values

    def _internal_get_values(self) -> np.ndarray:
        """
        Return an ndarray after converting sparse values to dense.

        This is the same as ``.values`` for non-sparse data. For sparse
        data contained in a `SparseArray`, the data are first
        converted to a dense representation.

        Returns
        -------
        numpy.ndarray
            Numpy representation of DataFrame.

        See Also
        --------
        values : Numpy representation of DataFrame.
        SparseArray : Container for sparse data.
        """
        return self.values

    @property
    def dtypes(self):
        """
        Return the dtypes in the DataFrame.

        This returns a Series with the data type of each column.
        The result's index is the original DataFrame's columns. Columns
        with mixed types are stored with the ``object`` dtype. See
        :ref:`the User Guide <basics.dtypes>` for more.

        Returns
        -------
        pandas.Series
            The data type of each column.

        Examples
        --------
        >>> df = pd.DataFrame({'float': [1.0],
        ...                    'int': [1],
        ...                    'datetime': [pd.Timestamp('20180310')],
        ...                    'string': ['foo']})
        >>> df.dtypes
        float              float64
        int                  int64
        datetime    datetime64[ns]
        string              object
        dtype: object
        """
        from pandas import Series

        return Series(self._data.get_dtypes(), index=self._info_axis, dtype=np.object_)

    def _to_dict_of_blocks(self, copy: bool_t = True):
        """
        Return a dict of dtype -> Constructor Types that
        each is a homogeneous dtype.

        Internal ONLY
        """
        return {
            k: self._constructor(v).__finalize__(self)
            for k, v, in self._data.to_dict(copy=copy).items()
        }

    def astype(
        self: FrameOrSeries, dtype, copy: bool_t = True, errors: str = "raise"
    ) -> FrameOrSeries:
        """
        Cast a pandas object to a specified dtype ``dtype``.

        Parameters
        ----------
        dtype : data type, or dict of column name -> data type
            Use a numpy.dtype or Python type to cast entire pandas object to
            the same type. Alternatively, use {col: dtype, ...}, where col is a
            column label and dtype is a numpy.dtype or Python type to cast one
            or more of the DataFrame's columns to column-specific types.
        copy : bool, default True
            Return a copy when ``copy=True`` (be very careful setting
            ``copy=False`` as changes to values then may propagate to other
            pandas objects).
        errors : {'raise', 'ignore'}, default 'raise'
            Control raising of exceptions on invalid data for provided dtype.

            - ``raise`` : allow exceptions to be raised
            - ``ignore`` : suppress exceptions. On error return original object.

        Returns
        -------
        casted : same type as caller

        See Also
        --------
        to_datetime : Convert argument to datetime.
        to_timedelta : Convert argument to timedelta.
        to_numeric : Convert argument to a numeric type.
        numpy.ndarray.astype : Cast a numpy array to a specified type.

        Examples
        --------
        Create a DataFrame:

        >>> d = {'col1': [1, 2], 'col2': [3, 4]}
        >>> df = pd.DataFrame(data=d)
        >>> df.dtypes
        col1    int64
        col2    int64
        dtype: object

        Cast all columns to int32:

        >>> df.astype('int32').dtypes
        col1    int32
        col2    int32
        dtype: object

        Cast col1 to int32 using a dictionary:

        >>> df.astype({'col1': 'int32'}).dtypes
        col1    int32
        col2    int64
        dtype: object

        Create a series:

        >>> ser = pd.Series([1, 2], dtype='int32')
        >>> ser
        0    1
        1    2
        dtype: int32
        >>> ser.astype('int64')
        0    1
        1    2
        dtype: int64

        Convert to categorical type:

        >>> ser.astype('category')
        0    1
        1    2
        dtype: category
        Categories (2, int64): [1, 2]

        Convert to ordered categorical type with custom ordering:

        >>> cat_dtype = pd.api.types.CategoricalDtype(
        ...     categories=[2, 1], ordered=True)
        >>> ser.astype(cat_dtype)
        0    1
        1    2
        dtype: category
        Categories (2, int64): [2 < 1]

        Note that using ``copy=False`` and changing data on a new
        pandas object may propagate changes:

        >>> s1 = pd.Series([1, 2])
        >>> s2 = s1.astype('int64', copy=False)
        >>> s2[0] = 10
        >>> s1  # note that s1[0] has changed too
        0    10
        1     2
        dtype: int64
        """
        if is_dict_like(dtype):
            if self.ndim == 1:  # i.e. Series
                if len(dtype) > 1 or self.name not in dtype:
                    raise KeyError(
                        "Only the Series name can be used for "
                        "the key in Series dtype mappings."
                    )
                new_type = dtype[self.name]
                return self.astype(new_type, copy, errors)

            for col_name in dtype.keys():
                if col_name not in self:
                    raise KeyError(
                        "Only a column name can be used for the "
                        "key in a dtype mappings argument."
                    )
            results = []
            for col_name, col in self.items():
                if col_name in dtype:
                    results.append(
                        col.astype(dtype=dtype[col_name], copy=copy, errors=errors)
                    )
                else:
                    results.append(col.copy() if copy else col)

        elif is_extension_array_dtype(dtype) and self.ndim > 1:
            # GH 18099/22869: columnwise conversion to extension dtype
            # GH 24704: use iloc to handle duplicate column names
            results = [
                self.iloc[:, i].astype(dtype, copy=copy)
                for i in range(len(self.columns))
            ]

        else:
            # else, only a single dtype is given
            new_data = self._data.astype(dtype=dtype, copy=copy, errors=errors)
            return self._constructor(new_data).__finalize__(self)

        # GH 19920: retain column metadata after concat
        result = pd.concat(results, axis=1, copy=False)
        result.columns = self.columns
        return result

    def copy(self: FrameOrSeries, deep: bool_t = True) -> FrameOrSeries:
        """
        Make a copy of this object's indices and data.

        When ``deep=True`` (default), a new object will be created with a
        copy of the calling object's data and indices. Modifications to
        the data or indices of the copy will not be reflected in the
        original object (see notes below).

        When ``deep=False``, a new object will be created without copying
        the calling object's data or index (only references to the data
        and index are copied). Any changes to the data of the original
        will be reflected in the shallow copy (and vice versa).

        Parameters
        ----------
        deep : bool, default True
            Make a deep copy, including a copy of the data and the indices.
            With ``deep=False`` neither the indices nor the data are copied.

        Returns
        -------
        copy : Series or DataFrame
            Object type matches caller.

        Notes
        -----
        When ``deep=True``, data is copied but actual Python objects
        will not be copied recursively, only the reference to the object.
        This is in contrast to `copy.deepcopy` in the Standard Library,
        which recursively copies object data (see examples below).

        While ``Index`` objects are copied when ``deep=True``, the underlying
        numpy array is not copied for performance reasons. Since ``Index`` is
        immutable, the underlying data can be safely shared and a copy
        is not needed.

        Examples
        --------
        >>> s = pd.Series([1, 2], index=["a", "b"])
        >>> s
        a    1
        b    2
        dtype: int64

        >>> s_copy = s.copy()
        >>> s_copy
        a    1
        b    2
        dtype: int64

        **Shallow copy versus default (deep) copy:**

        >>> s = pd.Series([1, 2], index=["a", "b"])
        >>> deep = s.copy()
        >>> shallow = s.copy(deep=False)

        Shallow copy shares data and index with original.

        >>> s is shallow
        False
        >>> s.values is shallow.values and s.index is shallow.index
        True

        Deep copy has own copy of data and index.

        >>> s is deep
        False
        >>> s.values is deep.values or s.index is deep.index
        False

        Updates to the data shared by shallow copy and original is reflected
        in both; deep copy remains unchanged.

        >>> s[0] = 3
        >>> shallow[1] = 4
        >>> s
        a    3
        b    4
        dtype: int64
        >>> shallow
        a    3
        b    4
        dtype: int64
        >>> deep
        a    1
        b    2
        dtype: int64

        Note that when copying an object containing Python objects, a deep copy
        will copy the data, but will not do so recursively. Updating a nested
        data object will be reflected in the deep copy.

        >>> s = pd.Series([[1, 2], [3, 4]])
        >>> deep = s.copy()
        >>> s[0][0] = 10
        >>> s
        0    [10, 2]
        1     [3, 4]
        dtype: object
        >>> deep
        0    [10, 2]
        1     [3, 4]
        dtype: object
        """
        data = self._data.copy(deep=deep)
        return self._constructor(data).__finalize__(self)

    def __copy__(self: FrameOrSeries, deep: bool_t = True) -> FrameOrSeries:
        return self.copy(deep=deep)

    def __deepcopy__(self: FrameOrSeries, memo=None) -> FrameOrSeries:
        """
        Parameters
        ----------
        memo, default None
            Standard signature. Unused
        """
        return self.copy(deep=True)

    def _convert(
        self: FrameOrSeries,
        datetime: bool_t = False,
        numeric: bool_t = False,
        timedelta: bool_t = False,
        coerce: bool_t = False,
        copy: bool_t = True,
    ) -> FrameOrSeries:
        """
        Attempt to infer better dtype for object columns

        Parameters
        ----------
        datetime : bool, default False
            If True, convert to date where possible.
        numeric : bool, default False
            If True, attempt to convert to numbers (including strings), with
            unconvertible values becoming NaN.
        timedelta : bool, default False
            If True, convert to timedelta where possible.
        coerce : bool, default False
            If True, force conversion with unconvertible values converted to
            nulls (NaN or NaT).
        copy : bool, default True
            If True, return a copy even if no copy is necessary (e.g. no
            conversion was done). Note: This is meant for internal use, and
            should not be confused with inplace.

        Returns
        -------
        converted : same as input object
        """
        validate_bool_kwarg(datetime, "datetime")
        validate_bool_kwarg(numeric, "numeric")
        validate_bool_kwarg(timedelta, "timedelta")
        validate_bool_kwarg(coerce, "coerce")
        validate_bool_kwarg(copy, "copy")
        return self._constructor(
            self._data.convert(
                datetime=datetime,
                numeric=numeric,
                timedelta=timedelta,
                coerce=coerce,
                copy=copy,
            )
        ).__finalize__(self)

    def infer_objects(self: FrameOrSeries) -> FrameOrSeries:
        """
        Attempt to infer better dtypes for object columns.

        Attempts soft conversion of object-dtyped
        columns, leaving non-object and unconvertible
        columns unchanged. The inference rules are the
        same as during normal Series/DataFrame construction.

        .. versionadded:: 0.21.0

        Returns
        -------
        converted : same type as input object

        See Also
        --------
        to_datetime : Convert argument to datetime.
        to_timedelta : Convert argument to timedelta.
        to_numeric : Convert argument to numeric type.
        convert_dtypes : Convert argument to best possible dtype.

        Examples
        --------
        >>> df = pd.DataFrame({"A": ["a", 1, 2, 3]})
        >>> df = df.iloc[1:]
        >>> df
           A
        1  1
        2  2
        3  3

        >>> df.dtypes
        A    object
        dtype: object

        >>> df.infer_objects().dtypes
        A    int64
        dtype: object
        """
        # numeric=False necessary to only soft convert;
        # python objects will still be converted to
        # native numpy numeric types
        return self._constructor(
            self._data.convert(
                datetime=True, numeric=False, timedelta=True, coerce=False, copy=True
            )
        ).__finalize__(self)

    def convert_dtypes(
        self: FrameOrSeries,
        infer_objects: bool_t = True,
        convert_string: bool_t = True,
        convert_integer: bool_t = True,
        convert_boolean: bool_t = True,
    ) -> FrameOrSeries:
        """
        Convert columns to best possible dtypes using dtypes supporting ``pd.NA``.

        .. versionadded:: 1.0.0

        Parameters
        ----------
        infer_objects : bool, default True
            Whether object dtypes should be converted to the best possible types.
        convert_string : bool, default True
            Whether object dtypes should be converted to ``StringDtype()``.
        convert_integer : bool, default True
            Whether, if possible, conversion can be done to integer extension types.
        convert_boolean : bool, defaults True
            Whether object dtypes should be converted to ``BooleanDtypes()``.

        Returns
        -------
        Series or DataFrame
            Copy of input object with new dtype.

        See Also
        --------
        infer_objects : Infer dtypes of objects.
        to_datetime : Convert argument to datetime.
        to_timedelta : Convert argument to timedelta.
        to_numeric : Convert argument to a numeric type.

        Notes
        -----
        By default, ``convert_dtypes`` will attempt to convert a Series (or each
        Series in a DataFrame) to dtypes that support ``pd.NA``. By using the options
        ``convert_string``, ``convert_integer``, and ``convert_boolean``, it is
        possible to turn off individual conversions to ``StringDtype``, the integer
        extension types or ``BooleanDtype``, respectively.

        For object-dtyped columns, if ``infer_objects`` is ``True``, use the inference
        rules as during normal Series/DataFrame construction.  Then, if possible,
        convert to ``StringDtype``, ``BooleanDtype`` or an appropriate integer extension
        type, otherwise leave as ``object``.

        If the dtype is integer, convert to an appropriate integer extension type.

        If the dtype is numeric, and consists of all integers, convert to an
        appropriate integer extension type.

        In the future, as new dtypes are added that support ``pd.NA``, the results
        of this method will change to support those new dtypes.

        Examples
        --------
        >>> df = pd.DataFrame(
        ...     {
        ...         "a": pd.Series([1, 2, 3], dtype=np.dtype("int32")),
        ...         "b": pd.Series(["x", "y", "z"], dtype=np.dtype("O")),
        ...         "c": pd.Series([True, False, np.nan], dtype=np.dtype("O")),
        ...         "d": pd.Series(["h", "i", np.nan], dtype=np.dtype("O")),
        ...         "e": pd.Series([10, np.nan, 20], dtype=np.dtype("float")),
        ...         "f": pd.Series([np.nan, 100.5, 200], dtype=np.dtype("float")),
        ...     }
        ... )

        Start with a DataFrame with default dtypes.

        >>> df
           a  b      c    d     e      f
        0  1  x   True    h  10.0    NaN
        1  2  y  False    i   NaN  100.5
        2  3  z    NaN  NaN  20.0  200.0

        >>> df.dtypes
        a      int32
        b     object
        c     object
        d     object
        e    float64
        f    float64
        dtype: object

        Convert the DataFrame to use best possible dtypes.

        >>> dfn = df.convert_dtypes()
        >>> dfn
           a  b      c     d     e      f
        0  1  x   True     h    10    NaN
        1  2  y  False     i  <NA>  100.5
        2  3  z   <NA>  <NA>    20  200.0

        >>> dfn.dtypes
        a      Int32
        b     string
        c    boolean
        d     string
        e      Int64
        f    float64
        dtype: object

        Start with a Series of strings and missing data represented by ``np.nan``.

        >>> s = pd.Series(["a", "b", np.nan])
        >>> s
        0      a
        1      b
        2    NaN
        dtype: object

        Obtain a Series with dtype ``StringDtype``.

        >>> s.convert_dtypes()
        0       a
        1       b
        2    <NA>
        dtype: string
        """
        if self.ndim == 1:
            return self._convert_dtypes(
                infer_objects, convert_string, convert_integer, convert_boolean
            )
        else:
            results = [
                col._convert_dtypes(
                    infer_objects, convert_string, convert_integer, convert_boolean
                )
                for col_name, col in self.items()
            ]
            result = pd.concat(results, axis=1, copy=False)
            return result

    # ----------------------------------------------------------------------
    # Filling NA's

    @doc(**_shared_doc_kwargs)
    def fillna(
        self: FrameOrSeries,
        value=None,
        method=None,
        axis=None,
        inplace: bool_t = False,
        limit=None,
        downcast=None,
    ) -> Optional[FrameOrSeries]:
        """
        Fill NA/NaN values using the specified method.

        Parameters
        ----------
        value : scalar, dict, Series, or DataFrame
            Value to use to fill holes (e.g. 0), alternately a
            dict/Series/DataFrame of values specifying which value to use for
            each index (for a Series) or column (for a DataFrame).  Values not
            in the dict/Series/DataFrame will not be filled. This value cannot
            be a list.
        method : {{'backfill', 'bfill', 'pad', 'ffill', None}}, default None
            Method to use for filling holes in reindexed Series
            pad / ffill: propagate last valid observation forward to next valid
            backfill / bfill: use next valid observation to fill gap.
        axis : {axes_single_arg}
            Axis along which to fill missing values.
        inplace : bool, default False
            If True, fill in-place. Note: this will modify any
            other views on this object (e.g., a no-copy slice for a column in a
            DataFrame).
        limit : int, default None
            If method is specified, this is the maximum number of consecutive
            NaN values to forward/backward fill. In other words, if there is
            a gap with more than this number of consecutive NaNs, it will only
            be partially filled. If method is not specified, this is the
            maximum number of entries along the entire axis where NaNs will be
            filled. Must be greater than 0 if not None.
        downcast : dict, default is None
            A dict of item->dtype of what to downcast if possible,
            or the string 'infer' which will try to downcast to an appropriate
            equal type (e.g. float64 to int64 if possible).

        Returns
        -------
        {klass} or None
            Object with missing values filled or None if ``inplace=True``.

        See Also
        --------
        interpolate : Fill NaN values using interpolation.
        reindex : Conform object to new index.
        asfreq : Convert TimeSeries to specified frequency.

        Examples
        --------
        >>> df = pd.DataFrame([[np.nan, 2, np.nan, 0],
        ...                    [3, 4, np.nan, 1],
        ...                    [np.nan, np.nan, np.nan, 5],
        ...                    [np.nan, 3, np.nan, 4]],
        ...                   columns=list('ABCD'))
        >>> df
             A    B   C  D
        0  NaN  2.0 NaN  0
        1  3.0  4.0 NaN  1
        2  NaN  NaN NaN  5
        3  NaN  3.0 NaN  4

        Replace all NaN elements with 0s.

        >>> df.fillna(0)
            A   B   C   D
        0   0.0 2.0 0.0 0
        1   3.0 4.0 0.0 1
        2   0.0 0.0 0.0 5
        3   0.0 3.0 0.0 4

        We can also propagate non-null values forward or backward.

        >>> df.fillna(method='ffill')
            A   B   C   D
        0   NaN 2.0 NaN 0
        1   3.0 4.0 NaN 1
        2   3.0 4.0 NaN 5
        3   3.0 3.0 NaN 4

        Replace all NaN elements in column 'A', 'B', 'C', and 'D', with 0, 1,
        2, and 3 respectively.

        >>> values = {{'A': 0, 'B': 1, 'C': 2, 'D': 3}}
        >>> df.fillna(value=values)
            A   B   C   D
        0   0.0 2.0 2.0 0
        1   3.0 4.0 2.0 1
        2   0.0 1.0 2.0 5
        3   0.0 3.0 2.0 4

        Only replace the first NaN element.

        >>> df.fillna(value=values, limit=1)
            A   B   C   D
        0   0.0 2.0 2.0 0
        1   3.0 4.0 NaN 1
        2   NaN 1.0 NaN 5
        3   NaN 3.0 NaN 4
        """
        inplace = validate_bool_kwarg(inplace, "inplace")
        value, method = validate_fillna_kwargs(value, method)

        self._consolidate_inplace()

        # set the default here, so functions examining the signaure
        # can detect if something was set (e.g. in groupby) (GH9221)
        if axis is None:
            axis = 0
        axis = self._get_axis_number(axis)

        if value is None:

            if self._is_mixed_type and axis == 1:
                if inplace:
                    raise NotImplementedError()
                result = self.T.fillna(method=method, limit=limit).T

                # need to downcast here because of all of the transposes
                result._data = result._data.downcast()

                return result

            new_data = self._data.interpolate(
                method=method,
                axis=axis,
                limit=limit,
                inplace=inplace,
                coerce=True,
                downcast=downcast,
            )
        else:
            if len(self._get_axis(axis)) == 0:
                return self

            if self.ndim == 1:
                if isinstance(value, (dict, ABCSeries)):
                    value = create_series_with_explicit_dtype(
                        value, dtype_if_empty=object
                    )
                elif not is_list_like(value):
                    pass
                else:
                    raise TypeError(
                        '"value" parameter must be a scalar, dict '
                        "or Series, but you passed a "
                        f'"{type(value).__name__}"'
                    )

                new_data = self._data.fillna(
                    value=value, limit=limit, inplace=inplace, downcast=downcast
                )

            elif isinstance(value, (dict, ABCSeries)):
                if axis == 1:
                    raise NotImplementedError(
                        "Currently only can fill "
                        "with dict/Series column "
                        "by column"
                    )

                result = self if inplace else self.copy()
                for k, v in value.items():
                    if k not in result:
                        continue
                    obj = result[k]
                    obj.fillna(v, limit=limit, inplace=True, downcast=downcast)
                return result if not inplace else None

            elif not is_list_like(value):
                new_data = self._data.fillna(
                    value=value, limit=limit, inplace=inplace, downcast=downcast
                )
            elif isinstance(value, ABCDataFrame) and self.ndim == 2:
                new_data = self.where(self.notna(), value)
            else:
                raise ValueError(f"invalid fill value with a {type(value)}")

        if inplace:
            self._update_inplace(new_data)
            return None
        else:
            return self._constructor(new_data).__finalize__(self)

    def ffill(
        self: FrameOrSeries,
        axis=None,
        inplace: bool_t = False,
        limit=None,
        downcast=None,
    ) -> Optional[FrameOrSeries]:
        """
        Synonym for :meth:`DataFrame.fillna` with ``method='ffill'``.

        Returns
        -------
        %(klass)s or None
            Object with missing values filled or None if ``inplace=True``.
        """
        return self.fillna(
            method="ffill", axis=axis, inplace=inplace, limit=limit, downcast=downcast
        )

    def bfill(
        self: FrameOrSeries,
        axis=None,
        inplace: bool_t = False,
        limit=None,
        downcast=None,
    ) -> Optional[FrameOrSeries]:
        """
        Synonym for :meth:`DataFrame.fillna` with ``method='bfill'``.

        Returns
        -------
        %(klass)s or None
            Object with missing values filled or None if ``inplace=True``.
        """
        return self.fillna(
            method="bfill", axis=axis, inplace=inplace, limit=limit, downcast=downcast
        )

    _shared_docs[
        "replace"
    ] = """
        Replace values given in `to_replace` with `value`.

        Values of the %(klass)s are replaced with other values dynamically.
        This differs from updating with ``.loc`` or ``.iloc``, which require
        you to specify a location to update with some value.

        Parameters
        ----------
        to_replace : str, regex, list, dict, Series, int, float, or None
            How to find the values that will be replaced.

            * numeric, str or regex:

                - numeric: numeric values equal to `to_replace` will be
                  replaced with `value`
                - str: string exactly matching `to_replace` will be replaced
                  with `value`
                - regex: regexs matching `to_replace` will be replaced with
                  `value`

            * list of str, regex, or numeric:

                - First, if `to_replace` and `value` are both lists, they
                  **must** be the same length.
                - Second, if ``regex=True`` then all of the strings in **both**
                  lists will be interpreted as regexs otherwise they will match
                  directly. This doesn't matter much for `value` since there
                  are only a few possible substitution regexes you can use.
                - str, regex and numeric rules apply as above.

            * dict:

                - Dicts can be used to specify different replacement values
                  for different existing values. For example,
                  ``{'a': 'b', 'y': 'z'}`` replaces the value 'a' with 'b' and
                  'y' with 'z'. To use a dict in this way the `value`
                  parameter should be `None`.
                - For a DataFrame a dict can specify that different values
                  should be replaced in different columns. For example,
                  ``{'a': 1, 'b': 'z'}`` looks for the value 1 in column 'a'
                  and the value 'z' in column 'b' and replaces these values
                  with whatever is specified in `value`. The `value` parameter
                  should not be ``None`` in this case. You can treat this as a
                  special case of passing two lists except that you are
                  specifying the column to search in.
                - For a DataFrame nested dictionaries, e.g.,
                  ``{'a': {'b': np.nan}}``, are read as follows: look in column
                  'a' for the value 'b' and replace it with NaN. The `value`
                  parameter should be ``None`` to use a nested dict in this
                  way. You can nest regular expressions as well. Note that
                  column names (the top-level dictionary keys in a nested
                  dictionary) **cannot** be regular expressions.

            * None:

                - This means that the `regex` argument must be a string,
                  compiled regular expression, or list, dict, ndarray or
                  Series of such elements. If `value` is also ``None`` then
                  this **must** be a nested dictionary or Series.

            See the examples section for examples of each of these.
        value : scalar, dict, list, str, regex, default None
            Value to replace any values matching `to_replace` with.
            For a DataFrame a dict of values can be used to specify which
            value to use for each column (columns not in the dict will not be
            filled). Regular expressions, strings and lists or dicts of such
            objects are also allowed.
        inplace : bool, default False
            If True, in place. Note: this will modify any
            other views on this object (e.g. a column from a DataFrame).
            Returns the caller if this is True.
        limit : int, default None
            Maximum size gap to forward or backward fill.
        regex : bool or same types as `to_replace`, default False
            Whether to interpret `to_replace` and/or `value` as regular
            expressions. If this is ``True`` then `to_replace` *must* be a
            string. Alternatively, this could be a regular expression or a
            list, dict, or array of regular expressions in which case
            `to_replace` must be ``None``.
        method : {'pad', 'ffill', 'bfill', `None`}
            The method to use when for replacement, when `to_replace` is a
            scalar, list or tuple and `value` is ``None``.

            .. versionchanged:: 0.23.0
                Added to DataFrame.

        Returns
        -------
        %(klass)s
            Object after replacement.

        Raises
        ------
        AssertionError
            * If `regex` is not a ``bool`` and `to_replace` is not
              ``None``.

        TypeError
            * If `to_replace` is not a scalar, array-like, ``dict``, or ``None``
            * If `to_replace` is a ``dict`` and `value` is not a ``list``,
              ``dict``, ``ndarray``, or ``Series``
            * If `to_replace` is ``None`` and `regex` is not compilable
              into a regular expression or is a list, dict, ndarray, or
              Series.
            * When replacing multiple ``bool`` or ``datetime64`` objects and
              the arguments to `to_replace` does not match the type of the
              value being replaced

        ValueError
            * If a ``list`` or an ``ndarray`` is passed to `to_replace` and
              `value` but they are not the same length.

        See Also
        --------
        %(klass)s.fillna : Fill NA values.
        %(klass)s.where : Replace values based on boolean condition.
        Series.str.replace : Simple string replacement.

        Notes
        -----
        * Regex substitution is performed under the hood with ``re.sub``. The
          rules for substitution for ``re.sub`` are the same.
        * Regular expressions will only substitute on strings, meaning you
          cannot provide, for example, a regular expression matching floating
          point numbers and expect the columns in your frame that have a
          numeric dtype to be matched. However, if those floating point
          numbers *are* strings, then you can do this.
        * This method has *a lot* of options. You are encouraged to experiment
          and play with this method to gain intuition about how it works.
        * When dict is used as the `to_replace` value, it is like
          key(s) in the dict are the to_replace part and
          value(s) in the dict are the value parameter.

        Examples
        --------

        **Scalar `to_replace` and `value`**

        >>> s = pd.Series([0, 1, 2, 3, 4])
        >>> s.replace(0, 5)
        0    5
        1    1
        2    2
        3    3
        4    4
        dtype: int64

        >>> df = pd.DataFrame({'A': [0, 1, 2, 3, 4],
        ...                    'B': [5, 6, 7, 8, 9],
        ...                    'C': ['a', 'b', 'c', 'd', 'e']})
        >>> df.replace(0, 5)
           A  B  C
        0  5  5  a
        1  1  6  b
        2  2  7  c
        3  3  8  d
        4  4  9  e

        **List-like `to_replace`**

        >>> df.replace([0, 1, 2, 3], 4)
           A  B  C
        0  4  5  a
        1  4  6  b
        2  4  7  c
        3  4  8  d
        4  4  9  e

        >>> df.replace([0, 1, 2, 3], [4, 3, 2, 1])
           A  B  C
        0  4  5  a
        1  3  6  b
        2  2  7  c
        3  1  8  d
        4  4  9  e

        >>> s.replace([1, 2], method='bfill')
        0    0
        1    3
        2    3
        3    3
        4    4
        dtype: int64

        **dict-like `to_replace`**

        >>> df.replace({0: 10, 1: 100})
             A  B  C
        0   10  5  a
        1  100  6  b
        2    2  7  c
        3    3  8  d
        4    4  9  e

        >>> df.replace({'A': 0, 'B': 5}, 100)
             A    B  C
        0  100  100  a
        1    1    6  b
        2    2    7  c
        3    3    8  d
        4    4    9  e

        >>> df.replace({'A': {0: 100, 4: 400}})
             A  B  C
        0  100  5  a
        1    1  6  b
        2    2  7  c
        3    3  8  d
        4  400  9  e

        **Regular expression `to_replace`**

        >>> df = pd.DataFrame({'A': ['bat', 'foo', 'bait'],
        ...                    'B': ['abc', 'bar', 'xyz']})
        >>> df.replace(to_replace=r'^ba.$', value='new', regex=True)
              A    B
        0   new  abc
        1   foo  new
        2  bait  xyz

        >>> df.replace({'A': r'^ba.$'}, {'A': 'new'}, regex=True)
              A    B
        0   new  abc
        1   foo  bar
        2  bait  xyz

        >>> df.replace(regex=r'^ba.$', value='new')
              A    B
        0   new  abc
        1   foo  new
        2  bait  xyz

        >>> df.replace(regex={r'^ba.$': 'new', 'foo': 'xyz'})
              A    B
        0   new  abc
        1   xyz  new
        2  bait  xyz

        >>> df.replace(regex=[r'^ba.$', 'foo'], value='new')
              A    B
        0   new  abc
        1   new  new
        2  bait  xyz

        Note that when replacing multiple ``bool`` or ``datetime64`` objects,
        the data types in the `to_replace` parameter must match the data
        type of the value being replaced:

        >>> df = pd.DataFrame({'A': [True, False, True],
        ...                    'B': [False, True, False]})
        >>> df.replace({'a string': 'new value', True: False})  # raises
        Traceback (most recent call last):
            ...
        TypeError: Cannot compare types 'ndarray(dtype=bool)' and 'str'

        This raises a ``TypeError`` because one of the ``dict`` keys is not of
        the correct type for replacement.

        Compare the behavior of ``s.replace({'a': None})`` and
        ``s.replace('a', None)`` to understand the peculiarities
        of the `to_replace` parameter:

        >>> s = pd.Series([10, 'a', 'a', 'b', 'a'])

        When one uses a dict as the `to_replace` value, it is like the
        value(s) in the dict are equal to the `value` parameter.
        ``s.replace({'a': None})`` is equivalent to
        ``s.replace(to_replace={'a': None}, value=None, method=None)``:

        >>> s.replace({'a': None})
        0      10
        1    None
        2    None
        3       b
        4    None
        dtype: object

        When ``value=None`` and `to_replace` is a scalar, list or
        tuple, `replace` uses the method parameter (default 'pad') to do the
        replacement. So this is why the 'a' values are being replaced by 10
        in rows 1 and 2 and 'b' in row 4 in this case.
        The command ``s.replace('a', None)`` is actually equivalent to
        ``s.replace(to_replace='a', value=None, method='pad')``:

        >>> s.replace('a', None)
        0    10
        1    10
        2    10
        3     b
        4     b
        dtype: object
    """

    @Appender(_shared_docs["replace"] % _shared_doc_kwargs)
    def replace(
        self,
        to_replace=None,
        value=None,
        inplace=False,
        limit=None,
        regex=False,
        method="pad",
    ):
        if not (
            is_scalar(to_replace)
            or isinstance(to_replace, pd.Series)
            or is_re_compilable(to_replace)
            or is_list_like(to_replace)
        ):
            raise TypeError(
                "Expecting 'to_replace' to be either a scalar, array-like, "
                "dict or None, got invalid type "
                f"{repr(type(to_replace).__name__)}"
            )

        inplace = validate_bool_kwarg(inplace, "inplace")
        if not is_bool(regex) and to_replace is not None:
            raise AssertionError("'to_replace' must be 'None' if 'regex' is not a bool")

        self._consolidate_inplace()

        if value is None:
            # passing a single value that is scalar like
            # when value is None (GH5319), for compat
            if not is_dict_like(to_replace) and not is_dict_like(regex):
                to_replace = [to_replace]

            if isinstance(to_replace, (tuple, list)):
                if isinstance(self, ABCDataFrame):
                    return self.apply(
                        _single_replace, args=(to_replace, method, inplace, limit)
                    )
                return _single_replace(self, to_replace, method, inplace, limit)

            if not is_dict_like(to_replace):
                if not is_dict_like(regex):
                    raise TypeError(
                        'If "to_replace" and "value" are both None '
                        'and "to_replace" is not a list, then '
                        "regex must be a mapping"
                    )
                to_replace = regex
                regex = True

            items = list(to_replace.items())
            keys, values = zip(*items) if items else ([], [])

            are_mappings = [is_dict_like(v) for v in values]

            if any(are_mappings):
                if not all(are_mappings):
                    raise TypeError(
                        "If a nested mapping is passed, all values "
                        "of the top level mapping must be mappings"
                    )
                # passed a nested dict/Series
                to_rep_dict = {}
                value_dict = {}

                for k, v in items:
                    keys, values = list(zip(*v.items())) or ([], [])

                    to_rep_dict[k] = list(keys)
                    value_dict[k] = list(values)

                to_replace, value = to_rep_dict, value_dict
            else:
                to_replace, value = keys, values

            return self.replace(
                to_replace, value, inplace=inplace, limit=limit, regex=regex
            )
        else:

            # need a non-zero len on all axes
            if not self.size:
                return self

            new_data = self._data
            if is_dict_like(to_replace):
                if is_dict_like(value):  # {'A' : NA} -> {'A' : 0}
                    res = self if inplace else self.copy()
                    for c, src in to_replace.items():
                        if c in value and c in self:
                            # object conversion is handled in
                            # series.replace which is called recursively
                            res[c] = res[c].replace(
                                to_replace=src,
                                value=value[c],
                                inplace=False,
                                regex=regex,
                            )
                    return None if inplace else res

                # {'A': NA} -> 0
                elif not is_list_like(value):
                    keys = [(k, src) for k, src in to_replace.items() if k in self]
                    keys_len = len(keys) - 1
                    for i, (k, src) in enumerate(keys):
                        convert = i == keys_len
                        new_data = new_data.replace(
                            to_replace=src,
                            value=value,
                            filter=[k],
                            inplace=inplace,
                            regex=regex,
                            convert=convert,
                        )
                else:
                    raise TypeError("value argument must be scalar, dict, or Series")

            elif is_list_like(to_replace):  # [NA, ''] -> [0, 'missing']
                if is_list_like(value):
                    if len(to_replace) != len(value):
                        raise ValueError(
                            f"Replacement lists must match in length. "
                            f"Expecting {len(to_replace)} got {len(value)} "
                        )

                    new_data = self._data.replace_list(
                        src_list=to_replace,
                        dest_list=value,
                        inplace=inplace,
                        regex=regex,
                    )

                else:  # [NA, ''] -> 0
                    new_data = self._data.replace(
                        to_replace=to_replace, value=value, inplace=inplace, regex=regex
                    )
            elif to_replace is None:
                if not (
                    is_re_compilable(regex)
                    or is_list_like(regex)
                    or is_dict_like(regex)
                ):
                    raise TypeError(
                        f"'regex' must be a string or a compiled regular expression "
                        f"or a list or dict of strings or regular expressions, "
                        f"you passed a {repr(type(regex).__name__)}"
                    )
                return self.replace(
                    regex, value, inplace=inplace, limit=limit, regex=True
                )
            else:

                # dest iterable dict-like
                if is_dict_like(value):  # NA -> {'A' : 0, 'B' : -1}
                    new_data = self._data

                    for k, v in value.items():
                        if k in self:
                            new_data = new_data.replace(
                                to_replace=to_replace,
                                value=v,
                                filter=[k],
                                inplace=inplace,
                                regex=regex,
                            )

                elif not is_list_like(value):  # NA -> 0
                    new_data = self._data.replace(
                        to_replace=to_replace, value=value, inplace=inplace, regex=regex
                    )
                else:
                    raise TypeError(
                        f'Invalid "to_replace" type: {repr(type(to_replace).__name__)}'
                    )

        if inplace:
            self._update_inplace(new_data)
        else:
            return self._constructor(new_data).__finalize__(self)

    _shared_docs[
        "interpolate"
    ] = """
        Please note that only ``method='linear'`` is supported for
        DataFrame/Series with a MultiIndex.

        Parameters
        ----------
        method : str, default 'linear'
            Interpolation technique to use. One of:

            * 'linear': Ignore the index and treat the values as equally
              spaced. This is the only method supported on MultiIndexes.
            * 'time': Works on daily and higher resolution data to interpolate
              given length of interval.
            * 'index', 'values': use the actual numerical values of the index.
            * 'pad': Fill in NaNs using existing values.
            * 'nearest', 'zero', 'slinear', 'quadratic', 'cubic', 'spline',
              'barycentric', 'polynomial': Passed to
              `scipy.interpolate.interp1d`. These methods use the numerical
              values of the index.  Both 'polynomial' and 'spline' require that
              you also specify an `order` (int), e.g.
              ``df.interpolate(method='polynomial', order=5)``.
            * 'krogh', 'piecewise_polynomial', 'spline', 'pchip', 'akima':
              Wrappers around the SciPy interpolation methods of similar
              names. See `Notes`.
            * 'from_derivatives': Refers to
              `scipy.interpolate.BPoly.from_derivatives` which
              replaces 'piecewise_polynomial' interpolation method in
              scipy 0.18.
        axis : {0 or 'index', 1 or 'columns', None}, default None
            Axis to interpolate along.
        limit : int, optional
            Maximum number of consecutive NaNs to fill. Must be greater than
            0.
        inplace : bool, default False
            Update the data in place if possible.
        limit_direction : {'forward', 'backward', 'both'}, default 'forward'
            If limit is specified, consecutive NaNs will be filled in this
            direction.
        limit_area : {`None`, 'inside', 'outside'}, default None
            If limit is specified, consecutive NaNs will be filled with this
            restriction.

            * ``None``: No fill restriction.
            * 'inside': Only fill NaNs surrounded by valid values
              (interpolate).
            * 'outside': Only fill NaNs outside valid values (extrapolate).

            .. versionadded:: 0.23.0

        downcast : optional, 'infer' or None, defaults to None
            Downcast dtypes if possible.
        **kwargs
            Keyword arguments to pass on to the interpolating function.

        Returns
        -------
        Series or DataFrame
            Returns the same object type as the caller, interpolated at
            some or all ``NaN`` values.

        See Also
        --------
        fillna : Fill missing values using different methods.
        scipy.interpolate.Akima1DInterpolator : Piecewise cubic polynomials
            (Akima interpolator).
        scipy.interpolate.BPoly.from_derivatives : Piecewise polynomial in the
            Bernstein basis.
        scipy.interpolate.interp1d : Interpolate a 1-D function.
        scipy.interpolate.KroghInterpolator : Interpolate polynomial (Krogh
            interpolator).
        scipy.interpolate.PchipInterpolator : PCHIP 1-d monotonic cubic
            interpolation.
        scipy.interpolate.CubicSpline : Cubic spline data interpolator.

        Notes
        -----
        The 'krogh', 'piecewise_polynomial', 'spline', 'pchip' and 'akima'
        methods are wrappers around the respective SciPy implementations of
        similar names. These use the actual numerical values of the index.
        For more information on their behavior, see the
        `SciPy documentation
        <https://docs.scipy.org/doc/scipy/reference/interpolate.html#univariate-interpolation>`__
        and `SciPy tutorial
        <https://docs.scipy.org/doc/scipy/reference/tutorial/interpolate.html>`__.

        Examples
        --------
        Filling in ``NaN`` in a :class:`~pandas.Series` via linear
        interpolation.

        >>> s = pd.Series([0, 1, np.nan, 3])
        >>> s
        0    0.0
        1    1.0
        2    NaN
        3    3.0
        dtype: float64
        >>> s.interpolate()
        0    0.0
        1    1.0
        2    2.0
        3    3.0
        dtype: float64

        Filling in ``NaN`` in a Series by padding, but filling at most two
        consecutive ``NaN`` at a time.

        >>> s = pd.Series([np.nan, "single_one", np.nan,
        ...                "fill_two_more", np.nan, np.nan, np.nan,
        ...                4.71, np.nan])
        >>> s
        0              NaN
        1       single_one
        2              NaN
        3    fill_two_more
        4              NaN
        5              NaN
        6              NaN
        7             4.71
        8              NaN
        dtype: object
        >>> s.interpolate(method='pad', limit=2)
        0              NaN
        1       single_one
        2       single_one
        3    fill_two_more
        4    fill_two_more
        5    fill_two_more
        6              NaN
        7             4.71
        8             4.71
        dtype: object

        Filling in ``NaN`` in a Series via polynomial interpolation or splines:
        Both 'polynomial' and 'spline' methods require that you also specify
        an ``order`` (int).

        >>> s = pd.Series([0, 2, np.nan, 8])
        >>> s.interpolate(method='polynomial', order=2)
        0    0.000000
        1    2.000000
        2    4.666667
        3    8.000000
        dtype: float64

        Fill the DataFrame forward (that is, going down) along each column
        using linear interpolation.

        Note how the last entry in column 'a' is interpolated differently,
        because there is no entry after it to use for interpolation.
        Note how the first entry in column 'b' remains ``NaN``, because there
        is no entry before it to use for interpolation.

        >>> df = pd.DataFrame([(0.0, np.nan, -1.0, 1.0),
        ...                    (np.nan, 2.0, np.nan, np.nan),
        ...                    (2.0, 3.0, np.nan, 9.0),
        ...                    (np.nan, 4.0, -4.0, 16.0)],
        ...                   columns=list('abcd'))
        >>> df
             a    b    c     d
        0  0.0  NaN -1.0   1.0
        1  NaN  2.0  NaN   NaN
        2  2.0  3.0  NaN   9.0
        3  NaN  4.0 -4.0  16.0
        >>> df.interpolate(method='linear', limit_direction='forward', axis=0)
             a    b    c     d
        0  0.0  NaN -1.0   1.0
        1  1.0  2.0 -2.0   5.0
        2  2.0  3.0 -3.0   9.0
        3  2.0  4.0 -4.0  16.0

        Using polynomial interpolation.

        >>> df['d'].interpolate(method='polynomial', order=2)
        0     1.0
        1     4.0
        2     9.0
        3    16.0
        Name: d, dtype: float64
        """

    @Appender(_shared_docs["interpolate"] % _shared_doc_kwargs)
    def interpolate(
        self,
        method="linear",
        axis=0,
        limit=None,
        inplace=False,
        limit_direction="forward",
        limit_area=None,
        downcast=None,
        **kwargs,
    ):
        """
        Interpolate values according to different methods.
        """
        inplace = validate_bool_kwarg(inplace, "inplace")

        axis = self._get_axis_number(axis)

        if axis == 0:
            ax = self._info_axis_name
            _maybe_transposed_self = self
        elif axis == 1:
            _maybe_transposed_self = self.T
            ax = 1

        ax = _maybe_transposed_self._get_axis_number(ax)

        if _maybe_transposed_self.ndim == 2:
            alt_ax = 1 - ax
        else:
            alt_ax = ax

        if isinstance(_maybe_transposed_self.index, MultiIndex) and method != "linear":
            raise ValueError(
                "Only `method=linear` interpolation is supported on MultiIndexes."
            )

        if _maybe_transposed_self._data.get_dtype_counts().get("object") == len(
            _maybe_transposed_self.T
        ):
            raise TypeError(
                "Cannot interpolate with all object-dtype columns "
                "in the DataFrame. Try setting at least one "
                "column to a numeric dtype."
            )

        # create/use the index
        if method == "linear":
            # prior default
            index = np.arange(len(_maybe_transposed_self._get_axis(alt_ax)))
        else:
            index = _maybe_transposed_self._get_axis(alt_ax)
            methods = {"index", "values", "nearest", "time"}
            is_numeric_or_datetime = (
                is_numeric_dtype(index)
                or is_datetime64_any_dtype(index)
                or is_timedelta64_dtype(index)
            )
            if method not in methods and not is_numeric_or_datetime:
                raise ValueError(
                    "Index column must be numeric or datetime type when "
                    f"using {method} method other than linear. "
                    "Try setting a numeric or datetime index column before "
                    "interpolating."
                )

        if isna(index).any():
            raise NotImplementedError(
                "Interpolation with NaNs in the index "
                "has not been implemented. Try filling "
                "those NaNs before interpolating."
            )
        data = _maybe_transposed_self._data
        new_data = data.interpolate(
            method=method,
            axis=ax,
            index=index,
            limit=limit,
            limit_direction=limit_direction,
            limit_area=limit_area,
            inplace=inplace,
            downcast=downcast,
            **kwargs,
        )

        if inplace:
            if axis == 1:
                new_data = self._constructor(new_data).T._data
            self._update_inplace(new_data)
        else:
            res = self._constructor(new_data).__finalize__(self)
            if axis == 1:
                res = res.T
            return res

    # ----------------------------------------------------------------------
    # Timeseries methods Methods

    def asof(self, where, subset=None):
        """
        Return the last row(s) without any NaNs before `where`.

        The last row (for each element in `where`, if list) without any
        NaN is taken.
        In case of a :class:`~pandas.DataFrame`, the last row without NaN
        considering only the subset of columns (if not `None`)

        If there is no good value, NaN is returned for a Series or
        a Series of NaN values for a DataFrame

        Parameters
        ----------
        where : date or array-like of dates
            Date(s) before which the last row(s) are returned.
        subset : str or array-like of str, default `None`
            For DataFrame, if not `None`, only use these columns to
            check for NaNs.

        Returns
        -------
        scalar, Series, or DataFrame

            The return can be:

            * scalar : when `self` is a Series and `where` is a scalar
            * Series: when `self` is a Series and `where` is an array-like,
              or when `self` is a DataFrame and `where` is a scalar
            * DataFrame : when `self` is a DataFrame and `where` is an
              array-like

            Return scalar, Series, or DataFrame.

        See Also
        --------
        merge_asof : Perform an asof merge. Similar to left join.

        Notes
        -----
        Dates are assumed to be sorted. Raises if this is not the case.

        Examples
        --------
        A Series and a scalar `where`.

        >>> s = pd.Series([1, 2, np.nan, 4], index=[10, 20, 30, 40])
        >>> s
        10    1.0
        20    2.0
        30    NaN
        40    4.0
        dtype: float64

        >>> s.asof(20)
        2.0

        For a sequence `where`, a Series is returned. The first value is
        NaN, because the first element of `where` is before the first
        index value.

        >>> s.asof([5, 20])
        5     NaN
        20    2.0
        dtype: float64

        Missing values are not considered. The following is ``2.0``, not
        NaN, even though NaN is at the index location for ``30``.

        >>> s.asof(30)
        2.0

        Take all columns into consideration

        >>> df = pd.DataFrame({'a': [10, 20, 30, 40, 50],
        ...                    'b': [None, None, None, None, 500]},
        ...                   index=pd.DatetimeIndex(['2018-02-27 09:01:00',
        ...                                           '2018-02-27 09:02:00',
        ...                                           '2018-02-27 09:03:00',
        ...                                           '2018-02-27 09:04:00',
        ...                                           '2018-02-27 09:05:00']))
        >>> df.asof(pd.DatetimeIndex(['2018-02-27 09:03:30',
        ...                           '2018-02-27 09:04:30']))
                              a   b
        2018-02-27 09:03:30 NaN NaN
        2018-02-27 09:04:30 NaN NaN

        Take a single column into consideration

        >>> df.asof(pd.DatetimeIndex(['2018-02-27 09:03:30',
        ...                           '2018-02-27 09:04:30']),
        ...         subset=['a'])
                                 a   b
        2018-02-27 09:03:30   30.0 NaN
        2018-02-27 09:04:30   40.0 NaN
        """
        if isinstance(where, str):
            where = Timestamp(where)

        if not self.index.is_monotonic:
            raise ValueError("asof requires a sorted index")

        is_series = isinstance(self, ABCSeries)
        if is_series:
            if subset is not None:
                raise ValueError("subset is not valid for Series")
        else:
            if subset is None:
                subset = self.columns
            if not is_list_like(subset):
                subset = [subset]

        is_list = is_list_like(where)
        if not is_list:
            start = self.index[0]
            if isinstance(self.index, PeriodIndex):
                where = Period(where, freq=self.index.freq)

            if where < start:
                if not is_series:
                    from pandas import Series

                    return Series(index=self.columns, name=where, dtype=np.float64)
                return np.nan

            # It's always much faster to use a *while* loop here for
            # Series than pre-computing all the NAs. However a
            # *while* loop is extremely expensive for DataFrame
            # so we later pre-compute all the NAs and use the same
            # code path whether *where* is a scalar or list.
            # See PR: https://github.com/pandas-dev/pandas/pull/14476
            if is_series:
                loc = self.index.searchsorted(where, side="right")
                if loc > 0:
                    loc -= 1

                values = self._values
                while loc > 0 and isna(values[loc]):
                    loc -= 1
                return values[loc]

        if not isinstance(where, Index):
            where = Index(where) if is_list else Index([where])

        nulls = self.isna() if is_series else self[subset].isna().any(1)
        if nulls.all():
            if is_series:
                return self._constructor(np.nan, index=where, name=self.name)
            elif is_list:
                from pandas import DataFrame

                return DataFrame(np.nan, index=where, columns=self.columns)
            else:
                from pandas import Series

                return Series(np.nan, index=self.columns, name=where[0])

        locs = self.index.asof_locs(where, ~(nulls.values))

        # mask the missing
        missing = locs == -1
        data = self.take(locs)
        data.index = where
        data.loc[missing] = np.nan
        return data if is_list else data.iloc[-1]

    # ----------------------------------------------------------------------
    # Action Methods

    _shared_docs[
        "isna"
    ] = """
        Detect missing values.

        Return a boolean same-sized object indicating if the values are NA.
        NA values, such as None or :attr:`numpy.NaN`, gets mapped to True
        values.
        Everything else gets mapped to False values. Characters such as empty
        strings ``''`` or :attr:`numpy.inf` are not considered NA values
        (unless you set ``pandas.options.mode.use_inf_as_na = True``).

        Returns
        -------
        %(klass)s
            Mask of bool values for each element in %(klass)s that
            indicates whether an element is not an NA value.

        See Also
        --------
        %(klass)s.isnull : Alias of isna.
        %(klass)s.notna : Boolean inverse of isna.
        %(klass)s.dropna : Omit axes labels with missing values.
        isna : Top-level isna.

        Examples
        --------
        Show which entries in a DataFrame are NA.

        >>> df = pd.DataFrame({'age': [5, 6, np.NaN],
        ...                    'born': [pd.NaT, pd.Timestamp('1939-05-27'),
        ...                             pd.Timestamp('1940-04-25')],
        ...                    'name': ['Alfred', 'Batman', ''],
        ...                    'toy': [None, 'Batmobile', 'Joker']})
        >>> df
           age       born    name        toy
        0  5.0        NaT  Alfred       None
        1  6.0 1939-05-27  Batman  Batmobile
        2  NaN 1940-04-25              Joker

        >>> df.isna()
             age   born   name    toy
        0  False   True  False   True
        1  False  False  False  False
        2   True  False  False  False

        Show which entries in a Series are NA.

        >>> ser = pd.Series([5, 6, np.NaN])
        >>> ser
        0    5.0
        1    6.0
        2    NaN
        dtype: float64

        >>> ser.isna()
        0    False
        1    False
        2     True
        dtype: bool
        """

    @Appender(_shared_docs["isna"] % _shared_doc_kwargs)
    def isna(self: FrameOrSeries) -> FrameOrSeries:
        return isna(self).__finalize__(self)

    @Appender(_shared_docs["isna"] % _shared_doc_kwargs)
    def isnull(self: FrameOrSeries) -> FrameOrSeries:
        return isna(self).__finalize__(self)

    _shared_docs[
        "notna"
    ] = """
        Detect existing (non-missing) values.

        Return a boolean same-sized object indicating if the values are not NA.
        Non-missing values get mapped to True. Characters such as empty
        strings ``''`` or :attr:`numpy.inf` are not considered NA values
        (unless you set ``pandas.options.mode.use_inf_as_na = True``).
        NA values, such as None or :attr:`numpy.NaN`, get mapped to False
        values.

        Returns
        -------
        %(klass)s
            Mask of bool values for each element in %(klass)s that
            indicates whether an element is not an NA value.

        See Also
        --------
        %(klass)s.notnull : Alias of notna.
        %(klass)s.isna : Boolean inverse of notna.
        %(klass)s.dropna : Omit axes labels with missing values.
        notna : Top-level notna.

        Examples
        --------
        Show which entries in a DataFrame are not NA.

        >>> df = pd.DataFrame({'age': [5, 6, np.NaN],
        ...                    'born': [pd.NaT, pd.Timestamp('1939-05-27'),
        ...                             pd.Timestamp('1940-04-25')],
        ...                    'name': ['Alfred', 'Batman', ''],
        ...                    'toy': [None, 'Batmobile', 'Joker']})
        >>> df
           age       born    name        toy
        0  5.0        NaT  Alfred       None
        1  6.0 1939-05-27  Batman  Batmobile
        2  NaN 1940-04-25              Joker

        >>> df.notna()
             age   born  name    toy
        0   True  False  True  False
        1   True   True  True   True
        2  False   True  True   True

        Show which entries in a Series are not NA.

        >>> ser = pd.Series([5, 6, np.NaN])
        >>> ser
        0    5.0
        1    6.0
        2    NaN
        dtype: float64

        >>> ser.notna()
        0     True
        1     True
        2    False
        dtype: bool
        """

    @Appender(_shared_docs["notna"] % _shared_doc_kwargs)
    def notna(self: FrameOrSeries) -> FrameOrSeries:
        return notna(self).__finalize__(self)

    @Appender(_shared_docs["notna"] % _shared_doc_kwargs)
    def notnull(self: FrameOrSeries) -> FrameOrSeries:
        return notna(self).__finalize__(self)

    def _clip_with_scalar(self, lower, upper, inplace: bool_t = False):
        if (lower is not None and np.any(isna(lower))) or (
            upper is not None and np.any(isna(upper))
        ):
            raise ValueError("Cannot use an NA value as a clip threshold")

        result = self
        mask = isna(self.values)

        with np.errstate(all="ignore"):
            if upper is not None:
                subset = self.to_numpy() <= upper
                result = result.where(subset, upper, axis=None, inplace=False)
            if lower is not None:
                subset = self.to_numpy() >= lower
                result = result.where(subset, lower, axis=None, inplace=False)

        if np.any(mask):
            result[mask] = np.nan

        if inplace:
            self._update_inplace(result)
        else:
            return result

    def _clip_with_one_bound(self, threshold, method, axis, inplace):

        if axis is not None:
            axis = self._get_axis_number(axis)

        # method is self.le for upper bound and self.ge for lower bound
        if is_scalar(threshold) and is_number(threshold):
            if method.__name__ == "le":
                return self._clip_with_scalar(None, threshold, inplace=inplace)
            return self._clip_with_scalar(threshold, None, inplace=inplace)

        subset = method(threshold, axis=axis) | isna(self)

        # GH #15390
        # In order for where method to work, the threshold must
        # be transformed to NDFrame from other array like structure.
        if (not isinstance(threshold, ABCSeries)) and is_list_like(threshold):
            if isinstance(self, ABCSeries):
                threshold = self._constructor(threshold, index=self.index)
            else:
                threshold = _align_method_FRAME(self, threshold, axis, flex=None)[1]
        return self.where(subset, threshold, axis=axis, inplace=inplace)

    def clip(
        self: FrameOrSeries,
        lower=None,
        upper=None,
        axis=None,
        inplace: bool_t = False,
        *args,
        **kwargs,
    ) -> FrameOrSeries:
        """
        Trim values at input threshold(s).

        Assigns values outside boundary to boundary values. Thresholds
        can be singular values or array like, and in the latter case
        the clipping is performed element-wise in the specified axis.

        Parameters
        ----------
        lower : float or array_like, default None
            Minimum threshold value. All values below this
            threshold will be set to it.
        upper : float or array_like, default None
            Maximum threshold value. All values above this
            threshold will be set to it.
        axis : int or str axis name, optional
            Align object with lower and upper along the given axis.
        inplace : bool, default False
            Whether to perform the operation in place on the data.

            .. versionadded:: 0.21.0
        *args, **kwargs
            Additional keywords have no effect but might be accepted
            for compatibility with numpy.

        Returns
        -------
        Series or DataFrame
            Same type as calling object with the values outside the
            clip boundaries replaced.

        Examples
        --------
        >>> data = {'col_0': [9, -3, 0, -1, 5], 'col_1': [-2, -7, 6, 8, -5]}
        >>> df = pd.DataFrame(data)
        >>> df
           col_0  col_1
        0      9     -2
        1     -3     -7
        2      0      6
        3     -1      8
        4      5     -5

        Clips per column using lower and upper thresholds:

        >>> df.clip(-4, 6)
           col_0  col_1
        0      6     -2
        1     -3     -4
        2      0      6
        3     -1      6
        4      5     -4

        Clips using specific lower and upper thresholds per column element:

        >>> t = pd.Series([2, -4, -1, 6, 3])
        >>> t
        0    2
        1   -4
        2   -1
        3    6
        4    3
        dtype: int64

        >>> df.clip(t, t + 4, axis=0)
           col_0  col_1
        0      6      2
        1     -3     -4
        2      0      3
        3      6      8
        4      5      3
        """
        inplace = validate_bool_kwarg(inplace, "inplace")

        axis = nv.validate_clip_with_axis(axis, args, kwargs)
        if axis is not None:
            axis = self._get_axis_number(axis)

        # GH 17276
        # numpy doesn't like NaN as a clip value
        # so ignore
        # GH 19992
        # numpy doesn't drop a list-like bound containing NaN
        if not is_list_like(lower) and np.any(isna(lower)):
            lower = None
        if not is_list_like(upper) and np.any(isna(upper)):
            upper = None

        # GH 2747 (arguments were reversed)
        if lower is not None and upper is not None:
            if is_scalar(lower) and is_scalar(upper):
                lower, upper = min(lower, upper), max(lower, upper)

        # fast-path for scalars
        if (lower is None or (is_scalar(lower) and is_number(lower))) and (
            upper is None or (is_scalar(upper) and is_number(upper))
        ):
            return self._clip_with_scalar(lower, upper, inplace=inplace)

        result = self
        if lower is not None:
            result = result._clip_with_one_bound(
                lower, method=self.ge, axis=axis, inplace=inplace
            )
        if upper is not None:
            if inplace:
                result = self
            result = result._clip_with_one_bound(
                upper, method=self.le, axis=axis, inplace=inplace
            )

        return result

    _shared_docs[
        "groupby"
    ] = """
        Group %(klass)s using a mapper or by a Series of columns.

        A groupby operation involves some combination of splitting the
        object, applying a function, and combining the results. This can be
        used to group large amounts of data and compute operations on these
        groups.

        Parameters
        ----------
        by : mapping, function, label, or list of labels
            Used to determine the groups for the groupby.
            If ``by`` is a function, it's called on each value of the object's
            index. If a dict or Series is passed, the Series or dict VALUES
            will be used to determine the groups (the Series' values are first
            aligned; see ``.align()`` method). If an ndarray is passed, the
            values are used as-is determine the groups. A label or list of
            labels may be passed to group by the columns in ``self``. Notice
            that a tuple is interpreted as a (single) key.
        axis : {0 or 'index', 1 or 'columns'}, default 0
            Split along rows (0) or columns (1).
        level : int, level name, or sequence of such, default None
            If the axis is a MultiIndex (hierarchical), group by a particular
            level or levels.
        as_index : bool, default True
            For aggregated output, return object with group labels as the
            index. Only relevant for DataFrame input. as_index=False is
            effectively "SQL-style" grouped output.
        sort : bool, default True
            Sort group keys. Get better performance by turning this off.
            Note this does not influence the order of observations within each
            group. Groupby preserves the order of rows within each group.
        group_keys : bool, default True
            When calling apply, add group keys to index to identify pieces.
        squeeze : bool, default False
            Reduce the dimensionality of the return type if possible,
            otherwise return a consistent type.
        observed : bool, default False
            This only applies if any of the groupers are Categoricals.
            If True: only show observed values for categorical groupers.
            If False: show all values for categorical groupers.

            .. versionadded:: 0.23.0

        Returns
        -------
        %(klass)sGroupBy
            Returns a groupby object that contains information about the groups.

        See Also
        --------
        resample : Convenience method for frequency conversion and resampling
            of time series.

        Notes
        -----
        See the `user guide
        <https://pandas.pydata.org/pandas-docs/stable/groupby.html>`_ for more.
        """

    def asfreq(
        self: FrameOrSeries,
        freq,
        method=None,
        how: Optional[str] = None,
        normalize: bool_t = False,
        fill_value=None,
    ) -> FrameOrSeries:
        """
        Convert TimeSeries to specified frequency.

        Optionally provide filling method to pad/backfill missing values.

        Returns the original data conformed to a new index with the specified
        frequency. ``resample`` is more appropriate if an operation, such as
        summarization, is necessary to represent the data at the new frequency.

        Parameters
        ----------
        freq : DateOffset or str
        method : {'backfill'/'bfill', 'pad'/'ffill'}, default None
            Method to use for filling holes in reindexed Series (note this
            does not fill NaNs that already were present):

            * 'pad' / 'ffill': propagate last valid observation forward to next
              valid
            * 'backfill' / 'bfill': use NEXT valid observation to fill.
        how : {'start', 'end'}, default end
            For PeriodIndex only (see PeriodIndex.asfreq).
        normalize : bool, default False
            Whether to reset output index to midnight.
        fill_value : scalar, optional
            Value to use for missing values, applied during upsampling (note
            this does not fill NaNs that already were present).

        Returns
        -------
        converted : same type as caller

        See Also
        --------
        reindex

        Notes
        -----
        To learn more about the frequency strings, please see `this link
        <https://pandas.pydata.org/pandas-docs/stable/user_guide/timeseries.html#offset-aliases>`__.

        Examples
        --------
        Start by creating a series with 4 one minute timestamps.

        >>> index = pd.date_range('1/1/2000', periods=4, freq='T')
        >>> series = pd.Series([0.0, None, 2.0, 3.0], index=index)
        >>> df = pd.DataFrame({'s':series})
        >>> df
                               s
        2000-01-01 00:00:00    0.0
        2000-01-01 00:01:00    NaN
        2000-01-01 00:02:00    2.0
        2000-01-01 00:03:00    3.0

        Upsample the series into 30 second bins.

        >>> df.asfreq(freq='30S')
                               s
        2000-01-01 00:00:00    0.0
        2000-01-01 00:00:30    NaN
        2000-01-01 00:01:00    NaN
        2000-01-01 00:01:30    NaN
        2000-01-01 00:02:00    2.0
        2000-01-01 00:02:30    NaN
        2000-01-01 00:03:00    3.0

        Upsample again, providing a ``fill value``.

        >>> df.asfreq(freq='30S', fill_value=9.0)
                               s
        2000-01-01 00:00:00    0.0
        2000-01-01 00:00:30    9.0
        2000-01-01 00:01:00    NaN
        2000-01-01 00:01:30    9.0
        2000-01-01 00:02:00    2.0
        2000-01-01 00:02:30    9.0
        2000-01-01 00:03:00    3.0

        Upsample again, providing a ``method``.

        >>> df.asfreq(freq='30S', method='bfill')
                               s
        2000-01-01 00:00:00    0.0
        2000-01-01 00:00:30    NaN
        2000-01-01 00:01:00    NaN
        2000-01-01 00:01:30    2.0
        2000-01-01 00:02:00    2.0
        2000-01-01 00:02:30    3.0
        2000-01-01 00:03:00    3.0
        """
        from pandas.core.resample import asfreq

        return asfreq(
            self,
            freq,
            method=method,
            how=how,
            normalize=normalize,
            fill_value=fill_value,
        )

    def at_time(
        self: FrameOrSeries, time, asof: bool_t = False, axis=None
    ) -> FrameOrSeries:
        """
        Select values at particular time of day (e.g., 9:30AM).

        Parameters
        ----------
        time : datetime.time or str
        axis : {0 or 'index', 1 or 'columns'}, default 0

            .. versionadded:: 0.24.0

        Returns
        -------
        Series or DataFrame

        Raises
        ------
        TypeError
            If the index is not  a :class:`DatetimeIndex`

        See Also
        --------
        between_time : Select values between particular times of the day.
        first : Select initial periods of time series based on a date offset.
        last : Select final periods of time series based on a date offset.
        DatetimeIndex.indexer_at_time : Get just the index locations for
            values at particular time of the day.

        Examples
        --------
        >>> i = pd.date_range('2018-04-09', periods=4, freq='12H')
        >>> ts = pd.DataFrame({'A': [1, 2, 3, 4]}, index=i)
        >>> ts
                             A
        2018-04-09 00:00:00  1
        2018-04-09 12:00:00  2
        2018-04-10 00:00:00  3
        2018-04-10 12:00:00  4

        >>> ts.at_time('12:00')
                             A
        2018-04-09 12:00:00  2
        2018-04-10 12:00:00  4
        """
        if axis is None:
            axis = self._stat_axis_number
        axis = self._get_axis_number(axis)

        index = self._get_axis(axis)
        try:
            indexer = index.indexer_at_time(time, asof=asof)
        except AttributeError as err:
            raise TypeError("Index must be DatetimeIndex") from err

        return self._take_with_is_copy(indexer, axis=axis)

    def between_time(
        self: FrameOrSeries,
        start_time,
        end_time,
        include_start: bool_t = True,
        include_end: bool_t = True,
        axis=None,
    ) -> FrameOrSeries:
        """
        Select values between particular times of the day (e.g., 9:00-9:30 AM).

        By setting ``start_time`` to be later than ``end_time``,
        you can get the times that are *not* between the two times.

        Parameters
        ----------
        start_time : datetime.time or str
            Initial time as a time filter limit.
        end_time : datetime.time or str
            End time as a time filter limit.
        include_start : bool, default True
            Whether the start time needs to be included in the result.
        include_end : bool, default True
            Whether the end time needs to be included in the result.
        axis : {0 or 'index', 1 or 'columns'}, default 0
            Determine range time on index or columns value.

            .. versionadded:: 0.24.0

        Returns
        -------
        Series or DataFrame
            Data from the original object filtered to the specified dates range.

        Raises
        ------
        TypeError
            If the index is not  a :class:`DatetimeIndex`

        See Also
        --------
        at_time : Select values at a particular time of the day.
        first : Select initial periods of time series based on a date offset.
        last : Select final periods of time series based on a date offset.
        DatetimeIndex.indexer_between_time : Get just the index locations for
            values between particular times of the day.

        Examples
        --------
        >>> i = pd.date_range('2018-04-09', periods=4, freq='1D20min')
        >>> ts = pd.DataFrame({'A': [1, 2, 3, 4]}, index=i)
        >>> ts
                             A
        2018-04-09 00:00:00  1
        2018-04-10 00:20:00  2
        2018-04-11 00:40:00  3
        2018-04-12 01:00:00  4

        >>> ts.between_time('0:15', '0:45')
                             A
        2018-04-10 00:20:00  2
        2018-04-11 00:40:00  3

        You get the times that are *not* between two times by setting
        ``start_time`` later than ``end_time``:

        >>> ts.between_time('0:45', '0:15')
                             A
        2018-04-09 00:00:00  1
        2018-04-12 01:00:00  4
        """
        if axis is None:
            axis = self._stat_axis_number
        axis = self._get_axis_number(axis)

        index = self._get_axis(axis)
        try:
            indexer = index.indexer_between_time(
                start_time,
                end_time,
                include_start=include_start,
                include_end=include_end,
            )
        except AttributeError as err:
            raise TypeError("Index must be DatetimeIndex") from err

        return self._take_with_is_copy(indexer, axis=axis)

    def resample(
        self,
        rule,
        axis=0,
        closed: Optional[str] = None,
        label: Optional[str] = None,
        convention: str = "start",
        kind: Optional[str] = None,
        loffset=None,
        base: int = 0,
        on=None,
        level=None,
    ) -> "Resampler":
        """
        Resample time-series data.

        Convenience method for frequency conversion and resampling of time
        series. Object must have a datetime-like index (`DatetimeIndex`,
        `PeriodIndex`, or `TimedeltaIndex`), or pass datetime-like values
        to the `on` or `level` keyword.

        Parameters
        ----------
        rule : DateOffset, Timedelta or str
            The offset string or object representing target conversion.
        axis : {0 or 'index', 1 or 'columns'}, default 0
            Which axis to use for up- or down-sampling. For `Series` this
            will default to 0, i.e. along the rows. Must be
            `DatetimeIndex`, `TimedeltaIndex` or `PeriodIndex`.
        closed : {'right', 'left'}, default None
            Which side of bin interval is closed. The default is 'left'
            for all frequency offsets except for 'M', 'A', 'Q', 'BM',
            'BA', 'BQ', and 'W' which all have a default of 'right'.
        label : {'right', 'left'}, default None
            Which bin edge label to label bucket with. The default is 'left'
            for all frequency offsets except for 'M', 'A', 'Q', 'BM',
            'BA', 'BQ', and 'W' which all have a default of 'right'.
        convention : {'start', 'end', 's', 'e'}, default 'start'
            For `PeriodIndex` only, controls whether to use the start or
            end of `rule`.
        kind : {'timestamp', 'period'}, optional, default None
            Pass 'timestamp' to convert the resulting index to a
            `DateTimeIndex` or 'period' to convert it to a `PeriodIndex`.
            By default the input representation is retained.
        loffset : timedelta, default None
            Adjust the resampled time labels.
        base : int, default 0
            For frequencies that evenly subdivide 1 day, the "origin" of the
            aggregated intervals. For example, for '5min' frequency, base could
            range from 0 through 4. Defaults to 0.
        on : str, optional
            For a DataFrame, column to use instead of index for resampling.
            Column must be datetime-like.

        level : str or int, optional
            For a MultiIndex, level (name or number) to use for
            resampling. `level` must be datetime-like.

        Returns
        -------
        Resampler object

        See Also
        --------
        groupby : Group by mapping, function, label, or list of labels.
        Series.resample : Resample a Series.
        DataFrame.resample: Resample a DataFrame.

        Notes
        -----
        See the `user guide
        <https://pandas.pydata.org/pandas-docs/stable/user_guide/timeseries.html#resampling>`_
        for more.

        To learn more about the offset strings, please see `this link
        <https://pandas.pydata.org/pandas-docs/stable/user_guide/timeseries.html#dateoffset-objects>`__.

        Examples
        --------
        Start by creating a series with 9 one minute timestamps.

        >>> index = pd.date_range('1/1/2000', periods=9, freq='T')
        >>> series = pd.Series(range(9), index=index)
        >>> series
        2000-01-01 00:00:00    0
        2000-01-01 00:01:00    1
        2000-01-01 00:02:00    2
        2000-01-01 00:03:00    3
        2000-01-01 00:04:00    4
        2000-01-01 00:05:00    5
        2000-01-01 00:06:00    6
        2000-01-01 00:07:00    7
        2000-01-01 00:08:00    8
        Freq: T, dtype: int64

        Downsample the series into 3 minute bins and sum the values
        of the timestamps falling into a bin.

        >>> series.resample('3T').sum()
        2000-01-01 00:00:00     3
        2000-01-01 00:03:00    12
        2000-01-01 00:06:00    21
        Freq: 3T, dtype: int64

        Downsample the series into 3 minute bins as above, but label each
        bin using the right edge instead of the left. Please note that the
        value in the bucket used as the label is not included in the bucket,
        which it labels. For example, in the original series the
        bucket ``2000-01-01 00:03:00`` contains the value 3, but the summed
        value in the resampled bucket with the label ``2000-01-01 00:03:00``
        does not include 3 (if it did, the summed value would be 6, not 3).
        To include this value close the right side of the bin interval as
        illustrated in the example below this one.

        >>> series.resample('3T', label='right').sum()
        2000-01-01 00:03:00     3
        2000-01-01 00:06:00    12
        2000-01-01 00:09:00    21
        Freq: 3T, dtype: int64

        Downsample the series into 3 minute bins as above, but close the right
        side of the bin interval.

        >>> series.resample('3T', label='right', closed='right').sum()
        2000-01-01 00:00:00     0
        2000-01-01 00:03:00     6
        2000-01-01 00:06:00    15
        2000-01-01 00:09:00    15
        Freq: 3T, dtype: int64

        Upsample the series into 30 second bins.

        >>> series.resample('30S').asfreq()[0:5]   # Select first 5 rows
        2000-01-01 00:00:00   0.0
        2000-01-01 00:00:30   NaN
        2000-01-01 00:01:00   1.0
        2000-01-01 00:01:30   NaN
        2000-01-01 00:02:00   2.0
        Freq: 30S, dtype: float64

        Upsample the series into 30 second bins and fill the ``NaN``
        values using the ``pad`` method.

        >>> series.resample('30S').pad()[0:5]
        2000-01-01 00:00:00    0
        2000-01-01 00:00:30    0
        2000-01-01 00:01:00    1
        2000-01-01 00:01:30    1
        2000-01-01 00:02:00    2
        Freq: 30S, dtype: int64

        Upsample the series into 30 second bins and fill the
        ``NaN`` values using the ``bfill`` method.

        >>> series.resample('30S').bfill()[0:5]
        2000-01-01 00:00:00    0
        2000-01-01 00:00:30    1
        2000-01-01 00:01:00    1
        2000-01-01 00:01:30    2
        2000-01-01 00:02:00    2
        Freq: 30S, dtype: int64

        Pass a custom function via ``apply``

        >>> def custom_resampler(array_like):
        ...     return np.sum(array_like) + 5
        ...
        >>> series.resample('3T').apply(custom_resampler)
        2000-01-01 00:00:00     8
        2000-01-01 00:03:00    17
        2000-01-01 00:06:00    26
        Freq: 3T, dtype: int64

        For a Series with a PeriodIndex, the keyword `convention` can be
        used to control whether to use the start or end of `rule`.

        Resample a year by quarter using 'start' `convention`. Values are
        assigned to the first quarter of the period.

        >>> s = pd.Series([1, 2], index=pd.period_range('2012-01-01',
        ...                                             freq='A',
        ...                                             periods=2))
        >>> s
        2012    1
        2013    2
        Freq: A-DEC, dtype: int64
        >>> s.resample('Q', convention='start').asfreq()
        2012Q1    1.0
        2012Q2    NaN
        2012Q3    NaN
        2012Q4    NaN
        2013Q1    2.0
        2013Q2    NaN
        2013Q3    NaN
        2013Q4    NaN
        Freq: Q-DEC, dtype: float64

        Resample quarters by month using 'end' `convention`. Values are
        assigned to the last month of the period.

        >>> q = pd.Series([1, 2, 3, 4], index=pd.period_range('2018-01-01',
        ...                                                   freq='Q',
        ...                                                   periods=4))
        >>> q
        2018Q1    1
        2018Q2    2
        2018Q3    3
        2018Q4    4
        Freq: Q-DEC, dtype: int64
        >>> q.resample('M', convention='end').asfreq()
        2018-03    1.0
        2018-04    NaN
        2018-05    NaN
        2018-06    2.0
        2018-07    NaN
        2018-08    NaN
        2018-09    3.0
        2018-10    NaN
        2018-11    NaN
        2018-12    4.0
        Freq: M, dtype: float64

        For DataFrame objects, the keyword `on` can be used to specify the
        column instead of the index for resampling.

        >>> d = dict({'price': [10, 11, 9, 13, 14, 18, 17, 19],
        ...           'volume': [50, 60, 40, 100, 50, 100, 40, 50]})
        >>> df = pd.DataFrame(d)
        >>> df['week_starting'] = pd.date_range('01/01/2018',
        ...                                     periods=8,
        ...                                     freq='W')
        >>> df
           price  volume week_starting
        0     10      50    2018-01-07
        1     11      60    2018-01-14
        2      9      40    2018-01-21
        3     13     100    2018-01-28
        4     14      50    2018-02-04
        5     18     100    2018-02-11
        6     17      40    2018-02-18
        7     19      50    2018-02-25
        >>> df.resample('M', on='week_starting').mean()
                       price  volume
        week_starting
        2018-01-31     10.75    62.5
        2018-02-28     17.00    60.0

        For a DataFrame with MultiIndex, the keyword `level` can be used to
        specify on which level the resampling needs to take place.

        >>> days = pd.date_range('1/1/2000', periods=4, freq='D')
        >>> d2 = dict({'price': [10, 11, 9, 13, 14, 18, 17, 19],
        ...            'volume': [50, 60, 40, 100, 50, 100, 40, 50]})
        >>> df2 = pd.DataFrame(d2,
        ...                    index=pd.MultiIndex.from_product([days,
        ...                                                     ['morning',
        ...                                                      'afternoon']]
        ...                                                     ))
        >>> df2
                              price  volume
        2000-01-01 morning       10      50
                   afternoon     11      60
        2000-01-02 morning        9      40
                   afternoon     13     100
        2000-01-03 morning       14      50
                   afternoon     18     100
        2000-01-04 morning       17      40
                   afternoon     19      50
        >>> df2.resample('D', level=0).sum()
                    price  volume
        2000-01-01     21     110
        2000-01-02     22     140
        2000-01-03     32     150
        2000-01-04     36      90
        """
        from pandas.core.resample import get_resampler

        axis = self._get_axis_number(axis)
        return get_resampler(
            self,
            freq=rule,
            label=label,
            closed=closed,
            axis=axis,
            kind=kind,
            loffset=loffset,
            convention=convention,
            base=base,
            key=on,
            level=level,
        )

    def first(self: FrameOrSeries, offset) -> FrameOrSeries:
        """
        Method to subset initial periods of time series data based on a date offset.

        Parameters
        ----------
        offset : str, DateOffset, dateutil.relativedelta

        Returns
        -------
        subset : same type as caller

        Raises
        ------
        TypeError
            If the index is not  a :class:`DatetimeIndex`

        See Also
        --------
        last : Select final periods of time series based on a date offset.
        at_time : Select values at a particular time of the day.
        between_time : Select values between particular times of the day.

        Examples
        --------
        >>> i = pd.date_range('2018-04-09', periods=4, freq='2D')
        >>> ts = pd.DataFrame({'A': [1,2,3,4]}, index=i)
        >>> ts
                    A
        2018-04-09  1
        2018-04-11  2
        2018-04-13  3
        2018-04-15  4

        Get the rows for the first 3 days:

        >>> ts.first('3D')
                    A
        2018-04-09  1
        2018-04-11  2

        Notice the data for 3 first calender days were returned, not the first
        3 days observed in the dataset, and therefore data for 2018-04-13 was
        not returned.
        """
        if not isinstance(self.index, DatetimeIndex):
            raise TypeError("'first' only supports a DatetimeIndex index")

        if len(self.index) == 0:
            return self

        offset = to_offset(offset)
        end_date = end = self.index[0] + offset

        # Tick-like, e.g. 3 weeks
        if not offset.is_anchored() and hasattr(offset, "_inc"):
            if end_date in self.index:
                end = self.index.searchsorted(end_date, side="left")
                return self.iloc[:end]

        return self.loc[:end]

    def last(self: FrameOrSeries, offset) -> FrameOrSeries:
        """
        Method to subset final periods of time series data based on a date offset.

        Parameters
        ----------
        offset : str, DateOffset, dateutil.relativedelta

        Returns
        -------
        subset : same type as caller

        Raises
        ------
        TypeError
            If the index is not  a :class:`DatetimeIndex`

        See Also
        --------
        first : Select initial periods of time series based on a date offset.
        at_time : Select values at a particular time of the day.
        between_time : Select values between particular times of the day.

        Examples
        --------
        >>> i = pd.date_range('2018-04-09', periods=4, freq='2D')
        >>> ts = pd.DataFrame({'A': [1, 2, 3, 4]}, index=i)
        >>> ts
                    A
        2018-04-09  1
        2018-04-11  2
        2018-04-13  3
        2018-04-15  4

        Get the rows for the last 3 days:

        >>> ts.last('3D')
                    A
        2018-04-13  3
        2018-04-15  4

        Notice the data for 3 last calender days were returned, not the last
        3 observed days in the dataset, and therefore data for 2018-04-11 was
        not returned.
        """
        if not isinstance(self.index, DatetimeIndex):
            raise TypeError("'last' only supports a DatetimeIndex index")

        if len(self.index) == 0:
            return self

        offset = to_offset(offset)

        start_date = self.index[-1] - offset
        start = self.index.searchsorted(start_date, side="right")
        return self.iloc[start:]

    def rank(
        self: FrameOrSeries,
        axis=0,
        method: str = "average",
        numeric_only: Optional[bool_t] = None,
        na_option: str = "keep",
        ascending: bool_t = True,
        pct: bool_t = False,
    ) -> FrameOrSeries:
        """
        Compute numerical data ranks (1 through n) along axis.

        By default, equal values are assigned a rank that is the average of the
        ranks of those values.

        Parameters
        ----------
        axis : {0 or 'index', 1 or 'columns'}, default 0
            Index to direct ranking.
        method : {'average', 'min', 'max', 'first', 'dense'}, default 'average'
            How to rank the group of records that have the same value (i.e. ties):

            * average: average rank of the group
            * min: lowest rank in the group
            * max: highest rank in the group
            * first: ranks assigned in order they appear in the array
            * dense: like 'min', but rank always increases by 1 between groups.

        numeric_only : bool, optional
            For DataFrame objects, rank only numeric columns if set to True.
        na_option : {'keep', 'top', 'bottom'}, default 'keep'
            How to rank NaN values:

            * keep: assign NaN rank to NaN values
            * top: assign smallest rank to NaN values if ascending
            * bottom: assign highest rank to NaN values if ascending.

        ascending : bool, default True
            Whether or not the elements should be ranked in ascending order.
        pct : bool, default False
            Whether or not to display the returned rankings in percentile
            form.

        Returns
        -------
        same type as caller
            Return a Series or DataFrame with data ranks as values.

        See Also
        --------
        core.groupby.GroupBy.rank : Rank of values within each group.

        Examples
        --------
        >>> df = pd.DataFrame(data={'Animal': ['cat', 'penguin', 'dog',
        ...                                    'spider', 'snake'],
        ...                         'Number_legs': [4, 2, 4, 8, np.nan]})
        >>> df
            Animal  Number_legs
        0      cat          4.0
        1  penguin          2.0
        2      dog          4.0
        3   spider          8.0
        4    snake          NaN

        The following example shows how the method behaves with the above
        parameters:

        * default_rank: this is the default behaviour obtained without using
          any parameter.
        * max_rank: setting ``method = 'max'`` the records that have the
          same values are ranked using the highest rank (e.g.: since 'cat'
          and 'dog' are both in the 2nd and 3rd position, rank 3 is assigned.)
        * NA_bottom: choosing ``na_option = 'bottom'``, if there are records
          with NaN values they are placed at the bottom of the ranking.
        * pct_rank: when setting ``pct = True``, the ranking is expressed as
          percentile rank.

        >>> df['default_rank'] = df['Number_legs'].rank()
        >>> df['max_rank'] = df['Number_legs'].rank(method='max')
        >>> df['NA_bottom'] = df['Number_legs'].rank(na_option='bottom')
        >>> df['pct_rank'] = df['Number_legs'].rank(pct=True)
        >>> df
            Animal  Number_legs  default_rank  max_rank  NA_bottom  pct_rank
        0      cat          4.0           2.5       3.0        2.5     0.625
        1  penguin          2.0           1.0       1.0        1.0     0.250
        2      dog          4.0           2.5       3.0        2.5     0.625
        3   spider          8.0           4.0       4.0        4.0     1.000
        4    snake          NaN           NaN       NaN        5.0       NaN
        """
        axis = self._get_axis_number(axis)

        if na_option not in {"keep", "top", "bottom"}:
            msg = "na_option must be one of 'keep', 'top', or 'bottom'"
            raise ValueError(msg)

        def ranker(data):
            ranks = algos.rank(
                data.values,
                axis=axis,
                method=method,
                ascending=ascending,
                na_option=na_option,
                pct=pct,
            )
            ranks = self._constructor(ranks, **data._construct_axes_dict())
            return ranks.__finalize__(self)

        # if numeric_only is None, and we can't get anything, we try with
        # numeric_only=True
        if numeric_only is None:
            try:
                return ranker(self)
            except TypeError:
                numeric_only = True

        if numeric_only:
            data = self._get_numeric_data()
        else:
            data = self

        return ranker(data)

    _shared_docs[
        "align"
    ] = """
        Align two objects on their axes with the specified join method.

        Join method is specified for each axis Index.

        Parameters
        ----------
        other : DataFrame or Series
        join : {'outer', 'inner', 'left', 'right'}, default 'outer'
        axis : allowed axis of the other object, default None
            Align on index (0), columns (1), or both (None).
        level : int or level name, default None
            Broadcast across a level, matching Index values on the
            passed MultiIndex level.
        copy : bool, default True
            Always returns new objects. If copy=False and no reindexing is
            required then original objects are returned.
        fill_value : scalar, default np.NaN
            Value to use for missing values. Defaults to NaN, but can be any
            "compatible" value.
        method : {'backfill', 'bfill', 'pad', 'ffill', None}, default None
            Method to use for filling holes in reindexed Series:

            - pad / ffill: propagate last valid observation forward to next valid.
            - backfill / bfill: use NEXT valid observation to fill gap.

        limit : int, default None
            If method is specified, this is the maximum number of consecutive
            NaN values to forward/backward fill. In other words, if there is
            a gap with more than this number of consecutive NaNs, it will only
            be partially filled. If method is not specified, this is the
            maximum number of entries along the entire axis where NaNs will be
            filled. Must be greater than 0 if not None.
        fill_axis : %(axes_single_arg)s, default 0
            Filling axis, method and limit.
        broadcast_axis : %(axes_single_arg)s, default None
            Broadcast values along this axis, if aligning two objects of
            different dimensions.

        Returns
        -------
        (left, right) : (%(klass)s, type of other)
            Aligned objects.
        """

    @Appender(_shared_docs["align"] % _shared_doc_kwargs)
    def align(
        self,
        other,
        join="outer",
        axis=None,
        level=None,
        copy=True,
        fill_value=None,
        method=None,
        limit=None,
        fill_axis=0,
        broadcast_axis=None,
    ):
        method = missing.clean_fill_method(method)

        if broadcast_axis == 1 and self.ndim != other.ndim:
            if isinstance(self, ABCSeries):
                # this means other is a DataFrame, and we need to broadcast
                # self
                cons = self._constructor_expanddim
                df = cons(
                    {c: self for c in other.columns}, **other._construct_axes_dict()
                )
                return df._align_frame(
                    other,
                    join=join,
                    axis=axis,
                    level=level,
                    copy=copy,
                    fill_value=fill_value,
                    method=method,
                    limit=limit,
                    fill_axis=fill_axis,
                )
            elif isinstance(other, ABCSeries):
                # this means self is a DataFrame, and we need to broadcast
                # other
                cons = other._constructor_expanddim
                df = cons(
                    {c: other for c in self.columns}, **self._construct_axes_dict()
                )
                return self._align_frame(
                    df,
                    join=join,
                    axis=axis,
                    level=level,
                    copy=copy,
                    fill_value=fill_value,
                    method=method,
                    limit=limit,
                    fill_axis=fill_axis,
                )

        if axis is not None:
            axis = self._get_axis_number(axis)
        if isinstance(other, ABCDataFrame):
            return self._align_frame(
                other,
                join=join,
                axis=axis,
                level=level,
                copy=copy,
                fill_value=fill_value,
                method=method,
                limit=limit,
                fill_axis=fill_axis,
            )
        elif isinstance(other, ABCSeries):
            return self._align_series(
                other,
                join=join,
                axis=axis,
                level=level,
                copy=copy,
                fill_value=fill_value,
                method=method,
                limit=limit,
                fill_axis=fill_axis,
            )
        else:  # pragma: no cover
            raise TypeError(f"unsupported type: {type(other)}")

    def _align_frame(
        self,
        other,
        join="outer",
        axis=None,
        level=None,
        copy: bool_t = True,
        fill_value=None,
        method=None,
        limit=None,
        fill_axis=0,
    ):
        # defaults
        join_index, join_columns = None, None
        ilidx, iridx = None, None
        clidx, cridx = None, None

        is_series = isinstance(self, ABCSeries)

        if axis is None or axis == 0:
            if not self.index.equals(other.index):
                join_index, ilidx, iridx = self.index.join(
                    other.index, how=join, level=level, return_indexers=True
                )

        if axis is None or axis == 1:
            if not is_series and not self.columns.equals(other.columns):
                join_columns, clidx, cridx = self.columns.join(
                    other.columns, how=join, level=level, return_indexers=True
                )

        if is_series:
            reindexers = {0: [join_index, ilidx]}
        else:
            reindexers = {0: [join_index, ilidx], 1: [join_columns, clidx]}

        left = self._reindex_with_indexers(
            reindexers, copy=copy, fill_value=fill_value, allow_dups=True
        )
        # other must be always DataFrame
        right = other._reindex_with_indexers(
            {0: [join_index, iridx], 1: [join_columns, cridx]},
            copy=copy,
            fill_value=fill_value,
            allow_dups=True,
        )

        if method is not None:
            left = self._ensure_type(
                left.fillna(method=method, axis=fill_axis, limit=limit)
            )
            right = right.fillna(method=method, axis=fill_axis, limit=limit)

        # if DatetimeIndex have different tz, convert to UTC
        if is_datetime64tz_dtype(left.index):
            if left.index.tz != right.index.tz:
                if join_index is not None:
                    left.index = join_index
                    right.index = join_index

        return left.__finalize__(self), right.__finalize__(other)

    def _align_series(
        self,
        other,
        join="outer",
        axis=None,
        level=None,
        copy: bool_t = True,
        fill_value=None,
        method=None,
        limit=None,
        fill_axis=0,
    ):

        is_series = isinstance(self, ABCSeries)

        # series/series compat, other must always be a Series
        if is_series:
            if axis:
                raise ValueError("cannot align series to a series other than axis 0")

            # equal
            if self.index.equals(other.index):
                join_index, lidx, ridx = None, None, None
            else:
                join_index, lidx, ridx = self.index.join(
                    other.index, how=join, level=level, return_indexers=True
                )

            left = self._reindex_indexer(join_index, lidx, copy)
            right = other._reindex_indexer(join_index, ridx, copy)

        else:
            # one has > 1 ndim
            fdata = self._data
            if axis == 0:
                join_index = self.index
                lidx, ridx = None, None
                if not self.index.equals(other.index):
                    join_index, lidx, ridx = self.index.join(
                        other.index, how=join, level=level, return_indexers=True
                    )

                if lidx is not None:
                    fdata = fdata.reindex_indexer(join_index, lidx, axis=1)

            elif axis == 1:
                join_index = self.columns
                lidx, ridx = None, None
                if not self.columns.equals(other.index):
                    join_index, lidx, ridx = self.columns.join(
                        other.index, how=join, level=level, return_indexers=True
                    )

                if lidx is not None:
                    fdata = fdata.reindex_indexer(join_index, lidx, axis=0)
            else:
                raise ValueError("Must specify axis=0 or 1")

            if copy and fdata is self._data:
                fdata = fdata.copy()

            left = self._constructor(fdata)

            if ridx is None:
                right = other
            else:
                right = other.reindex(join_index, level=level)

        # fill
        fill_na = notna(fill_value) or (method is not None)
        if fill_na:
            left = left.fillna(fill_value, method=method, limit=limit, axis=fill_axis)
            right = right.fillna(fill_value, method=method, limit=limit)

        # if DatetimeIndex have different tz, convert to UTC
        if is_series or (not is_series and axis == 0):
            if is_datetime64tz_dtype(left.index):
                if left.index.tz != right.index.tz:
                    if join_index is not None:
                        left.index = join_index
                        right.index = join_index

        return left.__finalize__(self), right.__finalize__(other)

    def _where(
        self,
        cond,
        other=np.nan,
        inplace=False,
        axis=None,
        level=None,
        errors="raise",
        try_cast=False,
    ):
        """
        Equivalent to public method `where`, except that `other` is not
        applied as a function even if callable. Used in __setitem__.
        """
        inplace = validate_bool_kwarg(inplace, "inplace")

        # align the cond to same shape as myself
        cond = com.apply_if_callable(cond, self)
        if isinstance(cond, NDFrame):
            cond, _ = cond.align(self, join="right", broadcast_axis=1)
        else:
            if not hasattr(cond, "shape"):
                cond = np.asanyarray(cond)
            if cond.shape != self.shape:
                raise ValueError("Array conditional must be same shape as self")
            cond = self._constructor(cond, **self._construct_axes_dict())

        # make sure we are boolean
        fill_value = bool(inplace)
        cond = cond.fillna(fill_value)

        msg = "Boolean array expected for the condition, not {dtype}"

        if not isinstance(cond, ABCDataFrame):
            # This is a single-dimensional object.
            if not is_bool_dtype(cond):
                raise ValueError(msg.format(dtype=cond.dtype))
        elif not cond.empty:
            for dt in cond.dtypes:
                if not is_bool_dtype(dt):
                    raise ValueError(msg.format(dtype=dt))

        cond = -cond if inplace else cond

        # try to align with other
        try_quick = True
        if hasattr(other, "align"):

            # align with me
            if other.ndim <= self.ndim:

                _, other = self.align(
                    other, join="left", axis=axis, level=level, fill_value=np.nan
                )

                # if we are NOT aligned, raise as we cannot where index
                if axis is None and not all(
                    other._get_axis(i).equals(ax) for i, ax in enumerate(self.axes)
                ):
                    raise InvalidIndexError

            # slice me out of the other
            else:
                raise NotImplementedError(
                    "cannot align with a higher dimensional NDFrame"
                )

        if isinstance(other, np.ndarray):

            if other.shape != self.shape:

                if self.ndim == 1:

                    icond = cond.values

                    # GH 2745 / GH 4192
                    # treat like a scalar
                    if len(other) == 1:
                        other = np.array(other[0])

                    # GH 3235
                    # match True cond to other
                    elif len(cond[icond]) == len(other):

                        # try to not change dtype at first (if try_quick)
                        if try_quick:
                            new_other = np.asarray(self)
                            new_other = new_other.copy()
                            new_other[icond] = other
                            other = new_other

                    else:
                        raise ValueError(
                            "Length of replacements must equal series length"
                        )

                else:
                    raise ValueError(
                        "other must be the same shape as self when an ndarray"
                    )

            # we are the same shape, so create an actual object for alignment
            else:
                other = self._constructor(other, **self._construct_axes_dict())

        if axis is None:
            axis = 0

        if self.ndim == getattr(other, "ndim", 0):
            align = True
        else:
            align = self._get_axis_number(axis) == 1

        block_axis = self._get_block_manager_axis(axis)

        if inplace:
            # we may have different type blocks come out of putmask, so
            # reconstruct the block manager

            self._check_inplace_setting(other)
            new_data = self._data.putmask(
                mask=cond,
                new=other,
                align=align,
                inplace=True,
                axis=block_axis,
                transpose=self._AXIS_REVERSED,
            )
            self._update_inplace(new_data)

        else:
            new_data = self._data.where(
                other=other,
                cond=cond,
                align=align,
                errors=errors,
                try_cast=try_cast,
                axis=block_axis,
            )

            return self._constructor(new_data).__finalize__(self)

    _shared_docs[
        "where"
    ] = """
        Replace values where the condition is %(cond_rev)s.

        Parameters
        ----------
        cond : bool %(klass)s, array-like, or callable
            Where `cond` is %(cond)s, keep the original value. Where
            %(cond_rev)s, replace with corresponding value from `other`.
            If `cond` is callable, it is computed on the %(klass)s and
            should return boolean %(klass)s or array. The callable must
            not change input %(klass)s (though pandas doesn't check it).
        other : scalar, %(klass)s, or callable
            Entries where `cond` is %(cond_rev)s are replaced with
            corresponding value from `other`.
            If other is callable, it is computed on the %(klass)s and
            should return scalar or %(klass)s. The callable must not
            change input %(klass)s (though pandas doesn't check it).
        inplace : bool, default False
            Whether to perform the operation in place on the data.
        axis : int, default None
            Alignment axis if needed.
        level : int, default None
            Alignment level if needed.
        errors : str, {'raise', 'ignore'}, default 'raise'
            Note that currently this parameter won't affect
            the results and will always coerce to a suitable dtype.

            - 'raise' : allow exceptions to be raised.
            - 'ignore' : suppress exceptions. On error return original object.

        try_cast : bool, default False
            Try to cast the result back to the input type (if possible).

        Returns
        -------
        Same type as caller

        See Also
        --------
        :func:`DataFrame.%(name_other)s` : Return an object of same shape as
            self.

        Notes
        -----
        The %(name)s method is an application of the if-then idiom. For each
        element in the calling DataFrame, if ``cond`` is ``%(cond)s`` the
        element is used; otherwise the corresponding element from the DataFrame
        ``other`` is used.

        The signature for :func:`DataFrame.where` differs from
        :func:`numpy.where`. Roughly ``df1.where(m, df2)`` is equivalent to
        ``np.where(m, df1, df2)``.

        For further details and examples see the ``%(name)s`` documentation in
        :ref:`indexing <indexing.where_mask>`.

        Examples
        --------
        >>> s = pd.Series(range(5))
        >>> s.where(s > 0)
        0    NaN
        1    1.0
        2    2.0
        3    3.0
        4    4.0
        dtype: float64

        >>> s.mask(s > 0)
        0    0.0
        1    NaN
        2    NaN
        3    NaN
        4    NaN
        dtype: float64

        >>> s.where(s > 1, 10)
        0    10
        1    10
        2    2
        3    3
        4    4
        dtype: int64

        >>> df = pd.DataFrame(np.arange(10).reshape(-1, 2), columns=['A', 'B'])
        >>> df
           A  B
        0  0  1
        1  2  3
        2  4  5
        3  6  7
        4  8  9
        >>> m = df %% 3 == 0
        >>> df.where(m, -df)
           A  B
        0  0 -1
        1 -2  3
        2 -4 -5
        3  6 -7
        4 -8  9
        >>> df.where(m, -df) == np.where(m, df, -df)
              A     B
        0  True  True
        1  True  True
        2  True  True
        3  True  True
        4  True  True
        >>> df.where(m, -df) == df.mask(~m, -df)
              A     B
        0  True  True
        1  True  True
        2  True  True
        3  True  True
        4  True  True
        """

    @Appender(
        _shared_docs["where"]
        % dict(
            _shared_doc_kwargs,
            cond="True",
            cond_rev="False",
            name="where",
            name_other="mask",
        )
    )
    def where(
        self,
        cond,
        other=np.nan,
        inplace=False,
        axis=None,
        level=None,
        errors="raise",
        try_cast=False,
    ):

        other = com.apply_if_callable(other, self)
        return self._where(
            cond, other, inplace, axis, level, errors=errors, try_cast=try_cast
        )

    @Appender(
        _shared_docs["where"]
        % dict(
            _shared_doc_kwargs,
            cond="False",
            cond_rev="True",
            name="mask",
            name_other="where",
        )
    )
    def mask(
        self,
        cond,
        other=np.nan,
        inplace=False,
        axis=None,
        level=None,
        errors="raise",
        try_cast=False,
    ):

        inplace = validate_bool_kwarg(inplace, "inplace")
        cond = com.apply_if_callable(cond, self)

        # see gh-21891
        if not hasattr(cond, "__invert__"):
            cond = np.array(cond)

        return self.where(
            ~cond,
            other=other,
            inplace=inplace,
            axis=axis,
            level=level,
            try_cast=try_cast,
            errors=errors,
        )

    _shared_docs[
        "shift"
    ] = """
        Shift index by desired number of periods with an optional time `freq`.

        When `freq` is not passed, shift the index without realigning the data.
        If `freq` is passed (in this case, the index must be date or datetime,
        or it will raise a `NotImplementedError`), the index will be
        increased using the periods and the `freq`.

        Parameters
        ----------
        periods : int
            Number of periods to shift. Can be positive or negative.
        freq : DateOffset, tseries.offsets, timedelta, or str, optional
            Offset to use from the tseries module or time rule (e.g. 'EOM').
            If `freq` is specified then the index values are shifted but the
            data is not realigned. That is, use `freq` if you would like to
            extend the index when shifting and preserve the original data.
        axis : {0 or 'index', 1 or 'columns', None}, default None
            Shift direction.
        fill_value : object, optional
            The scalar value to use for newly introduced missing values.
            the default depends on the dtype of `self`.
            For numeric data, ``np.nan`` is used.
            For datetime, timedelta, or period data, etc. :attr:`NaT` is used.
            For extension dtypes, ``self.dtype.na_value`` is used.

            .. versionchanged:: 0.24.0

        Returns
        -------
        %(klass)s
            Copy of input object, shifted.

        See Also
        --------
        Index.shift : Shift values of Index.
        DatetimeIndex.shift : Shift values of DatetimeIndex.
        PeriodIndex.shift : Shift values of PeriodIndex.
        tshift : Shift the time index, using the index's frequency if
            available.

        Examples
        --------
        >>> df = pd.DataFrame({'Col1': [10, 20, 15, 30, 45],
        ...                    'Col2': [13, 23, 18, 33, 48],
        ...                    'Col3': [17, 27, 22, 37, 52]})

        >>> df.shift(periods=3)
           Col1  Col2  Col3
        0   NaN   NaN   NaN
        1   NaN   NaN   NaN
        2   NaN   NaN   NaN
        3  10.0  13.0  17.0
        4  20.0  23.0  27.0

        >>> df.shift(periods=1, axis='columns')
           Col1  Col2  Col3
        0   NaN  10.0  13.0
        1   NaN  20.0  23.0
        2   NaN  15.0  18.0
        3   NaN  30.0  33.0
        4   NaN  45.0  48.0

        >>> df.shift(periods=3, fill_value=0)
           Col1  Col2  Col3
        0     0     0     0
        1     0     0     0
        2     0     0     0
        3    10    13    17
        4    20    23    27
    """

    @Appender(_shared_docs["shift"] % _shared_doc_kwargs)
    def shift(
        self: FrameOrSeries, periods=1, freq=None, axis=0, fill_value=None
    ) -> FrameOrSeries:
        if periods == 0:
            return self.copy()

        block_axis = self._get_block_manager_axis(axis)
        if freq is None:
            new_data = self._data.shift(
                periods=periods, axis=block_axis, fill_value=fill_value
            )
        else:
            return self.tshift(periods, freq)

        return self._constructor(new_data).__finalize__(self)

    def slice_shift(self: FrameOrSeries, periods: int = 1, axis=0) -> FrameOrSeries:
        """
        Equivalent to `shift` without copying data.

        The shifted data will not include the dropped periods and the
        shifted axis will be smaller than the original.

        Parameters
        ----------
        periods : int
            Number of periods to move, can be positive or negative.

        Returns
        -------
        shifted : same type as caller

        Notes
        -----
        While the `slice_shift` is faster than `shift`, you may pay for it
        later during alignment.
        """
        if periods == 0:
            return self

        if periods > 0:
            vslicer = slice(None, -periods)
            islicer = slice(periods, None)
        else:
            vslicer = slice(-periods, None)
            islicer = slice(None, periods)

        new_obj = self._slice(vslicer, axis=axis)
        shifted_axis = self._get_axis(axis)[islicer]
        new_obj.set_axis(shifted_axis, axis=axis, inplace=True)

        return new_obj.__finalize__(self)

    def tshift(
        self: FrameOrSeries, periods: int = 1, freq=None, axis=0
    ) -> FrameOrSeries:
        """
        Shift the time index, using the index's frequency if available.

        Parameters
        ----------
        periods : int
            Number of periods to move, can be positive or negative.
        freq : DateOffset, timedelta, or str, default None
            Increment to use from the tseries module
            or time rule expressed as a string (e.g. 'EOM').
        axis : {0 or ‘index’, 1 or ‘columns’, None}, default 0
            Corresponds to the axis that contains the Index.

        Returns
        -------
        shifted : Series/DataFrame

        Notes
        -----
        If freq is not specified then tries to use the freq or inferred_freq
        attributes of the index. If neither of those attributes exist, a
        ValueError is thrown
        """
        index = self._get_axis(axis)
        if freq is None:
            freq = getattr(index, "freq", None)

        if freq is None:
            freq = getattr(index, "inferred_freq", None)

        if freq is None:
            msg = "Freq was not given and was not set in the index"
            raise ValueError(msg)

        if periods == 0:
            return self

        if isinstance(freq, str):
            freq = to_offset(freq)

        block_axis = self._get_block_manager_axis(axis)
        if isinstance(index, PeriodIndex):
            orig_freq = to_offset(index.freq)
            if freq == orig_freq:
                new_data = self._data.copy()
                new_data.axes[block_axis] = index.shift(periods)
            elif orig_freq is not None:
                raise ValueError(
                    f"Given freq {freq.rule_code} does not match "
                    f"PeriodIndex freq {orig_freq.rule_code}"
                )
        else:
            new_data = self._data.copy()
            new_data.axes[block_axis] = index.shift(periods, freq)

        return self._constructor(new_data).__finalize__(self)

    def truncate(
        self: FrameOrSeries, before=None, after=None, axis=None, copy: bool_t = True
    ) -> FrameOrSeries:
        """
        Truncate a Series or DataFrame before and after some index value.

        This is a useful shorthand for boolean indexing based on index
        values above or below certain thresholds.

        Parameters
        ----------
        before : date, str, int
            Truncate all rows before this index value.
        after : date, str, int
            Truncate all rows after this index value.
        axis : {0 or 'index', 1 or 'columns'}, optional
            Axis to truncate. Truncates the index (rows) by default.
        copy : bool, default is True,
            Return a copy of the truncated section.

        Returns
        -------
        type of caller
            The truncated Series or DataFrame.

        See Also
        --------
        DataFrame.loc : Select a subset of a DataFrame by label.
        DataFrame.iloc : Select a subset of a DataFrame by position.

        Notes
        -----
        If the index being truncated contains only datetime values,
        `before` and `after` may be specified as strings instead of
        Timestamps.

        Examples
        --------
        >>> df = pd.DataFrame({'A': ['a', 'b', 'c', 'd', 'e'],
        ...                    'B': ['f', 'g', 'h', 'i', 'j'],
        ...                    'C': ['k', 'l', 'm', 'n', 'o']},
        ...                   index=[1, 2, 3, 4, 5])
        >>> df
           A  B  C
        1  a  f  k
        2  b  g  l
        3  c  h  m
        4  d  i  n
        5  e  j  o

        >>> df.truncate(before=2, after=4)
           A  B  C
        2  b  g  l
        3  c  h  m
        4  d  i  n

        The columns of a DataFrame can be truncated.

        >>> df.truncate(before="A", after="B", axis="columns")
           A  B
        1  a  f
        2  b  g
        3  c  h
        4  d  i
        5  e  j

        For Series, only rows can be truncated.

        >>> df['A'].truncate(before=2, after=4)
        2    b
        3    c
        4    d
        Name: A, dtype: object

        The index values in ``truncate`` can be datetimes or string
        dates.

        >>> dates = pd.date_range('2016-01-01', '2016-02-01', freq='s')
        >>> df = pd.DataFrame(index=dates, data={'A': 1})
        >>> df.tail()
                             A
        2016-01-31 23:59:56  1
        2016-01-31 23:59:57  1
        2016-01-31 23:59:58  1
        2016-01-31 23:59:59  1
        2016-02-01 00:00:00  1

        >>> df.truncate(before=pd.Timestamp('2016-01-05'),
        ...             after=pd.Timestamp('2016-01-10')).tail()
                             A
        2016-01-09 23:59:56  1
        2016-01-09 23:59:57  1
        2016-01-09 23:59:58  1
        2016-01-09 23:59:59  1
        2016-01-10 00:00:00  1

        Because the index is a DatetimeIndex containing only dates, we can
        specify `before` and `after` as strings. They will be coerced to
        Timestamps before truncation.

        >>> df.truncate('2016-01-05', '2016-01-10').tail()
                             A
        2016-01-09 23:59:56  1
        2016-01-09 23:59:57  1
        2016-01-09 23:59:58  1
        2016-01-09 23:59:59  1
        2016-01-10 00:00:00  1

        Note that ``truncate`` assumes a 0 value for any unspecified time
        component (midnight). This differs from partial string slicing, which
        returns any partially matching dates.

        >>> df.loc['2016-01-05':'2016-01-10', :].tail()
                             A
        2016-01-10 23:59:55  1
        2016-01-10 23:59:56  1
        2016-01-10 23:59:57  1
        2016-01-10 23:59:58  1
        2016-01-10 23:59:59  1
        """
        if axis is None:
            axis = self._stat_axis_number
        axis = self._get_axis_number(axis)
        ax = self._get_axis(axis)

        # GH 17935
        # Check that index is sorted
        if not ax.is_monotonic_increasing and not ax.is_monotonic_decreasing:
            raise ValueError("truncate requires a sorted index")

        # if we have a date index, convert to dates, otherwise
        # treat like a slice
        if ax.is_all_dates:
            from pandas.core.tools.datetimes import to_datetime

            before = to_datetime(before)
            after = to_datetime(after)

        if before is not None and after is not None:
            if before > after:
                raise ValueError(f"Truncate: {after} must be after {before}")

        slicer = [slice(None, None)] * self._AXIS_LEN
        slicer[axis] = slice(before, after)
        result = self.loc[tuple(slicer)]

        if isinstance(ax, MultiIndex):
            setattr(result, self._get_axis_name(axis), ax.truncate(before, after))

        if copy:
            result = result.copy()

        return result

    def tz_convert(
        self: FrameOrSeries, tz, axis=0, level=None, copy: bool_t = True
    ) -> FrameOrSeries:
        """
        Convert tz-aware axis to target time zone.

        Parameters
        ----------
        tz : str or tzinfo object
        axis : the axis to convert
        level : int, str, default None
            If axis is a MultiIndex, convert a specific level. Otherwise
            must be None.
        copy : bool, default True
            Also make a copy of the underlying data.

        Returns
        -------
        %(klass)s
            Object with time zone converted axis.

        Raises
        ------
        TypeError
            If the axis is tz-naive.
        """
        axis = self._get_axis_number(axis)
        ax = self._get_axis(axis)

        def _tz_convert(ax, tz):
            if not hasattr(ax, "tz_convert"):
                if len(ax) > 0:
                    ax_name = self._get_axis_name(axis)
                    raise TypeError(
                        f"{ax_name} is not a valid DatetimeIndex or PeriodIndex"
                    )
                else:
                    ax = DatetimeIndex([], tz=tz)
            else:
                ax = ax.tz_convert(tz)
            return ax

        # if a level is given it must be a MultiIndex level or
        # equivalent to the axis name
        if isinstance(ax, MultiIndex):
            level = ax._get_level_number(level)
            new_level = _tz_convert(ax.levels[level], tz)
            ax = ax.set_levels(new_level, level=level)
        else:
            if level not in (None, 0, ax.name):
                raise ValueError(f"The level {level} is not valid")
            ax = _tz_convert(ax, tz)

        result = self._constructor(self._data, copy=copy)
        result = result.set_axis(ax, axis=axis, inplace=False)
        return result.__finalize__(self)

    def tz_localize(
        self: FrameOrSeries,
        tz,
        axis=0,
        level=None,
        copy: bool_t = True,
        ambiguous="raise",
        nonexistent: str = "raise",
    ) -> FrameOrSeries:
        """
        Localize tz-naive index of a Series or DataFrame to target time zone.

        This operation localizes the Index. To localize the values in a
        timezone-naive Series, use :meth:`Series.dt.tz_localize`.

        Parameters
        ----------
        tz : str or tzinfo
        axis : the axis to localize
        level : int, str, default None
            If axis ia a MultiIndex, localize a specific level. Otherwise
            must be None.
        copy : bool, default True
            Also make a copy of the underlying data.
        ambiguous : 'infer', bool-ndarray, 'NaT', default 'raise'
            When clocks moved backward due to DST, ambiguous times may arise.
            For example in Central European Time (UTC+01), when going from
            03:00 DST to 02:00 non-DST, 02:30:00 local time occurs both at
            00:30:00 UTC and at 01:30:00 UTC. In such a situation, the
            `ambiguous` parameter dictates how ambiguous times should be
            handled.

            - 'infer' will attempt to infer fall dst-transition hours based on
              order
            - bool-ndarray where True signifies a DST time, False designates
              a non-DST time (note that this flag is only applicable for
              ambiguous times)
            - 'NaT' will return NaT where there are ambiguous times
            - 'raise' will raise an AmbiguousTimeError if there are ambiguous
              times.
        nonexistent : str, default 'raise'
            A nonexistent time does not exist in a particular timezone
            where clocks moved forward due to DST. Valid values are:

            - 'shift_forward' will shift the nonexistent time forward to the
              closest existing time
            - 'shift_backward' will shift the nonexistent time backward to the
              closest existing time
            - 'NaT' will return NaT where there are nonexistent times
            - timedelta objects will shift nonexistent times by the timedelta
            - 'raise' will raise an NonExistentTimeError if there are
              nonexistent times.

            .. versionadded:: 0.24.0

        Returns
        -------
        Series or DataFrame
            Same type as the input.

        Raises
        ------
        TypeError
            If the TimeSeries is tz-aware and tz is not None.

        Examples
        --------
        Localize local times:

        >>> s = pd.Series([1],
        ...               index=pd.DatetimeIndex(['2018-09-15 01:30:00']))
        >>> s.tz_localize('CET')
        2018-09-15 01:30:00+02:00    1
        dtype: int64

        Be careful with DST changes. When there is sequential data, pandas
        can infer the DST time:

        >>> s = pd.Series(range(7),
        ...               index=pd.DatetimeIndex(['2018-10-28 01:30:00',
        ...                                       '2018-10-28 02:00:00',
        ...                                       '2018-10-28 02:30:00',
        ...                                       '2018-10-28 02:00:00',
        ...                                       '2018-10-28 02:30:00',
        ...                                       '2018-10-28 03:00:00',
        ...                                       '2018-10-28 03:30:00']))
        >>> s.tz_localize('CET', ambiguous='infer')
        2018-10-28 01:30:00+02:00    0
        2018-10-28 02:00:00+02:00    1
        2018-10-28 02:30:00+02:00    2
        2018-10-28 02:00:00+01:00    3
        2018-10-28 02:30:00+01:00    4
        2018-10-28 03:00:00+01:00    5
        2018-10-28 03:30:00+01:00    6
        dtype: int64

        In some cases, inferring the DST is impossible. In such cases, you can
        pass an ndarray to the ambiguous parameter to set the DST explicitly

        >>> s = pd.Series(range(3),
        ...               index=pd.DatetimeIndex(['2018-10-28 01:20:00',
        ...                                       '2018-10-28 02:36:00',
        ...                                       '2018-10-28 03:46:00']))
        >>> s.tz_localize('CET', ambiguous=np.array([True, True, False]))
        2018-10-28 01:20:00+02:00    0
        2018-10-28 02:36:00+02:00    1
        2018-10-28 03:46:00+01:00    2
        dtype: int64

        If the DST transition causes nonexistent times, you can shift these
        dates forward or backwards with a timedelta object or `'shift_forward'`
        or `'shift_backwards'`.
        >>> s = pd.Series(range(2),
        ...               index=pd.DatetimeIndex(['2015-03-29 02:30:00',
        ...                                       '2015-03-29 03:30:00']))
        >>> s.tz_localize('Europe/Warsaw', nonexistent='shift_forward')
        2015-03-29 03:00:00+02:00    0
        2015-03-29 03:30:00+02:00    1
        dtype: int64
        >>> s.tz_localize('Europe/Warsaw', nonexistent='shift_backward')
        2015-03-29 01:59:59.999999999+01:00    0
        2015-03-29 03:30:00+02:00              1
        dtype: int64
        >>> s.tz_localize('Europe/Warsaw', nonexistent=pd.Timedelta('1H'))
        2015-03-29 03:30:00+02:00    0
        2015-03-29 03:30:00+02:00    1
        dtype: int64
        """
        nonexistent_options = ("raise", "NaT", "shift_forward", "shift_backward")
        if nonexistent not in nonexistent_options and not isinstance(
            nonexistent, timedelta
        ):
            raise ValueError(
                "The nonexistent argument must be one of 'raise', "
                "'NaT', 'shift_forward', 'shift_backward' or "
                "a timedelta object"
            )

        axis = self._get_axis_number(axis)
        ax = self._get_axis(axis)

        def _tz_localize(ax, tz, ambiguous, nonexistent):
            if not hasattr(ax, "tz_localize"):
                if len(ax) > 0:
                    ax_name = self._get_axis_name(axis)
                    raise TypeError(
                        f"{ax_name} is not a valid DatetimeIndex or PeriodIndex"
                    )
                else:
                    ax = DatetimeIndex([], tz=tz)
            else:
                ax = ax.tz_localize(tz, ambiguous=ambiguous, nonexistent=nonexistent)
            return ax

        # if a level is given it must be a MultiIndex level or
        # equivalent to the axis name
        if isinstance(ax, MultiIndex):
            level = ax._get_level_number(level)
            new_level = _tz_localize(ax.levels[level], tz, ambiguous, nonexistent)
            ax = ax.set_levels(new_level, level=level)
        else:
            if level not in (None, 0, ax.name):
                raise ValueError(f"The level {level} is not valid")
            ax = _tz_localize(ax, tz, ambiguous, nonexistent)

        result = self._constructor(self._data, copy=copy)
        result = result.set_axis(ax, axis=axis, inplace=False)
        return result.__finalize__(self)

    # ----------------------------------------------------------------------
    # Numeric Methods
    def abs(self: FrameOrSeries) -> FrameOrSeries:
        """
        Return a Series/DataFrame with absolute numeric value of each element.

        This function only applies to elements that are all numeric.

        Returns
        -------
        abs
            Series/DataFrame containing the absolute value of each element.

        See Also
        --------
        numpy.absolute : Calculate the absolute value element-wise.

        Notes
        -----
        For ``complex`` inputs, ``1.2 + 1j``, the absolute value is
        :math:`\\sqrt{ a^2 + b^2 }`.

        Examples
        --------
        Absolute numeric values in a Series.

        >>> s = pd.Series([-1.10, 2, -3.33, 4])
        >>> s.abs()
        0    1.10
        1    2.00
        2    3.33
        3    4.00
        dtype: float64

        Absolute numeric values in a Series with complex numbers.

        >>> s = pd.Series([1.2 + 1j])
        >>> s.abs()
        0    1.56205
        dtype: float64

        Absolute numeric values in a Series with a Timedelta element.

        >>> s = pd.Series([pd.Timedelta('1 days')])
        >>> s.abs()
        0   1 days
        dtype: timedelta64[ns]

        Select rows with data closest to certain value using argsort (from
        `StackOverflow <https://stackoverflow.com/a/17758115>`__).

        >>> df = pd.DataFrame({
        ...     'a': [4, 5, 6, 7],
        ...     'b': [10, 20, 30, 40],
        ...     'c': [100, 50, -30, -50]
        ... })
        >>> df
             a    b    c
        0    4   10  100
        1    5   20   50
        2    6   30  -30
        3    7   40  -50
        >>> df.loc[(df.c - 43).abs().argsort()]
             a    b    c
        1    5   20   50
        0    4   10  100
        2    6   30  -30
        3    7   40  -50
        """
        return np.abs(self)

    def describe(
        self: FrameOrSeries, percentiles=None, include=None, exclude=None
    ) -> FrameOrSeries:
        """
        Generate descriptive statistics.

        Descriptive statistics include those that summarize the central
        tendency, dispersion and shape of a
        dataset's distribution, excluding ``NaN`` values.

        Analyzes both numeric and object series, as well
        as ``DataFrame`` column sets of mixed data types. The output
        will vary depending on what is provided. Refer to the notes
        below for more detail.

        Parameters
        ----------
        percentiles : list-like of numbers, optional
            The percentiles to include in the output. All should
            fall between 0 and 1. The default is
            ``[.25, .5, .75]``, which returns the 25th, 50th, and
            75th percentiles.
        include : 'all', list-like of dtypes or None (default), optional
            A white list of data types to include in the result. Ignored
            for ``Series``. Here are the options:

            - 'all' : All columns of the input will be included in the output.
            - A list-like of dtypes : Limits the results to the
              provided data types.
              To limit the result to numeric types submit
              ``numpy.number``. To limit it instead to object columns submit
              the ``numpy.object`` data type. Strings
              can also be used in the style of
              ``select_dtypes`` (e.g. ``df.describe(include=['O'])``). To
              select pandas categorical columns, use ``'category'``
            - None (default) : The result will include all numeric columns.
        exclude : list-like of dtypes or None (default), optional,
            A black list of data types to omit from the result. Ignored
            for ``Series``. Here are the options:

            - A list-like of dtypes : Excludes the provided data types
              from the result. To exclude numeric types submit
              ``numpy.number``. To exclude object columns submit the data
              type ``numpy.object``. Strings can also be used in the style of
              ``select_dtypes`` (e.g. ``df.describe(include=['O'])``). To
              exclude pandas categorical columns, use ``'category'``
            - None (default) : The result will exclude nothing.

        Returns
        -------
        Series or DataFrame
            Summary statistics of the Series or Dataframe provided.

        See Also
        --------
        DataFrame.count: Count number of non-NA/null observations.
        DataFrame.max: Maximum of the values in the object.
        DataFrame.min: Minimum of the values in the object.
        DataFrame.mean: Mean of the values.
        DataFrame.std: Standard deviation of the observations.
        DataFrame.select_dtypes: Subset of a DataFrame including/excluding
            columns based on their dtype.

        Notes
        -----
        For numeric data, the result's index will include ``count``,
        ``mean``, ``std``, ``min``, ``max`` as well as lower, ``50`` and
        upper percentiles. By default the lower percentile is ``25`` and the
        upper percentile is ``75``. The ``50`` percentile is the
        same as the median.

        For object data (e.g. strings or timestamps), the result's index
        will include ``count``, ``unique``, ``top``, and ``freq``. The ``top``
        is the most common value. The ``freq`` is the most common value's
        frequency. Timestamps also include the ``first`` and ``last`` items.

        If multiple object values have the highest count, then the
        ``count`` and ``top`` results will be arbitrarily chosen from
        among those with the highest count.

        For mixed data types provided via a ``DataFrame``, the default is to
        return only an analysis of numeric columns. If the dataframe consists
        only of object and categorical data without any numeric columns, the
        default is to return an analysis of both the object and categorical
        columns. If ``include='all'`` is provided as an option, the result
        will include a union of attributes of each type.

        The `include` and `exclude` parameters can be used to limit
        which columns in a ``DataFrame`` are analyzed for the output.
        The parameters are ignored when analyzing a ``Series``.

        Examples
        --------
        Describing a numeric ``Series``.

        >>> s = pd.Series([1, 2, 3])
        >>> s.describe()
        count    3.0
        mean     2.0
        std      1.0
        min      1.0
        25%      1.5
        50%      2.0
        75%      2.5
        max      3.0
        dtype: float64

        Describing a categorical ``Series``.

        >>> s = pd.Series(['a', 'a', 'b', 'c'])
        >>> s.describe()
        count     4
        unique    3
        top       a
        freq      2
        dtype: object

        Describing a timestamp ``Series``.

        >>> s = pd.Series([
        ...   np.datetime64("2000-01-01"),
        ...   np.datetime64("2010-01-01"),
        ...   np.datetime64("2010-01-01")
        ... ])
        >>> s.describe()
        count                       3
        unique                      2
        top       2010-01-01 00:00:00
        freq                        2
        first     2000-01-01 00:00:00
        last      2010-01-01 00:00:00
        dtype: object

        Describing a ``DataFrame``. By default only numeric fields
        are returned.

        >>> df = pd.DataFrame({'categorical': pd.Categorical(['d','e','f']),
        ...                    'numeric': [1, 2, 3],
        ...                    'object': ['a', 'b', 'c']
        ...                   })
        >>> df.describe()
               numeric
        count      3.0
        mean       2.0
        std        1.0
        min        1.0
        25%        1.5
        50%        2.0
        75%        2.5
        max        3.0

        Describing all columns of a ``DataFrame`` regardless of data type.

        >>> df.describe(include='all')
                categorical  numeric object
        count            3      3.0      3
        unique           3      NaN      3
        top              f      NaN      c
        freq             1      NaN      1
        mean           NaN      2.0    NaN
        std            NaN      1.0    NaN
        min            NaN      1.0    NaN
        25%            NaN      1.5    NaN
        50%            NaN      2.0    NaN
        75%            NaN      2.5    NaN
        max            NaN      3.0    NaN

        Describing a column from a ``DataFrame`` by accessing it as
        an attribute.

        >>> df.numeric.describe()
        count    3.0
        mean     2.0
        std      1.0
        min      1.0
        25%      1.5
        50%      2.0
        75%      2.5
        max      3.0
        Name: numeric, dtype: float64

        Including only numeric columns in a ``DataFrame`` description.

        >>> df.describe(include=[np.number])
               numeric
        count      3.0
        mean       2.0
        std        1.0
        min        1.0
        25%        1.5
        50%        2.0
        75%        2.5
        max        3.0

        Including only string columns in a ``DataFrame`` description.

        >>> df.describe(include=[np.object])
               object
        count       3
        unique      3
        top         c
        freq        1

        Including only categorical columns from a ``DataFrame`` description.

        >>> df.describe(include=['category'])
               categorical
        count            3
        unique           3
        top              f
        freq             1

        Excluding numeric columns from a ``DataFrame`` description.

        >>> df.describe(exclude=[np.number])
               categorical object
        count            3      3
        unique           3      3
        top              f      c
        freq             1      1

        Excluding object columns from a ``DataFrame`` description.

        >>> df.describe(exclude=[np.object])
               categorical  numeric
        count            3      3.0
        unique           3      NaN
        top              f      NaN
        freq             1      NaN
        mean           NaN      2.0
        std            NaN      1.0
        min            NaN      1.0
        25%            NaN      1.5
        50%            NaN      2.0
        75%            NaN      2.5
        max            NaN      3.0
        """
        if self.ndim == 2 and self.columns.size == 0:
            raise ValueError("Cannot describe a DataFrame without columns")

        if percentiles is not None:
            # explicit conversion of `percentiles` to list
            percentiles = list(percentiles)

            # get them all to be in [0, 1]
            validate_percentile(percentiles)

            # median should always be included
            if 0.5 not in percentiles:
                percentiles.append(0.5)
            percentiles = np.asarray(percentiles)
        else:
            percentiles = np.array([0.25, 0.5, 0.75])

        # sort and check for duplicates
        unique_pcts = np.unique(percentiles)
        if len(unique_pcts) < len(percentiles):
            raise ValueError("percentiles cannot contain duplicates")
        percentiles = unique_pcts

        formatted_percentiles = format_percentiles(percentiles)

        def describe_numeric_1d(series):
            stat_index = (
                ["count", "mean", "std", "min"] + formatted_percentiles + ["max"]
            )
            d = (
                [series.count(), series.mean(), series.std(), series.min()]
                + series.quantile(percentiles).tolist()
                + [series.max()]
            )
            return pd.Series(d, index=stat_index, name=series.name)

        def describe_categorical_1d(data):
            names = ["count", "unique"]
            objcounts = data.value_counts()
            count_unique = len(objcounts[objcounts != 0])
            result = [data.count(), count_unique]
            dtype = None
            if result[1] > 0:
                top, freq = objcounts.index[0], objcounts.iloc[0]
                names += ["top", "freq"]
                result += [top, freq]

            # If the DataFrame is empty, set 'top' and 'freq' to None
            # to maintain output shape consistency
            else:
                names += ["top", "freq"]
                result += [np.nan, np.nan]
                dtype = "object"

            return pd.Series(result, index=names, name=data.name, dtype=dtype)

        def describe_timestamp_1d(data):
            # GH-30164
            stat_index = ["count", "mean", "min"] + formatted_percentiles + ["max"]
            d = (
                [data.count(), data.mean(), data.min()]
                + data.quantile(percentiles).tolist()
                + [data.max()]
            )
            return pd.Series(d, index=stat_index, name=data.name)

        def describe_1d(data):
            if is_bool_dtype(data):
                return describe_categorical_1d(data)
            elif is_numeric_dtype(data):
                return describe_numeric_1d(data)
            elif is_datetime64_any_dtype(data):
                return describe_timestamp_1d(data)
            elif is_timedelta64_dtype(data):
                return describe_numeric_1d(data)
            else:
                return describe_categorical_1d(data)

        if self.ndim == 1:
            return describe_1d(self)
        elif (include is None) and (exclude is None):
            # when some numerics are found, keep only numerics
            data = self.select_dtypes(include=[np.number])
            if len(data.columns) == 0:
                data = self
        elif include == "all":
            if exclude is not None:
                msg = "exclude must be None when include is 'all'"
                raise ValueError(msg)
            data = self
        else:
            data = self.select_dtypes(include=include, exclude=exclude)

        ldesc = [describe_1d(s) for _, s in data.items()]
        # set a convenient order for rows
        names: List[Optional[Hashable]] = []
        ldesc_indexes = sorted((x.index for x in ldesc), key=len)
        for idxnames in ldesc_indexes:
            for name in idxnames:
                if name not in names:
                    names.append(name)

        d = pd.concat([x.reindex(names, copy=False) for x in ldesc], axis=1, sort=False)
        d.columns = data.columns.copy()
        return d

    _shared_docs[
        "pct_change"
    ] = """
        Percentage change between the current and a prior element.

        Computes the percentage change from the immediately previous row by
        default. This is useful in comparing the percentage of change in a time
        series of elements.

        Parameters
        ----------
        periods : int, default 1
            Periods to shift for forming percent change.
        fill_method : str, default 'pad'
            How to handle NAs before computing percent changes.
        limit : int, default None
            The number of consecutive NAs to fill before stopping.
        freq : DateOffset, timedelta, or str, optional
            Increment to use from time series API (e.g. 'M' or BDay()).
        **kwargs
            Additional keyword arguments are passed into
            `DataFrame.shift` or `Series.shift`.

        Returns
        -------
        chg : Series or DataFrame
            The same type as the calling object.

        See Also
        --------
        Series.diff : Compute the difference of two elements in a Series.
        DataFrame.diff : Compute the difference of two elements in a DataFrame.
        Series.shift : Shift the index by some number of periods.
        DataFrame.shift : Shift the index by some number of periods.

        Examples
        --------
        **Series**

        >>> s = pd.Series([90, 91, 85])
        >>> s
        0    90
        1    91
        2    85
        dtype: int64

        >>> s.pct_change()
        0         NaN
        1    0.011111
        2   -0.065934
        dtype: float64

        >>> s.pct_change(periods=2)
        0         NaN
        1         NaN
        2   -0.055556
        dtype: float64

        See the percentage change in a Series where filling NAs with last
        valid observation forward to next valid.

        >>> s = pd.Series([90, 91, None, 85])
        >>> s
        0    90.0
        1    91.0
        2     NaN
        3    85.0
        dtype: float64

        >>> s.pct_change(fill_method='ffill')
        0         NaN
        1    0.011111
        2    0.000000
        3   -0.065934
        dtype: float64

        **DataFrame**

        Percentage change in French franc, Deutsche Mark, and Italian lira from
        1980-01-01 to 1980-03-01.

        >>> df = pd.DataFrame({
        ...     'FR': [4.0405, 4.0963, 4.3149],
        ...     'GR': [1.7246, 1.7482, 1.8519],
        ...     'IT': [804.74, 810.01, 860.13]},
        ...     index=['1980-01-01', '1980-02-01', '1980-03-01'])
        >>> df
                        FR      GR      IT
        1980-01-01  4.0405  1.7246  804.74
        1980-02-01  4.0963  1.7482  810.01
        1980-03-01  4.3149  1.8519  860.13

        >>> df.pct_change()
                          FR        GR        IT
        1980-01-01       NaN       NaN       NaN
        1980-02-01  0.013810  0.013684  0.006549
        1980-03-01  0.053365  0.059318  0.061876

        Percentage of change in GOOG and APPL stock volume. Shows computing
        the percentage change between columns.

        >>> df = pd.DataFrame({
        ...     '2016': [1769950, 30586265],
        ...     '2015': [1500923, 40912316],
        ...     '2014': [1371819, 41403351]},
        ...     index=['GOOG', 'APPL'])
        >>> df
                  2016      2015      2014
        GOOG   1769950   1500923   1371819
        APPL  30586265  40912316  41403351

        >>> df.pct_change(axis='columns')
              2016      2015      2014
        GOOG   NaN -0.151997 -0.086016
        APPL   NaN  0.337604  0.012002
        """

    @Appender(_shared_docs["pct_change"] % _shared_doc_kwargs)
    def pct_change(
        self: FrameOrSeries,
        periods=1,
        fill_method="pad",
        limit=None,
        freq=None,
        **kwargs,
    ) -> FrameOrSeries:
        # TODO: Not sure if above is correct - need someone to confirm.
        axis = self._get_axis_number(kwargs.pop("axis", self._stat_axis_name))
        if fill_method is None:
            data = self
        else:
            data = self._ensure_type(
                self.fillna(method=fill_method, axis=axis, limit=limit)
            )

        rs = data.div(data.shift(periods=periods, freq=freq, axis=axis, **kwargs)) - 1
        if freq is not None:
            # Shift method is implemented differently when freq is not None
            # We want to restore the original index
            rs = rs.loc[~rs.index.duplicated()]
            rs = rs.reindex_like(data)
        return rs

    def _agg_by_level(self, name, axis=0, level=0, skipna=True, **kwargs):
        if axis is None:
            raise ValueError("Must specify 'axis' when aggregating by level.")
        grouped = self.groupby(level=level, axis=axis, sort=False)
        if hasattr(grouped, name) and skipna:
            return getattr(grouped, name)(**kwargs)
        axis = self._get_axis_number(axis)
        method = getattr(type(self), name)
        applyf = lambda x: method(x, axis=axis, skipna=skipna, **kwargs)
        return grouped.aggregate(applyf)

    @classmethod
    def _add_numeric_operations(cls):
        """
        Add the operations to the cls; evaluate the doc strings again
        """
        axis_descr, name1, name2 = _doc_parms(cls)

        cls.any = _make_logical_function(
            cls,
            "any",
            name1=name1,
            name2=name2,
            axis_descr=axis_descr,
            desc=_any_desc,
            func=nanops.nanany,
            see_also=_any_see_also,
            examples=_any_examples,
            empty_value=False,
        )
        cls.all = _make_logical_function(
            cls,
            "all",
            name1=name1,
            name2=name2,
            axis_descr=axis_descr,
            desc=_all_desc,
            func=nanops.nanall,
            see_also=_all_see_also,
            examples=_all_examples,
            empty_value=True,
        )

        @Substitution(
            desc="Return the mean absolute deviation of the values "
            "for the requested axis.",
            name1=name1,
            name2=name2,
            axis_descr=axis_descr,
            min_count="",
            see_also="",
            examples="",
        )
        @Appender(_num_doc_mad)
        def mad(self, axis=None, skipna=None, level=None):
            if skipna is None:
                skipna = True
            if axis is None:
                axis = self._stat_axis_number
            if level is not None:
                return self._agg_by_level("mad", axis=axis, level=level, skipna=skipna)

            data = self._get_numeric_data()
            if axis == 0:
                demeaned = data - data.mean(axis=0)
            else:
                demeaned = data.sub(data.mean(axis=1), axis=0)
            return np.abs(demeaned).mean(axis=axis, skipna=skipna)

        cls.mad = mad

        cls.sem = _make_stat_function_ddof(
            cls,
            "sem",
            name1=name1,
            name2=name2,
            axis_descr=axis_descr,
            desc="Return unbiased standard error of the mean over requested "
            "axis.\n\nNormalized by N-1 by default. This can be changed "
            "using the ddof argument",
            func=nanops.nansem,
        )
        cls.var = _make_stat_function_ddof(
            cls,
            "var",
            name1=name1,
            name2=name2,
            axis_descr=axis_descr,
            desc="Return unbiased variance over requested axis.\n\nNormalized by "
            "N-1 by default. This can be changed using the ddof argument",
            func=nanops.nanvar,
        )
        cls.std = _make_stat_function_ddof(
            cls,
            "std",
            name1=name1,
            name2=name2,
            axis_descr=axis_descr,
            desc="Return sample standard deviation over requested axis."
            "\n\nNormalized by N-1 by default. This can be changed using the "
            "ddof argument",
            func=nanops.nanstd,
        )

        cls.cummin = _make_cum_function(
            cls,
            "cummin",
            name1=name1,
            name2=name2,
            axis_descr=axis_descr,
            desc="minimum",
            accum_func=np.minimum.accumulate,
            accum_func_name="min",
            mask_a=np.inf,
            mask_b=np.nan,
            examples=_cummin_examples,
        )
        cls.cumsum = _make_cum_function(
            cls,
            "cumsum",
            name1=name1,
            name2=name2,
            axis_descr=axis_descr,
            desc="sum",
            accum_func=np.cumsum,
            accum_func_name="sum",
            mask_a=0.0,
            mask_b=np.nan,
            examples=_cumsum_examples,
        )
        cls.cumprod = _make_cum_function(
            cls,
            "cumprod",
            name1=name1,
            name2=name2,
            axis_descr=axis_descr,
            desc="product",
            accum_func=np.cumprod,
            accum_func_name="prod",
            mask_a=1.0,
            mask_b=np.nan,
            examples=_cumprod_examples,
        )
        cls.cummax = _make_cum_function(
            cls,
            "cummax",
            name1=name1,
            name2=name2,
            axis_descr=axis_descr,
            desc="maximum",
            accum_func=np.maximum.accumulate,
            accum_func_name="max",
            mask_a=-np.inf,
            mask_b=np.nan,
            examples=_cummax_examples,
        )

        cls.sum = _make_min_count_stat_function(
            cls,
            "sum",
            name1=name1,
            name2=name2,
            axis_descr=axis_descr,
            desc="Return the sum of the values for the requested axis.\n\n"
            "This is equivalent to the method ``numpy.sum``.",
            func=nanops.nansum,
            see_also=_stat_func_see_also,
            examples=_sum_examples,
        )
        cls.mean = _make_stat_function(
            cls,
            "mean",
            name1=name1,
            name2=name2,
            axis_descr=axis_descr,
            desc="Return the mean of the values for the requested axis.",
            func=nanops.nanmean,
        )
        cls.skew = _make_stat_function(
            cls,
            "skew",
            name1=name1,
            name2=name2,
            axis_descr=axis_descr,
            desc="Return unbiased skew over requested axis.\n\nNormalized by N-1.",
            func=nanops.nanskew,
        )
        cls.kurt = _make_stat_function(
            cls,
            "kurt",
            name1=name1,
            name2=name2,
            axis_descr=axis_descr,
            desc="Return unbiased kurtosis over requested axis.\n\n"
            "Kurtosis obtained using Fisher's definition of\n"
            "kurtosis (kurtosis of normal == 0.0). Normalized "
            "by N-1.",
            func=nanops.nankurt,
        )
        cls.kurtosis = cls.kurt
        cls.prod = _make_min_count_stat_function(
            cls,
            "prod",
            name1=name1,
            name2=name2,
            axis_descr=axis_descr,
            desc="Return the product of the values for the requested axis.",
            func=nanops.nanprod,
            examples=_prod_examples,
        )
        cls.product = cls.prod
        cls.median = _make_stat_function(
            cls,
            "median",
            name1=name1,
            name2=name2,
            axis_descr=axis_descr,
            desc="Return the median of the values for the requested axis.",
            func=nanops.nanmedian,
        )
        cls.max = _make_stat_function(
            cls,
            "max",
            name1=name1,
            name2=name2,
            axis_descr=axis_descr,
            desc="Return the maximum of the values for the requested axis.\n\n"
            "If you want the *index* of the maximum, use ``idxmax``. This is"
            "the equivalent of the ``numpy.ndarray`` method ``argmax``.",
            func=nanops.nanmax,
            see_also=_stat_func_see_also,
            examples=_max_examples,
        )
        cls.min = _make_stat_function(
            cls,
            "min",
            name1=name1,
            name2=name2,
            axis_descr=axis_descr,
            desc="Return the minimum of the values for the requested axis.\n\n"
            "If you want the *index* of the minimum, use ``idxmin``. This is"
            "the equivalent of the ``numpy.ndarray`` method ``argmin``.",
            func=nanops.nanmin,
            see_also=_stat_func_see_also,
            examples=_min_examples,
        )

    @classmethod
    def _add_series_or_dataframe_operations(cls):
        """
        Add the series or dataframe only operations to the cls; evaluate
        the doc strings again.
        """
        from pandas.core.window import EWM, Expanding, Rolling, Window

        @Appender(Rolling.__doc__)
        def rolling(
            self,
            window,
            min_periods=None,
            center=False,
            win_type=None,
            on=None,
            axis=0,
            closed=None,
        ):
            axis = self._get_axis_number(axis)

            if win_type is not None:
                return Window(
                    self,
                    window=window,
                    min_periods=min_periods,
                    center=center,
                    win_type=win_type,
                    on=on,
                    axis=axis,
                    closed=closed,
                )

            return Rolling(
                self,
                window=window,
                min_periods=min_periods,
                center=center,
                win_type=win_type,
                on=on,
                axis=axis,
                closed=closed,
            )

        cls.rolling = rolling

        @Appender(Expanding.__doc__)
        def expanding(self, min_periods=1, center=False, axis=0):
            axis = self._get_axis_number(axis)
            return Expanding(self, min_periods=min_periods, center=center, axis=axis)

        cls.expanding = expanding

        @Appender(EWM.__doc__)
        def ewm(
            self,
            com=None,
            span=None,
            halflife=None,
            alpha=None,
            min_periods=0,
            adjust=True,
            ignore_na=False,
            axis=0,
        ):
            axis = self._get_axis_number(axis)
            return EWM(
                self,
                com=com,
                span=span,
                halflife=halflife,
                alpha=alpha,
                min_periods=min_periods,
                adjust=adjust,
                ignore_na=ignore_na,
                axis=axis,
            )

        cls.ewm = ewm

    @Appender(_shared_docs["transform"] % dict(axis="", **_shared_doc_kwargs))
    def transform(self, func, *args, **kwargs):
        result = self.agg(func, *args, **kwargs)
        if is_scalar(result) or len(result) != len(self):
            raise ValueError("transforms cannot produce aggregated results")

        return result

    # ----------------------------------------------------------------------
    # Misc methods

    _shared_docs[
        "valid_index"
    ] = """
        Return index for %(position)s non-NA/null value.

        Returns
        -------
        scalar : type of index

        Notes
        -----
        If all elements are non-NA/null, returns None.
        Also returns None for empty %(klass)s.
        """

    def _find_valid_index(self, how: str):
        """
        Retrieves the index of the first valid value.

        Parameters
        ----------
        how : {'first', 'last'}
            Use this parameter to change between the first or last valid index.

        Returns
        -------
        idx_first_valid : type of index
        """
        idxpos = find_valid_index(self._values, how)
        if idxpos is None:
            return None
        return self.index[idxpos]

    @Appender(
        _shared_docs["valid_index"] % {"position": "first", "klass": "Series/DataFrame"}
    )
    def first_valid_index(self):
        return self._find_valid_index("first")

    @Appender(
        _shared_docs["valid_index"] % {"position": "last", "klass": "Series/DataFrame"}
    )
    def last_valid_index(self):
        return self._find_valid_index("last")


def _doc_parms(cls):
    """Return a tuple of the doc parms."""
    axis_descr = (
        f"{{{', '.join(f'{a} ({i})' for i, a in enumerate(cls._AXIS_ORDERS))}}}"
    )
    name = cls._constructor_sliced.__name__ if cls._AXIS_LEN > 1 else "scalar"
    name2 = cls.__name__
    return axis_descr, name, name2


_num_doc = """
%(desc)s

Parameters
----------
axis : %(axis_descr)s
    Axis for the function to be applied on.
skipna : bool, default True
    Exclude NA/null values when computing the result.
level : int or level name, default None
    If the axis is a MultiIndex (hierarchical), count along a
    particular level, collapsing into a %(name1)s.
numeric_only : bool, default None
    Include only float, int, boolean columns. If None, will attempt to use
    everything, then use only numeric data. Not implemented for Series.
%(min_count)s\
**kwargs
    Additional keyword arguments to be passed to the function.

Returns
-------
%(name1)s or %(name2)s (if level specified)\
%(see_also)s\
%(examples)s
"""

_num_doc_mad = """
%(desc)s

Parameters
----------
axis : %(axis_descr)s
    Axis for the function to be applied on.
skipna : bool, default None
    Exclude NA/null values when computing the result.
level : int or level name, default None
    If the axis is a MultiIndex (hierarchical), count along a
    particular level, collapsing into a %(name1)s.

Returns
-------
%(name1)s or %(name2)s (if level specified)\
%(see_also)s\
%(examples)s
"""

_num_ddof_doc = """
%(desc)s

Parameters
----------
axis : %(axis_descr)s
skipna : bool, default True
    Exclude NA/null values. If an entire row/column is NA, the result
    will be NA.
level : int or level name, default None
    If the axis is a MultiIndex (hierarchical), count along a
    particular level, collapsing into a %(name1)s.
ddof : int, default 1
    Delta Degrees of Freedom. The divisor used in calculations is N - ddof,
    where N represents the number of elements.
numeric_only : bool, default None
    Include only float, int, boolean columns. If None, will attempt to use
    everything, then use only numeric data. Not implemented for Series.

Returns
-------
%(name1)s or %(name2)s (if level specified)\n"""

_bool_doc = """
%(desc)s

Parameters
----------
axis : {0 or 'index', 1 or 'columns', None}, default 0
    Indicate which axis or axes should be reduced.

    * 0 / 'index' : reduce the index, return a Series whose index is the
      original column labels.
    * 1 / 'columns' : reduce the columns, return a Series whose index is the
      original index.
    * None : reduce all axes, return a scalar.

bool_only : bool, default None
    Include only boolean columns. If None, will attempt to use everything,
    then use only boolean data. Not implemented for Series.
skipna : bool, default True
    Exclude NA/null values. If the entire row/column is NA and skipna is
    True, then the result will be %(empty_value)s, as for an empty row/column.
    If skipna is False, then NA are treated as True, because these are not
    equal to zero.
level : int or level name, default None
    If the axis is a MultiIndex (hierarchical), count along a
    particular level, collapsing into a %(name1)s.
**kwargs : any, default None
    Additional keywords have no effect but might be accepted for
    compatibility with NumPy.

Returns
-------
%(name1)s or %(name2)s
    If level is specified, then, %(name2)s is returned; otherwise, %(name1)s
    is returned.

%(see_also)s
%(examples)s"""

_all_desc = """\
Return whether all elements are True, potentially over an axis.

Returns True unless there at least one element within a series or
along a Dataframe axis that is False or equivalent (e.g. zero or
empty)."""

_all_examples = """\
Examples
--------
**Series**

>>> pd.Series([True, True]).all()
True
>>> pd.Series([True, False]).all()
False
>>> pd.Series([]).all()
True
>>> pd.Series([np.nan]).all()
True
>>> pd.Series([np.nan]).all(skipna=False)
True

**DataFrames**

Create a dataframe from a dictionary.

>>> df = pd.DataFrame({'col1': [True, True], 'col2': [True, False]})
>>> df
   col1   col2
0  True   True
1  True  False

Default behaviour checks if column-wise values all return True.

>>> df.all()
col1     True
col2    False
dtype: bool

Specify ``axis='columns'`` to check if row-wise values all return True.

>>> df.all(axis='columns')
0     True
1    False
dtype: bool

Or ``axis=None`` for whether every value is True.

>>> df.all(axis=None)
False
"""

_all_see_also = """\
See Also
--------
Series.all : Return True if all elements are True.
DataFrame.any : Return True if one (or more) elements are True.
"""

_cnum_doc = """
Return cumulative %(desc)s over a DataFrame or Series axis.

Returns a DataFrame or Series of the same size containing the cumulative
%(desc)s.

Parameters
----------
axis : {0 or 'index', 1 or 'columns'}, default 0
    The index or the name of the axis. 0 is equivalent to None or 'index'.
skipna : bool, default True
    Exclude NA/null values. If an entire row/column is NA, the result
    will be NA.
*args, **kwargs :
    Additional keywords have no effect but might be accepted for
    compatibility with NumPy.

Returns
-------
%(name1)s or %(name2)s

See Also
--------
core.window.Expanding.%(accum_func_name)s : Similar functionality
    but ignores ``NaN`` values.
%(name2)s.%(accum_func_name)s : Return the %(desc)s over
    %(name2)s axis.
%(name2)s.cummax : Return cumulative maximum over %(name2)s axis.
%(name2)s.cummin : Return cumulative minimum over %(name2)s axis.
%(name2)s.cumsum : Return cumulative sum over %(name2)s axis.
%(name2)s.cumprod : Return cumulative product over %(name2)s axis.

%(examples)s"""

_cummin_examples = """\
Examples
--------
**Series**

>>> s = pd.Series([2, np.nan, 5, -1, 0])
>>> s
0    2.0
1    NaN
2    5.0
3   -1.0
4    0.0
dtype: float64

By default, NA values are ignored.

>>> s.cummin()
0    2.0
1    NaN
2    2.0
3   -1.0
4   -1.0
dtype: float64

To include NA values in the operation, use ``skipna=False``

>>> s.cummin(skipna=False)
0    2.0
1    NaN
2    NaN
3    NaN
4    NaN
dtype: float64

**DataFrame**

>>> df = pd.DataFrame([[2.0, 1.0],
...                    [3.0, np.nan],
...                    [1.0, 0.0]],
...                    columns=list('AB'))
>>> df
     A    B
0  2.0  1.0
1  3.0  NaN
2  1.0  0.0

By default, iterates over rows and finds the minimum
in each column. This is equivalent to ``axis=None`` or ``axis='index'``.

>>> df.cummin()
     A    B
0  2.0  1.0
1  2.0  NaN
2  1.0  0.0

To iterate over columns and find the minimum in each row,
use ``axis=1``

>>> df.cummin(axis=1)
     A    B
0  2.0  1.0
1  3.0  NaN
2  1.0  0.0
"""

_cumsum_examples = """\
Examples
--------
**Series**

>>> s = pd.Series([2, np.nan, 5, -1, 0])
>>> s
0    2.0
1    NaN
2    5.0
3   -1.0
4    0.0
dtype: float64

By default, NA values are ignored.

>>> s.cumsum()
0    2.0
1    NaN
2    7.0
3    6.0
4    6.0
dtype: float64

To include NA values in the operation, use ``skipna=False``

>>> s.cumsum(skipna=False)
0    2.0
1    NaN
2    NaN
3    NaN
4    NaN
dtype: float64

**DataFrame**

>>> df = pd.DataFrame([[2.0, 1.0],
...                    [3.0, np.nan],
...                    [1.0, 0.0]],
...                    columns=list('AB'))
>>> df
     A    B
0  2.0  1.0
1  3.0  NaN
2  1.0  0.0

By default, iterates over rows and finds the sum
in each column. This is equivalent to ``axis=None`` or ``axis='index'``.

>>> df.cumsum()
     A    B
0  2.0  1.0
1  5.0  NaN
2  6.0  1.0

To iterate over columns and find the sum in each row,
use ``axis=1``

>>> df.cumsum(axis=1)
     A    B
0  2.0  3.0
1  3.0  NaN
2  1.0  1.0
"""

_cumprod_examples = """\
Examples
--------
**Series**

>>> s = pd.Series([2, np.nan, 5, -1, 0])
>>> s
0    2.0
1    NaN
2    5.0
3   -1.0
4    0.0
dtype: float64

By default, NA values are ignored.

>>> s.cumprod()
0     2.0
1     NaN
2    10.0
3   -10.0
4    -0.0
dtype: float64

To include NA values in the operation, use ``skipna=False``

>>> s.cumprod(skipna=False)
0    2.0
1    NaN
2    NaN
3    NaN
4    NaN
dtype: float64

**DataFrame**

>>> df = pd.DataFrame([[2.0, 1.0],
...                    [3.0, np.nan],
...                    [1.0, 0.0]],
...                    columns=list('AB'))
>>> df
     A    B
0  2.0  1.0
1  3.0  NaN
2  1.0  0.0

By default, iterates over rows and finds the product
in each column. This is equivalent to ``axis=None`` or ``axis='index'``.

>>> df.cumprod()
     A    B
0  2.0  1.0
1  6.0  NaN
2  6.0  0.0

To iterate over columns and find the product in each row,
use ``axis=1``

>>> df.cumprod(axis=1)
     A    B
0  2.0  2.0
1  3.0  NaN
2  1.0  0.0
"""

_cummax_examples = """\
Examples
--------
**Series**

>>> s = pd.Series([2, np.nan, 5, -1, 0])
>>> s
0    2.0
1    NaN
2    5.0
3   -1.0
4    0.0
dtype: float64

By default, NA values are ignored.

>>> s.cummax()
0    2.0
1    NaN
2    5.0
3    5.0
4    5.0
dtype: float64

To include NA values in the operation, use ``skipna=False``

>>> s.cummax(skipna=False)
0    2.0
1    NaN
2    NaN
3    NaN
4    NaN
dtype: float64

**DataFrame**

>>> df = pd.DataFrame([[2.0, 1.0],
...                    [3.0, np.nan],
...                    [1.0, 0.0]],
...                    columns=list('AB'))
>>> df
     A    B
0  2.0  1.0
1  3.0  NaN
2  1.0  0.0

By default, iterates over rows and finds the maximum
in each column. This is equivalent to ``axis=None`` or ``axis='index'``.

>>> df.cummax()
     A    B
0  2.0  1.0
1  3.0  NaN
2  3.0  1.0

To iterate over columns and find the maximum in each row,
use ``axis=1``

>>> df.cummax(axis=1)
     A    B
0  2.0  2.0
1  3.0  NaN
2  1.0  1.0
"""

_any_see_also = """\
See Also
--------
numpy.any : Numpy version of this method.
Series.any : Return whether any element is True.
Series.all : Return whether all elements are True.
DataFrame.any : Return whether any element is True over requested axis.
DataFrame.all : Return whether all elements are True over requested axis.
"""

_any_desc = """\
Return whether any element is True, potentially over an axis.

Returns False unless there at least one element within a series or
along a Dataframe axis that is True or equivalent (e.g. non-zero or
non-empty)."""

_any_examples = """\
Examples
--------
**Series**

For Series input, the output is a scalar indicating whether any element
is True.

>>> pd.Series([False, False]).any()
False
>>> pd.Series([True, False]).any()
True
>>> pd.Series([]).any()
False
>>> pd.Series([np.nan]).any()
False
>>> pd.Series([np.nan]).any(skipna=False)
True

**DataFrame**

Whether each column contains at least one True element (the default).

>>> df = pd.DataFrame({"A": [1, 2], "B": [0, 2], "C": [0, 0]})
>>> df
   A  B  C
0  1  0  0
1  2  2  0

>>> df.any()
A     True
B     True
C    False
dtype: bool

Aggregating over the columns.

>>> df = pd.DataFrame({"A": [True, False], "B": [1, 2]})
>>> df
       A  B
0   True  1
1  False  2

>>> df.any(axis='columns')
0    True
1    True
dtype: bool

>>> df = pd.DataFrame({"A": [True, False], "B": [1, 0]})
>>> df
       A  B
0   True  1
1  False  0

>>> df.any(axis='columns')
0    True
1    False
dtype: bool

Aggregating over the entire DataFrame with ``axis=None``.

>>> df.any(axis=None)
True

`any` for an empty DataFrame is an empty Series.

>>> pd.DataFrame([]).any()
Series([], dtype: bool)
"""

_shared_docs[
    "stat_func_example"
] = """

Examples
--------
>>> idx = pd.MultiIndex.from_arrays([
...     ['warm', 'warm', 'cold', 'cold'],
...     ['dog', 'falcon', 'fish', 'spider']],
...     names=['blooded', 'animal'])
>>> s = pd.Series([4, 2, 0, 8], name='legs', index=idx)
>>> s
blooded  animal
warm     dog       4
         falcon    2
cold     fish      0
         spider    8
Name: legs, dtype: int64

>>> s.{stat_func}()
{default_output}

{verb} using level names, as well as indices.

>>> s.{stat_func}(level='blooded')
blooded
warm    {level_output_0}
cold    {level_output_1}
Name: legs, dtype: int64

>>> s.{stat_func}(level=0)
blooded
warm    {level_output_0}
cold    {level_output_1}
Name: legs, dtype: int64"""

_sum_examples = _shared_docs["stat_func_example"].format(
    stat_func="sum", verb="Sum", default_output=14, level_output_0=6, level_output_1=8
)

_sum_examples += """

By default, the sum of an empty or all-NA Series is ``0``.

>>> pd.Series([]).sum()  # min_count=0 is the default
0.0

This can be controlled with the ``min_count`` parameter. For example, if
you'd like the sum of an empty series to be NaN, pass ``min_count=1``.

>>> pd.Series([]).sum(min_count=1)
nan

Thanks to the ``skipna`` parameter, ``min_count`` handles all-NA and
empty series identically.

>>> pd.Series([np.nan]).sum()
0.0

>>> pd.Series([np.nan]).sum(min_count=1)
nan"""

_max_examples = _shared_docs["stat_func_example"].format(
    stat_func="max", verb="Max", default_output=8, level_output_0=4, level_output_1=8
)

_min_examples = _shared_docs["stat_func_example"].format(
    stat_func="min", verb="Min", default_output=0, level_output_0=2, level_output_1=0
)

_stat_func_see_also = """

See Also
--------
Series.sum : Return the sum.
Series.min : Return the minimum.
Series.max : Return the maximum.
Series.idxmin : Return the index of the minimum.
Series.idxmax : Return the index of the maximum.
DataFrame.sum : Return the sum over the requested axis.
DataFrame.min : Return the minimum over the requested axis.
DataFrame.max : Return the maximum over the requested axis.
DataFrame.idxmin : Return the index of the minimum over the requested axis.
DataFrame.idxmax : Return the index of the maximum over the requested axis."""

_prod_examples = """

Examples
--------
By default, the product of an empty or all-NA Series is ``1``

>>> pd.Series([]).prod()
1.0

This can be controlled with the ``min_count`` parameter

>>> pd.Series([]).prod(min_count=1)
nan

Thanks to the ``skipna`` parameter, ``min_count`` handles all-NA and
empty series identically.

>>> pd.Series([np.nan]).prod()
1.0

>>> pd.Series([np.nan]).prod(min_count=1)
nan"""

_min_count_stub = """\
min_count : int, default 0
    The required number of valid values to perform the operation. If fewer than
    ``min_count`` non-NA values are present the result will be NA.

    .. versionadded:: 0.22.0

       Added with the default being 0. This means the sum of an all-NA
       or empty Series is 0, and the product of an all-NA or empty
       Series is 1.
"""


def _make_min_count_stat_function(
    cls,
    name: str,
    name1: str,
    name2: str,
    axis_descr: str,
    desc: str,
    func: Callable,
    see_also: str = "",
    examples: str = "",
) -> Callable:
    @Substitution(
        desc=desc,
        name1=name1,
        name2=name2,
        axis_descr=axis_descr,
        min_count=_min_count_stub,
        see_also=see_also,
        examples=examples,
    )
    @Appender(_num_doc)
    def stat_func(
        self,
        axis=None,
        skipna=None,
        level=None,
        numeric_only=None,
        min_count=0,
        **kwargs,
    ):
        if name == "sum":
            nv.validate_sum(tuple(), kwargs)
        elif name == "prod":
            nv.validate_prod(tuple(), kwargs)
        else:
            nv.validate_stat_func(tuple(), kwargs, fname=name)
        if skipna is None:
            skipna = True
        if axis is None:
            axis = self._stat_axis_number
        if level is not None:
            return self._agg_by_level(
                name, axis=axis, level=level, skipna=skipna, min_count=min_count
            )
        return self._reduce(
            func,
            name=name,
            axis=axis,
            skipna=skipna,
            numeric_only=numeric_only,
            min_count=min_count,
        )

    return set_function_name(stat_func, name, cls)


def _make_stat_function(
    cls,
    name: str,
    name1: str,
    name2: str,
    axis_descr: str,
    desc: str,
    func: Callable,
    see_also: str = "",
    examples: str = "",
) -> Callable:
    @Substitution(
        desc=desc,
        name1=name1,
        name2=name2,
        axis_descr=axis_descr,
        min_count="",
        see_also=see_also,
        examples=examples,
    )
    @Appender(_num_doc)
    def stat_func(
        self, axis=None, skipna=None, level=None, numeric_only=None, **kwargs
    ):
        if name == "median":
            nv.validate_median(tuple(), kwargs)
        else:
            nv.validate_stat_func(tuple(), kwargs, fname=name)
        if skipna is None:
            skipna = True
        if axis is None:
            axis = self._stat_axis_number
        if level is not None:
            return self._agg_by_level(name, axis=axis, level=level, skipna=skipna)
        return self._reduce(
            func, name=name, axis=axis, skipna=skipna, numeric_only=numeric_only
        )

    return set_function_name(stat_func, name, cls)


def _make_stat_function_ddof(
    cls, name: str, name1: str, name2: str, axis_descr: str, desc: str, func: Callable
) -> Callable:
    @Substitution(desc=desc, name1=name1, name2=name2, axis_descr=axis_descr)
    @Appender(_num_ddof_doc)
    def stat_func(
        self, axis=None, skipna=None, level=None, ddof=1, numeric_only=None, **kwargs
    ):
        nv.validate_stat_ddof_func(tuple(), kwargs, fname=name)
        if skipna is None:
            skipna = True
        if axis is None:
            axis = self._stat_axis_number
        if level is not None:
            return self._agg_by_level(
                name, axis=axis, level=level, skipna=skipna, ddof=ddof
            )
        return self._reduce(
            func, name, axis=axis, numeric_only=numeric_only, skipna=skipna, ddof=ddof
        )

    return set_function_name(stat_func, name, cls)


def _make_cum_function(
    cls,
    name: str,
    name1: str,
    name2: str,
    axis_descr: str,
    desc: str,
    accum_func: Callable,
    accum_func_name: str,
    mask_a: float,
    mask_b: float,
    examples: str,
) -> Callable:
    @Substitution(
        desc=desc,
        name1=name1,
        name2=name2,
        axis_descr=axis_descr,
        accum_func_name=accum_func_name,
        examples=examples,
    )
    @Appender(_cnum_doc)
    def cum_func(self, axis=None, skipna=True, *args, **kwargs):
        skipna = nv.validate_cum_func_with_skipna(skipna, args, kwargs, name)
        if axis is None:
            axis = self._stat_axis_number
        else:
            axis = self._get_axis_number(axis)

        if axis == 1:
            return cum_func(self.T, axis=0, skipna=skipna, *args, **kwargs).T

        def na_accum_func(blk_values):
            # We will be applying this function to block values
            if blk_values.dtype.kind in ["m", "M"]:
                # GH#30460, GH#29058
                # numpy 1.18 started sorting NaTs at the end instead of beginning,
                #  so we need to work around to maintain backwards-consistency.
                orig_dtype = blk_values.dtype

                # We need to define mask before masking NaTs
                mask = isna(blk_values)

                if accum_func == np.minimum.accumulate:
                    # Note: the accum_func comparison fails as an "is" comparison
                    y = blk_values.view("i8")
                    y[mask] = np.iinfo(np.int64).max
                    changed = True
                else:
                    y = blk_values
                    changed = False

                result = accum_func(y.view("i8"), axis)
                if skipna:
                    np.putmask(result, mask, iNaT)
                elif accum_func == np.minimum.accumulate:
                    # Restore NaTs that we masked previously
                    nz = (~np.asarray(mask)).nonzero()[0]
                    if len(nz):
                        # everything up to the first non-na entry stays NaT
                        result[: nz[0]] = iNaT

                if changed:
                    # restore NaT elements
                    y[mask] = iNaT  # TODO: could try/finally for this?

                if isinstance(blk_values, np.ndarray):
                    result = result.view(orig_dtype)
                else:
                    # DatetimeArray
                    result = type(blk_values)._from_sequence(result, dtype=orig_dtype)

            elif skipna and not issubclass(
                blk_values.dtype.type, (np.integer, np.bool_)
            ):
                vals = blk_values.copy().T
                mask = isna(vals)
                np.putmask(vals, mask, mask_a)
                result = accum_func(vals, axis)
                np.putmask(result, mask, mask_b)
            else:
                result = accum_func(blk_values.T, axis)

            # transpose back for ndarray, not for EA
            return result.T if hasattr(result, "T") else result

        result = self._data.apply(na_accum_func)

        d = self._construct_axes_dict()
        d["copy"] = False
        return self._constructor(result, **d).__finalize__(self)

    return set_function_name(cum_func, name, cls)


def _make_logical_function(
    cls,
    name: str,
    name1: str,
    name2: str,
    axis_descr: str,
    desc: str,
    func: Callable,
    see_also: str,
    examples: str,
    empty_value: bool,
) -> Callable:
    @Substitution(
        desc=desc,
        name1=name1,
        name2=name2,
        axis_descr=axis_descr,
        see_also=see_also,
        examples=examples,
        empty_value=empty_value,
    )
    @Appender(_bool_doc)
    def logical_func(self, axis=0, bool_only=None, skipna=True, level=None, **kwargs):
        nv.validate_logical_func(tuple(), kwargs, fname=name)
        if level is not None:
            if bool_only is not None:
                raise NotImplementedError(
                    "Option bool_only is not implemented with option level."
                )
            return self._agg_by_level(name, axis=axis, level=level, skipna=skipna)
        return self._reduce(
            func,
            name=name,
            axis=axis,
            skipna=skipna,
            numeric_only=bool_only,
            filter_type="bool",
        )

    return set_function_name(logical_func, name, cls)<|MERGE_RESOLUTION|>--- conflicted
+++ resolved
@@ -1340,13 +1340,8 @@
         return self.__array_wrap__(arr)
 
     def __pos__(self):
-<<<<<<< HEAD
-        values = com.values_from_object(self)
+        values = self._values
         if is_bool_dtype(values):
-=======
-        values = self._values
-        if is_bool_dtype(values) or is_period_arraylike(values):
->>>>>>> 86ed2b65
             arr = values
         elif (
             is_numeric_dtype(values)
