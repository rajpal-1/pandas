from __future__ import annotations

import functools
import itertools
import operator
from typing import (
    Any,
    Callable,
    cast,
)
import warnings

import numpy as np

from pandas._config import get_option

from pandas._libs import (
    NaT,
    NaTType,
    iNaT,
    lib,
)
from pandas._typing import (
    ArrayLike,
<<<<<<< HEAD
    CorrelationMethod,
=======
    AxisInt,
>>>>>>> 3937fbe1
    Dtype,
    DtypeObj,
    F,
    Scalar,
    Shape,
    npt,
)
from pandas.compat._optional import import_optional_dependency

from pandas.core.dtypes.common import (
    is_any_int_dtype,
    is_bool_dtype,
    is_complex,
    is_datetime64_any_dtype,
    is_float,
    is_float_dtype,
    is_integer,
    is_integer_dtype,
    is_numeric_dtype,
    is_object_dtype,
    is_scalar,
    is_timedelta64_dtype,
    needs_i8_conversion,
    pandas_dtype,
)
from pandas.core.dtypes.dtypes import PeriodDtype
from pandas.core.dtypes.missing import (
    isna,
    na_value_for_dtype,
    notna,
)

from pandas.core.construction import extract_array

bn = import_optional_dependency("bottleneck", errors="warn")
_BOTTLENECK_INSTALLED = bn is not None
_USE_BOTTLENECK = False


def set_use_bottleneck(v: bool = True) -> None:
    # set/unset to use bottleneck
    global _USE_BOTTLENECK
    if _BOTTLENECK_INSTALLED:
        _USE_BOTTLENECK = v


set_use_bottleneck(get_option("compute.use_bottleneck"))


class disallow:
    def __init__(self, *dtypes: Dtype) -> None:
        super().__init__()
        self.dtypes = tuple(pandas_dtype(dtype).type for dtype in dtypes)

    def check(self, obj) -> bool:
        return hasattr(obj, "dtype") and issubclass(obj.dtype.type, self.dtypes)

    def __call__(self, f: F) -> F:
        @functools.wraps(f)
        def _f(*args, **kwargs):
            obj_iter = itertools.chain(args, kwargs.values())
            if any(self.check(obj) for obj in obj_iter):
                f_name = f.__name__.replace("nan", "")
                raise TypeError(
                    f"reduction operation '{f_name}' not allowed for this dtype"
                )
            try:
                with np.errstate(invalid="ignore"):
                    return f(*args, **kwargs)
            except ValueError as e:
                # we want to transform an object array
                # ValueError message to the more typical TypeError
                # e.g. this is normally a disallowed function on
                # object arrays that contain strings
                if is_object_dtype(args[0]):
                    raise TypeError(e) from e
                raise

        return cast(F, _f)


class bottleneck_switch:
    def __init__(self, name=None, **kwargs) -> None:
        self.name = name
        self.kwargs = kwargs

    def __call__(self, alt: F) -> F:
        bn_name = self.name or alt.__name__

        try:
            bn_func = getattr(bn, bn_name)
        except (AttributeError, NameError):  # pragma: no cover
            bn_func = None

        @functools.wraps(alt)
        def f(
            values: np.ndarray,
            *,
            axis: AxisInt | None = None,
            skipna: bool = True,
            **kwds,
        ):
            if len(self.kwargs) > 0:
                for k, v in self.kwargs.items():
                    if k not in kwds:
                        kwds[k] = v

            if values.size == 0 and kwds.get("min_count") is None:
                # We are empty, returning NA for our type
                # Only applies for the default `min_count` of None
                # since that affects how empty arrays are handled.
                # TODO(GH-18976) update all the nanops methods to
                # correctly handle empty inputs and remove this check.
                # It *may* just be `var`
                return _na_for_min_count(values, axis)

            if _USE_BOTTLENECK and skipna and _bn_ok_dtype(values.dtype, bn_name):
                if kwds.get("mask", None) is None:
                    # `mask` is not recognised by bottleneck, would raise
                    #  TypeError if called
                    kwds.pop("mask", None)
                    result = bn_func(values, axis=axis, **kwds)

                    # prefer to treat inf/-inf as NA, but must compute the func
                    # twice :(
                    if _has_infs(result):
                        result = alt(values, axis=axis, skipna=skipna, **kwds)
                else:
                    result = alt(values, axis=axis, skipna=skipna, **kwds)
            else:
                result = alt(values, axis=axis, skipna=skipna, **kwds)

            return result

        return cast(F, f)


def _bn_ok_dtype(dtype: DtypeObj, name: str) -> bool:
    # Bottleneck chokes on datetime64, PeriodDtype (or and EA)
    if not is_object_dtype(dtype) and not needs_i8_conversion(dtype):
        # GH 42878
        # Bottleneck uses naive summation leading to O(n) loss of precision
        # unlike numpy which implements pairwise summation, which has O(log(n)) loss
        # crossref: https://github.com/pydata/bottleneck/issues/379

        # GH 15507
        # bottleneck does not properly upcast during the sum
        # so can overflow

        # GH 9422
        # further we also want to preserve NaN when all elements
        # are NaN, unlike bottleneck/numpy which consider this
        # to be 0
        return name not in ["nansum", "nanprod", "nanmean"]
    return False


def _has_infs(result) -> bool:
    if isinstance(result, np.ndarray):
        if result.dtype == "f8" or result.dtype == "f4":
            # Note: outside of an nanops-specific test, we always have
            #  result.ndim == 1, so there is no risk of this ravel making a copy.
            return lib.has_infs(result.ravel("K"))
    try:
        return np.isinf(result).any()
    except (TypeError, NotImplementedError):
        # if it doesn't support infs, then it can't have infs
        return False


def _get_fill_value(
    dtype: DtypeObj, fill_value: Scalar | None = None, fill_value_typ=None
):
    """return the correct fill value for the dtype of the values"""
    if fill_value is not None:
        return fill_value
    if _na_ok_dtype(dtype):
        if fill_value_typ is None:
            return np.nan
        else:
            if fill_value_typ == "+inf":
                return np.inf
            else:
                return -np.inf
    else:
        if fill_value_typ == "+inf":
            # need the max int here
            return lib.i8max
        else:
            return iNaT


def _maybe_get_mask(
    values: np.ndarray, skipna: bool, mask: npt.NDArray[np.bool_] | None
) -> npt.NDArray[np.bool_] | None:
    """
    Compute a mask if and only if necessary.

    This function will compute a mask iff it is necessary. Otherwise,
    return the provided mask (potentially None) when a mask does not need to be
    computed.

    A mask is never necessary if the values array is of boolean or integer
    dtypes, as these are incapable of storing NaNs. If passing a NaN-capable
    dtype that is interpretable as either boolean or integer data (eg,
    timedelta64), a mask must be provided.

    If the skipna parameter is False, a new mask will not be computed.

    The mask is computed using isna() by default. Setting invert=True selects
    notna() as the masking function.

    Parameters
    ----------
    values : ndarray
        input array to potentially compute mask for
    skipna : bool
        boolean for whether NaNs should be skipped
    mask : Optional[ndarray]
        nan-mask if known

    Returns
    -------
    Optional[np.ndarray[bool]]
    """
    if mask is None:
        if is_bool_dtype(values.dtype) or is_integer_dtype(values.dtype):
            # Boolean data cannot contain nulls, so signal via mask being None
            return None

        if skipna or needs_i8_conversion(values.dtype):
            mask = isna(values)

    return mask


def _get_values(
    values: np.ndarray,
    skipna: bool,
    fill_value: Any = None,
    fill_value_typ: str | None = None,
    mask: npt.NDArray[np.bool_] | None = None,
) -> tuple[np.ndarray, npt.NDArray[np.bool_] | None, np.dtype, np.dtype, Any]:
    """
    Utility to get the values view, mask, dtype, dtype_max, and fill_value.

    If both mask and fill_value/fill_value_typ are not None and skipna is True,
    the values array will be copied.

    For input arrays of boolean or integer dtypes, copies will only occur if a
    precomputed mask, a fill_value/fill_value_typ, and skipna=True are
    provided.

    Parameters
    ----------
    values : ndarray
        input array to potentially compute mask for
    skipna : bool
        boolean for whether NaNs should be skipped
    fill_value : Any
        value to fill NaNs with
    fill_value_typ : str
        Set to '+inf' or '-inf' to handle dtype-specific infinities
    mask : Optional[np.ndarray[bool]]
        nan-mask if known

    Returns
    -------
    values : ndarray
        Potential copy of input value array
    mask : Optional[ndarray[bool]]
        Mask for values, if deemed necessary to compute
    dtype : np.dtype
        dtype for values
    dtype_max : np.dtype
        platform independent dtype
    fill_value : Any
        fill value used
    """
    # In _get_values is only called from within nanops, and in all cases
    #  with scalar fill_value.  This guarantee is important for the
    #  np.where call below
    assert is_scalar(fill_value)
    # error: Incompatible types in assignment (expression has type "Union[Any,
    # Union[ExtensionArray, ndarray]]", variable has type "ndarray")
    values = extract_array(values, extract_numpy=True)  # type: ignore[assignment]

    mask = _maybe_get_mask(values, skipna, mask)

    dtype = values.dtype

    datetimelike = False
    if needs_i8_conversion(values.dtype):
        # changing timedelta64/datetime64 to int64 needs to happen after
        #  finding `mask` above
        values = np.asarray(values.view("i8"))
        datetimelike = True

    dtype_ok = _na_ok_dtype(dtype)

    # get our fill value (in case we need to provide an alternative
    # dtype for it)
    fill_value = _get_fill_value(
        dtype, fill_value=fill_value, fill_value_typ=fill_value_typ
    )

    if skipna and (mask is not None) and (fill_value is not None):
        if mask.any():
            if dtype_ok or datetimelike:
                values = values.copy()
                np.putmask(values, mask, fill_value)
            else:
                # np.where will promote if needed
                values = np.where(~mask, values, fill_value)

    # return a platform independent precision dtype
    dtype_max = dtype
    if is_integer_dtype(dtype) or is_bool_dtype(dtype):
        dtype_max = np.dtype(np.int64)
    elif is_float_dtype(dtype):
        dtype_max = np.dtype(np.float64)

    return values, mask, dtype, dtype_max, fill_value


def _na_ok_dtype(dtype: DtypeObj) -> bool:
    if needs_i8_conversion(dtype):
        return False
    return not issubclass(dtype.type, np.integer)


def _wrap_results(result, dtype: np.dtype, fill_value=None):
    """wrap our results if needed"""
    if result is NaT:
        pass

    elif is_datetime64_any_dtype(dtype):
        if fill_value is None:
            # GH#24293
            fill_value = iNaT
        if not isinstance(result, np.ndarray):
            assert not isna(fill_value), "Expected non-null fill_value"
            if result == fill_value:
                result = np.nan

            if isna(result):
                result = np.datetime64("NaT", "ns")
            else:
                result = np.int64(result).view("datetime64[ns]")
            # retain original unit
            result = result.astype(dtype, copy=False)
        else:
            # If we have float dtype, taking a view will give the wrong result
            result = result.astype(dtype)
    elif is_timedelta64_dtype(dtype):
        if not isinstance(result, np.ndarray):
            if result == fill_value or np.isnan(result):
                result = np.timedelta64("NaT").astype(dtype)

            elif np.fabs(result) > lib.i8max:
                # raise if we have a timedelta64[ns] which is too large
                raise ValueError("overflow in timedelta operation")
            else:
                # return a timedelta64 with the original unit
                result = np.int64(result).astype(dtype, copy=False)

        else:
            result = result.astype("m8[ns]").view(dtype)

    return result


def _datetimelike_compat(func: F) -> F:
    """
    If we have datetime64 or timedelta64 values, ensure we have a correct
    mask before calling the wrapped function, then cast back afterwards.
    """

    @functools.wraps(func)
    def new_func(
        values: np.ndarray,
        *,
        axis: AxisInt | None = None,
        skipna: bool = True,
        mask: npt.NDArray[np.bool_] | None = None,
        **kwargs,
    ):
        orig_values = values

        datetimelike = values.dtype.kind in ["m", "M"]
        if datetimelike and mask is None:
            mask = isna(values)

        result = func(values, axis=axis, skipna=skipna, mask=mask, **kwargs)

        if datetimelike:
            result = _wrap_results(result, orig_values.dtype, fill_value=iNaT)
            if not skipna:
                assert mask is not None  # checked above
                result = _mask_datetimelike_result(result, axis, mask, orig_values)

        return result

    return cast(F, new_func)


def _na_for_min_count(values: np.ndarray, axis: AxisInt | None) -> Scalar | np.ndarray:
    """
    Return the missing value for `values`.

    Parameters
    ----------
    values : ndarray
    axis : int or None
        axis for the reduction, required if values.ndim > 1.

    Returns
    -------
    result : scalar or ndarray
        For 1-D values, returns a scalar of the correct missing type.
        For 2-D values, returns a 1-D array where each element is missing.
    """
    # we either return np.nan or pd.NaT
    if is_numeric_dtype(values):
        values = values.astype("float64")
    fill_value = na_value_for_dtype(values.dtype)

    if values.ndim == 1:
        return fill_value
    elif axis is None:
        return fill_value
    else:
        result_shape = values.shape[:axis] + values.shape[axis + 1 :]

        return np.full(result_shape, fill_value, dtype=values.dtype)


def maybe_operate_rowwise(func: F) -> F:
    """
    NumPy operations on C-contiguous ndarrays with axis=1 can be
    very slow if axis 1 >> axis 0.
    Operate row-by-row and concatenate the results.
    """

    @functools.wraps(func)
    def newfunc(values: np.ndarray, *, axis: AxisInt | None = None, **kwargs):
        if (
            axis == 1
            and values.ndim == 2
            and values.flags["C_CONTIGUOUS"]
            # only takes this path for wide arrays (long dataframes), for threshold see
            # https://github.com/pandas-dev/pandas/pull/43311#issuecomment-974891737
            and (values.shape[1] / 1000) > values.shape[0]
            and values.dtype != object
            and values.dtype != bool
        ):
            arrs = list(values)
            if kwargs.get("mask") is not None:
                mask = kwargs.pop("mask")
                results = [
                    func(arrs[i], mask=mask[i], **kwargs) for i in range(len(arrs))
                ]
            else:
                results = [func(x, **kwargs) for x in arrs]
            return np.array(results)

        return func(values, axis=axis, **kwargs)

    return cast(F, newfunc)


def nanany(
    values: np.ndarray,
    *,
    axis: AxisInt | None = None,
    skipna: bool = True,
    mask: npt.NDArray[np.bool_] | None = None,
) -> bool:
    """
    Check if any elements along an axis evaluate to True.

    Parameters
    ----------
    values : ndarray
    axis : int, optional
    skipna : bool, default True
    mask : ndarray[bool], optional
        nan-mask if known

    Returns
    -------
    result : bool

    Examples
    --------
    >>> import pandas.core.nanops as nanops
    >>> s = pd.Series([1, 2])
    >>> nanops.nanany(s)
    True

    >>> import pandas.core.nanops as nanops
    >>> s = pd.Series([np.nan])
    >>> nanops.nanany(s)
    False
    """
    values, _, _, _, _ = _get_values(values, skipna, fill_value=False, mask=mask)

    # For object type, any won't necessarily return
    # boolean values (numpy/numpy#4352)
    if is_object_dtype(values):
        values = values.astype(bool)

    # error: Incompatible return value type (got "Union[bool_, ndarray]", expected
    # "bool")
    return values.any(axis)  # type: ignore[return-value]


def nanall(
    values: np.ndarray,
    *,
    axis: AxisInt | None = None,
    skipna: bool = True,
    mask: npt.NDArray[np.bool_] | None = None,
) -> bool:
    """
    Check if all elements along an axis evaluate to True.

    Parameters
    ----------
    values : ndarray
    axis : int, optional
    skipna : bool, default True
    mask : ndarray[bool], optional
        nan-mask if known

    Returns
    -------
    result : bool

    Examples
    --------
    >>> import pandas.core.nanops as nanops
    >>> s = pd.Series([1, 2, np.nan])
    >>> nanops.nanall(s)
    True

    >>> import pandas.core.nanops as nanops
    >>> s = pd.Series([1, 0])
    >>> nanops.nanall(s)
    False
    """
    values, _, _, _, _ = _get_values(values, skipna, fill_value=True, mask=mask)

    # For object type, all won't necessarily return
    # boolean values (numpy/numpy#4352)
    if is_object_dtype(values):
        values = values.astype(bool)

    # error: Incompatible return value type (got "Union[bool_, ndarray]", expected
    # "bool")
    return values.all(axis)  # type: ignore[return-value]


@disallow("M8")
@_datetimelike_compat
@maybe_operate_rowwise
def nansum(
    values: np.ndarray,
    *,
    axis: AxisInt | None = None,
    skipna: bool = True,
    min_count: int = 0,
    mask: npt.NDArray[np.bool_] | None = None,
) -> float:
    """
    Sum the elements along an axis ignoring NaNs

    Parameters
    ----------
    values : ndarray[dtype]
    axis : int, optional
    skipna : bool, default True
    min_count: int, default 0
    mask : ndarray[bool], optional
        nan-mask if known

    Returns
    -------
    result : dtype

    Examples
    --------
    >>> import pandas.core.nanops as nanops
    >>> s = pd.Series([1, 2, np.nan])
    >>> nanops.nansum(s)
    3.0
    """
    values, mask, dtype, dtype_max, _ = _get_values(
        values, skipna, fill_value=0, mask=mask
    )
    dtype_sum = dtype_max
    if is_float_dtype(dtype):
        dtype_sum = dtype
    elif is_timedelta64_dtype(dtype):
        dtype_sum = np.dtype(np.float64)

    the_sum = values.sum(axis, dtype=dtype_sum)
    the_sum = _maybe_null_out(the_sum, axis, mask, values.shape, min_count=min_count)

    return the_sum


def _mask_datetimelike_result(
    result: np.ndarray | np.datetime64 | np.timedelta64,
    axis: AxisInt | None,
    mask: npt.NDArray[np.bool_],
    orig_values: np.ndarray,
) -> np.ndarray | np.datetime64 | np.timedelta64 | NaTType:
    if isinstance(result, np.ndarray):
        # we need to apply the mask
        result = result.astype("i8").view(orig_values.dtype)
        axis_mask = mask.any(axis=axis)
        # error: Unsupported target for indexed assignment ("Union[ndarray[Any, Any],
        # datetime64, timedelta64]")
        result[axis_mask] = iNaT  # type: ignore[index]
    else:
        if mask.any():
            return np.int64(iNaT).view(orig_values.dtype)
    return result


@disallow(PeriodDtype)
@bottleneck_switch()
@_datetimelike_compat
def nanmean(
    values: np.ndarray,
    *,
    axis: AxisInt | None = None,
    skipna: bool = True,
    mask: npt.NDArray[np.bool_] | None = None,
) -> float:
    """
    Compute the mean of the element along an axis ignoring NaNs

    Parameters
    ----------
    values : ndarray
    axis : int, optional
    skipna : bool, default True
    mask : ndarray[bool], optional
        nan-mask if known

    Returns
    -------
    float
        Unless input is a float array, in which case use the same
        precision as the input array.

    Examples
    --------
    >>> import pandas.core.nanops as nanops
    >>> s = pd.Series([1, 2, np.nan])
    >>> nanops.nanmean(s)
    1.5
    """
    values, mask, dtype, dtype_max, _ = _get_values(
        values, skipna, fill_value=0, mask=mask
    )
    dtype_sum = dtype_max
    dtype_count = np.dtype(np.float64)

    # not using needs_i8_conversion because that includes period
    if dtype.kind in ["m", "M"]:
        dtype_sum = np.dtype(np.float64)
    elif is_integer_dtype(dtype):
        dtype_sum = np.dtype(np.float64)
    elif is_float_dtype(dtype):
        dtype_sum = dtype
        dtype_count = dtype

    count = _get_counts(values.shape, mask, axis, dtype=dtype_count)
    the_sum = _ensure_numeric(values.sum(axis, dtype=dtype_sum))

    if axis is not None and getattr(the_sum, "ndim", False):
        count = cast(np.ndarray, count)
        with np.errstate(all="ignore"):
            # suppress division by zero warnings
            the_mean = the_sum / count
        ct_mask = count == 0
        if ct_mask.any():
            the_mean[ct_mask] = np.nan
    else:
        the_mean = the_sum / count if count > 0 else np.nan

    return the_mean


@bottleneck_switch()
def nanmedian(values, *, axis: AxisInt | None = None, skipna: bool = True, mask=None):
    """
    Parameters
    ----------
    values : ndarray
    axis : int, optional
    skipna : bool, default True
    mask : ndarray[bool], optional
        nan-mask if known

    Returns
    -------
    result : float
        Unless input is a float array, in which case use the same
        precision as the input array.

    Examples
    --------
    >>> import pandas.core.nanops as nanops
    >>> s = pd.Series([1, np.nan, 2, 2])
    >>> nanops.nanmedian(s)
    2.0
    """

    def get_median(x):
        mask = notna(x)
        if not skipna and not mask.all():
            return np.nan
        with warnings.catch_warnings():
            # Suppress RuntimeWarning about All-NaN slice
            warnings.filterwarnings("ignore", "All-NaN slice encountered")
            res = np.nanmedian(x[mask])
        return res

    values, mask, dtype, _, _ = _get_values(values, skipna, mask=mask)
    if not is_float_dtype(values.dtype):
        try:
            values = values.astype("f8")
        except ValueError as err:
            # e.g. "could not convert string to float: 'a'"
            raise TypeError(str(err)) from err
        if mask is not None:
            values[mask] = np.nan

    notempty = values.size

    # an array from a frame
    if values.ndim > 1 and axis is not None:

        # there's a non-empty array to apply over otherwise numpy raises
        if notempty:
            if not skipna:
                res = np.apply_along_axis(get_median, axis, values)

            else:
                # fastpath for the skipna case
                with warnings.catch_warnings():
                    # Suppress RuntimeWarning about All-NaN slice
                    warnings.filterwarnings("ignore", "All-NaN slice encountered")
                    res = np.nanmedian(values, axis)

        else:
            # must return the correct shape, but median is not defined for the
            # empty set so return nans of shape "everything but the passed axis"
            # since "axis" is where the reduction would occur if we had a nonempty
            # array
            res = get_empty_reduction_result(values.shape, axis, np.float_, np.nan)

    else:
        # otherwise return a scalar value
        res = get_median(values) if notempty else np.nan
    return _wrap_results(res, dtype)


def get_empty_reduction_result(
    shape: tuple[int, ...],
    axis: AxisInt,
    dtype: np.dtype | type[np.floating],
    fill_value: Any,
) -> np.ndarray:
    """
    The result from a reduction on an empty ndarray.

    Parameters
    ----------
    shape : Tuple[int]
    axis : int
    dtype : np.dtype
    fill_value : Any

    Returns
    -------
    np.ndarray
    """
    shp = np.array(shape)
    dims = np.arange(len(shape))
    ret = np.empty(shp[dims != axis], dtype=dtype)
    ret.fill(fill_value)
    return ret


def _get_counts_nanvar(
    values_shape: Shape,
    mask: npt.NDArray[np.bool_] | None,
    axis: AxisInt | None,
    ddof: int,
    dtype: np.dtype = np.dtype(np.float64),
) -> tuple[float | np.ndarray, float | np.ndarray]:
    """
    Get the count of non-null values along an axis, accounting
    for degrees of freedom.

    Parameters
    ----------
    values_shape : Tuple[int, ...]
        shape tuple from values ndarray, used if mask is None
    mask : Optional[ndarray[bool]]
        locations in values that should be considered missing
    axis : Optional[int]
        axis to count along
    ddof : int
        degrees of freedom
    dtype : type, optional
        type to use for count

    Returns
    -------
    count : int, np.nan or np.ndarray
    d : int, np.nan or np.ndarray
    """
    count = _get_counts(values_shape, mask, axis, dtype=dtype)
    d = count - dtype.type(ddof)

    # always return NaN, never inf
    if is_scalar(count):
        if count <= ddof:
            count = np.nan
            d = np.nan
    else:
        # count is not narrowed by is_scalar check
        count = cast(np.ndarray, count)
        mask = count <= ddof
        if mask.any():
            np.putmask(d, mask, np.nan)
            np.putmask(count, mask, np.nan)
    return count, d


@bottleneck_switch(ddof=1)
def nanstd(
    values, *, axis: AxisInt | None = None, skipna: bool = True, ddof=1, mask=None
):
    """
    Compute the standard deviation along given axis while ignoring NaNs

    Parameters
    ----------
    values : ndarray
    axis : int, optional
    skipna : bool, default True
    ddof : int, default 1
        Delta Degrees of Freedom. The divisor used in calculations is N - ddof,
        where N represents the number of elements.
    mask : ndarray[bool], optional
        nan-mask if known

    Returns
    -------
    result : float
        Unless input is a float array, in which case use the same
        precision as the input array.

    Examples
    --------
    >>> import pandas.core.nanops as nanops
    >>> s = pd.Series([1, np.nan, 2, 3])
    >>> nanops.nanstd(s)
    1.0
    """
    if values.dtype == "M8[ns]":
        values = values.view("m8[ns]")

    orig_dtype = values.dtype
    values, mask, _, _, _ = _get_values(values, skipna, mask=mask)

    result = np.sqrt(nanvar(values, axis=axis, skipna=skipna, ddof=ddof, mask=mask))
    return _wrap_results(result, orig_dtype)


@disallow("M8", "m8")
@bottleneck_switch(ddof=1)
def nanvar(
    values, *, axis: AxisInt | None = None, skipna: bool = True, ddof=1, mask=None
):
    """
    Compute the variance along given axis while ignoring NaNs

    Parameters
    ----------
    values : ndarray
    axis : int, optional
    skipna : bool, default True
    ddof : int, default 1
        Delta Degrees of Freedom. The divisor used in calculations is N - ddof,
        where N represents the number of elements.
    mask : ndarray[bool], optional
        nan-mask if known

    Returns
    -------
    result : float
        Unless input is a float array, in which case use the same
        precision as the input array.

    Examples
    --------
    >>> import pandas.core.nanops as nanops
    >>> s = pd.Series([1, np.nan, 2, 3])
    >>> nanops.nanvar(s)
    1.0
    """
    values = extract_array(values, extract_numpy=True)
    dtype = values.dtype
    mask = _maybe_get_mask(values, skipna, mask)
    if is_any_int_dtype(dtype):
        values = values.astype("f8")
        if mask is not None:
            values[mask] = np.nan

    if is_float_dtype(values.dtype):
        count, d = _get_counts_nanvar(values.shape, mask, axis, ddof, values.dtype)
    else:
        count, d = _get_counts_nanvar(values.shape, mask, axis, ddof)

    if skipna and mask is not None:
        values = values.copy()
        np.putmask(values, mask, 0)

    # xref GH10242
    # Compute variance via two-pass algorithm, which is stable against
    # cancellation errors and relatively accurate for small numbers of
    # observations.
    #
    # See https://en.wikipedia.org/wiki/Algorithms_for_calculating_variance
    avg = _ensure_numeric(values.sum(axis=axis, dtype=np.float64)) / count
    if axis is not None:
        avg = np.expand_dims(avg, axis)
    sqr = _ensure_numeric((avg - values) ** 2)
    if mask is not None:
        np.putmask(sqr, mask, 0)
    result = sqr.sum(axis=axis, dtype=np.float64) / d

    # Return variance as np.float64 (the datatype used in the accumulator),
    # unless we were dealing with a float array, in which case use the same
    # precision as the original values array.
    if is_float_dtype(dtype):
        result = result.astype(dtype, copy=False)
    return result


@disallow("M8", "m8")
def nansem(
    values: np.ndarray,
    *,
    axis: AxisInt | None = None,
    skipna: bool = True,
    ddof: int = 1,
    mask: npt.NDArray[np.bool_] | None = None,
) -> float:
    """
    Compute the standard error in the mean along given axis while ignoring NaNs

    Parameters
    ----------
    values : ndarray
    axis : int, optional
    skipna : bool, default True
    ddof : int, default 1
        Delta Degrees of Freedom. The divisor used in calculations is N - ddof,
        where N represents the number of elements.
    mask : ndarray[bool], optional
        nan-mask if known

    Returns
    -------
    result : float64
        Unless input is a float array, in which case use the same
        precision as the input array.

    Examples
    --------
    >>> import pandas.core.nanops as nanops
    >>> s = pd.Series([1, np.nan, 2, 3])
    >>> nanops.nansem(s)
     0.5773502691896258
    """
    # This checks if non-numeric-like data is passed with numeric_only=False
    # and raises a TypeError otherwise
    nanvar(values, axis=axis, skipna=skipna, ddof=ddof, mask=mask)

    mask = _maybe_get_mask(values, skipna, mask)
    if not is_float_dtype(values.dtype):
        values = values.astype("f8")

    count, _ = _get_counts_nanvar(values.shape, mask, axis, ddof, values.dtype)
    var = nanvar(values, axis=axis, skipna=skipna, ddof=ddof)

    return np.sqrt(var) / np.sqrt(count)


def _nanminmax(meth, fill_value_typ):
    @bottleneck_switch(name="nan" + meth)
    @_datetimelike_compat
    def reduction(
        values: np.ndarray,
        *,
        axis: AxisInt | None = None,
        skipna: bool = True,
        mask: npt.NDArray[np.bool_] | None = None,
    ) -> Dtype:

        values, mask, dtype, dtype_max, fill_value = _get_values(
            values, skipna, fill_value_typ=fill_value_typ, mask=mask
        )

        if (axis is not None and values.shape[axis] == 0) or values.size == 0:
            try:
                result = getattr(values, meth)(axis, dtype=dtype_max)
                result.fill(np.nan)
            except (AttributeError, TypeError, ValueError):
                result = np.nan
        else:
            result = getattr(values, meth)(axis)

        result = _maybe_null_out(result, axis, mask, values.shape)
        return result

    return reduction


nanmin = _nanminmax("min", fill_value_typ="+inf")
nanmax = _nanminmax("max", fill_value_typ="-inf")


@disallow("O")
def nanargmax(
    values: np.ndarray,
    *,
    axis: AxisInt | None = None,
    skipna: bool = True,
    mask: npt.NDArray[np.bool_] | None = None,
) -> int | np.ndarray:
    """
    Parameters
    ----------
    values : ndarray
    axis : int, optional
    skipna : bool, default True
    mask : ndarray[bool], optional
        nan-mask if known

    Returns
    -------
    result : int or ndarray[int]
        The index/indices  of max value in specified axis or -1 in the NA case

    Examples
    --------
    >>> import pandas.core.nanops as nanops
    >>> arr = np.array([1, 2, 3, np.nan, 4])
    >>> nanops.nanargmax(arr)
    4

    >>> arr = np.array(range(12), dtype=np.float64).reshape(4, 3)
    >>> arr[2:, 2] = np.nan
    >>> arr
    array([[ 0.,  1.,  2.],
           [ 3.,  4.,  5.],
           [ 6.,  7., nan],
           [ 9., 10., nan]])
    >>> nanops.nanargmax(arr, axis=1)
    array([2, 2, 1, 1])
    """
    values, mask, _, _, _ = _get_values(values, True, fill_value_typ="-inf", mask=mask)
    # error: Need type annotation for 'result'
    result = values.argmax(axis)  # type: ignore[var-annotated]
    result = _maybe_arg_null_out(result, axis, mask, skipna)
    return result


@disallow("O")
def nanargmin(
    values: np.ndarray,
    *,
    axis: AxisInt | None = None,
    skipna: bool = True,
    mask: npt.NDArray[np.bool_] | None = None,
) -> int | np.ndarray:
    """
    Parameters
    ----------
    values : ndarray
    axis : int, optional
    skipna : bool, default True
    mask : ndarray[bool], optional
        nan-mask if known

    Returns
    -------
    result : int or ndarray[int]
        The index/indices of min value in specified axis or -1 in the NA case

    Examples
    --------
    >>> import pandas.core.nanops as nanops
    >>> arr = np.array([1, 2, 3, np.nan, 4])
    >>> nanops.nanargmin(arr)
    0

    >>> arr = np.array(range(12), dtype=np.float64).reshape(4, 3)
    >>> arr[2:, 0] = np.nan
    >>> arr
    array([[ 0.,  1.,  2.],
           [ 3.,  4.,  5.],
           [nan,  7.,  8.],
           [nan, 10., 11.]])
    >>> nanops.nanargmin(arr, axis=1)
    array([0, 0, 1, 1])
    """
    values, mask, _, _, _ = _get_values(values, True, fill_value_typ="+inf", mask=mask)
    # error: Need type annotation for 'result'
    result = values.argmin(axis)  # type: ignore[var-annotated]
    result = _maybe_arg_null_out(result, axis, mask, skipna)
    return result


@disallow("M8", "m8")
@maybe_operate_rowwise
def nanskew(
    values: np.ndarray,
    *,
    axis: AxisInt | None = None,
    skipna: bool = True,
    mask: npt.NDArray[np.bool_] | None = None,
) -> float:
    """
    Compute the sample skewness.

    The statistic computed here is the adjusted Fisher-Pearson standardized
    moment coefficient G1. The algorithm computes this coefficient directly
    from the second and third central moment.

    Parameters
    ----------
    values : ndarray
    axis : int, optional
    skipna : bool, default True
    mask : ndarray[bool], optional
        nan-mask if known

    Returns
    -------
    result : float64
        Unless input is a float array, in which case use the same
        precision as the input array.

    Examples
    --------
    >>> import pandas.core.nanops as nanops
    >>> s = pd.Series([1, np.nan, 1, 2])
    >>> nanops.nanskew(s)
    1.7320508075688787
    """
    # error: Incompatible types in assignment (expression has type "Union[Any,
    # Union[ExtensionArray, ndarray]]", variable has type "ndarray")
    values = extract_array(values, extract_numpy=True)  # type: ignore[assignment]
    mask = _maybe_get_mask(values, skipna, mask)
    if not is_float_dtype(values.dtype):
        values = values.astype("f8")
        count = _get_counts(values.shape, mask, axis)
    else:
        count = _get_counts(values.shape, mask, axis, dtype=values.dtype)

    if skipna and mask is not None:
        values = values.copy()
        np.putmask(values, mask, 0)

    mean = values.sum(axis, dtype=np.float64) / count
    if axis is not None:
        mean = np.expand_dims(mean, axis)

    adjusted = values - mean
    if skipna and mask is not None:
        np.putmask(adjusted, mask, 0)
    adjusted2 = adjusted**2
    adjusted3 = adjusted2 * adjusted
    m2 = adjusted2.sum(axis, dtype=np.float64)
    m3 = adjusted3.sum(axis, dtype=np.float64)

    # floating point error
    #
    # #18044 in _libs/windows.pyx calc_skew follow this behavior
    # to fix the fperr to treat m2 <1e-14 as zero
    m2 = _zero_out_fperr(m2)
    m3 = _zero_out_fperr(m3)

    with np.errstate(invalid="ignore", divide="ignore"):
        result = (count * (count - 1) ** 0.5 / (count - 2)) * (m3 / m2**1.5)

    dtype = values.dtype
    if is_float_dtype(dtype):
        result = result.astype(dtype, copy=False)

    if isinstance(result, np.ndarray):
        result = np.where(m2 == 0, 0, result)
        result[count < 3] = np.nan
    else:
        result = 0 if m2 == 0 else result
        if count < 3:
            return np.nan

    return result


@disallow("M8", "m8")
@maybe_operate_rowwise
def nankurt(
    values: np.ndarray,
    *,
    axis: AxisInt | None = None,
    skipna: bool = True,
    mask: npt.NDArray[np.bool_] | None = None,
) -> float:
    """
    Compute the sample excess kurtosis

    The statistic computed here is the adjusted Fisher-Pearson standardized
    moment coefficient G2, computed directly from the second and fourth
    central moment.

    Parameters
    ----------
    values : ndarray
    axis : int, optional
    skipna : bool, default True
    mask : ndarray[bool], optional
        nan-mask if known

    Returns
    -------
    result : float64
        Unless input is a float array, in which case use the same
        precision as the input array.

    Examples
    --------
    >>> import pandas.core.nanops as nanops
    >>> s = pd.Series([1, np.nan, 1, 3, 2])
    >>> nanops.nankurt(s)
    -1.2892561983471076
    """
    # error: Incompatible types in assignment (expression has type "Union[Any,
    # Union[ExtensionArray, ndarray]]", variable has type "ndarray")
    values = extract_array(values, extract_numpy=True)  # type: ignore[assignment]
    mask = _maybe_get_mask(values, skipna, mask)
    if not is_float_dtype(values.dtype):
        values = values.astype("f8")
        count = _get_counts(values.shape, mask, axis)
    else:
        count = _get_counts(values.shape, mask, axis, dtype=values.dtype)

    if skipna and mask is not None:
        values = values.copy()
        np.putmask(values, mask, 0)

    mean = values.sum(axis, dtype=np.float64) / count
    if axis is not None:
        mean = np.expand_dims(mean, axis)

    adjusted = values - mean
    if skipna and mask is not None:
        np.putmask(adjusted, mask, 0)
    adjusted2 = adjusted**2
    adjusted4 = adjusted2**2
    m2 = adjusted2.sum(axis, dtype=np.float64)
    m4 = adjusted4.sum(axis, dtype=np.float64)

    with np.errstate(invalid="ignore", divide="ignore"):
        adj = 3 * (count - 1) ** 2 / ((count - 2) * (count - 3))
        numerator = count * (count + 1) * (count - 1) * m4
        denominator = (count - 2) * (count - 3) * m2**2

    # floating point error
    #
    # #18044 in _libs/windows.pyx calc_kurt follow this behavior
    # to fix the fperr to treat denom <1e-14 as zero
    numerator = _zero_out_fperr(numerator)
    denominator = _zero_out_fperr(denominator)

    if not isinstance(denominator, np.ndarray):
        # if ``denom`` is a scalar, check these corner cases first before
        # doing division
        if count < 4:
            return np.nan
        if denominator == 0:
            return 0

    with np.errstate(invalid="ignore", divide="ignore"):
        result = numerator / denominator - adj

    dtype = values.dtype
    if is_float_dtype(dtype):
        result = result.astype(dtype, copy=False)

    if isinstance(result, np.ndarray):
        result = np.where(denominator == 0, 0, result)
        result[count < 4] = np.nan

    return result


@disallow("M8", "m8")
@maybe_operate_rowwise
def nanprod(
    values: np.ndarray,
    *,
    axis: AxisInt | None = None,
    skipna: bool = True,
    min_count: int = 0,
    mask: npt.NDArray[np.bool_] | None = None,
) -> float:
    """
    Parameters
    ----------
    values : ndarray[dtype]
    axis : int, optional
    skipna : bool, default True
    min_count: int, default 0
    mask : ndarray[bool], optional
        nan-mask if known

    Returns
    -------
    Dtype
        The product of all elements on a given axis. ( NaNs are treated as 1)

    Examples
    --------
    >>> import pandas.core.nanops as nanops
    >>> s = pd.Series([1, 2, 3, np.nan])
    >>> nanops.nanprod(s)
    6.0
    """
    mask = _maybe_get_mask(values, skipna, mask)

    if skipna and mask is not None:
        values = values.copy()
        values[mask] = 1
    result = values.prod(axis)
    # error: Incompatible return value type (got "Union[ndarray, float]", expected
    # "float")
    return _maybe_null_out(  # type: ignore[return-value]
        result, axis, mask, values.shape, min_count=min_count
    )


def _maybe_arg_null_out(
    result: np.ndarray,
    axis: AxisInt | None,
    mask: npt.NDArray[np.bool_] | None,
    skipna: bool,
) -> np.ndarray | int:
    # helper function for nanargmin/nanargmax
    if mask is None:
        return result

    if axis is None or not getattr(result, "ndim", False):
        if skipna:
            if mask.all():
                return -1
        else:
            if mask.any():
                return -1
    else:
        if skipna:
            na_mask = mask.all(axis)
        else:
            na_mask = mask.any(axis)
        if na_mask.any():
            result[na_mask] = -1
    return result


def _get_counts(
    values_shape: Shape,
    mask: npt.NDArray[np.bool_] | None,
    axis: AxisInt | None,
    dtype: np.dtype = np.dtype(np.float64),
) -> float | np.ndarray:
    """
    Get the count of non-null values along an axis

    Parameters
    ----------
    values_shape : tuple of int
        shape tuple from values ndarray, used if mask is None
    mask : Optional[ndarray[bool]]
        locations in values that should be considered missing
    axis : Optional[int]
        axis to count along
    dtype : type, optional
        type to use for count

    Returns
    -------
    count : scalar or array
    """
    if axis is None:
        if mask is not None:
            n = mask.size - mask.sum()
        else:
            n = np.prod(values_shape)
        return dtype.type(n)

    if mask is not None:
        count = mask.shape[axis] - mask.sum(axis)
    else:
        count = values_shape[axis]

    if is_scalar(count):
        return dtype.type(count)
    return count.astype(dtype, copy=False)


def _maybe_null_out(
    result: np.ndarray | float | NaTType,
    axis: AxisInt | None,
    mask: npt.NDArray[np.bool_] | None,
    shape: tuple[int, ...],
    min_count: int = 1,
) -> np.ndarray | float | NaTType:
    """
    Returns
    -------
    Dtype
        The product of all elements on a given axis. ( NaNs are treated as 1)
    """
    if axis is not None and isinstance(result, np.ndarray):
        if mask is not None:
            null_mask = (mask.shape[axis] - mask.sum(axis) - min_count) < 0
        else:
            # we have no nulls, kept mask=None in _maybe_get_mask
            below_count = shape[axis] - min_count < 0
            new_shape = shape[:axis] + shape[axis + 1 :]
            null_mask = np.broadcast_to(below_count, new_shape)

        if np.any(null_mask):
            if is_numeric_dtype(result):
                if np.iscomplexobj(result):
                    result = result.astype("c16")
                elif not is_float_dtype(result):
                    result = result.astype("f8", copy=False)
                result[null_mask] = np.nan
            else:
                # GH12941, use None to auto cast null
                result[null_mask] = None
    elif result is not NaT:
        if check_below_min_count(shape, mask, min_count):
            result = np.nan

    return result


def check_below_min_count(
    shape: tuple[int, ...], mask: npt.NDArray[np.bool_] | None, min_count: int
) -> bool:
    """
    Check for the `min_count` keyword. Returns True if below `min_count` (when
    missing value should be returned from the reduction).

    Parameters
    ----------
    shape : tuple
        The shape of the values (`values.shape`).
    mask : ndarray[bool] or None
        Boolean numpy array (typically of same shape as `shape`) or None.
    min_count : int
        Keyword passed through from sum/prod call.

    Returns
    -------
    bool
    """
    if min_count > 0:
        if mask is None:
            # no missing values, only check size
            non_nulls = np.prod(shape)
        else:
            non_nulls = mask.size - mask.sum()
        if non_nulls < min_count:
            return True
    return False


def _zero_out_fperr(arg):
    # #18044 reference this behavior to fix rolling skew/kurt issue
    if isinstance(arg, np.ndarray):
        with np.errstate(invalid="ignore"):
            return np.where(np.abs(arg) < 1e-14, 0, arg)
    else:
        return arg.dtype.type(0) if np.abs(arg) < 1e-14 else arg


@disallow("M8", "m8")
def nancorr(
    a: np.ndarray,
    b: np.ndarray,
    *,
    method: CorrelationMethod = "pearson",
    min_periods: int | None = None,
) -> float:
    """
    a, b: ndarrays
    """
    if len(a) != len(b):
        raise AssertionError("Operands to nancorr must have same size")

    if min_periods is None:
        min_periods = 1

    valid = notna(a) & notna(b)
    if not valid.all():
        a = a[valid]
        b = b[valid]

    if len(a) < min_periods:
        return np.nan

    f = get_corr_func(method)
    return f(a, b)


def get_corr_func(
    method: CorrelationMethod,
) -> Callable[[np.ndarray, np.ndarray], float]:
    if method == "kendall":
        from scipy.stats import kendalltau

        def func(a, b):
            return kendalltau(a, b)[0]

        return func
    elif method == "spearman":
        from scipy.stats import spearmanr

        def func(a, b):
            return spearmanr(a, b)[0]

        return func
    elif method == "pearson":

        def func(a, b):
            return np.corrcoef(a, b)[0, 1]

        return func
    elif callable(method):
        return method

    raise ValueError(
        f"Unknown method '{method}', expected one of "
        "'kendall', 'spearman', 'pearson', or callable"
    )


@disallow("M8", "m8")
def nancov(
    a: np.ndarray,
    b: np.ndarray,
    *,
    min_periods: int | None = None,
    ddof: int | None = 1,
) -> float:
    if len(a) != len(b):
        raise AssertionError("Operands to nancov must have same size")

    if min_periods is None:
        min_periods = 1

    valid = notna(a) & notna(b)
    if not valid.all():
        a = a[valid]
        b = b[valid]

    if len(a) < min_periods:
        return np.nan

    return np.cov(a, b, ddof=ddof)[0, 1]


def _ensure_numeric(x):
    if isinstance(x, np.ndarray):
        if is_integer_dtype(x) or is_bool_dtype(x):
            x = x.astype(np.float64)
        elif is_object_dtype(x):
            try:
                x = x.astype(np.complex128)
            except (TypeError, ValueError):
                try:
                    x = x.astype(np.float64)
                except ValueError as err:
                    # GH#29941 we get here with object arrays containing strs
                    raise TypeError(f"Could not convert {x} to numeric") from err
            else:
                if not np.any(np.imag(x)):
                    x = x.real
    elif not (is_float(x) or is_integer(x) or is_complex(x)):
        try:
            x = float(x)
        except (TypeError, ValueError):
            # e.g. "1+1j" or "foo"
            try:
                x = complex(x)
            except ValueError as err:
                # e.g. "foo"
                raise TypeError(f"Could not convert {x} to numeric") from err
    return x


# NA-friendly array comparisons


def make_nancomp(op):
    def f(x, y):
        xmask = isna(x)
        ymask = isna(y)
        mask = xmask | ymask

        with np.errstate(all="ignore"):
            result = op(x, y)

        if mask.any():
            if is_bool_dtype(result):
                result = result.astype("O")
            np.putmask(result, mask, np.nan)

        return result

    return f


nangt = make_nancomp(operator.gt)
nange = make_nancomp(operator.ge)
nanlt = make_nancomp(operator.lt)
nanle = make_nancomp(operator.le)
naneq = make_nancomp(operator.eq)
nanne = make_nancomp(operator.ne)


def na_accum_func(values: ArrayLike, accum_func, *, skipna: bool) -> ArrayLike:
    """
    Cumulative function with skipna support.

    Parameters
    ----------
    values : np.ndarray or ExtensionArray
    accum_func : {np.cumprod, np.maximum.accumulate, np.cumsum, np.minimum.accumulate}
    skipna : bool

    Returns
    -------
    np.ndarray or ExtensionArray
    """
    mask_a, mask_b = {
        np.cumprod: (1.0, np.nan),
        np.maximum.accumulate: (-np.inf, np.nan),
        np.cumsum: (0.0, np.nan),
        np.minimum.accumulate: (np.inf, np.nan),
    }[accum_func]

    # We will be applying this function to block values
    if values.dtype.kind in ["m", "M"]:
        # GH#30460, GH#29058
        # numpy 1.18 started sorting NaTs at the end instead of beginning,
        #  so we need to work around to maintain backwards-consistency.
        orig_dtype = values.dtype

        # We need to define mask before masking NaTs
        mask = isna(values)

        y = values.view("i8")
        # Note: the accum_func comparison fails as an "is" comparison
        changed = accum_func == np.minimum.accumulate

        try:
            if changed:
                y[mask] = lib.i8max

            result = accum_func(y, axis=0)
        finally:
            if changed:
                # restore NaT elements
                y[mask] = iNaT

        if skipna:
            result[mask] = iNaT
        elif accum_func == np.minimum.accumulate:
            # Restore NaTs that we masked previously
            nz = (~np.asarray(mask)).nonzero()[0]
            if len(nz):
                # everything up to the first non-na entry stays NaT
                result[: nz[0]] = iNaT

        if isinstance(values.dtype, np.dtype):
            result = result.view(orig_dtype)
        else:
            # DatetimeArray/TimedeltaArray
            # TODO: have this case go through a DTA method?
            # For DatetimeTZDtype, view result as M8[ns]
            npdtype = orig_dtype if isinstance(orig_dtype, np.dtype) else "M8[ns]"
            # Item "type" of "Union[Type[ExtensionArray], Type[ndarray[Any, Any]]]"
            # has no attribute "_simple_new"
            result = type(values)._simple_new(  # type: ignore[union-attr]
                result.view(npdtype), dtype=orig_dtype
            )

    elif skipna and not issubclass(values.dtype.type, (np.integer, np.bool_)):
        vals = values.copy()
        mask = isna(vals)
        vals[mask] = mask_a
        result = accum_func(vals, axis=0)
        result[mask] = mask_b
    else:
        result = accum_func(values, axis=0)

    return result<|MERGE_RESOLUTION|>--- conflicted
+++ resolved
@@ -22,11 +22,8 @@
 )
 from pandas._typing import (
     ArrayLike,
-<<<<<<< HEAD
+    AxisInt,
     CorrelationMethod,
-=======
-    AxisInt,
->>>>>>> 3937fbe1
     Dtype,
     DtypeObj,
     F,
