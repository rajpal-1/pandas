--- conflicted
+++ resolved
@@ -1009,21 +1009,17 @@
             result = getattr(values, meth)(axis)
 
         result = _wrap_results(result, dtype, fill_value)
-<<<<<<< HEAD
         # error: Incompatible return value type (got "float", expected
         # "Union[ExtensionDtype, str, dtype, Type[str], Type[float], Type[int],
         # Type[complex], Type[bool], Type[object]]")
-        return _maybe_null_out(  # type: ignore[return-value]
+        result = _maybe_null_out(  # type: ignore[return-value]
             result, axis, mask, values.shape
         )
-=======
-        result = _maybe_null_out(result, axis, mask, values.shape)
 
         if datetimelike and not skipna:
             result = _mask_datetimelike_result(result, axis, mask, orig_values)
 
         return result
->>>>>>> f646ea08
 
     return reduction
 
