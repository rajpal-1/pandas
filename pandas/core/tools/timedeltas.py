--- conflicted
+++ resolved
@@ -7,11 +7,8 @@
 from pandas._libs import tslibs
 from pandas._libs.tslibs.timedeltas import (convert_to_timedelta64,
                                             array_to_timedelta64,
-<<<<<<< HEAD
+                                            parse_timedelta_unit,
                                             parse_timedelta_string)
-=======
-                                            parse_timedelta_unit)
->>>>>>> bd98841b
 
 from pandas.core.dtypes.common import (
     ensure_object,
@@ -110,50 +107,7 @@
                                             box=box, errors=errors)
 
 
-<<<<<<< HEAD
-_unit_map = {
-    'Y': 'Y',
-    'y': 'Y',
-    'W': 'W',
-    'w': 'W',
-    'D': 'D',
-    'd': 'D',
-    'days': 'D',
-    'Days': 'D',
-    'day': 'D',
-    'Day': 'D',
-    'M': 'M',
-    'H': 'h',
-    'h': 'h',
-    'm': 'm',
-    'T': 'm',
-    'S': 's',
-    's': 's',
-    'L': 'ms',
-    'MS': 'ms',
-    'ms': 'ms',
-    'US': 'us',
-    'us': 'us',
-    'NS': 'ns',
-    'ns': 'ns',
-}
-
-
-def _validate_timedelta_unit(arg):
-    """ provide validation / translation for timedelta short units """
-    try:
-        return _unit_map[arg]
-    except (KeyError, TypeError):
-        if arg is None:
-            return None
-        raise ValueError("invalid timedelta unit {arg} provided"
-                         .format(arg=arg))
-
-
 def _coerce_scalar_to_timedelta_type(r, unit=None, box=True, errors='raise'):
-=======
-def _coerce_scalar_to_timedelta_type(r, unit='ns', box=True, errors='raise'):
->>>>>>> bd98841b
     """Convert string 'r' to a timedelta object."""
 
     try:
