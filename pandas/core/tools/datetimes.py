--- conflicted
+++ resolved
@@ -431,14 +431,7 @@
             require_iso8601 = not infer_datetime_format
             format = None
 
-<<<<<<< HEAD
-    tz_parsed = None
-    # error: Incompatible types in assignment (expression has type "None",
-    # variable has type "ExtensionArray")
-    result = None  # type: ignore[assignment]
-=======
     result = None
->>>>>>> 38b5e4ad
 
     if format is not None:
         try:
