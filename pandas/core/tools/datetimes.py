--- conflicted
+++ resolved
@@ -436,25 +436,17 @@
     if format is not None and format_is_iso(format):
         require_iso8601 = True
         format = None
-    if format is not None:
-<<<<<<< HEAD
-        return _to_datetime_with_format(arg, orig_arg, name, tz, format, exact, errors)
-=======
-        # There is a special fast-path for iso8601 formatted
-        # datetime strings, so in those cases don't use the inferred
-        # format because this path makes process slower in this
-        # special case
-        format_is_iso8601 = format_is_iso(format)
-        if format_is_iso8601:
-            require_iso8601 = not infer_datetime_format
 
     if format is not None and not require_iso8601:
-        res = _to_datetime_with_format(
-            arg, orig_arg, name, tz, format, exact, errors, infer_datetime_format
+        return _to_datetime_with_format(
+            arg,
+            orig_arg,
+            name,
+            tz,
+            format,
+            exact,
+            errors,
         )
-        if res is not None:
-            return res
->>>>>>> d2630d85
 
     utc = tz == "utc"
     result, tz_parsed = objects_to_datetime64ns(
