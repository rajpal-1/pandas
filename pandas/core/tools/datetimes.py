--- conflicted
+++ resolved
@@ -3,11 +3,8 @@
 from collections import MutableMapping
 
 from pandas._libs import lib, tslib
-<<<<<<< HEAD
 from pandas._libs.tslibs.strptime import array_strptime
-=======
 from pandas._libs.tslibs.timezones import get_timezone
->>>>>>> d43aba82
 
 from pandas.core.dtypes.common import (
     _ensure_object,
