# -*- coding: utf-8 -*-
from __future__ import division

from datetime import timedelta
import warnings

import numpy as np

from pandas._libs import lib, tslibs
from pandas._libs.tslibs import NaT, Timedelta, Timestamp, iNaT
from pandas._libs.tslibs.fields import get_timedelta_field
from pandas._libs.tslibs.timedeltas import (
    array_to_timedelta64, parse_timedelta_unit)
import pandas.compat as compat
from pandas.util._decorators import Appender

from pandas.core.dtypes.common import (
    _NS_DTYPE, _TD_DTYPE, ensure_int64, is_datetime64_dtype, is_float_dtype,
    is_integer_dtype, is_list_like, is_object_dtype, is_scalar,
    is_string_dtype, is_timedelta64_dtype, is_timedelta64_ns_dtype,
    pandas_dtype)
from pandas.core.dtypes.dtypes import DatetimeTZDtype
from pandas.core.dtypes.generic import (
    ABCDataFrame, ABCIndexClass, ABCSeries, ABCTimedeltaIndex)
from pandas.core.dtypes.missing import isna

from pandas.core import ops
from pandas.core.algorithms import checked_add_with_arr
import pandas.core.common as com

from pandas.tseries.frequencies import to_offset
from pandas.tseries.offsets import Tick

from . import datetimelike as dtl


def _to_m8(key):
    """
    Timedelta-like => dt64
    """
    if not isinstance(key, Timedelta):
        # this also converts strings
        key = Timedelta(key)

    # return an type that can be compared
    return np.int64(key.value).view(_TD_DTYPE)


def _is_convertible_to_td(key):
    return isinstance(key, (Tick, timedelta,
                            np.timedelta64, compat.string_types))


def _field_accessor(name, alias, docstring=None):
    def f(self):
        values = self.asi8
        result = get_timedelta_field(values, alias)
        if self._hasnans:
            result = self._maybe_mask_results(result, fill_value=None,
                                              convert='float64')

        return result

    f.__name__ = name
    f.__doc__ = "\n{}\n".format(docstring)
    return property(f)


def _td_array_cmp(cls, op):
    """
    Wrap comparison operations to convert timedelta-like to timedelta64
    """
    opname = '__{name}__'.format(name=op.__name__)
    nat_result = True if opname == '__ne__' else False

    meth = getattr(dtl.DatetimeLikeArrayMixin, opname)

    def wrapper(self, other):
        if _is_convertible_to_td(other) or other is NaT:
            try:
                other = _to_m8(other)
            except ValueError:
                # failed to parse as timedelta
                return ops.invalid_comparison(self, other, op)

            result = meth(self, other)
            if isna(other):
                result.fill(nat_result)

        elif not is_list_like(other):
            return ops.invalid_comparison(self, other, op)

        elif len(other) != len(self):
            raise ValueError("Lengths must match")

        else:
            try:
                other = type(self)._from_sequence(other)._data
            except (ValueError, TypeError):
                return ops.invalid_comparison(self, other, op)

            result = meth(self, other)
            result = com.values_from_object(result)

            o_mask = np.array(isna(other))
            if o_mask.any():
                result[o_mask] = nat_result

        if self._hasnans:
            result[self._isnan] = nat_result

        return result

    return compat.set_function_name(wrapper, opname, cls)


class TimedeltaArrayMixin(dtl.DatetimeLikeArrayMixin, dtl.TimelikeOps):
    _typ = "timedeltaarray"
    _scalar_type = Timedelta
    __array_priority__ = 1000
    # define my properties & methods for delegation
    _other_ops = []
    _bool_ops = []
    _object_ops = ['freq']
    _field_ops = ['days', 'seconds', 'microseconds', 'nanoseconds']
    _datetimelike_ops = _field_ops + _object_ops + _bool_ops
    _datetimelike_methods = ["to_pytimedelta", "total_seconds",
                             "round", "floor", "ceil"]

    # Needed so that NaT.__richcmp__(DateTimeArray) operates pointwise
    ndim = 1

    @property
    def _box_func(self):
        return lambda x: Timedelta(x, unit='ns')

    @property
    def dtype(self):
        return _TD_DTYPE

    # ----------------------------------------------------------------
    # Constructors
    _attributes = ["freq"]

    @classmethod
    def _simple_new(cls, values, freq=None, dtype=_TD_DTYPE):
        # `dtype` is passed by _shallow_copy in corner cases, should always
        #  be timedelta64[ns] if present
        assert dtype == _TD_DTYPE
        assert isinstance(values, np.ndarray), type(values)

        if values.dtype == 'i8':
            values = values.view('m8[ns]')

        assert values.dtype == 'm8[ns]'

        result = object.__new__(cls)
        result._data = values
        result._freq = freq
        return result

    def __new__(cls, values, freq=None, dtype=_TD_DTYPE, copy=False):
        return cls._from_sequence(values, dtype=dtype, copy=copy, freq=freq)

    @classmethod
    def _from_sequence(cls, data, dtype=_TD_DTYPE, copy=False,
                       freq=None, unit=None):
        if dtype != _TD_DTYPE:
            raise ValueError("Only timedelta64[ns] dtype is valid.")

        freq, freq_infer = dtl.maybe_infer_freq(freq)

        data, inferred_freq = sequence_to_td64ns(data, copy=copy, unit=unit)
        freq, freq_infer = dtl.validate_inferred_freq(freq, inferred_freq,
                                                      freq_infer)

        result = cls._simple_new(data, freq=freq)

        if inferred_freq is None and freq is not None:
            # this condition precludes `freq_infer`
            cls._validate_frequency(result, freq)

        elif freq_infer:
            result.freq = to_offset(result.inferred_freq)

        return result

    @classmethod
    def _generate_range(cls, start, end, periods, freq, closed=None):

        periods = dtl.validate_periods(periods)
        if freq is None and any(x is None for x in [periods, start, end]):
            raise ValueError('Must provide freq argument if no data is '
                             'supplied')

        if com.count_not_none(start, end, periods, freq) != 3:
            raise ValueError('Of the four parameters: start, end, periods, '
                             'and freq, exactly three must be specified')

        if start is not None:
            start = Timedelta(start)

        if end is not None:
            end = Timedelta(end)

        if start is None and end is None:
            if closed is not None:
                raise ValueError("Closed has to be None if not both of start"
                                 "and end are defined")

        left_closed, right_closed = dtl.validate_endpoints(closed)

        if freq is not None:
            index = _generate_regular_range(start, end, periods, freq)
        else:
            index = np.linspace(start.value, end.value, periods).astype('i8')

        if not left_closed:
            index = index[1:]
        if not right_closed:
            index = index[:-1]

        return cls._simple_new(index, freq=freq)

    # ----------------------------------------------------------------
    # DatetimeLike Interface

    def _unbox_scalar(self, value):
        if not isinstance(value, self._scalar_type) and value is not NaT:
            raise ValueError("'value' should be a Timedelta.")
        self._check_compatible_with(value)
        return value.value

    def _scalar_from_string(self, value):
        return Timedelta(value)

    def _check_compatible_with(self, other):
        # we don't have anything to validate.
        pass

    # ----------------------------------------------------------------
    # Array-Like / EA-Interface Methods

    @Appender(dtl.DatetimeLikeArrayMixin._validate_fill_value.__doc__)
    def _validate_fill_value(self, fill_value):
        if isna(fill_value):
            fill_value = iNaT
        elif isinstance(fill_value, (timedelta, np.timedelta64, Tick)):
            fill_value = Timedelta(fill_value).value
        else:
            raise ValueError("'fill_value' should be a Timedelta. "
                             "Got '{got}'.".format(got=fill_value))
        return fill_value

    def astype(self, dtype, copy=True):
        # We handle
        #   --> timedelta64[ns]
        #   --> timedelta64
        # DatetimeLikeArrayMixin super call handles other cases
        dtype = pandas_dtype(dtype)

        if is_timedelta64_dtype(dtype) and not is_timedelta64_ns_dtype(dtype):
            # by pandas convention, converting to non-nano timedelta64
            #  returns an int64-dtyped array with ints representing multiples
            #  of the desired timedelta unit.  This is essentially division
            if self._hasnans:
                # avoid double-copying
                result = self._data.astype(dtype, copy=False)
                values = self._maybe_mask_results(result,
                                                  fill_value=None,
                                                  convert='float64')
                return values
            result = self._data.astype(dtype, copy=copy)
            return result.astype('i8')
        elif is_timedelta64_ns_dtype(dtype):
            if copy:
                return self.copy()
            return self
        return dtl.DatetimeLikeArrayMixin.astype(self, dtype, copy=copy)

    # ----------------------------------------------------------------
    # Rendering Methods

    def _format_native_types(self):
        return self.astype(object)

    def _formatter(self, boxed=False):
        from pandas.io.formats.format import _get_format_timedelta64
        return _get_format_timedelta64(self, box=True)

<<<<<<< HEAD
=======
    def _format_native_types(self, na_rep='NaT', date_format=None):
        from pandas.io.formats.format import _get_format_timedelta64

        formatter = _get_format_timedelta64(self._data, na_rep)
        return np.array([formatter(x) for x in self._data])

>>>>>>> f4f37f45
    # ----------------------------------------------------------------
    # Arithmetic Methods

    _create_comparison_method = classmethod(_td_array_cmp)

    def _add_offset(self, other):
        assert not isinstance(other, Tick)
        raise TypeError("cannot add the type {typ} to a {cls}"
                        .format(typ=type(other).__name__,
                                cls=type(self).__name__))

    def _add_delta(self, delta):
        """
        Add a timedelta-like, Tick, or TimedeltaIndex-like object
        to self, yielding a new TimedeltaArray.

        Parameters
        ----------
        other : {timedelta, np.timedelta64, Tick,
                 TimedeltaIndex, ndarray[timedelta64]}

        Returns
        -------
        result : TimedeltaArray
        """
        new_values = super(TimedeltaArrayMixin, self)._add_delta(delta)
        return type(self)._from_sequence(new_values, freq='infer')

    def _add_datetime_arraylike(self, other):
        """
        Add DatetimeArray/Index or ndarray[datetime64] to TimedeltaArray.
        """
        if isinstance(other, np.ndarray):
            # At this point we have already checked that dtype is datetime64
            from pandas.core.arrays import DatetimeArrayMixin
            other = DatetimeArrayMixin(other)

        # defer to implementation in DatetimeArray
        return other + self

    def _add_datetimelike_scalar(self, other):
        # adding a timedeltaindex to a datetimelike
        from pandas.core.arrays import DatetimeArrayMixin

        assert other is not NaT
        other = Timestamp(other)
        if other is NaT:
            # In this case we specifically interpret NaT as a datetime, not
            # the timedelta interpretation we would get by returning self + NaT
            result = self.asi8.view('m8[ms]') + NaT.to_datetime64()
            return DatetimeArrayMixin(result)

        i8 = self.asi8
        result = checked_add_with_arr(i8, other.value,
                                      arr_mask=self._isnan)
        result = self._maybe_mask_results(result)
        dtype = DatetimeTZDtype(tz=other.tz) if other.tz else _NS_DTYPE
        return DatetimeArrayMixin(result, dtype=dtype, freq=self.freq)

    def _addsub_offset_array(self, other, op):
        # Add or subtract Array-like of DateOffset objects
        try:
            # TimedeltaIndex can only operate with a subset of DateOffset
            # subclasses.  Incompatible classes will raise AttributeError,
            # which we re-raise as TypeError
            return dtl.DatetimeLikeArrayMixin._addsub_offset_array(self, other,
                                                                   op)
        except AttributeError:
            raise TypeError("Cannot add/subtract non-tick DateOffset to {cls}"
                            .format(cls=type(self).__name__))

    def __mul__(self, other):
        other = lib.item_from_zerodim(other)

        if isinstance(other, (ABCDataFrame, ABCSeries, ABCIndexClass)):
            return NotImplemented

        if is_scalar(other):
            # numpy will accept float and int, raise TypeError for others
            result = self._data * other
            freq = None
            if self.freq is not None and not isna(other):
                freq = self.freq * other
            return type(self)(result, freq=freq)

        if not hasattr(other, "dtype"):
            # list, tuple
            other = np.array(other)
        if len(other) != len(self) and not is_timedelta64_dtype(other):
            # Exclude timedelta64 here so we correctly raise TypeError
            #  for that instead of ValueError
            raise ValueError("Cannot multiply with unequal lengths")

        if is_object_dtype(other):
            # this multiplication will succeed only if all elements of other
            #  are int or float scalars, so we will end up with
            #  timedelta64[ns]-dtyped result
            result = [self[n] * other[n] for n in range(len(self))]
            result = np.array(result)
            return type(self)(result)

        # numpy will accept float or int dtype, raise TypeError for others
        result = self._data * other
        return type(self)(result)

    __rmul__ = __mul__

    def __truediv__(self, other):
        # timedelta / X is well-defined for timedelta-like or numeric X
        other = lib.item_from_zerodim(other)

        if isinstance(other, (ABCSeries, ABCDataFrame, ABCIndexClass)):
            return NotImplemented

        if isinstance(other, (timedelta, np.timedelta64, Tick)):
            other = Timedelta(other)
            if other is NaT:
                # specifically timedelta64-NaT
                result = np.empty(self.shape, dtype=np.float64)
                result.fill(np.nan)
                return result

            # otherwise, dispatch to Timedelta implementation
            return self._data / other

        elif lib.is_scalar(other):
            # assume it is numeric
            result = self._data / other
            freq = None
            if self.freq is not None:
                # Tick division is not implemented, so operate on Timedelta
                freq = self.freq.delta / other
            return type(self)(result, freq=freq)

        if not hasattr(other, "dtype"):
            # e.g. list, tuple
            other = np.array(other)

        if len(other) != len(self):
            raise ValueError("Cannot divide vectors with unequal lengths")

        elif is_timedelta64_dtype(other):
            # let numpy handle it
            return self._data / other

        elif is_object_dtype(other):
            # Note: we do not do type inference on the result, so either
            #  an object array or numeric-dtyped (if numpy does inference)
            #  will be returned.  GH#23829
            result = [self[n] / other[n] for n in range(len(self))]
            result = np.array(result)
            return result

        else:
            result = self._data / other
            return type(self)(result)

    def __rtruediv__(self, other):
        # X / timedelta is defined only for timedelta-like X
        other = lib.item_from_zerodim(other)

        if isinstance(other, (ABCSeries, ABCDataFrame, ABCIndexClass)):
            return NotImplemented

        if isinstance(other, (timedelta, np.timedelta64, Tick)):
            other = Timedelta(other)
            if other is NaT:
                # specifically timedelta64-NaT
                result = np.empty(self.shape, dtype=np.float64)
                result.fill(np.nan)
                return result

            # otherwise, dispatch to Timedelta implementation
            return other / self._data

        elif lib.is_scalar(other):
            raise TypeError("Cannot divide {typ} by {cls}"
                            .format(typ=type(other).__name__,
                                    cls=type(self).__name__))

        if not hasattr(other, "dtype"):
            # e.g. list, tuple
            other = np.array(other)

        if len(other) != len(self):
            raise ValueError("Cannot divide vectors with unequal lengths")

        elif is_timedelta64_dtype(other):
            # let numpy handle it
            return other / self._data

        elif is_object_dtype(other):
            # Note: unlike in __truediv__, we do not _need_ to do type#
            #  inference on the result.  It does not raise, a numeric array
            #  is returned.  GH#23829
            result = [other[n] / self[n] for n in range(len(self))]
            return np.array(result)

        else:
            raise TypeError("Cannot divide {dtype} data by {cls}"
                            .format(dtype=other.dtype,
                                    cls=type(self).__name__))

    if compat.PY2:
        __div__ = __truediv__
        __rdiv__ = __rtruediv__

    def __floordiv__(self, other):
        if isinstance(other, (ABCSeries, ABCDataFrame, ABCIndexClass)):
            return NotImplemented

        other = lib.item_from_zerodim(other)
        if is_scalar(other):
            if isinstance(other, (timedelta, np.timedelta64, Tick)):
                other = Timedelta(other)
                if other is NaT:
                    # treat this specifically as timedelta-NaT
                    result = np.empty(self.shape, dtype=np.float64)
                    result.fill(np.nan)
                    return result

                # dispatch to Timedelta implementation
                result = other.__rfloordiv__(self._data)
                return result

            # at this point we should only have numeric scalars; anything
            #  else will raise
            result = self.asi8 // other
            result[self._isnan] = iNaT
            freq = None
            if self.freq is not None:
                # Note: freq gets division, not floor-division
                freq = self.freq / other
            return type(self)(result.view('m8[ns]'), freq=freq)

        if not hasattr(other, "dtype"):
            # list, tuple
            other = np.array(other)
        if len(other) != len(self):
            raise ValueError("Cannot divide with unequal lengths")

        elif is_timedelta64_dtype(other):
            other = type(self)(other)

            # numpy timedelta64 does not natively support floordiv, so operate
            #  on the i8 values
            result = self.asi8 // other.asi8
            mask = self._isnan | other._isnan
            if mask.any():
                result = result.astype(np.int64)
                result[mask] = np.nan
            return result

        elif is_object_dtype(other):
            result = [self[n] // other[n] for n in range(len(self))]
            result = np.array(result)
            if lib.infer_dtype(result) == 'timedelta':
                result, _ = sequence_to_td64ns(result)
                return type(self)(result)
            return result

        elif is_integer_dtype(other) or is_float_dtype(other):
            result = self._data // other
            return type(self)(result)

        else:
            dtype = getattr(other, "dtype", type(other).__name__)
            raise TypeError("Cannot divide {typ} by {cls}"
                            .format(typ=dtype, cls=type(self).__name__))

    def __rfloordiv__(self, other):
        if isinstance(other, (ABCSeries, ABCDataFrame, ABCIndexClass)):
            return NotImplemented

        other = lib.item_from_zerodim(other)
        if is_scalar(other):
            if isinstance(other, (timedelta, np.timedelta64, Tick)):
                other = Timedelta(other)
                if other is NaT:
                    # treat this specifically as timedelta-NaT
                    result = np.empty(self.shape, dtype=np.float64)
                    result.fill(np.nan)
                    return result

                # dispatch to Timedelta implementation
                result = other.__floordiv__(self._data)
                return result

            raise TypeError("Cannot divide {typ} by {cls}"
                            .format(typ=type(other).__name__,
                                    cls=type(self).__name__))

        if not hasattr(other, "dtype"):
            # list, tuple
            other = np.array(other)
        if len(other) != len(self):
            raise ValueError("Cannot divide with unequal lengths")

        elif is_timedelta64_dtype(other):
            other = type(self)(other)

            # numpy timedelta64 does not natively support floordiv, so operate
            #  on the i8 values
            result = other.asi8 // self.asi8
            mask = self._isnan | other._isnan
            if mask.any():
                result = result.astype(np.int64)
                result[mask] = np.nan
            return result

        elif is_object_dtype(other):
            result = [other[n] // self[n] for n in range(len(self))]
            result = np.array(result)
            return result

        else:
            dtype = getattr(other, "dtype", type(other).__name__)
            raise TypeError("Cannot divide {typ} by {cls}"
                            .format(typ=dtype, cls=type(self).__name__))

    def __mod__(self, other):
        # Note: This is a naive implementation, can likely be optimized
        if isinstance(other, (ABCSeries, ABCDataFrame, ABCIndexClass)):
            return NotImplemented

        other = lib.item_from_zerodim(other)
        if isinstance(other, (timedelta, np.timedelta64, Tick)):
            other = Timedelta(other)
        return self - (self // other) * other

    def __rmod__(self, other):
        # Note: This is a naive implementation, can likely be optimized
        if isinstance(other, (ABCSeries, ABCDataFrame, ABCIndexClass)):
            return NotImplemented

        other = lib.item_from_zerodim(other)
        if isinstance(other, (timedelta, np.timedelta64, Tick)):
            other = Timedelta(other)
        return other - (other // self) * self

    def __divmod__(self, other):
        # Note: This is a naive implementation, can likely be optimized
        if isinstance(other, (ABCSeries, ABCDataFrame, ABCIndexClass)):
            return NotImplemented

        other = lib.item_from_zerodim(other)
        if isinstance(other, (timedelta, np.timedelta64, Tick)):
            other = Timedelta(other)

        res1 = self // other
        res2 = self - res1 * other
        return res1, res2

    def __rdivmod__(self, other):
        # Note: This is a naive implementation, can likely be optimized
        if isinstance(other, (ABCSeries, ABCDataFrame, ABCIndexClass)):
            return NotImplemented

        other = lib.item_from_zerodim(other)
        if isinstance(other, (timedelta, np.timedelta64, Tick)):
            other = Timedelta(other)

        res1 = other // self
        res2 = other - res1 * self
        return res1, res2

    # Note: TimedeltaIndex overrides this in call to cls._add_numeric_methods
    def __neg__(self):
        if self.freq is not None:
            return type(self)(-self._data, freq=-self.freq)
        return type(self)(-self._data)

    def __abs__(self):
        # Note: freq is not preserved
        return type(self)(np.abs(self._data))

    # ----------------------------------------------------------------
    # Conversion Methods - Vectorized analogues of Timedelta methods

    def total_seconds(self):
        """
        Return total duration of each element expressed in seconds.

        This method is available directly on TimedeltaArray, TimedeltaIndex
        and on Series containing timedelta values under the ``.dt`` namespace.

        Returns
        -------
        seconds : [ndarray, Float64Index, Series]
            When the calling object is a TimedeltaArray, the return type
            is ndarray.  When the calling object is a TimedeltaIndex,
            the return type is a Float64Index. When the calling object
            is a Series, the return type is Series of type `float64` whose
            index is the same as the original.

        See Also
        --------
        datetime.timedelta.total_seconds : Standard library version
            of this method.
        TimedeltaIndex.components : Return a DataFrame with components of
            each Timedelta.

        Examples
        --------
        **Series**

        >>> s = pd.Series(pd.to_timedelta(np.arange(5), unit='d'))
        >>> s
        0   0 days
        1   1 days
        2   2 days
        3   3 days
        4   4 days
        dtype: timedelta64[ns]

        >>> s.dt.total_seconds()
        0         0.0
        1     86400.0
        2    172800.0
        3    259200.0
        4    345600.0
        dtype: float64

        **TimedeltaIndex**

        >>> idx = pd.to_timedelta(np.arange(5), unit='d')
        >>> idx
        TimedeltaIndex(['0 days', '1 days', '2 days', '3 days', '4 days'],
                       dtype='timedelta64[ns]', freq=None)

        >>> idx.total_seconds()
        Float64Index([0.0, 86400.0, 172800.0, 259200.00000000003, 345600.0],
                     dtype='float64')
        """
        return self._maybe_mask_results(1e-9 * self.asi8, fill_value=None)

    def to_pytimedelta(self):
        """
        Return Timedelta Array/Index as object ndarray of datetime.timedelta
        objects.

        Returns
        -------
        datetimes : ndarray
        """
        return tslibs.ints_to_pytimedelta(self.asi8)

    days = _field_accessor("days", "days",
                           "Number of days for each element.")
    seconds = _field_accessor("seconds", "seconds",
                              "Number of seconds (>= 0 and less than 1 day) "
                              "for each element.")
    microseconds = _field_accessor("microseconds", "microseconds",
                                   "Number of microseconds (>= 0 and less "
                                   "than 1 second) for each element.")
    nanoseconds = _field_accessor("nanoseconds", "nanoseconds",
                                  "Number of nanoseconds (>= 0 and less "
                                  "than 1 microsecond) for each element.")

    @property
    def components(self):
        """
        Return a dataframe of the components (days, hours, minutes,
        seconds, milliseconds, microseconds, nanoseconds) of the Timedeltas.

        Returns
        -------
        a DataFrame
        """
        from pandas import DataFrame

        columns = ['days', 'hours', 'minutes', 'seconds',
                   'milliseconds', 'microseconds', 'nanoseconds']
        hasnans = self._hasnans
        if hasnans:
            def f(x):
                if isna(x):
                    return [np.nan] * len(columns)
                return x.components
        else:
            def f(x):
                return x.components

        result = DataFrame([f(x) for x in self], columns=columns)
        if not hasnans:
            result = result.astype('int64')
        return result


TimedeltaArrayMixin._add_comparison_ops()


# ---------------------------------------------------------------------
# Constructor Helpers

def sequence_to_td64ns(data, copy=False, unit="ns", errors="raise"):
    """
    Parameters
    ----------
    array : list-like
    copy : bool, default False
    unit : str, default "ns"
        The timedelta unit to treat integers as multiples of.
    errors : {"raise", "coerce", "ignore"}, default "raise"
        How to handle elements that cannot be converted to timedelta64[ns].
        See ``pandas.to_timedelta`` for details.

    Returns
    -------
    converted : numpy.ndarray
        The sequence converted to a numpy array with dtype ``timedelta64[ns]``.
    inferred_freq : Tick or None
        The inferred frequency of the sequence.

    Raises
    ------
    ValueError : Data cannot be converted to timedelta64[ns].

    Notes
    -----
    Unlike `pandas.to_timedelta`, if setting ``errors=ignore`` will not cause
    errors to be ignored; they are caught and subsequently ignored at a
    higher level.
    """
    inferred_freq = None
    unit = parse_timedelta_unit(unit)

    # Unwrap whatever we have into a np.ndarray
    if not hasattr(data, 'dtype'):
        # e.g. list, tuple
        if np.ndim(data) == 0:
            # i.e. generator
            data = list(data)
        data = np.array(data, copy=False)
    elif isinstance(data, ABCSeries):
        data = data._values
    elif isinstance(data, (ABCTimedeltaIndex, TimedeltaArrayMixin)):
        inferred_freq = data.freq
        data = data._data

    # Convert whatever we have into timedelta64[ns] dtype
    if is_object_dtype(data) or is_string_dtype(data):
        # no need to make a copy, need to convert if string-dtyped
        data = objects_to_td64ns(data, unit=unit, errors=errors)
        copy = False

    elif is_integer_dtype(data):
        # treat as multiples of the given unit
        data, copy_made = ints_to_td64ns(data, unit=unit)
        copy = copy and not copy_made

    elif is_float_dtype(data):
        # treat as multiples of the given unit.  If after converting to nanos,
        #  there are fractional components left, these are truncated
        #  (i.e. NOT rounded)
        mask = np.isnan(data)
        coeff = np.timedelta64(1, unit) / np.timedelta64(1, 'ns')
        data = (coeff * data).astype(np.int64).view('timedelta64[ns]')
        data[mask] = iNaT
        copy = False

    elif is_timedelta64_dtype(data):
        if data.dtype != _TD_DTYPE:
            # non-nano unit
            # TODO: watch out for overflows
            data = data.astype(_TD_DTYPE)
            copy = False

    elif is_datetime64_dtype(data):
        # GH#23539
        warnings.warn("Passing datetime64-dtype data to TimedeltaIndex is "
                      "deprecated, will raise a TypeError in a future "
                      "version",
                      FutureWarning, stacklevel=4)
        data = ensure_int64(data).view(_TD_DTYPE)

    else:
        raise TypeError("dtype {dtype} cannot be converted to timedelta64[ns]"
                        .format(dtype=data.dtype))

    data = np.array(data, copy=copy)
    assert data.dtype == 'm8[ns]', data
    return data, inferred_freq


def ints_to_td64ns(data, unit="ns"):
    """
    Convert an ndarray with integer-dtype to timedelta64[ns] dtype, treating
    the integers as multiples of the given timedelta unit.

    Parameters
    ----------
    data : numpy.ndarray with integer-dtype
    unit : str, default "ns"
        The timedelta unit to treat integers as multiples of.

    Returns
    -------
    numpy.ndarray : timedelta64[ns] array converted from data
    bool : whether a copy was made
    """
    copy_made = False
    unit = unit if unit is not None else "ns"

    if data.dtype != np.int64:
        # converting to int64 makes a copy, so we can avoid
        # re-copying later
        data = data.astype(np.int64)
        copy_made = True

    if unit != "ns":
        dtype_str = "timedelta64[{unit}]".format(unit=unit)
        data = data.view(dtype_str)

        # TODO: watch out for overflows when converting from lower-resolution
        data = data.astype("timedelta64[ns]")
        # the astype conversion makes a copy, so we can avoid re-copying later
        copy_made = True

    else:
        data = data.view("timedelta64[ns]")

    return data, copy_made


def objects_to_td64ns(data, unit="ns", errors="raise"):
    """
    Convert a object-dtyped or string-dtyped array into an
    timedelta64[ns]-dtyped array.

    Parameters
    ----------
    data : ndarray or Index
    unit : str, default "ns"
        The timedelta unit to treat integers as multiples of.
    errors : {"raise", "coerce", "ignore"}, default "raise"
        How to handle elements that cannot be converted to timedelta64[ns].
        See ``pandas.to_timedelta`` for details.

    Returns
    -------
    numpy.ndarray : timedelta64[ns] array converted from data

    Raises
    ------
    ValueError : Data cannot be converted to timedelta64[ns].

    Notes
    -----
    Unlike `pandas.to_timedelta`, if setting `errors=ignore` will not cause
    errors to be ignored; they are caught and subsequently ignored at a
    higher level.
    """
    # coerce Index to np.ndarray, converting string-dtype if necessary
    values = np.array(data, dtype=np.object_, copy=False)

    result = array_to_timedelta64(values,
                                  unit=unit, errors=errors)
    return result.view('timedelta64[ns]')


def _generate_regular_range(start, end, periods, offset):
    stride = offset.nanos
    if periods is None:
        b = Timedelta(start).value
        e = Timedelta(end).value
        e += stride - e % stride
    elif start is not None:
        b = Timedelta(start).value
        e = b + periods * stride
    elif end is not None:
        e = Timedelta(end).value + stride
        b = e - periods * stride
    else:
        raise ValueError("at least 'start' or 'end' should be specified "
                         "if a 'period' is given.")

    data = np.arange(b, e, stride, dtype=np.int64)
    return data<|MERGE_RESOLUTION|>--- conflicted
+++ resolved
@@ -281,22 +281,16 @@
     # ----------------------------------------------------------------
     # Rendering Methods
 
-    def _format_native_types(self):
-        return self.astype(object)
-
     def _formatter(self, boxed=False):
         from pandas.io.formats.format import _get_format_timedelta64
         return _get_format_timedelta64(self, box=True)
 
-<<<<<<< HEAD
-=======
     def _format_native_types(self, na_rep='NaT', date_format=None):
         from pandas.io.formats.format import _get_format_timedelta64
 
         formatter = _get_format_timedelta64(self._data, na_rep)
         return np.array([formatter(x) for x in self._data])
 
->>>>>>> f4f37f45
     # ----------------------------------------------------------------
     # Arithmetic Methods
 
