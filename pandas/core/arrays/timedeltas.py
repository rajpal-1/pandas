--- conflicted
+++ resolved
@@ -580,11 +580,7 @@
         elif is_object_dtype(other):
             result = [self[n] // other[n] for n in range(len(self))]
             result = np.array(result)
-<<<<<<< HEAD
             if lib.infer_dtype(result, skipna=True) == 'timedelta':
-=======
-            if lib.infer_dtype(result, skipna=False) == 'timedelta':
->>>>>>> 00391586
                 result, _ = sequence_to_td64ns(result)
                 return type(self)(result)
             return result
