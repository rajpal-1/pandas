# -*- coding: utf-8 -*-
from __future__ import division

from datetime import timedelta
import warnings

import numpy as np

from pandas._libs import algos, lib, tslibs
from pandas._libs.tslibs import NaT, Timedelta, Timestamp, iNaT
from pandas._libs.tslibs.fields import get_timedelta_field
from pandas._libs.tslibs.timedeltas import (
    array_to_timedelta64, parse_timedelta_unit)
import pandas.compat as compat
from pandas.util._decorators import Appender

from pandas.core.dtypes.common import (
    _TD_DTYPE, ensure_int64, is_datetime64_dtype, is_float_dtype,
    is_integer_dtype, is_list_like, is_object_dtype, is_scalar,
    is_string_dtype, is_timedelta64_dtype)
from pandas.core.dtypes.generic import (
    ABCDataFrame, ABCIndexClass, ABCSeries, ABCTimedeltaIndex)
from pandas.core.dtypes.missing import isna

from pandas.core.algorithms import checked_add_with_arr, unique1d
import pandas.core.common as com

from pandas.tseries.frequencies import to_offset
from pandas.tseries.offsets import Tick

from . import datetimelike as dtl


def _to_m8(key):
    """
    Timedelta-like => dt64
    """
    if not isinstance(key, Timedelta):
        # this also converts strings
        key = Timedelta(key)

    # return an type that can be compared
    return np.int64(key.value).view(_TD_DTYPE)


def _is_convertible_to_td(key):
    return isinstance(key, (Tick, timedelta,
                            np.timedelta64, compat.string_types))


def _field_accessor(name, alias, docstring=None):
    def f(self):
        values = self.asi8
        result = get_timedelta_field(values, alias)
        if self.hasnans:
            result = self._maybe_mask_results(result, fill_value=None,
                                              convert='float64')

        return result

    f.__name__ = name
    f.__doc__ = docstring
    return property(f)


def _td_array_cmp(cls, op):
    """
    Wrap comparison operations to convert timedelta-like to timedelta64
    """
    opname = '__{name}__'.format(name=op.__name__)
    nat_result = True if opname == '__ne__' else False

    def wrapper(self, other):
        msg = "cannot compare a {cls} with type {typ}"
        meth = getattr(dtl.DatetimeLikeArrayMixin, opname)
        if _is_convertible_to_td(other) or other is NaT:
            try:
                other = _to_m8(other)
            except ValueError:
                # failed to parse as timedelta
                raise TypeError(msg.format(cls=type(self).__name__,
                                           typ=type(other).__name__))
            result = meth(self, other)
            if isna(other):
                result.fill(nat_result)

        elif not is_list_like(other):
            raise TypeError(msg.format(cls=type(self).__name__,
                                       typ=type(other).__name__))
        else:
            other = type(self)(other)._data
            result = meth(self, other)
            result = com.values_from_object(result)

            o_mask = np.array(isna(other))
            if o_mask.any():
                result[o_mask] = nat_result

        if self.hasnans:
            result[self._isnan] = nat_result

        return result

    return compat.set_function_name(wrapper, opname, cls)


<<<<<<< HEAD
class TimedeltaArrayMixin(dtl.DatetimeLikeArrayMixin):
=======
def _wrap_tdi_op(op):
    """
    Instead of re-implementing multiplication/division etc operations
    in the Array class, for now we dispatch to the TimedeltaIndex
    implementations.
    """
    # TODO: implement directly here and wrap in TimedeltaIndex, instead of
    #  the other way around
    def method(self, other):
        if isinstance(other, (ABCSeries, ABCDataFrame, ABCIndexClass)):
            return NotImplemented

        from pandas import TimedeltaIndex
        obj = TimedeltaIndex(self)
        result = op(obj, other)
        if is_timedelta64_dtype(result):
            return type(self)(result)
        return np.array(result)

    method.__name__ = '__{name}__'.format(name=op.__name__)
    return method


class TimedeltaArrayMixin(dtl.DatetimeLikeArrayMixin, dtl.TimelikeOps):
>>>>>>> 45f880b6
    _typ = "timedeltaarray"
    __array_priority__ = 1000

    @property
    def _box_func(self):
        return lambda x: Timedelta(x, unit='ns')

    @property
    def dtype(self):
        return _TD_DTYPE

    # ----------------------------------------------------------------
    # Constructors
    _attributes = ["freq"]

    @classmethod
    def _simple_new(cls, values, freq=None, dtype=_TD_DTYPE):
        # `dtype` is passed by _shallow_copy in corner cases, should always
        #  be timedelta64[ns] if present
        assert dtype == _TD_DTYPE
        assert isinstance(values, np.ndarray), type(values)

        if values.dtype == 'i8':
            values = values.view('m8[ns]')

        assert values.dtype == 'm8[ns]'

        result = object.__new__(cls)
        result._data = values
        result._freq = freq
        return result

    def __new__(cls, values, freq=None, dtype=_TD_DTYPE, copy=False):
        return cls._from_sequence(values, freq=freq, dtype=dtype, copy=copy)

    @classmethod
    def _from_sequence(cls, data, freq=None, unit=None,
                       dtype=_TD_DTYPE, copy=False):
        if dtype != _TD_DTYPE:
            raise ValueError("Only timedelta64[ns] dtype is valid.")

        freq, freq_infer = dtl.maybe_infer_freq(freq)

        data, inferred_freq = sequence_to_td64ns(data, copy=copy, unit=unit)
        if inferred_freq is not None:
            if freq is not None and freq != inferred_freq:
                raise ValueError('Inferred frequency {inferred} from passed '
                                 'values does not conform to passed frequency '
                                 '{passed}'
                                 .format(inferred=inferred_freq,
                                         passed=freq.freqstr))
            elif freq is None:
                freq = inferred_freq
            freq_infer = False

        result = cls._simple_new(data, freq=freq)

        if inferred_freq is None and freq is not None:
            # this condition precludes `freq_infer`
            cls._validate_frequency(result, freq)

        elif freq_infer:
            result.freq = to_offset(result.inferred_freq)

        return result

    @classmethod
    def _generate_range(cls, start, end, periods, freq, closed=None):

        periods = dtl.validate_periods(periods)
        if freq is None and any(x is None for x in [periods, start, end]):
            raise ValueError('Must provide freq argument if no data is '
                             'supplied')

        if com.count_not_none(start, end, periods, freq) != 3:
            raise ValueError('Of the four parameters: start, end, periods, '
                             'and freq, exactly three must be specified')

        if start is not None:
            start = Timedelta(start)

        if end is not None:
            end = Timedelta(end)

        if start is None and end is None:
            if closed is not None:
                raise ValueError("Closed has to be None if not both of start"
                                 "and end are defined")

        left_closed, right_closed = dtl.validate_endpoints(closed)

        if freq is not None:
            index = _generate_regular_range(start, end, periods, freq)
        else:
            index = np.linspace(start.value, end.value, periods).astype('i8')

        if not left_closed:
            index = index[1:]
        if not right_closed:
            index = index[:-1]

        return cls._simple_new(index, freq=freq)

    # ----------------------------------------------------------------
    # Array-Like / EA-Interface Methods

    @Appender(dtl.DatetimeLikeArrayMixin._validate_fill_value.__doc__)
    def _validate_fill_value(self, fill_value):
        if isna(fill_value):
            fill_value = iNaT
        elif isinstance(fill_value, (timedelta, np.timedelta64, Tick)):
            fill_value = Timedelta(fill_value).value
        else:
            raise ValueError("'fill_value' should be a Timedelta. "
                             "Got '{got}'.".format(got=fill_value))
        return fill_value

    # monotonicity/uniqueness properties are called via frequencies.infer_freq,
    #  see GH#23789

    @property
    def _is_monotonic_increasing(self):
        return algos.is_monotonic(self.asi8, timelike=True)[0]

    @property
    def _is_monotonic_decreasing(self):
        return algos.is_monotonic(self.asi8, timelike=True)[1]

    @property
    def _is_unique(self):
        return len(unique1d(self.asi8)) == len(self)

    # ----------------------------------------------------------------
    # Arithmetic Methods

    _create_comparison_method = classmethod(_td_array_cmp)

    def _add_offset(self, other):
        assert not isinstance(other, Tick)
        raise TypeError("cannot add the type {typ} to a {cls}"
                        .format(typ=type(other).__name__,
                                cls=type(self).__name__))

    def _add_delta(self, delta):
        """
        Add a timedelta-like, Tick, or TimedeltaIndex-like object
        to self, yielding a new TimedeltaArray.

        Parameters
        ----------
        other : {timedelta, np.timedelta64, Tick,
                 TimedeltaIndex, ndarray[timedelta64]}

        Returns
        -------
        result : TimedeltaArray
        """
        new_values = dtl.DatetimeLikeArrayMixin._add_delta(self, delta)
        return type(self)(new_values, freq='infer')

    def _add_datetime_arraylike(self, other):
        """
        Add DatetimeArray/Index or ndarray[datetime64] to TimedeltaArray.
        """
        if isinstance(other, np.ndarray):
            # At this point we have already checked that dtype is datetime64
            from pandas.core.arrays import DatetimeArrayMixin
            other = DatetimeArrayMixin(other)

        # defer to implementation in DatetimeArray
        return other + self

    def _add_datetimelike_scalar(self, other):
        # adding a timedeltaindex to a datetimelike
        from pandas.core.arrays import DatetimeArrayMixin

        assert other is not NaT
        other = Timestamp(other)
        if other is NaT:
            # In this case we specifically interpret NaT as a datetime, not
            # the timedelta interpretation we would get by returning self + NaT
            result = self.asi8.view('m8[ms]') + NaT.to_datetime64()
            return DatetimeArrayMixin(result)

        i8 = self.asi8
        result = checked_add_with_arr(i8, other.value,
                                      arr_mask=self._isnan)
        result = self._maybe_mask_results(result)
        return DatetimeArrayMixin(result, tz=other.tz, freq=self.freq)

    def _addsub_offset_array(self, other, op):
        # Add or subtract Array-like of DateOffset objects
        try:
            # TimedeltaIndex can only operate with a subset of DateOffset
            # subclasses.  Incompatible classes will raise AttributeError,
            # which we re-raise as TypeError
            return dtl.DatetimeLikeArrayMixin._addsub_offset_array(self, other,
                                                                   op)
        except AttributeError:
            raise TypeError("Cannot add/subtract non-tick DateOffset to {cls}"
                            .format(cls=type(self).__name__))

    def __mul__(self, other):
        other = lib.item_from_zerodim(other)

        if isinstance(other, (ABCDataFrame, ABCSeries, ABCIndexClass)):
            return NotImplemented

        if is_scalar(other):
            # numpy will accept float and int, raise TypeError for others
            result = self._data * other
            freq = None
            if self.freq is not None and not isna(other):
                freq = self.freq * other
            return type(self)(result, freq=freq)

        if not hasattr(other, "dtype"):
            # list, tuple
            other = np.array(other)
        if len(other) != len(self) and not is_timedelta64_dtype(other):
            # Exclude timedelta64 here so we correctly raise TypeError
            #  for that instead of ValueError
            raise ValueError("Cannot multiply with unequal lengths")

        if is_object_dtype(other):
            # this multiplication will succeed only if all elements of other
            #  are int or float scalars, so we will end up with
            #  timedelta64[ns]-dtyped result
            result = [self[n] * other[n] for n in range(len(self))]
            result = np.array(result)
            return type(self)(result)

        # numpy will accept float or int dtype, raise TypeError for others
        result = self._data * other
        return type(self)(result)

    __rmul__ = __mul__

    def __truediv__(self, other):
        # timedelta / X is well-defined for timedelta-like or numeric X
        other = lib.item_from_zerodim(other)

        if isinstance(other, (ABCSeries, ABCDataFrame, ABCIndexClass)):
            return NotImplemented

        if isinstance(other, (timedelta, np.timedelta64, Tick)):
            other = Timedelta(other)
            if other is NaT:
                # specifically timedelta64-NaT
                result = np.empty(self.shape, dtype=np.float64)
                result.fill(np.nan)
                return result

            # otherwise, dispatch to Timedelta implementation
            return self._data / other

        elif lib.is_scalar(other):
            # assume it is numeric
            result = self._data / other
            freq = None
            if self.freq is not None:
                # Tick division is not implemented, so operate on Timedelta
                freq = self.freq.delta / other
            return type(self)(result, freq=freq)

        if not hasattr(other, "dtype"):
            # e.g. list, tuple
            other = np.array(other)

        if len(other) != len(self):
            raise ValueError("Cannot divide vectors with unequal lengths")

        elif is_timedelta64_dtype(other):
            # let numpy handle it
            return self._data / other

        elif is_object_dtype(other):
            # Note: we do not do type inference on the result, so either
            #  an object array or numeric-dtyped (if numpy does inference)
            #  will be returned.  GH#23829
            result = [self[n] / other[n] for n in range(len(self))]
            result = np.array(result)
            return result

        else:
            result = self._data / other
            return type(self)(result)

    def __rtruediv__(self, other):
        # X / timedelta is defined only for timedelta-like X
        other = lib.item_from_zerodim(other)

        if isinstance(other, (ABCSeries, ABCDataFrame, ABCIndexClass)):
            return NotImplemented

        if isinstance(other, (timedelta, np.timedelta64, Tick)):
            other = Timedelta(other)
            if other is NaT:
                # specifically timedelta64-NaT
                result = np.empty(self.shape, dtype=np.float64)
                result.fill(np.nan)
                return result

            # otherwise, dispatch to Timedelta implementation
            return other / self._data

        elif lib.is_scalar(other):
            raise TypeError("Cannot divide {typ} by {cls}"
                            .format(typ=type(other).__name__,
                                    cls=type(self).__name__))

        if not hasattr(other, "dtype"):
            # e.g. list, tuple
            other = np.array(other)

        if len(other) != len(self):
            raise ValueError("Cannot divide vectors with unequal lengths")

        elif is_timedelta64_dtype(other):
            # let numpy handle it
            return other / self._data

        elif is_object_dtype(other):
            # Note: unlike in __truediv__, we do not _need_ to do type#
            #  inference on the result.  It does not raise, a numeric array
            #  is returned.  GH#23829
            result = [other[n] / self[n] for n in range(len(self))]
            return np.array(result)

        else:
            raise TypeError("Cannot divide {dtype} data by {cls}"
                            .format(dtype=other.dtype,
                                    cls=type(self).__name__))

    if compat.PY2:
        __div__ = __truediv__
        __rdiv__ = __rtruediv__

    def __floordiv__(self, other):
        if isinstance(other, (ABCSeries, ABCDataFrame, ABCIndexClass)):
            return NotImplemented

        if is_scalar(other):
            if isinstance(other, (timedelta, np.timedelta64, Tick)):
                other = Timedelta(other)
                if other is NaT:
                    # treat this specifically as timedelta-NaT
                    result = np.empty(self.shape, dtype=np.float64)
                    result.fill(np.nan)
                    return result

                # dispatch to Timedelta implementation
                result = other.__rfloordiv__(self._data)
                return result

            # at this point we should only have numeric scalars; anything
            #  else will raise
            result = self.asi8 // other
            result[self._isnan] = iNaT
            freq = None
            if self.freq is not None:
                # Note: freq gets division, not floor-division
                freq = self.freq / other
            return type(self)(result.view('m8[ns]'), freq=freq)

        if not hasattr(other, "dtype"):
            # list, tuple
            other = np.array(other)
        if len(other) != len(self):
            raise ValueError("Cannot divide with unequal lengths")

        elif is_timedelta64_dtype(other):
            other = type(self)(other)

            # numpy timedelta64 does not natively support floordiv, so operate
            #  on the i8 values
            result = self.asi8 // other.asi8
            mask = self._isnan | other._isnan
            if mask.any():
                result = result.astype(np.int64)
                result[mask] = np.nan
            return result

        elif is_object_dtype(other):
            result = [self[n] // other[n] for n in range(len(self))]
            result = np.array(result)
            if lib.infer_dtype(result) == 'timedelta':
                result, _ = sequence_to_td64ns(result)
                return type(self)(result)
            return result

        elif is_integer_dtype(other) or is_float_dtype(other):
            result = self._data // other
            return type(self)(result)

        else:
            dtype = getattr(other, "dtype", type(other).__name__)
            raise TypeError("Cannot divide {typ} by {cls}"
                            .format(typ=dtype, cls=type(self).__name__))

    def __rfloordiv__(self, other):
        if isinstance(other, (ABCSeries, ABCDataFrame, ABCIndexClass)):
            return NotImplemented

        if is_scalar(other):
            if isinstance(other, (timedelta, np.timedelta64, Tick)):
                other = Timedelta(other)
                if other is NaT:
                    # treat this specifically as timedelta-NaT
                    result = np.empty(self.shape, dtype=np.float64)
                    result.fill(np.nan)
                    return result

                # dispatch to Timedelta implementation
                result = other.__floordiv__(self._data)
                return result

            raise TypeError("Cannot divide {typ} by {cls}"
                            .format(typ=type(other).__name__,
                                    cls=type(self).__name__))

        if not hasattr(other, "dtype"):
            # list, tuple
            other = np.array(other)
        if len(other) != len(self):
            raise ValueError("Cannot divide with unequal lengths")

        elif is_timedelta64_dtype(other):
            other = type(self)(other)

            # numpy timedelta64 does not natively support floordiv, so operate
            #  on the i8 values
            result = other.asi8 // self.asi8
            mask = self._isnan | other._isnan
            if mask.any():
                result = result.astype(np.int64)
                result[mask] = np.nan
            return result

        elif is_object_dtype(other):
            result = [other[n] // self[n] for n in range(len(self))]
            result = np.array(result)
            return result

        else:
            dtype = getattr(other, "dtype", type(other).__name__)
            raise TypeError("Cannot divide {typ} by {cls}"
                            .format(typ=dtype, cls=type(self).__name__))

    def __mod__(self, other):
        # Note: This is a naive implementation, can likely be optimized
        if isinstance(other, (ABCSeries, ABCDataFrame, ABCIndexClass)):
            return NotImplemented
        if isinstance(other, (timedelta, np.timedelta64, Tick)):
            other = Timedelta(other)
        return self - (self // other) * other

    def __rmod__(self, other):
        # Note: This is a naive implementation, can likely be optimized
        if isinstance(other, (ABCSeries, ABCDataFrame, ABCIndexClass)):
            return NotImplemented
        if isinstance(other, (timedelta, np.timedelta64, Tick)):
            other = Timedelta(other)
        return other - (other // self) * self

    def __divmod__(self, other):
        # Note: This is a naive implementation, can likely be optimized
        if isinstance(other, (ABCSeries, ABCDataFrame, ABCIndexClass)):
            return NotImplemented
        if isinstance(other, (timedelta, np.timedelta64, Tick)):
            other = Timedelta(other)

        res1 = self // other
        res2 = self - res1 * other
        return res1, res2

    def __rdivmod__(self, other):
        # Note: This is a naive implementation, can likely be optimized
        if isinstance(other, (ABCSeries, ABCDataFrame, ABCIndexClass)):
            return NotImplemented
        if isinstance(other, (timedelta, np.timedelta64, Tick)):
            other = Timedelta(other)

        res1 = other // self
        res2 = other - res1 * self
        return res1, res2

    # Note: TimedeltaIndex overrides this in call to cls._add_numeric_methods
    def __neg__(self):
        if self.freq is not None:
            return type(self)(-self._data, freq=-self.freq)
        return type(self)(-self._data)

    def __abs__(self):
        # Note: freq is not preserved
        return type(self)(np.abs(self._data))

    # ----------------------------------------------------------------
    # Conversion Methods - Vectorized analogues of Timedelta methods

    def total_seconds(self):
        """
        Return total duration of each element expressed in seconds.

        This method is available directly on TimedeltaArray, TimedeltaIndex
        and on Series containing timedelta values under the ``.dt`` namespace.

        Returns
        -------
        seconds : [ndarray, Float64Index, Series]
            When the calling object is a TimedeltaArray, the return type
            is ndarray.  When the calling object is a TimedeltaIndex,
            the return type is a Float64Index. When the calling object
            is a Series, the return type is Series of type `float64` whose
            index is the same as the original.

        See Also
        --------
        datetime.timedelta.total_seconds : Standard library version
            of this method.
        TimedeltaIndex.components : Return a DataFrame with components of
            each Timedelta.

        Examples
        --------
        **Series**

        >>> s = pd.Series(pd.to_timedelta(np.arange(5), unit='d'))
        >>> s
        0   0 days
        1   1 days
        2   2 days
        3   3 days
        4   4 days
        dtype: timedelta64[ns]

        >>> s.dt.total_seconds()
        0         0.0
        1     86400.0
        2    172800.0
        3    259200.0
        4    345600.0
        dtype: float64

        **TimedeltaIndex**

        >>> idx = pd.to_timedelta(np.arange(5), unit='d')
        >>> idx
        TimedeltaIndex(['0 days', '1 days', '2 days', '3 days', '4 days'],
                       dtype='timedelta64[ns]', freq=None)

        >>> idx.total_seconds()
        Float64Index([0.0, 86400.0, 172800.0, 259200.00000000003, 345600.0],
                     dtype='float64')
        """
        return self._maybe_mask_results(1e-9 * self.asi8, fill_value=None)

    def to_pytimedelta(self):
        """
        Return Timedelta Array/Index as object ndarray of datetime.timedelta
        objects.

        Returns
        -------
        datetimes : ndarray
        """
        return tslibs.ints_to_pytimedelta(self.asi8)

    days = _field_accessor("days", "days",
                           " Number of days for each element. ")
    seconds = _field_accessor("seconds", "seconds",
                              " Number of seconds (>= 0 and less than 1 day) "
                              "for each element. ")
    microseconds = _field_accessor("microseconds", "microseconds",
                                   "\nNumber of microseconds (>= 0 and less "
                                   "than 1 second) for each\nelement. ")
    nanoseconds = _field_accessor("nanoseconds", "nanoseconds",
                                  "\nNumber of nanoseconds (>= 0 and less "
                                  "than 1 microsecond) for each\nelement.\n")

    @property
    def components(self):
        """
        Return a dataframe of the components (days, hours, minutes,
        seconds, milliseconds, microseconds, nanoseconds) of the Timedeltas.

        Returns
        -------
        a DataFrame
        """
        from pandas import DataFrame

        columns = ['days', 'hours', 'minutes', 'seconds',
                   'milliseconds', 'microseconds', 'nanoseconds']
        hasnans = self.hasnans
        if hasnans:
            def f(x):
                if isna(x):
                    return [np.nan] * len(columns)
                return x.components
        else:
            def f(x):
                return x.components

        result = DataFrame([f(x) for x in self], columns=columns)
        if not hasnans:
            result = result.astype('int64')
        return result


TimedeltaArrayMixin._add_comparison_ops()
TimedeltaArrayMixin._add_datetimelike_methods()


# ---------------------------------------------------------------------
# Constructor Helpers

def sequence_to_td64ns(data, copy=False, unit="ns", errors="raise"):
    """
    Parameters
    ----------
    array : list-like
    copy : bool, default False
    unit : str, default "ns"
        The timedelta unit to treat integers as multiples of.
    errors : {"raise", "coerce", "ignore"}, default "raise"
        How to handle elements that cannot be converted to timedelta64[ns].
        See ``pandas.to_timedelta`` for details.

    Returns
    -------
    converted : numpy.ndarray
        The sequence converted to a numpy array with dtype ``timedelta64[ns]``.
    inferred_freq : Tick or None
        The inferred frequency of the sequence.

    Raises
    ------
    ValueError : Data cannot be converted to timedelta64[ns].

    Notes
    -----
    Unlike `pandas.to_timedelta`, if setting ``errors=ignore`` will not cause
    errors to be ignored; they are caught and subsequently ignored at a
    higher level.
    """
    inferred_freq = None
    unit = parse_timedelta_unit(unit)

    # Unwrap whatever we have into a np.ndarray
    if not hasattr(data, 'dtype'):
        # e.g. list, tuple
        if np.ndim(data) == 0:
            # i.e. generator
            data = list(data)
        data = np.array(data, copy=False)
    elif isinstance(data, ABCSeries):
        data = data._values
    elif isinstance(data, (ABCTimedeltaIndex, TimedeltaArrayMixin)):
        inferred_freq = data.freq
        data = data._data

    # Convert whatever we have into timedelta64[ns] dtype
    if is_object_dtype(data) or is_string_dtype(data):
        # no need to make a copy, need to convert if string-dtyped
        data = objects_to_td64ns(data, unit=unit, errors=errors)
        copy = False

    elif is_integer_dtype(data):
        # treat as multiples of the given unit
        data, copy_made = ints_to_td64ns(data, unit=unit)
        copy = copy and not copy_made

    elif is_float_dtype(data):
        # treat as multiples of the given unit.  If after converting to nanos,
        #  there are fractional components left, these are truncated
        #  (i.e. NOT rounded)
        mask = np.isnan(data)
        coeff = np.timedelta64(1, unit) / np.timedelta64(1, 'ns')
        data = (coeff * data).astype(np.int64).view('timedelta64[ns]')
        data[mask] = iNaT
        copy = False

    elif is_timedelta64_dtype(data):
        if data.dtype != _TD_DTYPE:
            # non-nano unit
            # TODO: watch out for overflows
            data = data.astype(_TD_DTYPE)
            copy = False

    elif is_datetime64_dtype(data):
        # GH#23539
        warnings.warn("Passing datetime64-dtype data to TimedeltaIndex is "
                      "deprecated, will raise a TypeError in a future "
                      "version",
                      FutureWarning, stacklevel=4)
        data = ensure_int64(data).view(_TD_DTYPE)

    else:
        raise TypeError("dtype {dtype} cannot be converted to timedelta64[ns]"
                        .format(dtype=data.dtype))

    data = np.array(data, copy=copy)
    assert data.dtype == 'm8[ns]', data
    return data, inferred_freq


def ints_to_td64ns(data, unit="ns"):
    """
    Convert an ndarray with integer-dtype to timedelta64[ns] dtype, treating
    the integers as multiples of the given timedelta unit.

    Parameters
    ----------
    data : numpy.ndarray with integer-dtype
    unit : str, default "ns"
        The timedelta unit to treat integers as multiples of.

    Returns
    -------
    numpy.ndarray : timedelta64[ns] array converted from data
    bool : whether a copy was made
    """
    copy_made = False
    unit = unit if unit is not None else "ns"

    if data.dtype != np.int64:
        # converting to int64 makes a copy, so we can avoid
        # re-copying later
        data = data.astype(np.int64)
        copy_made = True

    if unit != "ns":
        dtype_str = "timedelta64[{unit}]".format(unit=unit)
        data = data.view(dtype_str)

        # TODO: watch out for overflows when converting from lower-resolution
        data = data.astype("timedelta64[ns]")
        # the astype conversion makes a copy, so we can avoid re-copying later
        copy_made = True

    else:
        data = data.view("timedelta64[ns]")

    return data, copy_made


def objects_to_td64ns(data, unit="ns", errors="raise"):
    """
    Convert a object-dtyped or string-dtyped array into an
    timedelta64[ns]-dtyped array.

    Parameters
    ----------
    data : ndarray or Index
    unit : str, default "ns"
        The timedelta unit to treat integers as multiples of.
    errors : {"raise", "coerce", "ignore"}, default "raise"
        How to handle elements that cannot be converted to timedelta64[ns].
        See ``pandas.to_timedelta`` for details.

    Returns
    -------
    numpy.ndarray : timedelta64[ns] array converted from data

    Raises
    ------
    ValueError : Data cannot be converted to timedelta64[ns].

    Notes
    -----
    Unlike `pandas.to_timedelta`, if setting `errors=ignore` will not cause
    errors to be ignored; they are caught and subsequently ignored at a
    higher level.
    """
    # coerce Index to np.ndarray, converting string-dtype if necessary
    values = np.array(data, dtype=np.object_, copy=False)

    result = array_to_timedelta64(values,
                                  unit=unit, errors=errors)
    return result.view('timedelta64[ns]')


def _generate_regular_range(start, end, periods, offset):
    stride = offset.nanos
    if periods is None:
        b = Timedelta(start).value
        e = Timedelta(end).value
        e += stride - e % stride
    elif start is not None:
        b = Timedelta(start).value
        e = b + periods * stride
    elif end is not None:
        e = Timedelta(end).value + stride
        b = e - periods * stride
    else:
        raise ValueError("at least 'start' or 'end' should be specified "
                         "if a 'period' is given.")

    data = np.arange(b, e, stride, dtype=np.int64)
    return data<|MERGE_RESOLUTION|>--- conflicted
+++ resolved
@@ -104,34 +104,7 @@
     return compat.set_function_name(wrapper, opname, cls)
 
 
-<<<<<<< HEAD
-class TimedeltaArrayMixin(dtl.DatetimeLikeArrayMixin):
-=======
-def _wrap_tdi_op(op):
-    """
-    Instead of re-implementing multiplication/division etc operations
-    in the Array class, for now we dispatch to the TimedeltaIndex
-    implementations.
-    """
-    # TODO: implement directly here and wrap in TimedeltaIndex, instead of
-    #  the other way around
-    def method(self, other):
-        if isinstance(other, (ABCSeries, ABCDataFrame, ABCIndexClass)):
-            return NotImplemented
-
-        from pandas import TimedeltaIndex
-        obj = TimedeltaIndex(self)
-        result = op(obj, other)
-        if is_timedelta64_dtype(result):
-            return type(self)(result)
-        return np.array(result)
-
-    method.__name__ = '__{name}__'.format(name=op.__name__)
-    return method
-
-
 class TimedeltaArrayMixin(dtl.DatetimeLikeArrayMixin, dtl.TimelikeOps):
->>>>>>> 45f880b6
     _typ = "timedeltaarray"
     __array_priority__ = 1000
 
