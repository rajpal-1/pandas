--- conflicted
+++ resolved
@@ -66,11 +66,7 @@
 from pandas.core.arrays import datetimelike as dtl
 from pandas.core.arrays._ranges import generate_regular_range
 import pandas.core.common as com
-<<<<<<< HEAD
 from pandas.core.ops import roperator
-=======
-from pandas.core.construction import extract_array
->>>>>>> 38b4e966
 from pandas.core.ops.common import unpack_zerodim_and_defer
 
 if TYPE_CHECKING:
@@ -591,8 +587,8 @@
         ):
             return self._vector_divlike_op(other, op)
 
-        elif is_object_dtype(other.dtype):
-            other = extract_array(other, extract_numpy=True)
+        if is_object_dtype(other.dtype):
+            other = np.asarray(other)
             if self.ndim > 1:
                 res_cols = [left / right for left, right in zip(self, other)]
                 res_cols2 = [x.reshape(1, -1) for x in res_cols]
@@ -641,7 +637,7 @@
             return self._vector_divlike_op(other, op)
 
         elif is_object_dtype(other.dtype):
-            other = extract_array(other, extract_numpy=True)
+            other = np.asarray(other)
             if self.ndim > 1:
                 res_cols = [left // right for left, right in zip(self, other)]
                 res_cols2 = [x.reshape(1, -1) for x in res_cols]
