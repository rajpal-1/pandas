--- conflicted
+++ resolved
@@ -46,11 +46,6 @@
 
 from pandas.core.dtypes.common import (
     TD64NS_DTYPE,
-<<<<<<< HEAD
-    is_extension_array_dtype,
-=======
-    is_dtype_equal,
->>>>>>> c9de03ef
     is_float_dtype,
     is_integer_dtype,
     is_object_dtype,
