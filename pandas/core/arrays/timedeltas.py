# -*- coding: utf-8 -*-
from __future__ import division

from datetime import timedelta
import warnings

import numpy as np

from pandas._libs import lib, tslibs
from pandas._libs.tslibs import NaT, Timedelta, Timestamp, iNaT
from pandas._libs.tslibs.fields import get_timedelta_field
from pandas._libs.tslibs.timedeltas import (
    array_to_timedelta64, parse_timedelta_unit)
import pandas.compat as compat
from pandas.util._decorators import Appender

from pandas.core.dtypes.common import (
    _NS_DTYPE, _TD_DTYPE, ensure_int64, is_datetime64_dtype, is_float_dtype,
    is_integer_dtype, is_list_like, is_object_dtype, is_scalar,
    is_string_dtype, is_timedelta64_dtype, is_timedelta64_ns_dtype,
    pandas_dtype)
from pandas.core.dtypes.dtypes import DatetimeTZDtype, TimedeltaDtype
from pandas.core.dtypes.generic import (
    ABCDataFrame, ABCIndexClass, ABCSeries, ABCTimedeltaIndex)
from pandas.core.dtypes.missing import isna

from pandas.core import ops
from pandas.core.algorithms import checked_add_with_arr
import pandas.core.common as com

from pandas.tseries.frequencies import to_offset
from pandas.tseries.offsets import Tick

from . import datetimelike as dtl

_BAD_DTYPE = "dtype {dtype} cannot be converted to timedelta64[ns]"


def _is_convertible_to_td(key):
    return isinstance(key, (Tick, timedelta,
                            np.timedelta64, compat.string_types))


def _field_accessor(name, alias, docstring=None):
    def f(self):
        values = self.asi8
        result = get_timedelta_field(values, alias)
        if self._hasnans:
            result = self._maybe_mask_results(result, fill_value=None,
                                              convert='float64')

        return result

    f.__name__ = name
    f.__doc__ = "\n{}\n".format(docstring)
    return property(f)


def _td_array_cmp(cls, op):
    """
    Wrap comparison operations to convert timedelta-like to timedelta64
    """
    opname = '__{name}__'.format(name=op.__name__)
    nat_result = True if opname == '__ne__' else False

    def wrapper(self, other):
        if isinstance(other, (ABCDataFrame, ABCSeries, ABCIndexClass)):
            return NotImplemented

        if _is_convertible_to_td(other) or other is NaT:
            try:
                other = Timedelta(other)
            except ValueError:
                # failed to parse as timedelta
                return ops.invalid_comparison(self, other, op)

            result = op(self.view('i8'), other.value)
            if isna(other):
                result.fill(nat_result)

        elif not is_list_like(other):
            return ops.invalid_comparison(self, other, op)

        elif len(other) != len(self):
            raise ValueError("Lengths must match")

        else:
            try:
                other = type(self)._from_sequence(other)._data
            except (ValueError, TypeError):
                return ops.invalid_comparison(self, other, op)

            result = op(self.view('i8'), other.view('i8'))
            result = com.values_from_object(result)

            o_mask = np.array(isna(other))
            if o_mask.any():
                result[o_mask] = nat_result

        if self._hasnans:
            result[self._isnan] = nat_result

        return result

    return compat.set_function_name(wrapper, opname, cls)


class TimedeltaArray(dtl.DatetimeLikeArrayMixin, dtl.TimelikeOps):
    _typ = "timedeltaarray"
    _scalar_type = Timedelta
    __array_priority__ = 1000
    # define my properties & methods for delegation
    _other_ops = []
    _bool_ops = []
    _object_ops = ['freq']
    _field_ops = ['days', 'seconds', 'microseconds', 'nanoseconds']
    _datetimelike_ops = _field_ops + _object_ops + _bool_ops
    _datetimelike_methods = ["to_pytimedelta", "total_seconds",
                             "round", "floor", "ceil"]

    # Needed so that NaT.__richcmp__(DateTimeArray) operates pointwise
    ndim = 1

    @property
    def _box_func(self):
        return lambda x: Timedelta(x, unit='ns')

    @property
    def dtype(self):
        return self._dtype

    # ----------------------------------------------------------------
    # Constructors
    _attributes = ["freq"]

    def __init__(self, values, dtype=_TD_DTYPE, freq=None, copy=False):
        if isinstance(values, (ABCSeries, ABCIndexClass)):
            values = values._values

        inferred_freq = getattr(values, "_freq", None)

        if isinstance(values, type(self)):
            if freq is None:
                freq = values.freq
            elif freq and values.freq:
                freq = to_offset(freq)
                freq, _ = dtl.validate_inferred_freq(freq, values.freq, False)
            values = values._data

        if not isinstance(values, np.ndarray):
            msg = (
                "Unexpected type '{}'. 'values' must be a TimedeltaArray "
                "ndarray, or Series or Index containing one of those."
            )
            raise ValueError(msg.format(type(values).__name__))

        if values.dtype == 'i8':
            # for compat with datetime/timedelta/period shared methods,
            #  we can sometimes get here with int64 values.  These represent
            #  nanosecond UTC (or tz-naive) unix timestamps
            values = values.view(_TD_DTYPE)

        _validate_td64_dtype(values.dtype)
        if dtype:
            dtype = _validate_td64_dtype(dtype)

        if freq == "infer":
            msg = (
                "Frequency inference not allowed in TimedeltaArray.__init__. "
                "Use 'pd.array()' instead."
            )
            raise ValueError(msg)

        if copy:
            values = values.copy()
        if freq:
            freq = to_offset(freq)

        self._data = values
        self._dtype = dtype
        self._freq = freq

        if inferred_freq is None and freq is not None:
            type(self)._validate_frequency(self, freq)

    @classmethod
    def _simple_new(cls, values, freq=None, dtype=_TD_DTYPE):
        assert dtype == _TD_DTYPE, dtype
        assert isinstance(values, np.ndarray), type(values)

        result = object.__new__(cls)
        result._data = values.view(_TD_DTYPE)
        result._freq = to_offset(freq)
        result._dtype = _TD_DTYPE
        return result

    @classmethod
    def _from_sequence(cls, data, dtype=_TD_DTYPE, copy=False,
                       freq=None, unit=None):
        _validate_td64_dtype(dtype)
        freq, freq_infer = dtl.maybe_infer_freq(freq)

        data, inferred_freq = sequence_to_td64ns(data, copy=copy, unit=unit)
        freq, freq_infer = dtl.validate_inferred_freq(freq, inferred_freq,
                                                      freq_infer)

        result = cls._simple_new(data, freq=freq)

        if inferred_freq is None and freq is not None:
            # this condition precludes `freq_infer`
            cls._validate_frequency(result, freq)

        elif freq_infer:
            # Set _freq directly to bypass duplicative _validate_frequency
            # check.
            result._freq = to_offset(result.inferred_freq)

        return result

    @classmethod
    def _generate_range(cls, start, end, periods, freq, closed=None):

        periods = dtl.validate_periods(periods)
        if freq is None and any(x is None for x in [periods, start, end]):
            raise ValueError('Must provide freq argument if no data is '
                             'supplied')

        if com.count_not_none(start, end, periods, freq) != 3:
            raise ValueError('Of the four parameters: start, end, periods, '
                             'and freq, exactly three must be specified')

        if start is not None:
            start = Timedelta(start)

        if end is not None:
            end = Timedelta(end)

        if start is None and end is None:
            if closed is not None:
                raise ValueError("Closed has to be None if not both of start"
                                 "and end are defined")

        left_closed, right_closed = dtl.validate_endpoints(closed)

        if freq is not None:
            index = _generate_regular_range(start, end, periods, freq)
        else:
            index = np.linspace(start.value, end.value, periods).astype('i8')

        if not left_closed:
            index = index[1:]
        if not right_closed:
            index = index[:-1]

        return cls._simple_new(index, freq=freq)

    # ----------------------------------------------------------------
    # DatetimeLike Interface

    def _unbox_scalar(self, value):
        if not isinstance(value, self._scalar_type) and value is not NaT:
            raise ValueError("'value' should be a Timedelta.")
        self._check_compatible_with(value)
        return value.value

    def _scalar_from_string(self, value):
        return Timedelta(value)

    def _check_compatible_with(self, other):
        # we don't have anything to validate.
        pass

    def _maybe_clear_freq(self):
        self._freq = None

    # ----------------------------------------------------------------
    # Array-Like / EA-Interface Methods

    @Appender(dtl.DatetimeLikeArrayMixin._validate_fill_value.__doc__)
    def _validate_fill_value(self, fill_value):
        if isna(fill_value):
            fill_value = iNaT
        elif isinstance(fill_value, (timedelta, np.timedelta64, Tick)):
            fill_value = Timedelta(fill_value).value
        else:
            raise ValueError("'fill_value' should be a Timedelta. "
                             "Got '{got}'.".format(got=fill_value))
        return fill_value

    def astype(self, dtype, copy=True):
        # We handle
        #   --> timedelta64[ns]
        #   --> timedelta64
        # DatetimeLikeArrayMixin super call handles other cases
        dtype = pandas_dtype(dtype)

        if is_timedelta64_dtype(dtype) and not is_timedelta64_ns_dtype(dtype):
            # by pandas convention, converting to non-nano timedelta64
            #  returns an int64-dtyped array with ints representing multiples
            #  of the desired timedelta unit.  This is essentially division
            if self._hasnans:
                # avoid double-copying
                result = self._data.astype(dtype, copy=False)
                values = self._maybe_mask_results(result,
                                                  fill_value=None,
                                                  convert='float64')
                return values
            result = self._data.astype(dtype, copy=copy)
            return result.astype('i8')
        elif is_timedelta64_ns_dtype(dtype):
            if copy:
                return self.copy()
            return self
        return dtl.DatetimeLikeArrayMixin.astype(self, dtype, copy=copy)

    # ----------------------------------------------------------------
    # Rendering Methods

    def _formatter(self, boxed=False):
        from pandas.io.formats.format import _get_format_timedelta64
        return _get_format_timedelta64(self, box=True)

    def _format_native_types(self, na_rep='NaT', date_format=None):
        from pandas.io.formats.format import _get_format_timedelta64

        formatter = _get_format_timedelta64(self._data, na_rep)
        return np.array([formatter(x) for x in self._data])

    # ----------------------------------------------------------------
    # Arithmetic Methods

    _create_comparison_method = classmethod(_td_array_cmp)

    def _add_offset(self, other):
        assert not isinstance(other, Tick)
        raise TypeError("cannot add the type {typ} to a {cls}"
                        .format(typ=type(other).__name__,
                                cls=type(self).__name__))

    def _add_delta(self, delta):
        """
        Add a timedelta-like, Tick, or TimedeltaIndex-like object
        to self, yielding a new TimedeltaArray.

        Parameters
        ----------
        other : {timedelta, np.timedelta64, Tick,
                 TimedeltaIndex, ndarray[timedelta64]}

        Returns
        -------
        result : TimedeltaArray
        """
        new_values = super(TimedeltaArray, self)._add_delta(delta)
        return type(self)._from_sequence(new_values, freq='infer')

    def _add_datetime_arraylike(self, other):
        """
        Add DatetimeArray/Index or ndarray[datetime64] to TimedeltaArray.
        """
        if isinstance(other, np.ndarray):
            # At this point we have already checked that dtype is datetime64
            from pandas.core.arrays import DatetimeArray
            other = DatetimeArray(other)

        # defer to implementation in DatetimeArray
        return other + self

    def _add_datetimelike_scalar(self, other):
        # adding a timedeltaindex to a datetimelike
        from pandas.core.arrays import DatetimeArray

        assert other is not NaT
        other = Timestamp(other)
        if other is NaT:
            # In this case we specifically interpret NaT as a datetime, not
            # the timedelta interpretation we would get by returning self + NaT
            result = self.asi8.view('m8[ms]') + NaT.to_datetime64()
            return DatetimeArray(result)

        i8 = self.asi8
        result = checked_add_with_arr(i8, other.value,
                                      arr_mask=self._isnan)
        result = self._maybe_mask_results(result)
        dtype = DatetimeTZDtype(tz=other.tz) if other.tz else _NS_DTYPE
        return DatetimeArray(result, dtype=dtype, freq=self.freq)

    def _addsub_offset_array(self, other, op):
        # Add or subtract Array-like of DateOffset objects
        try:
            # TimedeltaIndex can only operate with a subset of DateOffset
            # subclasses.  Incompatible classes will raise AttributeError,
            # which we re-raise as TypeError
            return super(TimedeltaArray, self)._addsub_offset_array(
                other, op
            )
        except AttributeError:
            raise TypeError("Cannot add/subtract non-tick DateOffset to {cls}"
                            .format(cls=type(self).__name__))

    def __mul__(self, other):
        other = lib.item_from_zerodim(other)

        if isinstance(other, (ABCDataFrame, ABCSeries, ABCIndexClass)):
            return NotImplemented

        if is_scalar(other):
            # numpy will accept float and int, raise TypeError for others
            result = self._data * other
            freq = None
            if self.freq is not None and not isna(other):
                freq = self.freq * other
            return type(self)(result, freq=freq)

        if not hasattr(other, "dtype"):
            # list, tuple
            other = np.array(other)
        if len(other) != len(self) and not is_timedelta64_dtype(other):
            # Exclude timedelta64 here so we correctly raise TypeError
            #  for that instead of ValueError
            raise ValueError("Cannot multiply with unequal lengths")

        if is_object_dtype(other):
            # this multiplication will succeed only if all elements of other
            #  are int or float scalars, so we will end up with
            #  timedelta64[ns]-dtyped result
            result = [self[n] * other[n] for n in range(len(self))]
            result = np.array(result)
            return type(self)(result)

        # numpy will accept float or int dtype, raise TypeError for others
        result = self._data * other
        return type(self)(result)

    __rmul__ = __mul__

    def __truediv__(self, other):
        # timedelta / X is well-defined for timedelta-like or numeric X
        other = lib.item_from_zerodim(other)

        if isinstance(other, (ABCSeries, ABCDataFrame, ABCIndexClass)):
            return NotImplemented

        if isinstance(other, (timedelta, np.timedelta64, Tick)):
            other = Timedelta(other)
            if other is NaT:
                # specifically timedelta64-NaT
                result = np.empty(self.shape, dtype=np.float64)
                result.fill(np.nan)
                return result

            # otherwise, dispatch to Timedelta implementation
            return self._data / other

        elif lib.is_scalar(other):
            # assume it is numeric
            result = self._data / other
            freq = None
            if self.freq is not None:
                # Tick division is not implemented, so operate on Timedelta
                freq = self.freq.delta / other
            return type(self)(result, freq=freq)

        if not hasattr(other, "dtype"):
            # e.g. list, tuple
            other = np.array(other)

        if len(other) != len(self):
            raise ValueError("Cannot divide vectors with unequal lengths")

        elif is_timedelta64_dtype(other):
            # let numpy handle it
            return self._data / other

        elif is_object_dtype(other):
            # Note: we do not do type inference on the result, so either
            #  an object array or numeric-dtyped (if numpy does inference)
            #  will be returned.  GH#23829
            result = [self[n] / other[n] for n in range(len(self))]
            result = np.array(result)
            return result

        else:
            result = self._data / other
            return type(self)(result)

    def __rtruediv__(self, other):
        # X / timedelta is defined only for timedelta-like X
        other = lib.item_from_zerodim(other)

        if isinstance(other, (ABCSeries, ABCDataFrame, ABCIndexClass)):
            return NotImplemented

        if isinstance(other, (timedelta, np.timedelta64, Tick)):
            other = Timedelta(other)
            if other is NaT:
                # specifically timedelta64-NaT
                result = np.empty(self.shape, dtype=np.float64)
                result.fill(np.nan)
                return result

            # otherwise, dispatch to Timedelta implementation
            return other / self._data

        elif lib.is_scalar(other):
            raise TypeError("Cannot divide {typ} by {cls}"
                            .format(typ=type(other).__name__,
                                    cls=type(self).__name__))

        if not hasattr(other, "dtype"):
            # e.g. list, tuple
            other = np.array(other)

        if len(other) != len(self):
            raise ValueError("Cannot divide vectors with unequal lengths")

        elif is_timedelta64_dtype(other):
            # let numpy handle it
            return other / self._data

        elif is_object_dtype(other):
            # Note: unlike in __truediv__, we do not _need_ to do type#
            #  inference on the result.  It does not raise, a numeric array
            #  is returned.  GH#23829
            result = [other[n] / self[n] for n in range(len(self))]
            return np.array(result)

        else:
            raise TypeError("Cannot divide {dtype} data by {cls}"
                            .format(dtype=other.dtype,
                                    cls=type(self).__name__))

    if compat.PY2:
        __div__ = __truediv__
        __rdiv__ = __rtruediv__

    def __floordiv__(self, other):
        if isinstance(other, (ABCSeries, ABCDataFrame, ABCIndexClass)):
            return NotImplemented

        other = lib.item_from_zerodim(other)
        if is_scalar(other):
            if isinstance(other, (timedelta, np.timedelta64, Tick)):
                other = Timedelta(other)
                if other is NaT:
                    # treat this specifically as timedelta-NaT
                    result = np.empty(self.shape, dtype=np.float64)
                    result.fill(np.nan)
                    return result

                # dispatch to Timedelta implementation
                result = other.__rfloordiv__(self._data)
                return result

            # at this point we should only have numeric scalars; anything
            #  else will raise
            result = self.asi8 // other
            result[self._isnan] = iNaT
            freq = None
            if self.freq is not None:
                # Note: freq gets division, not floor-division
                freq = self.freq / other
            return type(self)(result.view('m8[ns]'), freq=freq)

        if not hasattr(other, "dtype"):
            # list, tuple
            other = np.array(other)
        if len(other) != len(self):
            raise ValueError("Cannot divide with unequal lengths")

        elif is_timedelta64_dtype(other):
            other = type(self)(other)

            # numpy timedelta64 does not natively support floordiv, so operate
            #  on the i8 values
            result = self.asi8 // other.asi8
            mask = self._isnan | other._isnan
            if mask.any():
                result = result.astype(np.int64)
                result[mask] = np.nan
            return result

        elif is_object_dtype(other):
            result = [self[n] // other[n] for n in range(len(self))]
            result = np.array(result)
            if lib.infer_dtype(result, skipna=False) == 'timedelta':
                result, _ = sequence_to_td64ns(result)
                return type(self)(result)
            return result

        elif is_integer_dtype(other) or is_float_dtype(other):
            result = self._data // other
            return type(self)(result)

        else:
            dtype = getattr(other, "dtype", type(other).__name__)
            raise TypeError("Cannot divide {typ} by {cls}"
                            .format(typ=dtype, cls=type(self).__name__))

    def __rfloordiv__(self, other):
        if isinstance(other, (ABCSeries, ABCDataFrame, ABCIndexClass)):
            return NotImplemented

        other = lib.item_from_zerodim(other)
        if is_scalar(other):
            if isinstance(other, (timedelta, np.timedelta64, Tick)):
                other = Timedelta(other)
                if other is NaT:
                    # treat this specifically as timedelta-NaT
                    result = np.empty(self.shape, dtype=np.float64)
                    result.fill(np.nan)
                    return result

                # dispatch to Timedelta implementation
                result = other.__floordiv__(self._data)
                return result

            raise TypeError("Cannot divide {typ} by {cls}"
                            .format(typ=type(other).__name__,
                                    cls=type(self).__name__))

        if not hasattr(other, "dtype"):
            # list, tuple
            other = np.array(other)
        if len(other) != len(self):
            raise ValueError("Cannot divide with unequal lengths")

        elif is_timedelta64_dtype(other):
            other = type(self)(other)

            # numpy timedelta64 does not natively support floordiv, so operate
            #  on the i8 values
            result = other.asi8 // self.asi8
            mask = self._isnan | other._isnan
            if mask.any():
                result = result.astype(np.int64)
                result[mask] = np.nan
            return result

        elif is_object_dtype(other):
            result = [other[n] // self[n] for n in range(len(self))]
            result = np.array(result)
            return result

        else:
            dtype = getattr(other, "dtype", type(other).__name__)
            raise TypeError("Cannot divide {typ} by {cls}"
                            .format(typ=dtype, cls=type(self).__name__))

    def __mod__(self, other):
        # Note: This is a naive implementation, can likely be optimized
        if isinstance(other, (ABCSeries, ABCDataFrame, ABCIndexClass)):
            return NotImplemented

        other = lib.item_from_zerodim(other)
        if isinstance(other, (timedelta, np.timedelta64, Tick)):
            other = Timedelta(other)
        return self - (self // other) * other

    def __rmod__(self, other):
        # Note: This is a naive implementation, can likely be optimized
        if isinstance(other, (ABCSeries, ABCDataFrame, ABCIndexClass)):
            return NotImplemented

        other = lib.item_from_zerodim(other)
        if isinstance(other, (timedelta, np.timedelta64, Tick)):
            other = Timedelta(other)
        return other - (other // self) * self

    def __divmod__(self, other):
        # Note: This is a naive implementation, can likely be optimized
        if isinstance(other, (ABCSeries, ABCDataFrame, ABCIndexClass)):
            return NotImplemented

        other = lib.item_from_zerodim(other)
        if isinstance(other, (timedelta, np.timedelta64, Tick)):
            other = Timedelta(other)

        res1 = self // other
        res2 = self - res1 * other
        return res1, res2

    def __rdivmod__(self, other):
        # Note: This is a naive implementation, can likely be optimized
        if isinstance(other, (ABCSeries, ABCDataFrame, ABCIndexClass)):
            return NotImplemented

        other = lib.item_from_zerodim(other)
        if isinstance(other, (timedelta, np.timedelta64, Tick)):
            other = Timedelta(other)

        res1 = other // self
        res2 = other - res1 * self
        return res1, res2

    # Note: TimedeltaIndex overrides this in call to cls._add_numeric_methods
    def __neg__(self):
        if self.freq is not None:
            return type(self)(-self._data, freq=-self.freq)
        return type(self)(-self._data)

    def __abs__(self):
        # Note: freq is not preserved
        return type(self)(np.abs(self._data))

    # ----------------------------------------------------------------
    # Conversion Methods - Vectorized analogues of Timedelta methods

    def total_seconds(self):
        """
        Return total duration of each element expressed in seconds.

        This method is available directly on TimedeltaArray, TimedeltaIndex
        and on Series containing timedelta values under the ``.dt`` namespace.

        Returns
        -------
        seconds : [ndarray, Float64Index, Series]
            When the calling object is a TimedeltaArray, the return type
            is ndarray.  When the calling object is a TimedeltaIndex,
            the return type is a Float64Index. When the calling object
            is a Series, the return type is Series of type `float64` whose
            index is the same as the original.

        See Also
        --------
        datetime.timedelta.total_seconds : Standard library version
            of this method.
        TimedeltaIndex.components : Return a DataFrame with components of
            each Timedelta.

        Examples
        --------
        **Series**

        >>> s = pd.Series(pd.to_timedelta(np.arange(5), unit='d'))
        >>> s
        0   0 days
        1   1 days
        2   2 days
        3   3 days
        4   4 days
        dtype: timedelta64[ns]

        >>> s.dt.total_seconds()
        0         0.0
        1     86400.0
        2    172800.0
        3    259200.0
        4    345600.0
        dtype: float64

        **TimedeltaIndex**

        >>> idx = pd.to_timedelta(np.arange(5), unit='d')
        >>> idx
        TimedeltaIndex(['0 days', '1 days', '2 days', '3 days', '4 days'],
                       dtype='timedelta64[ns]', freq=None)

        >>> idx.total_seconds()
        Float64Index([0.0, 86400.0, 172800.0, 259200.00000000003, 345600.0],
                     dtype='float64')
        """
        return self._maybe_mask_results(1e-9 * self.asi8, fill_value=None)

    def to_pytimedelta(self):
        """
        Return Timedelta Array/Index as object ndarray of datetime.timedelta
        objects.

        Returns
        -------
        datetimes : ndarray
        """
        return tslibs.ints_to_pytimedelta(self.asi8)

    days = _field_accessor("days", "days",
                           "Number of days for each element.")
    seconds = _field_accessor("seconds", "seconds",
                              "Number of seconds (>= 0 and less than 1 day) "
                              "for each element.")
    microseconds = _field_accessor("microseconds", "microseconds",
                                   "Number of microseconds (>= 0 and less "
                                   "than 1 second) for each element.")
    nanoseconds = _field_accessor("nanoseconds", "nanoseconds",
                                  "Number of nanoseconds (>= 0 and less "
                                  "than 1 microsecond) for each element.")

    @property
    def components(self):
        """
        Return a dataframe of the components (days, hours, minutes,
        seconds, milliseconds, microseconds, nanoseconds) of the Timedeltas.

        Returns
        -------
        a DataFrame
        """
        from pandas import DataFrame

        columns = ['days', 'hours', 'minutes', 'seconds',
                   'milliseconds', 'microseconds', 'nanoseconds']
        hasnans = self._hasnans
        if hasnans:
            def f(x):
                if isna(x):
                    return [np.nan] * len(columns)
                return x.components
        else:
            def f(x):
                return x.components

        result = DataFrame([f(x) for x in self], columns=columns)
        if not hasnans:
            result = result.astype('int64')
        return result


TimedeltaArray._add_comparison_ops()


# ---------------------------------------------------------------------
# Constructor Helpers

def sequence_to_td64ns(data, copy=False, unit="ns", errors="raise"):
    """
    Parameters
    ----------
    array : list-like
    copy : bool, default False
    unit : str, default "ns"
        The timedelta unit to treat integers as multiples of.
    errors : {"raise", "coerce", "ignore"}, default "raise"
        How to handle elements that cannot be converted to timedelta64[ns].
        See ``pandas.to_timedelta`` for details.

    Returns
    -------
    converted : numpy.ndarray
        The sequence converted to a numpy array with dtype ``timedelta64[ns]``.
    inferred_freq : Tick or None
        The inferred frequency of the sequence.

    Raises
    ------
    ValueError : Data cannot be converted to timedelta64[ns].

    Notes
    -----
    Unlike `pandas.to_timedelta`, if setting ``errors=ignore`` will not cause
    errors to be ignored; they are caught and subsequently ignored at a
    higher level.
    """
    inferred_freq = None
    unit = parse_timedelta_unit(unit)

    # Unwrap whatever we have into a np.ndarray
    if not hasattr(data, 'dtype'):
        # e.g. list, tuple
        if np.ndim(data) == 0:
            # i.e. generator
            data = list(data)
        data = np.array(data, copy=False)
    elif isinstance(data, ABCSeries):
        data = data._values
    elif isinstance(data, (ABCTimedeltaIndex, TimedeltaArray)):
        inferred_freq = data.freq
        data = data._data

    # Convert whatever we have into timedelta64[ns] dtype
    if is_object_dtype(data.dtype) or is_string_dtype(data.dtype):
        # no need to make a copy, need to convert if string-dtyped
        data = objects_to_td64ns(data, unit=unit, errors=errors)
        copy = False

    elif is_integer_dtype(data.dtype):
        # treat as multiples of the given unit
        data, copy_made = ints_to_td64ns(data, unit=unit)
        copy = copy and not copy_made

    elif is_float_dtype(data.dtype):
        # treat as multiples of the given unit.  If after converting to nanos,
        #  there are fractional components left, these are truncated
        #  (i.e. NOT rounded)
        mask = np.isnan(data)
        coeff = np.timedelta64(1, unit) / np.timedelta64(1, 'ns')
        data = (coeff * data).astype(np.int64).view('timedelta64[ns]')
        data[mask] = iNaT
        copy = False

    elif is_timedelta64_dtype(data.dtype):
        if data.dtype != _TD_DTYPE:
            # non-nano unit
            # TODO: watch out for overflows
            data = data.astype(_TD_DTYPE)
            copy = False

    elif is_datetime64_dtype(data):
        # GH#23539
        warnings.warn("Passing datetime64-dtype data to TimedeltaIndex is "
                      "deprecated, will raise a TypeError in a future "
                      "version",
                      FutureWarning, stacklevel=4)
        data = ensure_int64(data).view(_TD_DTYPE)

    else:
        raise TypeError("dtype {dtype} cannot be converted to timedelta64[ns]"
                        .format(dtype=data.dtype))

    data = np.array(data, copy=copy)
    assert data.dtype == 'm8[ns]', data
    return data, inferred_freq


def ints_to_td64ns(data, unit="ns"):
    """
    Convert an ndarray with integer-dtype to timedelta64[ns] dtype, treating
    the integers as multiples of the given timedelta unit.

    Parameters
    ----------
    data : numpy.ndarray with integer-dtype
    unit : str, default "ns"
        The timedelta unit to treat integers as multiples of.

    Returns
    -------
    numpy.ndarray : timedelta64[ns] array converted from data
    bool : whether a copy was made
    """
    copy_made = False
    unit = unit if unit is not None else "ns"

    if data.dtype != np.int64:
        # converting to int64 makes a copy, so we can avoid
        # re-copying later
        data = data.astype(np.int64)
        copy_made = True

    if unit != "ns":
        dtype_str = "timedelta64[{unit}]".format(unit=unit)
        data = data.view(dtype_str)

        # TODO: watch out for overflows when converting from lower-resolution
        data = data.astype("timedelta64[ns]")
        # the astype conversion makes a copy, so we can avoid re-copying later
        copy_made = True

    else:
        data = data.view("timedelta64[ns]")

    return data, copy_made


def objects_to_td64ns(data, unit="ns", errors="raise"):
    """
    Convert a object-dtyped or string-dtyped array into an
    timedelta64[ns]-dtyped array.

    Parameters
    ----------
    data : ndarray or Index
    unit : str, default "ns"
        The timedelta unit to treat integers as multiples of.
    errors : {"raise", "coerce", "ignore"}, default "raise"
        How to handle elements that cannot be converted to timedelta64[ns].
        See ``pandas.to_timedelta`` for details.

    Returns
    -------
    numpy.ndarray : timedelta64[ns] array converted from data

    Raises
    ------
    ValueError : Data cannot be converted to timedelta64[ns].

    Notes
    -----
    Unlike `pandas.to_timedelta`, if setting `errors=ignore` will not cause
    errors to be ignored; they are caught and subsequently ignored at a
    higher level.
    """
    # coerce Index to np.ndarray, converting string-dtype if necessary
    values = np.array(data, dtype=np.object_, copy=False)

    result = array_to_timedelta64(values,
                                  unit=unit, errors=errors)
    return result.view('timedelta64[ns]')


def _generate_regular_range(start, end, periods, offset):
    stride = offset.nanos
    if periods is None:
        b = Timedelta(start).value
        e = Timedelta(end).value
        e += stride - e % stride
    elif start is not None:
        b = Timedelta(start).value
        e = b + periods * stride
    elif end is not None:
        e = Timedelta(end).value + stride
        b = e - periods * stride
    else:
        raise ValueError("at least 'start' or 'end' should be specified "
                         "if a 'period' is given.")

    data = np.arange(b, e, stride, dtype=np.int64)
<<<<<<< HEAD
    return data


def _validate_td64_dtype(dtype):
    """
    Validate a dtype for TimedeltaArray.

    Parameters
    ----------
    dtype : Union[str, numpy.dtype, Timedelta]
        Only np.dtype("m8[ns]") is allowed numpy dtypes.

    Returns
    -------
    TimedeltaDtype
    """
    if isinstance(dtype, compat.string_types):
        try:
            dtype = np.dtype(dtype)
        except TypeError:
            # not a Numpy dtype
            pass

    if isinstance(dtype, np.dtype):
        if dtype != _TD_DTYPE:
            raise TypeError(_BAD_DTYPE.format(dtype=dtype))

        dtype = TimedeltaDtype()

    elif isinstance(dtype, compat.string_types):
        if dtype != "ns":
            raise TypeError(_BAD_DTYPE.format(dtype=dtype))
        dtype = TimedeltaDtype(dtype)

    if dtype != TimedeltaDtype():
        raise ValueError("Only timedelta64[ns] dtype is valid")

    return dtype


def extract_values_freq(arr, freq):
    # type: (TimedeltaArray, Offset) -> Tuple[ndarray, Offset, bool]
    freq_infer = False
    if freq is None:
        freq = arr.freq
    elif freq and arr.freq:
        freq = to_offset(freq)
        freq, freq_infer = dtl.validate_inferred_freq(
            freq, arr.freq,
            freq_infer=False
        )
    values = arr._data
    return values, freq, freq_infer
=======
    return data
>>>>>>> e2bf1ff4
<|MERGE_RESOLUTION|>--- conflicted
+++ resolved
@@ -1005,7 +1005,6 @@
                          "if a 'period' is given.")
 
     data = np.arange(b, e, stride, dtype=np.int64)
-<<<<<<< HEAD
     return data
 
 
@@ -1043,22 +1042,4 @@
     if dtype != TimedeltaDtype():
         raise ValueError("Only timedelta64[ns] dtype is valid")
 
-    return dtype
-
-
-def extract_values_freq(arr, freq):
-    # type: (TimedeltaArray, Offset) -> Tuple[ndarray, Offset, bool]
-    freq_infer = False
-    if freq is None:
-        freq = arr.freq
-    elif freq and arr.freq:
-        freq = to_offset(freq)
-        freq, freq_infer = dtl.validate_inferred_freq(
-            freq, arr.freq,
-            freq_infer=False
-        )
-    values = arr._data
-    return values, freq, freq_infer
-=======
-    return data
->>>>>>> e2bf1ff4
+    return dtype