from __future__ import annotations

from csv import QUOTE_NONNUMERIC
from functools import partial
import operator
from shutil import get_terminal_size
from typing import (
    TYPE_CHECKING,
    Dict,
    Hashable,
    List,
    Optional,
    Sequence,
    Type,
    TypeVar,
    Union,
    cast,
)
from warnings import warn

import numpy as np

from pandas._config import get_option

from pandas._libs import (
    NaT,
    algos as libalgos,
    hashtable as htable,
)
from pandas._libs.lib import no_default
from pandas._typing import (
    ArrayLike,
    Dtype,
    NpDtype,
    Ordered,
    Scalar,
)
from pandas.compat.numpy import function as nv
from pandas.util._decorators import (
    cache_readonly,
    deprecate_kwarg,
)
from pandas.util._validators import validate_bool_kwarg

from pandas.core.dtypes.cast import (
    coerce_indexer_dtype,
    maybe_cast_to_extension_array,
)
from pandas.core.dtypes.common import (
    ensure_int64,
    ensure_object,
    is_categorical_dtype,
    is_datetime64_dtype,
    is_dict_like,
    is_dtype_equal,
    is_extension_array_dtype,
    is_hashable,
    is_integer_dtype,
    is_list_like,
    is_object_dtype,
    is_scalar,
    is_timedelta64_dtype,
    needs_i8_conversion,
    pandas_dtype,
)
from pandas.core.dtypes.dtypes import (
    CategoricalDtype,
    ExtensionDtype,
)
from pandas.core.dtypes.generic import (
    ABCIndex,
    ABCSeries,
)
from pandas.core.dtypes.missing import (
    is_valid_na_for_dtype,
    isna,
    notna,
)

from pandas.core import ops
from pandas.core.accessor import (
    PandasDelegate,
    delegate_names,
)
import pandas.core.algorithms as algorithms
from pandas.core.algorithms import (
    factorize,
    get_data_algo,
    take_nd,
    unique1d,
)
from pandas.core.arrays._mixins import (
    NDArrayBackedExtensionArray,
    ravel_compat,
)
from pandas.core.base import (
    ExtensionArray,
    NoNewAttributesMixin,
    PandasObject,
)
import pandas.core.common as com
from pandas.core.construction import (
    array as pd_array,
    extract_array,
    sanitize_array,
)
<<<<<<< HEAD
=======
from pandas.core.indexers import deprecate_ndim_indexing
>>>>>>> 60e9189d
from pandas.core.ops.common import unpack_zerodim_and_defer
from pandas.core.sorting import nargsort
from pandas.core.strings.object_array import ObjectStringArrayMixin

from pandas.io.formats import console

if TYPE_CHECKING:
    from pandas import Index


CategoricalT = TypeVar("CategoricalT", bound="Categorical")


def _cat_compare_op(op):
    opname = f"__{op.__name__}__"
    fill_value = True if op is operator.ne else False

    @unpack_zerodim_and_defer(opname)
    def func(self, other):
        hashable = is_hashable(other)
        if is_list_like(other) and len(other) != len(self) and not hashable:
            # in hashable case we may have a tuple that is itself a category
            raise ValueError("Lengths must match.")

        if not self.ordered:
            if opname in ["__lt__", "__gt__", "__le__", "__ge__"]:
                raise TypeError(
                    "Unordered Categoricals can only compare equality or not"
                )
        if isinstance(other, Categorical):
            # Two Categoricals can only be compared if the categories are
            # the same (maybe up to ordering, depending on ordered)

            msg = "Categoricals can only be compared if 'categories' are the same."
            if not self._categories_match_up_to_permutation(other):
                raise TypeError(msg)

            if not self.ordered and not self.categories.equals(other.categories):
                # both unordered and different order
                other_codes = recode_for_categories(
                    other.codes, other.categories, self.categories, copy=False
                )
            else:
                other_codes = other._codes

            ret = op(self._codes, other_codes)
            mask = (self._codes == -1) | (other_codes == -1)
            if mask.any():
                ret[mask] = fill_value
            return ret

        if hashable:
            if other in self.categories:
                i = self._unbox_scalar(other)
                ret = op(self._codes, i)

                if opname not in {"__eq__", "__ge__", "__gt__"}:
                    # GH#29820 performance trick; get_loc will always give i>=0,
                    #  so in the cases (__ne__, __le__, __lt__) the setting
                    #  here is a no-op, so can be skipped.
                    mask = self._codes == -1
                    ret[mask] = fill_value
                return ret
            else:
                return ops.invalid_comparison(self, other, op)
        else:
            # allow categorical vs object dtype array comparisons for equality
            # these are only positional comparisons
            if opname not in ["__eq__", "__ne__"]:
                raise TypeError(
                    f"Cannot compare a Categorical for op {opname} with "
                    f"type {type(other)}.\nIf you want to compare values, "
                    "use 'np.asarray(cat) <op> other'."
                )

            if isinstance(other, ExtensionArray) and needs_i8_conversion(other.dtype):
                # We would return NotImplemented here, but that messes up
                #  ExtensionIndex's wrapped methods
                return op(other, self)
            return getattr(np.array(self), opname)(np.array(other))

    func.__name__ = opname

    return func


def contains(cat, key, container):
    """
    Helper for membership check for ``key`` in ``cat``.

    This is a helper method for :method:`__contains__`
    and :class:`CategoricalIndex.__contains__`.

    Returns True if ``key`` is in ``cat.categories`` and the
    location of ``key`` in ``categories`` is in ``container``.

    Parameters
    ----------
    cat : :class:`Categorical`or :class:`categoricalIndex`
    key : a hashable object
        The key to check membership for.
    container : Container (e.g. list-like or mapping)
        The container to check for membership in.

    Returns
    -------
    is_in : bool
        True if ``key`` is in ``self.categories`` and location of
        ``key`` in ``categories`` is in ``container``, else False.

    Notes
    -----
    This method does not check for NaN values. Do that separately
    before calling this method.
    """
    hash(key)

    # get location of key in categories.
    # If a KeyError, the key isn't in categories, so logically
    #  can't be in container either.
    try:
        loc = cat.categories.get_loc(key)
    except (KeyError, TypeError):
        return False

    # loc is the location of key in categories, but also the *value*
    # for key in container. So, `key` may be in categories,
    # but still not in `container`. Example ('b' in categories,
    # but not in values):
    # 'b' in Categorical(['a'], categories=['a', 'b'])  # False
    if is_scalar(loc):
        return loc in container
    else:
        # if categories is an IntervalIndex, loc is an array.
        return any(loc_ in container for loc_ in loc)


class Categorical(NDArrayBackedExtensionArray, PandasObject, ObjectStringArrayMixin):
    """
    Represent a categorical variable in classic R / S-plus fashion.

    `Categoricals` can only take on only a limited, and usually fixed, number
    of possible values (`categories`). In contrast to statistical categorical
    variables, a `Categorical` might have an order, but numerical operations
    (additions, divisions, ...) are not possible.

    All values of the `Categorical` are either in `categories` or `np.nan`.
    Assigning values outside of `categories` will raise a `ValueError`. Order
    is defined by the order of the `categories`, not lexical order of the
    values.

    Parameters
    ----------
    values : list-like
        The values of the categorical. If categories are given, values not in
        categories will be replaced with NaN.
    categories : Index-like (unique), optional
        The unique categories for this categorical. If not given, the
        categories are assumed to be the unique values of `values` (sorted, if
        possible, otherwise in the order in which they appear).
    ordered : bool, default False
        Whether or not this categorical is treated as a ordered categorical.
        If True, the resulting categorical will be ordered.
        An ordered categorical respects, when sorted, the order of its
        `categories` attribute (which in turn is the `categories` argument, if
        provided).
    dtype : CategoricalDtype
        An instance of ``CategoricalDtype`` to use for this categorical.

    Attributes
    ----------
    categories : Index
        The categories of this categorical
    codes : ndarray
        The codes (integer positions, which point to the categories) of this
        categorical, read only.
    ordered : bool
        Whether or not this Categorical is ordered.
    dtype : CategoricalDtype
        The instance of ``CategoricalDtype`` storing the ``categories``
        and ``ordered``.

    Methods
    -------
    from_codes
    __array__

    Raises
    ------
    ValueError
        If the categories do not validate.
    TypeError
        If an explicit ``ordered=True`` is given but no `categories` and the
        `values` are not sortable.

    See Also
    --------
    CategoricalDtype : Type for categorical data.
    CategoricalIndex : An Index with an underlying ``Categorical``.

    Notes
    -----
    See the `user guide
    <https://pandas.pydata.org/pandas-docs/stable/user_guide/categorical.html>`_
    for more.

    Examples
    --------
    >>> pd.Categorical([1, 2, 3, 1, 2, 3])
    [1, 2, 3, 1, 2, 3]
    Categories (3, int64): [1, 2, 3]

    >>> pd.Categorical(['a', 'b', 'c', 'a', 'b', 'c'])
    ['a', 'b', 'c', 'a', 'b', 'c']
    Categories (3, object): ['a', 'b', 'c']

    Missing values are not included as a category.

    >>> c = pd.Categorical([1, 2, 3, 1, 2, 3, np.nan])
    >>> c
    [1, 2, 3, 1, 2, 3, NaN]
    Categories (3, int64): [1, 2, 3]

    However, their presence is indicated in the `codes` attribute
    by code `-1`.

    >>> c.codes
    array([ 0,  1,  2,  0,  1,  2, -1], dtype=int8)

    Ordered `Categoricals` can be sorted according to the custom order
    of the categories and can have a min and max value.

    >>> c = pd.Categorical(['a', 'b', 'c', 'a', 'b', 'c'], ordered=True,
    ...                    categories=['c', 'b', 'a'])
    >>> c
    ['a', 'b', 'c', 'a', 'b', 'c']
    Categories (3, object): ['c' < 'b' < 'a']
    >>> c.min()
    'c'
    """

    # For comparisons, so that numpy uses our implementation if the compare
    # ops, which raise
    __array_priority__ = 1000
    _dtype = CategoricalDtype(ordered=False)
    # tolist is not actually deprecated, just suppressed in the __dir__
    _hidden_attrs = PandasObject._hidden_attrs | frozenset(["tolist"])
    _typ = "categorical"
    _can_hold_na = True

    def __init__(
        self,
        values,
        categories=None,
        ordered=None,
        dtype: Optional[Dtype] = None,
        fastpath=False,
        copy: bool = True,
    ):

        dtype = CategoricalDtype._from_values_or_dtype(
            values, categories, ordered, dtype
        )
        # At this point, dtype is always a CategoricalDtype, but
        # we may have dtype.categories be None, and we need to
        # infer categories in a factorization step further below

        if fastpath:
            self._ndarray = coerce_indexer_dtype(values, dtype.categories)
            self._dtype = self._dtype.update_dtype(dtype)
            return

        if not is_list_like(values):
            # GH#38433
            warn(
                "Allowing scalars in the Categorical constructor is deprecated "
                "and will raise in a future version.  Use `[value]` instead",
                FutureWarning,
                stacklevel=2,
            )
            values = [values]

        # null_mask indicates missing values we want to exclude from inference.
        # This means: only missing values in list-likes (not arrays/ndframes).
        null_mask = np.array(False)

        # sanitize input
        if is_categorical_dtype(values):
            if dtype.categories is None:
                dtype = CategoricalDtype(values.categories, dtype.ordered)
        elif not isinstance(values, (ABCIndex, ABCSeries, ExtensionArray)):
            values = com.convert_to_list_like(values)
            if isinstance(values, list) and len(values) == 0:
                # By convention, empty lists result in object dtype:
                values = np.array([], dtype=object)
            elif isinstance(values, np.ndarray):
                if values.ndim > 1:
                    # preempt sanitize_array from raising ValueError
                    raise NotImplementedError(
                        "> 1 ndim Categorical are not supported at this time"
                    )
                values = sanitize_array(values, None)
            else:
                # i.e. must be a list
                arr = sanitize_array(values, None)
                null_mask = isna(arr)
                if null_mask.any():
                    # We remove null values here, then below will re-insert
                    #  them, grep "full_codes"

                    # error: Incompatible types in assignment (expression has type
                    # "List[Any]", variable has type "ExtensionArray")
                    arr = [  # type: ignore[assignment]
                        values[idx] for idx in np.where(~null_mask)[0]
                    ]
                    arr = sanitize_array(arr, None)
                values = arr

        if dtype.categories is None:
            try:
                codes, categories = factorize(values, sort=True)
            except TypeError as err:
                codes, categories = factorize(values, sort=False)
                if dtype.ordered:
                    # raise, as we don't have a sortable data structure and so
                    # the user should give us one by specifying categories
                    raise TypeError(
                        "'values' is not ordered, please "
                        "explicitly specify the categories order "
                        "by passing in a categories argument."
                    ) from err
            except ValueError as err:

                # TODO(EA2D)
                raise NotImplementedError(
                    "> 1 ndim Categorical are not supported at this time"
                ) from err

            # we're inferring from values
            dtype = CategoricalDtype(categories, dtype.ordered)

        elif is_categorical_dtype(values.dtype):
            # error: Item "ExtensionArray" of "Union[Any, ExtensionArray]" has no
            # attribute "_codes"
            old_codes = extract_array(values)._codes  # type: ignore[union-attr]
            codes = recode_for_categories(
                old_codes, values.dtype.categories, dtype.categories, copy=copy
            )

        else:
            codes = _get_codes_for_values(values, dtype.categories)

        if null_mask.any():
            # Reinsert -1 placeholders for previously removed missing values
            full_codes = -np.ones(null_mask.shape, dtype=codes.dtype)
            full_codes[~null_mask] = codes
            codes = full_codes

        self._dtype = self._dtype.update_dtype(dtype)
        self._ndarray = coerce_indexer_dtype(codes, dtype.categories)

    @property
    def dtype(self) -> CategoricalDtype:
        """
        The :class:`~pandas.api.types.CategoricalDtype` for this instance.
        """
        return self._dtype

    @property
    def _constructor(self) -> Type[Categorical]:
        return Categorical

    @classmethod
    def _from_sequence(cls, scalars, *, dtype: Optional[Dtype] = None, copy=False):
        return Categorical(scalars, dtype=dtype, copy=copy)

    def astype(self, dtype: Dtype, copy: bool = True) -> ArrayLike:
        """
        Coerce this type to another dtype

        Parameters
        ----------
        dtype : numpy dtype or pandas type
        copy : bool, default True
            By default, astype always returns a newly allocated object.
            If copy is set to False and dtype is categorical, the original
            object is returned.
        """
        dtype = pandas_dtype(dtype)
        if self.dtype is dtype:
            result = self.copy() if copy else self

        elif is_categorical_dtype(dtype):
            dtype = cast(Union[str, CategoricalDtype], dtype)

            # GH 10696/18593/18630
            dtype = self.dtype.update_dtype(dtype)
            self = self.copy() if copy else self
            result = self._set_dtype(dtype)

        # TODO: consolidate with ndarray case?
        elif isinstance(dtype, ExtensionDtype):
            result = pd_array(self, dtype=dtype, copy=copy)

        elif is_integer_dtype(dtype) and self.isna().any():
            raise ValueError("Cannot convert float NaN to integer")

        elif len(self.codes) == 0 or len(self.categories) == 0:
            # error: Incompatible types in assignment (expression has type "ndarray",
            # variable has type "Categorical")
            result = np.array(  # type: ignore[assignment]
                self,
                dtype=dtype,
                copy=copy,
            )

        else:
            # GH8628 (PERF): astype category codes instead of astyping array
            try:
                new_cats = np.asarray(self.categories)
                new_cats = new_cats.astype(dtype=dtype, copy=copy)
            except (
                TypeError,  # downstream error msg for CategoricalIndex is misleading
                ValueError,
            ):
                msg = f"Cannot cast {self.categories.dtype} dtype to {dtype}"
                raise ValueError(msg)

            # error: Incompatible types in assignment (expression has type "ndarray",
            # variable has type "Categorical")
            result = take_nd(  # type: ignore[assignment]
                new_cats, libalgos.ensure_platform_int(self._codes)
            )

        return result

    @cache_readonly
    def itemsize(self) -> int:
        """
        return the size of a single category
        """
        return self.categories.itemsize

    def tolist(self) -> List[Scalar]:
        """
        Return a list of the values.

        These are each a scalar type, which is a Python scalar
        (for str, int, float) or a pandas scalar
        (for Timestamp/Timedelta/Interval/Period)
        """
        return list(self)

    to_list = tolist

    @classmethod
    def _from_inferred_categories(
        cls, inferred_categories, inferred_codes, dtype, true_values=None
    ):
        """
        Construct a Categorical from inferred values.

        For inferred categories (`dtype` is None) the categories are sorted.
        For explicit `dtype`, the `inferred_categories` are cast to the
        appropriate type.

        Parameters
        ----------
        inferred_categories : Index
        inferred_codes : Index
        dtype : CategoricalDtype or 'category'
        true_values : list, optional
            If none are provided, the default ones are
            "True", "TRUE", and "true."

        Returns
        -------
        Categorical
        """
        from pandas import (
            Index,
            to_datetime,
            to_numeric,
            to_timedelta,
        )

        cats = Index(inferred_categories)
        known_categories = (
            isinstance(dtype, CategoricalDtype) and dtype.categories is not None
        )

        if known_categories:
            # Convert to a specialized type with `dtype` if specified.
            if dtype.categories.is_numeric():
                cats = to_numeric(inferred_categories, errors="coerce")
            elif is_datetime64_dtype(dtype.categories):
                cats = to_datetime(inferred_categories, errors="coerce")
            elif is_timedelta64_dtype(dtype.categories):
                cats = to_timedelta(inferred_categories, errors="coerce")
            elif dtype.categories.is_boolean():
                if true_values is None:
                    true_values = ["True", "TRUE", "true"]

                cats = cats.isin(true_values)

        if known_categories:
            # Recode from observation order to dtype.categories order.
            categories = dtype.categories
            codes = recode_for_categories(inferred_codes, cats, categories)
        elif not cats.is_monotonic_increasing:
            # Sort categories and recode for unknown categories.
            unsorted = cats.copy()
            categories = cats.sort_values()

            codes = recode_for_categories(inferred_codes, unsorted, categories)
            dtype = CategoricalDtype(categories, ordered=False)
        else:
            dtype = CategoricalDtype(cats, ordered=False)
            codes = inferred_codes

        return cls(codes, dtype=dtype, fastpath=True)

    @classmethod
    def from_codes(
        cls, codes, categories=None, ordered=None, dtype: Optional[Dtype] = None
    ):
        """
        Make a Categorical type from codes and categories or dtype.

        This constructor is useful if you already have codes and
        categories/dtype and so do not need the (computation intensive)
        factorization step, which is usually done on the constructor.

        If your data does not follow this convention, please use the normal
        constructor.

        Parameters
        ----------
        codes : array-like of int
            An integer array, where each integer points to a category in
            categories or dtype.categories, or else is -1 for NaN.
        categories : index-like, optional
            The categories for the categorical. Items need to be unique.
            If the categories are not given here, then they must be provided
            in `dtype`.
        ordered : bool, optional
            Whether or not this categorical is treated as an ordered
            categorical. If not given here or in `dtype`, the resulting
            categorical will be unordered.
        dtype : CategoricalDtype or "category", optional
            If :class:`CategoricalDtype`, cannot be used together with
            `categories` or `ordered`.

            .. versionadded:: 0.24.0

               When `dtype` is provided, neither `categories` nor `ordered`
               should be provided.

        Returns
        -------
        Categorical

        Examples
        --------
        >>> dtype = pd.CategoricalDtype(['a', 'b'], ordered=True)
        >>> pd.Categorical.from_codes(codes=[0, 1, 0, 1], dtype=dtype)
        ['a', 'b', 'a', 'b']
        Categories (2, object): ['a' < 'b']
        """
        dtype = CategoricalDtype._from_values_or_dtype(
            categories=categories, ordered=ordered, dtype=dtype
        )
        if dtype.categories is None:
            msg = (
                "The categories must be provided in 'categories' or "
                "'dtype'. Both were None."
            )
            raise ValueError(msg)

        if is_extension_array_dtype(codes) and is_integer_dtype(codes):
            # Avoid the implicit conversion of Int to object
            if isna(codes).any():
                raise ValueError("codes cannot contain NA values")
            codes = codes.to_numpy(dtype=np.int64)
        else:
            codes = np.asarray(codes)
        if len(codes) and not is_integer_dtype(codes):
            raise ValueError("codes need to be array-like integers")

        if len(codes) and (codes.max() >= len(dtype.categories) or codes.min() < -1):
            raise ValueError("codes need to be between -1 and len(categories)-1")

        return cls(codes, dtype=dtype, fastpath=True)

    # ------------------------------------------------------------------
    # Categories/Codes/Ordered

    @property
    def categories(self):
        """
        The categories of this categorical.

        Setting assigns new values to each category (effectively a rename of
        each individual category).

        The assigned value has to be a list-like object. All items must be
        unique and the number of items in the new categories must be the same
        as the number of items in the old categories.

        Assigning to `categories` is a inplace operation!

        Raises
        ------
        ValueError
            If the new categories do not validate as categories or if the
            number of new categories is unequal the number of old categories

        See Also
        --------
        rename_categories : Rename categories.
        reorder_categories : Reorder categories.
        add_categories : Add new categories.
        remove_categories : Remove the specified categories.
        remove_unused_categories : Remove categories which are not used.
        set_categories : Set the categories to the specified ones.
        """
        return self.dtype.categories

    @categories.setter
    def categories(self, categories):
        new_dtype = CategoricalDtype(categories, ordered=self.ordered)
        if self.dtype.categories is not None and len(self.dtype.categories) != len(
            new_dtype.categories
        ):
            raise ValueError(
                "new categories need to have the same number of "
                "items as the old categories!"
            )
        self._dtype = new_dtype

    @property
    def ordered(self) -> Ordered:
        """
        Whether the categories have an ordered relationship.
        """
        return self.dtype.ordered

    @property
    def codes(self) -> np.ndarray:
        """
        The category codes of this categorical.

        Codes are an array of integers which are the positions of the actual
        values in the categories array.

        There is no setter, use the other categorical methods and the normal item
        setter to change values in the categorical.

        Returns
        -------
        ndarray[int]
            A non-writable view of the `codes` array.
        """
        v = self._codes.view()
        v.flags.writeable = False
        return v

    def _set_categories(self, categories, fastpath=False):
        """
        Sets new categories inplace

        Parameters
        ----------
        fastpath : bool, default False
           Don't perform validation of the categories for uniqueness or nulls

        Examples
        --------
        >>> c = pd.Categorical(['a', 'b'])
        >>> c
        ['a', 'b']
        Categories (2, object): ['a', 'b']

        >>> c._set_categories(pd.Index(['a', 'c']))
        >>> c
        ['a', 'c']
        Categories (2, object): ['a', 'c']
        """
        if fastpath:
            new_dtype = CategoricalDtype._from_fastpath(categories, self.ordered)
        else:
            new_dtype = CategoricalDtype(categories, ordered=self.ordered)
        if (
            not fastpath
            and self.dtype.categories is not None
            and len(new_dtype.categories) != len(self.dtype.categories)
        ):
            raise ValueError(
                "new categories need to have the same number of "
                "items than the old categories!"
            )

        self._dtype = new_dtype

    def _set_dtype(self, dtype: CategoricalDtype) -> Categorical:
        """
        Internal method for directly updating the CategoricalDtype

        Parameters
        ----------
        dtype : CategoricalDtype

        Notes
        -----
        We don't do any validation here. It's assumed that the dtype is
        a (valid) instance of `CategoricalDtype`.
        """
        codes = recode_for_categories(self.codes, self.categories, dtype.categories)
        return type(self)(codes, dtype=dtype, fastpath=True)

    def set_ordered(self, value, inplace=False):
        """
        Set the ordered attribute to the boolean value.

        Parameters
        ----------
        value : bool
           Set whether this categorical is ordered (True) or not (False).
        inplace : bool, default False
           Whether or not to set the ordered attribute in-place or return
           a copy of this categorical with ordered set to the value.
        """
        inplace = validate_bool_kwarg(inplace, "inplace")
        new_dtype = CategoricalDtype(self.categories, ordered=value)
        cat = self if inplace else self.copy()
        cat._dtype = new_dtype
        if not inplace:
            return cat

    def as_ordered(self, inplace=False):
        """
        Set the Categorical to be ordered.

        Parameters
        ----------
        inplace : bool, default False
           Whether or not to set the ordered attribute in-place or return
           a copy of this categorical with ordered set to True.

        Returns
        -------
        Categorical or None
            Ordered Categorical or None if ``inplace=True``.
        """
        inplace = validate_bool_kwarg(inplace, "inplace")
        return self.set_ordered(True, inplace=inplace)

    def as_unordered(self, inplace=False):
        """
        Set the Categorical to be unordered.

        Parameters
        ----------
        inplace : bool, default False
           Whether or not to set the ordered attribute in-place or return
           a copy of this categorical with ordered set to False.

        Returns
        -------
        Categorical or None
            Unordered Categorical or None if ``inplace=True``.
        """
        inplace = validate_bool_kwarg(inplace, "inplace")
        return self.set_ordered(False, inplace=inplace)

    def set_categories(self, new_categories, ordered=None, rename=False, inplace=False):
        """
        Set the categories to the specified new_categories.

        `new_categories` can include new categories (which will result in
        unused categories) or remove old categories (which results in values
        set to NaN). If `rename==True`, the categories will simple be renamed
        (less or more items than in old categories will result in values set to
        NaN or in unused categories respectively).

        This method can be used to perform more than one action of adding,
        removing, and reordering simultaneously and is therefore faster than
        performing the individual steps via the more specialised methods.

        On the other hand this methods does not do checks (e.g., whether the
        old categories are included in the new categories on a reorder), which
        can result in surprising changes, for example when using special string
        dtypes, which does not considers a S1 string equal to a single char
        python string.

        Parameters
        ----------
        new_categories : Index-like
           The categories in new order.
        ordered : bool, default False
           Whether or not the categorical is treated as a ordered categorical.
           If not given, do not change the ordered information.
        rename : bool, default False
           Whether or not the new_categories should be considered as a rename
           of the old categories or as reordered categories.
        inplace : bool, default False
           Whether or not to reorder the categories in-place or return a copy
           of this categorical with reordered categories.

        Returns
        -------
        Categorical with reordered categories or None if inplace.

        Raises
        ------
        ValueError
            If new_categories does not validate as categories

        See Also
        --------
        rename_categories : Rename categories.
        reorder_categories : Reorder categories.
        add_categories : Add new categories.
        remove_categories : Remove the specified categories.
        remove_unused_categories : Remove categories which are not used.
        """
        inplace = validate_bool_kwarg(inplace, "inplace")
        if ordered is None:
            ordered = self.dtype.ordered
        new_dtype = CategoricalDtype(new_categories, ordered=ordered)

        cat = self if inplace else self.copy()
        if rename:
            if cat.dtype.categories is not None and len(new_dtype.categories) < len(
                cat.dtype.categories
            ):
                # remove all _codes which are larger and set to -1/NaN
                cat._codes[cat._codes >= len(new_dtype.categories)] = -1
        else:
            codes = recode_for_categories(
                cat.codes, cat.categories, new_dtype.categories
            )
            cat._ndarray = codes
        cat._dtype = new_dtype

        if not inplace:
            return cat

    def rename_categories(self, new_categories, inplace=False):
        """
        Rename categories.

        Parameters
        ----------
        new_categories : list-like, dict-like or callable

            New categories which will replace old categories.

            * list-like: all items must be unique and the number of items in
              the new categories must match the existing number of categories.

            * dict-like: specifies a mapping from
              old categories to new. Categories not contained in the mapping
              are passed through and extra categories in the mapping are
              ignored.

            * callable : a callable that is called on all items in the old
              categories and whose return values comprise the new categories.

        inplace : bool, default False
            Whether or not to rename the categories inplace or return a copy of
            this categorical with renamed categories.

        Returns
        -------
        cat : Categorical or None
            Categorical with removed categories or None if ``inplace=True``.

        Raises
        ------
        ValueError
            If new categories are list-like and do not have the same number of
            items than the current categories or do not validate as categories

        See Also
        --------
        reorder_categories : Reorder categories.
        add_categories : Add new categories.
        remove_categories : Remove the specified categories.
        remove_unused_categories : Remove categories which are not used.
        set_categories : Set the categories to the specified ones.

        Examples
        --------
        >>> c = pd.Categorical(['a', 'a', 'b'])
        >>> c.rename_categories([0, 1])
        [0, 0, 1]
        Categories (2, int64): [0, 1]

        For dict-like ``new_categories``, extra keys are ignored and
        categories not in the dictionary are passed through

        >>> c.rename_categories({'a': 'A', 'c': 'C'})
        ['A', 'A', 'b']
        Categories (2, object): ['A', 'b']

        You may also provide a callable to create the new categories

        >>> c.rename_categories(lambda x: x.upper())
        ['A', 'A', 'B']
        Categories (2, object): ['A', 'B']
        """
        inplace = validate_bool_kwarg(inplace, "inplace")
        cat = self if inplace else self.copy()

        if is_dict_like(new_categories):
            cat.categories = [new_categories.get(item, item) for item in cat.categories]
        elif callable(new_categories):
            cat.categories = [new_categories(item) for item in cat.categories]
        else:
            cat.categories = new_categories
        if not inplace:
            return cat

    def reorder_categories(self, new_categories, ordered=None, inplace=False):
        """
        Reorder categories as specified in new_categories.

        `new_categories` need to include all old categories and no new category
        items.

        Parameters
        ----------
        new_categories : Index-like
           The categories in new order.
        ordered : bool, optional
           Whether or not the categorical is treated as a ordered categorical.
           If not given, do not change the ordered information.
        inplace : bool, default False
           Whether or not to reorder the categories inplace or return a copy of
           this categorical with reordered categories.

        Returns
        -------
        cat : Categorical or None
            Categorical with removed categories or None if ``inplace=True``.

        Raises
        ------
        ValueError
            If the new categories do not contain all old category items or any
            new ones

        See Also
        --------
        rename_categories : Rename categories.
        add_categories : Add new categories.
        remove_categories : Remove the specified categories.
        remove_unused_categories : Remove categories which are not used.
        set_categories : Set the categories to the specified ones.
        """
        inplace = validate_bool_kwarg(inplace, "inplace")
        if set(self.dtype.categories) != set(new_categories):
            raise ValueError(
                "items in new_categories are not the same as in old categories"
            )
        return self.set_categories(new_categories, ordered=ordered, inplace=inplace)

    def add_categories(self, new_categories, inplace=False):
        """
        Add new categories.

        `new_categories` will be included at the last/highest place in the
        categories and will be unused directly after this call.

        Parameters
        ----------
        new_categories : category or list-like of category
           The new categories to be included.
        inplace : bool, default False
           Whether or not to add the categories inplace or return a copy of
           this categorical with added categories.

        Returns
        -------
        cat : Categorical or None
            Categorical with new categories added or None if ``inplace=True``.

        Raises
        ------
        ValueError
            If the new categories include old categories or do not validate as
            categories

        See Also
        --------
        rename_categories : Rename categories.
        reorder_categories : Reorder categories.
        remove_categories : Remove the specified categories.
        remove_unused_categories : Remove categories which are not used.
        set_categories : Set the categories to the specified ones.
        """
        inplace = validate_bool_kwarg(inplace, "inplace")
        if not is_list_like(new_categories):
            new_categories = [new_categories]
        already_included = set(new_categories) & set(self.dtype.categories)
        if len(already_included) != 0:
            raise ValueError(
                f"new categories must not include old categories: {already_included}"
            )
        new_categories = list(self.dtype.categories) + list(new_categories)
        new_dtype = CategoricalDtype(new_categories, self.ordered)

        cat = self if inplace else self.copy()
        cat._dtype = new_dtype
        cat._ndarray = coerce_indexer_dtype(cat._ndarray, new_dtype.categories)
        if not inplace:
            return cat

    def remove_categories(self, removals, inplace=False):
        """
        Remove the specified categories.

        `removals` must be included in the old categories. Values which were in
        the removed categories will be set to NaN

        Parameters
        ----------
        removals : category or list of categories
           The categories which should be removed.
        inplace : bool, default False
           Whether or not to remove the categories inplace or return a copy of
           this categorical with removed categories.

        Returns
        -------
        cat : Categorical or None
            Categorical with removed categories or None if ``inplace=True``.

        Raises
        ------
        ValueError
            If the removals are not contained in the categories

        See Also
        --------
        rename_categories : Rename categories.
        reorder_categories : Reorder categories.
        add_categories : Add new categories.
        remove_unused_categories : Remove categories which are not used.
        set_categories : Set the categories to the specified ones.
        """
        inplace = validate_bool_kwarg(inplace, "inplace")
        if not is_list_like(removals):
            removals = [removals]

        removal_set = set(removals)
        not_included = removal_set - set(self.dtype.categories)
        new_categories = [c for c in self.dtype.categories if c not in removal_set]

        # GH 10156
        if any(isna(removals)):
            not_included = {x for x in not_included if notna(x)}
            new_categories = [x for x in new_categories if notna(x)]

        if len(not_included) != 0:
            raise ValueError(f"removals must all be in old categories: {not_included}")

        return self.set_categories(
            new_categories, ordered=self.ordered, rename=False, inplace=inplace
        )

    def remove_unused_categories(self, inplace=no_default):
        """
        Remove categories which are not used.

        Parameters
        ----------
        inplace : bool, default False
           Whether or not to drop unused categories inplace or return a copy of
           this categorical with unused categories dropped.

           .. deprecated:: 1.2.0

        Returns
        -------
        cat : Categorical or None
            Categorical with unused categories dropped or None if ``inplace=True``.

        See Also
        --------
        rename_categories : Rename categories.
        reorder_categories : Reorder categories.
        add_categories : Add new categories.
        remove_categories : Remove the specified categories.
        set_categories : Set the categories to the specified ones.
        """
        if inplace is not no_default:
            warn(
                "The `inplace` parameter in pandas.Categorical."
                "remove_unused_categories is deprecated and "
                "will be removed in a future version.",
                FutureWarning,
                stacklevel=2,
            )
        else:
            inplace = False

        inplace = validate_bool_kwarg(inplace, "inplace")
        cat = self if inplace else self.copy()
        idx, inv = np.unique(cat._codes, return_inverse=True)

        if idx.size != 0 and idx[0] == -1:  # na sentinel
            idx, inv = idx[1:], inv - 1

        new_categories = cat.dtype.categories.take(idx)
        new_dtype = CategoricalDtype._from_fastpath(
            new_categories, ordered=self.ordered
        )
        cat._dtype = new_dtype
        cat._ndarray = coerce_indexer_dtype(inv, new_dtype.categories)

        if not inplace:
            return cat

    # ------------------------------------------------------------------

    def map(self, mapper):
        """
        Map categories using input correspondence (dict, Series, or function).

        Maps the categories to new categories. If the mapping correspondence is
        one-to-one the result is a :class:`~pandas.Categorical` which has the
        same order property as the original, otherwise a :class:`~pandas.Index`
        is returned. NaN values are unaffected.

        If a `dict` or :class:`~pandas.Series` is used any unmapped category is
        mapped to `NaN`. Note that if this happens an :class:`~pandas.Index`
        will be returned.

        Parameters
        ----------
        mapper : function, dict, or Series
            Mapping correspondence.

        Returns
        -------
        pandas.Categorical or pandas.Index
            Mapped categorical.

        See Also
        --------
        CategoricalIndex.map : Apply a mapping correspondence on a
            :class:`~pandas.CategoricalIndex`.
        Index.map : Apply a mapping correspondence on an
            :class:`~pandas.Index`.
        Series.map : Apply a mapping correspondence on a
            :class:`~pandas.Series`.
        Series.apply : Apply more complex functions on a
            :class:`~pandas.Series`.

        Examples
        --------
        >>> cat = pd.Categorical(['a', 'b', 'c'])
        >>> cat
        ['a', 'b', 'c']
        Categories (3, object): ['a', 'b', 'c']
        >>> cat.map(lambda x: x.upper())
        ['A', 'B', 'C']
        Categories (3, object): ['A', 'B', 'C']
        >>> cat.map({'a': 'first', 'b': 'second', 'c': 'third'})
        ['first', 'second', 'third']
        Categories (3, object): ['first', 'second', 'third']

        If the mapping is one-to-one the ordering of the categories is
        preserved:

        >>> cat = pd.Categorical(['a', 'b', 'c'], ordered=True)
        >>> cat
        ['a', 'b', 'c']
        Categories (3, object): ['a' < 'b' < 'c']
        >>> cat.map({'a': 3, 'b': 2, 'c': 1})
        [3, 2, 1]
        Categories (3, int64): [3 < 2 < 1]

        If the mapping is not one-to-one an :class:`~pandas.Index` is returned:

        >>> cat.map({'a': 'first', 'b': 'second', 'c': 'first'})
        Index(['first', 'second', 'first'], dtype='object')

        If a `dict` is used, all unmapped categories are mapped to `NaN` and
        the result is an :class:`~pandas.Index`:

        >>> cat.map({'a': 'first', 'b': 'second'})
        Index(['first', 'second', nan], dtype='object')
        """
        new_categories = self.categories.map(mapper)
        try:
            return self.from_codes(
                self._codes.copy(), categories=new_categories, ordered=self.ordered
            )
        except ValueError:
            # NA values are represented in self._codes with -1
            # np.take causes NA values to take final element in new_categories
            if np.any(self._codes == -1):
                new_categories = new_categories.insert(len(new_categories), np.nan)
            return np.take(new_categories, self._codes)

    __eq__ = _cat_compare_op(operator.eq)
    __ne__ = _cat_compare_op(operator.ne)
    __lt__ = _cat_compare_op(operator.lt)
    __gt__ = _cat_compare_op(operator.gt)
    __le__ = _cat_compare_op(operator.le)
    __ge__ = _cat_compare_op(operator.ge)

    # -------------------------------------------------------------
    # Validators; ideally these can be de-duplicated

    def _validate_searchsorted_value(self, value):
        # searchsorted is very performance sensitive. By converting codes
        # to same dtype as self.codes, we get much faster performance.
        if is_scalar(value):
            codes = self._unbox_scalar(value)
        else:
            locs = [self.categories.get_loc(x) for x in value]
            # error: Incompatible types in assignment (expression has type
            # "ndarray", variable has type "int")
            codes = np.array(locs, dtype=self.codes.dtype)  # type: ignore[assignment]
        return codes

    def _validate_fill_value(self, fill_value):
        """
        Convert a user-facing fill_value to a representation to use with our
        underlying ndarray, raising TypeError if this is not possible.

        Parameters
        ----------
        fill_value : object

        Returns
        -------
        fill_value : int

        Raises
        ------
        TypeError
        """

        if is_valid_na_for_dtype(fill_value, self.categories.dtype):
            fill_value = -1
        elif fill_value in self.categories:
            fill_value = self._unbox_scalar(fill_value)
        else:
            raise TypeError(
                f"'fill_value={fill_value}' is not present "
                "in this Categorical's categories"
            )
        return fill_value

    _validate_scalar = _validate_fill_value

    # -------------------------------------------------------------

    @ravel_compat
    def __array__(self, dtype: Optional[NpDtype] = None) -> np.ndarray:
        """
        The numpy array interface.

        Returns
        -------
        numpy.array
            A numpy array of either the specified dtype or,
            if dtype==None (default), the same dtype as
            categorical.categories.dtype.
        """
        ret = take_nd(self.categories._values, self._codes)
        if dtype and not is_dtype_equal(dtype, self.categories.dtype):
            return np.asarray(ret, dtype)
        # When we're a Categorical[ExtensionArray], like Interval,
        # we need to ensure __array__ gets all the way to an
        # ndarray.
        return np.asarray(ret)

    def __array_ufunc__(self, ufunc: np.ufunc, method: str, *inputs, **kwargs):
        # for binary ops, use our custom dunder methods
        result = ops.maybe_dispatch_ufunc_to_dunder_op(
            self, ufunc, method, *inputs, **kwargs
        )
        if result is not NotImplemented:
            return result

        # for all other cases, raise for now (similarly as what happens in
        # Series.__array_prepare__)
        raise TypeError(
            f"Object with dtype {self.dtype} cannot perform "
            f"the numpy op {ufunc.__name__}"
        )

    def __setstate__(self, state):
        """Necessary for making this object picklable"""
        if not isinstance(state, dict):
            raise Exception("invalid pickle state")

        if "_dtype" not in state:
            state["_dtype"] = CategoricalDtype(state["_categories"], state["_ordered"])

        if "_codes" in state and "_ndarray" not in state:
            # backward compat, changed what is property vs attribute
            state["_ndarray"] = state.pop("_codes")

        for k, v in state.items():
            setattr(self, k, v)

    @property
    def nbytes(self) -> int:
        return self._codes.nbytes + self.dtype.categories.values.nbytes

    def memory_usage(self, deep: bool = False) -> int:
        """
        Memory usage of my values

        Parameters
        ----------
        deep : bool
            Introspect the data deeply, interrogate
            `object` dtypes for system-level memory consumption

        Returns
        -------
        bytes used

        Notes
        -----
        Memory usage does not include memory consumed by elements that
        are not components of the array if deep=False

        See Also
        --------
        numpy.ndarray.nbytes
        """
        return self._codes.nbytes + self.dtype.categories.memory_usage(deep=deep)

    def isna(self):
        """
        Detect missing values

        Missing values (-1 in .codes) are detected.

        Returns
        -------
        a boolean array of whether my values are null

        See Also
        --------
        isna : Top-level isna.
        isnull : Alias of isna.
        Categorical.notna : Boolean inverse of Categorical.isna.

        """
        return self._codes == -1

    isnull = isna

    def notna(self):
        """
        Inverse of isna

        Both missing values (-1 in .codes) and NA as a category are detected as
        null.

        Returns
        -------
        a boolean array of whether my values are not null

        See Also
        --------
        notna : Top-level notna.
        notnull : Alias of notna.
        Categorical.isna : Boolean inverse of Categorical.notna.

        """
        return ~self.isna()

    notnull = notna

    def value_counts(self, dropna: bool = True):
        """
        Return a Series containing counts of each category.

        Every category will have an entry, even those with a count of 0.

        Parameters
        ----------
        dropna : bool, default True
            Don't include counts of NaN.

        Returns
        -------
        counts : Series

        See Also
        --------
        Series.value_counts
        """
        from pandas import (
            CategoricalIndex,
            Series,
        )

        code, cat = self._codes, self.categories
        ncat, mask = (len(cat), code >= 0)
        ix, clean = np.arange(ncat), mask.all()

        if dropna or clean:
            obs = code if clean else code[mask]
            count = np.bincount(obs, minlength=ncat or 0)
        else:
            count = np.bincount(np.where(mask, code, ncat))
            ix = np.append(ix, -1)

        ix = coerce_indexer_dtype(ix, self.dtype.categories)
        ix = self._from_backing_data(ix)

        return Series(count, index=CategoricalIndex(ix), dtype="int64")

    def _internal_get_values(self):
        """
        Return the values.

        For internal compatibility with pandas formatting.

        Returns
        -------
        np.ndarray or Index
            A numpy array of the same dtype as categorical.categories.dtype or
            Index if datetime / periods.
        """
        # if we are a datetime and period index, return Index to keep metadata
        if needs_i8_conversion(self.categories.dtype):
            return self.categories.take(self._codes, fill_value=NaT)
        elif is_integer_dtype(self.categories) and -1 in self._codes:
            return self.categories.astype("object").take(self._codes, fill_value=np.nan)
        return np.array(self)

    def check_for_ordered(self, op):
        """ assert that we are ordered """
        if not self.ordered:
            raise TypeError(
                f"Categorical is not ordered for operation {op}\n"
                "you can use .as_ordered() to change the "
                "Categorical to an ordered one\n"
            )

    def argsort(self, ascending=True, kind="quicksort", **kwargs):
        """
        Return the indices that would sort the Categorical.

        .. versionchanged:: 0.25.0

           Changed to sort missing values at the end.

        Parameters
        ----------
        ascending : bool, default True
            Whether the indices should result in an ascending
            or descending sort.
        kind : {'quicksort', 'mergesort', 'heapsort', 'stable'}, optional
            Sorting algorithm.
        **kwargs:
            passed through to :func:`numpy.argsort`.

        Returns
        -------
        numpy.array

        See Also
        --------
        numpy.ndarray.argsort

        Notes
        -----
        While an ordering is applied to the category values, arg-sorting
        in this context refers more to organizing and grouping together
        based on matching category values. Thus, this function can be
        called on an unordered Categorical instance unlike the functions
        'Categorical.min' and 'Categorical.max'.

        Examples
        --------
        >>> pd.Categorical(['b', 'b', 'a', 'c']).argsort()
        array([2, 0, 1, 3])

        >>> cat = pd.Categorical(['b', 'b', 'a', 'c'],
        ...                      categories=['c', 'b', 'a'],
        ...                      ordered=True)
        >>> cat.argsort()
        array([3, 0, 1, 2])

        Missing values are placed at the end

        >>> cat = pd.Categorical([2, None, 1])
        >>> cat.argsort()
        array([2, 0, 1])
        """
        return super().argsort(ascending=ascending, kind=kind, **kwargs)

    def sort_values(
        self, inplace: bool = False, ascending: bool = True, na_position: str = "last"
    ):
        """
        Sort the Categorical by category value returning a new
        Categorical by default.

        While an ordering is applied to the category values, sorting in this
        context refers more to organizing and grouping together based on
        matching category values. Thus, this function can be called on an
        unordered Categorical instance unlike the functions 'Categorical.min'
        and 'Categorical.max'.

        Parameters
        ----------
        inplace : bool, default False
            Do operation in place.
        ascending : bool, default True
            Order ascending. Passing False orders descending. The
            ordering parameter provides the method by which the
            category values are organized.
        na_position : {'first', 'last'} (optional, default='last')
            'first' puts NaNs at the beginning
            'last' puts NaNs at the end

        Returns
        -------
        Categorical or None

        See Also
        --------
        Categorical.sort
        Series.sort_values

        Examples
        --------
        >>> c = pd.Categorical([1, 2, 2, 1, 5])
        >>> c
        [1, 2, 2, 1, 5]
        Categories (3, int64): [1, 2, 5]
        >>> c.sort_values()
        [1, 1, 2, 2, 5]
        Categories (3, int64): [1, 2, 5]
        >>> c.sort_values(ascending=False)
        [5, 2, 2, 1, 1]
        Categories (3, int64): [1, 2, 5]

        Inplace sorting can be done as well:

        >>> c.sort_values(inplace=True)
        >>> c
        [1, 1, 2, 2, 5]
        Categories (3, int64): [1, 2, 5]
        >>>
        >>> c = pd.Categorical([1, 2, 2, 1, 5])

        'sort_values' behaviour with NaNs. Note that 'na_position'
        is independent of the 'ascending' parameter:

        >>> c = pd.Categorical([np.nan, 2, 2, np.nan, 5])
        >>> c
        [NaN, 2, 2, NaN, 5]
        Categories (2, int64): [2, 5]
        >>> c.sort_values()
        [2, 2, 5, NaN, NaN]
        Categories (2, int64): [2, 5]
        >>> c.sort_values(ascending=False)
        [5, 2, 2, NaN, NaN]
        Categories (2, int64): [2, 5]
        >>> c.sort_values(na_position='first')
        [NaN, NaN, 2, 2, 5]
        Categories (2, int64): [2, 5]
        >>> c.sort_values(ascending=False, na_position='first')
        [NaN, NaN, 5, 2, 2]
        Categories (2, int64): [2, 5]
        """
        inplace = validate_bool_kwarg(inplace, "inplace")
        if na_position not in ["last", "first"]:
            raise ValueError(f"invalid na_position: {repr(na_position)}")

        sorted_idx = nargsort(self, ascending=ascending, na_position=na_position)

        if inplace:
            self._codes[:] = self._codes[sorted_idx]
        else:
            codes = self._codes[sorted_idx]
            return self._from_backing_data(codes)

    def _values_for_rank(self):
        """
        For correctly ranking ordered categorical data. See GH#15420

        Ordered categorical data should be ranked on the basis of
        codes with -1 translated to NaN.

        Returns
        -------
        numpy.array

        """
        from pandas import Series

        if self.ordered:
            values = self.codes
            mask = values == -1
            if mask.any():
                values = values.astype("float64")
                values[mask] = np.nan
        elif self.categories.is_numeric():
            values = np.array(self)
        else:
            #  reorder the categories (so rank can use the float codes)
            #  instead of passing an object array to rank
            values = np.array(
                self.rename_categories(Series(self.categories).rank().values)
            )
        return values

    def view(self, dtype=None):
        if dtype is not None:
            raise NotImplementedError(dtype)
        return self._from_backing_data(self._ndarray)

    def to_dense(self):
        """
        Return my 'dense' representation

        For internal compatibility with numpy arrays.

        Returns
        -------
        dense : array
        """
        warn(
            "Categorical.to_dense is deprecated and will be removed in "
            "a future version.  Use np.asarray(cat) instead.",
            FutureWarning,
            stacklevel=2,
        )
        return np.asarray(self)

<<<<<<< HEAD
    def fillna(self, value=None, method=None, limit=None):
        """
        Fill NA/NaN values using the specified method.

        Parameters
        ----------
        value : scalar, dict, Series
            If a scalar value is passed it is used to fill all missing values.
            Alternatively, a Series or dict can be used to fill in different
            values for each index. The value should not be a list. The
            value(s) passed should either be in the categories or should be
            NaN.
        method : {'backfill', 'bfill', 'pad', 'ffill', None}, default None
            Method to use for filling holes in reindexed Series
            pad / ffill: propagate last valid observation forward to next valid
            backfill / bfill: use NEXT valid observation to fill gap
        limit : int, default None
            (Not implemented yet for Categorical!)
            If method is specified, this is the maximum number of consecutive
            NaN values to forward/backward fill. In other words, if there is
            a gap with more than this number of consecutive NaNs, it will only
            be partially filled. If method is not specified, this is the
            maximum number of entries along the entire axis where NaNs will be
            filled.

        Returns
        -------
        filled : Categorical with NA/NaN filled
        """
        value, method = validate_fillna_kwargs(
            value, method, validate_scalar_dict_value=False
        )
        value = extract_array(value, extract_numpy=True)

        if value is None:
            value = np.nan
        if limit is not None:
            raise NotImplementedError(
                "specifying a limit for fillna has not been implemented yet"
            )

        if method is not None:
            # pad / bfill
            return NDArrayBackedExtensionArray.fillna(
                self, None, method=method, limit=limit
            )

        else:
            # We copy even if there is nothing to fill
            codes = self._ndarray.copy()
            mask = self.isna()

            new_codes = self._validate_setitem_value(value)
            np.putmask(codes, mask, new_codes)

        return self._from_backing_data(codes)

=======
>>>>>>> 60e9189d
    # ------------------------------------------------------------------
    # NDArrayBackedExtensionArray compat

    @property
    def _codes(self) -> np.ndarray:
        return self._ndarray

    def _from_backing_data(self, arr: np.ndarray) -> Categorical:
        assert isinstance(arr, np.ndarray)
        assert arr.dtype == self._ndarray.dtype

        res = object.__new__(type(self))
        res._ndarray = arr
        res._dtype = self.dtype
        return res

    def _box_func(self, i: int):
        if i == -1:
            return np.NaN
        return self.categories[i]

    def _unbox_scalar(self, key) -> int:
        # searchsorted is very performance sensitive. By converting codes
        # to same dtype as self.codes, we get much faster performance.
        code = self.categories.get_loc(key)
        code = self._ndarray.dtype.type(code)
        return code

    # ------------------------------------------------------------------

    def take_nd(self, indexer, allow_fill: bool = False, fill_value=None):
        # GH#27745 deprecate alias that other EAs dont have
        warn(
            "Categorical.take_nd is deprecated, use Categorical.take instead",
            FutureWarning,
            stacklevel=2,
        )
        return self.take(indexer, allow_fill=allow_fill, fill_value=fill_value)

    def __iter__(self):
        """
        Returns an Iterator over the values of this Categorical.
        """
        if self.ndim == 1:
            return iter(self._internal_get_values().tolist())
        else:
            return (self[n] for n in range(len(self)))

    def __contains__(self, key) -> bool:
        """
        Returns True if `key` is in this Categorical.
        """
        # if key is a NaN, check if any NaN is in self.
        if is_valid_na_for_dtype(key, self.categories.dtype):
            return self.isna().any()

        return contains(self, key, container=self._codes)

    # ------------------------------------------------------------------
    # Rendering Methods

    def _formatter(self, boxed=False):
        # Defer to CategoricalFormatter's formatter.
        return None

    def _tidy_repr(self, max_vals=10, footer=True) -> str:
        """
        a short repr displaying only max_vals and an optional (but default
        footer)
        """
        num = max_vals // 2
        head = self[:num]._get_repr(length=False, footer=False)
        tail = self[-(max_vals - num) :]._get_repr(length=False, footer=False)

        result = f"{head[:-1]}, ..., {tail[1:]}"
        if footer:
            result = f"{result}\n{self._repr_footer()}"

        return str(result)

    def _repr_categories(self):
        """
        return the base repr for the categories
        """
        max_categories = (
            10
            if get_option("display.max_categories") == 0
            else get_option("display.max_categories")
        )
        from pandas.io.formats import format as fmt

        format_array = partial(
            fmt.format_array, formatter=None, quoting=QUOTE_NONNUMERIC
        )
        if len(self.categories) > max_categories:
            num = max_categories // 2
            head = format_array(self.categories[:num])
            tail = format_array(self.categories[-num:])
            category_strs = head + ["..."] + tail
        else:
            category_strs = format_array(self.categories)

        # Strip all leading spaces, which format_array adds for columns...
        category_strs = [x.strip() for x in category_strs]
        return category_strs

    def _repr_categories_info(self) -> str:
        """
        Returns a string representation of the footer.
        """
        category_strs = self._repr_categories()
        dtype = str(self.categories.dtype)
        levheader = f"Categories ({len(self.categories)}, {dtype}): "
        width, height = get_terminal_size()
        max_width = get_option("display.width") or width
        if console.in_ipython_frontend():
            # 0 = no breaks
            max_width = 0
        levstring = ""
        start = True
        cur_col_len = len(levheader)  # header
        sep_len, sep = (3, " < ") if self.ordered else (2, ", ")
        linesep = sep.rstrip() + "\n"  # remove whitespace
        for val in category_strs:
            if max_width != 0 and cur_col_len + sep_len + len(val) > max_width:
                levstring += linesep + (" " * (len(levheader) + 1))
                cur_col_len = len(levheader) + 1  # header + a whitespace
            elif not start:
                levstring += sep
                cur_col_len += len(val)
            levstring += val
            start = False
        # replace to simple save space by
        return levheader + "[" + levstring.replace(" < ... < ", " ... ") + "]"

    def _repr_footer(self) -> str:
        info = self._repr_categories_info()
        return f"Length: {len(self)}\n{info}"

    def _get_repr(self, length=True, na_rep="NaN", footer=True) -> str:
        from pandas.io.formats import format as fmt

        formatter = fmt.CategoricalFormatter(
            self, length=length, na_rep=na_rep, footer=footer
        )
        result = formatter.to_string()
        return str(result)

    def __repr__(self) -> str:
        """
        String representation.
        """
        _maxlen = 10
        if len(self._codes) > _maxlen:
            result = self._tidy_repr(_maxlen)
        elif len(self._codes) > 0:
            result = self._get_repr(length=len(self) > _maxlen)
        else:
            msg = self._get_repr(length=False, footer=True).replace("\n", ", ")
            result = f"[], {msg}"

        return result

    # ------------------------------------------------------------------

    def _validate_setitem_value(self, value):
        value = extract_array(value, extract_numpy=True)

        # require identical categories set
        if isinstance(value, Categorical):
            if not is_dtype_equal(self.dtype, value.dtype):
                raise ValueError(
                    "Cannot set a Categorical with another, "
                    "without identical categories"
                )
            # is_dtype_equal implies categories_match_up_to_permutation
            value = self._encode_with_my_categories(value)
            return value._codes

        # wrap scalars and hashable-listlikes in list
        rvalue = value if not is_hashable(value) else [value]

        from pandas import Index

        to_add = Index(rvalue).difference(self.categories)

        # no assignments of values not in categories, but it's always ok to set
        # something to np.nan
        if len(to_add) and not isna(to_add).all():
            raise ValueError(
                "Cannot setitem on a Categorical with a new "
                "category, set the categories first"
            )

        codes = self.categories.get_indexer(rvalue)
        return codes.astype(self._ndarray.dtype, copy=False)

    def _reverse_indexer(self) -> Dict[Hashable, np.ndarray]:
        """
        Compute the inverse of a categorical, returning
        a dict of categories -> indexers.

        *This is an internal function*

        Returns
        -------
        dict of categories -> indexers

        Examples
        --------
        >>> c = pd.Categorical(list('aabca'))
        >>> c
        ['a', 'a', 'b', 'c', 'a']
        Categories (3, object): ['a', 'b', 'c']
        >>> c.categories
        Index(['a', 'b', 'c'], dtype='object')
        >>> c.codes
        array([0, 0, 1, 2, 0], dtype=int8)
        >>> c._reverse_indexer()
        {'a': array([0, 1, 4]), 'b': array([2]), 'c': array([3])}

        """
        categories = self.categories
        r, counts = libalgos.groupsort_indexer(
            self.codes.astype("int64"), categories.size
        )
        counts = counts.cumsum()
        _result = (r[start:end] for start, end in zip(counts, counts[1:]))
        return dict(zip(categories, _result))

    # ------------------------------------------------------------------
    # Reductions

    @deprecate_kwarg(old_arg_name="numeric_only", new_arg_name="skipna")
    def min(self, *, skipna=True, **kwargs):
        """
        The minimum value of the object.

        Only ordered `Categoricals` have a minimum!

        .. versionchanged:: 1.0.0

           Returns an NA value on empty arrays

        Raises
        ------
        TypeError
            If the `Categorical` is not `ordered`.

        Returns
        -------
        min : the minimum of this `Categorical`
        """
        nv.validate_minmax_axis(kwargs.get("axis", 0))
        nv.validate_min((), kwargs)
        self.check_for_ordered("min")

        if not len(self._codes):
            return self.dtype.na_value

        good = self._codes != -1
        if not good.all():
            if skipna and good.any():
                pointer = self._codes[good].min()
            else:
                return np.nan
        else:
            pointer = self._codes.min()
        return self._wrap_reduction_result(None, pointer)

    @deprecate_kwarg(old_arg_name="numeric_only", new_arg_name="skipna")
    def max(self, *, skipna=True, **kwargs):
        """
        The maximum value of the object.

        Only ordered `Categoricals` have a maximum!

        .. versionchanged:: 1.0.0

           Returns an NA value on empty arrays

        Raises
        ------
        TypeError
            If the `Categorical` is not `ordered`.

        Returns
        -------
        max : the maximum of this `Categorical`
        """
        nv.validate_minmax_axis(kwargs.get("axis", 0))
        nv.validate_max((), kwargs)
        self.check_for_ordered("max")

        if not len(self._codes):
            return self.dtype.na_value

        good = self._codes != -1
        if not good.all():
            if skipna and good.any():
                pointer = self._codes[good].max()
            else:
                return np.nan
        else:
            pointer = self._codes.max()
        return self._wrap_reduction_result(None, pointer)

    def mode(self, dropna=True):
        """
        Returns the mode(s) of the Categorical.

        Always returns `Categorical` even if only one value.

        Parameters
        ----------
        dropna : bool, default True
            Don't consider counts of NaN/NaT.

            .. versionadded:: 0.24.0

        Returns
        -------
        modes : `Categorical` (sorted)
        """
        codes = self._codes
        if dropna:
            good = self._codes != -1
            codes = self._codes[good]
        # error: Incompatible types in assignment (expression has type "List[Any]",
        # variable has type "ndarray")
        codes = sorted(  # type: ignore[assignment]
            htable.mode_int64(ensure_int64(codes), dropna)
        )
        codes = coerce_indexer_dtype(codes, self.dtype.categories)
        return self._from_backing_data(codes)

    # ------------------------------------------------------------------
    # ExtensionArray Interface

    def unique(self):
        """
        Return the ``Categorical`` which ``categories`` and ``codes`` are
        unique. Unused categories are NOT returned.

        - unordered category: values and categories are sorted by appearance
          order.
        - ordered category: values are sorted by appearance order, categories
          keeps existing order.

        Returns
        -------
        unique values : ``Categorical``

        See Also
        --------
        pandas.unique
        CategoricalIndex.unique
        Series.unique : Return unique values of Series object.

        Examples
        --------
        An unordered Categorical will return categories in the
        order of appearance.

        >>> pd.Categorical(list("baabc")).unique()
        ['b', 'a', 'c']
        Categories (3, object): ['b', 'a', 'c']

        >>> pd.Categorical(list("baabc"), categories=list("abc")).unique()
        ['b', 'a', 'c']
        Categories (3, object): ['b', 'a', 'c']

        An ordered Categorical preserves the category ordering.

        >>> pd.Categorical(
        ...     list("baabc"), categories=list("abc"), ordered=True
        ... ).unique()
        ['b', 'a', 'c']
        Categories (3, object): ['a' < 'b' < 'c']
        """
        # unlike np.unique, unique1d does not sort
        unique_codes = unique1d(self.codes)
        cat = self.copy()

        # keep nan in codes
        cat._ndarray = unique_codes

        # exclude nan from indexer for categories
        take_codes = unique_codes[unique_codes != -1]
        if self.ordered:
            take_codes = np.sort(take_codes)
        return cat.set_categories(cat.categories.take(take_codes))

    def _values_for_factorize(self):
        return self._ndarray, -1

    @classmethod
    def _from_factorized(cls, uniques, original):
        return original._constructor(
            original.categories.take(uniques), dtype=original.dtype
        )

    def equals(self, other: object) -> bool:
        """
        Returns True if categorical arrays are equal.

        Parameters
        ----------
        other : `Categorical`

        Returns
        -------
        bool
        """
        if not isinstance(other, Categorical):
            return False
        elif self._categories_match_up_to_permutation(other):
            other = self._encode_with_my_categories(other)
            return np.array_equal(self._codes, other._codes)
        return False

    @classmethod
    def _concat_same_type(
        cls: Type[CategoricalT], to_concat: Sequence[CategoricalT], axis: int = 0
    ) -> CategoricalT:
        from pandas.core.dtypes.concat import union_categoricals

        result = union_categoricals(to_concat)
        first = to_concat[0]
        if axis >= first.ndim:
            raise ValueError
        if axis == 1:
            first = to_concat[0]
            if not all(len(x) == len(first) for x in to_concat):
                raise ValueError
            # TODO: Will this get contiguity wrong?
            result = result.reshape(-1, len(to_concat), order="F")
        return result

    # ------------------------------------------------------------------

    def _encode_with_my_categories(self, other: Categorical) -> Categorical:
        """
        Re-encode another categorical using this Categorical's categories.

        Notes
        -----
        This assumes we have already checked
        self._categories_match_up_to_permutation(other).
        """
        # Indexing on codes is more efficient if categories are the same,
        #  so we can apply some optimizations based on the degree of
        #  dtype-matching.
        codes = recode_for_categories(
            other.codes, other.categories, self.categories, copy=False
        )
        return self._from_backing_data(codes)

    def _categories_match_up_to_permutation(self, other: Categorical) -> bool:
        """
        Returns True if categoricals are the same dtype
          same categories, and same ordered

        Parameters
        ----------
        other : Categorical

        Returns
        -------
        bool
        """
        return hash(self.dtype) == hash(other.dtype)

    def is_dtype_equal(self, other) -> bool:
        warn(
            "Categorical.is_dtype_equal is deprecated and will be removed "
            "in a future version",
            FutureWarning,
            stacklevel=2,
        )
        try:
            return self._categories_match_up_to_permutation(other)
        except (AttributeError, TypeError):
            return False

    def describe(self):
        """
        Describes this Categorical

        Returns
        -------
        description: `DataFrame`
            A dataframe with frequency and counts by category.
        """
        counts = self.value_counts(dropna=False)
        freqs = counts / counts.sum()

        from pandas.core.reshape.concat import concat

        result = concat([counts, freqs], axis=1)
        result.columns = ["counts", "freqs"]
        result.index.name = "categories"

        return result

    def isin(self, values) -> np.ndarray:
        """
        Check whether `values` are contained in Categorical.

        Return a boolean NumPy Array showing whether each element in
        the Categorical matches an element in the passed sequence of
        `values` exactly.

        Parameters
        ----------
        values : set or list-like
            The sequence of values to test. Passing in a single string will
            raise a ``TypeError``. Instead, turn a single string into a
            list of one element.

        Returns
        -------
        isin : numpy.ndarray (bool dtype)

        Raises
        ------
        TypeError
          * If `values` is not a set or list-like

        See Also
        --------
        pandas.Series.isin : Equivalent method on Series.

        Examples
        --------
        >>> s = pd.Categorical(['lama', 'cow', 'lama', 'beetle', 'lama',
        ...                'hippo'])
        >>> s.isin(['cow', 'lama'])
        array([ True,  True,  True, False,  True, False])

        Passing a single string as ``s.isin('lama')`` will raise an error. Use
        a list of one element instead:

        >>> s.isin(['lama'])
        array([ True, False,  True, False,  True, False])
        """
        if not is_list_like(values):
            values_type = type(values).__name__
            raise TypeError(
                "only list-like objects are allowed to be passed "
                f"to isin(), you passed a [{values_type}]"
            )
        values = sanitize_array(values, None, None)
        null_mask = np.asarray(isna(values))
        code_values = self.categories.get_indexer(values)
        code_values = code_values[null_mask | (code_values >= 0)]
        return algorithms.isin(self.codes, code_values)

    def replace(self, to_replace, value, inplace: bool = False):
        """
        Replaces all instances of one value with another

        Parameters
        ----------
        to_replace: object
            The value to be replaced

        value: object
            The value to replace it with

        inplace: bool
            Whether the operation is done in-place

        Returns
        -------
        None if inplace is True, otherwise the new Categorical after replacement


        Examples
        --------
        >>> s = pd.Categorical([1, 2, 1, 3])
        >>> s.replace(1, 3)
        [3, 2, 3, 3]
        Categories (2, int64): [2, 3]
        """
        inplace = validate_bool_kwarg(inplace, "inplace")
        cat = self if inplace else self.copy()

        # build a dict of (to replace -> value) pairs
        if is_list_like(to_replace):
            # if to_replace is list-like and value is scalar
            replace_dict = {replace_value: value for replace_value in to_replace}
        else:
            # if both to_replace and value are scalar
            replace_dict = {to_replace: value}

        # other cases, like if both to_replace and value are list-like or if
        # to_replace is a dict, are handled separately in NDFrame
        for replace_value, new_value in replace_dict.items():
            if new_value == replace_value:
                continue
            if replace_value in cat.categories:
                if isna(new_value):
                    cat.remove_categories(replace_value, inplace=True)
                    continue
                categories = cat.categories.tolist()
                index = categories.index(replace_value)
                if new_value in cat.categories:
                    value_index = categories.index(new_value)
                    cat._codes[cat._codes == index] = value_index
                    cat.remove_categories(replace_value, inplace=True)
                else:
                    categories[index] = new_value
                    cat.rename_categories(categories, inplace=True)
        if not inplace:
            return cat

    # ------------------------------------------------------------------------
    # String methods interface
    def _str_map(self, f, na_value=np.nan, dtype=np.dtype("object")):
        # Optimization to apply the callable `f` to the categories once
        # and rebuild the result by `take`ing from the result with the codes.
        # Returns the same type as the object-dtype implementation though.
        from pandas.core.arrays import PandasArray

        categories = self.categories
        codes = self.codes
        result = PandasArray(categories.to_numpy())._str_map(f, na_value, dtype)
        return take_nd(result, codes, fill_value=na_value)

    def _str_get_dummies(self, sep="|"):
        # sep may not be in categories. Just bail on this.
        from pandas.core.arrays import PandasArray

        # error: Argument 1 to "PandasArray" has incompatible type
        # "ExtensionArray"; expected "Union[ndarray, PandasArray]"
        return PandasArray(self.astype(str))._str_get_dummies(  # type: ignore[arg-type]
            sep
        )


# The Series.cat accessor


@delegate_names(
    delegate=Categorical, accessors=["categories", "ordered"], typ="property"
)
@delegate_names(
    delegate=Categorical,
    accessors=[
        "rename_categories",
        "reorder_categories",
        "add_categories",
        "remove_categories",
        "remove_unused_categories",
        "set_categories",
        "as_ordered",
        "as_unordered",
    ],
    typ="method",
)
class CategoricalAccessor(PandasDelegate, PandasObject, NoNewAttributesMixin):
    """
    Accessor object for categorical properties of the Series values.

    Be aware that assigning to `categories` is a inplace operation, while all
    methods return new categorical data per default (but can be called with
    `inplace=True`).

    Parameters
    ----------
    data : Series or CategoricalIndex

    Examples
    --------
    >>> s = pd.Series(list("abbccc")).astype("category")
    >>> s
    0    a
    1    b
    2    b
    3    c
    4    c
    5    c
    dtype: category
    Categories (3, object): ['a', 'b', 'c']

    >>> s.cat.categories
    Index(['a', 'b', 'c'], dtype='object')

    >>> s.cat.rename_categories(list("cba"))
    0    c
    1    b
    2    b
    3    a
    4    a
    5    a
    dtype: category
    Categories (3, object): ['c', 'b', 'a']

    >>> s.cat.reorder_categories(list("cba"))
    0    a
    1    b
    2    b
    3    c
    4    c
    5    c
    dtype: category
    Categories (3, object): ['c', 'b', 'a']

    >>> s.cat.add_categories(["d", "e"])
    0    a
    1    b
    2    b
    3    c
    4    c
    5    c
    dtype: category
    Categories (5, object): ['a', 'b', 'c', 'd', 'e']

    >>> s.cat.remove_categories(["a", "c"])
    0    NaN
    1      b
    2      b
    3    NaN
    4    NaN
    5    NaN
    dtype: category
    Categories (1, object): ['b']

    >>> s1 = s.cat.add_categories(["d", "e"])
    >>> s1.cat.remove_unused_categories()
    0    a
    1    b
    2    b
    3    c
    4    c
    5    c
    dtype: category
    Categories (3, object): ['a', 'b', 'c']

    >>> s.cat.set_categories(list("abcde"))
    0    a
    1    b
    2    b
    3    c
    4    c
    5    c
    dtype: category
    Categories (5, object): ['a', 'b', 'c', 'd', 'e']

    >>> s.cat.as_ordered()
    0    a
    1    b
    2    b
    3    c
    4    c
    5    c
    dtype: category
    Categories (3, object): ['a' < 'b' < 'c']

    >>> s.cat.as_unordered()
    0    a
    1    b
    2    b
    3    c
    4    c
    5    c
    dtype: category
    Categories (3, object): ['a', 'b', 'c']
    """

    def __init__(self, data):
        self._validate(data)
        self._parent = data.values
        self._index = data.index
        self._name = data.name
        self._freeze()

    @staticmethod
    def _validate(data):
        if not is_categorical_dtype(data.dtype):
            raise AttributeError("Can only use .cat accessor with a 'category' dtype")

    def _delegate_property_get(self, name):
        return getattr(self._parent, name)

    def _delegate_property_set(self, name, new_values):
        return setattr(self._parent, name, new_values)

    @property
    def codes(self):
        """
        Return Series of codes as well as the index.
        """
        from pandas import Series

        return Series(self._parent.codes, index=self._index)

    def _delegate_method(self, name, *args, **kwargs):
        from pandas import Series

        method = getattr(self._parent, name)
        res = method(*args, **kwargs)
        if res is not None:
            return Series(res, index=self._index, name=self._name)


# utility routines


def _get_codes_for_values(values, categories: Index) -> np.ndarray:
    """
    utility routine to turn values into codes given the specified categories

    If `values` is known to be a Categorical, use recode_for_categories instead.
    """
    dtype_equal = is_dtype_equal(values.dtype, categories.dtype)

    if values.ndim > 1:
        flat = values.ravel()
        codes = _get_codes_for_values(flat, categories)
        return codes.reshape(values.shape)

    if is_extension_array_dtype(categories.dtype) and is_object_dtype(values):
        # Support inferring the correct extension dtype from an array of
        # scalar objects. e.g.
        # Categorical(array[Period, Period], categories=PeriodIndex(...))
        cls = categories.dtype.construct_array_type()
        values = maybe_cast_to_extension_array(cls, values)
        if not isinstance(values, cls):
            # exception raised in _from_sequence
            values = ensure_object(values)
            categories = ensure_object(categories)
    elif not dtype_equal:
        values = ensure_object(values)
        categories = ensure_object(categories)

    if isinstance(categories, ABCIndex):
        return coerce_indexer_dtype(categories.get_indexer_for(values), categories)

    # Only hit here when we've already coerced to object dtypee.

    hash_klass, vals = get_data_algo(values)
    # pandas/core/arrays/categorical.py:2661: error: Argument 1 to "get_data_algo" has
    # incompatible type "Index"; expected "Union[ExtensionArray, ndarray]"  [arg-type]
    _, cats = get_data_algo(categories)  # type: ignore[arg-type]
    t = hash_klass(len(cats))
    t.map_locations(cats)
    return coerce_indexer_dtype(t.lookup(vals), cats)


def recode_for_categories(
    codes: np.ndarray, old_categories, new_categories, copy: bool = True
) -> np.ndarray:
    """
    Convert a set of codes for to a new set of categories

    Parameters
    ----------
    codes : np.ndarray
    old_categories, new_categories : Index
    copy: bool, default True
        Whether to copy if the codes are unchanged.

    Returns
    -------
    new_codes : np.ndarray[np.int64]

    Examples
    --------
    >>> old_cat = pd.Index(['b', 'a', 'c'])
    >>> new_cat = pd.Index(['a', 'b'])
    >>> codes = np.array([0, 1, 1, 2])
    >>> recode_for_categories(codes, old_cat, new_cat)
    array([ 1,  0,  0, -1], dtype=int8)
    """
    if len(old_categories) == 0:
        # All null anyway, so just retain the nulls
        if copy:
            return codes.copy()
        return codes
    elif new_categories.equals(old_categories):
        # Same categories, so no need to actually recode
        if copy:
            return codes.copy()
        return codes

    indexer = coerce_indexer_dtype(
        new_categories.get_indexer(old_categories), new_categories
    )
    new_codes = take_nd(indexer, codes, fill_value=-1)
    return new_codes


def factorize_from_iterable(values):
    """
    Factorize an input `values` into `categories` and `codes`. Preserves
    categorical dtype in `categories`.

    *This is an internal function*

    Parameters
    ----------
    values : list-like

    Returns
    -------
    codes : ndarray
    categories : Index
        If `values` has a categorical dtype, then `categories` is
        a CategoricalIndex keeping the categories and order of `values`.
    """
    if not is_list_like(values):
        raise TypeError("Input must be list-like")

    if is_categorical_dtype(values):
        values = extract_array(values)
        # The Categorical we want to build has the same categories
        # as values but its codes are by def [0, ..., len(n_categories) - 1]
        cat_codes = np.arange(len(values.categories), dtype=values.codes.dtype)
        categories = Categorical.from_codes(cat_codes, dtype=values.dtype)
        codes = values.codes
    else:
        # The value of ordered is irrelevant since we don't use cat as such,
        # but only the resulting categories, the order of which is independent
        # from ordered. Set ordered to False as default. See GH #15457
        cat = Categorical(values, ordered=False)
        categories = cat.categories
        codes = cat.codes
    return codes, categories


def factorize_from_iterables(iterables):
    """
    A higher-level wrapper over `factorize_from_iterable`.

    *This is an internal function*

    Parameters
    ----------
    iterables : list-like of list-likes

    Returns
    -------
    codes_list : list of ndarrays
    categories_list : list of Indexes

    Notes
    -----
    See `factorize_from_iterable` for more info.
    """
    if len(iterables) == 0:
        # For consistency, it should return a list of 2 lists.
        return [[], []]
    return map(list, zip(*(factorize_from_iterable(it) for it in iterables)))<|MERGE_RESOLUTION|>--- conflicted
+++ resolved
@@ -104,10 +104,6 @@
     extract_array,
     sanitize_array,
 )
-<<<<<<< HEAD
-=======
-from pandas.core.indexers import deprecate_ndim_indexing
->>>>>>> 60e9189d
 from pandas.core.ops.common import unpack_zerodim_and_defer
 from pandas.core.sorting import nargsort
 from pandas.core.strings.object_array import ObjectStringArrayMixin
@@ -1755,66 +1751,6 @@
         )
         return np.asarray(self)
 
-<<<<<<< HEAD
-    def fillna(self, value=None, method=None, limit=None):
-        """
-        Fill NA/NaN values using the specified method.
-
-        Parameters
-        ----------
-        value : scalar, dict, Series
-            If a scalar value is passed it is used to fill all missing values.
-            Alternatively, a Series or dict can be used to fill in different
-            values for each index. The value should not be a list. The
-            value(s) passed should either be in the categories or should be
-            NaN.
-        method : {'backfill', 'bfill', 'pad', 'ffill', None}, default None
-            Method to use for filling holes in reindexed Series
-            pad / ffill: propagate last valid observation forward to next valid
-            backfill / bfill: use NEXT valid observation to fill gap
-        limit : int, default None
-            (Not implemented yet for Categorical!)
-            If method is specified, this is the maximum number of consecutive
-            NaN values to forward/backward fill. In other words, if there is
-            a gap with more than this number of consecutive NaNs, it will only
-            be partially filled. If method is not specified, this is the
-            maximum number of entries along the entire axis where NaNs will be
-            filled.
-
-        Returns
-        -------
-        filled : Categorical with NA/NaN filled
-        """
-        value, method = validate_fillna_kwargs(
-            value, method, validate_scalar_dict_value=False
-        )
-        value = extract_array(value, extract_numpy=True)
-
-        if value is None:
-            value = np.nan
-        if limit is not None:
-            raise NotImplementedError(
-                "specifying a limit for fillna has not been implemented yet"
-            )
-
-        if method is not None:
-            # pad / bfill
-            return NDArrayBackedExtensionArray.fillna(
-                self, None, method=method, limit=limit
-            )
-
-        else:
-            # We copy even if there is nothing to fill
-            codes = self._ndarray.copy()
-            mask = self.isna()
-
-            new_codes = self._validate_setitem_value(value)
-            np.putmask(codes, mask, new_codes)
-
-        return self._from_backing_data(codes)
-
-=======
->>>>>>> 60e9189d
     # ------------------------------------------------------------------
     # NDArrayBackedExtensionArray compat
 
