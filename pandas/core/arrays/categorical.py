from __future__ import annotations

from csv import QUOTE_NONNUMERIC
from functools import partial
import operator
from shutil import get_terminal_size
from typing import (
    TYPE_CHECKING,
    Hashable,
    Sequence,
    TypeVar,
    Union,
    cast,
)
from warnings import (
    catch_warnings,
    simplefilter,
    warn,
)

import numpy as np

from pandas._config import get_option

from pandas._libs import (
    NaT,
    algos as libalgos,
    hashtable as htable,
)
from pandas._libs.arrays import NDArrayBacked
from pandas._libs.lib import no_default
from pandas._typing import (
    ArrayLike,
    Dtype,
    NpDtype,
    Ordered,
    Scalar,
    Shape,
    type_t,
)
from pandas.compat.numpy import function as nv
from pandas.util._decorators import (
    cache_readonly,
    deprecate_kwarg,
)
from pandas.util._validators import validate_bool_kwarg

from pandas.core.dtypes.cast import (
    coerce_indexer_dtype,
    maybe_cast_to_extension_array,
)
from pandas.core.dtypes.common import (
    ensure_int64,
    ensure_object,
    ensure_platform_int,
    is_categorical_dtype,
    is_datetime64_dtype,
    is_dict_like,
    is_dtype_equal,
    is_extension_array_dtype,
    is_hashable,
    is_integer_dtype,
    is_list_like,
    is_object_dtype,
    is_scalar,
    is_timedelta64_dtype,
    needs_i8_conversion,
    pandas_dtype,
)
from pandas.core.dtypes.dtypes import (
    CategoricalDtype,
    ExtensionDtype,
)
from pandas.core.dtypes.generic import (
    ABCIndex,
    ABCSeries,
)
from pandas.core.dtypes.missing import (
    is_valid_na_for_dtype,
    isna,
    notna,
)

from pandas.core import ops
from pandas.core.accessor import (
    PandasDelegate,
    delegate_names,
)
import pandas.core.algorithms as algorithms
from pandas.core.algorithms import (
    factorize,
    get_data_algo,
    take_nd,
    unique1d,
)
from pandas.core.arrays._mixins import NDArrayBackedExtensionArray
from pandas.core.base import (
    ExtensionArray,
    NoNewAttributesMixin,
    PandasObject,
)
import pandas.core.common as com
from pandas.core.construction import (
    array as pd_array,
    extract_array,
    sanitize_array,
)
from pandas.core.indexers import deprecate_ndim_indexing
from pandas.core.ops.common import unpack_zerodim_and_defer
from pandas.core.sorting import nargsort
from pandas.core.strings.object_array import ObjectStringArrayMixin

from pandas.io.formats import console

if TYPE_CHECKING:
    from pandas import Index


CategoricalT = TypeVar("CategoricalT", bound="Categorical")


def _cat_compare_op(op):
    opname = f"__{op.__name__}__"
    fill_value = True if op is operator.ne else False

    @unpack_zerodim_and_defer(opname)
    def func(self, other):
        hashable = is_hashable(other)
        if is_list_like(other) and len(other) != len(self) and not hashable:
            # in hashable case we may have a tuple that is itself a category
            raise ValueError("Lengths must match.")

        if not self.ordered:
            if opname in ["__lt__", "__gt__", "__le__", "__ge__"]:
                raise TypeError(
                    "Unordered Categoricals can only compare equality or not"
                )
        if isinstance(other, Categorical):
            # Two Categoricals can only be compared if the categories are
            # the same (maybe up to ordering, depending on ordered)

            msg = "Categoricals can only be compared if 'categories' are the same."
            if not self._categories_match_up_to_permutation(other):
                raise TypeError(msg)

            if not self.ordered and not self.categories.equals(other.categories):
                # both unordered and different order
                other_codes = recode_for_categories(
                    other.codes, other.categories, self.categories, copy=False
                )
            else:
                other_codes = other._codes

            ret = op(self._codes, other_codes)
            mask = (self._codes == -1) | (other_codes == -1)
            if mask.any():
                ret[mask] = fill_value
            return ret

        if hashable:
            if other in self.categories:
                i = self._unbox_scalar(other)
                ret = op(self._codes, i)

                if opname not in {"__eq__", "__ge__", "__gt__"}:
                    # GH#29820 performance trick; get_loc will always give i>=0,
                    #  so in the cases (__ne__, __le__, __lt__) the setting
                    #  here is a no-op, so can be skipped.
                    mask = self._codes == -1
                    ret[mask] = fill_value
                return ret
            else:
                return ops.invalid_comparison(self, other, op)
        else:
            # allow categorical vs object dtype array comparisons for equality
            # these are only positional comparisons
            if opname not in ["__eq__", "__ne__"]:
                raise TypeError(
                    f"Cannot compare a Categorical for op {opname} with "
                    f"type {type(other)}.\nIf you want to compare values, "
                    "use 'np.asarray(cat) <op> other'."
                )

            if isinstance(other, ExtensionArray) and needs_i8_conversion(other.dtype):
                # We would return NotImplemented here, but that messes up
                #  ExtensionIndex's wrapped methods
                return op(other, self)
            return getattr(np.array(self), opname)(np.array(other))

    func.__name__ = opname

    return func


def contains(cat, key, container):
    """
    Helper for membership check for ``key`` in ``cat``.

    This is a helper method for :method:`__contains__`
    and :class:`CategoricalIndex.__contains__`.

    Returns True if ``key`` is in ``cat.categories`` and the
    location of ``key`` in ``categories`` is in ``container``.

    Parameters
    ----------
    cat : :class:`Categorical`or :class:`categoricalIndex`
    key : a hashable object
        The key to check membership for.
    container : Container (e.g. list-like or mapping)
        The container to check for membership in.

    Returns
    -------
    is_in : bool
        True if ``key`` is in ``self.categories`` and location of
        ``key`` in ``categories`` is in ``container``, else False.

    Notes
    -----
    This method does not check for NaN values. Do that separately
    before calling this method.
    """
    hash(key)

    # get location of key in categories.
    # If a KeyError, the key isn't in categories, so logically
    #  can't be in container either.
    try:
        loc = cat.categories.get_loc(key)
    except (KeyError, TypeError):
        return False

    # loc is the location of key in categories, but also the *value*
    # for key in container. So, `key` may be in categories,
    # but still not in `container`. Example ('b' in categories,
    # but not in values):
    # 'b' in Categorical(['a'], categories=['a', 'b'])  # False
    if is_scalar(loc):
        return loc in container
    else:
        # if categories is an IntervalIndex, loc is an array.
        return any(loc_ in container for loc_ in loc)


class Categorical(NDArrayBackedExtensionArray, PandasObject, ObjectStringArrayMixin):
    """
    Represent a categorical variable in classic R / S-plus fashion.

    `Categoricals` can only take on only a limited, and usually fixed, number
    of possible values (`categories`). In contrast to statistical categorical
    variables, a `Categorical` might have an order, but numerical operations
    (additions, divisions, ...) are not possible.

    All values of the `Categorical` are either in `categories` or `np.nan`.
    Assigning values outside of `categories` will raise a `ValueError`. Order
    is defined by the order of the `categories`, not lexical order of the
    values.

    Parameters
    ----------
    values : list-like
        The values of the categorical. If categories are given, values not in
        categories will be replaced with NaN.
    categories : Index-like (unique), optional
        The unique categories for this categorical. If not given, the
        categories are assumed to be the unique values of `values` (sorted, if
        possible, otherwise in the order in which they appear).
    ordered : bool, default False
        Whether or not this categorical is treated as a ordered categorical.
        If True, the resulting categorical will be ordered.
        An ordered categorical respects, when sorted, the order of its
        `categories` attribute (which in turn is the `categories` argument, if
        provided).
    dtype : CategoricalDtype
        An instance of ``CategoricalDtype`` to use for this categorical.

    Attributes
    ----------
    categories : Index
        The categories of this categorical
    codes : ndarray
        The codes (integer positions, which point to the categories) of this
        categorical, read only.
    ordered : bool
        Whether or not this Categorical is ordered.
    dtype : CategoricalDtype
        The instance of ``CategoricalDtype`` storing the ``categories``
        and ``ordered``.

    Methods
    -------
    from_codes
    __array__

    Raises
    ------
    ValueError
        If the categories do not validate.
    TypeError
        If an explicit ``ordered=True`` is given but no `categories` and the
        `values` are not sortable.

    See Also
    --------
    CategoricalDtype : Type for categorical data.
    CategoricalIndex : An Index with an underlying ``Categorical``.

    Notes
    -----
    See the `user guide
    <https://pandas.pydata.org/pandas-docs/stable/user_guide/categorical.html>`__
    for more.

    Examples
    --------
    >>> pd.Categorical([1, 2, 3, 1, 2, 3])
    [1, 2, 3, 1, 2, 3]
    Categories (3, int64): [1, 2, 3]

    >>> pd.Categorical(['a', 'b', 'c', 'a', 'b', 'c'])
    ['a', 'b', 'c', 'a', 'b', 'c']
    Categories (3, object): ['a', 'b', 'c']

    Missing values are not included as a category.

    >>> c = pd.Categorical([1, 2, 3, 1, 2, 3, np.nan])
    >>> c
    [1, 2, 3, 1, 2, 3, NaN]
    Categories (3, int64): [1, 2, 3]

    However, their presence is indicated in the `codes` attribute
    by code `-1`.

    >>> c.codes
    array([ 0,  1,  2,  0,  1,  2, -1], dtype=int8)

    Ordered `Categoricals` can be sorted according to the custom order
    of the categories and can have a min and max value.

    >>> c = pd.Categorical(['a', 'b', 'c', 'a', 'b', 'c'], ordered=True,
    ...                    categories=['c', 'b', 'a'])
    >>> c
    ['a', 'b', 'c', 'a', 'b', 'c']
    Categories (3, object): ['c' < 'b' < 'a']
    >>> c.min()
    'c'
    """

    # For comparisons, so that numpy uses our implementation if the compare
    # ops, which raise
    __array_priority__ = 1000
    # tolist is not actually deprecated, just suppressed in the __dir__
    _hidden_attrs = PandasObject._hidden_attrs | frozenset(["tolist"])
    _typ = "categorical"

    _dtype: CategoricalDtype

    def __init__(
        self,
        values,
        categories=None,
        ordered=None,
        dtype: Dtype | None = None,
        fastpath=False,
        copy: bool = True,
    ):

        dtype = CategoricalDtype._from_values_or_dtype(
            values, categories, ordered, dtype
        )
        # At this point, dtype is always a CategoricalDtype, but
        # we may have dtype.categories be None, and we need to
        # infer categories in a factorization step further below

        if fastpath:
            codes = coerce_indexer_dtype(values, dtype.categories)
            dtype = CategoricalDtype(ordered=False).update_dtype(dtype)
            super().__init__(codes, dtype)
            return

        if not is_list_like(values):
            # GH#38433
            warn(
                "Allowing scalars in the Categorical constructor is deprecated "
                "and will raise in a future version.  Use `[value]` instead",
                FutureWarning,
                stacklevel=2,
            )
            values = [values]

        # null_mask indicates missing values we want to exclude from inference.
        # This means: only missing values in list-likes (not arrays/ndframes).
        null_mask = np.array(False)

        # sanitize input
        if is_categorical_dtype(values):
            if dtype.categories is None:
                dtype = CategoricalDtype(values.categories, dtype.ordered)
        elif not isinstance(values, (ABCIndex, ABCSeries, ExtensionArray)):
            values = com.convert_to_list_like(values)
            if isinstance(values, list) and len(values) == 0:
                # By convention, empty lists result in object dtype:
                values = np.array([], dtype=object)
            elif isinstance(values, np.ndarray):
                if values.ndim > 1:
                    # preempt sanitize_array from raising ValueError
                    raise NotImplementedError(
                        "> 1 ndim Categorical are not supported at this time"
                    )
                values = sanitize_array(values, None)
            else:
                # i.e. must be a list
                arr = sanitize_array(values, None)
                null_mask = isna(arr)
                if null_mask.any():
                    # We remove null values here, then below will re-insert
                    #  them, grep "full_codes"

                    # error: Incompatible types in assignment (expression has type
                    # "List[Any]", variable has type "ExtensionArray")
                    arr = [  # type: ignore[assignment]
                        values[idx] for idx in np.where(~null_mask)[0]
                    ]
                    arr = sanitize_array(arr, None)
                values = arr

        if dtype.categories is None:
            try:
                codes, categories = factorize(values, sort=True)
            except TypeError as err:
                codes, categories = factorize(values, sort=False)
                if dtype.ordered:
                    # raise, as we don't have a sortable data structure and so
                    # the user should give us one by specifying categories
                    raise TypeError(
                        "'values' is not ordered, please "
                        "explicitly specify the categories order "
                        "by passing in a categories argument."
                    ) from err

            # we're inferring from values
            dtype = CategoricalDtype(categories, dtype.ordered)

        elif is_categorical_dtype(values.dtype):
            # error: Item "ExtensionArray" of "Union[Any, ExtensionArray]" has no
            # attribute "_codes"
            old_codes = extract_array(values)._codes  # type: ignore[union-attr]
            codes = recode_for_categories(
                old_codes, values.dtype.categories, dtype.categories, copy=copy
            )

        else:
            codes = _get_codes_for_values(values, dtype.categories)

        if null_mask.any():
            # Reinsert -1 placeholders for previously removed missing values
            full_codes = -np.ones(null_mask.shape, dtype=codes.dtype)
            full_codes[~null_mask] = codes
            codes = full_codes

        dtype = CategoricalDtype(ordered=False).update_dtype(dtype)
        arr = coerce_indexer_dtype(codes, dtype.categories)
        # error: Argument 1 to "__init__" of "NDArrayBacked" has incompatible
        # type "Union[ExtensionArray, ndarray]"; expected "ndarray"
        super().__init__(arr, dtype)  # type: ignore[arg-type]

    @property
    def dtype(self) -> CategoricalDtype:
        """
        The :class:`~pandas.api.types.CategoricalDtype` for this instance.
        """
        return self._dtype

    @property
    def _constructor(self) -> type[Categorical]:
        return Categorical

    @classmethod
    def _from_sequence(cls, scalars, *, dtype: Dtype | None = None, copy=False):
        return Categorical(scalars, dtype=dtype, copy=copy)

    def astype(self, dtype: Dtype, copy: bool = True) -> ArrayLike:
        """
        Coerce this type to another dtype

        Parameters
        ----------
        dtype : numpy dtype or pandas type
        copy : bool, default True
            By default, astype always returns a newly allocated object.
            If copy is set to False and dtype is categorical, the original
            object is returned.
        """
        dtype = pandas_dtype(dtype)
        if self.dtype is dtype:
            result = self.copy() if copy else self

        elif is_categorical_dtype(dtype):
            dtype = cast(Union[str, CategoricalDtype], dtype)

            # GH 10696/18593/18630
            dtype = self.dtype.update_dtype(dtype)
            self = self.copy() if copy else self
            result = self._set_dtype(dtype)

        # TODO: consolidate with ndarray case?
        elif isinstance(dtype, ExtensionDtype):
            result = pd_array(self, dtype=dtype, copy=copy)

        elif is_integer_dtype(dtype) and self.isna().any():
            raise ValueError("Cannot convert float NaN to integer")

        elif len(self.codes) == 0 or len(self.categories) == 0:
            result = np.array(
                self,
                dtype=dtype,
                copy=copy,
            )

        else:
            # GH8628 (PERF): astype category codes instead of astyping array
            try:
                new_cats = np.asarray(self.categories)
                new_cats = new_cats.astype(dtype=dtype, copy=copy)
            except (
                TypeError,  # downstream error msg for CategoricalIndex is misleading
                ValueError,
            ):
                msg = f"Cannot cast {self.categories.dtype} dtype to {dtype}"
                raise ValueError(msg)

            result = take_nd(new_cats, ensure_platform_int(self._codes))

        return result

    @cache_readonly
    def itemsize(self) -> int:
        """
        return the size of a single category
        """
        return self.categories.itemsize

    def tolist(self) -> list[Scalar]:
        """
        Return a list of the values.

        These are each a scalar type, which is a Python scalar
        (for str, int, float) or a pandas scalar
        (for Timestamp/Timedelta/Interval/Period)
        """
        return list(self)

    to_list = tolist

    @classmethod
    def _from_inferred_categories(
        cls, inferred_categories, inferred_codes, dtype, true_values=None
    ):
        """
        Construct a Categorical from inferred values.

        For inferred categories (`dtype` is None) the categories are sorted.
        For explicit `dtype`, the `inferred_categories` are cast to the
        appropriate type.

        Parameters
        ----------
        inferred_categories : Index
        inferred_codes : Index
        dtype : CategoricalDtype or 'category'
        true_values : list, optional
            If none are provided, the default ones are
            "True", "TRUE", and "true."

        Returns
        -------
        Categorical
        """
        from pandas import (
            Index,
            to_datetime,
            to_numeric,
            to_timedelta,
        )

        cats = Index(inferred_categories)
        known_categories = (
            isinstance(dtype, CategoricalDtype) and dtype.categories is not None
        )

        if known_categories:
            # Convert to a specialized type with `dtype` if specified.
            if dtype.categories.is_numeric():
                cats = to_numeric(inferred_categories, errors="coerce")
            elif is_datetime64_dtype(dtype.categories):
                cats = to_datetime(inferred_categories, errors="coerce")
            elif is_timedelta64_dtype(dtype.categories):
                cats = to_timedelta(inferred_categories, errors="coerce")
            elif dtype.categories.is_boolean():
                if true_values is None:
                    true_values = ["True", "TRUE", "true"]

                # error: Incompatible types in assignment (expression has type
                # "ndarray", variable has type "Index")
                cats = cats.isin(true_values)  # type: ignore[assignment]

        if known_categories:
            # Recode from observation order to dtype.categories order.
            categories = dtype.categories
            codes = recode_for_categories(inferred_codes, cats, categories)
        elif not cats.is_monotonic_increasing:
            # Sort categories and recode for unknown categories.
            unsorted = cats.copy()
            categories = cats.sort_values()

            codes = recode_for_categories(inferred_codes, unsorted, categories)
            dtype = CategoricalDtype(categories, ordered=False)
        else:
            dtype = CategoricalDtype(cats, ordered=False)
            codes = inferred_codes

        return cls(codes, dtype=dtype, fastpath=True)

    @classmethod
    def from_codes(
        cls, codes, categories=None, ordered=None, dtype: Dtype | None = None
    ):
        """
        Make a Categorical type from codes and categories or dtype.

        This constructor is useful if you already have codes and
        categories/dtype and so do not need the (computation intensive)
        factorization step, which is usually done on the constructor.

        If your data does not follow this convention, please use the normal
        constructor.

        Parameters
        ----------
        codes : array-like of int
            An integer array, where each integer points to a category in
            categories or dtype.categories, or else is -1 for NaN.
        categories : index-like, optional
            The categories for the categorical. Items need to be unique.
            If the categories are not given here, then they must be provided
            in `dtype`.
        ordered : bool, optional
            Whether or not this categorical is treated as an ordered
            categorical. If not given here or in `dtype`, the resulting
            categorical will be unordered.
        dtype : CategoricalDtype or "category", optional
            If :class:`CategoricalDtype`, cannot be used together with
            `categories` or `ordered`.

        Returns
        -------
        Categorical

        Examples
        --------
        >>> dtype = pd.CategoricalDtype(['a', 'b'], ordered=True)
        >>> pd.Categorical.from_codes(codes=[0, 1, 0, 1], dtype=dtype)
        ['a', 'b', 'a', 'b']
        Categories (2, object): ['a' < 'b']
        """
        dtype = CategoricalDtype._from_values_or_dtype(
            categories=categories, ordered=ordered, dtype=dtype
        )
        if dtype.categories is None:
            msg = (
                "The categories must be provided in 'categories' or "
                "'dtype'. Both were None."
            )
            raise ValueError(msg)

        if is_extension_array_dtype(codes) and is_integer_dtype(codes):
            # Avoid the implicit conversion of Int to object
            if isna(codes).any():
                raise ValueError("codes cannot contain NA values")
            codes = codes.to_numpy(dtype=np.int64)
        else:
            codes = np.asarray(codes)
        if len(codes) and not is_integer_dtype(codes):
            raise ValueError("codes need to be array-like integers")

        if len(codes) and (codes.max() >= len(dtype.categories) or codes.min() < -1):
            raise ValueError("codes need to be between -1 and len(categories)-1")

        return cls(codes, dtype=dtype, fastpath=True)

    # ------------------------------------------------------------------
    # Categories/Codes/Ordered

    @property
    def categories(self):
        """
        The categories of this categorical.

        Setting assigns new values to each category (effectively a rename of
        each individual category).

        The assigned value has to be a list-like object. All items must be
        unique and the number of items in the new categories must be the same
        as the number of items in the old categories.

        Assigning to `categories` is a inplace operation!

        Raises
        ------
        ValueError
            If the new categories do not validate as categories or if the
            number of new categories is unequal the number of old categories

        See Also
        --------
        rename_categories : Rename categories.
        reorder_categories : Reorder categories.
        add_categories : Add new categories.
        remove_categories : Remove the specified categories.
        remove_unused_categories : Remove categories which are not used.
        set_categories : Set the categories to the specified ones.
        """
        return self.dtype.categories

    @categories.setter
    def categories(self, categories):
        new_dtype = CategoricalDtype(categories, ordered=self.ordered)
        if self.dtype.categories is not None and len(self.dtype.categories) != len(
            new_dtype.categories
        ):
            raise ValueError(
                "new categories need to have the same number of "
                "items as the old categories!"
            )
        super().__init__(self._ndarray, new_dtype)

    @property
    def ordered(self) -> Ordered:
        """
        Whether the categories have an ordered relationship.
        """
        return self.dtype.ordered

    @property
    def codes(self) -> np.ndarray:
        """
        The category codes of this categorical.

        Codes are an array of integers which are the positions of the actual
        values in the categories array.

        There is no setter, use the other categorical methods and the normal item
        setter to change values in the categorical.

        Returns
        -------
        ndarray[int]
            A non-writable view of the `codes` array.
        """
        v = self._codes.view()
        v.flags.writeable = False
        return v

    def _set_categories(self, categories, fastpath=False):
        """
        Sets new categories inplace

        Parameters
        ----------
        fastpath : bool, default False
           Don't perform validation of the categories for uniqueness or nulls

        Examples
        --------
        >>> c = pd.Categorical(['a', 'b'])
        >>> c
        ['a', 'b']
        Categories (2, object): ['a', 'b']

        >>> c._set_categories(pd.Index(['a', 'c']))
        >>> c
        ['a', 'c']
        Categories (2, object): ['a', 'c']
        """
        if fastpath:
            new_dtype = CategoricalDtype._from_fastpath(categories, self.ordered)
        else:
            new_dtype = CategoricalDtype(categories, ordered=self.ordered)
        if (
            not fastpath
            and self.dtype.categories is not None
            and len(new_dtype.categories) != len(self.dtype.categories)
        ):
            raise ValueError(
                "new categories need to have the same number of "
                "items than the old categories!"
            )

        super().__init__(self._ndarray, new_dtype)

    def _set_dtype(self, dtype: CategoricalDtype) -> Categorical:
        """
        Internal method for directly updating the CategoricalDtype

        Parameters
        ----------
        dtype : CategoricalDtype

        Notes
        -----
        We don't do any validation here. It's assumed that the dtype is
        a (valid) instance of `CategoricalDtype`.
        """
        codes = recode_for_categories(self.codes, self.categories, dtype.categories)
        return type(self)(codes, dtype=dtype, fastpath=True)

    def set_ordered(self, value, inplace=False):
        """
        Set the ordered attribute to the boolean value.

        Parameters
        ----------
        value : bool
           Set whether this categorical is ordered (True) or not (False).
        inplace : bool, default False
           Whether or not to set the ordered attribute in-place or return
           a copy of this categorical with ordered set to the value.
        """
        inplace = validate_bool_kwarg(inplace, "inplace")
        new_dtype = CategoricalDtype(self.categories, ordered=value)
        cat = self if inplace else self.copy()
        NDArrayBacked.__init__(cat, cat._ndarray, new_dtype)
        if not inplace:
            return cat

    def as_ordered(self, inplace=False):
        """
        Set the Categorical to be ordered.

        Parameters
        ----------
        inplace : bool, default False
           Whether or not to set the ordered attribute in-place or return
           a copy of this categorical with ordered set to True.

        Returns
        -------
        Categorical or None
            Ordered Categorical or None if ``inplace=True``.
        """
        inplace = validate_bool_kwarg(inplace, "inplace")
        return self.set_ordered(True, inplace=inplace)

    def as_unordered(self, inplace=False):
        """
        Set the Categorical to be unordered.

        Parameters
        ----------
        inplace : bool, default False
           Whether or not to set the ordered attribute in-place or return
           a copy of this categorical with ordered set to False.

        Returns
        -------
        Categorical or None
            Unordered Categorical or None if ``inplace=True``.
        """
        inplace = validate_bool_kwarg(inplace, "inplace")
        return self.set_ordered(False, inplace=inplace)

    def set_categories(
        self, new_categories, ordered=None, rename=False, inplace=no_default
    ):
        """
        Set the categories to the specified new_categories.

        `new_categories` can include new categories (which will result in
        unused categories) or remove old categories (which results in values
        set to NaN). If `rename==True`, the categories will simple be renamed
        (less or more items than in old categories will result in values set to
        NaN or in unused categories respectively).

        This method can be used to perform more than one action of adding,
        removing, and reordering simultaneously and is therefore faster than
        performing the individual steps via the more specialised methods.

        On the other hand this methods does not do checks (e.g., whether the
        old categories are included in the new categories on a reorder), which
        can result in surprising changes, for example when using special string
        dtypes, which does not considers a S1 string equal to a single char
        python string.

        Parameters
        ----------
        new_categories : Index-like
           The categories in new order.
        ordered : bool, default False
           Whether or not the categorical is treated as a ordered categorical.
           If not given, do not change the ordered information.
        rename : bool, default False
           Whether or not the new_categories should be considered as a rename
           of the old categories or as reordered categories.
        inplace : bool, default False
           Whether or not to reorder the categories in-place or return a copy
           of this categorical with reordered categories.

           .. deprecated:: 1.3.0

        Returns
        -------
        Categorical with reordered categories or None if inplace.

        Raises
        ------
        ValueError
            If new_categories does not validate as categories

        See Also
        --------
        rename_categories : Rename categories.
        reorder_categories : Reorder categories.
        add_categories : Add new categories.
        remove_categories : Remove the specified categories.
        remove_unused_categories : Remove categories which are not used.
        """
        if inplace is not no_default:
            warn(
                "The `inplace` parameter in pandas.Categorical."
                "set_categories is deprecated and will be removed in "
                "a future version. Removing unused categories will always "
                "return a new Categorical object.",
                FutureWarning,
                stacklevel=2,
            )
        else:
            inplace = False

        inplace = validate_bool_kwarg(inplace, "inplace")
        if ordered is None:
            ordered = self.dtype.ordered
        new_dtype = CategoricalDtype(new_categories, ordered=ordered)

        cat = self if inplace else self.copy()
        if rename:
            if cat.dtype.categories is not None and len(new_dtype.categories) < len(
                cat.dtype.categories
            ):
                # remove all _codes which are larger and set to -1/NaN
                cat._codes[cat._codes >= len(new_dtype.categories)] = -1
            codes = cat._codes
        else:
            codes = recode_for_categories(
                cat.codes, cat.categories, new_dtype.categories
            )
        NDArrayBacked.__init__(cat, codes, new_dtype)

        if not inplace:
            return cat

    def rename_categories(self, new_categories, inplace=no_default):
        """
        Rename categories.

        Parameters
        ----------
        new_categories : list-like, dict-like or callable

            New categories which will replace old categories.

            * list-like: all items must be unique and the number of items in
              the new categories must match the existing number of categories.

            * dict-like: specifies a mapping from
              old categories to new. Categories not contained in the mapping
              are passed through and extra categories in the mapping are
              ignored.

            * callable : a callable that is called on all items in the old
              categories and whose return values comprise the new categories.

        inplace : bool, default False
            Whether or not to rename the categories inplace or return a copy of
            this categorical with renamed categories.

            .. deprecated:: 1.3.0

        Returns
        -------
        cat : Categorical or None
            Categorical with removed categories or None if ``inplace=True``.

        Raises
        ------
        ValueError
            If new categories are list-like and do not have the same number of
            items than the current categories or do not validate as categories

        See Also
        --------
        reorder_categories : Reorder categories.
        add_categories : Add new categories.
        remove_categories : Remove the specified categories.
        remove_unused_categories : Remove categories which are not used.
        set_categories : Set the categories to the specified ones.

        Examples
        --------
        >>> c = pd.Categorical(['a', 'a', 'b'])
        >>> c.rename_categories([0, 1])
        [0, 0, 1]
        Categories (2, int64): [0, 1]

        For dict-like ``new_categories``, extra keys are ignored and
        categories not in the dictionary are passed through

        >>> c.rename_categories({'a': 'A', 'c': 'C'})
        ['A', 'A', 'b']
        Categories (2, object): ['A', 'b']

        You may also provide a callable to create the new categories

        >>> c.rename_categories(lambda x: x.upper())
        ['A', 'A', 'B']
        Categories (2, object): ['A', 'B']
        """
        if inplace is not no_default:
            warn(
                "The `inplace` parameter in pandas.Categorical."
                "rename_categories is deprecated and will be removed in "
                "a future version. Removing unused categories will always "
                "return a new Categorical object.",
                FutureWarning,
                stacklevel=2,
            )
        else:
            inplace = False

        inplace = validate_bool_kwarg(inplace, "inplace")
        cat = self if inplace else self.copy()

        if is_dict_like(new_categories):
            cat.categories = [new_categories.get(item, item) for item in cat.categories]
        elif callable(new_categories):
            cat.categories = [new_categories(item) for item in cat.categories]
        else:
            cat.categories = new_categories
        if not inplace:
            return cat

    def reorder_categories(self, new_categories, ordered=None, inplace=no_default):
        """
        Reorder categories as specified in new_categories.

        `new_categories` need to include all old categories and no new category
        items.

        Parameters
        ----------
        new_categories : Index-like
           The categories in new order.
        ordered : bool, optional
           Whether or not the categorical is treated as a ordered categorical.
           If not given, do not change the ordered information.
        inplace : bool, default False
           Whether or not to reorder the categories inplace or return a copy of
           this categorical with reordered categories.

           .. deprecated:: 1.3.0

        Returns
        -------
        cat : Categorical or None
            Categorical with removed categories or None if ``inplace=True``.

        Raises
        ------
        ValueError
            If the new categories do not contain all old category items or any
            new ones

        See Also
        --------
        rename_categories : Rename categories.
        add_categories : Add new categories.
        remove_categories : Remove the specified categories.
        remove_unused_categories : Remove categories which are not used.
        set_categories : Set the categories to the specified ones.
        """
        if inplace is not no_default:
            warn(
                "The `inplace` parameter in pandas.Categorical."
                "reorder_categories is deprecated and will be removed in "
                "a future version. Removing unused categories will always "
                "return a new Categorical object.",
                FutureWarning,
                stacklevel=2,
            )
        else:
            inplace = False

        inplace = validate_bool_kwarg(inplace, "inplace")
        if set(self.dtype.categories) != set(new_categories):
            raise ValueError(
                "items in new_categories are not the same as in old categories"
            )

        with catch_warnings():
            simplefilter("ignore")
            return self.set_categories(new_categories, ordered=ordered, inplace=inplace)

    def add_categories(self, new_categories, inplace=no_default):
        """
        Add new categories.

        `new_categories` will be included at the last/highest place in the
        categories and will be unused directly after this call.

        Parameters
        ----------
        new_categories : category or list-like of category
           The new categories to be included.
        inplace : bool, default False
           Whether or not to add the categories inplace or return a copy of
           this categorical with added categories.

           .. deprecated:: 1.3.0

        Returns
        -------
        cat : Categorical or None
            Categorical with new categories added or None if ``inplace=True``.

        Raises
        ------
        ValueError
            If the new categories include old categories or do not validate as
            categories

        See Also
        --------
        rename_categories : Rename categories.
        reorder_categories : Reorder categories.
        remove_categories : Remove the specified categories.
        remove_unused_categories : Remove categories which are not used.
        set_categories : Set the categories to the specified ones.
        """
        if inplace is not no_default:
            warn(
                "The `inplace` parameter in pandas.Categorical."
                "add_categories is deprecated and will be removed in "
                "a future version. Removing unused categories will always "
                "return a new Categorical object.",
                FutureWarning,
                stacklevel=2,
            )
        else:
            inplace = False

        inplace = validate_bool_kwarg(inplace, "inplace")
        if not is_list_like(new_categories):
            new_categories = [new_categories]
        already_included = set(new_categories) & set(self.dtype.categories)
        if len(already_included) != 0:
            raise ValueError(
                f"new categories must not include old categories: {already_included}"
            )
        new_categories = list(self.dtype.categories) + list(new_categories)
        new_dtype = CategoricalDtype(new_categories, self.ordered)

        cat = self if inplace else self.copy()
        codes = coerce_indexer_dtype(cat._ndarray, new_dtype.categories)
        NDArrayBacked.__init__(cat, codes, new_dtype)
        if not inplace:
            return cat

    def remove_categories(self, removals, inplace=no_default):
        """
        Remove the specified categories.

        `removals` must be included in the old categories. Values which were in
        the removed categories will be set to NaN

        Parameters
        ----------
        removals : category or list of categories
           The categories which should be removed.
        inplace : bool, default False
           Whether or not to remove the categories inplace or return a copy of
           this categorical with removed categories.

           .. deprecated:: 1.3.0

        Returns
        -------
        cat : Categorical or None
            Categorical with removed categories or None if ``inplace=True``.

        Raises
        ------
        ValueError
            If the removals are not contained in the categories

        See Also
        --------
        rename_categories : Rename categories.
        reorder_categories : Reorder categories.
        add_categories : Add new categories.
        remove_unused_categories : Remove categories which are not used.
        set_categories : Set the categories to the specified ones.
        """
        if inplace is not no_default:
            warn(
                "The `inplace` parameter in pandas.Categorical."
                "remove_categories is deprecated and will be removed in "
                "a future version. Removing unused categories will always "
                "return a new Categorical object.",
                FutureWarning,
                stacklevel=2,
            )
        else:
            inplace = False

        inplace = validate_bool_kwarg(inplace, "inplace")
        if not is_list_like(removals):
            removals = [removals]

        removal_set = set(removals)
        not_included = removal_set - set(self.dtype.categories)
        new_categories = [c for c in self.dtype.categories if c not in removal_set]

        # GH 10156
        if any(isna(removals)):
            not_included = {x for x in not_included if notna(x)}
            new_categories = [x for x in new_categories if notna(x)]

        if len(not_included) != 0:
            raise ValueError(f"removals must all be in old categories: {not_included}")

        with catch_warnings():
            simplefilter("ignore")
            return self.set_categories(
                new_categories, ordered=self.ordered, rename=False, inplace=inplace
            )

    def remove_unused_categories(self, inplace=no_default):
        """
        Remove categories which are not used.

        Parameters
        ----------
        inplace : bool, default False
           Whether or not to drop unused categories inplace or return a copy of
           this categorical with unused categories dropped.

           .. deprecated:: 1.2.0

        Returns
        -------
        cat : Categorical or None
            Categorical with unused categories dropped or None if ``inplace=True``.

        See Also
        --------
        rename_categories : Rename categories.
        reorder_categories : Reorder categories.
        add_categories : Add new categories.
        remove_categories : Remove the specified categories.
        set_categories : Set the categories to the specified ones.
        """
        if inplace is not no_default:
            warn(
                "The `inplace` parameter in pandas.Categorical."
                "remove_unused_categories is deprecated and "
                "will be removed in a future version.",
                FutureWarning,
                stacklevel=2,
            )
        else:
            inplace = False

        inplace = validate_bool_kwarg(inplace, "inplace")
        cat = self if inplace else self.copy()
        idx, inv = np.unique(cat._codes, return_inverse=True)

        if idx.size != 0 and idx[0] == -1:  # na sentinel
            idx, inv = idx[1:], inv - 1

        new_categories = cat.dtype.categories.take(idx)
        new_dtype = CategoricalDtype._from_fastpath(
            new_categories, ordered=self.ordered
        )
        new_codes = coerce_indexer_dtype(inv, new_dtype.categories)
        NDArrayBacked.__init__(cat, new_codes, new_dtype)
        if not inplace:
            return cat

    # ------------------------------------------------------------------

    def map(self, mapper):
        """
        Map categories using input correspondence (dict, Series, or function).

        Maps the categories to new categories. If the mapping correspondence is
        one-to-one the result is a :class:`~pandas.Categorical` which has the
        same order property as the original, otherwise a :class:`~pandas.Index`
        is returned. NaN values are unaffected.

        If a `dict` or :class:`~pandas.Series` is used any unmapped category is
        mapped to `NaN`. Note that if this happens an :class:`~pandas.Index`
        will be returned.

        Parameters
        ----------
        mapper : function, dict, or Series
            Mapping correspondence.

        Returns
        -------
        pandas.Categorical or pandas.Index
            Mapped categorical.

        See Also
        --------
        CategoricalIndex.map : Apply a mapping correspondence on a
            :class:`~pandas.CategoricalIndex`.
        Index.map : Apply a mapping correspondence on an
            :class:`~pandas.Index`.
        Series.map : Apply a mapping correspondence on a
            :class:`~pandas.Series`.
        Series.apply : Apply more complex functions on a
            :class:`~pandas.Series`.

        Examples
        --------
        >>> cat = pd.Categorical(['a', 'b', 'c'])
        >>> cat
        ['a', 'b', 'c']
        Categories (3, object): ['a', 'b', 'c']
        >>> cat.map(lambda x: x.upper())
        ['A', 'B', 'C']
        Categories (3, object): ['A', 'B', 'C']
        >>> cat.map({'a': 'first', 'b': 'second', 'c': 'third'})
        ['first', 'second', 'third']
        Categories (3, object): ['first', 'second', 'third']

        If the mapping is one-to-one the ordering of the categories is
        preserved:

        >>> cat = pd.Categorical(['a', 'b', 'c'], ordered=True)
        >>> cat
        ['a', 'b', 'c']
        Categories (3, object): ['a' < 'b' < 'c']
        >>> cat.map({'a': 3, 'b': 2, 'c': 1})
        [3, 2, 1]
        Categories (3, int64): [3 < 2 < 1]

        If the mapping is not one-to-one an :class:`~pandas.Index` is returned:

        >>> cat.map({'a': 'first', 'b': 'second', 'c': 'first'})
        Index(['first', 'second', 'first'], dtype='object')

        If a `dict` is used, all unmapped categories are mapped to `NaN` and
        the result is an :class:`~pandas.Index`:

        >>> cat.map({'a': 'first', 'b': 'second'})
        Index(['first', 'second', nan], dtype='object')
        """
        new_categories = self.categories.map(mapper)
        try:
            return self.from_codes(
                self._codes.copy(), categories=new_categories, ordered=self.ordered
            )
        except ValueError:
            # NA values are represented in self._codes with -1
            # np.take causes NA values to take final element in new_categories
            if np.any(self._codes == -1):
                new_categories = new_categories.insert(len(new_categories), np.nan)
            return np.take(new_categories, self._codes)

    __eq__ = _cat_compare_op(operator.eq)
    __ne__ = _cat_compare_op(operator.ne)
    __lt__ = _cat_compare_op(operator.lt)
    __gt__ = _cat_compare_op(operator.gt)
    __le__ = _cat_compare_op(operator.le)
    __ge__ = _cat_compare_op(operator.ge)

    # -------------------------------------------------------------
    # Validators; ideally these can be de-duplicated

    def _validate_setitem_value(self, value):
        if not is_hashable(value):
            # wrap scalars and hashable-listlikes in list
            return self._validate_listlike(value)
        else:
            return self._validate_scalar(value)

    _validate_searchsorted_value = _validate_setitem_value

    def _validate_scalar(self, fill_value):
        """
        Convert a user-facing fill_value to a representation to use with our
        underlying ndarray, raising TypeError if this is not possible.

        Parameters
        ----------
        fill_value : object

        Returns
        -------
        fill_value : int

        Raises
        ------
        TypeError
        """

        if is_valid_na_for_dtype(fill_value, self.categories.dtype):
            fill_value = -1
        elif fill_value in self.categories:
            fill_value = self._unbox_scalar(fill_value)
        else:
            raise TypeError(
                "Cannot setitem on a Categorical with a new "
                f"category ({fill_value}), set the categories first"
            )
        return fill_value

    # -------------------------------------------------------------

    def __array__(self, dtype: NpDtype | None = None) -> np.ndarray:
        """
        The numpy array interface.

        Returns
        -------
        numpy.array
            A numpy array of either the specified dtype or,
            if dtype==None (default), the same dtype as
            categorical.categories.dtype.
        """
        ret = take_nd(self.categories._values, self._codes)
        if dtype and not is_dtype_equal(dtype, self.categories.dtype):
            return np.asarray(ret, dtype)
        # When we're a Categorical[ExtensionArray], like Interval,
        # we need to ensure __array__ gets all the way to an
        # ndarray.
        return np.asarray(ret)

    def __array_ufunc__(self, ufunc: np.ufunc, method: str, *inputs, **kwargs):
        # for binary ops, use our custom dunder methods
        result = ops.maybe_dispatch_ufunc_to_dunder_op(
            self, ufunc, method, *inputs, **kwargs
        )
        if result is not NotImplemented:
            return result

        # for all other cases, raise for now (similarly as what happens in
        # Series.__array_prepare__)
        raise TypeError(
            f"Object with dtype {self.dtype} cannot perform "
            f"the numpy op {ufunc.__name__}"
        )

    def __setstate__(self, state):
        """Necessary for making this object picklable"""
        if not isinstance(state, dict):
            return super().__setstate__(state)

        if "_dtype" not in state:
            state["_dtype"] = CategoricalDtype(state["_categories"], state["_ordered"])

        if "_codes" in state and "_ndarray" not in state:
            # backward compat, changed what is property vs attribute
            state["_ndarray"] = state.pop("_codes")

        super().__setstate__(state)

    @property
    def nbytes(self) -> int:
        return self._codes.nbytes + self.dtype.categories.values.nbytes

    def memory_usage(self, deep: bool = False) -> int:
        """
        Memory usage of my values

        Parameters
        ----------
        deep : bool
            Introspect the data deeply, interrogate
            `object` dtypes for system-level memory consumption

        Returns
        -------
        bytes used

        Notes
        -----
        Memory usage does not include memory consumed by elements that
        are not components of the array if deep=False

        See Also
        --------
        numpy.ndarray.nbytes
        """
        return self._codes.nbytes + self.dtype.categories.memory_usage(deep=deep)

    def isna(self) -> np.ndarray:
        """
        Detect missing values

        Missing values (-1 in .codes) are detected.

        Returns
        -------
        np.ndarray[bool] of whether my values are null

        See Also
        --------
        isna : Top-level isna.
        isnull : Alias of isna.
        Categorical.notna : Boolean inverse of Categorical.isna.

        """
        return self._codes == -1

    isnull = isna

    def notna(self) -> np.ndarray:
        """
        Inverse of isna

        Both missing values (-1 in .codes) and NA as a category are detected as
        null.

        Returns
        -------
        np.ndarray[bool] of whether my values are not null

        See Also
        --------
        notna : Top-level notna.
        notnull : Alias of notna.
        Categorical.isna : Boolean inverse of Categorical.notna.

        """
        return ~self.isna()

    notnull = notna

    def value_counts(self, dropna: bool = True):
        """
        Return a Series containing counts of each category.

        Every category will have an entry, even those with a count of 0.

        Parameters
        ----------
        dropna : bool, default True
            Don't include counts of NaN.

        Returns
        -------
        counts : Series

        See Also
        --------
        Series.value_counts
        """
        from pandas import (
            CategoricalIndex,
            Series,
        )

        code, cat = self._codes, self.categories
        ncat, mask = (len(cat), code >= 0)
        ix, clean = np.arange(ncat), mask.all()

        if dropna or clean:
            obs = code if clean else code[mask]
            count = np.bincount(obs, minlength=ncat or 0)
        else:
            count = np.bincount(np.where(mask, code, ncat))
            ix = np.append(ix, -1)

        ix = coerce_indexer_dtype(ix, self.dtype.categories)
        ix = self._from_backing_data(ix)

        return Series(count, index=CategoricalIndex(ix), dtype="int64")

    # error: Argument 2 of "_empty" is incompatible with supertype
    # "NDArrayBackedExtensionArray"; supertype defines the argument type as
    # "ExtensionDtype"
    @classmethod
    def _empty(  # type: ignore[override]
        cls: type_t[Categorical], shape: Shape, dtype: CategoricalDtype
    ) -> Categorical:
        """
        Analogous to np.empty(shape, dtype=dtype)

        Parameters
        ----------
        shape : tuple[int]
        dtype : CategoricalDtype
        """
        arr = cls._from_sequence([], dtype=dtype)

        # We have to use np.zeros instead of np.empty otherwise the resulting
        #  ndarray may contain codes not supported by this dtype, in which
        #  case repr(result) could segfault.
        backing = np.zeros(shape, dtype=arr._ndarray.dtype)

        return arr._from_backing_data(backing)

    def _internal_get_values(self):
        """
        Return the values.

        For internal compatibility with pandas formatting.

        Returns
        -------
        np.ndarray or Index
            A numpy array of the same dtype as categorical.categories.dtype or
            Index if datetime / periods.
        """
        # if we are a datetime and period index, return Index to keep metadata
        if needs_i8_conversion(self.categories.dtype):
            return self.categories.take(self._codes, fill_value=NaT)
        elif is_integer_dtype(self.categories) and -1 in self._codes:
            return self.categories.astype("object").take(self._codes, fill_value=np.nan)
        return np.array(self)

    def check_for_ordered(self, op):
        """assert that we are ordered"""
        if not self.ordered:
            raise TypeError(
                f"Categorical is not ordered for operation {op}\n"
                "you can use .as_ordered() to change the "
                "Categorical to an ordered one\n"
            )

    def argsort(self, ascending=True, kind="quicksort", **kwargs):
        """
        Return the indices that would sort the Categorical.

        .. versionchanged:: 0.25.0

           Changed to sort missing values at the end.

        Parameters
        ----------
        ascending : bool, default True
            Whether the indices should result in an ascending
            or descending sort.
        kind : {'quicksort', 'mergesort', 'heapsort', 'stable'}, optional
            Sorting algorithm.
        **kwargs:
            passed through to :func:`numpy.argsort`.

        Returns
        -------
        np.ndarray[np.intp]

        See Also
        --------
        numpy.ndarray.argsort

        Notes
        -----
        While an ordering is applied to the category values, arg-sorting
        in this context refers more to organizing and grouping together
        based on matching category values. Thus, this function can be
        called on an unordered Categorical instance unlike the functions
        'Categorical.min' and 'Categorical.max'.

        Examples
        --------
        >>> pd.Categorical(['b', 'b', 'a', 'c']).argsort()
        array([2, 0, 1, 3])

        >>> cat = pd.Categorical(['b', 'b', 'a', 'c'],
        ...                      categories=['c', 'b', 'a'],
        ...                      ordered=True)
        >>> cat.argsort()
        array([3, 0, 1, 2])

        Missing values are placed at the end

        >>> cat = pd.Categorical([2, None, 1])
        >>> cat.argsort()
        array([2, 0, 1])
        """
        return super().argsort(ascending=ascending, kind=kind, **kwargs)

    def sort_values(
        self, inplace: bool = False, ascending: bool = True, na_position: str = "last"
    ):
        """
        Sort the Categorical by category value returning a new
        Categorical by default.

        While an ordering is applied to the category values, sorting in this
        context refers more to organizing and grouping together based on
        matching category values. Thus, this function can be called on an
        unordered Categorical instance unlike the functions 'Categorical.min'
        and 'Categorical.max'.

        Parameters
        ----------
        inplace : bool, default False
            Do operation in place.
        ascending : bool, default True
            Order ascending. Passing False orders descending. The
            ordering parameter provides the method by which the
            category values are organized.
        na_position : {'first', 'last'} (optional, default='last')
            'first' puts NaNs at the beginning
            'last' puts NaNs at the end

        Returns
        -------
        Categorical or None

        See Also
        --------
        Categorical.sort
        Series.sort_values

        Examples
        --------
        >>> c = pd.Categorical([1, 2, 2, 1, 5])
        >>> c
        [1, 2, 2, 1, 5]
        Categories (3, int64): [1, 2, 5]
        >>> c.sort_values()
        [1, 1, 2, 2, 5]
        Categories (3, int64): [1, 2, 5]
        >>> c.sort_values(ascending=False)
        [5, 2, 2, 1, 1]
        Categories (3, int64): [1, 2, 5]

        Inplace sorting can be done as well:

        >>> c.sort_values(inplace=True)
        >>> c
        [1, 1, 2, 2, 5]
        Categories (3, int64): [1, 2, 5]
        >>>
        >>> c = pd.Categorical([1, 2, 2, 1, 5])

        'sort_values' behaviour with NaNs. Note that 'na_position'
        is independent of the 'ascending' parameter:

        >>> c = pd.Categorical([np.nan, 2, 2, np.nan, 5])
        >>> c
        [NaN, 2, 2, NaN, 5]
        Categories (2, int64): [2, 5]
        >>> c.sort_values()
        [2, 2, 5, NaN, NaN]
        Categories (2, int64): [2, 5]
        >>> c.sort_values(ascending=False)
        [5, 2, 2, NaN, NaN]
        Categories (2, int64): [2, 5]
        >>> c.sort_values(na_position='first')
        [NaN, NaN, 2, 2, 5]
        Categories (2, int64): [2, 5]
        >>> c.sort_values(ascending=False, na_position='first')
        [NaN, NaN, 5, 2, 2]
        Categories (2, int64): [2, 5]
        """
        inplace = validate_bool_kwarg(inplace, "inplace")
        if na_position not in ["last", "first"]:
            raise ValueError(f"invalid na_position: {repr(na_position)}")

        sorted_idx = nargsort(self, ascending=ascending, na_position=na_position)

        if inplace:
            self._codes[:] = self._codes[sorted_idx]
        else:
            codes = self._codes[sorted_idx]
            return self._from_backing_data(codes)

    def _values_for_rank(self):
        """
        For correctly ranking ordered categorical data. See GH#15420

        Ordered categorical data should be ranked on the basis of
        codes with -1 translated to NaN.

        Returns
        -------
        numpy.array

        """
        from pandas import Series

        if self.ordered:
            values = self.codes
            mask = values == -1
            if mask.any():
                values = values.astype("float64")
                values[mask] = np.nan
        elif self.categories.is_numeric():
            values = np.array(self)
        else:
            #  reorder the categories (so rank can use the float codes)
            #  instead of passing an object array to rank
            values = np.array(
                self.rename_categories(Series(self.categories).rank().values)
            )
        return values

    def view(self, dtype=None):
        if dtype is not None:
            raise NotImplementedError(dtype)
        return self._from_backing_data(self._ndarray)

    def to_dense(self) -> np.ndarray:
        """
        Return my 'dense' representation

        For internal compatibility with numpy arrays.

        Returns
        -------
        dense : array
        """
        warn(
            "Categorical.to_dense is deprecated and will be removed in "
            "a future version.  Use np.asarray(cat) instead.",
            FutureWarning,
            stacklevel=2,
        )
        return np.asarray(self)

    # ------------------------------------------------------------------
    # NDArrayBackedExtensionArray compat

    @property
    def _codes(self) -> np.ndarray:
        return self._ndarray

    @_codes.setter
    def _codes(self, value: np.ndarray):
        warn(
            "Setting the codes on a Categorical is deprecated and will raise in "
            "a future version. Create a new Categorical object instead",
            FutureWarning,
            stacklevel=2,
        )  # GH#40606
        NDArrayBacked.__init__(self, value, self.dtype)

    def _box_func(self, i: int):
        if i == -1:
            return np.NaN
        return self.categories[i]

    def _unbox_scalar(self, key) -> int:
        # searchsorted is very performance sensitive. By converting codes
        # to same dtype as self.codes, we get much faster performance.
        code = self.categories.get_loc(key)
        code = self._ndarray.dtype.type(code)
        return code

    # ------------------------------------------------------------------

    def take_nd(self, indexer, allow_fill: bool = False, fill_value=None):
        # GH#27745 deprecate alias that other EAs dont have
        warn(
            "Categorical.take_nd is deprecated, use Categorical.take instead",
            FutureWarning,
            stacklevel=2,
        )
        return self.take(indexer, allow_fill=allow_fill, fill_value=fill_value)

    def __iter__(self):
        """
        Returns an Iterator over the values of this Categorical.
        """
        return iter(self._internal_get_values().tolist())

    def __contains__(self, key) -> bool:
        """
        Returns True if `key` is in this Categorical.
        """
        # if key is a NaN, check if any NaN is in self.
        if is_valid_na_for_dtype(key, self.categories.dtype):
            return bool(self.isna().any())

        return contains(self, key, container=self._codes)

    # ------------------------------------------------------------------
    # Rendering Methods

    def _formatter(self, boxed: bool = False):
        # Defer to CategoricalFormatter's formatter.
        return None

    def _tidy_repr(self, max_vals=10, footer=True) -> str:
        """
        a short repr displaying only max_vals and an optional (but default
        footer)
        """
        num = max_vals // 2
        head = self[:num]._get_repr(length=False, footer=False)
        tail = self[-(max_vals - num) :]._get_repr(length=False, footer=False)

        result = f"{head[:-1]}, ..., {tail[1:]}"
        if footer:
            result = f"{result}\n{self._repr_footer()}"

        return str(result)

    def _repr_categories(self):
        """
        return the base repr for the categories
        """
        max_categories = (
            10
            if get_option("display.max_categories") == 0
            else get_option("display.max_categories")
        )
        from pandas.io.formats import format as fmt

        format_array = partial(
            fmt.format_array, formatter=None, quoting=QUOTE_NONNUMERIC
        )
        if len(self.categories) > max_categories:
            num = max_categories // 2
            head = format_array(self.categories[:num])
            tail = format_array(self.categories[-num:])
            category_strs = head + ["..."] + tail
        else:
            category_strs = format_array(self.categories)

        # Strip all leading spaces, which format_array adds for columns...
        category_strs = [x.strip() for x in category_strs]
        return category_strs

    def _repr_categories_info(self) -> str:
        """
        Returns a string representation of the footer.
        """
        category_strs = self._repr_categories()
        dtype = str(self.categories.dtype)
        levheader = f"Categories ({len(self.categories)}, {dtype}): "
        width, height = get_terminal_size()
        max_width = get_option("display.width") or width
        if console.in_ipython_frontend():
            # 0 = no breaks
            max_width = 0
        levstring = ""
        start = True
        cur_col_len = len(levheader)  # header
        sep_len, sep = (3, " < ") if self.ordered else (2, ", ")
        linesep = sep.rstrip() + "\n"  # remove whitespace
        for val in category_strs:
            if max_width != 0 and cur_col_len + sep_len + len(val) > max_width:
                levstring += linesep + (" " * (len(levheader) + 1))
                cur_col_len = len(levheader) + 1  # header + a whitespace
            elif not start:
                levstring += sep
                cur_col_len += len(val)
            levstring += val
            start = False
        # replace to simple save space by
        return levheader + "[" + levstring.replace(" < ... < ", " ... ") + "]"

    def _repr_footer(self) -> str:
        info = self._repr_categories_info()
        return f"Length: {len(self)}\n{info}"

    def _get_repr(self, length: bool = True, na_rep="NaN", footer: bool = True) -> str:
        from pandas.io.formats import format as fmt

        formatter = fmt.CategoricalFormatter(
            self, length=length, na_rep=na_rep, footer=footer
        )
        result = formatter.to_string()
        return str(result)

    def __repr__(self) -> str:
        """
        String representation.
        """
        _maxlen = 10
        if len(self._codes) > _maxlen:
            result = self._tidy_repr(_maxlen)
        elif len(self._codes) > 0:
            result = self._get_repr(length=len(self) > _maxlen)
        else:
            msg = self._get_repr(length=False, footer=True).replace("\n", ", ")
            result = f"[], {msg}"

        return result

    # ------------------------------------------------------------------

    def __getitem__(self, key):
        """
        Return an item.
        """
        result = super().__getitem__(key)
        if getattr(result, "ndim", 0) > 1:
            result = result._ndarray
            deprecate_ndim_indexing(result)
        return result

    def _validate_listlike(self, value):
        # NB: here we assume scalar-like tuples have already been excluded
        value = extract_array(value, extract_numpy=True)

        # require identical categories set
        if isinstance(value, Categorical):
            if not is_dtype_equal(self.dtype, value.dtype):
                raise TypeError(
                    "Cannot set a Categorical with another, "
                    "without identical categories"
                )
            # is_dtype_equal implies categories_match_up_to_permutation
            value = self._encode_with_my_categories(value)
            return value._codes

        from pandas import Index

<<<<<<< HEAD
        to_add = Index(value).difference(self.categories)
=======
        # tupleize_cols=False for e.g. test_fillna_iterable_category GH#41914
        to_add = Index(rvalue, tupleize_cols=False).difference(self.categories)
>>>>>>> 5940c9cf

        # no assignments of values not in categories, but it's always ok to set
        # something to np.nan
        if len(to_add) and not isna(to_add).all():
            raise TypeError(
                "Cannot setitem on a Categorical with a new "
                "category, set the categories first"
            )

        codes = self.categories.get_indexer(value)
        return codes.astype(self._ndarray.dtype, copy=False)

    def _reverse_indexer(self) -> dict[Hashable, np.ndarray]:
        """
        Compute the inverse of a categorical, returning
        a dict of categories -> indexers.

        *This is an internal function*

        Returns
        -------
        Dict[Hashable, np.ndarray[np.intp]]
            dict of categories -> indexers

        Examples
        --------
        >>> c = pd.Categorical(list('aabca'))
        >>> c
        ['a', 'a', 'b', 'c', 'a']
        Categories (3, object): ['a', 'b', 'c']
        >>> c.categories
        Index(['a', 'b', 'c'], dtype='object')
        >>> c.codes
        array([0, 0, 1, 2, 0], dtype=int8)
        >>> c._reverse_indexer()
        {'a': array([0, 1, 4]), 'b': array([2]), 'c': array([3])}

        """
        categories = self.categories
        r, counts = libalgos.groupsort_indexer(
            ensure_platform_int(self.codes), categories.size
        )
        counts = ensure_int64(counts).cumsum()
        _result = (r[start:end] for start, end in zip(counts, counts[1:]))
        return dict(zip(categories, _result))

    # ------------------------------------------------------------------
    # Reductions

    @deprecate_kwarg(old_arg_name="numeric_only", new_arg_name="skipna")
    def min(self, *, skipna=True, **kwargs):
        """
        The minimum value of the object.

        Only ordered `Categoricals` have a minimum!

        .. versionchanged:: 1.0.0

           Returns an NA value on empty arrays

        Raises
        ------
        TypeError
            If the `Categorical` is not `ordered`.

        Returns
        -------
        min : the minimum of this `Categorical`
        """
        nv.validate_minmax_axis(kwargs.get("axis", 0))
        nv.validate_min((), kwargs)
        self.check_for_ordered("min")

        if not len(self._codes):
            return self.dtype.na_value

        good = self._codes != -1
        if not good.all():
            if skipna and good.any():
                pointer = self._codes[good].min()
            else:
                return np.nan
        else:
            pointer = self._codes.min()
        return self._wrap_reduction_result(None, pointer)

    @deprecate_kwarg(old_arg_name="numeric_only", new_arg_name="skipna")
    def max(self, *, skipna=True, **kwargs):
        """
        The maximum value of the object.

        Only ordered `Categoricals` have a maximum!

        .. versionchanged:: 1.0.0

           Returns an NA value on empty arrays

        Raises
        ------
        TypeError
            If the `Categorical` is not `ordered`.

        Returns
        -------
        max : the maximum of this `Categorical`
        """
        nv.validate_minmax_axis(kwargs.get("axis", 0))
        nv.validate_max((), kwargs)
        self.check_for_ordered("max")

        if not len(self._codes):
            return self.dtype.na_value

        good = self._codes != -1
        if not good.all():
            if skipna and good.any():
                pointer = self._codes[good].max()
            else:
                return np.nan
        else:
            pointer = self._codes.max()
        return self._wrap_reduction_result(None, pointer)

    def mode(self, dropna=True):
        """
        Returns the mode(s) of the Categorical.

        Always returns `Categorical` even if only one value.

        Parameters
        ----------
        dropna : bool, default True
            Don't consider counts of NaN/NaT.

        Returns
        -------
        modes : `Categorical` (sorted)
        """
        codes = self._codes
        if dropna:
            good = self._codes != -1
            codes = self._codes[good]

        codes = htable.mode(codes, dropna)
        codes.sort()
        codes = coerce_indexer_dtype(codes, self.dtype.categories)
        return self._from_backing_data(codes)

    # ------------------------------------------------------------------
    # ExtensionArray Interface

    def unique(self):
        """
        Return the ``Categorical`` which ``categories`` and ``codes`` are
        unique.

        .. versionchanged:: 1.3.0

            Previously, unused categories were dropped from the new categories.

        Returns
        -------
        Categorical

        See Also
        --------
        pandas.unique
        CategoricalIndex.unique
        Series.unique : Return unique values of Series object.

        Examples
        --------
        >>> pd.Categorical(list("baabc")).unique()
        ['b', 'a', 'c']
        Categories (3, object): ['a', 'b', 'c']
        >>> pd.Categorical(list("baab"), categories=list("abc"), ordered=True).unique()
        ['b', 'a']
        Categories (3, object): ['a' < 'b' < 'c']
        """
        unique_codes = unique1d(self.codes)
        return self._from_backing_data(unique_codes)

    def _values_for_factorize(self):
        return self._ndarray, -1

    @classmethod
    def _from_factorized(cls, uniques, original):
        return original._constructor(
            original.categories.take(uniques), dtype=original.dtype
        )

    def equals(self, other: object) -> bool:
        """
        Returns True if categorical arrays are equal.

        Parameters
        ----------
        other : `Categorical`

        Returns
        -------
        bool
        """
        if not isinstance(other, Categorical):
            return False
        elif self._categories_match_up_to_permutation(other):
            other = self._encode_with_my_categories(other)
            return np.array_equal(self._codes, other._codes)
        return False

    @classmethod
    def _concat_same_type(
        cls: type[CategoricalT], to_concat: Sequence[CategoricalT], axis: int = 0
    ) -> CategoricalT:
        from pandas.core.dtypes.concat import union_categoricals

        return union_categoricals(to_concat)

    # ------------------------------------------------------------------

    def _encode_with_my_categories(self, other: Categorical) -> Categorical:
        """
        Re-encode another categorical using this Categorical's categories.

        Notes
        -----
        This assumes we have already checked
        self._categories_match_up_to_permutation(other).
        """
        # Indexing on codes is more efficient if categories are the same,
        #  so we can apply some optimizations based on the degree of
        #  dtype-matching.
        codes = recode_for_categories(
            other.codes, other.categories, self.categories, copy=False
        )
        return self._from_backing_data(codes)

    def _categories_match_up_to_permutation(self, other: Categorical) -> bool:
        """
        Returns True if categoricals are the same dtype
          same categories, and same ordered

        Parameters
        ----------
        other : Categorical

        Returns
        -------
        bool
        """
        return hash(self.dtype) == hash(other.dtype)

    def is_dtype_equal(self, other) -> bool:
        warn(
            "Categorical.is_dtype_equal is deprecated and will be removed "
            "in a future version",
            FutureWarning,
            stacklevel=2,
        )
        try:
            return self._categories_match_up_to_permutation(other)
        except (AttributeError, TypeError):
            return False

    def describe(self):
        """
        Describes this Categorical

        Returns
        -------
        description: `DataFrame`
            A dataframe with frequency and counts by category.
        """
        counts = self.value_counts(dropna=False)
        freqs = counts / counts.sum()

        from pandas.core.reshape.concat import concat

        result = concat([counts, freqs], axis=1)
        result.columns = ["counts", "freqs"]
        result.index.name = "categories"

        return result

    def isin(self, values) -> np.ndarray:
        """
        Check whether `values` are contained in Categorical.

        Return a boolean NumPy Array showing whether each element in
        the Categorical matches an element in the passed sequence of
        `values` exactly.

        Parameters
        ----------
        values : set or list-like
            The sequence of values to test. Passing in a single string will
            raise a ``TypeError``. Instead, turn a single string into a
            list of one element.

        Returns
        -------
        isin : numpy.ndarray (bool dtype)

        Raises
        ------
        TypeError
          * If `values` is not a set or list-like

        See Also
        --------
        pandas.Series.isin : Equivalent method on Series.

        Examples
        --------
        >>> s = pd.Categorical(['lama', 'cow', 'lama', 'beetle', 'lama',
        ...                'hippo'])
        >>> s.isin(['cow', 'lama'])
        array([ True,  True,  True, False,  True, False])

        Passing a single string as ``s.isin('lama')`` will raise an error. Use
        a list of one element instead:

        >>> s.isin(['lama'])
        array([ True, False,  True, False,  True, False])
        """
        if not is_list_like(values):
            values_type = type(values).__name__
            raise TypeError(
                "only list-like objects are allowed to be passed "
                f"to isin(), you passed a [{values_type}]"
            )
        values = sanitize_array(values, None, None)
        null_mask = np.asarray(isna(values))
        code_values = self.categories.get_indexer(values)
        code_values = code_values[null_mask | (code_values >= 0)]
        return algorithms.isin(self.codes, code_values)

    def replace(self, to_replace, value, inplace: bool = False):
        """
        Replaces all instances of one value with another

        Parameters
        ----------
        to_replace: object
            The value to be replaced

        value: object
            The value to replace it with

        inplace: bool
            Whether the operation is done in-place

        Returns
        -------
        None if inplace is True, otherwise the new Categorical after replacement


        Examples
        --------
        >>> s = pd.Categorical([1, 2, 1, 3])
        >>> s.replace(1, 3)
        [3, 2, 3, 3]
        Categories (2, int64): [2, 3]
        """
        inplace = validate_bool_kwarg(inplace, "inplace")
        cat = self if inplace else self.copy()

        # build a dict of (to replace -> value) pairs
        if is_list_like(to_replace):
            # if to_replace is list-like and value is scalar
            replace_dict = {replace_value: value for replace_value in to_replace}
        else:
            # if both to_replace and value are scalar
            replace_dict = {to_replace: value}

        # other cases, like if both to_replace and value are list-like or if
        # to_replace is a dict, are handled separately in NDFrame
        for replace_value, new_value in replace_dict.items():
            if new_value == replace_value:
                continue
            if replace_value in cat.categories:
                if isna(new_value):
                    with catch_warnings():
                        simplefilter("ignore")
                        cat.remove_categories(replace_value, inplace=True)
                    continue

                categories = cat.categories.tolist()
                index = categories.index(replace_value)

                if new_value in cat.categories:
                    value_index = categories.index(new_value)
                    cat._codes[cat._codes == index] = value_index
                    with catch_warnings():
                        simplefilter("ignore")
                        cat.remove_categories(replace_value, inplace=True)
                else:
                    categories[index] = new_value
                    with catch_warnings():
                        simplefilter("ignore")
                        cat.rename_categories(categories, inplace=True)
        if not inplace:
            return cat

    # ------------------------------------------------------------------------
    # String methods interface
    def _str_map(
        self, f, na_value=np.nan, dtype=np.dtype("object"), convert: bool = True
    ):
        # Optimization to apply the callable `f` to the categories once
        # and rebuild the result by `take`ing from the result with the codes.
        # Returns the same type as the object-dtype implementation though.
        from pandas.core.arrays import PandasArray

        categories = self.categories
        codes = self.codes
        result = PandasArray(categories.to_numpy())._str_map(f, na_value, dtype)
        return take_nd(result, codes, fill_value=na_value)

    def _str_get_dummies(self, sep="|"):
        # sep may not be in categories. Just bail on this.
        from pandas.core.arrays import PandasArray

        # error: Argument 1 to "PandasArray" has incompatible type
        # "ExtensionArray"; expected "Union[ndarray, PandasArray]"
        return PandasArray(self.astype(str))._str_get_dummies(  # type: ignore[arg-type]
            sep
        )


# The Series.cat accessor


@delegate_names(
    delegate=Categorical, accessors=["categories", "ordered"], typ="property"
)
@delegate_names(
    delegate=Categorical,
    accessors=[
        "rename_categories",
        "reorder_categories",
        "add_categories",
        "remove_categories",
        "remove_unused_categories",
        "set_categories",
        "as_ordered",
        "as_unordered",
    ],
    typ="method",
)
class CategoricalAccessor(PandasDelegate, PandasObject, NoNewAttributesMixin):
    """
    Accessor object for categorical properties of the Series values.

    Be aware that assigning to `categories` is a inplace operation, while all
    methods return new categorical data per default (but can be called with
    `inplace=True`).

    Parameters
    ----------
    data : Series or CategoricalIndex

    Examples
    --------
    >>> s = pd.Series(list("abbccc")).astype("category")
    >>> s
    0    a
    1    b
    2    b
    3    c
    4    c
    5    c
    dtype: category
    Categories (3, object): ['a', 'b', 'c']

    >>> s.cat.categories
    Index(['a', 'b', 'c'], dtype='object')

    >>> s.cat.rename_categories(list("cba"))
    0    c
    1    b
    2    b
    3    a
    4    a
    5    a
    dtype: category
    Categories (3, object): ['c', 'b', 'a']

    >>> s.cat.reorder_categories(list("cba"))
    0    a
    1    b
    2    b
    3    c
    4    c
    5    c
    dtype: category
    Categories (3, object): ['c', 'b', 'a']

    >>> s.cat.add_categories(["d", "e"])
    0    a
    1    b
    2    b
    3    c
    4    c
    5    c
    dtype: category
    Categories (5, object): ['a', 'b', 'c', 'd', 'e']

    >>> s.cat.remove_categories(["a", "c"])
    0    NaN
    1      b
    2      b
    3    NaN
    4    NaN
    5    NaN
    dtype: category
    Categories (1, object): ['b']

    >>> s1 = s.cat.add_categories(["d", "e"])
    >>> s1.cat.remove_unused_categories()
    0    a
    1    b
    2    b
    3    c
    4    c
    5    c
    dtype: category
    Categories (3, object): ['a', 'b', 'c']

    >>> s.cat.set_categories(list("abcde"))
    0    a
    1    b
    2    b
    3    c
    4    c
    5    c
    dtype: category
    Categories (5, object): ['a', 'b', 'c', 'd', 'e']

    >>> s.cat.as_ordered()
    0    a
    1    b
    2    b
    3    c
    4    c
    5    c
    dtype: category
    Categories (3, object): ['a' < 'b' < 'c']

    >>> s.cat.as_unordered()
    0    a
    1    b
    2    b
    3    c
    4    c
    5    c
    dtype: category
    Categories (3, object): ['a', 'b', 'c']
    """

    def __init__(self, data):
        self._validate(data)
        self._parent = data.values
        self._index = data.index
        self._name = data.name
        self._freeze()

    @staticmethod
    def _validate(data):
        if not is_categorical_dtype(data.dtype):
            raise AttributeError("Can only use .cat accessor with a 'category' dtype")

    def _delegate_property_get(self, name):
        return getattr(self._parent, name)

    def _delegate_property_set(self, name, new_values):
        return setattr(self._parent, name, new_values)

    @property
    def codes(self):
        """
        Return Series of codes as well as the index.
        """
        from pandas import Series

        return Series(self._parent.codes, index=self._index)

    def _delegate_method(self, name, *args, **kwargs):
        from pandas import Series

        method = getattr(self._parent, name)
        res = method(*args, **kwargs)
        if res is not None:
            return Series(res, index=self._index, name=self._name)


# utility routines


def _get_codes_for_values(values, categories: Index) -> np.ndarray:
    """
    utility routine to turn values into codes given the specified categories

    If `values` is known to be a Categorical, use recode_for_categories instead.
    """
    dtype_equal = is_dtype_equal(values.dtype, categories.dtype)

    if is_extension_array_dtype(categories.dtype) and is_object_dtype(values):
        # Support inferring the correct extension dtype from an array of
        # scalar objects. e.g.
        # Categorical(array[Period, Period], categories=PeriodIndex(...))
        cls = categories.dtype.construct_array_type()
        values = maybe_cast_to_extension_array(cls, values)
        if not isinstance(values, cls):
            # exception raised in _from_sequence
            values = ensure_object(values)
            # error: Incompatible types in assignment (expression has type
            # "ndarray", variable has type "Index")
            categories = ensure_object(categories)  # type: ignore[assignment]
    elif not dtype_equal:
        values = ensure_object(values)
        # error: Incompatible types in assignment (expression has type "ndarray",
        # variable has type "Index")
        categories = ensure_object(categories)  # type: ignore[assignment]

    if isinstance(categories, ABCIndex):
        return coerce_indexer_dtype(categories.get_indexer_for(values), categories)

    # Only hit here when we've already coerced to object dtypee.

    hash_klass, vals = get_data_algo(values)
    # pandas/core/arrays/categorical.py:2661: error: Argument 1 to "get_data_algo" has
    # incompatible type "Index"; expected "Union[ExtensionArray, ndarray]"  [arg-type]
    _, cats = get_data_algo(categories)  # type: ignore[arg-type]
    t = hash_klass(len(cats))
    t.map_locations(cats)
    return coerce_indexer_dtype(t.lookup(vals), cats)


def recode_for_categories(
    codes: np.ndarray, old_categories, new_categories, copy: bool = True
) -> np.ndarray:
    """
    Convert a set of codes for to a new set of categories

    Parameters
    ----------
    codes : np.ndarray
    old_categories, new_categories : Index
    copy: bool, default True
        Whether to copy if the codes are unchanged.

    Returns
    -------
    new_codes : np.ndarray[np.int64]

    Examples
    --------
    >>> old_cat = pd.Index(['b', 'a', 'c'])
    >>> new_cat = pd.Index(['a', 'b'])
    >>> codes = np.array([0, 1, 1, 2])
    >>> recode_for_categories(codes, old_cat, new_cat)
    array([ 1,  0,  0, -1], dtype=int8)
    """
    if len(old_categories) == 0:
        # All null anyway, so just retain the nulls
        if copy:
            return codes.copy()
        return codes
    elif new_categories.equals(old_categories):
        # Same categories, so no need to actually recode
        if copy:
            return codes.copy()
        return codes

    indexer = coerce_indexer_dtype(
        new_categories.get_indexer(old_categories), new_categories
    )
    new_codes = take_nd(indexer, codes, fill_value=-1)
    return new_codes


def factorize_from_iterable(values) -> tuple[np.ndarray, Index]:
    """
    Factorize an input `values` into `categories` and `codes`. Preserves
    categorical dtype in `categories`.

    Parameters
    ----------
    values : list-like

    Returns
    -------
    codes : ndarray
    categories : Index
        If `values` has a categorical dtype, then `categories` is
        a CategoricalIndex keeping the categories and order of `values`.
    """
    from pandas import CategoricalIndex

    if not is_list_like(values):
        raise TypeError("Input must be list-like")

    if is_categorical_dtype(values):
        values = extract_array(values)
        # The Categorical we want to build has the same categories
        # as values but its codes are by def [0, ..., len(n_categories) - 1]
        cat_codes = np.arange(len(values.categories), dtype=values.codes.dtype)
        cat = Categorical.from_codes(cat_codes, dtype=values.dtype)
        categories = CategoricalIndex(cat)
        codes = values.codes
    else:
        # The value of ordered is irrelevant since we don't use cat as such,
        # but only the resulting categories, the order of which is independent
        # from ordered. Set ordered to False as default. See GH #15457
        cat = Categorical(values, ordered=False)
        categories = cat.categories
        codes = cat.codes
    return codes, categories


def factorize_from_iterables(iterables) -> tuple[list[np.ndarray], list[Index]]:
    """
    A higher-level wrapper over `factorize_from_iterable`.

    Parameters
    ----------
    iterables : list-like of list-likes

    Returns
    -------
    codes : list of ndarrays
    categories : list of Indexes

    Notes
    -----
    See `factorize_from_iterable` for more info.
    """
    if len(iterables) == 0:
        # For consistency, it should return two empty lists.
        return [], []

    codes, categories = zip(*(factorize_from_iterable(it) for it in iterables))
    return list(codes), list(categories)<|MERGE_RESOLUTION|>--- conflicted
+++ resolved
@@ -2025,12 +2025,8 @@
 
         from pandas import Index
 
-<<<<<<< HEAD
-        to_add = Index(value).difference(self.categories)
-=======
         # tupleize_cols=False for e.g. test_fillna_iterable_category GH#41914
-        to_add = Index(rvalue, tupleize_cols=False).difference(self.categories)
->>>>>>> 5940c9cf
+        to_add = Index(value, tupleize_cols=False).difference(self.categories)
 
         # no assignments of values not in categories, but it's always ok to set
         # something to np.nan
