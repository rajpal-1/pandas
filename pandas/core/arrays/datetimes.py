--- conflicted
+++ resolved
@@ -50,12 +50,6 @@
     DT64NS_DTYPE,
     INT64_DTYPE,
     is_bool_dtype,
-<<<<<<< HEAD
-    is_datetime64_any_dtype,
-    is_datetime64_dtype,
-=======
-    is_dtype_equal,
->>>>>>> c9de03ef
     is_float_dtype,
     is_string_dtype,
     pandas_dtype,
