--- conflicted
+++ resolved
@@ -683,16 +683,9 @@
             and dtype != self.dtype
             and is_unitless(dtype)
         ):
-<<<<<<< HEAD
-            # GH#48555
-            raise ValueError(
-                "Passing unit-less datetime64 dtype to .astype is not supported. "
-                "Pass 'datetime64[ns]' instead."
-=======
             raise TypeError(
                 "Casting to unit-less dtype 'datetime64' is not supported. "
                 "Pass e.g. 'datetime64[ns]' instead."
->>>>>>> 768346b7
             )
 
         elif is_period_dtype(dtype):
