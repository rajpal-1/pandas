# -*- coding: utf-8 -*-
from datetime import datetime, time
import warnings

import numpy as np
from pytz import utc

from pandas._libs import lib, tslib
from pandas._libs.tslibs import (
    NaT, Timestamp, ccalendar, conversion, fields, iNaT, normalize_date,
    resolution as libresolution, timezones)
import pandas.compat as compat
from pandas.errors import PerformanceWarning
from pandas.util._decorators import Appender

from pandas.core.dtypes.common import (
    _INT64_DTYPE, _NS_DTYPE, is_categorical_dtype, is_datetime64_dtype,
    is_datetime64_ns_dtype, is_datetime64tz_dtype, is_dtype_equal,
    is_extension_type, is_float_dtype, is_int64_dtype, is_object_dtype,
    is_period_dtype, is_string_dtype, is_timedelta64_dtype, pandas_dtype)
from pandas.core.dtypes.dtypes import DatetimeTZDtype
from pandas.core.dtypes.generic import ABCIndexClass, ABCPandasArray, ABCSeries
from pandas.core.dtypes.missing import isna

from pandas.core import ops
from pandas.core.algorithms import checked_add_with_arr
from pandas.core.arrays import datetimelike as dtl
from pandas.core.arrays._ranges import generate_regular_range
import pandas.core.common as com

from pandas.tseries.frequencies import get_period_alias, to_offset
from pandas.tseries.offsets import Day, Tick

_midnight = time(0, 0)


def _to_m8(key, tz=None):
    """
    Timestamp-like => dt64
    """
    if not isinstance(key, Timestamp):
        # this also converts strings
        key = Timestamp(key)
        if key.tzinfo is not None and tz is not None:
            # Don't tz_localize(None) if key is already tz-aware
            key = key.tz_convert(tz)
        else:
            key = key.tz_localize(tz)

    return np.int64(conversion.pydt_to_i8(key)).view(_NS_DTYPE)


def _field_accessor(name, field, docstring=None):
    def f(self):
        values = self.asi8
        if self.tz is not None and not timezones.is_utc(self.tz):
            values = self._local_timestamps()

        if field in self._bool_ops:
            if field.endswith(('start', 'end')):
                freq = self.freq
                month_kw = 12
                if freq:
                    kwds = freq.kwds
                    month_kw = kwds.get('startingMonth', kwds.get('month', 12))

                result = fields.get_start_end_field(values, field,
                                                    self.freqstr, month_kw)
            else:
                result = fields.get_date_field(values, field)

            # these return a boolean by-definition
            return result

        if field in self._object_ops:
            result = fields.get_date_name_field(values, field)
            result = self._maybe_mask_results(result, fill_value=None)

        else:
            result = fields.get_date_field(values, field)
            result = self._maybe_mask_results(result, fill_value=None,
                                              convert='float64')

        return result

    f.__name__ = name
    f.__doc__ = "\n{}\n".format(docstring)
    return property(f)


def _dt_array_cmp(cls, op):
    """
    Wrap comparison operations to convert datetime-like to datetime64
    """
    opname = '__{name}__'.format(name=op.__name__)
    nat_result = True if opname == '__ne__' else False

    def wrapper(self, other):
        meth = getattr(dtl.DatetimeLikeArrayMixin, opname)
        # TODO: return NotImplemented for Series / Index and let pandas unbox
        # Right now, returning NotImplemented for Index fails because we
        # go into the index implementation, which may be a bug?

        other = lib.item_from_zerodim(other)

        if isinstance(other, (datetime, np.datetime64, compat.string_types)):
            if isinstance(other, (datetime, np.datetime64)):
                # GH#18435 strings get a pass from tzawareness compat
                self._assert_tzawareness_compat(other)

            try:
                other = _to_m8(other, tz=self.tz)
            except ValueError:
                # string that cannot be parsed to Timestamp
                return ops.invalid_comparison(self, other, op)

            result = op(self.asi8, other.view('i8'))
            if isna(other):
                result.fill(nat_result)
        elif lib.is_scalar(other) or np.ndim(other) == 0:
            return ops.invalid_comparison(self, other, op)
        elif len(other) != len(self):
            raise ValueError("Lengths must match")
        else:
            if isinstance(other, list):
                try:
                    other = type(self)._from_sequence(other)
                except ValueError:
                    other = np.array(other, dtype=np.object_)
            elif not isinstance(other, (np.ndarray, ABCIndexClass, ABCSeries,
                                        DatetimeArrayMixin)):
                # Following Timestamp convention, __eq__ is all-False
                # and __ne__ is all True, others raise TypeError.
                return ops.invalid_comparison(self, other, op)

            if is_object_dtype(other):
                # We have to use _comp_method_OBJECT_ARRAY instead of numpy
                #  comparison otherwise it would fail to raise when
                #  comparing tz-aware and tz-naive
                with np.errstate(all='ignore'):
                    result = ops._comp_method_OBJECT_ARRAY(op,
                                                           self.astype(object),
                                                           other)
                o_mask = isna(other)
            elif not (is_datetime64_dtype(other) or
                      is_datetime64tz_dtype(other)):
                # e.g. is_timedelta64_dtype(other)
                return ops.invalid_comparison(self, other, op)
            else:
                self._assert_tzawareness_compat(other)
                if isinstance(other, (ABCIndexClass, ABCSeries)):
                    other = other.array

                if (is_datetime64_dtype(other) and
                        not is_datetime64_ns_dtype(other) or
                        not hasattr(other, 'asi8')):
                    # e.g. other.dtype == 'datetime64[s]'
                    # or an object-dtype ndarray
                    other = type(self)._from_sequence(other)

                result = meth(self, other)
                o_mask = other._isnan

            result = com.values_from_object(result)

            # Make sure to pass an array to result[...]; indexing with
            # Series breaks with older version of numpy
            o_mask = np.array(o_mask)
            if o_mask.any():
                result[o_mask] = nat_result

        if self._hasnans:
            result[self._isnan] = nat_result

        return result

    return compat.set_function_name(wrapper, opname, cls)


class DatetimeArrayMixin(dtl.DatetimeLikeArrayMixin,
                         dtl.TimelikeOps,
                         dtl.DatelikeOps):
    """
    Pandas ExtensionArray for tz-naive or tz-aware datetime data.

    .. versionadded:: 0.24.0

    Parameters
    ----------
    values : Series, Index, DatetimeArray, ndarray
        The datetime data.

        For DatetimeArray `values` (or a Series or Index boxing one),
        `dtype` and `freq` will be extracted from `values`, with
        precedence given to

    dtype : numpy.dtype or DatetimeTZDtype
        Note that the only NumPy dtype allowed is 'datetime64[ns]'.
    freq : str or Offset, optional
    copy : bool, default False
        Whether to copy the underlying array of values.
    """
    _typ = "datetimearray"
    _scalar_type = Timestamp

    # define my properties & methods for delegation
    _bool_ops = ['is_month_start', 'is_month_end',
                 'is_quarter_start', 'is_quarter_end', 'is_year_start',
                 'is_year_end', 'is_leap_year']
    _object_ops = ['weekday_name', 'freq', 'tz']
    _field_ops = ['year', 'month', 'day', 'hour', 'minute', 'second',
                  'weekofyear', 'week', 'weekday', 'dayofweek',
                  'dayofyear', 'quarter', 'days_in_month',
                  'daysinmonth', 'microsecond',
                  'nanosecond']
    _other_ops = ['date', 'time', 'timetz']
    _datetimelike_ops = _field_ops + _object_ops + _bool_ops + _other_ops
    _datetimelike_methods = ['to_period', 'tz_localize',
                             'tz_convert',
                             'normalize', 'strftime', 'round', 'floor',
                             'ceil', 'month_name', 'day_name']

    # dummy attribute so that datetime.__eq__(DatetimeArray) defers
    # by returning NotImplemented
    timetuple = None

    # Needed so that Timestamp.__richcmp__(DateTimeArray) operates pointwise
    ndim = 1

    # ensure that operations with numpy arrays defer to our implementation
    __array_priority__ = 1000

    # -----------------------------------------------------------------
    # Constructors

    _attributes = ["freq", "tz"]
    _dtype = None  # type: Union[np.dtype, DatetimeTZDtype]
    _freq = None

    def __init__(self, values, dtype=_NS_DTYPE, freq=None, copy=False):
        if isinstance(values, (ABCSeries, ABCIndexClass)):
            values = values._values

        if isinstance(values, type(self)):
            # validation
            dtz = getattr(dtype, 'tz', None)
            if dtz and values.tz is None:
                dtype = DatetimeTZDtype(tz=dtype.tz)
            elif dtz and values.tz:
                if not timezones.tz_compare(dtz, values.tz):
                    msg = (
                        "Timezone of the array and 'dtype' do not match. "
                        "'{}' != '{}'"
                    )
                    raise TypeError(msg.format(dtz, values.tz))
            elif values.tz:
                dtype = values.dtype
            # freq = validate_values_freq(values, freq)
            if freq is None:
                freq = values.freq
            values = values._data

        if not isinstance(values, np.ndarray):
            msg = (
                "Unexpected type '{}'. 'values' must be a DatetimeArray "
                "ndarray, or Series or Index containing one of those."
            )
            raise ValueError(msg.format(type(values).__name__))

        if values.dtype == 'i8':
            # for compat with datetime/timedelta/period shared methods,
            #  we can sometimes get here with int64 values.  These represent
            #  nanosecond UTC (or tz-naive) unix timestamps
            values = values.view(_NS_DTYPE)

        if values.dtype != _NS_DTYPE:
            msg = (
                "The dtype of 'values' is incorrect. Must be 'datetime64[ns]'."
                " Got {} instead."
            )
            raise ValueError(msg.format(values.dtype))

        dtype = pandas_dtype(dtype)
        _validate_dt64_dtype(dtype)

        if freq == "infer":
            msg = (
                "Frequency inference not allowed in DatetimeArray.__init__. "
                "Use 'pd.array()' instead."
            )
            raise ValueError(msg)

        if copy:
            values = values.copy()
        if freq:
            freq = to_offset(freq)
        if getattr(dtype, 'tz', None):
            # https://github.com/pandas-dev/pandas/issues/18595
            # Ensure that we have a standard timezone for pytz objects.
            # Without this, things like adding an array of timedeltas and
            # a  tz-aware Timestamp (with a tz specific to its datetime) will
            # be incorrect(ish?) for the array as a whole
            dtype = DatetimeTZDtype(tz=timezones.tz_standardize(dtype.tz))

        self._data = values
        self._dtype = dtype
        self._freq = freq

    @classmethod
    def _simple_new(cls, values, freq=None, tz=None):
        """
        we require the we have a dtype compat for the values
        if we are passed a non-dtype compat, then coerce using the constructor
        """
        dtype = DatetimeTZDtype(tz=tz) if tz else _NS_DTYPE

        return cls(values, freq=freq, dtype=dtype)

    @classmethod
    def _from_sequence(cls, data, dtype=None, copy=False,
                       tz=None, freq=None,
                       dayfirst=False, yearfirst=False, ambiguous='raise'):

        freq, freq_infer = dtl.maybe_infer_freq(freq)

        subarr, tz, inferred_freq = sequence_to_dt64ns(
            data, dtype=dtype, copy=copy, tz=tz,
            dayfirst=dayfirst, yearfirst=yearfirst, ambiguous=ambiguous)

        freq, freq_infer = dtl.validate_inferred_freq(freq, inferred_freq,
                                                      freq_infer)

        result = cls._simple_new(subarr, freq=freq, tz=tz)

        if inferred_freq is None and freq is not None:
            # this condition precludes `freq_infer`
            cls._validate_frequency(result, freq, ambiguous=ambiguous)

        elif freq_infer:
            result.freq = to_offset(result.inferred_freq)

        return result

    @classmethod
    def _generate_range(cls, start, end, periods, freq, tz=None,
                        normalize=False, ambiguous='raise',
                        nonexistent='raise', closed=None):

        periods = dtl.validate_periods(periods)
        if freq is None and any(x is None for x in [periods, start, end]):
            raise ValueError('Must provide freq argument if no data is '
                             'supplied')

        if com.count_not_none(start, end, periods, freq) != 3:
            raise ValueError('Of the four parameters: start, end, periods, '
                             'and freq, exactly three must be specified')
        freq = to_offset(freq)

        if start is not None:
            start = Timestamp(start)

        if end is not None:
            end = Timestamp(end)

        if start is None and end is None:
            if closed is not None:
                raise ValueError("Closed has to be None if not both of start"
                                 "and end are defined")
        if start is NaT or end is NaT:
            raise ValueError("Neither `start` nor `end` can be NaT")

        left_closed, right_closed = dtl.validate_endpoints(closed)

        start, end, _normalized = _maybe_normalize_endpoints(start, end,
                                                             normalize)

        tz = _infer_tz_from_endpoints(start, end, tz)

        if tz is not None:
            # Localize the start and end arguments
            start = _maybe_localize_point(
                start, getattr(start, 'tz', None), start, freq, tz
            )
            end = _maybe_localize_point(
                end, getattr(end, 'tz', None), end, freq, tz
            )
        if freq is not None:
            # We break Day arithmetic (fixed 24 hour) here and opt for
            # Day to mean calendar day (23/24/25 hour). Therefore, strip
            # tz info from start and day to avoid DST arithmetic
            if isinstance(freq, Day):
                if start is not None:
                    start = start.tz_localize(None)
                if end is not None:
                    end = end.tz_localize(None)
            # TODO: consider re-implementing _cached_range; GH#17914
            values, _tz = generate_regular_range(start, end, periods, freq)
            index = cls._simple_new(values, freq=freq, tz=_tz)

            if tz is not None and index.tz is None:
                arr = conversion.tz_localize_to_utc(
                    index.asi8,
                    tz, ambiguous=ambiguous, nonexistent=nonexistent)

                index = cls(arr)

                # index is localized datetime64 array -> have to convert
                # start/end as well to compare
                if start is not None:
                    start = start.tz_localize(tz).asm8
                if end is not None:
                    end = end.tz_localize(tz).asm8
        else:
            # Create a linearly spaced date_range in local time
            # Nanosecond-granularity timestamps aren't always correctly
            # representable with doubles, so we limit the range that we
            # pass to np.linspace as much as possible
            arr = np.linspace(
                0, end.value - start.value,
                periods, dtype='int64') + start.value
            index = cls._simple_new(
                arr.astype('M8[ns]', copy=False), freq=None, tz=tz
            )

        if not left_closed and len(index) and index[0] == start:
            index = index[1:]
        if not right_closed and len(index) and index[-1] == end:
            index = index[:-1]

        return cls._simple_new(index.asi8, freq=freq, tz=tz)

    # -----------------------------------------------------------------
    # DatetimeLike Interface

    def _unbox_scalar(self, value):
        if not isinstance(value, self._scalar_type) and value is not NaT:
            raise ValueError("'value' should be a Timestamp.")
        if not isna(value):
            self._check_compatible_with(value)
        return value.value

    def _scalar_from_string(self, value):
        return Timestamp(value, tz=self.tz)

    def _check_compatible_with(self, other):
        if other is NaT:
            return
        if not timezones.tz_compare(self.tz, other.tz):
            raise ValueError("Timezones don't match. '{own} != {other}'"
                             .format(own=self.tz, other=other.tz))

    def _maybe_clear_freq(self):
        self._freq = None

    # -----------------------------------------------------------------
    # Descriptive Properties

    @property
    def _box_func(self):
        return lambda x: Timestamp(x, freq=self.freq, tz=self.tz)

    @property
    def dtype(self):
        # type: () -> Union[np.dtype, DatetimeTZDtype]
        """
        The dtype for the DatetimeArray.

        Returns
        -------
        numpy.dtype or DatetimeTZDtype
            If the values are tz-naive, then ``np.dtype('datetime64[ns]')``
            is returned.

            If the values are tz-aware, then the ``DatetimeTZDtype``
            is returned.
        """
        return self._dtype

    @property
    def tz(self):
        """
        Return timezone, if any.

        Returns
        -------
        datetime.tzinfo, pytz.tzinfo.BaseTZInfo, dateutil.tz.tz.tzfile, or None
            Returns None when the array is tz-naive.
        """
        # GH 18595
<<<<<<< HEAD
        return getattr(self.dtype, 'tz', None)
=======
        return getattr(self.dtype, "tz", None)
>>>>>>> 3ad0cfca

    @tz.setter
    def tz(self, value):
        # GH 3746: Prevent localizing or converting the index by setting tz
        raise AttributeError("Cannot directly set timezone. Use tz_localize() "
                             "or tz_convert() as appropriate")

    @property
    def tzinfo(self):
        """
        Alias for tz attribute
        """
        return self.tz

    @property  # NB: override with cache_readonly in immutable subclasses
    def _timezone(self):
        """
        Comparable timezone both for pytz / dateutil
        """
        return timezones.get_timezone(self.tzinfo)

    @property  # NB: override with cache_readonly in immutable subclasses
    def is_normalized(self):
        """
        Returns True if all of the dates are at midnight ("no time")
        """
        return conversion.is_date_array_normalized(self.asi8, self.tz)

    @property  # NB: override with cache_readonly in immutable subclasses
    def _resolution(self):
        return libresolution.resolution(self.asi8, self.tz)

    # ----------------------------------------------------------------
    # Array-Like / EA-Interface Methods

    def __array__(self, dtype=None):
        if is_object_dtype(dtype):
            return np.array(list(self), dtype=object)
        elif is_int64_dtype(dtype):
            return self.asi8

        return self._data

    def __iter__(self):
        """
        Return an iterator over the boxed values

        Yields
        -------
        tstamp : Timestamp
        """

        # convert in chunks of 10k for efficiency
        data = self.asi8
        length = len(self)
        chunksize = 10000
        chunks = int(length / chunksize) + 1
        for i in range(chunks):
            start_i = i * chunksize
            end_i = min((i + 1) * chunksize, length)
            converted = tslib.ints_to_pydatetime(data[start_i:end_i],
                                                 tz=self.tz, freq=self.freq,
                                                 box="timestamp")
            for v in converted:
                yield v

    def astype(self, dtype, copy=True):
        # We handle
        #   --> datetime
        #   --> period
        # DatetimeLikeArrayMixin Super handles the rest.
        dtype = pandas_dtype(dtype)

        if (is_datetime64_ns_dtype(dtype) and
                not is_dtype_equal(dtype, self.dtype)):
            # GH#18951: datetime64_ns dtype but not equal means different tz
            new_tz = getattr(dtype, 'tz', None)
            if getattr(self.dtype, 'tz', None) is None:
                return self.tz_localize(new_tz)
            result = self.tz_convert(new_tz)
            if new_tz is None:
                # Do we want .astype('datetime64[ns]') to be an ndarray.
                # The astype in Block._astype expects this to return an
                # ndarray, but we could maybe work around it there.
                result = result._data
            return result
        elif is_datetime64tz_dtype(self.dtype) and is_dtype_equal(self.dtype,
                                                                  dtype):
            if copy:
                return self.copy()
            return self
        elif is_period_dtype(dtype):
            return self.to_period(freq=dtype.freq)
        return dtl.DatetimeLikeArrayMixin.astype(self, dtype, copy)

    # ----------------------------------------------------------------
    # ExtensionArray Interface

    @Appender(dtl.DatetimeLikeArrayMixin._validate_fill_value.__doc__)
    def _validate_fill_value(self, fill_value):
        if isna(fill_value) or fill_value == iNaT:
            fill_value = iNaT
        elif isinstance(fill_value, (datetime, np.datetime64)):
            self._assert_tzawareness_compat(fill_value)
            fill_value = Timestamp(fill_value).value
        else:
            raise ValueError("'fill_value' should be a Timestamp. "
                             "Got '{got}'.".format(got=fill_value))
        return fill_value

    # -----------------------------------------------------------------
    # Rendering Methods

    def _format_native_types(self, na_rep='NaT', date_format=None, **kwargs):
        from pandas.io.formats.format import _get_format_datetime64_from_values
        fmt = _get_format_datetime64_from_values(self, date_format)

        return tslib.format_array_from_datetime(self.asi8,
                                                tz=self.tz,
                                                format=fmt,
                                                na_rep=na_rep)

    # -----------------------------------------------------------------
    # Comparison Methods

    _create_comparison_method = classmethod(_dt_array_cmp)

    def _has_same_tz(self, other):
        zzone = self._timezone

        # vzone sholdn't be None if value is non-datetime like
        if isinstance(other, np.datetime64):
            # convert to Timestamp as np.datetime64 doesn't have tz attr
            other = Timestamp(other)
        vzone = timezones.get_timezone(getattr(other, 'tzinfo', '__no_tz__'))
        return zzone == vzone

    def _assert_tzawareness_compat(self, other):
        # adapted from _Timestamp._assert_tzawareness_compat
        other_tz = getattr(other, 'tzinfo', None)
        if is_datetime64tz_dtype(other):
            # Get tzinfo from Series dtype
            other_tz = other.dtype.tz
        if other is NaT:
            # pd.NaT quacks both aware and naive
            pass
        elif self.tz is None:
            if other_tz is not None:
                raise TypeError('Cannot compare tz-naive and tz-aware '
                                'datetime-like objects.')
        elif other_tz is None:
            raise TypeError('Cannot compare tz-naive and tz-aware '
                            'datetime-like objects')

    # -----------------------------------------------------------------
    # Arithmetic Methods

    def _sub_datetime_arraylike(self, other):
        """subtract DatetimeArray/Index or ndarray[datetime64]"""
        if len(self) != len(other):
            raise ValueError("cannot add indices of unequal length")

        if isinstance(other, np.ndarray):
            assert is_datetime64_dtype(other)
            other = type(self)(other)

        if not self._has_same_tz(other):
            # require tz compat
            raise TypeError("{cls} subtraction must have the same "
                            "timezones or no timezones"
                            .format(cls=type(self).__name__))

        self_i8 = self.asi8
        other_i8 = other.asi8
        new_values = checked_add_with_arr(self_i8, -other_i8,
                                          arr_mask=self._isnan)
        if self._hasnans or other._hasnans:
            mask = (self._isnan) | (other._isnan)
            new_values[mask] = iNaT
        return new_values.view('timedelta64[ns]')

    def _add_offset(self, offset):
        assert not isinstance(offset, Tick)
        try:
            if self.tz is not None:
                values = self.tz_localize(None)
            else:
                values = self
            result = offset.apply_index(values)
            if self.tz is not None:
                result = result.tz_localize(self.tz)

        except NotImplementedError:
            warnings.warn("Non-vectorized DateOffset being applied to Series "
                          "or DatetimeIndex", PerformanceWarning)
            result = self.astype('O') + offset

        return type(self)._from_sequence(result, freq='infer')

    def _sub_datetimelike_scalar(self, other):
        # subtract a datetime from myself, yielding a ndarray[timedelta64[ns]]
        assert isinstance(other, (datetime, np.datetime64))
        assert other is not NaT
        other = Timestamp(other)
        if other is NaT:
            return self - NaT

        if not self._has_same_tz(other):
            # require tz compat
            raise TypeError("Timestamp subtraction must have the same "
                            "timezones or no timezones")

        i8 = self.asi8
        result = checked_add_with_arr(i8, -other.value,
                                      arr_mask=self._isnan)
        result = self._maybe_mask_results(result)
        return result.view('timedelta64[ns]')

    def _add_delta(self, delta):
        """
        Add a timedelta-like, Tick, or TimedeltaIndex-like object
        to self, yielding a new DatetimeArray

        Parameters
        ----------
        other : {timedelta, np.timedelta64, Tick,
                 TimedeltaIndex, ndarray[timedelta64]}

        Returns
        -------
        result : DatetimeArray
        """
        new_values = super(DatetimeArrayMixin, self)._add_delta(delta)
        return type(self)._from_sequence(new_values, tz=self.tz, freq='infer')

    # -----------------------------------------------------------------
    # Timezone Conversion and Localization Methods

    def _local_timestamps(self):
        """
        Convert to an i8 (unix-like nanosecond timestamp) representation
        while keeping the local timezone and not using UTC.
        This is used to calculate time-of-day information as if the timestamps
        were timezone-naive.
        """
        return conversion.tz_convert(self.asi8, utc, self.tz)

    def tz_convert(self, tz):
        """
        Convert tz-aware Datetime Array/Index from one time zone to another.

        Parameters
        ----------
        tz : string, pytz.timezone, dateutil.tz.tzfile or None
            Time zone for time. Corresponding timestamps would be converted
            to this time zone of the Datetime Array/Index. A `tz` of None will
            convert to UTC and remove the timezone information.

        Returns
        -------
        normalized : same type as self

        Raises
        ------
        TypeError
            If Datetime Array/Index is tz-naive.

        See Also
        --------
        DatetimeIndex.tz : A timezone that has a variable offset from UTC.
        DatetimeIndex.tz_localize : Localize tz-naive DatetimeIndex to a
            given time zone, or remove timezone from a tz-aware DatetimeIndex.

        Examples
        --------
        With the `tz` parameter, we can change the DatetimeIndex
        to other time zones:

        >>> dti = pd.DatetimeIndex(start='2014-08-01 09:00',
        ...                        freq='H', periods=3, tz='Europe/Berlin')

        >>> dti
        DatetimeIndex(['2014-08-01 09:00:00+02:00',
                       '2014-08-01 10:00:00+02:00',
                       '2014-08-01 11:00:00+02:00'],
                      dtype='datetime64[ns, Europe/Berlin]', freq='H')

        >>> dti.tz_convert('US/Central')
        DatetimeIndex(['2014-08-01 02:00:00-05:00',
                       '2014-08-01 03:00:00-05:00',
                       '2014-08-01 04:00:00-05:00'],
                      dtype='datetime64[ns, US/Central]', freq='H')

        With the ``tz=None``, we can remove the timezone (after converting
        to UTC if necessary):

        >>> dti = pd.DatetimeIndex(start='2014-08-01 09:00',freq='H',
        ...                        periods=3, tz='Europe/Berlin')

        >>> dti
        DatetimeIndex(['2014-08-01 09:00:00+02:00',
                       '2014-08-01 10:00:00+02:00',
                       '2014-08-01 11:00:00+02:00'],
                        dtype='datetime64[ns, Europe/Berlin]', freq='H')

        >>> dti.tz_convert(None)
        DatetimeIndex(['2014-08-01 07:00:00',
                       '2014-08-01 08:00:00',
                       '2014-08-01 09:00:00'],
                        dtype='datetime64[ns]', freq='H')
        """
        tz = timezones.maybe_get_tz(tz)

        if self.tz is None:
            # tz naive, use tz_localize
            raise TypeError('Cannot convert tz-naive timestamps, use '
                            'tz_localize to localize')

        # No conversion since timestamps are all UTC to begin with
        return self._simple_new(self.asi8, tz=tz, freq=self.freq)

    def tz_localize(self, tz, ambiguous='raise', nonexistent='raise',
                    errors=None):
        """
        Localize tz-naive Datetime Array/Index to tz-aware
        Datetime Array/Index.

        This method takes a time zone (tz) naive Datetime Array/Index object
        and makes this time zone aware. It does not move the time to another
        time zone.
        Time zone localization helps to switch from time zone aware to time
        zone unaware objects.

        Parameters
        ----------
        tz : string, pytz.timezone, dateutil.tz.tzfile or None
            Time zone to convert timestamps to. Passing ``None`` will
            remove the time zone information preserving local time.
        ambiguous : 'infer', 'NaT', bool array, default 'raise'
            When clocks moved backward due to DST, ambiguous times may arise.
            For example in Central European Time (UTC+01), when going from
            03:00 DST to 02:00 non-DST, 02:30:00 local time occurs both at
            00:30:00 UTC and at 01:30:00 UTC. In such a situation, the
            `ambiguous` parameter dictates how ambiguous times should be
            handled.

            - 'infer' will attempt to infer fall dst-transition hours based on
              order
            - bool-ndarray where True signifies a DST time, False signifies a
              non-DST time (note that this flag is only applicable for
              ambiguous times)
            - 'NaT' will return NaT where there are ambiguous times
            - 'raise' will raise an AmbiguousTimeError if there are ambiguous
              times

        nonexistent : 'shift', 'NaT' default 'raise'
            A nonexistent time does not exist in a particular timezone
            where clocks moved forward due to DST.

            - 'shift' will shift the nonexistent times forward to the closest
              existing time
            - 'NaT' will return NaT where there are nonexistent times
            - 'raise' will raise an NonExistentTimeError if there are
              nonexistent times

            .. versionadded:: 0.24.0

        errors : {'raise', 'coerce'}, default None

            - 'raise' will raise a NonExistentTimeError if a timestamp is not
              valid in the specified time zone (e.g. due to a transition from
              or to DST time). Use ``nonexistent='raise'`` instead.
            - 'coerce' will return NaT if the timestamp can not be converted
              to the specified time zone. Use ``nonexistent='NaT'`` instead.

            .. deprecated:: 0.24.0

        Returns
        -------
        result : same type as self
            Array/Index converted to the specified time zone.

        Raises
        ------
        TypeError
            If the Datetime Array/Index is tz-aware and tz is not None.

        See Also
        --------
        DatetimeIndex.tz_convert : Convert tz-aware DatetimeIndex from
            one time zone to another.

        Examples
        --------
        >>> tz_naive = pd.date_range('2018-03-01 09:00', periods=3)
        >>> tz_naive
        DatetimeIndex(['2018-03-01 09:00:00', '2018-03-02 09:00:00',
                       '2018-03-03 09:00:00'],
                      dtype='datetime64[ns]', freq='D')

        Localize DatetimeIndex in US/Eastern time zone:

        >>> tz_aware = tz_naive.tz_localize(tz='US/Eastern')
        >>> tz_aware
        DatetimeIndex(['2018-03-01 09:00:00-05:00',
                       '2018-03-02 09:00:00-05:00',
                       '2018-03-03 09:00:00-05:00'],
                      dtype='datetime64[ns, US/Eastern]', freq='D')

        With the ``tz=None``, we can remove the time zone information
        while keeping the local time (not converted to UTC):

        >>> tz_aware.tz_localize(None)
        DatetimeIndex(['2018-03-01 09:00:00', '2018-03-02 09:00:00',
                       '2018-03-03 09:00:00'],
                      dtype='datetime64[ns]', freq='D')

        Be careful with DST changes. When there is sequential data, pandas can
        infer the DST time:
        >>> s = pd.to_datetime(pd.Series([
        ... '2018-10-28 01:30:00',
        ... '2018-10-28 02:00:00',
        ... '2018-10-28 02:30:00',
        ... '2018-10-28 02:00:00',
        ... '2018-10-28 02:30:00',
        ... '2018-10-28 03:00:00',
        ... '2018-10-28 03:30:00']))
        >>> s.dt.tz_localize('CET', ambiguous='infer')
        2018-10-28 01:30:00+02:00    0
        2018-10-28 02:00:00+02:00    1
        2018-10-28 02:30:00+02:00    2
        2018-10-28 02:00:00+01:00    3
        2018-10-28 02:30:00+01:00    4
        2018-10-28 03:00:00+01:00    5
        2018-10-28 03:30:00+01:00    6
        dtype: int64

        In some cases, inferring the DST is impossible. In such cases, you can
        pass an ndarray to the ambiguous parameter to set the DST explicitly

        >>> s = pd.to_datetime(pd.Series([
        ... '2018-10-28 01:20:00',
        ... '2018-10-28 02:36:00',
        ... '2018-10-28 03:46:00']))
        >>> s.dt.tz_localize('CET', ambiguous=np.array([True, True, False]))
        0   2018-10-28 01:20:00+02:00
        1   2018-10-28 02:36:00+02:00
        2   2018-10-28 03:46:00+01:00
        dtype: datetime64[ns, CET]
        """
        if errors is not None:
            warnings.warn("The errors argument is deprecated and will be "
                          "removed in a future release. Use "
                          "nonexistent='NaT' or nonexistent='raise' "
                          "instead.", FutureWarning)
            if errors == 'coerce':
                nonexistent = 'NaT'
            elif errors == 'raise':
                nonexistent = 'raise'
            else:
                raise ValueError("The errors argument must be either 'coerce' "
                                 "or 'raise'.")

        if nonexistent not in ('raise', 'NaT', 'shift'):
            raise ValueError("The nonexistent argument must be one of 'raise',"
                             " 'NaT' or 'shift'")

        if self.tz is not None:
            if tz is None:
                new_dates = conversion.tz_convert(self.asi8, timezones.UTC,
                                                  self.tz)
            else:
                raise TypeError("Already tz-aware, use tz_convert to convert.")
        else:
            tz = timezones.maybe_get_tz(tz)
            # Convert to UTC

            new_dates = conversion.tz_localize_to_utc(
                self.asi8, tz, ambiguous=ambiguous, nonexistent=nonexistent,
            )
        new_dates = new_dates.view(_NS_DTYPE)
        return self._simple_new(new_dates, tz=tz, freq=self.freq)

    # ----------------------------------------------------------------
    # Conversion Methods - Vectorized analogues of Timestamp methods

    def to_pydatetime(self):
        """
        Return Datetime Array/Index as object ndarray of datetime.datetime
        objects

        Returns
        -------
        datetimes : ndarray
        """
        return tslib.ints_to_pydatetime(self.asi8, tz=self.tz)

    def normalize(self):
        """
        Convert times to midnight.

        The time component of the date-time is converted to midnight i.e.
        00:00:00. This is useful in cases, when the time does not matter.
        Length is unaltered. The timezones are unaffected.

        This method is available on Series with datetime values under
        the ``.dt`` accessor, and directly on Datetime Array/Index.

        Returns
        -------
        DatetimeArray, DatetimeIndex or Series
            The same type as the original data. Series will have the same
            name and index. DatetimeIndex will have the same name.

        See Also
        --------
        floor : Floor the datetimes to the specified freq.
        ceil : Ceil the datetimes to the specified freq.
        round : Round the datetimes to the specified freq.

        Examples
        --------
        >>> idx = pd.DatetimeIndex(start='2014-08-01 10:00', freq='H',
        ...                        periods=3, tz='Asia/Calcutta')
        >>> idx
        DatetimeIndex(['2014-08-01 10:00:00+05:30',
                       '2014-08-01 11:00:00+05:30',
                       '2014-08-01 12:00:00+05:30'],
                        dtype='datetime64[ns, Asia/Calcutta]', freq='H')
        >>> idx.normalize()
        DatetimeIndex(['2014-08-01 00:00:00+05:30',
                       '2014-08-01 00:00:00+05:30',
                       '2014-08-01 00:00:00+05:30'],
                       dtype='datetime64[ns, Asia/Calcutta]', freq=None)
        """
        if self.tz is None or timezones.is_utc(self.tz):
            not_null = ~self.isna()
            DAY_NS = ccalendar.DAY_SECONDS * 1000000000
            new_values = self.asi8.copy()
            adjustment = (new_values[not_null] % DAY_NS)
            new_values[not_null] = new_values[not_null] - adjustment
        else:
            new_values = conversion.normalize_i8_timestamps(self.asi8, self.tz)
        return type(self)._from_sequence(new_values,
                                         freq='infer').tz_localize(self.tz)

    def to_period(self, freq=None):
        """
        Cast to PeriodArray/Index at a particular frequency.

        Converts DatetimeArray/Index to PeriodArray/Index.

        Parameters
        ----------
        freq : string or Offset, optional
            One of pandas' :ref:`offset strings <timeseries.offset_aliases>`
            or an Offset object. Will be inferred by default.

        Returns
        -------
        PeriodArray/Index

        Raises
        ------
        ValueError
            When converting a DatetimeArray/Index with non-regular values,
            so that a frequency cannot be inferred.

        See Also
        --------
        PeriodIndex: Immutable ndarray holding ordinal values.
        DatetimeIndex.to_pydatetime: Return DatetimeIndex as object.

        Examples
        --------
        >>> df = pd.DataFrame({"y": [1,2,3]},
        ...                   index=pd.to_datetime(["2000-03-31 00:00:00",
        ...                                         "2000-05-31 00:00:00",
        ...                                         "2000-08-31 00:00:00"]))
        >>> df.index.to_period("M")
        PeriodIndex(['2000-03', '2000-05', '2000-08'],
                    dtype='period[M]', freq='M')

        Infer the daily frequency

        >>> idx = pd.date_range("2017-01-01", periods=2)
        >>> idx.to_period()
        PeriodIndex(['2017-01-01', '2017-01-02'],
                    dtype='period[D]', freq='D')
        """
        from pandas.core.arrays import PeriodArray

        if self.tz is not None:
            warnings.warn("Converting to PeriodArray/Index representation "
                          "will drop timezone information.", UserWarning)

        if freq is None:
            freq = self.freqstr or self.inferred_freq

            if freq is None:
                raise ValueError("You must pass a freq argument as "
                                 "current index has none.")

            freq = get_period_alias(freq)

        return PeriodArray._from_datetime64(self._data, freq, tz=self.tz)

    def to_perioddelta(self, freq):
        """
        Calculate TimedeltaArray of difference between index
        values and index converted to PeriodArray at specified
        freq. Used for vectorized offsets

        Parameters
        ----------
        freq : Period frequency

        Returns
        -------
        TimedeltaArray/Index
        """
        # TODO: consider privatizing (discussion in GH#23113)
        from pandas.core.arrays.timedeltas import TimedeltaArrayMixin
        i8delta = self.asi8 - self.to_period(freq).to_timestamp().asi8
        m8delta = i8delta.view('m8[ns]')
        return TimedeltaArrayMixin(m8delta)

    # -----------------------------------------------------------------
    # Properties - Vectorized Timestamp Properties/Methods

    def month_name(self, locale=None):
        """
        Return the month names of the DateTimeIndex with specified locale.

        .. versionadded:: 0.23.0

        Parameters
        ----------
        locale : str, optional
            Locale determining the language in which to return the month name.
            Default is English locale.

        Returns
        -------
        Index
            Index of month names.

        Examples
        --------
        >>> idx = pd.DatetimeIndex(start='2018-01', freq='M', periods=3)
        >>> idx
        DatetimeIndex(['2018-01-31', '2018-02-28', '2018-03-31'],
                      dtype='datetime64[ns]', freq='M')
        >>> idx.month_name()
        Index(['January', 'February', 'March'], dtype='object')
        """
        if self.tz is not None and not timezones.is_utc(self.tz):
            values = self._local_timestamps()
        else:
            values = self.asi8

        result = fields.get_date_name_field(values, 'month_name',
                                            locale=locale)
        result = self._maybe_mask_results(result, fill_value=None)
        return result

    def day_name(self, locale=None):
        """
        Return the day names of the DateTimeIndex with specified locale.

        .. versionadded:: 0.23.0

        Parameters
        ----------
        locale : str, optional
            Locale determining the language in which to return the day name.
            Default is English locale.

        Returns
        -------
        Index
            Index of day names.

        Examples
        --------
        >>> idx = pd.DatetimeIndex(start='2018-01-01', freq='D', periods=3)
        >>> idx
        DatetimeIndex(['2018-01-01', '2018-01-02', '2018-01-03'],
                      dtype='datetime64[ns]', freq='D')
        >>> idx.day_name()
        Index(['Monday', 'Tuesday', 'Wednesday'], dtype='object')
        """
        if self.tz is not None and not timezones.is_utc(self.tz):
            values = self._local_timestamps()
        else:
            values = self.asi8

        result = fields.get_date_name_field(values, 'day_name',
                                            locale=locale)
        result = self._maybe_mask_results(result, fill_value=None)
        return result

    @property
    def time(self):
        """
        Returns numpy array of datetime.time. The time part of the Timestamps.
        """
        # If the Timestamps have a timezone that is not UTC,
        # convert them into their i8 representation while
        # keeping their timezone and not using UTC
        if self.tz is not None and not timezones.is_utc(self.tz):
            timestamps = self._local_timestamps()
        else:
            timestamps = self.asi8

        return tslib.ints_to_pydatetime(timestamps, box="time")

    @property
    def timetz(self):
        """
        Returns numpy array of datetime.time also containing timezone
        information. The time part of the Timestamps.
        """
        return tslib.ints_to_pydatetime(self.asi8, self.tz, box="time")

    @property
    def date(self):
        """
        Returns numpy array of python datetime.date objects (namely, the date
        part of Timestamps without timezone information).
        """
        # If the Timestamps have a timezone that is not UTC,
        # convert them into their i8 representation while
        # keeping their timezone and not using UTC
        if self.tz is not None and not timezones.is_utc(self.tz):
            timestamps = self._local_timestamps()
        else:
            timestamps = self.asi8

        return tslib.ints_to_pydatetime(timestamps, box="date")

    year = _field_accessor('year', 'Y', "The year of the datetime.")
    month = _field_accessor('month', 'M',
                            "The month as January=1, December=12. ")
    day = _field_accessor('day', 'D', "The days of the datetime.")
    hour = _field_accessor('hour', 'h', "The hours of the datetime.")
    minute = _field_accessor('minute', 'm', "The minutes of the datetime.")
    second = _field_accessor('second', 's', "The seconds of the datetime.")
    microsecond = _field_accessor('microsecond', 'us',
                                  "The microseconds of the datetime.")
    nanosecond = _field_accessor('nanosecond', 'ns',
                                 "The nanoseconds of the datetime.")
    weekofyear = _field_accessor('weekofyear', 'woy',
                                 "The week ordinal of the year.")
    week = weekofyear
    _dayofweek_doc = """
    The day of the week with Monday=0, Sunday=6.

    Return the day of the week. It is assumed the week starts on
    Monday, which is denoted by 0 and ends on Sunday which is denoted
    by 6. This method is available on both Series with datetime
    values (using the `dt` accessor) or DatetimeIndex.

    Returns
    -------
    Series or Index
        Containing integers indicating the day number.

    See Also
    --------
    Series.dt.dayofweek : Alias.
    Series.dt.weekday : Alias.
    Series.dt.day_name : Returns the name of the day of the week.

    Examples
    --------
    >>> s = pd.date_range('2016-12-31', '2017-01-08', freq='D').to_series()
    >>> s.dt.dayofweek
    2016-12-31    5
    2017-01-01    6
    2017-01-02    0
    2017-01-03    1
    2017-01-04    2
    2017-01-05    3
    2017-01-06    4
    2017-01-07    5
    2017-01-08    6
    Freq: D, dtype: int64
    """
    dayofweek = _field_accessor('dayofweek', 'dow', _dayofweek_doc)
    weekday = dayofweek

    weekday_name = _field_accessor(
        'weekday_name',
        'weekday_name',
        "The name of day in a week (ex: Friday)\n\n.. deprecated:: 0.23.0")

    dayofyear = _field_accessor('dayofyear', 'doy',
                                "The ordinal day of the year.")
    quarter = _field_accessor('quarter', 'q', "The quarter of the date.")
    days_in_month = _field_accessor(
        'days_in_month',
        'dim',
        "The number of days in the month.")
    daysinmonth = days_in_month
    _is_month_doc = """
        Indicates whether the date is the {first_or_last} day of the month.

        Returns
        -------
        Series or array
            For Series, returns a Series with boolean values.
            For DatetimeIndex, returns a boolean array.

        See Also
        --------
        is_month_start : Return a boolean indicating whether the date
            is the first day of the month.
        is_month_end : Return a boolean indicating whether the date
            is the last day of the month.

        Examples
        --------
        This method is available on Series with datetime values under
        the ``.dt`` accessor, and directly on DatetimeIndex.

        >>> s = pd.Series(pd.date_range("2018-02-27", periods=3))
        >>> s
        0   2018-02-27
        1   2018-02-28
        2   2018-03-01
        dtype: datetime64[ns]
        >>> s.dt.is_month_start
        0    False
        1    False
        2    True
        dtype: bool
        >>> s.dt.is_month_end
        0    False
        1    True
        2    False
        dtype: bool

        >>> idx = pd.date_range("2018-02-27", periods=3)
        >>> idx.is_month_start
        array([False, False, True])
        >>> idx.is_month_end
        array([False, True, False])
    """
    is_month_start = _field_accessor(
        'is_month_start',
        'is_month_start',
        _is_month_doc.format(first_or_last='first'))

    is_month_end = _field_accessor(
        'is_month_end',
        'is_month_end',
        _is_month_doc.format(first_or_last='last'))

    is_quarter_start = _field_accessor(
        'is_quarter_start',
        'is_quarter_start',
        """
        Indicator for whether the date is the first day of a quarter.

        Returns
        -------
        is_quarter_start : Series or DatetimeIndex
            The same type as the original data with boolean values. Series will
            have the same name and index. DatetimeIndex will have the same
            name.

        See Also
        --------
        quarter : Return the quarter of the date.
        is_quarter_end : Similar property for indicating the quarter start.

        Examples
        --------
        This method is available on Series with datetime values under
        the ``.dt`` accessor, and directly on DatetimeIndex.

        >>> df = pd.DataFrame({'dates': pd.date_range("2017-03-30",
        ...                   periods=4)})
        >>> df.assign(quarter=df.dates.dt.quarter,
        ...           is_quarter_start=df.dates.dt.is_quarter_start)
               dates  quarter  is_quarter_start
        0 2017-03-30        1             False
        1 2017-03-31        1             False
        2 2017-04-01        2              True
        3 2017-04-02        2             False

        >>> idx = pd.date_range('2017-03-30', periods=4)
        >>> idx
        DatetimeIndex(['2017-03-30', '2017-03-31', '2017-04-01', '2017-04-02'],
                      dtype='datetime64[ns]', freq='D')

        >>> idx.is_quarter_start
        array([False, False,  True, False])
        """)
    is_quarter_end = _field_accessor(
        'is_quarter_end',
        'is_quarter_end',
        """
        Indicator for whether the date is the last day of a quarter.

        Returns
        -------
        is_quarter_end : Series or DatetimeIndex
            The same type as the original data with boolean values. Series will
            have the same name and index. DatetimeIndex will have the same
            name.

        See Also
        --------
        quarter : Return the quarter of the date.
        is_quarter_start : Similar property indicating the quarter start.

        Examples
        --------
        This method is available on Series with datetime values under
        the ``.dt`` accessor, and directly on DatetimeIndex.

        >>> df = pd.DataFrame({'dates': pd.date_range("2017-03-30",
        ...                    periods=4)})
        >>> df.assign(quarter=df.dates.dt.quarter,
        ...           is_quarter_end=df.dates.dt.is_quarter_end)
               dates  quarter    is_quarter_end
        0 2017-03-30        1             False
        1 2017-03-31        1              True
        2 2017-04-01        2             False
        3 2017-04-02        2             False

        >>> idx = pd.date_range('2017-03-30', periods=4)
        >>> idx
        DatetimeIndex(['2017-03-30', '2017-03-31', '2017-04-01', '2017-04-02'],
                      dtype='datetime64[ns]', freq='D')

        >>> idx.is_quarter_end
        array([False,  True, False, False])
        """)
    is_year_start = _field_accessor(
        'is_year_start',
        'is_year_start',
        """
        Indicate whether the date is the first day of a year.

        Returns
        -------
        Series or DatetimeIndex
            The same type as the original data with boolean values. Series will
            have the same name and index. DatetimeIndex will have the same
            name.

        See Also
        --------
        is_year_end : Similar property indicating the last day of the year.

        Examples
        --------
        This method is available on Series with datetime values under
        the ``.dt`` accessor, and directly on DatetimeIndex.

        >>> dates = pd.Series(pd.date_range("2017-12-30", periods=3))
        >>> dates
        0   2017-12-30
        1   2017-12-31
        2   2018-01-01
        dtype: datetime64[ns]

        >>> dates.dt.is_year_start
        0    False
        1    False
        2    True
        dtype: bool

        >>> idx = pd.date_range("2017-12-30", periods=3)
        >>> idx
        DatetimeIndex(['2017-12-30', '2017-12-31', '2018-01-01'],
                      dtype='datetime64[ns]', freq='D')

        >>> idx.is_year_start
        array([False, False,  True])
        """)
    is_year_end = _field_accessor(
        'is_year_end',
        'is_year_end',
        """
        Indicate whether the date is the last day of the year.

        Returns
        -------
        Series or DatetimeIndex
            The same type as the original data with boolean values. Series will
            have the same name and index. DatetimeIndex will have the same
            name.

        See Also
        --------
        is_year_start : Similar property indicating the start of the year.

        Examples
        --------
        This method is available on Series with datetime values under
        the ``.dt`` accessor, and directly on DatetimeIndex.

        >>> dates = pd.Series(pd.date_range("2017-12-30", periods=3))
        >>> dates
        0   2017-12-30
        1   2017-12-31
        2   2018-01-01
        dtype: datetime64[ns]

        >>> dates.dt.is_year_end
        0    False
        1     True
        2    False
        dtype: bool

        >>> idx = pd.date_range("2017-12-30", periods=3)
        >>> idx
        DatetimeIndex(['2017-12-30', '2017-12-31', '2018-01-01'],
                      dtype='datetime64[ns]', freq='D')

        >>> idx.is_year_end
        array([False,  True, False])
        """)
    is_leap_year = _field_accessor(
        'is_leap_year',
        'is_leap_year',
        """
        Boolean indicator if the date belongs to a leap year.

        A leap year is a year, which has 366 days (instead of 365) including
        29th of February as an intercalary day.
        Leap years are years which are multiples of four with the exception
        of years divisible by 100 but not by 400.

        Returns
        -------
        Series or ndarray
             Booleans indicating if dates belong to a leap year.

        Examples
        --------
        This method is available on Series with datetime values under
        the ``.dt`` accessor, and directly on DatetimeIndex.

        >>> idx = pd.date_range("2012-01-01", "2015-01-01", freq="Y")
        >>> idx
        DatetimeIndex(['2012-12-31', '2013-12-31', '2014-12-31'],
                      dtype='datetime64[ns]', freq='A-DEC')
        >>> idx.is_leap_year
        array([ True, False, False], dtype=bool)

        >>> dates = pd.Series(idx)
        >>> dates_series
        0   2012-12-31
        1   2013-12-31
        2   2014-12-31
        dtype: datetime64[ns]
        >>> dates_series.dt.is_leap_year
        0     True
        1    False
        2    False
        dtype: bool
        """)

    def to_julian_date(self):
        """
        Convert Datetime Array to float64 ndarray of Julian Dates.
        0 Julian date is noon January 1, 4713 BC.
        http://en.wikipedia.org/wiki/Julian_day
        """

        # http://mysite.verizon.net/aesir_research/date/jdalg2.htm
        year = np.asarray(self.year)
        month = np.asarray(self.month)
        day = np.asarray(self.day)
        testarr = month < 3
        year[testarr] -= 1
        month[testarr] += 12
        return (day +
                np.fix((153 * month - 457) / 5) +
                365 * year +
                np.floor(year / 4) -
                np.floor(year / 100) +
                np.floor(year / 400) +
                1721118.5 +
                (self.hour +
                 self.minute / 60.0 +
                 self.second / 3600.0 +
                 self.microsecond / 3600.0 / 1e+6 +
                 self.nanosecond / 3600.0 / 1e+9
                 ) / 24.0)


DatetimeArrayMixin._add_comparison_ops()


# -------------------------------------------------------------------
# Constructor Helpers

def sequence_to_dt64ns(data, dtype=None, copy=False,
                       tz=None,
                       dayfirst=False, yearfirst=False, ambiguous='raise'):
    """
    Parameters
    ----------
    data : list-like
    dtype : dtype, str, or None, default None
    copy : bool, default False
    tz : tzinfo, str, or None, default None
    dayfirst : bool, default False
    yearfirst : bool, default False
    ambiguous : str, bool, or arraylike, default 'raise'
        See pandas._libs.tslibs.conversion.tz_localize_to_utc

    Returns
    -------
    result : numpy.ndarray
        The sequence converted to a numpy array with dtype ``datetime64[ns]``.
    tz : tzinfo or None
        Either the user-provided tzinfo or one inferred from the data.
    inferred_freq : Tick or None
        The inferred frequency of the sequence.

    Raises
    ------
    TypeError : PeriodDType data is passed
    """

    inferred_freq = None

    dtype = _validate_dt64_dtype(dtype)

    if not hasattr(data, "dtype"):
        # e.g. list, tuple
        if np.ndim(data) == 0:
            # i.e. generator
            data = list(data)
        data = np.asarray(data)
        copy = False
    elif isinstance(data, ABCSeries):
        data = data._values
<<<<<<< HEAD
    elif isinstance(data, ABCPandasArray):
=======
    if isinstance(data, ABCPandasArray):
>>>>>>> 3ad0cfca
        data = data.to_numpy()

    if hasattr(data, "freq"):
        # i.e. DatetimeArray/Index
        inferred_freq = data.freq

    # if dtype has an embedded tz, capture it
    tz = validate_tz_from_dtype(dtype, tz)

    if isinstance(data, ABCIndexClass):
        data = data._data

    if isinstance(data, DatetimeArrayMixin):
        # series / index have been unboxed. If we're here, we just
        # need to validate against user-provided parameters and exit early.
        if tz and data.tz:
            if not timezones.tz_compare(tz, data.tz):
                msg = (
                    "Timezone of the array and 'dtype' do not match. "
                    "'{}' != '{}'"
                )
                raise TypeError(msg.format(tz, data.tz))
        tz = data.tz
        tz = validate_tz_from_dtype(dtype, tz)

        return data._data, tz, data.freq

    # By this point we are assured to have either a numpy array or Index
    data, copy = maybe_convert_dtype(data, copy)

    if is_object_dtype(data) or is_string_dtype(data):
        # TODO: We do not have tests specific to string-dtypes,
        #  also complex or categorical or other extension
        copy = False
        if lib.infer_dtype(data) == 'integer':
            data = data.astype(np.int64)
        else:
            # data comes back here as either i8 to denote UTC timestamps
            #  or M8[ns] to denote wall times
            data, inferred_tz = objects_to_datetime64ns(
                data, dayfirst=dayfirst, yearfirst=yearfirst)
            tz = maybe_infer_tz(tz, inferred_tz)

    # `data` may have originally been a Categorical[datetime64[ns, tz]],
    # so we need to handle these types.
    if is_datetime64tz_dtype(data):
        # DatetimeArray -> ndarray
        tz = maybe_infer_tz(tz, data.tz)
        result = data._data

    elif is_datetime64_dtype(data):
        # tz-naive DatetimeArray or ndarray[datetime64]
        data = getattr(data, "_data", data)
        if data.dtype != _NS_DTYPE:
            data = conversion.ensure_datetime64ns(data)

        if tz is not None:
            # Convert tz-naive to UTC
            tz = timezones.maybe_get_tz(tz)
            data = conversion.tz_localize_to_utc(data.view('i8'), tz,
                                                 ambiguous=ambiguous)
            data = data.view(_NS_DTYPE)

        assert data.dtype == _NS_DTYPE, data.dtype
        result = data

    else:
        # must be integer dtype otherwise
        # assume this data are epoch timestamps
        if data.dtype != _INT64_DTYPE:
            data = data.astype(np.int64, copy=False)
        result = data.view(_NS_DTYPE)

    if copy:
        # TODO: should this be deepcopy?
        result = result.copy()

    assert isinstance(result, np.ndarray), type(result)
    assert result.dtype == 'M8[ns]', result.dtype

    # We have to call this again after possibly inferring a tz above
    validate_tz_from_dtype(dtype, tz)

    return result, tz, inferred_freq


def objects_to_datetime64ns(data, dayfirst, yearfirst,
                            utc=False, errors="raise",
                            require_iso8601=False, allow_object=False):
    """
    Convert data to array of timestamps.

    Parameters
    ----------
    data : np.ndarray[object]
    dayfirst : bool
    yearfirst : bool
    utc : bool, default False
        Whether to convert timezone-aware timestamps to UTC
    errors : {'raise', 'ignore', 'coerce'}
    allow_object : bool
        Whether to return an object-dtype ndarray instead of raising if the
        data contains more than one timezone.

    Returns
    -------
    result : ndarray
        np.int64 dtype if returned values represent UTC timestamps
        np.datetime64[ns] if returned values represent wall times
        object if mixed timezones
    inferred_tz : tzinfo or None

    Raises
    ------
    ValueError : if data cannot be converted to datetimes
    """
    assert errors in ["raise", "ignore", "coerce"]

    # if str-dtype, convert
    data = np.array(data, copy=False, dtype=np.object_)

    try:
        result, tz_parsed = tslib.array_to_datetime(
            data,
            errors=errors,
            utc=utc,
            dayfirst=dayfirst,
            yearfirst=yearfirst,
            require_iso8601=require_iso8601
        )
    except ValueError as e:
        try:
            values, tz_parsed = conversion.datetime_to_datetime64(data)
            # If tzaware, these values represent unix timestamps, so we
            #  return them as i8 to distinguish from wall times
            return values.view('i8'), tz_parsed
        except (ValueError, TypeError):
            raise e

    if tz_parsed is not None:
        # We can take a shortcut since the datetime64 numpy array
        #  is in UTC
        # Return i8 values to denote unix timestamps
        return result.view('i8'), tz_parsed
    elif is_datetime64_dtype(result):
        # returning M8[ns] denotes wall-times; since tz is None
        #  the distinction is a thin one
        return result, tz_parsed
    elif is_object_dtype(result):
        # GH#23675 when called via `pd.to_datetime`, returning an object-dtype
        #  array is allowed.  When called via `pd.DatetimeIndex`, we can
        #  only accept datetime64 dtype, so raise TypeError if object-dtype
        #  is returned, as that indicates the values can be recognized as
        #  datetimes but they have conflicting timezones/awareness
        if allow_object:
            return result, tz_parsed
        raise TypeError(result)
    else:  # pragma: no cover
        # GH#23675 this TypeError should never be hit, whereas the TypeError
        #  in the object-dtype branch above is reachable.
        raise TypeError(result)


def maybe_convert_dtype(data, copy):
    """
    Convert data based on dtype conventions, issuing deprecation warnings
    or errors where appropriate.

    Parameters
    ----------
    data : np.ndarray or pd.Index
    copy : bool

    Returns
    -------
    data : np.ndarray or pd.Index
    copy : bool

    Raises
    ------
    TypeError : PeriodDType data is passed
    """
    if is_float_dtype(data):
        # Note: we must cast to datetime64[ns] here in order to treat these
        #  as wall-times instead of UTC timestamps.
        data = data.astype(_NS_DTYPE)
        copy = False
        # TODO: deprecate this behavior to instead treat symmetrically
        #  with integer dtypes.  See discussion in GH#23675

    elif is_timedelta64_dtype(data):
        warnings.warn("Passing timedelta64-dtype data is deprecated, will "
                      "raise a TypeError in a future version",
                      FutureWarning, stacklevel=5)
        data = data.view(_NS_DTYPE)

    elif is_period_dtype(data):
        # Note: without explicitly raising here, PeriodIndex
        #  test_setops.test_join_does_not_recur fails
        raise TypeError("Passing PeriodDtype data is invalid.  "
                        "Use `data.to_timestamp()` instead")

    elif is_categorical_dtype(data):
        # GH#18664 preserve tz in going DTI->Categorical->DTI
        # TODO: cases where we need to do another pass through this func,
        #  e.g. the categories are timedelta64s
        data = data.categories.take(data.codes, fill_value=NaT)._values
        copy = False

    elif is_extension_type(data) and not is_datetime64tz_dtype(data):
        # Includes categorical
        # TODO: We have no tests for these
        data = np.array(data, dtype=np.object_)
        copy = False

    return data, copy


# -------------------------------------------------------------------
# Validation and Inference

def maybe_infer_tz(tz, inferred_tz):
    """
    If a timezone is inferred from data, check that it is compatible with
    the user-provided timezone, if any.

    Parameters
    ----------
    tz : tzinfo or None
    inferred_tz : tzinfo or None

    Returns
    -------
    tz : tzinfo or None

    Raises
    ------
    TypeError : if both timezones are present but do not match
    """
    if tz is None:
        tz = inferred_tz
    elif inferred_tz is None:
        pass
    elif not timezones.tz_compare(tz, inferred_tz):
        raise TypeError('data is already tz-aware {inferred_tz}, unable to '
                        'set specified tz: {tz}'
                        .format(inferred_tz=inferred_tz, tz=tz))
    return tz


def _validate_dt64_dtype(dtype):
    """
    Check that a dtype, if passed, represents either a numpy datetime64[ns]
    dtype or a pandas DatetimeTZDtype.

    Parameters
    ----------
    dtype : object

    Returns
    -------
    dtype : None, numpy.dtype, or DatetimeTZDtype

    Raises
    ------
    ValueError : invalid dtype

    Notes
    -----
    Unlike validate_tz_from_dtype, this does _not_ allow non-existent
    tz errors to go through
    """
    if dtype is not None:
        dtype = pandas_dtype(dtype)
        if ((isinstance(dtype, np.dtype) and dtype != _NS_DTYPE)
                or not isinstance(dtype, (np.dtype, DatetimeTZDtype))):
            raise ValueError("Unexpected value for 'dtype': '{dtype}'. "
                             "Must be 'datetime64[ns]' or DatetimeTZDtype'."
                             .format(dtype=dtype))
    return dtype


def validate_tz_from_dtype(dtype, tz):
    """
    If the given dtype is a DatetimeTZDtype, extract the implied
    tzinfo object from it and check that it does not conflict with the given
    tz.

    Parameters
    ----------
    dtype : dtype, str
    tz : None, tzinfo

    Returns
    -------
    tz : consensus tzinfo

    Raises
    ------
    ValueError : on tzinfo mismatch
    """
    if dtype is not None:
        if isinstance(dtype, compat.string_types):
            try:
                dtype = DatetimeTZDtype.construct_from_string(dtype)
            except TypeError:
                # Things like `datetime64[ns]`, which is OK for the
                # constructors, but also nonsense, which should be validated
                # but not by us. We *do* allow non-existent tz errors to
                # go through
                pass
        dtz = getattr(dtype, 'tz', None)
        if dtz is not None:
            if tz is not None and not timezones.tz_compare(tz, dtz):
                raise ValueError("cannot supply both a tz and a dtype"
                                 " with a tz")
            tz = dtz

        if tz is not None and is_datetime64_dtype(dtype):
            # We also need to check for the case where the user passed a
            #  tz-naive dtype (i.e. datetime64[ns])
            if tz is not None and not timezones.tz_compare(tz, dtz):
                raise ValueError("cannot supply both a tz and a "
                                 "timezone-naive dtype (i.e. datetime64[ns]")

    return tz


def _infer_tz_from_endpoints(start, end, tz):
    """
    If a timezone is not explicitly given via `tz`, see if one can
    be inferred from the `start` and `end` endpoints.  If more than one
    of these inputs provides a timezone, require that they all agree.

    Parameters
    ----------
    start : Timestamp
    end : Timestamp
    tz : tzinfo or None

    Returns
    -------
    tz : tzinfo or None

    Raises
    ------
    TypeError : if start and end timezones do not agree
    """
    try:
        inferred_tz = timezones.infer_tzinfo(start, end)
    except Exception:
        raise TypeError('Start and end cannot both be tz-aware with '
                        'different timezones')

    inferred_tz = timezones.maybe_get_tz(inferred_tz)
    tz = timezones.maybe_get_tz(tz)

    if tz is not None and inferred_tz is not None:
        if not timezones.tz_compare(inferred_tz, tz):
            raise AssertionError("Inferred time zone not equal to passed "
                                 "time zone")

    elif inferred_tz is not None:
        tz = inferred_tz

    return tz


def _maybe_normalize_endpoints(start, end, normalize):
    _normalized = True

    if start is not None:
        if normalize:
            start = normalize_date(start)
            _normalized = True
        else:
            _normalized = _normalized and start.time() == _midnight

    if end is not None:
        if normalize:
            end = normalize_date(end)
            _normalized = True
        else:
            _normalized = _normalized and end.time() == _midnight

    return start, end, _normalized


def _maybe_localize_point(ts, is_none, is_not_none, freq, tz):
    """
    Localize a start or end Timestamp to the timezone of the corresponding
    start or end Timestamp

    Parameters
    ----------
    ts : start or end Timestamp to potentially localize
    is_none : argument that should be None
    is_not_none : argument that should not be None
    freq : Tick, DateOffset, or None
    tz : str, timezone object or None

    Returns
    -------
    ts : Timestamp
    """
    # Make sure start and end are timezone localized if:
    # 1) freq = a Timedelta-like frequency (Tick)
    # 2) freq = None i.e. generating a linspaced range
    if isinstance(freq, Tick) or freq is None:
        localize_args = {'tz': tz, 'ambiguous': False}
    else:
        localize_args = {'tz': None}
    if is_none is None and is_not_none is not None:
        ts = ts.tz_localize(**localize_args)
    return ts<|MERGE_RESOLUTION|>--- conflicted
+++ resolved
@@ -487,11 +487,7 @@
             Returns None when the array is tz-naive.
         """
         # GH 18595
-<<<<<<< HEAD
-        return getattr(self.dtype, 'tz', None)
-=======
         return getattr(self.dtype, "tz", None)
->>>>>>> 3ad0cfca
 
     @tz.setter
     def tz(self, value):
@@ -1637,11 +1633,7 @@
         copy = False
     elif isinstance(data, ABCSeries):
         data = data._values
-<<<<<<< HEAD
-    elif isinstance(data, ABCPandasArray):
-=======
     if isinstance(data, ABCPandasArray):
->>>>>>> 3ad0cfca
         data = data.to_numpy()
 
     if hasattr(data, "freq"):
