# -*- coding: utf-8 -*-
from datetime import datetime, time
import warnings

import numpy as np
from pytz import utc

from pandas._libs import lib, tslib
from pandas._libs.tslibs import (
    NaT, Timestamp, ccalendar, conversion, fields, iNaT, normalize_date,
    resolution as libresolution, timezones)
import pandas.compat as compat
from pandas.errors import IncompatibleTimezoneError, PerformanceWarning
from pandas.util._decorators import Appender

from pandas.core.dtypes.common import (
<<<<<<< HEAD
    _INT64_DTYPE, _NS_DTYPE, is_datetime64_dtype, is_datetime64_ns_dtype,
    is_datetime64tz_dtype, is_dtype_equal, is_extension_type, is_float_dtype,
    is_int64_dtype, is_object_dtype, is_period_dtype, is_string_dtype,
    is_timedelta64_dtype, pandas_dtype)
=======
    _INT64_DTYPE, _NS_DTYPE, is_categorical_dtype, is_datetime64_dtype,
    is_datetime64tz_dtype, is_extension_type, is_float_dtype, is_int64_dtype,
    is_object_dtype, is_period_dtype, is_string_dtype, is_timedelta64_dtype)
>>>>>>> a1cf3f65
from pandas.core.dtypes.dtypes import DatetimeTZDtype
from pandas.core.dtypes.generic import ABCIndexClass, ABCSeries
from pandas.core.dtypes.missing import isna

from pandas.core import ops
from pandas.core.algorithms import checked_add_with_arr
from pandas.core.arrays import datetimelike as dtl
import pandas.core.common as com

from pandas.tseries.frequencies import get_period_alias, to_offset
from pandas.tseries.offsets import Tick, generate_range

_midnight = time(0, 0)


def _to_m8(key, tz=None):
    """
    Timestamp-like => dt64
    """
    if not isinstance(key, Timestamp):
        # this also converts strings
        key = Timestamp(key)
        if key.tzinfo is not None and tz is not None:
            # Don't tz_localize(None) if key is already tz-aware
            key = key.tz_convert(tz)
        else:
            key = key.tz_localize(tz)

    return np.int64(conversion.pydt_to_i8(key)).view(_NS_DTYPE)


def _field_accessor(name, field, docstring=None):
    def f(self):
        values = self.asi8
        if self.tz is not None and not timezones.is_utc(self.tz):
            values = self._local_timestamps()

        if field in self._bool_ops:
            if field.endswith(('start', 'end')):
                freq = self.freq
                month_kw = 12
                if freq:
                    kwds = freq.kwds
                    month_kw = kwds.get('startingMonth', kwds.get('month', 12))

                result = fields.get_start_end_field(values, field,
                                                    self.freqstr, month_kw)
            else:
                result = fields.get_date_field(values, field)

            # these return a boolean by-definition
            return result

        if field in self._object_ops:
            result = fields.get_date_name_field(values, field)
            result = self._maybe_mask_results(result, fill_value=None)

        else:
            result = fields.get_date_field(values, field)
            result = self._maybe_mask_results(result, fill_value=None,
                                              convert='float64')

        return result

    f.__name__ = name
    f.__doc__ = "\n{}\n".format(docstring)
    return property(f)


def _dt_array_cmp(cls, op):
    """
    Wrap comparison operations to convert datetime-like to datetime64
    """
    opname = '__{name}__'.format(name=op.__name__)
    nat_result = True if opname == '__ne__' else False

    def wrapper(self, other):
        meth = getattr(dtl.DatetimeLikeArrayMixin, opname)
        # TODO: return NotImplemented for Series / Index and let pandas unbox
        # Right now, returning NotImplemented for Index fails because we
        # go into the index implementation, which may be a bug?

        if isinstance(other, (datetime, np.datetime64, compat.string_types)):
            if isinstance(other, (datetime, np.datetime64)):
                # GH#18435 strings get a pass from tzawareness compat
                self._assert_tzawareness_compat(other)

            try:
                other = _to_m8(other, tz=self.tz)
            except ValueError:
                # string that cannot be parsed to Timestamp
                return ops.invalid_comparison(self, other, op)

            result = op(self.asi8, other.view('i8'))
            if isna(other):
                result.fill(nat_result)
        elif lib.is_scalar(other):
            return ops.invalid_comparison(self, other, op)
        else:
            if isinstance(other, list):
                try:
                    other = type(self)._from_sequence(other)
                except ValueError:
                    other = np.array(other, dtype=np.object_)
            elif not isinstance(other, (np.ndarray, ABCIndexClass, ABCSeries,
                                        DatetimeArrayMixin)):
                # Following Timestamp convention, __eq__ is all-False
                # and __ne__ is all True, others raise TypeError.
                return ops.invalid_comparison(self, other, op)

            if is_object_dtype(other):
                # messy... Previously, DatetimeArray.astype(object) -> Index
                # now it's an ndarray. op[ndarray, ndarray] doesn't
                # doesn't raise when comparing tz and non-tz (just returns
                # False.
                with np.errstate(all='ignore'):
                    result = ops._comp_method_OBJECT_ARRAY(op,
                                                           self.astype(object),
                                                           other)
                o_mask = isna(other)
            elif not (is_datetime64_dtype(other) or
                      is_datetime64tz_dtype(other)):
                # e.g. is_timedelta64_dtype(other)
                return ops.invalid_comparison(self, other, op)
            else:
                self._assert_tzawareness_compat(other)
                if isinstance(other, (ABCIndexClass, ABCSeries)):
                    other = other.array

                if (is_datetime64_dtype(other) and
                        not is_datetime64_ns_dtype(other) or
                        not hasattr(other, 'asi8')):
                    # e.g. other.dtype == 'datetime64[s]'
                    # or an object-dtype ndarray
                    other = type(self)._from_sequence(other)

                result = meth(self, other)
                o_mask = other._isnan

            result = com.values_from_object(result)

            # Make sure to pass an array to result[...]; indexing with
            # Series breaks with older version of numpy
            o_mask = np.array(o_mask)
            if o_mask.any():
                result[o_mask] = nat_result

        if self.hasnans:
            result[self._isnan] = nat_result

        return result

    return compat.set_function_name(wrapper, opname, cls)


class DatetimeArrayMixin(dtl.DatetimeLikeArrayMixin,
                         dtl.TimelikeOps,
                         dtl.DatelikeOps):
    """
    Pandas ExtensionArray for tz-naive or tz-aware datetime data.

    .. versionadded:: 0.24.0

    Parameters
    ----------
    values : Series, Index, DatetimeArray, ndarray
        The datetime data.

        For DatetimeArray `values` (or a Series or Index boxing one),
        `dtype` and `freq` will be extracted from `values`, with
        precedence given to

    dtype : numpy.dtype or DatetimeTZDtype
        Note that the only NumPy dtype allowed is 'datetime64[ns]'.
    freq : str or Offset, optional
    copy : bool, default False
    """
    _typ = "datetimearray"
    _scalar_type = Timestamp

    # define my properties & methods for delegation
    _bool_ops = ['is_month_start', 'is_month_end',
                 'is_quarter_start', 'is_quarter_end', 'is_year_start',
                 'is_year_end', 'is_leap_year']
    _object_ops = ['weekday_name', 'freq', 'tz']
    _field_ops = ['year', 'month', 'day', 'hour', 'minute', 'second',
                  'weekofyear', 'week', 'weekday', 'dayofweek',
                  'dayofyear', 'quarter', 'days_in_month',
                  'daysinmonth', 'microsecond',
                  'nanosecond']
    _other_ops = ['date', 'time', 'timetz']
    _datetimelike_ops = _field_ops + _object_ops + _bool_ops + _other_ops
    _datetimelike_methods = ['to_period', 'tz_localize',
                             'tz_convert',
                             'normalize', 'strftime', 'round', 'floor',
                             'ceil', 'month_name', 'day_name']

    # dummy attribute so that datetime.__eq__(DatetimeArray) defers
    # by returning NotImplemented
    timetuple = None

    # Needed so that Timestamp.__richcmp__(DateTimeArray) operates pointwise
    ndim = 1

    # ensure that operations with numpy arrays defer to our implementation
    __array_priority__ = 1000

    # -----------------------------------------------------------------
    # Constructors

    _attributes = ["freq", "tz"]
    _freq = None

    def __init__(self, values, dtype=_NS_DTYPE, freq=None, copy=False):
        if isinstance(values, (ABCSeries, ABCIndexClass)):
            values = values._values

        if isinstance(values, type(self)):
            # validation
            dtz = getattr(dtype, 'tz', None)
            if dtz and values.tz is None:
                dtype = DatetimeTZDtype(tz=dtype.tz)
            elif dtz and values.tz:
                if not timezones.tz_compare(dtz, values.tz):
                    msg = (
                        "Timezone of the array and 'dtype' do not match. "
                        "'{}' != '{}'"
                    )
                    raise TypeError(msg.format(dtz, values.tz))
            elif values.tz:
                dtype = values.dtype
            # freq = validate_values_freq(values, freq)
            if freq is None:
                freq = values.freq
            values = values._data

        if not isinstance(values, np.ndarray):
            msg = (
                "Unexpected type '{}'. 'values' must be a DatetimeArray "
                "ndarray, or Series or Index containing one of those."
            )
            raise ValueError(msg.format(type(values).__name__))

        if values.dtype == 'i8':
            # for compat with datetime/timedelta/period shared methods,
            #  we can sometimes get here with int64 values.  These represent
            #  nanosecond UTC (or tz-naive) unix timestamps
            values = values.view(_NS_DTYPE)

        if values.dtype != _NS_DTYPE:
            msg = (
                "The dtype of 'values' is incorrect. Must be 'datetime64[ns]'."
            )
            raise ValueError(msg.format(values.dtype))

        # Performance note:
        # for a length 10,000 ndarray[datetime64[ns]], pandas_dtype() takes
        # ~15% of the runtime of __init__. It's only useful for converting
        # string aliases like 'M8[ns]' or 'datetime64[ns, tz]'.
        # We should consider requiring an actual dtype.

        dtype = pandas_dtype(dtype)
        if (isinstance(dtype, np.dtype) and dtype != _NS_DTYPE
                or not isinstance(dtype, (np.dtype, DatetimeTZDtype))):
            msg = (
                "Unexpected value for 'dtype': '{}'. "
                "Must be 'datetime64[ns]' or DatetimeTZDtype'."
            )
            raise ValueError(msg.format(dtype))

        if freq == "infer":
            msg = (
                "Frequency inference not allowed in DatetimeArray.__init__. "
                "Use 'pd.array()' instead."
            )
            raise ValueError(msg)

        if copy:
            values = values.copy()
        if freq:
            freq = to_offset(freq)
        if getattr(dtype, 'tz', None):
            # https://github.com/pandas-dev/pandas/issues/18595
            # Ensure that we have a standard timezone for pytz objects.
            # Without this, things like adding an array of timedeltas and
            # a  tz-aware Timestamp (with a tz specific to its datetime) will
            # be incorrect(ish?) for the array as a whole
            dtype = DatetimeTZDtype(tz=timezones.tz_standardize(dtype.tz))

        self._data = values
        self._dtype = dtype
        self._freq = freq

    @classmethod
    def _simple_new(cls, values, freq=None, tz=None):
        """
        we require the we have a dtype compat for the values
        if we are passed a non-dtype compat, then coerce using the constructor
        """
        dtype = DatetimeTZDtype(tz=tz) if tz else _NS_DTYPE

        return cls(values, freq=freq, dtype=dtype)

    @classmethod
    def _from_sequence(cls, data, dtype=None, copy=False,
                       tz=None, freq=None,
                       dayfirst=False, yearfirst=False, ambiguous='raise'):

        freq, freq_infer = dtl.maybe_infer_freq(freq)

        subarr, tz, inferred_freq = sequence_to_dt64ns(
            data, dtype=dtype, copy=copy, tz=tz,
            dayfirst=dayfirst, yearfirst=yearfirst, ambiguous=ambiguous)

        freq, freq_infer = dtl.validate_inferred_freq(freq, inferred_freq,
                                                      freq_infer)

        result = cls._simple_new(subarr, freq=freq, tz=tz)

        if inferred_freq is None and freq is not None:
            # this condition precludes `freq_infer`
            cls._validate_frequency(result, freq, ambiguous=ambiguous)

        elif freq_infer:
            result.freq = to_offset(result.inferred_freq)

        return result

    @classmethod
    def _generate_range(cls, start, end, periods, freq, tz=None,
                        normalize=False, ambiguous='raise', closed=None):

        periods = dtl.validate_periods(periods)
        if freq is None and any(x is None for x in [periods, start, end]):
            raise ValueError('Must provide freq argument if no data is '
                             'supplied')

        if com.count_not_none(start, end, periods, freq) != 3:
            raise ValueError('Of the four parameters: start, end, periods, '
                             'and freq, exactly three must be specified')
        freq = to_offset(freq)

        if start is not None:
            start = Timestamp(start)

        if end is not None:
            end = Timestamp(end)

        if start is None and end is None:
            if closed is not None:
                raise ValueError("Closed has to be None if not both of start"
                                 "and end are defined")
        if start is NaT or end is NaT:
            raise ValueError("Neither `start` nor `end` can be NaT")

        left_closed, right_closed = dtl.validate_endpoints(closed)

        start, end, _normalized = _maybe_normalize_endpoints(start, end,
                                                             normalize)

        tz, _ = _infer_tz_from_endpoints(start, end, tz)

        if tz is not None:
            # Localize the start and end arguments
            start = _maybe_localize_point(
                start, getattr(start, 'tz', None), start, freq, tz
            )
            end = _maybe_localize_point(
                end, getattr(end, 'tz', None), end, freq, tz
            )
        if start and end:
            # Make sure start and end have the same tz
            start = _maybe_localize_point(
                start, start.tz, end.tz, freq, tz
            )
            end = _maybe_localize_point(
                end, end.tz, start.tz, freq, tz
            )
        if freq is not None:
            # TODO: consider re-implementing _cached_range; GH#17914
            index = _generate_regular_range(cls, start, end, periods, freq)

            if tz is not None and index.tz is None:
                arr = conversion.tz_localize_to_utc(
                    index.asi8,
                    tz, ambiguous=ambiguous)

                index = cls(arr)

                # index is localized datetime64 array -> have to convert
                # start/end as well to compare
                if start is not None:
                    start = start.tz_localize(tz).asm8
                if end is not None:
                    end = end.tz_localize(tz).asm8
        else:
            # Create a linearly spaced date_range in local time
            # Nanosecond-granularity timestamps aren't always correctly
            # representable with doubles, so we limit the range that we
            # pass to np.linspace as much as possible
            arr = np.linspace(
                0, end.value - start.value,
                periods, dtype='int64') + start.value
            index = cls._simple_new(
                arr.astype('M8[ns]', copy=False), freq=None, tz=tz
            )

        if not left_closed and len(index) and index[0] == start:
            index = index[1:]
        if not right_closed and len(index) and index[-1] == end:
            index = index[:-1]

        return cls._simple_new(index.asi8, freq=freq, tz=tz)

    # -----------------------------------------------------------------
    # DatetimeLike Interface

    def _unbox_scalar(self, value):
        if not isinstance(value, (self._scalar_type, type(NaT))):
            raise ValueError("'value' should be a a Timestamp..")
        return value.value

    def _scalar_from_string(self, value):
        return Timestamp(value, tz=self.tz)

    def _check_compatible_with(self, other):
        if not timezones.tz_compare(self.tz, other.tz):
            raise IncompatibleTimezoneError(
                "Timezones don't match. '{} != {}'".format(self.tz, other.tz)
            )

    def _maybe_clear_freq(self):
        self._freq = None

    # -----------------------------------------------------------------
    # Descriptive Properties

    @property
    def _box_func(self):
        return lambda x: Timestamp(x, freq=self.freq, tz=self.tz)

    @property
    def dtype(self):
        # type: () -> Union[np.dtype, DatetimeTZDtype]
        """
        The dtype for the DatetimeArray.

        Returns
        -------
        np.dtype or DatetimeTZDtype
            If the values are tz-naive, then ``np.dtype('datetime64[ns]')``
            is returned.

            If the values are tz-aware, then the ``DatetimeTZDtype``
            is returned.
        """
        return self._dtype

    @property
    def tz(self):
        """
        Return timezone.
        """
        # GH 18595
        return getattr(self.dtype, 'tz', None)

    @tz.setter
    def tz(self, value):
        # GH 3746: Prevent localizing or converting the index by setting tz
        raise AttributeError("Cannot directly set timezone. Use tz_localize() "
                             "or tz_convert() as appropriate")

    @property
    def tzinfo(self):
        """
        Alias for tz attribute
        """
        return self.tz

    @property  # NB: override with cache_readonly in immutable subclasses
    def _timezone(self):
        """
        Comparable timezone both for pytz / dateutil
        """
        return timezones.get_timezone(self.tzinfo)

    @property  # NB: override with cache_readonly in immutable subclasses
    def is_normalized(self):
        """
        Returns True if all of the dates are at midnight ("no time")
        """
        return conversion.is_date_array_normalized(self.asi8, self.tz)

    @property  # NB: override with cache_readonly in immutable subclasses
    def _resolution(self):
        return libresolution.resolution(self.asi8, self.tz)

    # ----------------------------------------------------------------
    # Array-Like / EA-Interface Methods

    def __array__(self, dtype=None):
        # TODO(datetime-tz __array__): push to parent
        # If deprecating behavior for datetime-tz, we'll need to handle that
        # specially.
        if is_object_dtype(dtype):
            return np.array(list(self), dtype=object)
        elif is_int64_dtype(dtype):
            return self.asi8

        return self._data

    def __iter__(self):
        """
        Return an iterator over the boxed values

        Yields
        -------
        tstamp : Timestamp
        """

        # convert in chunks of 10k for efficiency
        data = self.asi8
        length = len(self)
        chunksize = 10000
        chunks = int(length / chunksize) + 1
        for i in range(chunks):
            start_i = i * chunksize
            end_i = min((i + 1) * chunksize, length)
            converted = tslib.ints_to_pydatetime(data[start_i:end_i],
                                                 tz=self.tz, freq=self.freq,
                                                 box="timestamp")
            for v in converted:
                yield v

    # ----------------------------------------------------------------
    # ExtensionArray Interface

    @Appender(dtl.DatetimeLikeArrayMixin._validate_fill_value.__doc__)
    def _validate_fill_value(self, fill_value):
        if isna(fill_value) or fill_value == iNaT:
            fill_value = iNaT
        elif isinstance(fill_value, (datetime, np.datetime64)):
            self._assert_tzawareness_compat(fill_value)
            fill_value = Timestamp(fill_value).value
        else:
            raise ValueError("'fill_value' should be a Timestamp. "
                             "Got '{got}'.".format(got=fill_value))
        return fill_value

    # -----------------------------------------------------------------
    # Formatting Methods
    def _format_native_types(self, na_rep=u'NaT', date_format=None, **kwargs):
        from pandas.io.formats.format import _get_format_datetime64_from_values
        format = _get_format_datetime64_from_values(self, date_format)

        return tslib.format_array_from_datetime(self.asi8,
                                                tz=self.tz,
                                                format=format,
                                                na_rep=na_rep)

    # -----------------------------------------------------------------
    # Comparison Methods

    _create_comparison_method = classmethod(_dt_array_cmp)

    def _has_same_tz(self, other):
        zzone = self._timezone

        # vzone sholdn't be None if value is non-datetime like
        if isinstance(other, np.datetime64):
            # convert to Timestamp as np.datetime64 doesn't have tz attr
            other = Timestamp(other)
        vzone = timezones.get_timezone(getattr(other, 'tzinfo', '__no_tz__'))
        return zzone == vzone

    def _assert_tzawareness_compat(self, other):
        # adapted from _Timestamp._assert_tzawareness_compat
        other_tz = getattr(other, 'tzinfo', None)
        if is_datetime64tz_dtype(other):
            # Get tzinfo from Series dtype
            other_tz = other.dtype.tz
        if other is NaT:
            # pd.NaT quacks both aware and naive
            pass
        elif self.tz is None:
            if other_tz is not None:
                raise TypeError('Cannot compare tz-naive and tz-aware '
                                'datetime-like objects.')
        elif other_tz is None:
            raise TypeError('Cannot compare tz-naive and tz-aware '
                            'datetime-like objects')

    # -----------------------------------------------------------------
    # Arithmetic Methods

    def _sub_datetime_arraylike(self, other):
        """subtract DatetimeArray/Index or ndarray[datetime64]"""
        if len(self) != len(other):
            raise ValueError("cannot add indices of unequal length")

        if isinstance(other, np.ndarray):
            assert is_datetime64_dtype(other)
            other = type(self)(other)

        if not self._has_same_tz(other):
            # require tz compat
            raise TypeError("{cls} subtraction must have the same "
                            "timezones or no timezones"
                            .format(cls=type(self).__name__))

        self_i8 = self.asi8
        other_i8 = other.asi8
        new_values = checked_add_with_arr(self_i8, -other_i8,
                                          arr_mask=self._isnan)
        if self.hasnans or other.hasnans:
            mask = (self._isnan) | (other._isnan)
            new_values[mask] = iNaT
        return new_values.view('timedelta64[ns]')

    def _add_offset(self, offset):
        assert not isinstance(offset, Tick)
        try:
            if self.tz is not None:
                values = self.tz_localize(None)
            else:
                values = self
            result = offset.apply_index(values)
            if self.tz is not None:
                result = result.tz_localize(self.tz)

        except NotImplementedError:
            warnings.warn("Non-vectorized DateOffset being applied to Series "
                          "or DatetimeIndex", PerformanceWarning)
            result = self.astype('O') + offset

        return type(self)._from_sequence(result, freq='infer')

    def _sub_datetimelike_scalar(self, other):
        # subtract a datetime from myself, yielding a ndarray[timedelta64[ns]]
        assert isinstance(other, (datetime, np.datetime64))
        assert other is not NaT
        other = Timestamp(other)
        if other is NaT:
            return self - NaT

        if not self._has_same_tz(other):
            # require tz compat
            raise TypeError("Timestamp subtraction must have the same "
                            "timezones or no timezones")

        i8 = self.asi8
        result = checked_add_with_arr(i8, -other.value,
                                      arr_mask=self._isnan)
        result = self._maybe_mask_results(result)
        return result.view('timedelta64[ns]')

    def _add_delta(self, delta):
        """
        Add a timedelta-like, Tick, or TimedeltaIndex-like object
        to self, yielding a new DatetimeArray

        Parameters
        ----------
        other : {timedelta, np.timedelta64, Tick,
                 TimedeltaIndex, ndarray[timedelta64]}

        Returns
        -------
        result : DatetimeArray
        """
        new_values = super(DatetimeArrayMixin, self)._add_delta(delta)
        return type(self)._from_sequence(new_values, tz=self.tz, freq='infer')

    # -----------------------------------------------------------------
    # Timezone Conversion and Localization Methods

    def _local_timestamps(self):
        """
        Convert to an i8 (unix-like nanosecond timestamp) representation
        while keeping the local timezone and not using UTC.
        This is used to calculate time-of-day information as if the timestamps
        were timezone-naive.
        """
        return conversion.tz_convert(self.asi8, utc, self.tz)

    def tz_convert(self, tz):
        """
        Convert tz-aware Datetime Array/Index from one time zone to another.

        Parameters
        ----------
        tz : string, pytz.timezone, dateutil.tz.tzfile or None
            Time zone for time. Corresponding timestamps would be converted
            to this time zone of the Datetime Array/Index. A `tz` of None will
            convert to UTC and remove the timezone information.

        Returns
        -------
        normalized : same type as self

        Raises
        ------
        TypeError
            If Datetime Array/Index is tz-naive.

        See Also
        --------
        DatetimeIndex.tz : A timezone that has a variable offset from UTC.
        DatetimeIndex.tz_localize : Localize tz-naive DatetimeIndex to a
            given time zone, or remove timezone from a tz-aware DatetimeIndex.

        Examples
        --------
        With the `tz` parameter, we can change the DatetimeIndex
        to other time zones:

        >>> dti = pd.DatetimeIndex(start='2014-08-01 09:00',
        ...                        freq='H', periods=3, tz='Europe/Berlin')

        >>> dti
        DatetimeIndex(['2014-08-01 09:00:00+02:00',
                       '2014-08-01 10:00:00+02:00',
                       '2014-08-01 11:00:00+02:00'],
                      dtype='datetime64[ns, Europe/Berlin]', freq='H')

        >>> dti.tz_convert('US/Central')
        DatetimeIndex(['2014-08-01 02:00:00-05:00',
                       '2014-08-01 03:00:00-05:00',
                       '2014-08-01 04:00:00-05:00'],
                      dtype='datetime64[ns, US/Central]', freq='H')

        With the ``tz=None``, we can remove the timezone (after converting
        to UTC if necessary):

        >>> dti = pd.DatetimeIndex(start='2014-08-01 09:00',freq='H',
        ...                        periods=3, tz='Europe/Berlin')

        >>> dti
        DatetimeIndex(['2014-08-01 09:00:00+02:00',
                       '2014-08-01 10:00:00+02:00',
                       '2014-08-01 11:00:00+02:00'],
                        dtype='datetime64[ns, Europe/Berlin]', freq='H')

        >>> dti.tz_convert(None)
        DatetimeIndex(['2014-08-01 07:00:00',
                       '2014-08-01 08:00:00',
                       '2014-08-01 09:00:00'],
                        dtype='datetime64[ns]', freq='H')
        """
        tz = timezones.maybe_get_tz(tz)

        if self.tz is None:
            # tz naive, use tz_localize
            raise TypeError('Cannot convert tz-naive timestamps, use '
                            'tz_localize to localize')

        # No conversion since timestamps are all UTC to begin with
        return self._simple_new(self.asi8, tz=tz, freq=self.freq)

    def tz_localize(self, tz, ambiguous='raise', nonexistent='raise',
                    errors=None):
        """
        Localize tz-naive Datetime Array/Index to tz-aware
        Datetime Array/Index.

        This method takes a time zone (tz) naive Datetime Array/Index object
        and makes this time zone aware. It does not move the time to another
        time zone.
        Time zone localization helps to switch from time zone aware to time
        zone unaware objects.

        Parameters
        ----------
        tz : string, pytz.timezone, dateutil.tz.tzfile or None
            Time zone to convert timestamps to. Passing ``None`` will
            remove the time zone information preserving local time.
        ambiguous : 'infer', 'NaT', bool array, default 'raise'
            When clocks moved backward due to DST, ambiguous times may arise.
            For example in Central European Time (UTC+01), when going from
            03:00 DST to 02:00 non-DST, 02:30:00 local time occurs both at
            00:30:00 UTC and at 01:30:00 UTC. In such a situation, the
            `ambiguous` parameter dictates how ambiguous times should be
            handled.

            - 'infer' will attempt to infer fall dst-transition hours based on
              order
            - bool-ndarray where True signifies a DST time, False signifies a
              non-DST time (note that this flag is only applicable for
              ambiguous times)
            - 'NaT' will return NaT where there are ambiguous times
            - 'raise' will raise an AmbiguousTimeError if there are ambiguous
              times

        nonexistent : 'shift', 'NaT' default 'raise'
            A nonexistent time does not exist in a particular timezone
            where clocks moved forward due to DST.

            - 'shift' will shift the nonexistent times forward to the closest
              existing time
            - 'NaT' will return NaT where there are nonexistent times
            - 'raise' will raise an NonExistentTimeError if there are
              nonexistent times

            .. versionadded:: 0.24.0

        errors : {'raise', 'coerce'}, default None

            - 'raise' will raise a NonExistentTimeError if a timestamp is not
              valid in the specified time zone (e.g. due to a transition from
              or to DST time). Use ``nonexistent='raise'`` instead.
            - 'coerce' will return NaT if the timestamp can not be converted
              to the specified time zone. Use ``nonexistent='NaT'`` instead.

            .. deprecated:: 0.24.0

        Returns
        -------
        result : same type as self
            Array/Index converted to the specified time zone.

        Raises
        ------
        TypeError
            If the Datetime Array/Index is tz-aware and tz is not None.

        See Also
        --------
        DatetimeIndex.tz_convert : Convert tz-aware DatetimeIndex from
            one time zone to another.

        Examples
        --------
        >>> tz_naive = pd.date_range('2018-03-01 09:00', periods=3)
        >>> tz_naive
        DatetimeIndex(['2018-03-01 09:00:00', '2018-03-02 09:00:00',
                       '2018-03-03 09:00:00'],
                      dtype='datetime64[ns]', freq='D')

        Localize DatetimeIndex in US/Eastern time zone:

        >>> tz_aware = tz_naive.tz_localize(tz='US/Eastern')
        >>> tz_aware
        DatetimeIndex(['2018-03-01 09:00:00-05:00',
                       '2018-03-02 09:00:00-05:00',
                       '2018-03-03 09:00:00-05:00'],
                      dtype='datetime64[ns, US/Eastern]', freq='D')

        With the ``tz=None``, we can remove the time zone information
        while keeping the local time (not converted to UTC):

        >>> tz_aware.tz_localize(None)
        DatetimeIndex(['2018-03-01 09:00:00', '2018-03-02 09:00:00',
                       '2018-03-03 09:00:00'],
                      dtype='datetime64[ns]', freq='D')

        Be careful with DST changes. When there is sequential data, pandas can
        infer the DST time:
        >>> s = pd.to_datetime(pd.Series([
        ... '2018-10-28 01:30:00',
        ... '2018-10-28 02:00:00',
        ... '2018-10-28 02:30:00',
        ... '2018-10-28 02:00:00',
        ... '2018-10-28 02:30:00',
        ... '2018-10-28 03:00:00',
        ... '2018-10-28 03:30:00']))
        >>> s.dt.tz_localize('CET', ambiguous='infer')
        2018-10-28 01:30:00+02:00    0
        2018-10-28 02:00:00+02:00    1
        2018-10-28 02:30:00+02:00    2
        2018-10-28 02:00:00+01:00    3
        2018-10-28 02:30:00+01:00    4
        2018-10-28 03:00:00+01:00    5
        2018-10-28 03:30:00+01:00    6
        dtype: int64

        In some cases, inferring the DST is impossible. In such cases, you can
        pass an ndarray to the ambiguous parameter to set the DST explicitly

        >>> s = pd.to_datetime(pd.Series([
        ... '2018-10-28 01:20:00',
        ... '2018-10-28 02:36:00',
        ... '2018-10-28 03:46:00']))
        >>> s.dt.tz_localize('CET', ambiguous=np.array([True, True, False]))
        0   2018-10-28 01:20:00+02:00
        1   2018-10-28 02:36:00+02:00
        2   2018-10-28 03:46:00+01:00
        dtype: datetime64[ns, CET]
        """
        if errors is not None:
            warnings.warn("The errors argument is deprecated and will be "
                          "removed in a future release. Use "
                          "nonexistent='NaT' or nonexistent='raise' "
                          "instead.", FutureWarning)
            if errors == 'coerce':
                nonexistent = 'NaT'
            elif errors == 'raise':
                nonexistent = 'raise'
            else:
                raise ValueError("The errors argument must be either 'coerce' "
                                 "or 'raise'.")

        if nonexistent not in ('raise', 'NaT', 'shift'):
            raise ValueError("The nonexistent argument must be one of 'raise',"
                             " 'NaT' or 'shift'")

        if self.tz is not None:
            if tz is None:
                new_dates = conversion.tz_convert(self.asi8, timezones.UTC,
                                                  self.tz)
            else:
                raise TypeError("Already tz-aware, use tz_convert to convert.")
        else:
            tz = timezones.maybe_get_tz(tz)
            # Convert to UTC

            new_dates = conversion.tz_localize_to_utc(
                self.asi8, tz, ambiguous=ambiguous, nonexistent=nonexistent,
            )
        new_dates = new_dates.view(_NS_DTYPE)
        return self._simple_new(new_dates, tz=tz, freq=self.freq)

    # ----------------------------------------------------------------
    # Conversion Methods - Vectorized analogues of Timestamp methods

    def to_pydatetime(self):
        """
        Return Datetime Array/Index as object ndarray of datetime.datetime
        objects

        Returns
        -------
        datetimes : ndarray
        """
        return tslib.ints_to_pydatetime(self.asi8, tz=self.tz)

    def normalize(self):
        """
        Convert times to midnight.

        The time component of the date-time is converted to midnight i.e.
        00:00:00. This is useful in cases, when the time does not matter.
        Length is unaltered. The timezones are unaffected.

        This method is available on Series with datetime values under
        the ``.dt`` accessor, and directly on Datetime Array/Index.

        Returns
        -------
        DatetimeArray, DatetimeIndex or Series
            The same type as the original data. Series will have the same
            name and index. DatetimeIndex will have the same name.

        See Also
        --------
        floor : Floor the datetimes to the specified freq.
        ceil : Ceil the datetimes to the specified freq.
        round : Round the datetimes to the specified freq.

        Examples
        --------
        >>> idx = pd.DatetimeIndex(start='2014-08-01 10:00', freq='H',
        ...                        periods=3, tz='Asia/Calcutta')
        >>> idx
        DatetimeIndex(['2014-08-01 10:00:00+05:30',
                       '2014-08-01 11:00:00+05:30',
                       '2014-08-01 12:00:00+05:30'],
                        dtype='datetime64[ns, Asia/Calcutta]', freq='H')
        >>> idx.normalize()
        DatetimeIndex(['2014-08-01 00:00:00+05:30',
                       '2014-08-01 00:00:00+05:30',
                       '2014-08-01 00:00:00+05:30'],
                       dtype='datetime64[ns, Asia/Calcutta]', freq=None)
        """
        if self.tz is None or timezones.is_utc(self.tz):
            not_null = ~self.isna()
            DAY_NS = ccalendar.DAY_SECONDS * 1000000000
            new_values = self.asi8.copy()
            adjustment = (new_values[not_null] % DAY_NS)
            new_values[not_null] = new_values[not_null] - adjustment
        else:
            new_values = conversion.normalize_i8_timestamps(self.asi8, self.tz)
        return type(self)._from_sequence(new_values,
                                         freq='infer').tz_localize(self.tz)

    def to_period(self, freq=None):
        """
        Cast to PeriodArray/Index at a particular frequency.

        Converts DatetimeArray/Index to PeriodArray/Index.

        Parameters
        ----------
        freq : string or Offset, optional
            One of pandas' :ref:`offset strings <timeseries.offset_aliases>`
            or an Offset object. Will be inferred by default.

        Returns
        -------
        PeriodArray/Index

        Raises
        ------
        ValueError
            When converting a DatetimeArray/Index with non-regular values,
            so that a frequency cannot be inferred.

        See Also
        --------
        PeriodIndex: Immutable ndarray holding ordinal values.
        DatetimeIndex.to_pydatetime: Return DatetimeIndex as object.

        Examples
        --------
        >>> df = pd.DataFrame({"y": [1,2,3]},
        ...                   index=pd.to_datetime(["2000-03-31 00:00:00",
        ...                                         "2000-05-31 00:00:00",
        ...                                         "2000-08-31 00:00:00"]))
        >>> df.index.to_period("M")
        PeriodIndex(['2000-03', '2000-05', '2000-08'],
                    dtype='period[M]', freq='M')

        Infer the daily frequency

        >>> idx = pd.date_range("2017-01-01", periods=2)
        >>> idx.to_period()
        PeriodIndex(['2017-01-01', '2017-01-02'],
                    dtype='period[D]', freq='D')
        """
        from pandas.core.arrays import PeriodArray

        if self.tz is not None:
            warnings.warn("Converting to PeriodArray/Index representation "
                          "will drop timezone information.", UserWarning)

        if freq is None:
            freq = self.freqstr or self.inferred_freq

            if freq is None:
                raise ValueError("You must pass a freq argument as "
                                 "current index has none.")

            freq = get_period_alias(freq)

        return PeriodArray._from_datetime64(self._data, freq, tz=self.tz)

    def to_perioddelta(self, freq):
        """
        Calculate TimedeltaArray of difference between index
        values and index converted to PeriodArray at specified
        freq. Used for vectorized offsets

        Parameters
        ----------
        freq : Period frequency

        Returns
        -------
        TimedeltaArray/Index
        """
        # TODO: consider privatizing (discussion in GH#23113)
        from pandas.core.arrays.timedeltas import TimedeltaArrayMixin
        i8delta = self.asi8 - self.to_period(freq).to_timestamp().asi8
        m8delta = i8delta.view('m8[ns]')
        return TimedeltaArrayMixin(m8delta)

    def astype(self, dtype, copy=True):
        # We handle
        #   --> datetime
        #   --> period
        # Super handles the rest.
        dtype = pandas_dtype(dtype)

        if (is_datetime64_ns_dtype(dtype) and
                not is_dtype_equal(dtype, self.dtype)):
            # GH 18951: datetime64_ns dtype but not equal means different tz
            new_tz = getattr(dtype, 'tz', None)
            if getattr(self.dtype, 'tz', None) is None:
                return self.tz_localize(new_tz)
            result = self.tz_convert(new_tz)
            if new_tz is None:
                # Do we want .astype('datetime64[ns]') to be an ndarray.
                # The astype in Block._astype expects this to return an
                # ndarray, but we could maybe work around it there.
                result = result._data
            return result
        elif is_datetime64tz_dtype(self.dtype) and self.dtype == dtype:
            if copy:
                return self.copy()
            return self
        elif is_period_dtype(dtype):
            return self.to_period(freq=dtype.freq)
        return super(DatetimeArrayMixin, self).astype(dtype, copy)

    # -----------------------------------------------------------------
    # Properties - Vectorized Timestamp Properties/Methods

    def month_name(self, locale=None):
        """
        Return the month names of the DateTimeIndex with specified locale.

        .. versionadded:: 0.23.0

        Parameters
        ----------
        locale : str, optional
            Locale determining the language in which to return the month name.
            Default is English locale.

        Returns
        -------
        Index
            Index of month names.

        Examples
        --------
        >>> idx = pd.DatetimeIndex(start='2018-01', freq='M', periods=3)
        >>> idx
        DatetimeIndex(['2018-01-31', '2018-02-28', '2018-03-31'],
                      dtype='datetime64[ns]', freq='M')
        >>> idx.month_name()
        Index(['January', 'February', 'March'], dtype='object')
        """
        if self.tz is not None and not timezones.is_utc(self.tz):
            values = self._local_timestamps()
        else:
            values = self.asi8

        result = fields.get_date_name_field(values, 'month_name',
                                            locale=locale)
        result = self._maybe_mask_results(result, fill_value=None)
        return result

    def day_name(self, locale=None):
        """
        Return the day names of the DateTimeIndex with specified locale.

        .. versionadded:: 0.23.0

        Parameters
        ----------
        locale : str, optional
            Locale determining the language in which to return the day name.
            Default is English locale.

        Returns
        -------
        Index
            Index of day names.

        Examples
        --------
        >>> idx = pd.DatetimeIndex(start='2018-01-01', freq='D', periods=3)
        >>> idx
        DatetimeIndex(['2018-01-01', '2018-01-02', '2018-01-03'],
                      dtype='datetime64[ns]', freq='D')
        >>> idx.day_name()
        Index(['Monday', 'Tuesday', 'Wednesday'], dtype='object')
        """
        if self.tz is not None and not timezones.is_utc(self.tz):
            values = self._local_timestamps()
        else:
            values = self.asi8

        result = fields.get_date_name_field(values, 'day_name',
                                            locale=locale)
        result = self._maybe_mask_results(result, fill_value=None)
        return result

    @property
    def time(self):
        """
        Returns numpy array of datetime.time. The time part of the Timestamps.
        """
        # If the Timestamps have a timezone that is not UTC,
        # convert them into their i8 representation while
        # keeping their timezone and not using UTC
        if self.tz is not None and not timezones.is_utc(self.tz):
            timestamps = self._local_timestamps()
        else:
            timestamps = self.asi8

        return tslib.ints_to_pydatetime(timestamps, box="time")

    @property
    def timetz(self):
        """
        Returns numpy array of datetime.time also containing timezone
        information. The time part of the Timestamps.
        """
        return tslib.ints_to_pydatetime(self.asi8, self.tz, box="time")

    @property
    def date(self):
        """
        Returns numpy array of python datetime.date objects (namely, the date
        part of Timestamps without timezone information).
        """
        # If the Timestamps have a timezone that is not UTC,
        # convert them into their i8 representation while
        # keeping their timezone and not using UTC
        if self.tz is not None and not timezones.is_utc(self.tz):
            timestamps = self._local_timestamps()
        else:
            timestamps = self.asi8

        return tslib.ints_to_pydatetime(timestamps, box="date")

    year = _field_accessor('year', 'Y', "The year of the datetime.")
    month = _field_accessor('month', 'M',
                            "The month as January=1, December=12. ")
    day = _field_accessor('day', 'D', "The days of the datetime.")
    hour = _field_accessor('hour', 'h', "The hours of the datetime.")
    minute = _field_accessor('minute', 'm', "The minutes of the datetime.")
    second = _field_accessor('second', 's', "The seconds of the datetime.")
    microsecond = _field_accessor('microsecond', 'us',
                                  "The microseconds of the datetime.")
    nanosecond = _field_accessor('nanosecond', 'ns',
                                 "The nanoseconds of the datetime.")
    weekofyear = _field_accessor('weekofyear', 'woy',
                                 "The week ordinal of the year.")
    week = weekofyear
    _dayofweek_doc = """
    The day of the week with Monday=0, Sunday=6.

    Return the day of the week. It is assumed the week starts on
    Monday, which is denoted by 0 and ends on Sunday which is denoted
    by 6. This method is available on both Series with datetime
    values (using the `dt` accessor) or DatetimeIndex.

    Returns
    -------
    Series or Index
        Containing integers indicating the day number.

    See Also
    --------
    Series.dt.dayofweek : Alias.
    Series.dt.weekday : Alias.
    Series.dt.day_name : Returns the name of the day of the week.

    Examples
    --------
    >>> s = pd.date_range('2016-12-31', '2017-01-08', freq='D').to_series()
    >>> s.dt.dayofweek
    2016-12-31    5
    2017-01-01    6
    2017-01-02    0
    2017-01-03    1
    2017-01-04    2
    2017-01-05    3
    2017-01-06    4
    2017-01-07    5
    2017-01-08    6
    Freq: D, dtype: int64
    """
    dayofweek = _field_accessor('dayofweek', 'dow', _dayofweek_doc)
    weekday = dayofweek

    weekday_name = _field_accessor(
        'weekday_name',
        'weekday_name',
        "The name of day in a week (ex: Friday)\n\n.. deprecated:: 0.23.0")

    dayofyear = _field_accessor('dayofyear', 'doy',
                                "The ordinal day of the year.")
    quarter = _field_accessor('quarter', 'q', "The quarter of the date.")
    days_in_month = _field_accessor(
        'days_in_month',
        'dim',
        "The number of days in the month.")
    daysinmonth = days_in_month
    _is_month_doc = """
        Indicates whether the date is the {first_or_last} day of the month.

        Returns
        -------
        Series or array
            For Series, returns a Series with boolean values.
            For DatetimeIndex, returns a boolean array.

        See Also
        --------
        is_month_start : Return a boolean indicating whether the date
            is the first day of the month.
        is_month_end : Return a boolean indicating whether the date
            is the last day of the month.

        Examples
        --------
        This method is available on Series with datetime values under
        the ``.dt`` accessor, and directly on DatetimeIndex.

        >>> s = pd.Series(pd.date_range("2018-02-27", periods=3))
        >>> s
        0   2018-02-27
        1   2018-02-28
        2   2018-03-01
        dtype: datetime64[ns]
        >>> s.dt.is_month_start
        0    False
        1    False
        2    True
        dtype: bool
        >>> s.dt.is_month_end
        0    False
        1    True
        2    False
        dtype: bool

        >>> idx = pd.date_range("2018-02-27", periods=3)
        >>> idx.is_month_start
        array([False, False, True])
        >>> idx.is_month_end
        array([False, True, False])
    """
    is_month_start = _field_accessor(
        'is_month_start',
        'is_month_start',
        _is_month_doc.format(first_or_last='first'))

    is_month_end = _field_accessor(
        'is_month_end',
        'is_month_end',
        _is_month_doc.format(first_or_last='last'))

    is_quarter_start = _field_accessor(
        'is_quarter_start',
        'is_quarter_start',
        """
        Indicator for whether the date is the first day of a quarter.

        Returns
        -------
        is_quarter_start : Series or DatetimeIndex
            The same type as the original data with boolean values. Series will
            have the same name and index. DatetimeIndex will have the same
            name.

        See Also
        --------
        quarter : Return the quarter of the date.
        is_quarter_end : Similar property for indicating the quarter start.

        Examples
        --------
        This method is available on Series with datetime values under
        the ``.dt`` accessor, and directly on DatetimeIndex.

        >>> df = pd.DataFrame({'dates': pd.date_range("2017-03-30",
        ...                   periods=4)})
        >>> df.assign(quarter=df.dates.dt.quarter,
        ...           is_quarter_start=df.dates.dt.is_quarter_start)
               dates  quarter  is_quarter_start
        0 2017-03-30        1             False
        1 2017-03-31        1             False
        2 2017-04-01        2              True
        3 2017-04-02        2             False

        >>> idx = pd.date_range('2017-03-30', periods=4)
        >>> idx
        DatetimeIndex(['2017-03-30', '2017-03-31', '2017-04-01', '2017-04-02'],
                      dtype='datetime64[ns]', freq='D')

        >>> idx.is_quarter_start
        array([False, False,  True, False])
        """)
    is_quarter_end = _field_accessor(
        'is_quarter_end',
        'is_quarter_end',
        """
        Indicator for whether the date is the last day of a quarter.

        Returns
        -------
        is_quarter_end : Series or DatetimeIndex
            The same type as the original data with boolean values. Series will
            have the same name and index. DatetimeIndex will have the same
            name.

        See Also
        --------
        quarter : Return the quarter of the date.
        is_quarter_start : Similar property indicating the quarter start.

        Examples
        --------
        This method is available on Series with datetime values under
        the ``.dt`` accessor, and directly on DatetimeIndex.

        >>> df = pd.DataFrame({'dates': pd.date_range("2017-03-30",
        ...                    periods=4)})
        >>> df.assign(quarter=df.dates.dt.quarter,
        ...           is_quarter_end=df.dates.dt.is_quarter_end)
               dates  quarter    is_quarter_end
        0 2017-03-30        1             False
        1 2017-03-31        1              True
        2 2017-04-01        2             False
        3 2017-04-02        2             False

        >>> idx = pd.date_range('2017-03-30', periods=4)
        >>> idx
        DatetimeIndex(['2017-03-30', '2017-03-31', '2017-04-01', '2017-04-02'],
                      dtype='datetime64[ns]', freq='D')

        >>> idx.is_quarter_end
        array([False,  True, False, False])
        """)
    is_year_start = _field_accessor(
        'is_year_start',
        'is_year_start',
        """
        Indicate whether the date is the first day of a year.

        Returns
        -------
        Series or DatetimeIndex
            The same type as the original data with boolean values. Series will
            have the same name and index. DatetimeIndex will have the same
            name.

        See Also
        --------
        is_year_end : Similar property indicating the last day of the year.

        Examples
        --------
        This method is available on Series with datetime values under
        the ``.dt`` accessor, and directly on DatetimeIndex.

        >>> dates = pd.Series(pd.date_range("2017-12-30", periods=3))
        >>> dates
        0   2017-12-30
        1   2017-12-31
        2   2018-01-01
        dtype: datetime64[ns]

        >>> dates.dt.is_year_start
        0    False
        1    False
        2    True
        dtype: bool

        >>> idx = pd.date_range("2017-12-30", periods=3)
        >>> idx
        DatetimeIndex(['2017-12-30', '2017-12-31', '2018-01-01'],
                      dtype='datetime64[ns]', freq='D')

        >>> idx.is_year_start
        array([False, False,  True])
        """)
    is_year_end = _field_accessor(
        'is_year_end',
        'is_year_end',
        """
        Indicate whether the date is the last day of the year.

        Returns
        -------
        Series or DatetimeIndex
            The same type as the original data with boolean values. Series will
            have the same name and index. DatetimeIndex will have the same
            name.

        See Also
        --------
        is_year_start : Similar property indicating the start of the year.

        Examples
        --------
        This method is available on Series with datetime values under
        the ``.dt`` accessor, and directly on DatetimeIndex.

        >>> dates = pd.Series(pd.date_range("2017-12-30", periods=3))
        >>> dates
        0   2017-12-30
        1   2017-12-31
        2   2018-01-01
        dtype: datetime64[ns]

        >>> dates.dt.is_year_end
        0    False
        1     True
        2    False
        dtype: bool

        >>> idx = pd.date_range("2017-12-30", periods=3)
        >>> idx
        DatetimeIndex(['2017-12-30', '2017-12-31', '2018-01-01'],
                      dtype='datetime64[ns]', freq='D')

        >>> idx.is_year_end
        array([False,  True, False])
        """)
    is_leap_year = _field_accessor(
        'is_leap_year',
        'is_leap_year',
        """
        Boolean indicator if the date belongs to a leap year.

        A leap year is a year, which has 366 days (instead of 365) including
        29th of February as an intercalary day.
        Leap years are years which are multiples of four with the exception
        of years divisible by 100 but not by 400.

        Returns
        -------
        Series or ndarray
             Booleans indicating if dates belong to a leap year.

        Examples
        --------
        This method is available on Series with datetime values under
        the ``.dt`` accessor, and directly on DatetimeIndex.

        >>> idx = pd.date_range("2012-01-01", "2015-01-01", freq="Y")
        >>> idx
        DatetimeIndex(['2012-12-31', '2013-12-31', '2014-12-31'],
                      dtype='datetime64[ns]', freq='A-DEC')
        >>> idx.is_leap_year
        array([ True, False, False], dtype=bool)

        >>> dates = pd.Series(idx)
        >>> dates_series
        0   2012-12-31
        1   2013-12-31
        2   2014-12-31
        dtype: datetime64[ns]
        >>> dates_series.dt.is_leap_year
        0     True
        1    False
        2    False
        dtype: bool
        """)

    def to_julian_date(self):
        """
        Convert Datetime Array to float64 ndarray of Julian Dates.
        0 Julian date is noon January 1, 4713 BC.
        http://en.wikipedia.org/wiki/Julian_day
        """

        # http://mysite.verizon.net/aesir_research/date/jdalg2.htm
        year = np.asarray(self.year)
        month = np.asarray(self.month)
        day = np.asarray(self.day)
        testarr = month < 3
        year[testarr] -= 1
        month[testarr] += 12
        return (day +
                np.fix((153 * month - 457) / 5) +
                365 * year +
                np.floor(year / 4) -
                np.floor(year / 100) +
                np.floor(year / 400) +
                1721118.5 +
                (self.hour +
                 self.minute / 60.0 +
                 self.second / 3600.0 +
                 self.microsecond / 3600.0 / 1e+6 +
                 self.nanosecond / 3600.0 / 1e+9
                 ) / 24.0)

    def _to_json_values(self):
        # Patch to get JSON serialization working again.
        # Not part of the public API.
        from pandas import DatetimeIndex
        return DatetimeIndex(self)


DatetimeArrayMixin._add_comparison_ops()


# -------------------------------------------------------------------
# Constructor Helpers

def sequence_to_dt64ns(data, dtype=None, copy=False,
                       tz=None,
                       dayfirst=False, yearfirst=False, ambiguous='raise'):
    """
    Parameters
    ----------
    data : list-like
    dtype : dtype, str, or None, default None
    copy : bool, default False
    tz : tzinfo, str, or None, default None
    dayfirst : bool, default False
    yearfirst : bool, default False
    ambiguous : str, bool, or arraylike, default 'raise'
        See pandas._libs.tslibs.conversion.tz_localize_to_utc

    Returns
    -------
    result : numpy.ndarray
        The sequence converted to a numpy array with dtype ``datetime64[ns]``.
    tz : tzinfo or None
        Either the user-provided tzinfo or one inferred from the data.
    inferred_freq : Tick or None
        The inferred frequency of the sequence.

    Raises
    ------
    TypeError : PeriodDType data is passed
    """

    inferred_freq = None

    if not hasattr(data, "dtype"):
        # e.g. list, tuple
        if np.ndim(data) == 0:
            # i.e. generator
            data = list(data)
        data = np.asarray(data)
        copy = False
    elif isinstance(data, ABCSeries):
        data = data._values

    if hasattr(data, "freq"):
        # i.e. DatetimeArray/Index
        inferred_freq = data.freq

    # if dtype has an embedded tz, capture it
    tz = validate_tz_from_dtype(dtype, tz)

    if isinstance(data, (ABCSeries, ABCIndexClass)):
        data = data._data

    if isinstance(data, DatetimeArrayMixin):
        # series / index have been unboxed. If we're here, we just
        # need to validate against user-provided parameters and exit early.
        if tz and data.tz:
            if not timezones.tz_compare(tz, data.tz):
                msg = (
                    "Timezone of the array and 'dtype' do not match. "
                    "'{}' != '{}'"
                )
                raise TypeError(msg.format(tz, data.tz))
        tz = data.tz
        tz = validate_tz_from_dtype(dtype, tz)

        return data, tz, None

    # By this point we are assured to have either a numpy array or Index
    data, copy = maybe_convert_dtype(data, copy)

    if is_object_dtype(data) or is_string_dtype(data):
        # TODO: We do not have tests specific to string-dtypes,
        #  also complex or categorical or other extension
        copy = False
        if lib.infer_dtype(data) == 'integer':
            data = data.astype(np.int64)
        else:
            # data comes back here as either i8 to denote UTC timestamps
            #  or M8[ns] to denote wall times
            data, inferred_tz = objects_to_datetime64ns(
                data, dayfirst=dayfirst, yearfirst=yearfirst)
            tz = maybe_infer_tz(tz, inferred_tz)

    if is_datetime64tz_dtype(data):
        tz = maybe_infer_tz(tz, data.tz)
        result = data._data

    elif is_datetime64_dtype(data):
        # tz-naive DatetimeArray/Index or ndarray[datetime64]
        data = getattr(data, "_data", data)
        if data.dtype != _NS_DTYPE:
            data = conversion.ensure_datetime64ns(data)

        if tz is not None:
            # Convert tz-naive to UTC
            tz = timezones.maybe_get_tz(tz)
            data = conversion.tz_localize_to_utc(data.view('i8'), tz,
                                                 ambiguous=ambiguous)
            data = data.view(_NS_DTYPE)

        assert data.dtype == _NS_DTYPE, data.dtype
        result = data

    else:
        # must be integer dtype otherwise
        # assume this data are epoch timestamps
        if data.dtype != _INT64_DTYPE:
            data = data.astype(np.int64, copy=False)
        result = data.view(_NS_DTYPE)

    if copy:
        # TODO: should this be deepcopy?
        result = result.copy()

    assert isinstance(result, np.ndarray), type(result)
    assert result.dtype == 'M8[ns]', result.dtype

    # We have to call this again after possibly inferring a tz above
    validate_tz_from_dtype(dtype, tz)

    return result, tz, inferred_freq


def objects_to_datetime64ns(data, dayfirst, yearfirst,
                            utc=False, errors="raise",
                            require_iso8601=False, allow_object=False):
    """
    Convert data to array of timestamps.

    Parameters
    ----------
    data : np.ndarray[object]
    dayfirst : bool
    yearfirst : bool
    utc : bool, default False
        Whether to convert timezone-aware timestamps to UTC
    errors : {'raise', 'ignore', 'coerce'}
    allow_object : bool
        Whether to return an object-dtype ndarray instead of raising if the
        data contains more than one timezone.

    Returns
    -------
    result : ndarray
        np.int64 dtype if returned values represent UTC timestamps
        np.datetime64[ns] if returned values represent wall times
        object if mixed timezones
    inferred_tz : tzinfo or None

    Raises
    ------
    ValueError : if data cannot be converted to datetimes
    """
    assert errors in ["raise", "ignore", "coerce"]

    # if str-dtype, convert
    data = np.array(data, copy=False, dtype=np.object_)

    try:
        result, tz_parsed = tslib.array_to_datetime(
            data,
            errors=errors,
            utc=utc,
            dayfirst=dayfirst,
            yearfirst=yearfirst,
            require_iso8601=require_iso8601
        )
    except ValueError as e:
        try:
            values, tz_parsed = conversion.datetime_to_datetime64(data)
            # If tzaware, these values represent unix timestamps, so we
            #  return them as i8 to distinguish from wall times
            return values.view('i8'), tz_parsed
        except (ValueError, TypeError):
            raise e

    if tz_parsed is not None:
        # We can take a shortcut since the datetime64 numpy array
        #  is in UTC
        # Return i8 values to denote unix timestamps
        return result.view('i8'), tz_parsed
    elif is_datetime64_dtype(result):
        # returning M8[ns] denotes wall-times; since tz is None
        #  the distinction is a thin one
        return result, tz_parsed
    elif is_object_dtype(result):
        # GH#23675 when called via `pd.to_datetime`, returning an object-dtype
        #  array is allowed.  When called via `pd.DatetimeIndex`, we can
        #  only accept datetime64 dtype, so raise TypeError if object-dtype
        #  is returned, as that indicates the values can be recognized as
        #  datetimes but they have conflicting timezones/awareness
        if allow_object:
            return result, tz_parsed
        raise TypeError(result)
    else:  # pragma: no cover
        # GH#23675 this TypeError should never be hit, whereas the TypeError
        #  in the object-dtype branch above is reachable.
        raise TypeError(result)


def maybe_convert_dtype(data, copy):
    """
    Convert data based on dtype conventions, issuing deprecation warnings
    or errors where appropriate.

    Parameters
    ----------
    data : np.ndarray or pd.Index
    copy : bool

    Returns
    -------
    data : np.ndarray or pd.Index
    copy : bool

    Raises
    ------
    TypeError : PeriodDType data is passed
    """
    if is_float_dtype(data):
        # Note: we must cast to datetime64[ns] here in order to treat these
        #  as wall-times instead of UTC timestamps.
        data = data.astype(_NS_DTYPE)
        copy = False
        # TODO: deprecate this behavior to instead treat symmetrically
        #  with integer dtypes.  See discussion in GH#23675

    elif is_timedelta64_dtype(data):
        warnings.warn("Passing timedelta64-dtype data is deprecated, will "
                      "raise a TypeError in a future version",
                      FutureWarning, stacklevel=5)
        data = data.view(_NS_DTYPE)

    elif is_period_dtype(data):
        # Note: without explicitly raising here, PeriondIndex
        #  test_setops.test_join_does_not_recur fails
        raise TypeError("Passing PeriodDtype data is invalid.  "
                        "Use `data.to_timestamp()` instead")

    elif is_categorical_dtype(data):
        # GH#18664 preserve tz in going DTI->Categorical->DTI
        # TODO: cases where we need to do another pass through this func,
        #  e.g. the categories are timedelta64s
        data = data.categories.take(data.codes, fill_value=NaT)
        copy = False

    elif is_extension_type(data) and not is_datetime64tz_dtype(data):
        # Includes categorical
        # TODO: We have no tests for these
        data = np.array(data, dtype=np.object_)
        copy = False

    return data, copy


def _generate_regular_range(cls, start, end, periods, freq):
    """
    Generate a range of dates with the spans between dates described by
    the given `freq` DateOffset.

    Parameters
    ----------
    cls : class
    start : Timestamp or None
        first point of produced date range
    end : Timestamp or None
        last point of produced date range
    periods : int
        number of periods in produced date range
    freq : DateOffset
        describes space between dates in produced date range

    Returns
    -------
    ndarray[np.int64] representing nanosecond unix timestamps

    """
    if isinstance(freq, Tick):
        stride = freq.nanos
        if periods is None:
            b = Timestamp(start).value
            # cannot just use e = Timestamp(end) + 1 because arange breaks when
            # stride is too large, see GH10887
            e = (b + (Timestamp(end).value - b) // stride * stride +
                 stride // 2 + 1)
            # end.tz == start.tz by this point due to _generate implementation
            tz = start.tz
        elif start is not None:
            b = Timestamp(start).value
            e = _generate_range_overflow_safe(b, periods, stride, side='start')
            tz = start.tz
        elif end is not None:
            e = Timestamp(end).value + stride
            b = _generate_range_overflow_safe(e, periods, stride, side='end')
            tz = end.tz
        else:
            raise ValueError("at least 'start' or 'end' should be specified "
                             "if a 'period' is given.")

        values = np.arange(b, e, stride, dtype=np.int64)

    else:
        tz = None
        # start and end should have the same timezone by this point
        if start is not None:
            tz = start.tz
        elif end is not None:
            tz = end.tz

        xdr = generate_range(start=start, end=end,
                             periods=periods, offset=freq)

        values = np.array([x.value for x in xdr], dtype=np.int64)

    data = cls._simple_new(values, freq=freq, tz=tz)
    return data


def _generate_range_overflow_safe(endpoint, periods, stride, side='start'):
    """
    Calculate the second endpoint for passing to np.arange, checking
    to avoid an integer overflow.  Catch OverflowError and re-raise
    as OutOfBoundsDatetime.

    Parameters
    ----------
    endpoint : int
    periods : int
    stride : int
    side : {'start', 'end'}

    Returns
    -------
    other_end : int

    Raises
    ------
    OutOfBoundsDatetime
    """
    # GH#14187 raise instead of incorrectly wrapping around
    assert side in ['start', 'end']
    if side == 'end':
        stride *= -1

    try:
        other_end = checked_add_with_arr(np.int64(endpoint),
                                         np.int64(periods) * stride)
    except OverflowError:
        raise tslib.OutOfBoundsDatetime('Cannot generate range with '
                                        '{side}={endpoint} and '
                                        'periods={periods}'
                                        .format(side=side, endpoint=endpoint,
                                                periods=periods))
    return other_end


# -------------------------------------------------------------------
# Validation and Inference

def maybe_infer_tz(tz, inferred_tz):
    """
    If a timezone is inferred from data, check that it is compatible with
    the user-provided timezone, if any.

    Parameters
    ----------
    tz : tzinfo or None
    inferred_tz : tzinfo or None

    Returns
    -------
    tz : tzinfo or None

    Raises
    ------
    TypeError : if both timezones are present but do not match
    """
    if tz is None:
        tz = inferred_tz
    elif inferred_tz is None:
        pass
    elif not timezones.tz_compare(tz, inferred_tz):
        raise TypeError('data is already tz-aware {inferred_tz}, unable to '
                        'set specified tz: {tz}'
                        .format(inferred_tz=inferred_tz, tz=tz))
    return tz


def validate_tz_from_dtype(dtype, tz):
    """
    If the given dtype is a DatetimeTZDtype, extract the implied
    tzinfo object from it and check that it does not conflict with the given
    tz.

    Parameters
    ----------
    dtype : dtype, str
    tz : None, tzinfo

    Returns
    -------
    tz : consensus tzinfo

    Raises
    ------
    ValueError : on tzinfo mismatch
    """
    if dtype is not None:
        if isinstance(dtype, compat.string_types):
            try:
                dtype = DatetimeTZDtype.construct_from_string(dtype)
            except TypeError:
                # Things like `datetime64[ns]`, which is OK for the
                # constructors, but also nonsense, which should be validated
                # but not by us. We *do* allow non-existent tz errors to
                # go through
                pass
        dtz = getattr(dtype, 'tz', None)
        if dtz is not None:
            if tz is not None and not timezones.tz_compare(tz, dtz):
                raise ValueError("cannot supply both a tz and a dtype"
                                 " with a tz")
            tz = dtz

        if tz is not None and is_datetime64_dtype(dtype):
            # We also need to check for the case where the user passed a
            #  tz-naive dtype (i.e. datetime64[ns])
            if tz is not None and not timezones.tz_compare(tz, dtz):
                raise ValueError("cannot supply both a tz and a "
                                 "timezone-naive dtype (i.e. datetime64[ns]")

    return tz


def _infer_tz_from_endpoints(start, end, tz):
    """
    If a timezone is not explicitly given via `tz`, see if one can
    be inferred from the `start` and `end` endpoints.  If more than one
    of these inputs provides a timezone, require that they all agree.

    Parameters
    ----------
    start : Timestamp
    end : Timestamp
    tz : tzinfo or None

    Returns
    -------
    tz : tzinfo or None
    inferred_tz : tzinfo or None

    Raises
    ------
    TypeError : if start and end timezones do not agree
    """
    try:
        inferred_tz = timezones.infer_tzinfo(start, end)
    except Exception:
        raise TypeError('Start and end cannot both be tz-aware with '
                        'different timezones')

    inferred_tz = timezones.maybe_get_tz(inferred_tz)
    tz = timezones.maybe_get_tz(tz)

    if tz is not None and inferred_tz is not None:
        if not timezones.tz_compare(inferred_tz, tz):
            raise AssertionError("Inferred time zone not equal to passed "
                                 "time zone")

    elif inferred_tz is not None:
        tz = inferred_tz

    return tz, inferred_tz


def _maybe_normalize_endpoints(start, end, normalize):
    _normalized = True

    if start is not None:
        if normalize:
            start = normalize_date(start)
            _normalized = True
        else:
            _normalized = _normalized and start.time() == _midnight

    if end is not None:
        if normalize:
            end = normalize_date(end)
            _normalized = True
        else:
            _normalized = _normalized and end.time() == _midnight

    return start, end, _normalized


def _maybe_localize_point(ts, is_none, is_not_none, freq, tz):
    """
    Localize a start or end Timestamp to the timezone of the corresponding
    start or end Timestamp

    Parameters
    ----------
    ts : start or end Timestamp to potentially localize
    is_none : argument that should be None
    is_not_none : argument that should not be None
    freq : Tick, DateOffset, or None
    tz : str, timezone object or None

    Returns
    -------
    ts : Timestamp
    """
    # Make sure start and end are timezone localized if:
    # 1) freq = a Timedelta-like frequency (Tick)
    # 2) freq = None i.e. generating a linspaced range
    if isinstance(freq, Tick) or freq is None:
        localize_args = {'tz': tz, 'ambiguous': False}
    else:
        localize_args = {'tz': None}
    if is_none is None and is_not_none is not None:
        ts = ts.tz_localize(**localize_args)
    return ts<|MERGE_RESOLUTION|>--- conflicted
+++ resolved
@@ -14,16 +14,10 @@
 from pandas.util._decorators import Appender
 
 from pandas.core.dtypes.common import (
-<<<<<<< HEAD
-    _INT64_DTYPE, _NS_DTYPE, is_datetime64_dtype, is_datetime64_ns_dtype,
-    is_datetime64tz_dtype, is_dtype_equal, is_extension_type, is_float_dtype,
-    is_int64_dtype, is_object_dtype, is_period_dtype, is_string_dtype,
-    is_timedelta64_dtype, pandas_dtype)
-=======
     _INT64_DTYPE, _NS_DTYPE, is_categorical_dtype, is_datetime64_dtype,
-    is_datetime64tz_dtype, is_extension_type, is_float_dtype, is_int64_dtype,
-    is_object_dtype, is_period_dtype, is_string_dtype, is_timedelta64_dtype)
->>>>>>> a1cf3f65
+    is_datetime64_ns_dtype, is_datetime64tz_dtype, is_dtype_equal,
+    is_extension_type, is_float_dtype, is_int64_dtype, is_object_dtype,
+    is_period_dtype, is_string_dtype, is_timedelta64_dtype, pandas_dtype)
 from pandas.core.dtypes.dtypes import DatetimeTZDtype
 from pandas.core.dtypes.generic import ABCIndexClass, ABCSeries
 from pandas.core.dtypes.missing import isna
