from __future__ import annotations

from datetime import (
    datetime,
    time,
    timedelta,
    tzinfo,
)
from typing import (
    TYPE_CHECKING,
    Iterator,
    Literal,
    cast,
)
import warnings

import numpy as np

from pandas._libs import (
    lib,
    tslib,
)
from pandas._libs.tslibs import (
    BaseOffset,
    NaT,
    NaTType,
    Resolution,
    Timestamp,
    astype_overflowsafe,
    fields,
    get_resolution,
    get_supported_reso,
    get_unit_from_dtype,
    ints_to_pydatetime,
    is_date_array_normalized,
    is_supported_unit,
    is_unitless,
    normalize_i8_timestamps,
    npy_unit_to_abbrev,
    timezones,
    to_offset,
    tz_convert_from_utc,
    tzconversion,
)
from pandas._typing import (
    DateTimeErrorChoices,
    IntervalClosedType,
    TimeAmbiguous,
    TimeNonexistent,
    npt,
)
from pandas.errors import (
    OutOfBoundsDatetime,
    PerformanceWarning,
)
from pandas.util._exceptions import find_stack_level
from pandas.util._validators import validate_inclusive

from pandas.core.dtypes.common import (
    DT64NS_DTYPE,
    INT64_DTYPE,
    is_bool_dtype,
    is_datetime64_any_dtype,
    is_datetime64_dtype,
    is_datetime64tz_dtype,
    is_dtype_equal,
    is_extension_array_dtype,
    is_float_dtype,
    is_object_dtype,
    is_period_dtype,
    is_sparse,
    is_string_dtype,
    is_timedelta64_dtype,
    pandas_dtype,
)
from pandas.core.dtypes.dtypes import DatetimeTZDtype
from pandas.core.dtypes.missing import isna

from pandas.core.arrays import datetimelike as dtl
from pandas.core.arrays._ranges import generate_regular_range
import pandas.core.common as com

from pandas.tseries.frequencies import get_period_alias
from pandas.tseries.offsets import (
    Day,
    Tick,
)

if TYPE_CHECKING:

    from pandas import DataFrame
    from pandas.core.arrays import PeriodArray

_midnight = time(0, 0)


def tz_to_dtype(tz: tzinfo | None, unit: str = "ns"):
    """
    Return a datetime64[ns] dtype appropriate for the given timezone.

    Parameters
    ----------
    tz : tzinfo or None
    unit : str, default "ns"

    Returns
    -------
    np.dtype or Datetime64TZDType
    """
    if tz is None:
        return np.dtype(f"M8[{unit}]")
    else:
        return DatetimeTZDtype(tz=tz, unit=unit)


def _field_accessor(name: str, field: str, docstring=None):
    def f(self):
        values = self._local_timestamps()

        if field in self._bool_ops:
            result: np.ndarray

            if field.endswith(("start", "end")):
                freq = self.freq
                month_kw = 12
                if freq:
                    kwds = freq.kwds
                    month_kw = kwds.get("startingMonth", kwds.get("month", 12))

                result = fields.get_start_end_field(
                    values, field, self.freqstr, month_kw, reso=self._creso
                )
            else:
                result = fields.get_date_field(values, field, reso=self._creso)

            # these return a boolean by-definition
            return result

        if field in self._object_ops:
            result = fields.get_date_name_field(values, field, reso=self._creso)
            result = self._maybe_mask_results(result, fill_value=None)

        else:
            result = fields.get_date_field(values, field, reso=self._creso)
            result = self._maybe_mask_results(
                result, fill_value=None, convert="float64"
            )

        return result

    f.__name__ = name
    f.__doc__ = docstring
    return property(f)


class DatetimeArray(dtl.TimelikeOps, dtl.DatelikeOps):
    """
    Pandas ExtensionArray for tz-naive or tz-aware datetime data.

    .. warning::

       DatetimeArray is currently experimental, and its API may change
       without warning. In particular, :attr:`DatetimeArray.dtype` is
       expected to change to always be an instance of an ``ExtensionDtype``
       subclass.

    Parameters
    ----------
    values : Series, Index, DatetimeArray, ndarray
        The datetime data.

        For DatetimeArray `values` (or a Series or Index boxing one),
        `dtype` and `freq` will be extracted from `values`.

    dtype : numpy.dtype or DatetimeTZDtype
        Note that the only NumPy dtype allowed is 'datetime64[ns]'.
    freq : str or Offset, optional
        The frequency.
    copy : bool, default False
        Whether to copy the underlying array of values.

    Attributes
    ----------
    None

    Methods
    -------
    None
    """

    _typ = "datetimearray"
    _internal_fill_value = np.datetime64("NaT", "ns")
    _recognized_scalars = (datetime, np.datetime64)
    _is_recognized_dtype = is_datetime64_any_dtype
    _infer_matches = ("datetime", "datetime64", "date")

    @property
    def _scalar_type(self) -> type[Timestamp]:
        return Timestamp

    # define my properties & methods for delegation
    _bool_ops: list[str] = [
        "is_month_start",
        "is_month_end",
        "is_quarter_start",
        "is_quarter_end",
        "is_year_start",
        "is_year_end",
        "is_leap_year",
    ]
    _object_ops: list[str] = ["freq", "tz"]
    _field_ops: list[str] = [
        "year",
        "month",
        "day",
        "hour",
        "minute",
        "second",
        "weekofyear",
        "week",
        "weekday",
        "dayofweek",
        "day_of_week",
        "dayofyear",
        "day_of_year",
        "quarter",
        "days_in_month",
        "daysinmonth",
        "microsecond",
        "nanosecond",
    ]
    _other_ops: list[str] = ["date", "time", "timetz"]
    _datetimelike_ops: list[str] = _field_ops + _object_ops + _bool_ops + _other_ops
    _datetimelike_methods: list[str] = [
        "to_period",
        "tz_localize",
        "tz_convert",
        "normalize",
        "strftime",
        "round",
        "floor",
        "ceil",
        "month_name",
        "day_name",
    ]

    # ndim is inherited from ExtensionArray, must exist to ensure
    #  Timestamp.__richcmp__(DateTimeArray) operates pointwise

    # ensure that operations with numpy arrays defer to our implementation
    __array_priority__ = 1000

    # -----------------------------------------------------------------
    # Constructors

    _dtype: np.dtype | DatetimeTZDtype
    _freq: BaseOffset | None = None
    _default_dtype = DT64NS_DTYPE  # used in TimeLikeOps.__init__

    @classmethod
    def _validate_dtype(cls, values, dtype):
        # used in TimeLikeOps.__init__
        _validate_dt64_dtype(values.dtype)
        dtype = _validate_dt64_dtype(dtype)
        return dtype

    # error: Signature of "_simple_new" incompatible with supertype "NDArrayBacked"
    @classmethod
    def _simple_new(  # type: ignore[override]
        cls,
        values: np.ndarray,
        freq: BaseOffset | None = None,
        dtype=DT64NS_DTYPE,
    ) -> DatetimeArray:
        assert isinstance(values, np.ndarray)
        assert dtype.kind == "M"
        if isinstance(dtype, np.dtype):
            assert dtype == values.dtype
            assert not is_unitless(dtype)
        else:
            # DatetimeTZDtype. If we have e.g. DatetimeTZDtype[us, UTC],
            #  then values.dtype should be M8[us].
            assert dtype._creso == get_unit_from_dtype(values.dtype)

        result = super()._simple_new(values, dtype)
        result._freq = freq
        return result

    @classmethod
    def _from_sequence(cls, scalars, *, dtype=None, copy: bool = False):
        return cls._from_sequence_not_strict(scalars, dtype=dtype, copy=copy)

    @classmethod
    def _from_sequence_not_strict(
        cls,
        data,
        dtype=None,
        copy: bool = False,
        tz=lib.no_default,
        freq: str | BaseOffset | lib.NoDefault | None = lib.no_default,
        dayfirst: bool = False,
        yearfirst: bool = False,
        ambiguous: TimeAmbiguous = "raise",
    ):
        explicit_none = freq is None
        freq = freq if freq is not lib.no_default else None
        freq, freq_infer = dtl.maybe_infer_freq(freq)

        # if the user either explicitly passes tz=None or a tz-naive dtype, we
        #  disallows inferring a tz.
        explicit_tz_none = tz is None
        if tz is lib.no_default:
            tz = None
        else:
            tz = timezones.maybe_get_tz(tz)

        dtype = _validate_dt64_dtype(dtype)
        # if dtype has an embedded tz, capture it
        tz = validate_tz_from_dtype(dtype, tz, explicit_tz_none)

        unit = None
        if dtype is not None:
            if isinstance(dtype, np.dtype):
                unit = np.datetime_data(dtype)[0]
            else:
                # DatetimeTZDtype
                unit = dtype.unit

        subarr, tz, inferred_freq = _sequence_to_dt64ns(
            data,
            copy=copy,
            tz=tz,
            dayfirst=dayfirst,
            yearfirst=yearfirst,
            ambiguous=ambiguous,
        )
        # We have to call this again after possibly inferring a tz above
        validate_tz_from_dtype(dtype, tz, explicit_tz_none)
        if tz is not None and explicit_tz_none:
            raise ValueError(
                "Passed data is timezone-aware, incompatible with 'tz=None'. "
                "Use obj.tz_localize(None) instead."
            )

        freq, freq_infer = dtl.validate_inferred_freq(freq, inferred_freq, freq_infer)
        if explicit_none:
            freq = None

        data_unit = np.datetime_data(subarr.dtype)[0]
        data_dtype = tz_to_dtype(tz, data_unit)
        result = cls._simple_new(subarr, freq=freq, dtype=data_dtype)
        if unit is not None and unit != result._unit:
            # If unit was specified in user-passed dtype, cast to it here
            result = result._as_unit(unit)

        if inferred_freq is None and freq is not None:
            # this condition precludes `freq_infer`
            cls._validate_frequency(result, freq, ambiguous=ambiguous)

        elif freq_infer:
            # Set _freq directly to bypass duplicative _validate_frequency
            # check.
            result._freq = to_offset(result.inferred_freq)

        return result

    # error: Signature of "_generate_range" incompatible with supertype
    # "DatetimeLikeArrayMixin"
    @classmethod
    def _generate_range(  # type: ignore[override]
        cls,
        start,
        end,
        periods,
        freq,
        tz=None,
        normalize: bool = False,
        ambiguous: TimeAmbiguous = "raise",
        nonexistent: TimeNonexistent = "raise",
        inclusive: IntervalClosedType = "both",
    ) -> DatetimeArray:

        periods = dtl.validate_periods(periods)
        if freq is None and any(x is None for x in [periods, start, end]):
            raise ValueError("Must provide freq argument if no data is supplied")

        if com.count_not_none(start, end, periods, freq) != 3:
            raise ValueError(
                "Of the four parameters: start, end, periods, "
                "and freq, exactly three must be specified"
            )
        freq = to_offset(freq)

        if start is not None:
            start = Timestamp(start)

        if end is not None:
            end = Timestamp(end)

        if start is NaT or end is NaT:
            raise ValueError("Neither `start` nor `end` can be NaT")

        left_inclusive, right_inclusive = validate_inclusive(inclusive)
        start, end = _maybe_normalize_endpoints(start, end, normalize)
        tz = _infer_tz_from_endpoints(start, end, tz)

        if tz is not None:
            # Localize the start and end arguments
            start_tz = None if start is None else start.tz
            end_tz = None if end is None else end.tz
            start = _maybe_localize_point(
                start, start_tz, start, freq, tz, ambiguous, nonexistent
            )
            end = _maybe_localize_point(
                end, end_tz, end, freq, tz, ambiguous, nonexistent
            )
        if freq is not None:
            # We break Day arithmetic (fixed 24 hour) here and opt for
            # Day to mean calendar day (23/24/25 hour). Therefore, strip
            # tz info from start and day to avoid DST arithmetic
            if isinstance(freq, Day):
                if start is not None:
                    start = start.tz_localize(None)
                if end is not None:
                    end = end.tz_localize(None)

            if isinstance(freq, Tick):
                i8values = generate_regular_range(start, end, periods, freq)
            else:
                xdr = _generate_range(
                    start=start, end=end, periods=periods, offset=freq
                )
                i8values = np.array([x.value for x in xdr], dtype=np.int64)

            endpoint_tz = start.tz if start is not None else end.tz

            if tz is not None and endpoint_tz is None:

                if not timezones.is_utc(tz):
                    # short-circuit tz_localize_to_utc which would make
                    #  an unnecessary copy with UTC but be a no-op.
                    i8values = tzconversion.tz_localize_to_utc(
                        i8values, tz, ambiguous=ambiguous, nonexistent=nonexistent
                    )

                # i8values is localized datetime64 array -> have to convert
                # start/end as well to compare
                if start is not None:
                    start = start.tz_localize(tz, ambiguous, nonexistent)
                if end is not None:
                    end = end.tz_localize(tz, ambiguous, nonexistent)
        else:
            # Create a linearly spaced date_range in local time
            # Nanosecond-granularity timestamps aren't always correctly
            # representable with doubles, so we limit the range that we
            # pass to np.linspace as much as possible
            i8values = (
                np.linspace(0, end.value - start.value, periods, dtype="int64")
                + start.value
            )
            if i8values.dtype != "i8":
                # 2022-01-09 I (brock) am not sure if it is possible for this
                #  to overflow and cast to e.g. f8, but if it does we need to cast
                i8values = i8values.astype("i8")

        if start == end:
            if not left_inclusive and not right_inclusive:
                i8values = i8values[1:-1]
        else:
            start_i8 = Timestamp(start).value
            end_i8 = Timestamp(end).value
            if not left_inclusive or not right_inclusive:
                if not left_inclusive and len(i8values) and i8values[0] == start_i8:
                    i8values = i8values[1:]
                if not right_inclusive and len(i8values) and i8values[-1] == end_i8:
                    i8values = i8values[:-1]

        dt64_values = i8values.view("datetime64[ns]")
        dtype = tz_to_dtype(tz)
        return cls._simple_new(dt64_values, freq=freq, dtype=dtype)

    # -----------------------------------------------------------------
    # DatetimeLike Interface

    def _unbox_scalar(self, value, setitem: bool = False) -> np.datetime64:
        if not isinstance(value, self._scalar_type) and value is not NaT:
            raise ValueError("'value' should be a Timestamp.")
        self._check_compatible_with(value, setitem=setitem)
        return value.asm8

    def _scalar_from_string(self, value) -> Timestamp | NaTType:
        return Timestamp(value, tz=self.tz)

    def _check_compatible_with(self, other, setitem: bool = False):
        if other is NaT:
            return
        self._assert_tzawareness_compat(other)
        if setitem:
            # Stricter check for setitem vs comparison methods
            if self.tz is not None and not timezones.tz_compare(self.tz, other.tz):
                # TODO(2.0): remove this check. GH#37605
                warnings.warn(
                    "Setitem-like behavior with mismatched timezones is deprecated "
                    "and will change in a future version. Instead of raising "
                    "(or for Index, Series, and DataFrame methods, coercing to "
                    "object dtype), the value being set (or passed as a "
                    "fill_value, or inserted) will be cast to the existing "
                    "DatetimeArray/DatetimeIndex/Series/DataFrame column's "
                    "timezone. To retain the old behavior, explicitly cast to "
                    "object dtype before the operation.",
                    FutureWarning,
                    stacklevel=find_stack_level(),
                )
                raise ValueError(f"Timezones don't match. '{self.tz}' != '{other.tz}'")

    # -----------------------------------------------------------------
    # Descriptive Properties

    def _box_func(self, x: np.datetime64) -> Timestamp | NaTType:
        # GH#42228
        value = x.view("i8")
        ts = Timestamp._from_value_and_reso(value, reso=self._creso, tz=self.tz)
        # Non-overlapping identity check (left operand type: "Timestamp",
        # right operand type: "NaTType")
        if ts is not NaT:  # type: ignore[comparison-overlap]
            # GH#41586
            # do this instead of passing to the constructor to avoid FutureWarning
            ts._set_freq(self.freq)
        return ts

    @property
    # error: Return type "Union[dtype, DatetimeTZDtype]" of "dtype"
    # incompatible with return type "ExtensionDtype" in supertype
    # "ExtensionArray"
    def dtype(self) -> np.dtype | DatetimeTZDtype:  # type: ignore[override]
        """
        The dtype for the DatetimeArray.

        .. warning::

           A future version of pandas will change dtype to never be a
           ``numpy.dtype``. Instead, :attr:`DatetimeArray.dtype` will
           always be an instance of an ``ExtensionDtype`` subclass.

        Returns
        -------
        numpy.dtype or DatetimeTZDtype
            If the values are tz-naive, then ``np.dtype('datetime64[ns]')``
            is returned.

            If the values are tz-aware, then the ``DatetimeTZDtype``
            is returned.
        """
        return self._dtype

    @property
    def tz(self) -> tzinfo | None:
        """
        Return the timezone.

        Returns
        -------
        datetime.tzinfo, pytz.tzinfo.BaseTZInfo, dateutil.tz.tz.tzfile, or None
            Returns None when the array is tz-naive.
        """
        # GH 18595
        return getattr(self.dtype, "tz", None)

    @tz.setter
    def tz(self, value):
        # GH 3746: Prevent localizing or converting the index by setting tz
        raise AttributeError(
            "Cannot directly set timezone. Use tz_localize() "
            "or tz_convert() as appropriate"
        )

    @property
    def tzinfo(self) -> tzinfo | None:
        """
        Alias for tz attribute
        """
        return self.tz

    @property  # NB: override with cache_readonly in immutable subclasses
    def is_normalized(self) -> bool:
        """
        Returns True if all of the dates are at midnight ("no time")
        """
        return is_date_array_normalized(self.asi8, self.tz, reso=self._creso)

    @property  # NB: override with cache_readonly in immutable subclasses
    def _resolution_obj(self) -> Resolution:
        return get_resolution(self.asi8, self.tz, reso=self._creso)

    # ----------------------------------------------------------------
    # Array-Like / EA-Interface Methods

    def __array__(self, dtype=None) -> np.ndarray:
        if dtype is None and self.tz:
            # The default for tz-aware is object, to preserve tz info
            dtype = object

        return super().__array__(dtype=dtype)

    def __iter__(self) -> Iterator:
        """
        Return an iterator over the boxed values

        Yields
        ------
        tstamp : Timestamp
        """
        if self.ndim > 1:
            for i in range(len(self)):
                yield self[i]
        else:
            # convert in chunks of 10k for efficiency
            data = self.asi8
            length = len(self)
            chunksize = 10000
            chunks = (length // chunksize) + 1

            for i in range(chunks):
                start_i = i * chunksize
                end_i = min((i + 1) * chunksize, length)
                converted = ints_to_pydatetime(
                    data[start_i:end_i],
                    tz=self.tz,
                    freq=self.freq,
                    box="timestamp",
                    reso=self._creso,
                )
                yield from converted

    def astype(self, dtype, copy: bool = True):
        # We handle
        #   --> datetime
        #   --> period
        # DatetimeLikeArrayMixin Super handles the rest.
        dtype = pandas_dtype(dtype)

        if is_dtype_equal(dtype, self.dtype):
            if copy:
                return self.copy()
            return self

        elif (
            self.tz is None
            and is_datetime64_dtype(dtype)
            and not is_unitless(dtype)
            and is_supported_unit(get_unit_from_dtype(dtype))
        ):
            # unit conversion e.g. datetime64[s]
            res_values = astype_overflowsafe(self._ndarray, dtype, copy=True)
            return type(self)._simple_new(res_values, dtype=res_values.dtype)
            # TODO: preserve freq?

        elif self.tz is not None and isinstance(dtype, DatetimeTZDtype):
            # tzaware unit conversion e.g. datetime64[s, UTC]
            np_dtype = np.dtype(dtype.str)
            res_values = astype_overflowsafe(self._ndarray, np_dtype, copy=copy)
            return type(self)._simple_new(res_values, dtype=dtype, freq=self.freq)

        elif self.tz is None and isinstance(dtype, DatetimeTZDtype):
            # pre-2.0 this did self.tz_localize(dtype.tz), which did not match
            #  the Series behavior
            raise TypeError(
                "Cannot use .astype to convert from timezone-naive dtype to "
                "timezone-aware dtype. Use obj.tz_localize instead."
            )

        elif self.tz is not None and is_datetime64_dtype(dtype):
            # pre-2.0 behavior for DTA/DTI was
            #  values.tz_convert("UTC").tz_localize(None), which did not match
            #  the Series behavior
            raise TypeError(
                "Cannot use .astype to convert from timezone-aware dtype to "
                "timezone-naive dtype. Use obj.tz_localize(None) or "
                "obj.tz_convert('UTC').tz_localize(None) instead."
            )

        elif (
            self.tz is None
            and is_datetime64_dtype(dtype)
            and dtype != self.dtype
            and is_unitless(dtype)
        ):
            # TODO(2.0): just fall through to dtl.DatetimeLikeArrayMixin.astype
            warnings.warn(
                "Passing unit-less datetime64 dtype to .astype is deprecated "
                "and will raise in a future version. Pass 'datetime64[ns]' instead",
                FutureWarning,
                stacklevel=find_stack_level(),
            )
            # unit conversion e.g. datetime64[s]
            return self._ndarray.astype(dtype)

        elif is_period_dtype(dtype):
            return self.to_period(freq=dtype.freq)
        return dtl.DatetimeLikeArrayMixin.astype(self, dtype, copy)

    # -----------------------------------------------------------------
    # Rendering Methods

    def _format_native_types(
        self, *, na_rep: str | float = "NaT", date_format=None, **kwargs
    ) -> npt.NDArray[np.object_]:
        from pandas.io.formats.format import get_format_datetime64_from_values

        fmt = get_format_datetime64_from_values(self, date_format)

        return tslib.format_array_from_datetime(
            self.asi8, tz=self.tz, format=fmt, na_rep=na_rep, reso=self._creso
        )

    # -----------------------------------------------------------------
    # Comparison Methods

    def _has_same_tz(self, other) -> bool:

        # vzone shouldn't be None if value is non-datetime like
        if isinstance(other, np.datetime64):
            # convert to Timestamp as np.datetime64 doesn't have tz attr
            other = Timestamp(other)

        if not hasattr(other, "tzinfo"):
            return False
        other_tz = other.tzinfo
        return timezones.tz_compare(self.tzinfo, other_tz)

    def _assert_tzawareness_compat(self, other) -> None:
        # adapted from _Timestamp._assert_tzawareness_compat
        other_tz = getattr(other, "tzinfo", None)
        other_dtype = getattr(other, "dtype", None)

        if is_datetime64tz_dtype(other_dtype):
            # Get tzinfo from Series dtype
            other_tz = other.dtype.tz
        if other is NaT:
            # pd.NaT quacks both aware and naive
            pass
        elif self.tz is None:
            if other_tz is not None:
                raise TypeError(
                    "Cannot compare tz-naive and tz-aware datetime-like objects."
                )
        elif other_tz is None:
            raise TypeError(
                "Cannot compare tz-naive and tz-aware datetime-like objects"
            )

    # -----------------------------------------------------------------
    # Arithmetic Methods

    def _add_offset(self, offset) -> DatetimeArray:

        assert not isinstance(offset, Tick)

        if self.tz is not None:
            values = self.tz_localize(None)
        else:
            values = self

        try:
            result = offset._apply_array(values).view(values.dtype)
        except NotImplementedError:
            warnings.warn(
                "Non-vectorized DateOffset being applied to Series or DatetimeIndex.",
                PerformanceWarning,
                stacklevel=find_stack_level(),
            )
            result = self.astype("O") + offset
            result = type(self)._from_sequence(result)
            if not len(self):
                # GH#30336 _from_sequence won't be able to infer self.tz
                return result.tz_localize(self.tz)

        else:
            result = DatetimeArray._simple_new(result, dtype=result.dtype)
            if self.tz is not None:
                # FIXME: tz_localize with non-nano
                result = result.tz_localize(self.tz)

        return result

    # -----------------------------------------------------------------
    # Timezone Conversion and Localization Methods

    def _local_timestamps(self) -> npt.NDArray[np.int64]:
        """
        Convert to an i8 (unix-like nanosecond timestamp) representation
        while keeping the local timezone and not using UTC.
        This is used to calculate time-of-day information as if the timestamps
        were timezone-naive.
        """
        if self.tz is None or timezones.is_utc(self.tz):
            # Avoid the copy that would be made in tzconversion
            return self.asi8
        return tz_convert_from_utc(self.asi8, self.tz, reso=self._creso)

    def tz_convert(self, tz) -> DatetimeArray:
        """
        Convert tz-aware Datetime Array/Index from one time zone to another.

        Parameters
        ----------
        tz : str, pytz.timezone, dateutil.tz.tzfile or None
            Time zone for time. Corresponding timestamps would be converted
            to this time zone of the Datetime Array/Index. A `tz` of None will
            convert to UTC and remove the timezone information.

        Returns
        -------
        Array or Index

        Raises
        ------
        TypeError
            If Datetime Array/Index is tz-naive.

        See Also
        --------
        DatetimeIndex.tz : A timezone that has a variable offset from UTC.
        DatetimeIndex.tz_localize : Localize tz-naive DatetimeIndex to a
            given time zone, or remove timezone from a tz-aware DatetimeIndex.

        Examples
        --------
        With the `tz` parameter, we can change the DatetimeIndex
        to other time zones:

        >>> dti = pd.date_range(start='2014-08-01 09:00',
        ...                     freq='H', periods=3, tz='Europe/Berlin')

        >>> dti
        DatetimeIndex(['2014-08-01 09:00:00+02:00',
                       '2014-08-01 10:00:00+02:00',
                       '2014-08-01 11:00:00+02:00'],
                      dtype='datetime64[ns, Europe/Berlin]', freq='H')

        >>> dti.tz_convert('US/Central')
        DatetimeIndex(['2014-08-01 02:00:00-05:00',
                       '2014-08-01 03:00:00-05:00',
                       '2014-08-01 04:00:00-05:00'],
                      dtype='datetime64[ns, US/Central]', freq='H')

        With the ``tz=None``, we can remove the timezone (after converting
        to UTC if necessary):

        >>> dti = pd.date_range(start='2014-08-01 09:00', freq='H',
        ...                     periods=3, tz='Europe/Berlin')

        >>> dti
        DatetimeIndex(['2014-08-01 09:00:00+02:00',
                       '2014-08-01 10:00:00+02:00',
                       '2014-08-01 11:00:00+02:00'],
                        dtype='datetime64[ns, Europe/Berlin]', freq='H')

        >>> dti.tz_convert(None)
        DatetimeIndex(['2014-08-01 07:00:00',
                       '2014-08-01 08:00:00',
                       '2014-08-01 09:00:00'],
                        dtype='datetime64[ns]', freq='H')
        """
        tz = timezones.maybe_get_tz(tz)

        if self.tz is None:
            # tz naive, use tz_localize
            raise TypeError(
                "Cannot convert tz-naive timestamps, use tz_localize to localize"
            )

        # No conversion since timestamps are all UTC to begin with
        dtype = tz_to_dtype(tz, unit=self._unit)
        return self._simple_new(self._ndarray, dtype=dtype, freq=self.freq)

    @dtl.ravel_compat
    def tz_localize(
        self,
        tz,
        ambiguous: TimeAmbiguous = "raise",
        nonexistent: TimeNonexistent = "raise",
    ) -> DatetimeArray:
        """
        Localize tz-naive Datetime Array/Index to tz-aware Datetime Array/Index.

        This method takes a time zone (tz) naive Datetime Array/Index object
        and makes this time zone aware. It does not move the time to another
        time zone.

        This method can also be used to do the inverse -- to create a time
        zone unaware object from an aware object. To that end, pass `tz=None`.

        Parameters
        ----------
        tz : str, pytz.timezone, dateutil.tz.tzfile or None
            Time zone to convert timestamps to. Passing ``None`` will
            remove the time zone information preserving local time.
        ambiguous : 'infer', 'NaT', bool array, default 'raise'
            When clocks moved backward due to DST, ambiguous times may arise.
            For example in Central European Time (UTC+01), when going from
            03:00 DST to 02:00 non-DST, 02:30:00 local time occurs both at
            00:30:00 UTC and at 01:30:00 UTC. In such a situation, the
            `ambiguous` parameter dictates how ambiguous times should be
            handled.

            - 'infer' will attempt to infer fall dst-transition hours based on
              order
            - bool-ndarray where True signifies a DST time, False signifies a
              non-DST time (note that this flag is only applicable for
              ambiguous times)
            - 'NaT' will return NaT where there are ambiguous times
            - 'raise' will raise an AmbiguousTimeError if there are ambiguous
              times.

        nonexistent : 'shift_forward', 'shift_backward, 'NaT', timedelta, \
default 'raise'
            A nonexistent time does not exist in a particular timezone
            where clocks moved forward due to DST.

            - 'shift_forward' will shift the nonexistent time forward to the
              closest existing time
            - 'shift_backward' will shift the nonexistent time backward to the
              closest existing time
            - 'NaT' will return NaT where there are nonexistent times
            - timedelta objects will shift nonexistent times by the timedelta
            - 'raise' will raise an NonExistentTimeError if there are
              nonexistent times.

        Returns
        -------
        Same type as self
            Array/Index converted to the specified time zone.

        Raises
        ------
        TypeError
            If the Datetime Array/Index is tz-aware and tz is not None.

        See Also
        --------
        DatetimeIndex.tz_convert : Convert tz-aware DatetimeIndex from
            one time zone to another.

        Examples
        --------
        >>> tz_naive = pd.date_range('2018-03-01 09:00', periods=3)
        >>> tz_naive
        DatetimeIndex(['2018-03-01 09:00:00', '2018-03-02 09:00:00',
                       '2018-03-03 09:00:00'],
                      dtype='datetime64[ns]', freq='D')

        Localize DatetimeIndex in US/Eastern time zone:

        >>> tz_aware = tz_naive.tz_localize(tz='US/Eastern')
        >>> tz_aware
        DatetimeIndex(['2018-03-01 09:00:00-05:00',
                       '2018-03-02 09:00:00-05:00',
                       '2018-03-03 09:00:00-05:00'],
                      dtype='datetime64[ns, US/Eastern]', freq=None)

        With the ``tz=None``, we can remove the time zone information
        while keeping the local time (not converted to UTC):

        >>> tz_aware.tz_localize(None)
        DatetimeIndex(['2018-03-01 09:00:00', '2018-03-02 09:00:00',
                       '2018-03-03 09:00:00'],
                      dtype='datetime64[ns]', freq=None)

        Be careful with DST changes. When there is sequential data, pandas can
        infer the DST time:

        >>> s = pd.to_datetime(pd.Series(['2018-10-28 01:30:00',
        ...                               '2018-10-28 02:00:00',
        ...                               '2018-10-28 02:30:00',
        ...                               '2018-10-28 02:00:00',
        ...                               '2018-10-28 02:30:00',
        ...                               '2018-10-28 03:00:00',
        ...                               '2018-10-28 03:30:00']))
        >>> s.dt.tz_localize('CET', ambiguous='infer')
        0   2018-10-28 01:30:00+02:00
        1   2018-10-28 02:00:00+02:00
        2   2018-10-28 02:30:00+02:00
        3   2018-10-28 02:00:00+01:00
        4   2018-10-28 02:30:00+01:00
        5   2018-10-28 03:00:00+01:00
        6   2018-10-28 03:30:00+01:00
        dtype: datetime64[ns, CET]

        In some cases, inferring the DST is impossible. In such cases, you can
        pass an ndarray to the ambiguous parameter to set the DST explicitly

        >>> s = pd.to_datetime(pd.Series(['2018-10-28 01:20:00',
        ...                               '2018-10-28 02:36:00',
        ...                               '2018-10-28 03:46:00']))
        >>> s.dt.tz_localize('CET', ambiguous=np.array([True, True, False]))
        0   2018-10-28 01:20:00+02:00
        1   2018-10-28 02:36:00+02:00
        2   2018-10-28 03:46:00+01:00
        dtype: datetime64[ns, CET]

        If the DST transition causes nonexistent times, you can shift these
        dates forward or backwards with a timedelta object or `'shift_forward'`
        or `'shift_backwards'`.

        >>> s = pd.to_datetime(pd.Series(['2015-03-29 02:30:00',
        ...                               '2015-03-29 03:30:00']))
        >>> s.dt.tz_localize('Europe/Warsaw', nonexistent='shift_forward')
        0   2015-03-29 03:00:00+02:00
        1   2015-03-29 03:30:00+02:00
        dtype: datetime64[ns, Europe/Warsaw]

        >>> s.dt.tz_localize('Europe/Warsaw', nonexistent='shift_backward')
        0   2015-03-29 01:59:59.999999999+01:00
        1   2015-03-29 03:30:00+02:00
        dtype: datetime64[ns, Europe/Warsaw]

        >>> s.dt.tz_localize('Europe/Warsaw', nonexistent=pd.Timedelta('1H'))
        0   2015-03-29 03:30:00+02:00
        1   2015-03-29 03:30:00+02:00
        dtype: datetime64[ns, Europe/Warsaw]
        """
        nonexistent_options = ("raise", "NaT", "shift_forward", "shift_backward")
        if nonexistent not in nonexistent_options and not isinstance(
            nonexistent, timedelta
        ):
            raise ValueError(
                "The nonexistent argument must be one of 'raise', "
                "'NaT', 'shift_forward', 'shift_backward' or "
                "a timedelta object"
            )

        if self.tz is not None:
            if tz is None:
                new_dates = tz_convert_from_utc(self.asi8, self.tz)
            else:
                raise TypeError("Already tz-aware, use tz_convert to convert.")
        else:
            tz = timezones.maybe_get_tz(tz)
            # Convert to UTC

            new_dates = tzconversion.tz_localize_to_utc(
                self.asi8,
                tz,
                ambiguous=ambiguous,
                nonexistent=nonexistent,
                creso=self._creso,
            )
        new_dates = new_dates.view(f"M8[{self._unit}]")
        dtype = tz_to_dtype(tz, unit=self._unit)

        freq = None
        if timezones.is_utc(tz) or (len(self) == 1 and not isna(new_dates[0])):
            # we can preserve freq
            # TODO: Also for fixed-offsets
            freq = self.freq
        elif tz is None and self.tz is None:
            # no-op
            freq = self.freq
        return self._simple_new(new_dates, dtype=dtype, freq=freq)

    # ----------------------------------------------------------------
    # Conversion Methods - Vectorized analogues of Timestamp methods

    def to_pydatetime(self) -> npt.NDArray[np.object_]:
        """
        Return an ndarray of datetime.datetime objects.

        Returns
        -------
        datetimes : ndarray[object]
        """
        return ints_to_pydatetime(self.asi8, tz=self.tz, reso=self._creso)

    def normalize(self) -> DatetimeArray:
        """
        Convert times to midnight.

        The time component of the date-time is converted to midnight i.e.
        00:00:00. This is useful in cases, when the time does not matter.
        Length is unaltered. The timezones are unaffected.

        This method is available on Series with datetime values under
        the ``.dt`` accessor, and directly on Datetime Array/Index.

        Returns
        -------
        DatetimeArray, DatetimeIndex or Series
            The same type as the original data. Series will have the same
            name and index. DatetimeIndex will have the same name.

        See Also
        --------
        floor : Floor the datetimes to the specified freq.
        ceil : Ceil the datetimes to the specified freq.
        round : Round the datetimes to the specified freq.

        Examples
        --------
        >>> idx = pd.date_range(start='2014-08-01 10:00', freq='H',
        ...                     periods=3, tz='Asia/Calcutta')
        >>> idx
        DatetimeIndex(['2014-08-01 10:00:00+05:30',
                       '2014-08-01 11:00:00+05:30',
                       '2014-08-01 12:00:00+05:30'],
                        dtype='datetime64[ns, Asia/Calcutta]', freq='H')
        >>> idx.normalize()
        DatetimeIndex(['2014-08-01 00:00:00+05:30',
                       '2014-08-01 00:00:00+05:30',
                       '2014-08-01 00:00:00+05:30'],
                       dtype='datetime64[ns, Asia/Calcutta]', freq=None)
        """
        new_values = normalize_i8_timestamps(self.asi8, self.tz, reso=self._creso)
        dt64_values = new_values.view(self._ndarray.dtype)

        dta = type(self)._simple_new(dt64_values, dtype=dt64_values.dtype)
        dta = dta._with_freq("infer")
        if self.tz is not None:
            dta = dta.tz_localize(self.tz)
        return dta

    def to_period(self, freq=None) -> PeriodArray:
        """
        Cast to PeriodArray/Index at a particular frequency.

        Converts DatetimeArray/Index to PeriodArray/Index.

        Parameters
        ----------
        freq : str or Offset, optional
            One of pandas' :ref:`offset strings <timeseries.offset_aliases>`
            or an Offset object. Will be inferred by default.

        Returns
        -------
        PeriodArray/Index

        Raises
        ------
        ValueError
            When converting a DatetimeArray/Index with non-regular values,
            so that a frequency cannot be inferred.

        See Also
        --------
        PeriodIndex: Immutable ndarray holding ordinal values.
        DatetimeIndex.to_pydatetime: Return DatetimeIndex as object.

        Examples
        --------
        >>> df = pd.DataFrame({"y": [1, 2, 3]},
        ...                   index=pd.to_datetime(["2000-03-31 00:00:00",
        ...                                         "2000-05-31 00:00:00",
        ...                                         "2000-08-31 00:00:00"]))
        >>> df.index.to_period("M")
        PeriodIndex(['2000-03', '2000-05', '2000-08'],
                    dtype='period[M]')

        Infer the daily frequency

        >>> idx = pd.date_range("2017-01-01", periods=2)
        >>> idx.to_period()
        PeriodIndex(['2017-01-01', '2017-01-02'],
                    dtype='period[D]')
        """
        from pandas.core.arrays import PeriodArray

        if self.tz is not None:
            warnings.warn(
                "Converting to PeriodArray/Index representation "
                "will drop timezone information.",
                UserWarning,
                stacklevel=find_stack_level(),
            )

        if freq is None:
            freq = self.freqstr or self.inferred_freq

            if freq is None:
                raise ValueError(
                    "You must pass a freq argument as current index has none."
                )

            res = get_period_alias(freq)

            #  https://github.com/pandas-dev/pandas/issues/33358
            if res is None:
                res = freq

            freq = res

        return PeriodArray._from_datetime64(self._ndarray, freq, tz=self.tz)

    # -----------------------------------------------------------------
    # Properties - Vectorized Timestamp Properties/Methods

    def month_name(self, locale=None) -> npt.NDArray[np.object_]:
        """
        Return the month names with specified locale.

        Parameters
        ----------
        locale : str, optional
            Locale determining the language in which to return the month name.
            Default is English locale.

        Returns
        -------
        Series or Index
            Series or Index of month names.

        Examples
        --------
        >>> s = pd.Series(pd.date_range(start='2018-01', freq='M', periods=3))
        >>> s
        0   2018-01-31
        1   2018-02-28
        2   2018-03-31
        dtype: datetime64[ns]
        >>> s.dt.month_name()
        0     January
        1    February
        2       March
        dtype: object

        >>> idx = pd.date_range(start='2018-01', freq='M', periods=3)
        >>> idx
        DatetimeIndex(['2018-01-31', '2018-02-28', '2018-03-31'],
                      dtype='datetime64[ns]', freq='M')
        >>> idx.month_name()
        Index(['January', 'February', 'March'], dtype='object')
        """
        values = self._local_timestamps()

        result = fields.get_date_name_field(
            values, "month_name", locale=locale, reso=self._creso
        )
        result = self._maybe_mask_results(result, fill_value=None)
        return result

    def day_name(self, locale=None) -> npt.NDArray[np.object_]:
        """
        Return the day names with specified locale.

        Parameters
        ----------
        locale : str, optional
            Locale determining the language in which to return the day name.
            Default is English locale.

        Returns
        -------
        Series or Index
            Series or Index of day names.

        Examples
        --------
        >>> s = pd.Series(pd.date_range(start='2018-01-01', freq='D', periods=3))
        >>> s
        0   2018-01-01
        1   2018-01-02
        2   2018-01-03
        dtype: datetime64[ns]
        >>> s.dt.day_name()
        0       Monday
        1      Tuesday
        2    Wednesday
        dtype: object

        >>> idx = pd.date_range(start='2018-01-01', freq='D', periods=3)
        >>> idx
        DatetimeIndex(['2018-01-01', '2018-01-02', '2018-01-03'],
                      dtype='datetime64[ns]', freq='D')
        >>> idx.day_name()
        Index(['Monday', 'Tuesday', 'Wednesday'], dtype='object')
        """
        values = self._local_timestamps()

        result = fields.get_date_name_field(
            values, "day_name", locale=locale, reso=self._creso
        )
        result = self._maybe_mask_results(result, fill_value=None)
        return result

    @property
    def time(self) -> npt.NDArray[np.object_]:
        """
        Returns numpy array of :class:`datetime.time` objects.

        The time part of the Timestamps.
        """
        # If the Timestamps have a timezone that is not UTC,
        # convert them into their i8 representation while
        # keeping their timezone and not using UTC
        timestamps = self._local_timestamps()

        return ints_to_pydatetime(timestamps, box="time", reso=self._creso)

    @property
    def timetz(self) -> npt.NDArray[np.object_]:
        """
        Returns numpy array of :class:`datetime.time` objects with timezones.

        The time part of the Timestamps.
        """
        return ints_to_pydatetime(self.asi8, self.tz, box="time", reso=self._creso)

    @property
    def date(self) -> npt.NDArray[np.object_]:
        """
        Returns numpy array of python :class:`datetime.date` objects.

        Namely, the date part of Timestamps without time and
        timezone information.
        """
        # If the Timestamps have a timezone that is not UTC,
        # convert them into their i8 representation while
        # keeping their timezone and not using UTC
        timestamps = self._local_timestamps()

        return ints_to_pydatetime(timestamps, box="date", reso=self._creso)

    def isocalendar(self) -> DataFrame:
        """
        Calculate year, week, and day according to the ISO 8601 standard.

        .. versionadded:: 1.1.0

        Returns
        -------
        DataFrame
            With columns year, week and day.

        See Also
        --------
        Timestamp.isocalendar : Function return a 3-tuple containing ISO year,
            week number, and weekday for the given Timestamp object.
        datetime.date.isocalendar : Return a named tuple object with
            three components: year, week and weekday.

        Examples
        --------
        >>> idx = pd.date_range(start='2019-12-29', freq='D', periods=4)
        >>> idx.isocalendar()
                    year  week  day
        2019-12-29  2019    52    7
        2019-12-30  2020     1    1
        2019-12-31  2020     1    2
        2020-01-01  2020     1    3
        >>> idx.isocalendar().week
        2019-12-29    52
        2019-12-30     1
        2019-12-31     1
        2020-01-01     1
        Freq: D, Name: week, dtype: UInt32
        """
        from pandas import DataFrame

        values = self._local_timestamps()
        sarray = fields.build_isocalendar_sarray(values, reso=self._creso)
        iso_calendar_df = DataFrame(
            sarray, columns=["year", "week", "day"], dtype="UInt32"
        )
        if self._hasna:
            iso_calendar_df.iloc[self._isnan] = None
        return iso_calendar_df

    @property
    def weekofyear(self):
        """
        The week ordinal of the year.

        .. deprecated:: 1.1.0

        weekofyear and week have been deprecated.
        Please use DatetimeIndex.isocalendar().week instead.
        """
        warnings.warn(
            "weekofyear and week have been deprecated, please use "
            "DatetimeIndex.isocalendar().week instead, which returns "
            "a Series. To exactly reproduce the behavior of week and "
            "weekofyear and return an Index, you may call "
            "pd.Int64Index(idx.isocalendar().week)",
            FutureWarning,
            stacklevel=find_stack_level(),
        )
        week_series = self.isocalendar().week
        if week_series.hasnans:
            return week_series.to_numpy(dtype="float64", na_value=np.nan)
        return week_series.to_numpy(dtype="int64")

    week = weekofyear

    year = _field_accessor(
        "year",
        "Y",
        """
        The year of the datetime.

        Examples
        --------
        >>> datetime_series = pd.Series(
        ...     pd.date_range("2000-01-01", periods=3, freq="Y")
        ... )
        >>> datetime_series
        0   2000-12-31
        1   2001-12-31
        2   2002-12-31
        dtype: datetime64[ns]
        >>> datetime_series.dt.year
        0    2000
        1    2001
        2    2002
        dtype: int64
        """,
    )
    month = _field_accessor(
        "month",
        "M",
        """
        The month as January=1, December=12.

        Examples
        --------
        >>> datetime_series = pd.Series(
        ...     pd.date_range("2000-01-01", periods=3, freq="M")
        ... )
        >>> datetime_series
        0   2000-01-31
        1   2000-02-29
        2   2000-03-31
        dtype: datetime64[ns]
        >>> datetime_series.dt.month
        0    1
        1    2
        2    3
        dtype: int64
        """,
    )
    day = _field_accessor(
        "day",
        "D",
        """
        The day of the datetime.

        Examples
        --------
        >>> datetime_series = pd.Series(
        ...     pd.date_range("2000-01-01", periods=3, freq="D")
        ... )
        >>> datetime_series
        0   2000-01-01
        1   2000-01-02
        2   2000-01-03
        dtype: datetime64[ns]
        >>> datetime_series.dt.day
        0    1
        1    2
        2    3
        dtype: int64
        """,
    )
    hour = _field_accessor(
        "hour",
        "h",
        """
        The hours of the datetime.

        Examples
        --------
        >>> datetime_series = pd.Series(
        ...     pd.date_range("2000-01-01", periods=3, freq="h")
        ... )
        >>> datetime_series
        0   2000-01-01 00:00:00
        1   2000-01-01 01:00:00
        2   2000-01-01 02:00:00
        dtype: datetime64[ns]
        >>> datetime_series.dt.hour
        0    0
        1    1
        2    2
        dtype: int64
        """,
    )
    minute = _field_accessor(
        "minute",
        "m",
        """
        The minutes of the datetime.

        Examples
        --------
        >>> datetime_series = pd.Series(
        ...     pd.date_range("2000-01-01", periods=3, freq="T")
        ... )
        >>> datetime_series
        0   2000-01-01 00:00:00
        1   2000-01-01 00:01:00
        2   2000-01-01 00:02:00
        dtype: datetime64[ns]
        >>> datetime_series.dt.minute
        0    0
        1    1
        2    2
        dtype: int64
        """,
    )
    second = _field_accessor(
        "second",
        "s",
        """
        The seconds of the datetime.

        Examples
        --------
        >>> datetime_series = pd.Series(
        ...     pd.date_range("2000-01-01", periods=3, freq="s")
        ... )
        >>> datetime_series
        0   2000-01-01 00:00:00
        1   2000-01-01 00:00:01
        2   2000-01-01 00:00:02
        dtype: datetime64[ns]
        >>> datetime_series.dt.second
        0    0
        1    1
        2    2
        dtype: int64
        """,
    )
    microsecond = _field_accessor(
        "microsecond",
        "us",
        """
        The microseconds of the datetime.

        Examples
        --------
        >>> datetime_series = pd.Series(
        ...     pd.date_range("2000-01-01", periods=3, freq="us")
        ... )
        >>> datetime_series
        0   2000-01-01 00:00:00.000000
        1   2000-01-01 00:00:00.000001
        2   2000-01-01 00:00:00.000002
        dtype: datetime64[ns]
        >>> datetime_series.dt.microsecond
        0       0
        1       1
        2       2
        dtype: int64
        """,
    )
    nanosecond = _field_accessor(
        "nanosecond",
        "ns",
        """
        The nanoseconds of the datetime.

        Examples
        --------
        >>> datetime_series = pd.Series(
        ...     pd.date_range("2000-01-01", periods=3, freq="ns")
        ... )
        >>> datetime_series
        0   2000-01-01 00:00:00.000000000
        1   2000-01-01 00:00:00.000000001
        2   2000-01-01 00:00:00.000000002
        dtype: datetime64[ns]
        >>> datetime_series.dt.nanosecond
        0       0
        1       1
        2       2
        dtype: int64
        """,
    )
    _dayofweek_doc = """
    The day of the week with Monday=0, Sunday=6.

    Return the day of the week. It is assumed the week starts on
    Monday, which is denoted by 0 and ends on Sunday which is denoted
    by 6. This method is available on both Series with datetime
    values (using the `dt` accessor) or DatetimeIndex.

    Returns
    -------
    Series or Index
        Containing integers indicating the day number.

    See Also
    --------
    Series.dt.dayofweek : Alias.
    Series.dt.weekday : Alias.
    Series.dt.day_name : Returns the name of the day of the week.

    Examples
    --------
    >>> s = pd.date_range('2016-12-31', '2017-01-08', freq='D').to_series()
    >>> s.dt.dayofweek
    2016-12-31    5
    2017-01-01    6
    2017-01-02    0
    2017-01-03    1
    2017-01-04    2
    2017-01-05    3
    2017-01-06    4
    2017-01-07    5
    2017-01-08    6
    Freq: D, dtype: int64
    """
    day_of_week = _field_accessor("day_of_week", "dow", _dayofweek_doc)
    dayofweek = day_of_week
    weekday = day_of_week

    day_of_year = _field_accessor(
        "dayofyear",
        "doy",
        """
        The ordinal day of the year.
        """,
    )
    dayofyear = day_of_year
    quarter = _field_accessor(
        "quarter",
        "q",
        """
        The quarter of the date.
        """,
    )
    days_in_month = _field_accessor(
        "days_in_month",
        "dim",
        """
        The number of days in the month.
        """,
    )
    daysinmonth = days_in_month
    _is_month_doc = """
        Indicates whether the date is the {first_or_last} day of the month.

        Returns
        -------
        Series or array
            For Series, returns a Series with boolean values.
            For DatetimeIndex, returns a boolean array.

        See Also
        --------
        is_month_start : Return a boolean indicating whether the date
            is the first day of the month.
        is_month_end : Return a boolean indicating whether the date
            is the last day of the month.

        Examples
        --------
        This method is available on Series with datetime values under
        the ``.dt`` accessor, and directly on DatetimeIndex.

        >>> s = pd.Series(pd.date_range("2018-02-27", periods=3))
        >>> s
        0   2018-02-27
        1   2018-02-28
        2   2018-03-01
        dtype: datetime64[ns]
        >>> s.dt.is_month_start
        0    False
        1    False
        2    True
        dtype: bool
        >>> s.dt.is_month_end
        0    False
        1    True
        2    False
        dtype: bool

        >>> idx = pd.date_range("2018-02-27", periods=3)
        >>> idx.is_month_start
        array([False, False, True])
        >>> idx.is_month_end
        array([False, True, False])
    """
    is_month_start = _field_accessor(
        "is_month_start", "is_month_start", _is_month_doc.format(first_or_last="first")
    )

    is_month_end = _field_accessor(
        "is_month_end", "is_month_end", _is_month_doc.format(first_or_last="last")
    )

    is_quarter_start = _field_accessor(
        "is_quarter_start",
        "is_quarter_start",
        """
        Indicator for whether the date is the first day of a quarter.

        Returns
        -------
        is_quarter_start : Series or DatetimeIndex
            The same type as the original data with boolean values. Series will
            have the same name and index. DatetimeIndex will have the same
            name.

        See Also
        --------
        quarter : Return the quarter of the date.
        is_quarter_end : Similar property for indicating the quarter start.

        Examples
        --------
        This method is available on Series with datetime values under
        the ``.dt`` accessor, and directly on DatetimeIndex.

        >>> df = pd.DataFrame({'dates': pd.date_range("2017-03-30",
        ...                   periods=4)})
        >>> df.assign(quarter=df.dates.dt.quarter,
        ...           is_quarter_start=df.dates.dt.is_quarter_start)
               dates  quarter  is_quarter_start
        0 2017-03-30        1             False
        1 2017-03-31        1             False
        2 2017-04-01        2              True
        3 2017-04-02        2             False

        >>> idx = pd.date_range('2017-03-30', periods=4)
        >>> idx
        DatetimeIndex(['2017-03-30', '2017-03-31', '2017-04-01', '2017-04-02'],
                      dtype='datetime64[ns]', freq='D')

        >>> idx.is_quarter_start
        array([False, False,  True, False])
        """,
    )
    is_quarter_end = _field_accessor(
        "is_quarter_end",
        "is_quarter_end",
        """
        Indicator for whether the date is the last day of a quarter.

        Returns
        -------
        is_quarter_end : Series or DatetimeIndex
            The same type as the original data with boolean values. Series will
            have the same name and index. DatetimeIndex will have the same
            name.

        See Also
        --------
        quarter : Return the quarter of the date.
        is_quarter_start : Similar property indicating the quarter start.

        Examples
        --------
        This method is available on Series with datetime values under
        the ``.dt`` accessor, and directly on DatetimeIndex.

        >>> df = pd.DataFrame({'dates': pd.date_range("2017-03-30",
        ...                    periods=4)})
        >>> df.assign(quarter=df.dates.dt.quarter,
        ...           is_quarter_end=df.dates.dt.is_quarter_end)
               dates  quarter    is_quarter_end
        0 2017-03-30        1             False
        1 2017-03-31        1              True
        2 2017-04-01        2             False
        3 2017-04-02        2             False

        >>> idx = pd.date_range('2017-03-30', periods=4)
        >>> idx
        DatetimeIndex(['2017-03-30', '2017-03-31', '2017-04-01', '2017-04-02'],
                      dtype='datetime64[ns]', freq='D')

        >>> idx.is_quarter_end
        array([False,  True, False, False])
        """,
    )
    is_year_start = _field_accessor(
        "is_year_start",
        "is_year_start",
        """
        Indicate whether the date is the first day of a year.

        Returns
        -------
        Series or DatetimeIndex
            The same type as the original data with boolean values. Series will
            have the same name and index. DatetimeIndex will have the same
            name.

        See Also
        --------
        is_year_end : Similar property indicating the last day of the year.

        Examples
        --------
        This method is available on Series with datetime values under
        the ``.dt`` accessor, and directly on DatetimeIndex.

        >>> dates = pd.Series(pd.date_range("2017-12-30", periods=3))
        >>> dates
        0   2017-12-30
        1   2017-12-31
        2   2018-01-01
        dtype: datetime64[ns]

        >>> dates.dt.is_year_start
        0    False
        1    False
        2    True
        dtype: bool

        >>> idx = pd.date_range("2017-12-30", periods=3)
        >>> idx
        DatetimeIndex(['2017-12-30', '2017-12-31', '2018-01-01'],
                      dtype='datetime64[ns]', freq='D')

        >>> idx.is_year_start
        array([False, False,  True])
        """,
    )
    is_year_end = _field_accessor(
        "is_year_end",
        "is_year_end",
        """
        Indicate whether the date is the last day of the year.

        Returns
        -------
        Series or DatetimeIndex
            The same type as the original data with boolean values. Series will
            have the same name and index. DatetimeIndex will have the same
            name.

        See Also
        --------
        is_year_start : Similar property indicating the start of the year.

        Examples
        --------
        This method is available on Series with datetime values under
        the ``.dt`` accessor, and directly on DatetimeIndex.

        >>> dates = pd.Series(pd.date_range("2017-12-30", periods=3))
        >>> dates
        0   2017-12-30
        1   2017-12-31
        2   2018-01-01
        dtype: datetime64[ns]

        >>> dates.dt.is_year_end
        0    False
        1     True
        2    False
        dtype: bool

        >>> idx = pd.date_range("2017-12-30", periods=3)
        >>> idx
        DatetimeIndex(['2017-12-30', '2017-12-31', '2018-01-01'],
                      dtype='datetime64[ns]', freq='D')

        >>> idx.is_year_end
        array([False,  True, False])
        """,
    )
    is_leap_year = _field_accessor(
        "is_leap_year",
        "is_leap_year",
        """
        Boolean indicator if the date belongs to a leap year.

        A leap year is a year, which has 366 days (instead of 365) including
        29th of February as an intercalary day.
        Leap years are years which are multiples of four with the exception
        of years divisible by 100 but not by 400.

        Returns
        -------
        Series or ndarray
             Booleans indicating if dates belong to a leap year.

        Examples
        --------
        This method is available on Series with datetime values under
        the ``.dt`` accessor, and directly on DatetimeIndex.

        >>> idx = pd.date_range("2012-01-01", "2015-01-01", freq="Y")
        >>> idx
        DatetimeIndex(['2012-12-31', '2013-12-31', '2014-12-31'],
                      dtype='datetime64[ns]', freq='A-DEC')
        >>> idx.is_leap_year
        array([ True, False, False])

        >>> dates_series = pd.Series(idx)
        >>> dates_series
        0   2012-12-31
        1   2013-12-31
        2   2014-12-31
        dtype: datetime64[ns]
        >>> dates_series.dt.is_leap_year
        0     True
        1    False
        2    False
        dtype: bool
        """,
    )

    def to_julian_date(self) -> npt.NDArray[np.float64]:
        """
        Convert Datetime Array to float64 ndarray of Julian Dates.
        0 Julian date is noon January 1, 4713 BC.
        https://en.wikipedia.org/wiki/Julian_day
        """

        # http://mysite.verizon.net/aesir_research/date/jdalg2.htm
        year = np.asarray(self.year)
        month = np.asarray(self.month)
        day = np.asarray(self.day)
        testarr = month < 3
        year[testarr] -= 1
        month[testarr] += 12
        return (
            day
            + np.fix((153 * month - 457) / 5)
            + 365 * year
            + np.floor(year / 4)
            - np.floor(year / 100)
            + np.floor(year / 400)
            + 1_721_118.5
            + (
                self.hour
                + self.minute / 60
                + self.second / 3600
                + self.microsecond / 3600 / 10**6
                + self.nanosecond / 3600 / 10**9
            )
            / 24
        )

    # -----------------------------------------------------------------
    # Reductions

    def std(
        self,
        axis=None,
        dtype=None,
        out=None,
        ddof: int = 1,
        keepdims: bool = False,
        skipna: bool = True,
    ):
        """
        Return sample standard deviation over requested axis.

        Normalized by N-1 by default. This can be changed using the ddof argument

        Parameters
        ----------
        axis : int optional, default None
            Axis for the function to be applied on.
            For `Series` this parameter is unused and defaults to `None`.
        ddof : int, default 1
            Degrees of Freedom. The divisor used in calculations is N - ddof,
            where N represents the number of elements.
        skipna : bool, default True
            Exclude NA/null values. If an entire row/column is NA, the result will be
            NA.

        Returns
        -------
        Timedelta
        """
        # Because std is translation-invariant, we can get self.std
        #  by calculating (self - Timestamp(0)).std, and we can do it
        #  without creating a copy by using a view on self._ndarray
        from pandas.core.arrays import TimedeltaArray

        # Find the td64 dtype with the same resolution as our dt64 dtype
        dtype_str = self._ndarray.dtype.name.replace("datetime64", "timedelta64")
        dtype = np.dtype(dtype_str)

        tda = TimedeltaArray._simple_new(self._ndarray.view(dtype), dtype=dtype)

        return tda.std(axis=axis, out=out, ddof=ddof, keepdims=keepdims, skipna=skipna)


# -------------------------------------------------------------------
# Constructor Helpers


def sequence_to_datetimes(data) -> DatetimeArray:
    """
    Parse/convert the passed data to either DatetimeArray or np.ndarray[object].
    """
    result, tz, freq = _sequence_to_dt64ns(
        data,
<<<<<<< HEAD
        require_iso8601=require_iso8601,
=======
        allow_mixed=True,
>>>>>>> 30589f72
    )

    unit = np.datetime_data(result.dtype)[0]
    dtype = tz_to_dtype(tz, unit)
    dta = DatetimeArray._simple_new(result, freq=freq, dtype=dtype)
    return dta


def _sequence_to_dt64ns(
    data,
    *,
    copy: bool = False,
    tz: tzinfo | None = None,
    dayfirst: bool = False,
    yearfirst: bool = False,
    ambiguous: TimeAmbiguous = "raise",
    require_iso8601: bool = False,
):
    """
    Parameters
    ----------
    data : list-like
    copy : bool, default False
    tz : tzinfo or None, default None
    dayfirst : bool, default False
    yearfirst : bool, default False
    ambiguous : str, bool, or arraylike, default 'raise'
        See pandas._libs.tslibs.tzconversion.tz_localize_to_utc.
    require_iso8601 : bool, default False
        Only consider ISO-8601 formats when parsing strings.

    Returns
    -------
    result : numpy.ndarray
        The sequence converted to a numpy array with dtype ``datetime64[ns]``.
    tz : tzinfo or None
        Either the user-provided tzinfo or one inferred from the data.
    inferred_freq : Tick or None
        The inferred frequency of the sequence.

    Raises
    ------
    TypeError : PeriodDType data is passed
    """
    inferred_freq = None

    data, copy = dtl.ensure_arraylike_for_datetimelike(
        data, copy, cls_name="DatetimeArray"
    )

    if isinstance(data, DatetimeArray):
        inferred_freq = data.freq

    # By this point we are assured to have either a numpy array or Index
    data, copy = maybe_convert_dtype(data, copy, tz=tz)
    data_dtype = getattr(data, "dtype", None)

    if (
        is_object_dtype(data_dtype)
        or is_string_dtype(data_dtype)
        or is_sparse(data_dtype)
    ):
        # TODO: We do not have tests specific to string-dtypes,
        #  also complex or categorical or other extension
        copy = False
        if lib.infer_dtype(data, skipna=False) == "integer":
            data = data.astype(np.int64)
        else:
            # data comes back here as either i8 to denote UTC timestamps
            #  or M8[ns] to denote wall times
            data, inferred_tz = objects_to_datetime64ns(
                data,
                dayfirst=dayfirst,
                yearfirst=yearfirst,
                allow_object=False,
                require_iso8601=require_iso8601,
            )
            if tz and inferred_tz:
                #  two timezones: convert to intended from base UTC repr
                if data.dtype == "i8":
                    # GH#42505
                    # by convention, these are _already_ UTC, e.g
                    return data.view(DT64NS_DTYPE), tz, None

                if timezones.is_utc(tz):
                    # Fastpath, avoid copy made in tzconversion
                    utc_vals = data.view("i8")
                else:
                    utc_vals = tz_convert_from_utc(data.view("i8"), tz)
                data = utc_vals.view(DT64NS_DTYPE)
            elif inferred_tz:
                tz = inferred_tz

        data_dtype = data.dtype

    # `data` may have originally been a Categorical[datetime64[ns, tz]],
    # so we need to handle these types.
    if is_datetime64tz_dtype(data_dtype):
        # DatetimeArray -> ndarray
        tz = _maybe_infer_tz(tz, data.tz)
        result = data._ndarray

    elif is_datetime64_dtype(data_dtype):
        # tz-naive DatetimeArray or ndarray[datetime64]
        data = getattr(data, "_ndarray", data)
        new_dtype = data.dtype
        data_unit = get_unit_from_dtype(new_dtype)
        if not is_supported_unit(data_unit):
            # Cast to the nearest supported unit, generally "s"
            new_reso = get_supported_reso(data_unit)
            new_unit = npy_unit_to_abbrev(new_reso)
            new_dtype = np.dtype(f"M8[{new_unit}]")
            data = astype_overflowsafe(data, dtype=new_dtype, copy=False)
            copy = False

        if data.dtype.byteorder == ">":
            # TODO: better way to handle this?  non-copying alternative?
            #  without this, test_constructor_datetime64_bigendian fails
            data = data.astype(data.dtype.newbyteorder("<"))
            new_dtype = data.dtype
            copy = False

        if tz is not None:
            # Convert tz-naive to UTC
            # TODO: if tz is UTC, are there situations where we *don't* want a
            #  copy?  tz_localize_to_utc always makes one.
            shape = data.shape
            if data.ndim > 1:
                data = data.ravel()

            data = tzconversion.tz_localize_to_utc(
                data.view("i8"), tz, ambiguous=ambiguous, creso=data_unit
            )
            data = data.view(new_dtype)
            data = data.reshape(shape)

        assert data.dtype == new_dtype, data.dtype
        result = data

    else:
        # must be integer dtype otherwise
        # assume this data are epoch timestamps
        if data.dtype != INT64_DTYPE:
            data = data.astype(np.int64, copy=False)
        result = data.view(DT64NS_DTYPE)

    if copy:
        result = result.copy()

    assert isinstance(result, np.ndarray), type(result)
    assert result.dtype.kind == "M"
    assert result.dtype != "M8"
    assert is_supported_unit(get_unit_from_dtype(result.dtype))
    return result, tz, inferred_freq


def objects_to_datetime64ns(
    data: np.ndarray,
    dayfirst,
    yearfirst,
    utc: bool = False,
    errors: DateTimeErrorChoices = "raise",
    require_iso8601: bool = False,
    allow_object: bool = False,
):
    """
    Convert data to array of timestamps.

    Parameters
    ----------
    data : np.ndarray[object]
    dayfirst : bool
    yearfirst : bool
    utc : bool, default False
        Whether to convert timezone-aware timestamps to UTC.
    errors : {'raise', 'ignore', 'coerce'}
    require_iso8601 : bool, default False
    allow_object : bool
        Whether to return an object-dtype ndarray instead of raising if the
        data contains more than one timezone.

    Returns
    -------
    result : ndarray
        np.int64 dtype if returned values represent UTC timestamps
        np.datetime64[ns] if returned values represent wall times
        object if mixed timezones
    inferred_tz : tzinfo or None

    Raises
    ------
    ValueError : if data cannot be converted to datetimes
    """
    assert errors in ["raise", "ignore", "coerce"]

    # if str-dtype, convert
    data = np.array(data, copy=False, dtype=np.object_)

    flags = data.flags
    order: Literal["F", "C"] = "F" if flags.f_contiguous else "C"
    try:
        result, tz_parsed = tslib.array_to_datetime(
            data.ravel("K"),
            errors=errors,
            utc=utc,
            dayfirst=dayfirst,
            yearfirst=yearfirst,
            require_iso8601=require_iso8601,
        )
        result = result.reshape(data.shape, order=order)
    except OverflowError as err:
        # Exception is raised when a part of date is greater than 32 bit signed int
        raise OutOfBoundsDatetime("Out of bounds nanosecond timestamp") from err

    if tz_parsed is not None:
        # We can take a shortcut since the datetime64 numpy array
        #  is in UTC
        # Return i8 values to denote unix timestamps
        return result.view("i8"), tz_parsed
    elif is_datetime64_dtype(result):
        # returning M8[ns] denotes wall-times; since tz is None
        #  the distinction is a thin one
        return result, tz_parsed
    elif is_object_dtype(result):
        # GH#23675 when called via `pd.to_datetime`, returning an object-dtype
        #  array is allowed.  When called via `pd.DatetimeIndex`, we can
        #  only accept datetime64 dtype, so raise TypeError if object-dtype
        #  is returned, as that indicates the values can be recognized as
        #  datetimes but they have conflicting timezones/awareness
        if allow_object:
            return result, tz_parsed
        raise TypeError(result)
    else:  # pragma: no cover
        # GH#23675 this TypeError should never be hit, whereas the TypeError
        #  in the object-dtype branch above is reachable.
        raise TypeError(result)


def maybe_convert_dtype(data, copy: bool, tz: tzinfo | None = None):
    """
    Convert data based on dtype conventions, issuing deprecation warnings
    or errors where appropriate.

    Parameters
    ----------
    data : np.ndarray or pd.Index
    copy : bool
    tz : tzinfo or None, default None

    Returns
    -------
    data : np.ndarray or pd.Index
    copy : bool

    Raises
    ------
    TypeError : PeriodDType data is passed
    """
    if not hasattr(data, "dtype"):
        # e.g. collections.deque
        return data, copy

    if is_float_dtype(data.dtype):
        # Note: we must cast to datetime64[ns] here in order to treat these
        #  as wall-times instead of UTC timestamps.
        data = data.astype(DT64NS_DTYPE)
        copy = False
        if (
            tz is not None
            and len(data) > 0
            and not timezones.is_utc(timezones.maybe_get_tz(tz))
        ):
            # GH#23675, GH#45573 deprecate to treat symmetrically with integer dtypes
            warnings.warn(
                "The behavior of DatetimeArray._from_sequence with a timezone-aware "
                "dtype and floating-dtype data is deprecated. In a future version, "
                "this data will be interpreted as nanosecond UTC timestamps "
                "instead of wall-times, matching the behavior with integer dtypes. "
                "To retain the old behavior, explicitly cast to 'datetime64[ns]' "
                "before passing the data to pandas. To get the future behavior, "
                "first cast to 'int64'.",
                FutureWarning,
                stacklevel=find_stack_level(),
            )

    elif is_timedelta64_dtype(data.dtype) or is_bool_dtype(data.dtype):
        # GH#29794 enforcing deprecation introduced in GH#23539
        raise TypeError(f"dtype {data.dtype} cannot be converted to datetime64[ns]")
    elif is_period_dtype(data.dtype):
        # Note: without explicitly raising here, PeriodIndex
        #  test_setops.test_join_does_not_recur fails
        raise TypeError(
            "Passing PeriodDtype data is invalid. Use `data.to_timestamp()` instead"
        )

    elif is_extension_array_dtype(data.dtype) and not is_datetime64tz_dtype(data.dtype):
        # TODO: We have no tests for these
        data = np.array(data, dtype=np.object_)
        copy = False

    return data, copy


# -------------------------------------------------------------------
# Validation and Inference


def _maybe_infer_tz(tz: tzinfo | None, inferred_tz: tzinfo | None) -> tzinfo | None:
    """
    If a timezone is inferred from data, check that it is compatible with
    the user-provided timezone, if any.

    Parameters
    ----------
    tz : tzinfo or None
    inferred_tz : tzinfo or None

    Returns
    -------
    tz : tzinfo or None

    Raises
    ------
    TypeError : if both timezones are present but do not match
    """
    if tz is None:
        tz = inferred_tz
    elif inferred_tz is None:
        pass
    elif not timezones.tz_compare(tz, inferred_tz):
        raise TypeError(
            f"data is already tz-aware {inferred_tz}, unable to "
            f"set specified tz: {tz}"
        )
    return tz


def _validate_dt64_dtype(dtype):
    """
    Check that a dtype, if passed, represents either a numpy datetime64[ns]
    dtype or a pandas DatetimeTZDtype.

    Parameters
    ----------
    dtype : object

    Returns
    -------
    dtype : None, numpy.dtype, or DatetimeTZDtype

    Raises
    ------
    ValueError : invalid dtype

    Notes
    -----
    Unlike validate_tz_from_dtype, this does _not_ allow non-existent
    tz errors to go through
    """
    if dtype is not None:
        dtype = pandas_dtype(dtype)
        if is_dtype_equal(dtype, np.dtype("M8")):
            # no precision, disallowed GH#24806
            msg = (
                "Passing in 'datetime64' dtype with no precision is not allowed. "
                "Please pass in 'datetime64[ns]' instead."
            )
            raise ValueError(msg)

        if (
            isinstance(dtype, np.dtype)
            and (dtype.kind != "M" or not is_supported_unit(get_unit_from_dtype(dtype)))
        ) or not isinstance(dtype, (np.dtype, DatetimeTZDtype)):
            raise ValueError(
                f"Unexpected value for 'dtype': '{dtype}'. "
                "Must be 'datetime64[s]', 'datetime64[ms]', 'datetime64[us]', "
                "'datetime64[ns]' or DatetimeTZDtype'."
            )

        if getattr(dtype, "tz", None):
            # https://github.com/pandas-dev/pandas/issues/18595
            # Ensure that we have a standard timezone for pytz objects.
            # Without this, things like adding an array of timedeltas and
            # a  tz-aware Timestamp (with a tz specific to its datetime) will
            # be incorrect(ish?) for the array as a whole
            dtype = cast(DatetimeTZDtype, dtype)
            dtype = DatetimeTZDtype(tz=timezones.tz_standardize(dtype.tz))

    return dtype


def validate_tz_from_dtype(
    dtype, tz: tzinfo | None, explicit_tz_none: bool = False
) -> tzinfo | None:
    """
    If the given dtype is a DatetimeTZDtype, extract the implied
    tzinfo object from it and check that it does not conflict with the given
    tz.

    Parameters
    ----------
    dtype : dtype, str
    tz : None, tzinfo
    explicit_tz_none : bool, default False
        Whether tz=None was passed explicitly, as opposed to lib.no_default.

    Returns
    -------
    tz : consensus tzinfo

    Raises
    ------
    ValueError : on tzinfo mismatch
    """
    if dtype is not None:
        if isinstance(dtype, str):
            try:
                dtype = DatetimeTZDtype.construct_from_string(dtype)
            except TypeError:
                # Things like `datetime64[ns]`, which is OK for the
                # constructors, but also nonsense, which should be validated
                # but not by us. We *do* allow non-existent tz errors to
                # go through
                pass
        dtz = getattr(dtype, "tz", None)
        if dtz is not None:
            if tz is not None and not timezones.tz_compare(tz, dtz):
                raise ValueError("cannot supply both a tz and a dtype with a tz")
            elif explicit_tz_none:
                raise ValueError("Cannot pass both a timezone-aware dtype and tz=None")
            tz = dtz

        if tz is not None and is_datetime64_dtype(dtype):
            # We also need to check for the case where the user passed a
            #  tz-naive dtype (i.e. datetime64[ns])
            if tz is not None and not timezones.tz_compare(tz, dtz):
                raise ValueError(
                    "cannot supply both a tz and a "
                    "timezone-naive dtype (i.e. datetime64[ns])"
                )

    return tz


def _infer_tz_from_endpoints(
    start: Timestamp, end: Timestamp, tz: tzinfo | None
) -> tzinfo | None:
    """
    If a timezone is not explicitly given via `tz`, see if one can
    be inferred from the `start` and `end` endpoints.  If more than one
    of these inputs provides a timezone, require that they all agree.

    Parameters
    ----------
    start : Timestamp
    end : Timestamp
    tz : tzinfo or None

    Returns
    -------
    tz : tzinfo or None

    Raises
    ------
    TypeError : if start and end timezones do not agree
    """
    try:
        inferred_tz = timezones.infer_tzinfo(start, end)
    except AssertionError as err:
        # infer_tzinfo raises AssertionError if passed mismatched timezones
        raise TypeError(
            "Start and end cannot both be tz-aware with different timezones"
        ) from err

    inferred_tz = timezones.maybe_get_tz(inferred_tz)
    tz = timezones.maybe_get_tz(tz)

    if tz is not None and inferred_tz is not None:
        if not timezones.tz_compare(inferred_tz, tz):
            raise AssertionError("Inferred time zone not equal to passed time zone")

    elif inferred_tz is not None:
        tz = inferred_tz

    return tz


def _maybe_normalize_endpoints(
    start: Timestamp | None, end: Timestamp | None, normalize: bool
):

    if normalize:
        if start is not None:
            start = start.normalize()

        if end is not None:
            end = end.normalize()

    return start, end


def _maybe_localize_point(ts, is_none, is_not_none, freq, tz, ambiguous, nonexistent):
    """
    Localize a start or end Timestamp to the timezone of the corresponding
    start or end Timestamp

    Parameters
    ----------
    ts : start or end Timestamp to potentially localize
    is_none : argument that should be None
    is_not_none : argument that should not be None
    freq : Tick, DateOffset, or None
    tz : str, timezone object or None
    ambiguous: str, localization behavior for ambiguous times
    nonexistent: str, localization behavior for nonexistent times

    Returns
    -------
    ts : Timestamp
    """
    # Make sure start and end are timezone localized if:
    # 1) freq = a Timedelta-like frequency (Tick)
    # 2) freq = None i.e. generating a linspaced range
    if is_none is None and is_not_none is not None:
        # Note: We can't ambiguous='infer' a singular ambiguous time; however,
        # we have historically defaulted ambiguous=False
        ambiguous = ambiguous if ambiguous != "infer" else False
        localize_args = {"ambiguous": ambiguous, "nonexistent": nonexistent, "tz": None}
        if isinstance(freq, Tick) or freq is None:
            localize_args["tz"] = tz
        ts = ts.tz_localize(**localize_args)
    return ts


def _generate_range(
    start: Timestamp | None,
    end: Timestamp | None,
    periods: int | None,
    offset: BaseOffset,
):
    """
    Generates a sequence of dates corresponding to the specified time
    offset. Similar to dateutil.rrule except uses pandas DateOffset
    objects to represent time increments.

    Parameters
    ----------
    start : Timestamp or None
    end : Timestamp or None
    periods : int or None
    offset : DateOffset,

    Notes
    -----
    * This method is faster for generating weekdays than dateutil.rrule
    * At least two of (start, end, periods) must be specified.
    * If both start and end are specified, the returned dates will
    satisfy start <= date <= end.

    Returns
    -------
    dates : generator object
    """
    offset = to_offset(offset)

    # Argument 1 to "Timestamp" has incompatible type "Optional[Timestamp]";
    # expected "Union[integer[Any], float, str, date, datetime64]"
    start = Timestamp(start)  # type: ignore[arg-type]
    # Non-overlapping identity check (left operand type: "Timestamp", right
    # operand type: "NaTType")
    start = start if start is not NaT else None  # type: ignore[comparison-overlap]
    # Argument 1 to "Timestamp" has incompatible type "Optional[Timestamp]";
    # expected "Union[integer[Any], float, str, date, datetime64]"
    end = Timestamp(end)  # type: ignore[arg-type]
    # Non-overlapping identity check (left operand type: "Timestamp", right
    # operand type: "NaTType")
    end = end if end is not NaT else None  # type: ignore[comparison-overlap]

    if start and not offset.is_on_offset(start):
        # Incompatible types in assignment (expression has type "datetime",
        # variable has type "Optional[Timestamp]")
        start = offset.rollforward(start)  # type: ignore[assignment]

    elif end and not offset.is_on_offset(end):
        # Incompatible types in assignment (expression has type "datetime",
        # variable has type "Optional[Timestamp]")
        end = offset.rollback(end)  # type: ignore[assignment]

    # Unsupported operand types for < ("Timestamp" and "None")
    if periods is None and end < start and offset.n >= 0:  # type: ignore[operator]
        end = None
        periods = 0

    if end is None:
        # error: No overload variant of "__radd__" of "BaseOffset" matches
        # argument type "None"
        end = start + (periods - 1) * offset  # type: ignore[operator]

    if start is None:
        # error: No overload variant of "__radd__" of "BaseOffset" matches
        # argument type "None"
        start = end - (periods - 1) * offset  # type: ignore[operator]

    start = cast(Timestamp, start)
    end = cast(Timestamp, end)

    cur = start
    if offset.n >= 0:
        while cur <= end:
            yield cur

            if cur == end:
                # GH#24252 avoid overflows by not performing the addition
                # in offset.apply unless we have to
                break

            # faster than cur + offset
            next_date = offset._apply(cur)
            if next_date <= cur:
                raise ValueError(f"Offset {offset} did not increment date")
            cur = next_date
    else:
        while cur >= end:
            yield cur

            if cur == end:
                # GH#24252 avoid overflows by not performing the addition
                # in offset.apply unless we have to
                break

            # faster than cur + offset
            next_date = offset._apply(cur)
            if next_date >= cur:
                raise ValueError(f"Offset {offset} did not decrement date")
            cur = next_date<|MERGE_RESOLUTION|>--- conflicted
+++ resolved
@@ -1989,14 +1989,7 @@
     """
     Parse/convert the passed data to either DatetimeArray or np.ndarray[object].
     """
-    result, tz, freq = _sequence_to_dt64ns(
-        data,
-<<<<<<< HEAD
-        require_iso8601=require_iso8601,
-=======
-        allow_mixed=True,
->>>>>>> 30589f72
-    )
+    result, tz, freq = _sequence_to_dt64ns(data)
 
     unit = np.datetime_data(result.dtype)[0]
     dtype = tz_to_dtype(tz, unit)
