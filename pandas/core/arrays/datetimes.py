--- conflicted
+++ resolved
@@ -111,7 +111,6 @@
             new_values[mask] = iNaT
         return new_values.view('timedelta64[ns]')
 
-<<<<<<< HEAD
     # -----------------------------------------------------------------
     # Timezone Conversion and Localization Methods
 
@@ -130,7 +129,7 @@
         reverse = np.empty(n, dtype=np.int_)
         reverse.put(indexer, np.arange(n))
         return result.take(reverse)
-=======
+
     # ----------------------------------------------------------------
     # Conversion Methods - Vectorized analogues of Timedelta methods
 
@@ -143,5 +142,4 @@
         -------
         datetimes : ndarray
         """
-        return tslib.ints_to_pydatetime(self.asi8, tz=self.tz)
->>>>>>> 9b247706
+        return tslib.ints_to_pydatetime(self.asi8, tz=self.tz)