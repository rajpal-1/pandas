from datetime import datetime, time, timedelta, tzinfo
from typing import Optional, Union, cast
import warnings

import numpy as np

from pandas._libs import lib, tslib
from pandas._libs.tslibs import (
    BaseOffset,
    NaT,
    NaTType,
    Resolution,
    Timestamp,
    conversion,
    fields,
    get_resolution,
    iNaT,
    ints_to_pydatetime,
    is_date_array_normalized,
    normalize_i8_timestamps,
    timezones,
    to_offset,
    tzconversion,
)
from pandas.errors import PerformanceWarning

from pandas.core.dtypes.common import (
    DT64NS_DTYPE,
    INT64_DTYPE,
    is_bool_dtype,
    is_categorical_dtype,
    is_datetime64_any_dtype,
    is_datetime64_dtype,
    is_datetime64_ns_dtype,
    is_datetime64tz_dtype,
    is_dtype_equal,
    is_extension_array_dtype,
    is_float_dtype,
    is_object_dtype,
    is_period_dtype,
    is_string_dtype,
    is_timedelta64_dtype,
    pandas_dtype,
)
from pandas.core.dtypes.dtypes import DatetimeTZDtype
from pandas.core.dtypes.generic import ABCIndexClass, ABCPandasArray, ABCSeries
from pandas.core.dtypes.missing import isna

from pandas.core.algorithms import checked_add_with_arr
from pandas.core.arrays import datetimelike as dtl
from pandas.core.arrays._ranges import generate_regular_range
import pandas.core.common as com

from pandas.tseries.frequencies import get_period_alias
from pandas.tseries.offsets import BDay, Day, Tick

_midnight = time(0, 0)


def tz_to_dtype(tz):
    """
    Return a datetime64[ns] dtype appropriate for the given timezone.

    Parameters
    ----------
    tz : tzinfo or None

    Returns
    -------
    np.dtype or Datetime64TZDType
    """
    if tz is None:
        return DT64NS_DTYPE
    else:
        return DatetimeTZDtype(tz=tz)


def _field_accessor(name, field, docstring=None):
    def f(self):
        values = self._local_timestamps()

        if field in self._bool_ops:
            if field.endswith(("start", "end")):
                freq = self.freq
                month_kw = 12
                if freq:
                    kwds = freq.kwds
                    month_kw = kwds.get("startingMonth", kwds.get("month", 12))

                result = fields.get_start_end_field(
                    values, field, self.freqstr, month_kw
                )
            else:
                result = fields.get_date_field(values, field)

            # these return a boolean by-definition
            return result

        if field in self._object_ops:
            result = fields.get_date_name_field(values, field)
            result = self._maybe_mask_results(result, fill_value=None)

        else:
            result = fields.get_date_field(values, field)
            result = self._maybe_mask_results(
                result, fill_value=None, convert="float64"
            )

        return result

    f.__name__ = name
    f.__doc__ = docstring
    return property(f)


<<<<<<< HEAD
class DatetimeArray(dtl.TimelikeOps, dtl.DatetimeLikeArrayMixin, dtl.DatelikeOps):
=======
class DatetimeArray(dtl.TimelikeOps, dtl.DatelikeOps):
>>>>>>> 5abc06fb
    """
    Pandas ExtensionArray for tz-naive or tz-aware datetime data.

    .. versionadded:: 0.24.0

    .. warning::

       DatetimeArray is currently experimental, and its API may change
       without warning. In particular, :attr:`DatetimeArray.dtype` is
       expected to change to always be an instance of an ``ExtensionDtype``
       subclass.

    Parameters
    ----------
    values : Series, Index, DatetimeArray, ndarray
        The datetime data.

        For DatetimeArray `values` (or a Series or Index boxing one),
        `dtype` and `freq` will be extracted from `values`.

    dtype : numpy.dtype or DatetimeTZDtype
        Note that the only NumPy dtype allowed is 'datetime64[ns]'.
    freq : str or Offset, optional
        The frequency.
    copy : bool, default False
        Whether to copy the underlying array of values.

    Attributes
    ----------
    None

    Methods
    -------
    None
    """

    _typ = "datetimearray"
    _scalar_type = Timestamp
    _recognized_scalars = (datetime, np.datetime64)
    _is_recognized_dtype = is_datetime64_any_dtype
    _infer_matches = ("datetime", "datetime64", "date")

    # define my properties & methods for delegation
    _bool_ops = [
        "is_month_start",
        "is_month_end",
        "is_quarter_start",
        "is_quarter_end",
        "is_year_start",
        "is_year_end",
        "is_leap_year",
    ]
    _object_ops = ["freq", "tz"]
    _field_ops = [
        "year",
        "month",
        "day",
        "hour",
        "minute",
        "second",
        "weekofyear",
        "week",
        "weekday",
        "dayofweek",
        "day_of_week",
        "dayofyear",
        "day_of_year",
        "quarter",
        "days_in_month",
        "daysinmonth",
        "microsecond",
        "nanosecond",
    ]
    _other_ops = ["date", "time", "timetz"]
    _datetimelike_ops = _field_ops + _object_ops + _bool_ops + _other_ops
    _datetimelike_methods = [
        "to_period",
        "tz_localize",
        "tz_convert",
        "normalize",
        "strftime",
        "round",
        "floor",
        "ceil",
        "month_name",
        "day_name",
    ]

    # ndim is inherited from ExtensionArray, must exist to ensure
    #  Timestamp.__richcmp__(DateTimeArray) operates pointwise

    # ensure that operations with numpy arrays defer to our implementation
    __array_priority__ = 1000

    # -----------------------------------------------------------------
    # Constructors

    _dtype: Union[np.dtype, DatetimeTZDtype]
    _freq = None

    def __init__(self, values, dtype=DT64NS_DTYPE, freq=None, copy=False):
        if isinstance(values, (ABCSeries, ABCIndexClass)):
            values = values._values

        inferred_freq = getattr(values, "_freq", None)

        if isinstance(values, type(self)):
            # validation
            dtz = getattr(dtype, "tz", None)
            if dtz and values.tz is None:
                dtype = DatetimeTZDtype(tz=dtype.tz)
            elif dtz and values.tz:
                if not timezones.tz_compare(dtz, values.tz):
                    msg = (
                        "Timezone of the array and 'dtype' do not match. "
                        f"'{dtz}' != '{values.tz}'"
                    )
                    raise TypeError(msg)
            elif values.tz:
                dtype = values.dtype

            if freq is None:
                freq = values.freq
            values = values._data

        if not isinstance(values, np.ndarray):
            raise ValueError(
                f"Unexpected type '{type(values).__name__}'. 'values' must be "
                "a DatetimeArray ndarray, or Series or Index containing one of those."
            )
        if values.ndim not in [1, 2]:
            raise ValueError("Only 1-dimensional input arrays are supported.")

        if values.dtype == "i8":
            # for compat with datetime/timedelta/period shared methods,
            #  we can sometimes get here with int64 values.  These represent
            #  nanosecond UTC (or tz-naive) unix timestamps
            values = values.view(DT64NS_DTYPE)

        if values.dtype != DT64NS_DTYPE:
            raise ValueError(
                "The dtype of 'values' is incorrect. Must be 'datetime64[ns]'. "
                f"Got {values.dtype} instead."
            )

        dtype = _validate_dt64_dtype(dtype)

        if freq == "infer":
            raise ValueError(
                "Frequency inference not allowed in DatetimeArray.__init__. "
                "Use 'pd.array()' instead."
            )

        if copy:
            values = values.copy()
        if freq:
            freq = to_offset(freq)
        if getattr(dtype, "tz", None):
            # https://github.com/pandas-dev/pandas/issues/18595
            # Ensure that we have a standard timezone for pytz objects.
            # Without this, things like adding an array of timedeltas and
            # a  tz-aware Timestamp (with a tz specific to its datetime) will
            # be incorrect(ish?) for the array as a whole
            dtype = DatetimeTZDtype(tz=timezones.tz_standardize(dtype.tz))

        self._data = values
        self._dtype = dtype
        self._freq = freq

        if inferred_freq is None and freq is not None:
            type(self)._validate_frequency(self, freq)

    @classmethod
    def _simple_new(
        cls, values, freq: Optional[BaseOffset] = None, dtype=DT64NS_DTYPE
    ) -> "DatetimeArray":
        assert isinstance(values, np.ndarray)
        if values.dtype != DT64NS_DTYPE:
            assert values.dtype == "i8"
            values = values.view(DT64NS_DTYPE)

        result = object.__new__(cls)
        result._data = values
        result._freq = freq
        result._dtype = dtype
        return result

    @classmethod
    def _from_sequence(cls, scalars, *, dtype=None, copy: bool = False):
        return cls._from_sequence_not_strict(scalars, dtype=dtype, copy=copy)

    @classmethod
    def _from_sequence_not_strict(
        cls,
        data,
        dtype=None,
        copy=False,
        tz=None,
        freq=lib.no_default,
        dayfirst=False,
        yearfirst=False,
        ambiguous="raise",
    ):
        explicit_none = freq is None
        freq = freq if freq is not lib.no_default else None

        freq, freq_infer = dtl.maybe_infer_freq(freq)

        subarr, tz, inferred_freq = sequence_to_dt64ns(
            data,
            dtype=dtype,
            copy=copy,
            tz=tz,
            dayfirst=dayfirst,
            yearfirst=yearfirst,
            ambiguous=ambiguous,
        )

        freq, freq_infer = dtl.validate_inferred_freq(freq, inferred_freq, freq_infer)
        if explicit_none:
            freq = None

        dtype = tz_to_dtype(tz)
        result = cls._simple_new(subarr, freq=freq, dtype=dtype)

        if inferred_freq is None and freq is not None:
            # this condition precludes `freq_infer`
            cls._validate_frequency(result, freq, ambiguous=ambiguous)

        elif freq_infer:
            # Set _freq directly to bypass duplicative _validate_frequency
            # check.
            result._freq = to_offset(result.inferred_freq)

        return result

    @classmethod
    def _generate_range(
        cls,
        start,
        end,
        periods,
        freq,
        tz=None,
        normalize=False,
        ambiguous="raise",
        nonexistent="raise",
        closed=None,
    ):

        periods = dtl.validate_periods(periods)
        if freq is None and any(x is None for x in [periods, start, end]):
            raise ValueError("Must provide freq argument if no data is supplied")

        if com.count_not_none(start, end, periods, freq) != 3:
            raise ValueError(
                "Of the four parameters: start, end, periods, "
                "and freq, exactly three must be specified"
            )
        freq = to_offset(freq)

        if start is not None:
            start = Timestamp(start)

        if end is not None:
            end = Timestamp(end)

        if start is NaT or end is NaT:
            raise ValueError("Neither `start` nor `end` can be NaT")

        left_closed, right_closed = dtl.validate_endpoints(closed)
        start, end, _normalized = _maybe_normalize_endpoints(start, end, normalize)
        tz = _infer_tz_from_endpoints(start, end, tz)

        if tz is not None:
            # Localize the start and end arguments
            start_tz = None if start is None else start.tz
            end_tz = None if end is None else end.tz
            start = _maybe_localize_point(
                start, start_tz, start, freq, tz, ambiguous, nonexistent
            )
            end = _maybe_localize_point(
                end, end_tz, end, freq, tz, ambiguous, nonexistent
            )
        if freq is not None:
            # We break Day arithmetic (fixed 24 hour) here and opt for
            # Day to mean calendar day (23/24/25 hour). Therefore, strip
            # tz info from start and day to avoid DST arithmetic
            if isinstance(freq, Day):
                if start is not None:
                    start = start.tz_localize(None)
                if end is not None:
                    end = end.tz_localize(None)

            if isinstance(freq, Tick):
                values = generate_regular_range(start, end, periods, freq)
            else:
                xdr = generate_range(start=start, end=end, periods=periods, offset=freq)
                values = np.array([x.value for x in xdr], dtype=np.int64)

            _tz = start.tz if start is not None else end.tz
            index = cls._simple_new(values, freq=freq, dtype=tz_to_dtype(_tz))

            if tz is not None and index.tz is None:
                arr = tzconversion.tz_localize_to_utc(
                    index.asi8, tz, ambiguous=ambiguous, nonexistent=nonexistent
                )

                index = cls(arr)

                # index is localized datetime64 array -> have to convert
                # start/end as well to compare
                if start is not None:
                    start = start.tz_localize(tz, ambiguous, nonexistent).asm8
                if end is not None:
                    end = end.tz_localize(tz, ambiguous, nonexistent).asm8
        else:
            # Create a linearly spaced date_range in local time
            # Nanosecond-granularity timestamps aren't always correctly
            # representable with doubles, so we limit the range that we
            # pass to np.linspace as much as possible
            arr = (
                np.linspace(0, end.value - start.value, periods, dtype="int64")
                + start.value
            )
            dtype = tz_to_dtype(tz)
            index = cls._simple_new(
                arr.astype("M8[ns]", copy=False), freq=None, dtype=dtype
            )

        if not left_closed and len(index) and index[0] == start:
            # TODO: overload DatetimeLikeArrayMixin.__getitem__
            index = cast(DatetimeArray, index[1:])
        if not right_closed and len(index) and index[-1] == end:
            # TODO: overload DatetimeLikeArrayMixin.__getitem__
            index = cast(DatetimeArray, index[:-1])

        dtype = tz_to_dtype(tz)
        return cls._simple_new(index.asi8, freq=freq, dtype=dtype)

    # -----------------------------------------------------------------
    # DatetimeLike Interface

    def _unbox_scalar(self, value, setitem: bool = False) -> np.datetime64:
        if not isinstance(value, self._scalar_type) and value is not NaT:
            raise ValueError("'value' should be a Timestamp.")
        if not isna(value):
            self._check_compatible_with(value, setitem=setitem)
            return value.asm8
        return np.datetime64(value.value, "ns")

    def _scalar_from_string(self, value):
        return Timestamp(value, tz=self.tz)

    def _check_compatible_with(self, other, setitem: bool = False):
        if other is NaT:
            return
        self._assert_tzawareness_compat(other)
        if setitem:
            # Stricter check for setitem vs comparison methods
            if not timezones.tz_compare(self.tz, other.tz):
                raise ValueError(f"Timezones don't match. '{self.tz}' != '{other.tz}'")

    # -----------------------------------------------------------------
    # Descriptive Properties

    def _box_func(self, x) -> Union[Timestamp, NaTType]:
        return Timestamp(x, freq=self.freq, tz=self.tz)

    @property
    def dtype(self) -> Union[np.dtype, DatetimeTZDtype]:
        """
        The dtype for the DatetimeArray.

        .. warning::

           A future version of pandas will change dtype to never be a
           ``numpy.dtype``. Instead, :attr:`DatetimeArray.dtype` will
           always be an instance of an ``ExtensionDtype`` subclass.

        Returns
        -------
        numpy.dtype or DatetimeTZDtype
            If the values are tz-naive, then ``np.dtype('datetime64[ns]')``
            is returned.

            If the values are tz-aware, then the ``DatetimeTZDtype``
            is returned.
        """
        return self._dtype

    @property
    def tz(self):
        """
        Return timezone, if any.

        Returns
        -------
        datetime.tzinfo, pytz.tzinfo.BaseTZInfo, dateutil.tz.tz.tzfile, or None
            Returns None when the array is tz-naive.
        """
        # GH 18595
        return getattr(self.dtype, "tz", None)

    @tz.setter
    def tz(self, value):
        # GH 3746: Prevent localizing or converting the index by setting tz
        raise AttributeError(
            "Cannot directly set timezone. Use tz_localize() "
            "or tz_convert() as appropriate"
        )

    @property
    def tzinfo(self):
        """
        Alias for tz attribute
        """
        return self.tz

    @property  # NB: override with cache_readonly in immutable subclasses
    def is_normalized(self):
        """
        Returns True if all of the dates are at midnight ("no time")
        """
        return is_date_array_normalized(self.asi8, self.tz)

    @property  # NB: override with cache_readonly in immutable subclasses
    def _resolution_obj(self) -> Resolution:
        return get_resolution(self.asi8, self.tz)

    # ----------------------------------------------------------------
    # Array-Like / EA-Interface Methods

    def __array__(self, dtype=None) -> np.ndarray:
        if dtype is None and self.tz:
            # The default for tz-aware is object, to preserve tz info
            dtype = object

        return super().__array__(dtype=dtype)

    def __iter__(self):
        """
        Return an iterator over the boxed values

        Yields
        ------
        tstamp : Timestamp
        """
        if self.ndim > 1:
            for i in range(len(self)):
                yield self[i]
        else:
            # convert in chunks of 10k for efficiency
            data = self.asi8
            length = len(self)
            chunksize = 10000
            chunks = int(length / chunksize) + 1
            for i in range(chunks):
                start_i = i * chunksize
                end_i = min((i + 1) * chunksize, length)
                converted = ints_to_pydatetime(
                    data[start_i:end_i], tz=self.tz, freq=self.freq, box="timestamp"
                )
                yield from converted

    def astype(self, dtype, copy=True):
        # We handle
        #   --> datetime
        #   --> period
        # DatetimeLikeArrayMixin Super handles the rest.
        dtype = pandas_dtype(dtype)

        if is_datetime64_ns_dtype(dtype) and not is_dtype_equal(dtype, self.dtype):
            # GH#18951: datetime64_ns dtype but not equal means different tz
            new_tz = getattr(dtype, "tz", None)
            if getattr(self.dtype, "tz", None) is None:
                return self.tz_localize(new_tz)
            result = self.tz_convert(new_tz)
            if copy:
                result = result.copy()
            if new_tz is None:
                # Do we want .astype('datetime64[ns]') to be an ndarray.
                # The astype in Block._astype expects this to return an
                # ndarray, but we could maybe work around it there.
                result = result._data
            return result
        elif is_datetime64tz_dtype(self.dtype) and is_dtype_equal(self.dtype, dtype):
            if copy:
                return self.copy()
            return self
        elif is_period_dtype(dtype):
            return self.to_period(freq=dtype.freq)
        return dtl.DatetimeLikeArrayMixin.astype(self, dtype, copy)

    # -----------------------------------------------------------------
    # Rendering Methods

    def _format_native_types(self, na_rep="NaT", date_format=None, **kwargs):
        from pandas.io.formats.format import get_format_datetime64_from_values

        fmt = get_format_datetime64_from_values(self, date_format)

        return tslib.format_array_from_datetime(
            self.asi8.ravel(), tz=self.tz, format=fmt, na_rep=na_rep
        ).reshape(self.shape)

    # -----------------------------------------------------------------
    # Comparison Methods

    def _has_same_tz(self, other) -> bool:

        # vzone shouldn't be None if value is non-datetime like
        if isinstance(other, np.datetime64):
            # convert to Timestamp as np.datetime64 doesn't have tz attr
            other = Timestamp(other)

        if not hasattr(other, "tzinfo"):
            return False
        other_tz = other.tzinfo
        return timezones.tz_compare(self.tzinfo, other_tz)

    def _assert_tzawareness_compat(self, other):
        # adapted from _Timestamp._assert_tzawareness_compat
        other_tz = getattr(other, "tzinfo", None)
        other_dtype = getattr(other, "dtype", None)

        if is_datetime64tz_dtype(other_dtype):
            # Get tzinfo from Series dtype
            other_tz = other.dtype.tz
        if other is NaT:
            # pd.NaT quacks both aware and naive
            pass
        elif self.tz is None:
            if other_tz is not None:
                raise TypeError(
                    "Cannot compare tz-naive and tz-aware datetime-like objects."
                )
        elif other_tz is None:
            raise TypeError(
                "Cannot compare tz-naive and tz-aware datetime-like objects"
            )

    # -----------------------------------------------------------------
    # Arithmetic Methods

    def _sub_datetime_arraylike(self, other):
        """subtract DatetimeArray/Index or ndarray[datetime64]"""
        if len(self) != len(other):
            raise ValueError("cannot add indices of unequal length")

        if isinstance(other, np.ndarray):
            assert is_datetime64_dtype(other)
            other = type(self)(other)

        if not self._has_same_tz(other):
            # require tz compat
            raise TypeError(
                f"{type(self).__name__} subtraction must have the same "
                "timezones or no timezones"
            )

        self_i8 = self.asi8
        other_i8 = other.asi8
        arr_mask = self._isnan | other._isnan
        new_values = checked_add_with_arr(self_i8, -other_i8, arr_mask=arr_mask)
        if self._hasnans or other._hasnans:
            new_values[arr_mask] = iNaT
        return new_values.view("timedelta64[ns]")

    def _add_offset(self, offset):
        if self.ndim == 2:
            return self.ravel()._add_offset(offset).reshape(self.shape)

        assert not isinstance(offset, Tick)
        try:
            if self.tz is not None:
                values = self.tz_localize(None)
            else:
                values = self
            result = offset._apply_array(values)
            result = DatetimeArray._simple_new(result)
            result = result.tz_localize(self.tz)

        except NotImplementedError:
            warnings.warn(
                "Non-vectorized DateOffset being applied to Series or DatetimeIndex",
                PerformanceWarning,
            )
            result = self.astype("O") + offset
            if not len(self):
                # GH#30336 _from_sequence won't be able to infer self.tz
                return type(self)._from_sequence(result).tz_localize(self.tz)

        return type(self)._from_sequence(result)

    def _sub_datetimelike_scalar(self, other):
        # subtract a datetime from myself, yielding a ndarray[timedelta64[ns]]
        assert isinstance(other, (datetime, np.datetime64))
        assert other is not NaT
        other = Timestamp(other)
        if other is NaT:
            return self - NaT

        if not self._has_same_tz(other):
            # require tz compat
            raise TypeError(
                "Timestamp subtraction must have the same timezones or no timezones"
            )

        i8 = self.asi8
        result = checked_add_with_arr(i8, -other.value, arr_mask=self._isnan)
        result = self._maybe_mask_results(result)
        return result.view("timedelta64[ns]")

    # -----------------------------------------------------------------
    # Timezone Conversion and Localization Methods

    def _local_timestamps(self):
        """
        Convert to an i8 (unix-like nanosecond timestamp) representation
        while keeping the local timezone and not using UTC.
        This is used to calculate time-of-day information as if the timestamps
        were timezone-naive.
        """
        if self.tz is None or timezones.is_utc(self.tz):
            return self.asi8
        return tzconversion.tz_convert_from_utc(self.asi8, self.tz)

    def tz_convert(self, tz):
        """
        Convert tz-aware Datetime Array/Index from one time zone to another.

        Parameters
        ----------
        tz : str, pytz.timezone, dateutil.tz.tzfile or None
            Time zone for time. Corresponding timestamps would be converted
            to this time zone of the Datetime Array/Index. A `tz` of None will
            convert to UTC and remove the timezone information.

        Returns
        -------
        Array or Index

        Raises
        ------
        TypeError
            If Datetime Array/Index is tz-naive.

        See Also
        --------
        DatetimeIndex.tz : A timezone that has a variable offset from UTC.
        DatetimeIndex.tz_localize : Localize tz-naive DatetimeIndex to a
            given time zone, or remove timezone from a tz-aware DatetimeIndex.

        Examples
        --------
        With the `tz` parameter, we can change the DatetimeIndex
        to other time zones:

        >>> dti = pd.date_range(start='2014-08-01 09:00',
        ...                     freq='H', periods=3, tz='Europe/Berlin')

        >>> dti
        DatetimeIndex(['2014-08-01 09:00:00+02:00',
                       '2014-08-01 10:00:00+02:00',
                       '2014-08-01 11:00:00+02:00'],
                      dtype='datetime64[ns, Europe/Berlin]', freq='H')

        >>> dti.tz_convert('US/Central')
        DatetimeIndex(['2014-08-01 02:00:00-05:00',
                       '2014-08-01 03:00:00-05:00',
                       '2014-08-01 04:00:00-05:00'],
                      dtype='datetime64[ns, US/Central]', freq='H')

        With the ``tz=None``, we can remove the timezone (after converting
        to UTC if necessary):

        >>> dti = pd.date_range(start='2014-08-01 09:00', freq='H',
        ...                     periods=3, tz='Europe/Berlin')

        >>> dti
        DatetimeIndex(['2014-08-01 09:00:00+02:00',
                       '2014-08-01 10:00:00+02:00',
                       '2014-08-01 11:00:00+02:00'],
                        dtype='datetime64[ns, Europe/Berlin]', freq='H')

        >>> dti.tz_convert(None)
        DatetimeIndex(['2014-08-01 07:00:00',
                       '2014-08-01 08:00:00',
                       '2014-08-01 09:00:00'],
                        dtype='datetime64[ns]', freq='H')
        """
        tz = timezones.maybe_get_tz(tz)

        if self.tz is None:
            # tz naive, use tz_localize
            raise TypeError(
                "Cannot convert tz-naive timestamps, use tz_localize to localize"
            )

        # No conversion since timestamps are all UTC to begin with
        dtype = tz_to_dtype(tz)
        return self._simple_new(self.asi8, dtype=dtype, freq=self.freq)

    def tz_localize(self, tz, ambiguous="raise", nonexistent="raise"):
        """
        Localize tz-naive Datetime Array/Index to tz-aware
        Datetime Array/Index.

        This method takes a time zone (tz) naive Datetime Array/Index object
        and makes this time zone aware. It does not move the time to another
        time zone.
        Time zone localization helps to switch from time zone aware to time
        zone unaware objects.

        Parameters
        ----------
        tz : str, pytz.timezone, dateutil.tz.tzfile or None
            Time zone to convert timestamps to. Passing ``None`` will
            remove the time zone information preserving local time.
        ambiguous : 'infer', 'NaT', bool array, default 'raise'
            When clocks moved backward due to DST, ambiguous times may arise.
            For example in Central European Time (UTC+01), when going from
            03:00 DST to 02:00 non-DST, 02:30:00 local time occurs both at
            00:30:00 UTC and at 01:30:00 UTC. In such a situation, the
            `ambiguous` parameter dictates how ambiguous times should be
            handled.

            - 'infer' will attempt to infer fall dst-transition hours based on
              order
            - bool-ndarray where True signifies a DST time, False signifies a
              non-DST time (note that this flag is only applicable for
              ambiguous times)
            - 'NaT' will return NaT where there are ambiguous times
            - 'raise' will raise an AmbiguousTimeError if there are ambiguous
              times.

        nonexistent : 'shift_forward', 'shift_backward, 'NaT', timedelta, \
default 'raise'
            A nonexistent time does not exist in a particular timezone
            where clocks moved forward due to DST.

            - 'shift_forward' will shift the nonexistent time forward to the
              closest existing time
            - 'shift_backward' will shift the nonexistent time backward to the
              closest existing time
            - 'NaT' will return NaT where there are nonexistent times
            - timedelta objects will shift nonexistent times by the timedelta
            - 'raise' will raise an NonExistentTimeError if there are
              nonexistent times.

            .. versionadded:: 0.24.0

        Returns
        -------
        Same type as self
            Array/Index converted to the specified time zone.

        Raises
        ------
        TypeError
            If the Datetime Array/Index is tz-aware and tz is not None.

        See Also
        --------
        DatetimeIndex.tz_convert : Convert tz-aware DatetimeIndex from
            one time zone to another.

        Examples
        --------
        >>> tz_naive = pd.date_range('2018-03-01 09:00', periods=3)
        >>> tz_naive
        DatetimeIndex(['2018-03-01 09:00:00', '2018-03-02 09:00:00',
                       '2018-03-03 09:00:00'],
                      dtype='datetime64[ns]', freq='D')

        Localize DatetimeIndex in US/Eastern time zone:

        >>> tz_aware = tz_naive.tz_localize(tz='US/Eastern')
        >>> tz_aware
        DatetimeIndex(['2018-03-01 09:00:00-05:00',
                       '2018-03-02 09:00:00-05:00',
                       '2018-03-03 09:00:00-05:00'],
                      dtype='datetime64[ns, US/Eastern]', freq=None)

        With the ``tz=None``, we can remove the time zone information
        while keeping the local time (not converted to UTC):

        >>> tz_aware.tz_localize(None)
        DatetimeIndex(['2018-03-01 09:00:00', '2018-03-02 09:00:00',
                       '2018-03-03 09:00:00'],
                      dtype='datetime64[ns]', freq=None)

        Be careful with DST changes. When there is sequential data, pandas can
        infer the DST time:

        >>> s = pd.to_datetime(pd.Series(['2018-10-28 01:30:00',
        ...                               '2018-10-28 02:00:00',
        ...                               '2018-10-28 02:30:00',
        ...                               '2018-10-28 02:00:00',
        ...                               '2018-10-28 02:30:00',
        ...                               '2018-10-28 03:00:00',
        ...                               '2018-10-28 03:30:00']))
        >>> s.dt.tz_localize('CET', ambiguous='infer')
        0   2018-10-28 01:30:00+02:00
        1   2018-10-28 02:00:00+02:00
        2   2018-10-28 02:30:00+02:00
        3   2018-10-28 02:00:00+01:00
        4   2018-10-28 02:30:00+01:00
        5   2018-10-28 03:00:00+01:00
        6   2018-10-28 03:30:00+01:00
        dtype: datetime64[ns, CET]

        In some cases, inferring the DST is impossible. In such cases, you can
        pass an ndarray to the ambiguous parameter to set the DST explicitly

        >>> s = pd.to_datetime(pd.Series(['2018-10-28 01:20:00',
        ...                               '2018-10-28 02:36:00',
        ...                               '2018-10-28 03:46:00']))
        >>> s.dt.tz_localize('CET', ambiguous=np.array([True, True, False]))
        0   2018-10-28 01:20:00+02:00
        1   2018-10-28 02:36:00+02:00
        2   2018-10-28 03:46:00+01:00
        dtype: datetime64[ns, CET]

        If the DST transition causes nonexistent times, you can shift these
        dates forward or backwards with a timedelta object or `'shift_forward'`
        or `'shift_backwards'`.

        >>> s = pd.to_datetime(pd.Series(['2015-03-29 02:30:00',
        ...                               '2015-03-29 03:30:00']))
        >>> s.dt.tz_localize('Europe/Warsaw', nonexistent='shift_forward')
        0   2015-03-29 03:00:00+02:00
        1   2015-03-29 03:30:00+02:00
        dtype: datetime64[ns, Europe/Warsaw]

        >>> s.dt.tz_localize('Europe/Warsaw', nonexistent='shift_backward')
        0   2015-03-29 01:59:59.999999999+01:00
        1   2015-03-29 03:30:00+02:00
        dtype: datetime64[ns, Europe/Warsaw]

        >>> s.dt.tz_localize('Europe/Warsaw', nonexistent=pd.Timedelta('1H'))
        0   2015-03-29 03:30:00+02:00
        1   2015-03-29 03:30:00+02:00
        dtype: datetime64[ns, Europe/Warsaw]
        """
        nonexistent_options = ("raise", "NaT", "shift_forward", "shift_backward")
        if nonexistent not in nonexistent_options and not isinstance(
            nonexistent, timedelta
        ):
            raise ValueError(
                "The nonexistent argument must be one of 'raise', "
                "'NaT', 'shift_forward', 'shift_backward' or "
                "a timedelta object"
            )

        if self.tz is not None:
            if tz is None:
                new_dates = tzconversion.tz_convert_from_utc(self.asi8, self.tz)
            else:
                raise TypeError("Already tz-aware, use tz_convert to convert.")
        else:
            tz = timezones.maybe_get_tz(tz)
            # Convert to UTC

            new_dates = tzconversion.tz_localize_to_utc(
                self.asi8, tz, ambiguous=ambiguous, nonexistent=nonexistent
            )
        new_dates = new_dates.view(DT64NS_DTYPE)
        dtype = tz_to_dtype(tz)

        freq = None
        if timezones.is_utc(tz) or (len(self) == 1 and not isna(new_dates[0])):
            # we can preserve freq
            # TODO: Also for fixed-offsets
            freq = self.freq
        elif tz is None and self.tz is None:
            # no-op
            freq = self.freq
        return self._simple_new(new_dates, dtype=dtype, freq=freq)

    # ----------------------------------------------------------------
    # Conversion Methods - Vectorized analogues of Timestamp methods

    def to_pydatetime(self) -> np.ndarray:
        """
        Return Datetime Array/Index as object ndarray of datetime.datetime
        objects.

        Returns
        -------
        datetimes : ndarray
        """
        return ints_to_pydatetime(self.asi8, tz=self.tz)

    def normalize(self):
        """
        Convert times to midnight.

        The time component of the date-time is converted to midnight i.e.
        00:00:00. This is useful in cases, when the time does not matter.
        Length is unaltered. The timezones are unaffected.

        This method is available on Series with datetime values under
        the ``.dt`` accessor, and directly on Datetime Array/Index.

        Returns
        -------
        DatetimeArray, DatetimeIndex or Series
            The same type as the original data. Series will have the same
            name and index. DatetimeIndex will have the same name.

        See Also
        --------
        floor : Floor the datetimes to the specified freq.
        ceil : Ceil the datetimes to the specified freq.
        round : Round the datetimes to the specified freq.

        Examples
        --------
        >>> idx = pd.date_range(start='2014-08-01 10:00', freq='H',
        ...                     periods=3, tz='Asia/Calcutta')
        >>> idx
        DatetimeIndex(['2014-08-01 10:00:00+05:30',
                       '2014-08-01 11:00:00+05:30',
                       '2014-08-01 12:00:00+05:30'],
                        dtype='datetime64[ns, Asia/Calcutta]', freq='H')
        >>> idx.normalize()
        DatetimeIndex(['2014-08-01 00:00:00+05:30',
                       '2014-08-01 00:00:00+05:30',
                       '2014-08-01 00:00:00+05:30'],
                       dtype='datetime64[ns, Asia/Calcutta]', freq=None)
        """
        new_values = normalize_i8_timestamps(self.asi8, self.tz)
        return type(self)(new_values)._with_freq("infer").tz_localize(self.tz)

    def to_period(self, freq=None):
        """
        Cast to PeriodArray/Index at a particular frequency.

        Converts DatetimeArray/Index to PeriodArray/Index.

        Parameters
        ----------
        freq : str or Offset, optional
            One of pandas' :ref:`offset strings <timeseries.offset_aliases>`
            or an Offset object. Will be inferred by default.

        Returns
        -------
        PeriodArray/Index

        Raises
        ------
        ValueError
            When converting a DatetimeArray/Index with non-regular values,
            so that a frequency cannot be inferred.

        See Also
        --------
        PeriodIndex: Immutable ndarray holding ordinal values.
        DatetimeIndex.to_pydatetime: Return DatetimeIndex as object.

        Examples
        --------
        >>> df = pd.DataFrame({"y": [1, 2, 3]},
        ...                   index=pd.to_datetime(["2000-03-31 00:00:00",
        ...                                         "2000-05-31 00:00:00",
        ...                                         "2000-08-31 00:00:00"]))
        >>> df.index.to_period("M")
        PeriodIndex(['2000-03', '2000-05', '2000-08'],
                    dtype='period[M]', freq='M')

        Infer the daily frequency

        >>> idx = pd.date_range("2017-01-01", periods=2)
        >>> idx.to_period()
        PeriodIndex(['2017-01-01', '2017-01-02'],
                    dtype='period[D]', freq='D')
        """
        from pandas.core.arrays import PeriodArray

        if self.tz is not None:
            warnings.warn(
                "Converting to PeriodArray/Index representation "
                "will drop timezone information.",
                UserWarning,
            )

        if freq is None:
            freq = self.freqstr or self.inferred_freq

            if freq is None:
                raise ValueError(
                    "You must pass a freq argument as current index has none."
                )

            res = get_period_alias(freq)

            #  https://github.com/pandas-dev/pandas/issues/33358
            if res is None:
                res = freq

            freq = res

        return PeriodArray._from_datetime64(self._data, freq, tz=self.tz)

    def to_perioddelta(self, freq):
        """
        Calculate TimedeltaArray of difference between index
        values and index converted to PeriodArray at specified
        freq. Used for vectorized offsets.

        Parameters
        ----------
        freq : Period frequency

        Returns
        -------
        TimedeltaArray/Index
        """
        # Deprecaation GH#34853
        warnings.warn(
            "to_perioddelta is deprecated and will be removed in a "
            "future version.  "
            "Use `dtindex - dtindex.to_period(freq).to_timestamp()` instead",
            FutureWarning,
            stacklevel=3,
        )
        from pandas.core.arrays.timedeltas import TimedeltaArray

        i8delta = self.asi8 - self.to_period(freq).to_timestamp().asi8
        m8delta = i8delta.view("m8[ns]")
        return TimedeltaArray(m8delta)

    # -----------------------------------------------------------------
    # Properties - Vectorized Timestamp Properties/Methods

    def month_name(self, locale=None):
        """
        Return the month names of the DateTimeIndex with specified locale.

        Parameters
        ----------
        locale : str, optional
            Locale determining the language in which to return the month name.
            Default is English locale.

        Returns
        -------
        Index
            Index of month names.

        Examples
        --------
        >>> idx = pd.date_range(start='2018-01', freq='M', periods=3)
        >>> idx
        DatetimeIndex(['2018-01-31', '2018-02-28', '2018-03-31'],
                      dtype='datetime64[ns]', freq='M')
        >>> idx.month_name()
        Index(['January', 'February', 'March'], dtype='object')
        """
        values = self._local_timestamps()

        result = fields.get_date_name_field(values, "month_name", locale=locale)
        result = self._maybe_mask_results(result, fill_value=None)
        return result

    def day_name(self, locale=None):
        """
        Return the day names of the DateTimeIndex with specified locale.

        Parameters
        ----------
        locale : str, optional
            Locale determining the language in which to return the day name.
            Default is English locale.

        Returns
        -------
        Index
            Index of day names.

        Examples
        --------
        >>> idx = pd.date_range(start='2018-01-01', freq='D', periods=3)
        >>> idx
        DatetimeIndex(['2018-01-01', '2018-01-02', '2018-01-03'],
                      dtype='datetime64[ns]', freq='D')
        >>> idx.day_name()
        Index(['Monday', 'Tuesday', 'Wednesday'], dtype='object')
        """
        values = self._local_timestamps()

        result = fields.get_date_name_field(values, "day_name", locale=locale)
        result = self._maybe_mask_results(result, fill_value=None)
        return result

    @property
    def time(self):
        """
        Returns numpy array of datetime.time. The time part of the Timestamps.
        """
        # If the Timestamps have a timezone that is not UTC,
        # convert them into their i8 representation while
        # keeping their timezone and not using UTC
        timestamps = self._local_timestamps()

        return ints_to_pydatetime(timestamps, box="time")

    @property
    def timetz(self):
        """
        Returns numpy array of datetime.time also containing timezone
        information. The time part of the Timestamps.
        """
        return ints_to_pydatetime(self.asi8, self.tz, box="time")

    @property
    def date(self):
        """
        Returns numpy array of python datetime.date objects (namely, the date
        part of Timestamps without timezone information).
        """
        # If the Timestamps have a timezone that is not UTC,
        # convert them into their i8 representation while
        # keeping their timezone and not using UTC
        timestamps = self._local_timestamps()

        return ints_to_pydatetime(timestamps, box="date")

    def isocalendar(self):
        """
        Returns a DataFrame with the year, week, and day calculated according to
        the ISO 8601 standard.

        .. versionadded:: 1.1.0

        Returns
        -------
        DataFrame
            with columns year, week and day

        See Also
        --------
        Timestamp.isocalendar : Function return a 3-tuple containing ISO year,
            week number, and weekday for the given Timestamp object.
        datetime.date.isocalendar : Return a named tuple object with
            three components: year, week and weekday.

        Examples
        --------
        >>> idx = pd.date_range(start='2019-12-29', freq='D', periods=4)
        >>> idx.isocalendar()
                    year  week  day
        2019-12-29  2019    52    7
        2019-12-30  2020     1    1
        2019-12-31  2020     1    2
        2020-01-01  2020     1    3
        >>> idx.isocalendar().week
        2019-12-29    52
        2019-12-30     1
        2019-12-31     1
        2020-01-01     1
        Freq: D, Name: week, dtype: UInt32
        """
        from pandas import DataFrame

        values = self._local_timestamps()
        sarray = fields.build_isocalendar_sarray(values)
        iso_calendar_df = DataFrame(
            sarray, columns=["year", "week", "day"], dtype="UInt32"
        )
        if self._hasnans:
            iso_calendar_df.iloc[self._isnan] = None
        return iso_calendar_df

    @property
    def weekofyear(self):
        """
        The week ordinal of the year.

        .. deprecated:: 1.1.0

        weekofyear and week have been deprecated.
        Please use DatetimeIndex.isocalendar().week instead.
        """
        warnings.warn(
            "weekofyear and week have been deprecated, please use "
            "DatetimeIndex.isocalendar().week instead, which returns "
            "a Series.  To exactly reproduce the behavior of week and "
            "weekofyear and return an Index, you may call "
            "pd.Int64Index(idx.isocalendar().week)",
            FutureWarning,
            stacklevel=3,
        )
        week_series = self.isocalendar().week
        if week_series.hasnans:
            return week_series.to_numpy(dtype="float64", na_value=np.nan)
        return week_series.to_numpy(dtype="int64")

    week = weekofyear

    year = _field_accessor(
        "year",
        "Y",
        """
        The year of the datetime.

        Examples
        --------
        >>> datetime_series = pd.Series(
        ...     pd.date_range("2000-01-01", periods=3, freq="Y")
        ... )
        >>> datetime_series
        0   2000-12-31
        1   2001-12-31
        2   2002-12-31
        dtype: datetime64[ns]
        >>> datetime_series.dt.year
        0    2000
        1    2001
        2    2002
        dtype: int64
        """,
    )
    month = _field_accessor(
        "month",
        "M",
        """
        The month as January=1, December=12.

        Examples
        --------
        >>> datetime_series = pd.Series(
        ...     pd.date_range("2000-01-01", periods=3, freq="M")
        ... )
        >>> datetime_series
        0   2000-01-31
        1   2000-02-29
        2   2000-03-31
        dtype: datetime64[ns]
        >>> datetime_series.dt.month
        0    1
        1    2
        2    3
        dtype: int64
        """,
    )
    day = _field_accessor(
        "day",
        "D",
        """
        The day of the datetime.

        Examples
        --------
        >>> datetime_series = pd.Series(
        ...     pd.date_range("2000-01-01", periods=3, freq="D")
        ... )
        >>> datetime_series
        0   2000-01-01
        1   2000-01-02
        2   2000-01-03
        dtype: datetime64[ns]
        >>> datetime_series.dt.day
        0    1
        1    2
        2    3
        dtype: int64
        """,
    )
    hour = _field_accessor(
        "hour",
        "h",
        """
        The hours of the datetime.

        Examples
        --------
        >>> datetime_series = pd.Series(
        ...     pd.date_range("2000-01-01", periods=3, freq="h")
        ... )
        >>> datetime_series
        0   2000-01-01 00:00:00
        1   2000-01-01 01:00:00
        2   2000-01-01 02:00:00
        dtype: datetime64[ns]
        >>> datetime_series.dt.hour
        0    0
        1    1
        2    2
        dtype: int64
        """,
    )
    minute = _field_accessor(
        "minute",
        "m",
        """
        The minutes of the datetime.

        Examples
        --------
        >>> datetime_series = pd.Series(
        ...     pd.date_range("2000-01-01", periods=3, freq="T")
        ... )
        >>> datetime_series
        0   2000-01-01 00:00:00
        1   2000-01-01 00:01:00
        2   2000-01-01 00:02:00
        dtype: datetime64[ns]
        >>> datetime_series.dt.minute
        0    0
        1    1
        2    2
        dtype: int64
        """,
    )
    second = _field_accessor(
        "second",
        "s",
        """
        The seconds of the datetime.

        Examples
        --------
        >>> datetime_series = pd.Series(
        ...     pd.date_range("2000-01-01", periods=3, freq="s")
        ... )
        >>> datetime_series
        0   2000-01-01 00:00:00
        1   2000-01-01 00:00:01
        2   2000-01-01 00:00:02
        dtype: datetime64[ns]
        >>> datetime_series.dt.second
        0    0
        1    1
        2    2
        dtype: int64
        """,
    )
    microsecond = _field_accessor(
        "microsecond",
        "us",
        """
        The microseconds of the datetime.

        Examples
        --------
        >>> datetime_series = pd.Series(
        ...     pd.date_range("2000-01-01", periods=3, freq="us")
        ... )
        >>> datetime_series
        0   2000-01-01 00:00:00.000000
        1   2000-01-01 00:00:00.000001
        2   2000-01-01 00:00:00.000002
        dtype: datetime64[ns]
        >>> datetime_series.dt.microsecond
        0       0
        1       1
        2       2
        dtype: int64
        """,
    )
    nanosecond = _field_accessor(
        "nanosecond",
        "ns",
        """
        The nanoseconds of the datetime.

        Examples
        --------
        >>> datetime_series = pd.Series(
        ...     pd.date_range("2000-01-01", periods=3, freq="ns")
        ... )
        >>> datetime_series
        0   2000-01-01 00:00:00.000000000
        1   2000-01-01 00:00:00.000000001
        2   2000-01-01 00:00:00.000000002
        dtype: datetime64[ns]
        >>> datetime_series.dt.nanosecond
        0       0
        1       1
        2       2
        dtype: int64
        """,
    )
    _dayofweek_doc = """
    The day of the week with Monday=0, Sunday=6.

    Return the day of the week. It is assumed the week starts on
    Monday, which is denoted by 0 and ends on Sunday which is denoted
    by 6. This method is available on both Series with datetime
    values (using the `dt` accessor) or DatetimeIndex.

    Returns
    -------
    Series or Index
        Containing integers indicating the day number.

    See Also
    --------
    Series.dt.dayofweek : Alias.
    Series.dt.weekday : Alias.
    Series.dt.day_name : Returns the name of the day of the week.

    Examples
    --------
    >>> s = pd.date_range('2016-12-31', '2017-01-08', freq='D').to_series()
    >>> s.dt.dayofweek
    2016-12-31    5
    2017-01-01    6
    2017-01-02    0
    2017-01-03    1
    2017-01-04    2
    2017-01-05    3
    2017-01-06    4
    2017-01-07    5
    2017-01-08    6
    Freq: D, dtype: int64
    """
    day_of_week = _field_accessor("day_of_week", "dow", _dayofweek_doc)
    dayofweek = day_of_week
    weekday = day_of_week

    day_of_year = _field_accessor(
        "dayofyear",
        "doy",
        """
        The ordinal day of the year.
        """,
    )
    dayofyear = day_of_year
    quarter = _field_accessor(
        "quarter",
        "q",
        """
        The quarter of the date.
        """,
    )
    days_in_month = _field_accessor(
        "days_in_month",
        "dim",
        """
        The number of days in the month.
        """,
    )
    daysinmonth = days_in_month
    _is_month_doc = """
        Indicates whether the date is the {first_or_last} day of the month.

        Returns
        -------
        Series or array
            For Series, returns a Series with boolean values.
            For DatetimeIndex, returns a boolean array.

        See Also
        --------
        is_month_start : Return a boolean indicating whether the date
            is the first day of the month.
        is_month_end : Return a boolean indicating whether the date
            is the last day of the month.

        Examples
        --------
        This method is available on Series with datetime values under
        the ``.dt`` accessor, and directly on DatetimeIndex.

        >>> s = pd.Series(pd.date_range("2018-02-27", periods=3))
        >>> s
        0   2018-02-27
        1   2018-02-28
        2   2018-03-01
        dtype: datetime64[ns]
        >>> s.dt.is_month_start
        0    False
        1    False
        2    True
        dtype: bool
        >>> s.dt.is_month_end
        0    False
        1    True
        2    False
        dtype: bool

        >>> idx = pd.date_range("2018-02-27", periods=3)
        >>> idx.is_month_start
        array([False, False, True])
        >>> idx.is_month_end
        array([False, True, False])
    """
    is_month_start = _field_accessor(
        "is_month_start", "is_month_start", _is_month_doc.format(first_or_last="first")
    )

    is_month_end = _field_accessor(
        "is_month_end", "is_month_end", _is_month_doc.format(first_or_last="last")
    )

    is_quarter_start = _field_accessor(
        "is_quarter_start",
        "is_quarter_start",
        """
        Indicator for whether the date is the first day of a quarter.

        Returns
        -------
        is_quarter_start : Series or DatetimeIndex
            The same type as the original data with boolean values. Series will
            have the same name and index. DatetimeIndex will have the same
            name.

        See Also
        --------
        quarter : Return the quarter of the date.
        is_quarter_end : Similar property for indicating the quarter start.

        Examples
        --------
        This method is available on Series with datetime values under
        the ``.dt`` accessor, and directly on DatetimeIndex.

        >>> df = pd.DataFrame({'dates': pd.date_range("2017-03-30",
        ...                   periods=4)})
        >>> df.assign(quarter=df.dates.dt.quarter,
        ...           is_quarter_start=df.dates.dt.is_quarter_start)
               dates  quarter  is_quarter_start
        0 2017-03-30        1             False
        1 2017-03-31        1             False
        2 2017-04-01        2              True
        3 2017-04-02        2             False

        >>> idx = pd.date_range('2017-03-30', periods=4)
        >>> idx
        DatetimeIndex(['2017-03-30', '2017-03-31', '2017-04-01', '2017-04-02'],
                      dtype='datetime64[ns]', freq='D')

        >>> idx.is_quarter_start
        array([False, False,  True, False])
        """,
    )
    is_quarter_end = _field_accessor(
        "is_quarter_end",
        "is_quarter_end",
        """
        Indicator for whether the date is the last day of a quarter.

        Returns
        -------
        is_quarter_end : Series or DatetimeIndex
            The same type as the original data with boolean values. Series will
            have the same name and index. DatetimeIndex will have the same
            name.

        See Also
        --------
        quarter : Return the quarter of the date.
        is_quarter_start : Similar property indicating the quarter start.

        Examples
        --------
        This method is available on Series with datetime values under
        the ``.dt`` accessor, and directly on DatetimeIndex.

        >>> df = pd.DataFrame({'dates': pd.date_range("2017-03-30",
        ...                    periods=4)})
        >>> df.assign(quarter=df.dates.dt.quarter,
        ...           is_quarter_end=df.dates.dt.is_quarter_end)
               dates  quarter    is_quarter_end
        0 2017-03-30        1             False
        1 2017-03-31        1              True
        2 2017-04-01        2             False
        3 2017-04-02        2             False

        >>> idx = pd.date_range('2017-03-30', periods=4)
        >>> idx
        DatetimeIndex(['2017-03-30', '2017-03-31', '2017-04-01', '2017-04-02'],
                      dtype='datetime64[ns]', freq='D')

        >>> idx.is_quarter_end
        array([False,  True, False, False])
        """,
    )
    is_year_start = _field_accessor(
        "is_year_start",
        "is_year_start",
        """
        Indicate whether the date is the first day of a year.

        Returns
        -------
        Series or DatetimeIndex
            The same type as the original data with boolean values. Series will
            have the same name and index. DatetimeIndex will have the same
            name.

        See Also
        --------
        is_year_end : Similar property indicating the last day of the year.

        Examples
        --------
        This method is available on Series with datetime values under
        the ``.dt`` accessor, and directly on DatetimeIndex.

        >>> dates = pd.Series(pd.date_range("2017-12-30", periods=3))
        >>> dates
        0   2017-12-30
        1   2017-12-31
        2   2018-01-01
        dtype: datetime64[ns]

        >>> dates.dt.is_year_start
        0    False
        1    False
        2    True
        dtype: bool

        >>> idx = pd.date_range("2017-12-30", periods=3)
        >>> idx
        DatetimeIndex(['2017-12-30', '2017-12-31', '2018-01-01'],
                      dtype='datetime64[ns]', freq='D')

        >>> idx.is_year_start
        array([False, False,  True])
        """,
    )
    is_year_end = _field_accessor(
        "is_year_end",
        "is_year_end",
        """
        Indicate whether the date is the last day of the year.

        Returns
        -------
        Series or DatetimeIndex
            The same type as the original data with boolean values. Series will
            have the same name and index. DatetimeIndex will have the same
            name.

        See Also
        --------
        is_year_start : Similar property indicating the start of the year.

        Examples
        --------
        This method is available on Series with datetime values under
        the ``.dt`` accessor, and directly on DatetimeIndex.

        >>> dates = pd.Series(pd.date_range("2017-12-30", periods=3))
        >>> dates
        0   2017-12-30
        1   2017-12-31
        2   2018-01-01
        dtype: datetime64[ns]

        >>> dates.dt.is_year_end
        0    False
        1     True
        2    False
        dtype: bool

        >>> idx = pd.date_range("2017-12-30", periods=3)
        >>> idx
        DatetimeIndex(['2017-12-30', '2017-12-31', '2018-01-01'],
                      dtype='datetime64[ns]', freq='D')

        >>> idx.is_year_end
        array([False,  True, False])
        """,
    )
    is_leap_year = _field_accessor(
        "is_leap_year",
        "is_leap_year",
        """
        Boolean indicator if the date belongs to a leap year.

        A leap year is a year, which has 366 days (instead of 365) including
        29th of February as an intercalary day.
        Leap years are years which are multiples of four with the exception
        of years divisible by 100 but not by 400.

        Returns
        -------
        Series or ndarray
             Booleans indicating if dates belong to a leap year.

        Examples
        --------
        This method is available on Series with datetime values under
        the ``.dt`` accessor, and directly on DatetimeIndex.

        >>> idx = pd.date_range("2012-01-01", "2015-01-01", freq="Y")
        >>> idx
        DatetimeIndex(['2012-12-31', '2013-12-31', '2014-12-31'],
                      dtype='datetime64[ns]', freq='A-DEC')
        >>> idx.is_leap_year
        array([ True, False, False])

        >>> dates_series = pd.Series(idx)
        >>> dates_series
        0   2012-12-31
        1   2013-12-31
        2   2014-12-31
        dtype: datetime64[ns]
        >>> dates_series.dt.is_leap_year
        0     True
        1    False
        2    False
        dtype: bool
        """,
    )

    def to_julian_date(self):
        """
        Convert Datetime Array to float64 ndarray of Julian Dates.
        0 Julian date is noon January 1, 4713 BC.
        https://en.wikipedia.org/wiki/Julian_day
        """

        # http://mysite.verizon.net/aesir_research/date/jdalg2.htm
        year = np.asarray(self.year)
        month = np.asarray(self.month)
        day = np.asarray(self.day)
        testarr = month < 3
        year[testarr] -= 1
        month[testarr] += 12
        return (
            day
            + np.fix((153 * month - 457) / 5)
            + 365 * year
            + np.floor(year / 4)
            - np.floor(year / 100)
            + np.floor(year / 400)
            + 1_721_118.5
            + (
                self.hour
                + self.minute / 60.0
                + self.second / 3600.0
                + self.microsecond / 3600.0 / 1e6
                + self.nanosecond / 3600.0 / 1e9
            )
            / 24.0
        )

    # -----------------------------------------------------------------
    # Reductions

    def std(
        self,
        axis=None,
        dtype=None,
        out=None,
        ddof: int = 1,
        keepdims: bool = False,
        skipna: bool = True,
    ):
        # Because std is translation-invariant, we can get self.std
        #  by calculating (self - Timestamp(0)).std, and we can do it
        #  without creating a copy by using a view on self._ndarray
        from pandas.core.arrays import TimedeltaArray

        tda = TimedeltaArray(self._ndarray.view("i8"))
        return tda.std(
            axis=axis, dtype=dtype, out=out, ddof=ddof, keepdims=keepdims, skipna=skipna
        )


# -------------------------------------------------------------------
# Constructor Helpers


def sequence_to_dt64ns(
    data,
    dtype=None,
    copy=False,
    tz=None,
    dayfirst=False,
    yearfirst=False,
    ambiguous="raise",
):
    """
    Parameters
    ----------
    data : list-like
    dtype : dtype, str, or None, default None
    copy : bool, default False
    tz : tzinfo, str, or None, default None
    dayfirst : bool, default False
    yearfirst : bool, default False
    ambiguous : str, bool, or arraylike, default 'raise'
        See pandas._libs.tslibs.tzconversion.tz_localize_to_utc.

    Returns
    -------
    result : numpy.ndarray
        The sequence converted to a numpy array with dtype ``datetime64[ns]``.
    tz : tzinfo or None
        Either the user-provided tzinfo or one inferred from the data.
    inferred_freq : Tick or None
        The inferred frequency of the sequence.

    Raises
    ------
    TypeError : PeriodDType data is passed
    """

    inferred_freq = None

    dtype = _validate_dt64_dtype(dtype)
    tz = timezones.maybe_get_tz(tz)

    if not hasattr(data, "dtype"):
        # e.g. list, tuple
        if np.ndim(data) == 0:
            # i.e. generator
            data = list(data)
        data = np.asarray(data)
        copy = False
    elif isinstance(data, ABCSeries):
        data = data._values
    if isinstance(data, ABCPandasArray):
        data = data.to_numpy()

    if hasattr(data, "freq"):
        # i.e. DatetimeArray/Index
        inferred_freq = data.freq

    # if dtype has an embedded tz, capture it
    tz = validate_tz_from_dtype(dtype, tz)

    if isinstance(data, ABCIndexClass):
        if data.nlevels > 1:
            # Without this check, data._data below is None
            raise TypeError("Cannot create a DatetimeArray from a MultiIndex.")
        data = data._data

    # By this point we are assured to have either a numpy array or Index
    data, copy = maybe_convert_dtype(data, copy)
    data_dtype = getattr(data, "dtype", None)

    if is_object_dtype(data_dtype) or is_string_dtype(data_dtype):
        # TODO: We do not have tests specific to string-dtypes,
        #  also complex or categorical or other extension
        copy = False
        if lib.infer_dtype(data, skipna=False) == "integer":
            data = data.astype(np.int64)
        else:
            # data comes back here as either i8 to denote UTC timestamps
            #  or M8[ns] to denote wall times
            data, inferred_tz = objects_to_datetime64ns(
                data, dayfirst=dayfirst, yearfirst=yearfirst
            )
            if tz and inferred_tz:
                #  two timezones: convert to intended from base UTC repr
                data = tzconversion.tz_convert_from_utc(data.view("i8"), tz)
                data = data.view(DT64NS_DTYPE)
            elif inferred_tz:
                tz = inferred_tz

        data_dtype = data.dtype

    # `data` may have originally been a Categorical[datetime64[ns, tz]],
    # so we need to handle these types.
    if is_datetime64tz_dtype(data_dtype):
        # DatetimeArray -> ndarray
        tz = _maybe_infer_tz(tz, data.tz)
        result = data._data

    elif is_datetime64_dtype(data_dtype):
        # tz-naive DatetimeArray or ndarray[datetime64]
        data = getattr(data, "_data", data)
        if data.dtype != DT64NS_DTYPE:
            data = conversion.ensure_datetime64ns(data)

        if tz is not None:
            # Convert tz-naive to UTC
            tz = timezones.maybe_get_tz(tz)
            data = tzconversion.tz_localize_to_utc(
                data.view("i8"), tz, ambiguous=ambiguous
            )
            data = data.view(DT64NS_DTYPE)

        assert data.dtype == DT64NS_DTYPE, data.dtype
        result = data

    else:
        # must be integer dtype otherwise
        # assume this data are epoch timestamps
        if tz:
            tz = timezones.maybe_get_tz(tz)

        if data.dtype != INT64_DTYPE:
            data = data.astype(np.int64, copy=False)
        result = data.view(DT64NS_DTYPE)

    if copy:
        # TODO: should this be deepcopy?
        result = result.copy()

    assert isinstance(result, np.ndarray), type(result)
    assert result.dtype == "M8[ns]", result.dtype

    # We have to call this again after possibly inferring a tz above
    validate_tz_from_dtype(dtype, tz)

    return result, tz, inferred_freq


def objects_to_datetime64ns(
    data,
    dayfirst,
    yearfirst,
    utc=False,
    errors="raise",
    require_iso8601=False,
    allow_object=False,
):
    """
    Convert data to array of timestamps.

    Parameters
    ----------
    data : np.ndarray[object]
    dayfirst : bool
    yearfirst : bool
    utc : bool, default False
        Whether to convert timezone-aware timestamps to UTC.
    errors : {'raise', 'ignore', 'coerce'}
    require_iso8601 : bool, default False
    allow_object : bool
        Whether to return an object-dtype ndarray instead of raising if the
        data contains more than one timezone.

    Returns
    -------
    result : ndarray
        np.int64 dtype if returned values represent UTC timestamps
        np.datetime64[ns] if returned values represent wall times
        object if mixed timezones
    inferred_tz : tzinfo or None

    Raises
    ------
    ValueError : if data cannot be converted to datetimes
    """
    assert errors in ["raise", "ignore", "coerce"]

    # if str-dtype, convert
    data = np.array(data, copy=False, dtype=np.object_)

    try:
        result, tz_parsed = tslib.array_to_datetime(
            data,
            errors=errors,
            utc=utc,
            dayfirst=dayfirst,
            yearfirst=yearfirst,
            require_iso8601=require_iso8601,
        )
    except ValueError as e:
        try:
            values, tz_parsed = conversion.datetime_to_datetime64(data)
            # If tzaware, these values represent unix timestamps, so we
            #  return them as i8 to distinguish from wall times
            return values.view("i8"), tz_parsed
        except (ValueError, TypeError):
            raise e

    if tz_parsed is not None:
        # We can take a shortcut since the datetime64 numpy array
        #  is in UTC
        # Return i8 values to denote unix timestamps
        return result.view("i8"), tz_parsed
    elif is_datetime64_dtype(result):
        # returning M8[ns] denotes wall-times; since tz is None
        #  the distinction is a thin one
        return result, tz_parsed
    elif is_object_dtype(result):
        # GH#23675 when called via `pd.to_datetime`, returning an object-dtype
        #  array is allowed.  When called via `pd.DatetimeIndex`, we can
        #  only accept datetime64 dtype, so raise TypeError if object-dtype
        #  is returned, as that indicates the values can be recognized as
        #  datetimes but they have conflicting timezones/awareness
        if allow_object:
            return result, tz_parsed
        raise TypeError(result)
    else:  # pragma: no cover
        # GH#23675 this TypeError should never be hit, whereas the TypeError
        #  in the object-dtype branch above is reachable.
        raise TypeError(result)


def maybe_convert_dtype(data, copy):
    """
    Convert data based on dtype conventions, issuing deprecation warnings
    or errors where appropriate.

    Parameters
    ----------
    data : np.ndarray or pd.Index
    copy : bool

    Returns
    -------
    data : np.ndarray or pd.Index
    copy : bool

    Raises
    ------
    TypeError : PeriodDType data is passed
    """
    if not hasattr(data, "dtype"):
        # e.g. collections.deque
        return data, copy

    if is_float_dtype(data.dtype):
        # Note: we must cast to datetime64[ns] here in order to treat these
        #  as wall-times instead of UTC timestamps.
        data = data.astype(DT64NS_DTYPE)
        copy = False
        # TODO: deprecate this behavior to instead treat symmetrically
        #  with integer dtypes.  See discussion in GH#23675

    elif is_timedelta64_dtype(data.dtype) or is_bool_dtype(data.dtype):
        # GH#29794 enforcing deprecation introduced in GH#23539
        raise TypeError(f"dtype {data.dtype} cannot be converted to datetime64[ns]")
    elif is_period_dtype(data.dtype):
        # Note: without explicitly raising here, PeriodIndex
        #  test_setops.test_join_does_not_recur fails
        raise TypeError(
            "Passing PeriodDtype data is invalid. Use `data.to_timestamp()` instead"
        )

    elif is_categorical_dtype(data.dtype):
        # GH#18664 preserve tz in going DTI->Categorical->DTI
        # TODO: cases where we need to do another pass through this func,
        #  e.g. the categories are timedelta64s
        data = data.categories.take(data.codes, fill_value=NaT)._values
        copy = False

    elif is_extension_array_dtype(data.dtype) and not is_datetime64tz_dtype(data.dtype):
        # Includes categorical
        # TODO: We have no tests for these
        data = np.array(data, dtype=np.object_)
        copy = False

    return data, copy


# -------------------------------------------------------------------
# Validation and Inference


def _maybe_infer_tz(
    tz: Optional[tzinfo], inferred_tz: Optional[tzinfo]
) -> Optional[tzinfo]:
    """
    If a timezone is inferred from data, check that it is compatible with
    the user-provided timezone, if any.

    Parameters
    ----------
    tz : tzinfo or None
    inferred_tz : tzinfo or None

    Returns
    -------
    tz : tzinfo or None

    Raises
    ------
    TypeError : if both timezones are present but do not match
    """
    if tz is None:
        tz = inferred_tz
    elif inferred_tz is None:
        pass
    elif not timezones.tz_compare(tz, inferred_tz):
        raise TypeError(
            f"data is already tz-aware {inferred_tz}, unable to "
            f"set specified tz: {tz}"
        )
    return tz


def _validate_dt64_dtype(dtype):
    """
    Check that a dtype, if passed, represents either a numpy datetime64[ns]
    dtype or a pandas DatetimeTZDtype.

    Parameters
    ----------
    dtype : object

    Returns
    -------
    dtype : None, numpy.dtype, or DatetimeTZDtype

    Raises
    ------
    ValueError : invalid dtype

    Notes
    -----
    Unlike validate_tz_from_dtype, this does _not_ allow non-existent
    tz errors to go through
    """
    if dtype is not None:
        dtype = pandas_dtype(dtype)
        if is_dtype_equal(dtype, np.dtype("M8")):
            # no precision, disallowed GH#24806
            msg = (
                "Passing in 'datetime64' dtype with no precision is not allowed. "
                "Please pass in 'datetime64[ns]' instead."
            )
            raise ValueError(msg)

        if (isinstance(dtype, np.dtype) and dtype != DT64NS_DTYPE) or not isinstance(
            dtype, (np.dtype, DatetimeTZDtype)
        ):
            raise ValueError(
                f"Unexpected value for 'dtype': '{dtype}'. "
                "Must be 'datetime64[ns]' or DatetimeTZDtype'."
            )
    return dtype


def validate_tz_from_dtype(dtype, tz: Optional[tzinfo]) -> Optional[tzinfo]:
    """
    If the given dtype is a DatetimeTZDtype, extract the implied
    tzinfo object from it and check that it does not conflict with the given
    tz.

    Parameters
    ----------
    dtype : dtype, str
    tz : None, tzinfo

    Returns
    -------
    tz : consensus tzinfo

    Raises
    ------
    ValueError : on tzinfo mismatch
    """
    if dtype is not None:
        if isinstance(dtype, str):
            try:
                dtype = DatetimeTZDtype.construct_from_string(dtype)
            except TypeError:
                # Things like `datetime64[ns]`, which is OK for the
                # constructors, but also nonsense, which should be validated
                # but not by us. We *do* allow non-existent tz errors to
                # go through
                pass
        dtz = getattr(dtype, "tz", None)
        if dtz is not None:
            if tz is not None and not timezones.tz_compare(tz, dtz):
                raise ValueError("cannot supply both a tz and a dtype with a tz")
            tz = dtz

        if tz is not None and is_datetime64_dtype(dtype):
            # We also need to check for the case where the user passed a
            #  tz-naive dtype (i.e. datetime64[ns])
            if tz is not None and not timezones.tz_compare(tz, dtz):
                raise ValueError(
                    "cannot supply both a tz and a "
                    "timezone-naive dtype (i.e. datetime64[ns])"
                )

    return tz


def _infer_tz_from_endpoints(
    start: Timestamp, end: Timestamp, tz: Optional[tzinfo]
) -> Optional[tzinfo]:
    """
    If a timezone is not explicitly given via `tz`, see if one can
    be inferred from the `start` and `end` endpoints.  If more than one
    of these inputs provides a timezone, require that they all agree.

    Parameters
    ----------
    start : Timestamp
    end : Timestamp
    tz : tzinfo or None

    Returns
    -------
    tz : tzinfo or None

    Raises
    ------
    TypeError : if start and end timezones do not agree
    """
    try:
        inferred_tz = timezones.infer_tzinfo(start, end)
    except AssertionError as err:
        # infer_tzinfo raises AssertionError if passed mismatched timezones
        raise TypeError(
            "Start and end cannot both be tz-aware with different timezones"
        ) from err

    inferred_tz = timezones.maybe_get_tz(inferred_tz)
    tz = timezones.maybe_get_tz(tz)

    if tz is not None and inferred_tz is not None:
        if not timezones.tz_compare(inferred_tz, tz):
            raise AssertionError("Inferred time zone not equal to passed time zone")

    elif inferred_tz is not None:
        tz = inferred_tz

    return tz


def _maybe_normalize_endpoints(
    start: Optional[Timestamp], end: Optional[Timestamp], normalize: bool
):
    _normalized = True

    if start is not None:
        if normalize:
            start = start.normalize()
            _normalized = True
        else:
            _normalized = _normalized and start.time() == _midnight

    if end is not None:
        if normalize:
            end = end.normalize()
            _normalized = True
        else:
            _normalized = _normalized and end.time() == _midnight

    return start, end, _normalized


def _maybe_localize_point(ts, is_none, is_not_none, freq, tz, ambiguous, nonexistent):
    """
    Localize a start or end Timestamp to the timezone of the corresponding
    start or end Timestamp

    Parameters
    ----------
    ts : start or end Timestamp to potentially localize
    is_none : argument that should be None
    is_not_none : argument that should not be None
    freq : Tick, DateOffset, or None
    tz : str, timezone object or None
    ambiguous: str, localization behavior for ambiguous times
    nonexistent: str, localization behavior for nonexistent times

    Returns
    -------
    ts : Timestamp
    """
    # Make sure start and end are timezone localized if:
    # 1) freq = a Timedelta-like frequency (Tick)
    # 2) freq = None i.e. generating a linspaced range
    if is_none is None and is_not_none is not None:
        # Note: We can't ambiguous='infer' a singular ambiguous time; however,
        # we have historically defaulted ambiguous=False
        ambiguous = ambiguous if ambiguous != "infer" else False
        localize_args = {"ambiguous": ambiguous, "nonexistent": nonexistent, "tz": None}
        if isinstance(freq, Tick) or freq is None:
            localize_args["tz"] = tz
        ts = ts.tz_localize(**localize_args)
    return ts


def generate_range(start=None, end=None, periods=None, offset=BDay()):
    """
    Generates a sequence of dates corresponding to the specified time
    offset. Similar to dateutil.rrule except uses pandas DateOffset
    objects to represent time increments.

    Parameters
    ----------
    start : datetime, (default None)
    end : datetime, (default None)
    periods : int, (default None)
    offset : DateOffset, (default BDay())

    Notes
    -----
    * This method is faster for generating weekdays than dateutil.rrule
    * At least two of (start, end, periods) must be specified.
    * If both start and end are specified, the returned dates will
    satisfy start <= date <= end.

    Returns
    -------
    dates : generator object
    """
    offset = to_offset(offset)

    start = Timestamp(start)
    start = start if start is not NaT else None
    end = Timestamp(end)
    end = end if end is not NaT else None

    if start and not offset.is_on_offset(start):
        start = offset.rollforward(start)

    elif end and not offset.is_on_offset(end):
        end = offset.rollback(end)

    if periods is None and end < start and offset.n >= 0:
        end = None
        periods = 0

    if end is None:
        end = start + (periods - 1) * offset

    if start is None:
        start = end - (periods - 1) * offset

    cur = start
    if offset.n >= 0:
        while cur <= end:
            yield cur

            if cur == end:
                # GH#24252 avoid overflows by not performing the addition
                # in offset.apply unless we have to
                break

            # faster than cur + offset
            next_date = offset.apply(cur)
            if next_date <= cur:
                raise ValueError(f"Offset {offset} did not increment date")
            cur = next_date
    else:
        while cur >= end:
            yield cur

            if cur == end:
                # GH#24252 avoid overflows by not performing the addition
                # in offset.apply unless we have to
                break

            # faster than cur + offset
            next_date = offset.apply(cur)
            if next_date >= cur:
                raise ValueError(f"Offset {offset} did not decrement date")
            cur = next_date<|MERGE_RESOLUTION|>--- conflicted
+++ resolved
@@ -113,11 +113,7 @@
     return property(f)
 
 
-<<<<<<< HEAD
-class DatetimeArray(dtl.TimelikeOps, dtl.DatetimeLikeArrayMixin, dtl.DatelikeOps):
-=======
 class DatetimeArray(dtl.TimelikeOps, dtl.DatelikeOps):
->>>>>>> 5abc06fb
     """
     Pandas ExtensionArray for tz-naive or tz-aware datetime data.
 
