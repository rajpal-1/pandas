"""
An interface for extending pandas with custom arrays.

.. warning::

   This is an experimental API and subject to breaking changes
   without warning.
"""
import operator
from typing import Any, Callable, Dict, Optional, Sequence, Tuple, Union, cast

import numpy as np

from pandas._libs import lib
from pandas._typing import ArrayLike
from pandas.compat import set_function_name
from pandas.compat.numpy import function as nv
from pandas.errors import AbstractMethodError
from pandas.util._decorators import Appender, Substitution
from pandas.util._validators import validate_fillna_kwargs

from pandas.core.dtypes.cast import maybe_cast_to_extension_array
from pandas.core.dtypes.common import (
    is_array_like,
    is_dtype_equal,
    is_list_like,
    pandas_dtype,
)
from pandas.core.dtypes.dtypes import ExtensionDtype
from pandas.core.dtypes.generic import ABCDataFrame, ABCIndexClass, ABCSeries
from pandas.core.dtypes.missing import isna

from pandas.core import ops
from pandas.core.algorithms import factorize_array, unique
from pandas.core.missing import get_fill_func
from pandas.core.sorting import nargminmax, nargsort

_extension_array_shared_docs: Dict[str, str] = dict()


class ExtensionArray:
    """
    Abstract base class for custom 1-D array types.

    pandas will recognize instances of this class as proper arrays
    with a custom type and will not attempt to coerce them to objects. They
    may be stored directly inside a :class:`DataFrame` or :class:`Series`.

    Attributes
    ----------
    dtype
    nbytes
    ndim
    shape

    Methods
    -------
    argsort
    astype
    copy
    dropna
    factorize
    fillna
    equals
    isna
    ravel
    repeat
    searchsorted
    shift
    take
    unique
    view
    _concat_same_type
    _formatter
    _from_factorized
    _from_sequence
    _from_sequence_of_strings
    _reduce
    _values_for_argsort
    _values_for_factorize

    Notes
    -----
    The interface includes the following abstract methods that must be
    implemented by subclasses:

    * _from_sequence
    * _from_factorized
    * __getitem__
    * __len__
    * __eq__
    * dtype
    * nbytes
    * isna
    * take
    * copy
    * _concat_same_type

    A default repr displaying the type, (truncated) data, length,
    and dtype is provided. It can be customized or replaced by
    by overriding:

    * __repr__ : A default repr for the ExtensionArray.
    * _formatter : Print scalars inside a Series or DataFrame.

    Some methods require casting the ExtensionArray to an ndarray of Python
    objects with ``self.astype(object)``, which may be expensive. When
    performance is a concern, we highly recommend overriding the following
    methods:

    * fillna
    * dropna
    * unique
    * factorize / _values_for_factorize
    * argsort / _values_for_argsort
    * searchsorted

    The remaining methods implemented on this class should be performant,
    as they only compose abstract methods. Still, a more efficient
    implementation may be available, and these methods can be overridden.

    One can implement methods to handle array reductions.

    * _reduce

    One can implement methods to handle parsing from strings that will be used
    in methods such as ``pandas.io.parsers.read_csv``.

    * _from_sequence_of_strings

    This class does not inherit from 'abc.ABCMeta' for performance reasons.
    Methods and properties required by the interface raise
    ``pandas.errors.AbstractMethodError`` and no ``register`` method is
    provided for registering virtual subclasses.

    ExtensionArrays are limited to 1 dimension.

    They may be backed by none, one, or many NumPy arrays. For example,
    ``pandas.Categorical`` is an extension array backed by two arrays,
    one for codes and one for categories. An array of IPv6 address may
    be backed by a NumPy structured array with two fields, one for the
    lower 64 bits and one for the upper 64 bits. Or they may be backed
    by some other storage type, like Python lists. Pandas makes no
    assumptions on how the data are stored, just that it can be converted
    to a NumPy array.
    The ExtensionArray interface does not impose any rules on how this data
    is stored. However, currently, the backing data cannot be stored in
    attributes called ``.values`` or ``._values`` to ensure full compatibility
    with pandas internals. But other names as ``.data``, ``._data``,
    ``._items``, ... can be freely used.

    If implementing NumPy's ``__array_ufunc__`` interface, pandas expects
    that

    1. You defer by returning ``NotImplemented`` when any Series are present
       in `inputs`. Pandas will extract the arrays and call the ufunc again.
    2. You define a ``_HANDLED_TYPES`` tuple as an attribute on the class.
       Pandas inspect this to determine whether the ufunc is valid for the
       types present.

    See :ref:`extending.extension.ufunc` for more.

    By default, ExtensionArrays are not hashable.  Immutable subclasses may
    override this behavior.
    """

    # '_typ' is for pandas.core.dtypes.generic.ABCExtensionArray.
    # Don't override this.
    _typ = "extension"

    # ------------------------------------------------------------------------
    # Constructors
    # ------------------------------------------------------------------------

    @classmethod
    def _from_sequence(cls, scalars, dtype=None, copy=False):
        """
        Construct a new ExtensionArray from a sequence of scalars.

        Parameters
        ----------
        scalars : Sequence
            Each element will be an instance of the scalar type for this
            array, ``cls.dtype.type`` or be converted into this type in this method.
        dtype : dtype, optional
            Construct for this particular dtype. This should be a Dtype
            compatible with the ExtensionArray.
        copy : bool, default False
            If True, copy the underlying data.

        Returns
        -------
        ExtensionArray
        """
        raise AbstractMethodError(cls)

    @classmethod
    def _from_sequence_of_strings(cls, strings, dtype=None, copy=False):
        """
        Construct a new ExtensionArray from a sequence of strings.

        .. versionadded:: 0.24.0

        Parameters
        ----------
        strings : Sequence
            Each element will be an instance of the scalar type for this
            array, ``cls.dtype.type``.
        dtype : dtype, optional
            Construct for this particular dtype. This should be a Dtype
            compatible with the ExtensionArray.
        copy : bool, default False
            If True, copy the underlying data.

        Returns
        -------
        ExtensionArray
        """
        raise AbstractMethodError(cls)

    @classmethod
    def _from_factorized(cls, values, original):
        """
        Reconstruct an ExtensionArray after factorization.

        Parameters
        ----------
        values : ndarray
            An integer ndarray with the factorized values.
        original : ExtensionArray
            The original ExtensionArray that factorize was called on.

        See Also
        --------
        factorize
        ExtensionArray.factorize
        """
        raise AbstractMethodError(cls)

    # ------------------------------------------------------------------------
    # Must be a Sequence
    # ------------------------------------------------------------------------

    def __getitem__(self, item):
        # type (Any) -> Any
        """
        Select a subset of self.

        Parameters
        ----------
        item : int, slice, or ndarray
            * int: The position in 'self' to get.

            * slice: A slice object, where 'start', 'stop', and 'step' are
              integers or None

            * ndarray: A 1-d boolean NumPy ndarray the same length as 'self'

        Returns
        -------
        item : scalar or ExtensionArray

        Notes
        -----
        For scalar ``item``, return a scalar value suitable for the array's
        type. This should be an instance of ``self.dtype.type``.

        For slice ``key``, return an instance of ``ExtensionArray``, even
        if the slice is length 0 or 1.

        For a boolean mask, return an instance of ``ExtensionArray``, filtered
        to the values where ``item`` is True.
        """
        raise AbstractMethodError(self)

    def __setitem__(self, key: Union[int, np.ndarray], value: Any) -> None:
        """
        Set one or more values inplace.

        This method is not required to satisfy the pandas extension array
        interface.

        Parameters
        ----------
        key : int, ndarray, or slice
            When called from, e.g. ``Series.__setitem__``, ``key`` will be
            one of

            * scalar int
            * ndarray of integers.
            * boolean ndarray
            * slice object

        value : ExtensionDtype.type, Sequence[ExtensionDtype.type], or object
            value or values to be set of ``key``.

        Returns
        -------
        None
        """
        # Some notes to the ExtensionArray implementor who may have ended up
        # here. While this method is not required for the interface, if you
        # *do* choose to implement __setitem__, then some semantics should be
        # observed:
        #
        # * Setting multiple values : ExtensionArrays should support setting
        #   multiple values at once, 'key' will be a sequence of integers and
        #  'value' will be a same-length sequence.
        #
        # * Broadcasting : For a sequence 'key' and a scalar 'value',
        #   each position in 'key' should be set to 'value'.
        #
        # * Coercion : Most users will expect basic coercion to work. For
        #   example, a string like '2018-01-01' is coerced to a datetime
        #   when setting on a datetime64ns array. In general, if the
        #   __init__ method coerces that value, then so should __setitem__
        # Note, also, that Series/DataFrame.where internally use __setitem__
        # on a copy of the data.
        raise NotImplementedError(f"{type(self)} does not implement __setitem__.")

    def __len__(self) -> int:
        """
        Length of this array

        Returns
        -------
        length : int
        """
        raise AbstractMethodError(self)

    def __iter__(self):
        """
        Iterate over elements of the array.
        """
        # This needs to be implemented so that pandas recognizes extension
        # arrays as list-like. The default implementation makes successive
        # calls to ``__getitem__``, which may be slower than necessary.
        for i in range(len(self)):
            yield self[i]

    def __eq__(self, other: Any) -> ArrayLike:
        """
        Return for `self == other` (element-wise equality).
        """
        # Implementer note: this should return a boolean numpy ndarray or
        # a boolean ExtensionArray.
        # When `other` is one of Series, Index, or DataFrame, this method should
        # return NotImplemented (to ensure that those objects are responsible for
        # first unpacking the arrays, and then dispatch the operation to the
        # underlying arrays)
        raise AbstractMethodError(self)

    def __ne__(self, other: Any) -> ArrayLike:
        """
        Return for `self != other` (element-wise in-equality).
        """
        return ~(self == other)

    def to_numpy(
        self, dtype=None, copy: bool = False, na_value=lib.no_default
    ) -> np.ndarray:
        """
        Convert to a NumPy ndarray.

        .. versionadded:: 1.0.0

        This is similar to :meth:`numpy.asarray`, but may provide additional control
        over how the conversion is done.

        Parameters
        ----------
        dtype : str or numpy.dtype, optional
            The dtype to pass to :meth:`numpy.asarray`.
        copy : bool, default False
            Whether to ensure that the returned value is a not a view on
            another array. Note that ``copy=False`` does not *ensure* that
            ``to_numpy()`` is no-copy. Rather, ``copy=True`` ensure that
            a copy is made, even if not strictly necessary.
        na_value : Any, optional
            The value to use for missing values. The default value depends
            on `dtype` and the type of the array.

        Returns
        -------
        numpy.ndarray
        """
        result = np.asarray(self, dtype=dtype)
        if copy or na_value is not lib.no_default:
            result = result.copy()
        if na_value is not lib.no_default:
            result[self.isna()] = na_value
        return result

    # ------------------------------------------------------------------------
    # Required attributes
    # ------------------------------------------------------------------------

    @property
    def dtype(self) -> ExtensionDtype:
        """
        An instance of 'ExtensionDtype'.
        """
        raise AbstractMethodError(self)

    @property
    def shape(self) -> Tuple[int, ...]:
        """
        Return a tuple of the array dimensions.
        """
        return (len(self),)

    @property
    def size(self) -> int:
        """
        The number of elements in the array.
        """
        return np.prod(self.shape)

    @property
    def ndim(self) -> int:
        """
        Extension Arrays are only allowed to be 1-dimensional.
        """
        return 1

    @property
    def nbytes(self) -> int:
        """
        The number of bytes needed to store this object in memory.
        """
        # If this is expensive to compute, return an approximate lower bound
        # on the number of bytes needed.
        raise AbstractMethodError(self)

    # ------------------------------------------------------------------------
    # Additional Methods
    # ------------------------------------------------------------------------

    def astype(self, dtype, copy=True):
        """
        Cast to a NumPy array with 'dtype'.

        Parameters
        ----------
        dtype : str or dtype
            Typecode or data-type to which the array is cast.
        copy : bool, default True
            Whether to copy the data, even if not necessary. If False,
            a copy is made only if the old dtype does not match the
            new dtype.

        Returns
        -------
        array : ndarray
            NumPy ndarray with 'dtype' for its dtype.
        """
        from pandas.core.arrays.string_ import StringDtype
        from pandas.core.arrays.string_arrow import ArrowStringDtype

        dtype = pandas_dtype(dtype)
<<<<<<< HEAD
        # FIXME: Really hard-code here?
        if isinstance(
            dtype, (ArrowStringDtype, StringDtype)
        ):  # allow conversion to StringArrays
=======
        if is_dtype_equal(dtype, self.dtype):
            if not copy:
                return self
            elif copy:
                return self.copy()
        if isinstance(dtype, StringDtype):  # allow conversion to StringArrays
>>>>>>> 54fa3da2
            return dtype.construct_array_type()._from_sequence(self, copy=False)

        return np.array(self, dtype=dtype, copy=copy)

    def isna(self) -> ArrayLike:
        """
        A 1-D array indicating if each value is missing.

        Returns
        -------
        na_values : Union[np.ndarray, ExtensionArray]
            In most cases, this should return a NumPy ndarray. For
            exceptional cases like ``SparseArray``, where returning
            an ndarray would be expensive, an ExtensionArray may be
            returned.

        Notes
        -----
        If returning an ExtensionArray, then

        * ``na_values._is_boolean`` should be True
        * `na_values` should implement :func:`ExtensionArray._reduce`
        * ``na_values.any`` and ``na_values.all`` should be implemented
        """
        raise AbstractMethodError(self)

    def _values_for_argsort(self) -> np.ndarray:
        """
        Return values for sorting.

        Returns
        -------
        ndarray
            The transformed values should maintain the ordering between values
            within the array.

        See Also
        --------
        ExtensionArray.argsort
        """
        # Note: this is used in `ExtensionArray.argsort`.
        return np.array(self)

    def argsort(
        self, ascending: bool = True, kind: str = "quicksort", *args, **kwargs
    ) -> np.ndarray:
        """
        Return the indices that would sort this array.

        Parameters
        ----------
        ascending : bool, default True
            Whether the indices should result in an ascending
            or descending sort.
        kind : {'quicksort', 'mergesort', 'heapsort'}, optional
            Sorting algorithm.
        *args, **kwargs:
            Passed through to :func:`numpy.argsort`.

        Returns
        -------
        ndarray
            Array of indices that sort ``self``. If NaN values are contained,
            NaN values are placed at the end.

        See Also
        --------
        numpy.argsort : Sorting implementation used internally.
        """
        # Implementor note: You have two places to override the behavior of
        # argsort.
        # 1. _values_for_argsort : construct the values passed to np.argsort
        # 2. argsort : total control over sorting.
        ascending = nv.validate_argsort_with_ascending(ascending, args, kwargs)

        result = nargsort(self, kind=kind, ascending=ascending, na_position="last")
        return result

    def argmin(self):
        """
        Return the index of minimum value.

        In case of multiple occurrences of the minimum value, the index
        corresponding to the first occurrence is returned.

        Returns
        -------
        int

        See Also
        --------
        ExtensionArray.argmax
        """
        return nargminmax(self, "argmin")

    def argmax(self):
        """
        Return the index of maximum value.

        In case of multiple occurrences of the maximum value, the index
        corresponding to the first occurrence is returned.

        Returns
        -------
        int

        See Also
        --------
        ExtensionArray.argmin
        """
        return nargminmax(self, "argmax")

    def fillna(self, value=None, method=None, limit=None):
        """
        Fill NA/NaN values using the specified method.

        Parameters
        ----------
        value : scalar, array-like
            If a scalar value is passed it is used to fill all missing values.
            Alternatively, an array-like 'value' can be given. It's expected
            that the array-like have the same length as 'self'.
        method : {'backfill', 'bfill', 'pad', 'ffill', None}, default None
            Method to use for filling holes in reindexed Series
            pad / ffill: propagate last valid observation forward to next valid
            backfill / bfill: use NEXT valid observation to fill gap.
        limit : int, default None
            If method is specified, this is the maximum number of consecutive
            NaN values to forward/backward fill. In other words, if there is
            a gap with more than this number of consecutive NaNs, it will only
            be partially filled. If method is not specified, this is the
            maximum number of entries along the entire axis where NaNs will be
            filled.

        Returns
        -------
        ExtensionArray
            With NA/NaN filled.
        """
        value, method = validate_fillna_kwargs(value, method)

        mask = self.isna()

        if is_array_like(value):
            if len(value) != len(self):
                raise ValueError(
                    f"Length of 'value' does not match. Got ({len(value)}) "
                    f"expected {len(self)}"
                )
            value = value[mask]

        if mask.any():
            if method is not None:
                func = get_fill_func(method)
                new_values = func(self.astype(object), limit=limit, mask=mask)
                new_values = self._from_sequence(new_values, dtype=self.dtype)
            else:
                # fill with value
                new_values = self.copy()
                new_values[mask] = value
        else:
            new_values = self.copy()
        return new_values

    def dropna(self):
        """
        Return ExtensionArray without NA values.

        Returns
        -------
        valid : ExtensionArray
        """
        return self[~self.isna()]

    def shift(self, periods: int = 1, fill_value: object = None) -> "ExtensionArray":
        """
        Shift values by desired number.

        Newly introduced missing values are filled with
        ``self.dtype.na_value``.

        .. versionadded:: 0.24.0

        Parameters
        ----------
        periods : int, default 1
            The number of periods to shift. Negative values are allowed
            for shifting backwards.

        fill_value : object, optional
            The scalar value to use for newly introduced missing values.
            The default is ``self.dtype.na_value``.

            .. versionadded:: 0.24.0

        Returns
        -------
        ExtensionArray
            Shifted.

        Notes
        -----
        If ``self`` is empty or ``periods`` is 0, a copy of ``self`` is
        returned.

        If ``periods > len(self)``, then an array of size
        len(self) is returned, with all values filled with
        ``self.dtype.na_value``.
        """
        # Note: this implementation assumes that `self.dtype.na_value` can be
        # stored in an instance of your ExtensionArray with `self.dtype`.
        if not len(self) or periods == 0:
            return self.copy()

        if isna(fill_value):
            fill_value = self.dtype.na_value

        empty = self._from_sequence(
            [fill_value] * min(abs(periods), len(self)), dtype=self.dtype
        )
        if periods > 0:
            a = empty
            b = self[:-periods]
        else:
            a = self[abs(periods) :]
            b = empty
        return self._concat_same_type([a, b])

    def unique(self):
        """
        Compute the ExtensionArray of unique values.

        Returns
        -------
        uniques : ExtensionArray
        """
        uniques = unique(self.astype(object))
        return self._from_sequence(uniques, dtype=self.dtype)

    def searchsorted(self, value, side="left", sorter=None):
        """
        Find indices where elements should be inserted to maintain order.

        .. versionadded:: 0.24.0

        Find the indices into a sorted array `self` (a) such that, if the
        corresponding elements in `value` were inserted before the indices,
        the order of `self` would be preserved.

        Assuming that `self` is sorted:

        ======  ================================
        `side`  returned index `i` satisfies
        ======  ================================
        left    ``self[i-1] < value <= self[i]``
        right   ``self[i-1] <= value < self[i]``
        ======  ================================

        Parameters
        ----------
        value : array_like
            Values to insert into `self`.
        side : {'left', 'right'}, optional
            If 'left', the index of the first suitable location found is given.
            If 'right', return the last such index.  If there is no suitable
            index, return either 0 or N (where N is the length of `self`).
        sorter : 1-D array_like, optional
            Optional array of integer indices that sort array a into ascending
            order. They are typically the result of argsort.

        Returns
        -------
        array of ints
            Array of insertion points with the same shape as `value`.

        See Also
        --------
        numpy.searchsorted : Similar method from NumPy.
        """
        # Note: the base tests provided by pandas only test the basics.
        # We do not test
        # 1. Values outside the range of the `data_for_sorting` fixture
        # 2. Values between the values in the `data_for_sorting` fixture
        # 3. Missing values.
        arr = self.astype(object)
        return arr.searchsorted(value, side=side, sorter=sorter)

    def equals(self, other: object) -> bool:
        """
        Return if another array is equivalent to this array.

        Equivalent means that both arrays have the same shape and dtype, and
        all values compare equal. Missing values in the same location are
        considered equal (in contrast with normal equality).

        Parameters
        ----------
        other : ExtensionArray
            Array to compare to this Array.

        Returns
        -------
        boolean
            Whether the arrays are equivalent.
        """
        if not type(self) == type(other):
            return False
        other = cast(ExtensionArray, other)
        if not is_dtype_equal(self.dtype, other.dtype):
            return False
        elif not len(self) == len(other):
            return False
        else:
            equal_values = self == other
            if isinstance(equal_values, ExtensionArray):
                # boolean array with NA -> fill with False
                equal_values = equal_values.fillna(False)
            equal_na = self.isna() & other.isna()
            return bool((equal_values | equal_na).all())

    def _values_for_factorize(self) -> Tuple[np.ndarray, Any]:
        """
        Return an array and missing value suitable for factorization.

        Returns
        -------
        values : ndarray

            An array suitable for factorization. This should maintain order
            and be a supported dtype (Float64, Int64, UInt64, String, Object).
            By default, the extension array is cast to object dtype.
        na_value : object
            The value in `values` to consider missing. This will be treated
            as NA in the factorization routines, so it will be coded as
            `na_sentinel` and not included in `uniques`. By default,
            ``np.nan`` is used.

        Notes
        -----
        The values returned by this method are also used in
        :func:`pandas.util.hash_pandas_object`.
        """
        return self.astype(object), np.nan

    def factorize(self, na_sentinel: int = -1) -> Tuple[np.ndarray, "ExtensionArray"]:
        """
        Encode the extension array as an enumerated type.

        Parameters
        ----------
        na_sentinel : int, default -1
            Value to use in the `codes` array to indicate missing values.

        Returns
        -------
        codes : ndarray
            An integer NumPy array that's an indexer into the original
            ExtensionArray.
        uniques : ExtensionArray
            An ExtensionArray containing the unique values of `self`.

            .. note::

               uniques will *not* contain an entry for the NA value of
               the ExtensionArray if there are any missing values present
               in `self`.

        See Also
        --------
        factorize : Top-level factorize method that dispatches here.

        Notes
        -----
        :meth:`pandas.factorize` offers a `sort` keyword as well.
        """
        # Implementer note: There are two ways to override the behavior of
        # pandas.factorize
        # 1. _values_for_factorize and _from_factorize.
        #    Specify the values passed to pandas' internal factorization
        #    routines, and how to convert from those values back to the
        #    original ExtensionArray.
        # 2. ExtensionArray.factorize.
        #    Complete control over factorization.
        arr, na_value = self._values_for_factorize()

        codes, uniques = factorize_array(
            arr, na_sentinel=na_sentinel, na_value=na_value
        )

        uniques = self._from_factorized(uniques, self)
        return codes, uniques

    _extension_array_shared_docs[
        "repeat"
    ] = """
        Repeat elements of a %(klass)s.

        Returns a new %(klass)s where each element of the current %(klass)s
        is repeated consecutively a given number of times.

        Parameters
        ----------
        repeats : int or array of ints
            The number of repetitions for each element. This should be a
            non-negative integer. Repeating 0 times will return an empty
            %(klass)s.
        axis : None
            Must be ``None``. Has no effect but is accepted for compatibility
            with numpy.

        Returns
        -------
        repeated_array : %(klass)s
            Newly created %(klass)s with repeated elements.

        See Also
        --------
        Series.repeat : Equivalent function for Series.
        Index.repeat : Equivalent function for Index.
        numpy.repeat : Similar method for :class:`numpy.ndarray`.
        ExtensionArray.take : Take arbitrary positions.

        Examples
        --------
        >>> cat = pd.Categorical(['a', 'b', 'c'])
        >>> cat
        ['a', 'b', 'c']
        Categories (3, object): ['a', 'b', 'c']
        >>> cat.repeat(2)
        ['a', 'a', 'b', 'b', 'c', 'c']
        Categories (3, object): ['a', 'b', 'c']
        >>> cat.repeat([1, 2, 3])
        ['a', 'b', 'b', 'c', 'c', 'c']
        Categories (3, object): ['a', 'b', 'c']
        """

    @Substitution(klass="ExtensionArray")
    @Appender(_extension_array_shared_docs["repeat"])
    def repeat(self, repeats, axis=None):
        nv.validate_repeat(tuple(), dict(axis=axis))
        ind = np.arange(len(self)).repeat(repeats)
        return self.take(ind)

    # ------------------------------------------------------------------------
    # Indexing methods
    # ------------------------------------------------------------------------

    def take(
        self, indices: Sequence[int], allow_fill: bool = False, fill_value: Any = None
    ) -> "ExtensionArray":
        """
        Take elements from an array.

        Parameters
        ----------
        indices : sequence of int
            Indices to be taken.
        allow_fill : bool, default False
            How to handle negative values in `indices`.

            * False: negative values in `indices` indicate positional indices
              from the right (the default). This is similar to
              :func:`numpy.take`.

            * True: negative values in `indices` indicate
              missing values. These values are set to `fill_value`. Any other
              other negative values raise a ``ValueError``.

        fill_value : any, optional
            Fill value to use for NA-indices when `allow_fill` is True.
            This may be ``None``, in which case the default NA value for
            the type, ``self.dtype.na_value``, is used.

            For many ExtensionArrays, there will be two representations of
            `fill_value`: a user-facing "boxed" scalar, and a low-level
            physical NA value. `fill_value` should be the user-facing version,
            and the implementation should handle translating that to the
            physical version for processing the take if necessary.

        Returns
        -------
        ExtensionArray

        Raises
        ------
        IndexError
            When the indices are out of bounds for the array.
        ValueError
            When `indices` contains negative values other than ``-1``
            and `allow_fill` is True.

        See Also
        --------
        numpy.take
        api.extensions.take

        Notes
        -----
        ExtensionArray.take is called by ``Series.__getitem__``, ``.loc``,
        ``iloc``, when `indices` is a sequence of values. Additionally,
        it's called by :meth:`Series.reindex`, or any other method
        that causes realignment, with a `fill_value`.

        Examples
        --------
        Here's an example implementation, which relies on casting the
        extension array to object dtype. This uses the helper method
        :func:`pandas.api.extensions.take`.

        .. code-block:: python

           def take(self, indices, allow_fill=False, fill_value=None):
               from pandas.core.algorithms import take

               # If the ExtensionArray is backed by an ndarray, then
               # just pass that here instead of coercing to object.
               data = self.astype(object)

               if allow_fill and fill_value is None:
                   fill_value = self.dtype.na_value

               # fill value should always be translated from the scalar
               # type for the array, to the physical storage type for
               # the data, before passing to take.

               result = take(data, indices, fill_value=fill_value,
                             allow_fill=allow_fill)
               return self._from_sequence(result, dtype=self.dtype)
        """
        # Implementer note: The `fill_value` parameter should be a user-facing
        # value, an instance of self.dtype.type. When passed `fill_value=None`,
        # the default of `self.dtype.na_value` should be used.
        # This may differ from the physical storage type your ExtensionArray
        # uses. In this case, your implementation is responsible for casting
        # the user-facing type to the storage type, before using
        # pandas.api.extensions.take
        raise AbstractMethodError(self)

    def copy(self) -> "ExtensionArray":
        """
        Return a copy of the array.

        Returns
        -------
        ExtensionArray
        """
        raise AbstractMethodError(self)

    def view(self, dtype=None) -> ArrayLike:
        """
        Return a view on the array.

        Parameters
        ----------
        dtype : str, np.dtype, or ExtensionDtype, optional
            Default None.

        Returns
        -------
        ExtensionArray or np.ndarray
            A view on the :class:`ExtensionArray`'s data.
        """
        # NB:
        # - This must return a *new* object referencing the same data, not self.
        # - The only case that *must* be implemented is with dtype=None,
        #   giving a view with the same dtype as self.
        if dtype is not None:
            raise NotImplementedError(dtype)
        return self[:]

    # ------------------------------------------------------------------------
    # Printing
    # ------------------------------------------------------------------------

    def __repr__(self) -> str:
        from pandas.io.formats.printing import format_object_summary

        # the short repr has no trailing newline, while the truncated
        # repr does. So we include a newline in our template, and strip
        # any trailing newlines from format_object_summary
        data = format_object_summary(
            self, self._formatter(), indent_for_name=False
        ).rstrip(", \n")
        class_name = f"<{type(self).__name__}>\n"
        return f"{class_name}{data}\nLength: {len(self)}, dtype: {self.dtype}"

    def _formatter(self, boxed: bool = False) -> Callable[[Any], Optional[str]]:
        """
        Formatting function for scalar values.

        This is used in the default '__repr__'. The returned formatting
        function receives instances of your scalar type.

        Parameters
        ----------
        boxed : bool, default False
            An indicated for whether or not your array is being printed
            within a Series, DataFrame, or Index (True), or just by
            itself (False). This may be useful if you want scalar values
            to appear differently within a Series versus on its own (e.g.
            quoted or not).

        Returns
        -------
        Callable[[Any], str]
            A callable that gets instances of the scalar type and
            returns a string. By default, :func:`repr` is used
            when ``boxed=False`` and :func:`str` is used when
            ``boxed=True``.
        """
        if boxed:
            return str
        return repr

    # ------------------------------------------------------------------------
    # Reshaping
    # ------------------------------------------------------------------------

    def transpose(self, *axes) -> "ExtensionArray":
        """
        Return a transposed view on this array.

        Because ExtensionArrays are always 1D, this is a no-op.  It is included
        for compatibility with np.ndarray.
        """
        return self[:]

    @property
    def T(self) -> "ExtensionArray":
        return self.transpose()

    def ravel(self, order="C") -> "ExtensionArray":
        """
        Return a flattened view on this array.

        Parameters
        ----------
        order : {None, 'C', 'F', 'A', 'K'}, default 'C'

        Returns
        -------
        ExtensionArray

        Notes
        -----
        - Because ExtensionArrays are 1D-only, this is a no-op.
        - The "order" argument is ignored, is for compatibility with NumPy.
        """
        return self

    @classmethod
    def _concat_same_type(
        cls, to_concat: Sequence["ExtensionArray"]
    ) -> "ExtensionArray":
        """
        Concatenate multiple array of this dtype.

        Parameters
        ----------
        to_concat : sequence of this type

        Returns
        -------
        ExtensionArray
        """
        # Implementer note: this method will only be called with a sequence of
        # ExtensionArrays of this class and with the same dtype as self. This
        # should allow "easy" concatenation (no upcasting needed), and result
        # in a new ExtensionArray of the same dtype.
        # Note: this strict behaviour is only guaranteed starting with pandas 1.1
        raise AbstractMethodError(cls)

    # The _can_hold_na attribute is set to True so that pandas internals
    # will use the ExtensionDtype.na_value as the NA value in operations
    # such as take(), reindex(), shift(), etc.  In addition, those results
    # will then be of the ExtensionArray subclass rather than an array
    # of objects
    _can_hold_na = True

    def _reduce(self, name: str, skipna: bool = True, **kwargs):
        """
        Return a scalar result of performing the reduction operation.

        Parameters
        ----------
        name : str
            Name of the function, supported values are:
            { any, all, min, max, sum, mean, median, prod,
            std, var, sem, kurt, skew }.
        skipna : bool, default True
            If True, skip NaN values.
        **kwargs
            Additional keyword arguments passed to the reduction function.
            Currently, `ddof` is the only supported kwarg.

        Returns
        -------
        scalar

        Raises
        ------
        TypeError : subclass does not define reductions
        """
        raise TypeError(f"cannot perform {name} with type {self.dtype}")

    def __hash__(self):
        raise TypeError(f"unhashable type: {repr(type(self).__name__)}")


class ExtensionOpsMixin:
    """
    A base class for linking the operators to their dunder names.

    .. note::

       You may want to set ``__array_priority__`` if you want your
       implementation to be called when involved in binary operations
       with NumPy arrays.
    """

    @classmethod
    def _create_arithmetic_method(cls, op):
        raise AbstractMethodError(cls)

    @classmethod
    def _add_arithmetic_ops(cls):
        setattr(cls, "__add__", cls._create_arithmetic_method(operator.add))
        setattr(cls, "__radd__", cls._create_arithmetic_method(ops.radd))
        setattr(cls, "__sub__", cls._create_arithmetic_method(operator.sub))
        setattr(cls, "__rsub__", cls._create_arithmetic_method(ops.rsub))
        setattr(cls, "__mul__", cls._create_arithmetic_method(operator.mul))
        setattr(cls, "__rmul__", cls._create_arithmetic_method(ops.rmul))
        setattr(cls, "__pow__", cls._create_arithmetic_method(operator.pow))
        setattr(cls, "__rpow__", cls._create_arithmetic_method(ops.rpow))
        setattr(cls, "__mod__", cls._create_arithmetic_method(operator.mod))
        setattr(cls, "__rmod__", cls._create_arithmetic_method(ops.rmod))
        setattr(cls, "__floordiv__", cls._create_arithmetic_method(operator.floordiv))
        setattr(cls, "__rfloordiv__", cls._create_arithmetic_method(ops.rfloordiv))
        setattr(cls, "__truediv__", cls._create_arithmetic_method(operator.truediv))
        setattr(cls, "__rtruediv__", cls._create_arithmetic_method(ops.rtruediv))
        setattr(cls, "__divmod__", cls._create_arithmetic_method(divmod))
        setattr(cls, "__rdivmod__", cls._create_arithmetic_method(ops.rdivmod))

    @classmethod
    def _create_comparison_method(cls, op):
        raise AbstractMethodError(cls)

    @classmethod
    def _add_comparison_ops(cls):
        setattr(cls, "__eq__", cls._create_comparison_method(operator.eq))
        setattr(cls, "__ne__", cls._create_comparison_method(operator.ne))
        setattr(cls, "__lt__", cls._create_comparison_method(operator.lt))
        setattr(cls, "__gt__", cls._create_comparison_method(operator.gt))
        setattr(cls, "__le__", cls._create_comparison_method(operator.le))
        setattr(cls, "__ge__", cls._create_comparison_method(operator.ge))

    @classmethod
    def _create_logical_method(cls, op):
        raise AbstractMethodError(cls)

    @classmethod
    def _add_logical_ops(cls):
        setattr(cls, "__and__", cls._create_logical_method(operator.and_))
        setattr(cls, "__rand__", cls._create_logical_method(ops.rand_))
        setattr(cls, "__or__", cls._create_logical_method(operator.or_))
        setattr(cls, "__ror__", cls._create_logical_method(ops.ror_))
        setattr(cls, "__xor__", cls._create_logical_method(operator.xor))
        setattr(cls, "__rxor__", cls._create_logical_method(ops.rxor))


class ExtensionScalarOpsMixin(ExtensionOpsMixin):
    """
    A mixin for defining  ops on an ExtensionArray.

    It is assumed that the underlying scalar objects have the operators
    already defined.

    Notes
    -----
    If you have defined a subclass MyExtensionArray(ExtensionArray), then
    use MyExtensionArray(ExtensionArray, ExtensionScalarOpsMixin) to
    get the arithmetic operators.  After the definition of MyExtensionArray,
    insert the lines

    MyExtensionArray._add_arithmetic_ops()
    MyExtensionArray._add_comparison_ops()

    to link the operators to your class.

    .. note::

       You may want to set ``__array_priority__`` if you want your
       implementation to be called when involved in binary operations
       with NumPy arrays.
    """

    @classmethod
    def _create_method(cls, op, coerce_to_dtype=True, result_dtype=None):
        """
        A class method that returns a method that will correspond to an
        operator for an ExtensionArray subclass, by dispatching to the
        relevant operator defined on the individual elements of the
        ExtensionArray.

        Parameters
        ----------
        op : function
            An operator that takes arguments op(a, b)
        coerce_to_dtype : bool, default True
            boolean indicating whether to attempt to convert
            the result to the underlying ExtensionArray dtype.
            If it's not possible to create a new ExtensionArray with the
            values, an ndarray is returned instead.

        Returns
        -------
        Callable[[Any, Any], Union[ndarray, ExtensionArray]]
            A method that can be bound to a class. When used, the method
            receives the two arguments, one of which is the instance of
            this class, and should return an ExtensionArray or an ndarray.

            Returning an ndarray may be necessary when the result of the
            `op` cannot be stored in the ExtensionArray. The dtype of the
            ndarray uses NumPy's normal inference rules.

        Examples
        --------
        Given an ExtensionArray subclass called MyExtensionArray, use

            __add__ = cls._create_method(operator.add)

        in the class definition of MyExtensionArray to create the operator
        for addition, that will be based on the operator implementation
        of the underlying elements of the ExtensionArray
        """

        def _binop(self, other):
            def convert_values(param):
                if isinstance(param, ExtensionArray) or is_list_like(param):
                    ovalues = param
                else:  # Assume its an object
                    ovalues = [param] * len(self)
                return ovalues

            if isinstance(other, (ABCSeries, ABCIndexClass, ABCDataFrame)):
                # rely on pandas to unbox and dispatch to us
                return NotImplemented

            lvalues = self
            rvalues = convert_values(other)

            # If the operator is not defined for the underlying objects,
            # a TypeError should be raised
            res = [op(a, b) for (a, b) in zip(lvalues, rvalues)]

            def _maybe_convert(arr):
                if coerce_to_dtype:
                    # https://github.com/pandas-dev/pandas/issues/22850
                    # We catch all regular exceptions here, and fall back
                    # to an ndarray.
                    res = maybe_cast_to_extension_array(type(self), arr)
                    if not isinstance(res, type(self)):
                        # exception raised in _from_sequence; ensure we have ndarray
                        res = np.asarray(arr)
                else:
                    res = np.asarray(arr, dtype=result_dtype)
                return res

            if op.__name__ in {"divmod", "rdivmod"}:
                a, b = zip(*res)
                return _maybe_convert(a), _maybe_convert(b)

            return _maybe_convert(res)

        op_name = f"__{op.__name__}__"
        return set_function_name(_binop, op_name, cls)

    @classmethod
    def _create_arithmetic_method(cls, op):
        return cls._create_method(op)

    @classmethod
    def _create_comparison_method(cls, op):
        return cls._create_method(op, coerce_to_dtype=False, result_dtype=bool)<|MERGE_RESOLUTION|>--- conflicted
+++ resolved
@@ -458,19 +458,16 @@
         from pandas.core.arrays.string_arrow import ArrowStringDtype
 
         dtype = pandas_dtype(dtype)
-<<<<<<< HEAD
-        # FIXME: Really hard-code here?
-        if isinstance(
-            dtype, (ArrowStringDtype, StringDtype)
-        ):  # allow conversion to StringArrays
-=======
         if is_dtype_equal(dtype, self.dtype):
             if not copy:
                 return self
             elif copy:
                 return self.copy()
-        if isinstance(dtype, StringDtype):  # allow conversion to StringArrays
->>>>>>> 54fa3da2
+
+        # FIXME: Really hard-code here?
+        if isinstance(
+            dtype, (ArrowStringDtype, StringDtype)
+        ):  # allow conversion to StringArrays
             return dtype.construct_array_type()._from_sequence(self, copy=False)
 
         return np.array(self, dtype=dtype, copy=copy)
