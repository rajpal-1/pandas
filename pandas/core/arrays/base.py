"""
An interface for extending pandas with custom arrays.

.. warning::

   This is an experimental API and subject to breaking changes
   without warning.
"""
from __future__ import annotations

import operator
from typing import (
    TYPE_CHECKING,
    Any,
    Callable,
    Iterator,
    Literal,
    Sequence,
    TypeVar,
    cast,
    overload,
)

import numpy as np

from pandas._libs import lib
from pandas._typing import (
    ArrayLike,
    AstypeArg,
    Dtype,
    FillnaOptions,
    PositionalIndexer,
    ScalarIndexer,
    SequenceIndexer,
    Shape,
    TakeIndexer,
    npt,
)
from pandas.compat import set_function_name
from pandas.compat.numpy import function as nv
from pandas.errors import AbstractMethodError
from pandas.util._decorators import (
    Appender,
    Substitution,
    cache_readonly,
)
from pandas.util._validators import (
    validate_bool_kwarg,
    validate_fillna_kwargs,
    validate_insert_loc,
)

from pandas.core.dtypes.cast import maybe_cast_to_extension_array
from pandas.core.dtypes.common import (
    is_dtype_equal,
    is_list_like,
    is_scalar,
    pandas_dtype,
)
from pandas.core.dtypes.dtypes import ExtensionDtype
from pandas.core.dtypes.generic import (
    ABCDataFrame,
    ABCIndex,
    ABCSeries,
)
from pandas.core.dtypes.missing import isna

from pandas.core import (
    arraylike,
    missing,
    ops,
)
from pandas.core.algorithms import (
    factorize_array,
    isin,
<<<<<<< HEAD
    mode,
=======
    rank,
>>>>>>> 93631a9b
    unique,
)
from pandas.core.array_algos.quantile import quantile_with_mask
from pandas.core.sorting import (
    nargminmax,
    nargsort,
)

if TYPE_CHECKING:

    class ExtensionArraySupportsAnyAll("ExtensionArray"):
        def any(self, *, skipna: bool = True) -> bool:
            pass

        def all(self, *, skipna: bool = True) -> bool:
            pass

    from pandas._typing import (
        NumpySorter,
        NumpyValueArrayLike,
    )


_extension_array_shared_docs: dict[str, str] = {}

ExtensionArrayT = TypeVar("ExtensionArrayT", bound="ExtensionArray")


class ExtensionArray:
    """
    Abstract base class for custom 1-D array types.

    pandas will recognize instances of this class as proper arrays
    with a custom type and will not attempt to coerce them to objects. They
    may be stored directly inside a :class:`DataFrame` or :class:`Series`.

    Attributes
    ----------
    dtype
    nbytes
    ndim
    shape

    Methods
    -------
    argsort
    astype
    copy
    dropna
    factorize
    fillna
    equals
    insert
    isin
    isna
    ravel
    repeat
    searchsorted
    shift
    take
    tolist
    unique
    view
    _concat_same_type
    _formatter
    _from_factorized
    _from_sequence
    _from_sequence_of_strings
    _reduce
    _values_for_argsort
    _values_for_factorize

    Notes
    -----
    The interface includes the following abstract methods that must be
    implemented by subclasses:

    * _from_sequence
    * _from_factorized
    * __getitem__
    * __len__
    * __eq__
    * dtype
    * nbytes
    * isna
    * take
    * copy
    * _concat_same_type

    A default repr displaying the type, (truncated) data, length,
    and dtype is provided. It can be customized or replaced by
    by overriding:

    * __repr__ : A default repr for the ExtensionArray.
    * _formatter : Print scalars inside a Series or DataFrame.

    Some methods require casting the ExtensionArray to an ndarray of Python
    objects with ``self.astype(object)``, which may be expensive. When
    performance is a concern, we highly recommend overriding the following
    methods:

    * fillna
    * dropna
    * unique
    * factorize / _values_for_factorize
    * argsort / _values_for_argsort
    * searchsorted

    The remaining methods implemented on this class should be performant,
    as they only compose abstract methods. Still, a more efficient
    implementation may be available, and these methods can be overridden.

    One can implement methods to handle array reductions.

    * _reduce

    One can implement methods to handle parsing from strings that will be used
    in methods such as ``pandas.io.parsers.read_csv``.

    * _from_sequence_of_strings

    This class does not inherit from 'abc.ABCMeta' for performance reasons.
    Methods and properties required by the interface raise
    ``pandas.errors.AbstractMethodError`` and no ``register`` method is
    provided for registering virtual subclasses.

    ExtensionArrays are limited to 1 dimension.

    They may be backed by none, one, or many NumPy arrays. For example,
    ``pandas.Categorical`` is an extension array backed by two arrays,
    one for codes and one for categories. An array of IPv6 address may
    be backed by a NumPy structured array with two fields, one for the
    lower 64 bits and one for the upper 64 bits. Or they may be backed
    by some other storage type, like Python lists. Pandas makes no
    assumptions on how the data are stored, just that it can be converted
    to a NumPy array.
    The ExtensionArray interface does not impose any rules on how this data
    is stored. However, currently, the backing data cannot be stored in
    attributes called ``.values`` or ``._values`` to ensure full compatibility
    with pandas internals. But other names as ``.data``, ``._data``,
    ``._items``, ... can be freely used.

    If implementing NumPy's ``__array_ufunc__`` interface, pandas expects
    that

    1. You defer by returning ``NotImplemented`` when any Series are present
       in `inputs`. Pandas will extract the arrays and call the ufunc again.
    2. You define a ``_HANDLED_TYPES`` tuple as an attribute on the class.
       Pandas inspect this to determine whether the ufunc is valid for the
       types present.

    See :ref:`extending.extension.ufunc` for more.

    By default, ExtensionArrays are not hashable.  Immutable subclasses may
    override this behavior.
    """

    # '_typ' is for pandas.core.dtypes.generic.ABCExtensionArray.
    # Don't override this.
    _typ = "extension"

    # ------------------------------------------------------------------------
    # Constructors
    # ------------------------------------------------------------------------

    @classmethod
    def _from_sequence(cls, scalars, *, dtype: Dtype | None = None, copy=False):
        """
        Construct a new ExtensionArray from a sequence of scalars.

        Parameters
        ----------
        scalars : Sequence
            Each element will be an instance of the scalar type for this
            array, ``cls.dtype.type`` or be converted into this type in this method.
        dtype : dtype, optional
            Construct for this particular dtype. This should be a Dtype
            compatible with the ExtensionArray.
        copy : bool, default False
            If True, copy the underlying data.

        Returns
        -------
        ExtensionArray
        """
        raise AbstractMethodError(cls)

    @classmethod
    def _from_sequence_of_strings(
        cls, strings, *, dtype: Dtype | None = None, copy=False
    ):
        """
        Construct a new ExtensionArray from a sequence of strings.

        Parameters
        ----------
        strings : Sequence
            Each element will be an instance of the scalar type for this
            array, ``cls.dtype.type``.
        dtype : dtype, optional
            Construct for this particular dtype. This should be a Dtype
            compatible with the ExtensionArray.
        copy : bool, default False
            If True, copy the underlying data.

        Returns
        -------
        ExtensionArray
        """
        raise AbstractMethodError(cls)

    @classmethod
    def _from_factorized(cls, values, original):
        """
        Reconstruct an ExtensionArray after factorization.

        Parameters
        ----------
        values : ndarray
            An integer ndarray with the factorized values.
        original : ExtensionArray
            The original ExtensionArray that factorize was called on.

        See Also
        --------
        factorize : Top-level factorize method that dispatches here.
        ExtensionArray.factorize : Encode the extension array as an enumerated type.
        """
        raise AbstractMethodError(cls)

    # ------------------------------------------------------------------------
    # Must be a Sequence
    # ------------------------------------------------------------------------
    @overload
    def __getitem__(self, item: ScalarIndexer) -> Any:
        ...

    @overload
    def __getitem__(self: ExtensionArrayT, item: SequenceIndexer) -> ExtensionArrayT:
        ...

    def __getitem__(
        self: ExtensionArrayT, item: PositionalIndexer
    ) -> ExtensionArrayT | Any:
        """
        Select a subset of self.

        Parameters
        ----------
        item : int, slice, or ndarray
            * int: The position in 'self' to get.

            * slice: A slice object, where 'start', 'stop', and 'step' are
              integers or None

            * ndarray: A 1-d boolean NumPy ndarray the same length as 'self'

            * list[int]:  A list of int

        Returns
        -------
        item : scalar or ExtensionArray

        Notes
        -----
        For scalar ``item``, return a scalar value suitable for the array's
        type. This should be an instance of ``self.dtype.type``.

        For slice ``key``, return an instance of ``ExtensionArray``, even
        if the slice is length 0 or 1.

        For a boolean mask, return an instance of ``ExtensionArray``, filtered
        to the values where ``item`` is True.
        """
        raise AbstractMethodError(self)

    def __setitem__(self, key: int | slice | np.ndarray, value: Any) -> None:
        """
        Set one or more values inplace.

        This method is not required to satisfy the pandas extension array
        interface.

        Parameters
        ----------
        key : int, ndarray, or slice
            When called from, e.g. ``Series.__setitem__``, ``key`` will be
            one of

            * scalar int
            * ndarray of integers.
            * boolean ndarray
            * slice object

        value : ExtensionDtype.type, Sequence[ExtensionDtype.type], or object
            value or values to be set of ``key``.

        Returns
        -------
        None
        """
        # Some notes to the ExtensionArray implementor who may have ended up
        # here. While this method is not required for the interface, if you
        # *do* choose to implement __setitem__, then some semantics should be
        # observed:
        #
        # * Setting multiple values : ExtensionArrays should support setting
        #   multiple values at once, 'key' will be a sequence of integers and
        #  'value' will be a same-length sequence.
        #
        # * Broadcasting : For a sequence 'key' and a scalar 'value',
        #   each position in 'key' should be set to 'value'.
        #
        # * Coercion : Most users will expect basic coercion to work. For
        #   example, a string like '2018-01-01' is coerced to a datetime
        #   when setting on a datetime64ns array. In general, if the
        #   __init__ method coerces that value, then so should __setitem__
        # Note, also, that Series/DataFrame.where internally use __setitem__
        # on a copy of the data.
        raise NotImplementedError(f"{type(self)} does not implement __setitem__.")

    def __len__(self) -> int:
        """
        Length of this array

        Returns
        -------
        length : int
        """
        raise AbstractMethodError(self)

    def __iter__(self) -> Iterator[Any]:
        """
        Iterate over elements of the array.
        """
        # This needs to be implemented so that pandas recognizes extension
        # arrays as list-like. The default implementation makes successive
        # calls to ``__getitem__``, which may be slower than necessary.
        for i in range(len(self)):
            yield self[i]

    def __contains__(self, item: object) -> bool | np.bool_:
        """
        Return for `item in self`.
        """
        # GH37867
        # comparisons of any item to pd.NA always return pd.NA, so e.g. "a" in [pd.NA]
        # would raise a TypeError. The implementation below works around that.
        if is_scalar(item) and isna(item):
            if not self._can_hold_na:
                return False
            elif item is self.dtype.na_value or isinstance(item, self.dtype.type):
                return self._hasnans
            else:
                return False
        else:
            # error: Item "ExtensionArray" of "Union[ExtensionArray, ndarray]" has no
            # attribute "any"
            return (item == self).any()  # type: ignore[union-attr]

    # error: Signature of "__eq__" incompatible with supertype "object"
    def __eq__(self, other: Any) -> ArrayLike:  # type: ignore[override]
        """
        Return for `self == other` (element-wise equality).
        """
        # Implementer note: this should return a boolean numpy ndarray or
        # a boolean ExtensionArray.
        # When `other` is one of Series, Index, or DataFrame, this method should
        # return NotImplemented (to ensure that those objects are responsible for
        # first unpacking the arrays, and then dispatch the operation to the
        # underlying arrays)
        raise AbstractMethodError(self)

    # error: Signature of "__ne__" incompatible with supertype "object"
    def __ne__(self, other: Any) -> ArrayLike:  # type: ignore[override]
        """
        Return for `self != other` (element-wise in-equality).
        """
        return ~(self == other)

    def to_numpy(
        self,
        dtype: npt.DTypeLike | None = None,
        copy: bool = False,
        na_value=lib.no_default,
    ) -> np.ndarray:
        """
        Convert to a NumPy ndarray.

        .. versionadded:: 1.0.0

        This is similar to :meth:`numpy.asarray`, but may provide additional control
        over how the conversion is done.

        Parameters
        ----------
        dtype : str or numpy.dtype, optional
            The dtype to pass to :meth:`numpy.asarray`.
        copy : bool, default False
            Whether to ensure that the returned value is a not a view on
            another array. Note that ``copy=False`` does not *ensure* that
            ``to_numpy()`` is no-copy. Rather, ``copy=True`` ensure that
            a copy is made, even if not strictly necessary.
        na_value : Any, optional
            The value to use for missing values. The default value depends
            on `dtype` and the type of the array.

        Returns
        -------
        numpy.ndarray
        """
        result = np.asarray(self, dtype=dtype)
        if copy or na_value is not lib.no_default:
            result = result.copy()
        if na_value is not lib.no_default:
            result[self.isna()] = na_value
        return result

    # ------------------------------------------------------------------------
    # Required attributes
    # ------------------------------------------------------------------------

    @property
    def dtype(self) -> ExtensionDtype:
        """
        An instance of 'ExtensionDtype'.
        """
        raise AbstractMethodError(self)

    @property
    def shape(self) -> Shape:
        """
        Return a tuple of the array dimensions.
        """
        return (len(self),)

    @property
    def size(self) -> int:
        """
        The number of elements in the array.
        """
        return np.prod(self.shape)

    @property
    def ndim(self) -> int:
        """
        Extension Arrays are only allowed to be 1-dimensional.
        """
        return 1

    @property
    def nbytes(self) -> int:
        """
        The number of bytes needed to store this object in memory.
        """
        # If this is expensive to compute, return an approximate lower bound
        # on the number of bytes needed.
        raise AbstractMethodError(self)

    # ------------------------------------------------------------------------
    # Additional Methods
    # ------------------------------------------------------------------------

    @overload
    def astype(self, dtype: npt.DTypeLike, copy: bool = ...) -> np.ndarray:
        ...

    @overload
    def astype(self, dtype: ExtensionDtype, copy: bool = ...) -> ExtensionArray:
        ...

    @overload
    def astype(self, dtype: AstypeArg, copy: bool = ...) -> ArrayLike:
        ...

    def astype(self, dtype: AstypeArg, copy: bool = True) -> ArrayLike:
        """
        Cast to a NumPy array or ExtensionArray with 'dtype'.

        Parameters
        ----------
        dtype : str or dtype
            Typecode or data-type to which the array is cast.
        copy : bool, default True
            Whether to copy the data, even if not necessary. If False,
            a copy is made only if the old dtype does not match the
            new dtype.

        Returns
        -------
        array : np.ndarray or ExtensionArray
            An ExtensionArray if dtype is ExtensionDtype,
            Otherwise a NumPy ndarray with 'dtype' for its dtype.
        """

        dtype = pandas_dtype(dtype)
        if is_dtype_equal(dtype, self.dtype):
            if not copy:
                return self
            else:
                return self.copy()

        if isinstance(dtype, ExtensionDtype):
            cls = dtype.construct_array_type()
            return cls._from_sequence(self, dtype=dtype, copy=copy)

        return np.array(self, dtype=dtype, copy=copy)

    def isna(self) -> np.ndarray | ExtensionArraySupportsAnyAll:
        """
        A 1-D array indicating if each value is missing.

        Returns
        -------
        na_values : Union[np.ndarray, ExtensionArray]
            In most cases, this should return a NumPy ndarray. For
            exceptional cases like ``SparseArray``, where returning
            an ndarray would be expensive, an ExtensionArray may be
            returned.

        Notes
        -----
        If returning an ExtensionArray, then

        * ``na_values._is_boolean`` should be True
        * `na_values` should implement :func:`ExtensionArray._reduce`
        * ``na_values.any`` and ``na_values.all`` should be implemented
        """
        raise AbstractMethodError(self)

    @property
    def _hasnans(self) -> bool:
        # GH#22680
        """
        Equivalent to `self.isna().any()`.

        Some ExtensionArray subclasses may be able to optimize this check.
        """
        return bool(self.isna().any())

    def _values_for_argsort(self) -> np.ndarray:
        """
        Return values for sorting.

        Returns
        -------
        ndarray
            The transformed values should maintain the ordering between values
            within the array.

        See Also
        --------
        ExtensionArray.argsort : Return the indices that would sort this array.
        """
        # Note: this is used in `ExtensionArray.argsort`.
        return np.array(self)

    def argsort(
        self,
        ascending: bool = True,
        kind: str = "quicksort",
        na_position: str = "last",
        *args,
        **kwargs,
    ) -> np.ndarray:
        """
        Return the indices that would sort this array.

        Parameters
        ----------
        ascending : bool, default True
            Whether the indices should result in an ascending
            or descending sort.
        kind : {'quicksort', 'mergesort', 'heapsort', 'stable'}, optional
            Sorting algorithm.
        *args, **kwargs:
            Passed through to :func:`numpy.argsort`.

        Returns
        -------
        np.ndarray[np.intp]
            Array of indices that sort ``self``. If NaN values are contained,
            NaN values are placed at the end.

        See Also
        --------
        numpy.argsort : Sorting implementation used internally.
        """
        # Implementor note: You have two places to override the behavior of
        # argsort.
        # 1. _values_for_argsort : construct the values passed to np.argsort
        # 2. argsort : total control over sorting.
        ascending = nv.validate_argsort_with_ascending(ascending, args, kwargs)

        values = self._values_for_argsort()
        return nargsort(
            values,
            kind=kind,
            ascending=ascending,
            na_position=na_position,
            mask=np.asarray(self.isna()),
        )

    def argmin(self, skipna: bool = True) -> int:
        """
        Return the index of minimum value.

        In case of multiple occurrences of the minimum value, the index
        corresponding to the first occurrence is returned.

        Parameters
        ----------
        skipna : bool, default True

        Returns
        -------
        int

        See Also
        --------
        ExtensionArray.argmax
        """
        validate_bool_kwarg(skipna, "skipna")
        if not skipna and self._hasnans:
            raise NotImplementedError
        return nargminmax(self, "argmin")

    def argmax(self, skipna: bool = True) -> int:
        """
        Return the index of maximum value.

        In case of multiple occurrences of the maximum value, the index
        corresponding to the first occurrence is returned.

        Parameters
        ----------
        skipna : bool, default True

        Returns
        -------
        int

        See Also
        --------
        ExtensionArray.argmin
        """
        validate_bool_kwarg(skipna, "skipna")
        if not skipna and self._hasnans:
            raise NotImplementedError
        return nargminmax(self, "argmax")

    def fillna(
        self,
        value: object | ArrayLike | None = None,
        method: FillnaOptions | None = None,
        limit: int | None = None,
    ):
        """
        Fill NA/NaN values using the specified method.

        Parameters
        ----------
        value : scalar, array-like
            If a scalar value is passed it is used to fill all missing values.
            Alternatively, an array-like 'value' can be given. It's expected
            that the array-like have the same length as 'self'.
        method : {'backfill', 'bfill', 'pad', 'ffill', None}, default None
            Method to use for filling holes in reindexed Series
            pad / ffill: propagate last valid observation forward to next valid
            backfill / bfill: use NEXT valid observation to fill gap.
        limit : int, default None
            If method is specified, this is the maximum number of consecutive
            NaN values to forward/backward fill. In other words, if there is
            a gap with more than this number of consecutive NaNs, it will only
            be partially filled. If method is not specified, this is the
            maximum number of entries along the entire axis where NaNs will be
            filled.

        Returns
        -------
        ExtensionArray
            With NA/NaN filled.
        """
        value, method = validate_fillna_kwargs(value, method)

        mask = self.isna()
        # error: Argument 2 to "check_value_size" has incompatible type
        # "ExtensionArray"; expected "ndarray"
        value = missing.check_value_size(
            value, mask, len(self)  # type: ignore[arg-type]
        )

        if mask.any():
            if method is not None:
                func = missing.get_fill_func(method)
                new_values, _ = func(self.astype(object), limit=limit, mask=mask)
                new_values = self._from_sequence(new_values, dtype=self.dtype)
            else:
                # fill with value
                new_values = self.copy()
                new_values[mask] = value
        else:
            new_values = self.copy()
        return new_values

    def dropna(self: ExtensionArrayT) -> ExtensionArrayT:
        """
        Return ExtensionArray without NA values.

        Returns
        -------
        valid : ExtensionArray
        """
        # error: Unsupported operand type for ~ ("ExtensionArray")
        return self[~self.isna()]  # type: ignore[operator]

    def shift(self, periods: int = 1, fill_value: object = None) -> ExtensionArray:
        """
        Shift values by desired number.

        Newly introduced missing values are filled with
        ``self.dtype.na_value``.

        Parameters
        ----------
        periods : int, default 1
            The number of periods to shift. Negative values are allowed
            for shifting backwards.

        fill_value : object, optional
            The scalar value to use for newly introduced missing values.
            The default is ``self.dtype.na_value``.

        Returns
        -------
        ExtensionArray
            Shifted.

        Notes
        -----
        If ``self`` is empty or ``periods`` is 0, a copy of ``self`` is
        returned.

        If ``periods > len(self)``, then an array of size
        len(self) is returned, with all values filled with
        ``self.dtype.na_value``.
        """
        # Note: this implementation assumes that `self.dtype.na_value` can be
        # stored in an instance of your ExtensionArray with `self.dtype`.
        if not len(self) or periods == 0:
            return self.copy()

        if isna(fill_value):
            fill_value = self.dtype.na_value

        empty = self._from_sequence(
            [fill_value] * min(abs(periods), len(self)), dtype=self.dtype
        )
        if periods > 0:
            a = empty
            b = self[:-periods]
        else:
            a = self[abs(periods) :]
            b = empty
        return self._concat_same_type([a, b])

    def unique(self: ExtensionArrayT) -> ExtensionArrayT:
        """
        Compute the ExtensionArray of unique values.

        Returns
        -------
        uniques : ExtensionArray
        """
        uniques = unique(self.astype(object))
        return self._from_sequence(uniques, dtype=self.dtype)

    def searchsorted(
        self,
        value: NumpyValueArrayLike | ExtensionArray,
        side: Literal["left", "right"] = "left",
        sorter: NumpySorter = None,
    ) -> npt.NDArray[np.intp] | np.intp:
        """
        Find indices where elements should be inserted to maintain order.

        Find the indices into a sorted array `self` (a) such that, if the
        corresponding elements in `value` were inserted before the indices,
        the order of `self` would be preserved.

        Assuming that `self` is sorted:

        ======  ================================
        `side`  returned index `i` satisfies
        ======  ================================
        left    ``self[i-1] < value <= self[i]``
        right   ``self[i-1] <= value < self[i]``
        ======  ================================

        Parameters
        ----------
        value : array-like, list or scalar
            Value(s) to insert into `self`.
        side : {'left', 'right'}, optional
            If 'left', the index of the first suitable location found is given.
            If 'right', return the last such index.  If there is no suitable
            index, return either 0 or N (where N is the length of `self`).
        sorter : 1-D array-like, optional
            Optional array of integer indices that sort array a into ascending
            order. They are typically the result of argsort.

        Returns
        -------
        array of ints or int
            If value is array-like, array of insertion points.
            If value is scalar, a single integer.

        See Also
        --------
        numpy.searchsorted : Similar method from NumPy.
        """
        # Note: the base tests provided by pandas only test the basics.
        # We do not test
        # 1. Values outside the range of the `data_for_sorting` fixture
        # 2. Values between the values in the `data_for_sorting` fixture
        # 3. Missing values.
        arr = self.astype(object)
        if isinstance(value, ExtensionArray):
            value = value.astype(object)
        return arr.searchsorted(value, side=side, sorter=sorter)

    def equals(self, other: object) -> bool:
        """
        Return if another array is equivalent to this array.

        Equivalent means that both arrays have the same shape and dtype, and
        all values compare equal. Missing values in the same location are
        considered equal (in contrast with normal equality).

        Parameters
        ----------
        other : ExtensionArray
            Array to compare to this Array.

        Returns
        -------
        boolean
            Whether the arrays are equivalent.
        """
        if type(self) != type(other):
            return False
        other = cast(ExtensionArray, other)
        if not is_dtype_equal(self.dtype, other.dtype):
            return False
        elif len(self) != len(other):
            return False
        else:
            equal_values = self == other
            if isinstance(equal_values, ExtensionArray):
                # boolean array with NA -> fill with False
                equal_values = equal_values.fillna(False)
            # error: Unsupported left operand type for & ("ExtensionArray")
            equal_na = self.isna() & other.isna()  # type: ignore[operator]
            return bool((equal_values | equal_na).all())

    def isin(self, values) -> np.ndarray:
        """
        Pointwise comparison for set containment in the given values.

        Roughly equivalent to `np.array([x in values for x in self])`

        Parameters
        ----------
        values : Sequence

        Returns
        -------
        np.ndarray[bool]
        """
        return isin(np.asarray(self), values)

    def _values_for_factorize(self) -> tuple[np.ndarray, Any]:
        """
        Return an array and missing value suitable for factorization.

        Returns
        -------
        values : ndarray

            An array suitable for factorization. This should maintain order
            and be a supported dtype (Float64, Int64, UInt64, String, Object).
            By default, the extension array is cast to object dtype.
        na_value : object
            The value in `values` to consider missing. This will be treated
            as NA in the factorization routines, so it will be coded as
            `na_sentinel` and not included in `uniques`. By default,
            ``np.nan`` is used.

        Notes
        -----
        The values returned by this method are also used in
        :func:`pandas.util.hash_pandas_object`.
        """
        return self.astype(object), np.nan

    def factorize(self, na_sentinel: int = -1) -> tuple[np.ndarray, ExtensionArray]:
        """
        Encode the extension array as an enumerated type.

        Parameters
        ----------
        na_sentinel : int, default -1
            Value to use in the `codes` array to indicate missing values.

        Returns
        -------
        codes : ndarray
            An integer NumPy array that's an indexer into the original
            ExtensionArray.
        uniques : ExtensionArray
            An ExtensionArray containing the unique values of `self`.

            .. note::

               uniques will *not* contain an entry for the NA value of
               the ExtensionArray if there are any missing values present
               in `self`.

        See Also
        --------
        factorize : Top-level factorize method that dispatches here.

        Notes
        -----
        :meth:`pandas.factorize` offers a `sort` keyword as well.
        """
        # Implementer note: There are two ways to override the behavior of
        # pandas.factorize
        # 1. _values_for_factorize and _from_factorize.
        #    Specify the values passed to pandas' internal factorization
        #    routines, and how to convert from those values back to the
        #    original ExtensionArray.
        # 2. ExtensionArray.factorize.
        #    Complete control over factorization.
        arr, na_value = self._values_for_factorize()

        codes, uniques = factorize_array(
            arr, na_sentinel=na_sentinel, na_value=na_value
        )

        uniques_ea = self._from_factorized(uniques, self)
        return codes, uniques_ea

    _extension_array_shared_docs[
        "repeat"
    ] = """
        Repeat elements of a %(klass)s.

        Returns a new %(klass)s where each element of the current %(klass)s
        is repeated consecutively a given number of times.

        Parameters
        ----------
        repeats : int or array of ints
            The number of repetitions for each element. This should be a
            non-negative integer. Repeating 0 times will return an empty
            %(klass)s.
        axis : None
            Must be ``None``. Has no effect but is accepted for compatibility
            with numpy.

        Returns
        -------
        repeated_array : %(klass)s
            Newly created %(klass)s with repeated elements.

        See Also
        --------
        Series.repeat : Equivalent function for Series.
        Index.repeat : Equivalent function for Index.
        numpy.repeat : Similar method for :class:`numpy.ndarray`.
        ExtensionArray.take : Take arbitrary positions.

        Examples
        --------
        >>> cat = pd.Categorical(['a', 'b', 'c'])
        >>> cat
        ['a', 'b', 'c']
        Categories (3, object): ['a', 'b', 'c']
        >>> cat.repeat(2)
        ['a', 'a', 'b', 'b', 'c', 'c']
        Categories (3, object): ['a', 'b', 'c']
        >>> cat.repeat([1, 2, 3])
        ['a', 'b', 'b', 'c', 'c', 'c']
        Categories (3, object): ['a', 'b', 'c']
        """

    @Substitution(klass="ExtensionArray")
    @Appender(_extension_array_shared_docs["repeat"])
    def repeat(self, repeats: int | Sequence[int], axis: int | None = None):
        nv.validate_repeat((), {"axis": axis})
        ind = np.arange(len(self)).repeat(repeats)
        return self.take(ind)

    # ------------------------------------------------------------------------
    # Indexing methods
    # ------------------------------------------------------------------------

    def take(
        self: ExtensionArrayT,
        indices: TakeIndexer,
        *,
        allow_fill: bool = False,
        fill_value: Any = None,
    ) -> ExtensionArrayT:
        """
        Take elements from an array.

        Parameters
        ----------
        indices : sequence of int or one-dimensional np.ndarray of int
            Indices to be taken.
        allow_fill : bool, default False
            How to handle negative values in `indices`.

            * False: negative values in `indices` indicate positional indices
              from the right (the default). This is similar to
              :func:`numpy.take`.

            * True: negative values in `indices` indicate
              missing values. These values are set to `fill_value`. Any other
              other negative values raise a ``ValueError``.

        fill_value : any, optional
            Fill value to use for NA-indices when `allow_fill` is True.
            This may be ``None``, in which case the default NA value for
            the type, ``self.dtype.na_value``, is used.

            For many ExtensionArrays, there will be two representations of
            `fill_value`: a user-facing "boxed" scalar, and a low-level
            physical NA value. `fill_value` should be the user-facing version,
            and the implementation should handle translating that to the
            physical version for processing the take if necessary.

        Returns
        -------
        ExtensionArray

        Raises
        ------
        IndexError
            When the indices are out of bounds for the array.
        ValueError
            When `indices` contains negative values other than ``-1``
            and `allow_fill` is True.

        See Also
        --------
        numpy.take : Take elements from an array along an axis.
        api.extensions.take : Take elements from an array.

        Notes
        -----
        ExtensionArray.take is called by ``Series.__getitem__``, ``.loc``,
        ``iloc``, when `indices` is a sequence of values. Additionally,
        it's called by :meth:`Series.reindex`, or any other method
        that causes realignment, with a `fill_value`.

        Examples
        --------
        Here's an example implementation, which relies on casting the
        extension array to object dtype. This uses the helper method
        :func:`pandas.api.extensions.take`.

        .. code-block:: python

           def take(self, indices, allow_fill=False, fill_value=None):
               from pandas.core.algorithms import take

               # If the ExtensionArray is backed by an ndarray, then
               # just pass that here instead of coercing to object.
               data = self.astype(object)

               if allow_fill and fill_value is None:
                   fill_value = self.dtype.na_value

               # fill value should always be translated from the scalar
               # type for the array, to the physical storage type for
               # the data, before passing to take.

               result = take(data, indices, fill_value=fill_value,
                             allow_fill=allow_fill)
               return self._from_sequence(result, dtype=self.dtype)
        """
        # Implementer note: The `fill_value` parameter should be a user-facing
        # value, an instance of self.dtype.type. When passed `fill_value=None`,
        # the default of `self.dtype.na_value` should be used.
        # This may differ from the physical storage type your ExtensionArray
        # uses. In this case, your implementation is responsible for casting
        # the user-facing type to the storage type, before using
        # pandas.api.extensions.take
        raise AbstractMethodError(self)

    def copy(self: ExtensionArrayT) -> ExtensionArrayT:
        """
        Return a copy of the array.

        Returns
        -------
        ExtensionArray
        """
        raise AbstractMethodError(self)

    def view(self, dtype: Dtype | None = None) -> ArrayLike:
        """
        Return a view on the array.

        Parameters
        ----------
        dtype : str, np.dtype, or ExtensionDtype, optional
            Default None.

        Returns
        -------
        ExtensionArray or np.ndarray
            A view on the :class:`ExtensionArray`'s data.
        """
        # NB:
        # - This must return a *new* object referencing the same data, not self.
        # - The only case that *must* be implemented is with dtype=None,
        #   giving a view with the same dtype as self.
        if dtype is not None:
            raise NotImplementedError(dtype)
        return self[:]

    # ------------------------------------------------------------------------
    # Printing
    # ------------------------------------------------------------------------

    def __repr__(self) -> str:
        if self.ndim > 1:
            return self._repr_2d()

        from pandas.io.formats.printing import format_object_summary

        # the short repr has no trailing newline, while the truncated
        # repr does. So we include a newline in our template, and strip
        # any trailing newlines from format_object_summary
        data = format_object_summary(
            self, self._formatter(), indent_for_name=False
        ).rstrip(", \n")
        class_name = f"<{type(self).__name__}>\n"
        return f"{class_name}{data}\nLength: {len(self)}, dtype: {self.dtype}"

    def _repr_2d(self) -> str:
        from pandas.io.formats.printing import format_object_summary

        # the short repr has no trailing newline, while the truncated
        # repr does. So we include a newline in our template, and strip
        # any trailing newlines from format_object_summary
        lines = [
            format_object_summary(x, self._formatter(), indent_for_name=False).rstrip(
                ", \n"
            )
            for x in self
        ]
        data = ",\n".join(lines)
        class_name = f"<{type(self).__name__}>"
        return f"{class_name}\n[\n{data}\n]\nShape: {self.shape}, dtype: {self.dtype}"

    def _formatter(self, boxed: bool = False) -> Callable[[Any], str | None]:
        """
        Formatting function for scalar values.

        This is used in the default '__repr__'. The returned formatting
        function receives instances of your scalar type.

        Parameters
        ----------
        boxed : bool, default False
            An indicated for whether or not your array is being printed
            within a Series, DataFrame, or Index (True), or just by
            itself (False). This may be useful if you want scalar values
            to appear differently within a Series versus on its own (e.g.
            quoted or not).

        Returns
        -------
        Callable[[Any], str]
            A callable that gets instances of the scalar type and
            returns a string. By default, :func:`repr` is used
            when ``boxed=False`` and :func:`str` is used when
            ``boxed=True``.
        """
        if boxed:
            return str
        return repr

    # ------------------------------------------------------------------------
    # Reshaping
    # ------------------------------------------------------------------------

    def transpose(self, *axes: int) -> ExtensionArray:
        """
        Return a transposed view on this array.

        Because ExtensionArrays are always 1D, this is a no-op.  It is included
        for compatibility with np.ndarray.
        """
        return self[:]

    @property
    def T(self) -> ExtensionArray:
        return self.transpose()

    def ravel(self, order: Literal["C", "F", "A", "K"] | None = "C") -> ExtensionArray:
        """
        Return a flattened view on this array.

        Parameters
        ----------
        order : {None, 'C', 'F', 'A', 'K'}, default 'C'

        Returns
        -------
        ExtensionArray

        Notes
        -----
        - Because ExtensionArrays are 1D-only, this is a no-op.
        - The "order" argument is ignored, is for compatibility with NumPy.
        """
        return self

    @classmethod
    def _concat_same_type(
        cls: type[ExtensionArrayT], to_concat: Sequence[ExtensionArrayT]
    ) -> ExtensionArrayT:
        """
        Concatenate multiple array of this dtype.

        Parameters
        ----------
        to_concat : sequence of this type

        Returns
        -------
        ExtensionArray
        """
        # Implementer note: this method will only be called with a sequence of
        # ExtensionArrays of this class and with the same dtype as self. This
        # should allow "easy" concatenation (no upcasting needed), and result
        # in a new ExtensionArray of the same dtype.
        # Note: this strict behaviour is only guaranteed starting with pandas 1.1
        raise AbstractMethodError(cls)

    # The _can_hold_na attribute is set to True so that pandas internals
    # will use the ExtensionDtype.na_value as the NA value in operations
    # such as take(), reindex(), shift(), etc.  In addition, those results
    # will then be of the ExtensionArray subclass rather than an array
    # of objects
    @cache_readonly
    def _can_hold_na(self) -> bool:
        return self.dtype._can_hold_na

    def _reduce(self, name: str, *, skipna: bool = True, **kwargs):
        """
        Return a scalar result of performing the reduction operation.

        Parameters
        ----------
        name : str
            Name of the function, supported values are:
            { any, all, min, max, sum, mean, median, prod,
            std, var, sem, kurt, skew }.
        skipna : bool, default True
            If True, skip NaN values.
        **kwargs
            Additional keyword arguments passed to the reduction function.
            Currently, `ddof` is the only supported kwarg.

        Returns
        -------
        scalar

        Raises
        ------
        TypeError : subclass does not define reductions
        """
        meth = getattr(self, name, None)
        if meth is None:
            raise TypeError(
                f"'{type(self).__name__}' with dtype {self.dtype} "
                f"does not support reduction '{name}'"
            )
        return meth(skipna=skipna, **kwargs)

    # https://github.com/python/typeshed/issues/2148#issuecomment-520783318
    # Incompatible types in assignment (expression has type "None", base class
    # "object" defined the type as "Callable[[object], int]")
    __hash__: None  # type: ignore[assignment]

    # ------------------------------------------------------------------------
    # Non-Optimized Default Methods

    def tolist(self) -> list:
        """
        Return a list of the values.

        These are each a scalar type, which is a Python scalar
        (for str, int, float) or a pandas scalar
        (for Timestamp/Timedelta/Interval/Period)

        Returns
        -------
        list
        """
        if self.ndim > 1:
            return [x.tolist() for x in self]
        return list(self)

    def delete(self: ExtensionArrayT, loc: PositionalIndexer) -> ExtensionArrayT:
        indexer = np.delete(np.arange(len(self)), loc)
        return self.take(indexer)

    def insert(self: ExtensionArrayT, loc: int, item) -> ExtensionArrayT:
        """
        Insert an item at the given position.

        Parameters
        ----------
        loc : int
        item : scalar-like

        Returns
        -------
        same type as self

        Notes
        -----
        This method should be both type and dtype-preserving.  If the item
        cannot be held in an array of this type/dtype, either ValueError or
        TypeError should be raised.

        The default implementation relies on _from_sequence to raise on invalid
        items.
        """
        loc = validate_insert_loc(loc, len(self))

        item_arr = type(self)._from_sequence([item], dtype=self.dtype)

        return type(self)._concat_same_type([self[:loc], item_arr, self[loc:]])

    def _putmask(self, mask: npt.NDArray[np.bool_], value) -> None:
        """
        Analogue to np.putmask(self, mask, value)

        Parameters
        ----------
        mask : np.ndarray[bool]
        value : scalar or listlike
            If listlike, must be arraylike with same length as self.

        Returns
        -------
        None

        Notes
        -----
        Unlike np.putmask, we do not repeat listlike values with mismatched length.
        'value' should either be a scalar or an arraylike with the same length
        as self.
        """
        if is_list_like(value):
            val = value[mask]
        else:
            val = value

        self[mask] = val

    def _where(
        self: ExtensionArrayT, mask: npt.NDArray[np.bool_], value
    ) -> ExtensionArrayT:
        """
        Analogue to np.where(mask, self, value)

        Parameters
        ----------
        mask : np.ndarray[bool]
        value : scalar or listlike

        Returns
        -------
        same type as self
        """
        result = self.copy()

        if is_list_like(value):
            val = value[~mask]
        else:
            val = value

        result[~mask] = val
        return result

    def _fill_mask_inplace(
        self, method: str, limit, mask: npt.NDArray[np.bool_]
    ) -> None:
        """
        Replace values in locations specified by 'mask' using pad or backfill.

        See also
        --------
        ExtensionArray.fillna
        """
        func = missing.get_fill_func(method)
        # NB: if we don't copy mask here, it may be altered inplace, which
        #  would mess up the `self[mask] = ...` below.
        new_values, _ = func(self.astype(object), limit=limit, mask=mask.copy())
        new_values = self._from_sequence(new_values, dtype=self.dtype)
        self[mask] = new_values[mask]
        return

    def _rank(
        self,
        *,
        axis: int = 0,
        method: str = "average",
        na_option: str = "keep",
        ascending: bool = True,
        pct: bool = False,
    ):
        """
        See Series.rank.__doc__.
        """
        if axis != 0:
            raise NotImplementedError

        # TODO: we only have tests that get here with dt64 and td64
        # TODO: all tests that get here use the defaults for all the kwds
        return rank(
            self,
            axis=axis,
            method=method,
            na_option=na_option,
            ascending=ascending,
            pct=pct,
        )

    @classmethod
    def _empty(cls, shape: Shape, dtype: ExtensionDtype):
        """
        Create an ExtensionArray with the given shape and dtype.

        See also
        --------
        ExtensionDtype.empty
            ExtensionDtype.empty is the 'official' public version of this API.
        """
        obj = cls._from_sequence([], dtype=dtype)

        taker = np.broadcast_to(np.intp(-1), shape)
        result = obj.take(taker, allow_fill=True)
        if not isinstance(result, cls) or dtype != result.dtype:
            raise NotImplementedError(
                f"Default 'empty' implementation is invalid for dtype='{dtype}'"
            )
        return result

    def _quantile(
        self: ExtensionArrayT, qs: npt.NDArray[np.float64], interpolation: str
    ) -> ExtensionArrayT:
        """
        Compute the quantiles of self for each quantile in `qs`.

        Parameters
        ----------
        qs : np.ndarray[float64]
        interpolation: str

        Returns
        -------
        same type as self
        """
        # asarray needed for Sparse, see GH#24600
        mask = np.asarray(self.isna())
        mask = np.atleast_2d(mask)

        arr = np.atleast_2d(np.asarray(self))
        fill_value = np.nan

        res_values = quantile_with_mask(arr, mask, fill_value, qs, interpolation)

        if self.ndim == 2:
            # i.e. DatetimeArray
            result = type(self)._from_sequence(res_values)

        else:
            # shape[0] should be 1 as long as EAs are 1D
            assert res_values.shape == (1, len(qs)), res_values.shape
            result = type(self)._from_sequence(res_values[0])

        return result

    def _mode(self: ExtensionArrayT, dropna: bool = True) -> ExtensionArrayT:
        """
        Returns the mode(s) of the ExtensionArray.

        Always returns `ExtensionArray` even if only one value.

        Parameters
        ----------
        dropna : bool, default True
            Don't consider counts of NA values.

        Returns
        -------
        same type as self
            Sorted, if possible.
        """
        # error: Incompatible return value type (got "Union[ExtensionArray,
        # ndarray[Any, Any]]", expected "ExtensionArrayT")
        return mode(self, dropna=dropna)  # type: ignore[return-value]

    def __array_ufunc__(self, ufunc: np.ufunc, method: str, *inputs, **kwargs):
        if any(
            isinstance(other, (ABCSeries, ABCIndex, ABCDataFrame)) for other in inputs
        ):
            return NotImplemented

        result = arraylike.maybe_dispatch_ufunc_to_dunder_op(
            self, ufunc, method, *inputs, **kwargs
        )
        if result is not NotImplemented:
            return result

        if "out" in kwargs:
            return arraylike.dispatch_ufunc_with_out(
                self, ufunc, method, *inputs, **kwargs
            )

        if method == "reduce":
            result = arraylike.dispatch_reduction_ufunc(
                self, ufunc, method, *inputs, **kwargs
            )
            if result is not NotImplemented:
                return result

        return arraylike.default_array_ufunc(self, ufunc, method, *inputs, **kwargs)


class ExtensionOpsMixin:
    """
    A base class for linking the operators to their dunder names.

    .. note::

       You may want to set ``__array_priority__`` if you want your
       implementation to be called when involved in binary operations
       with NumPy arrays.
    """

    @classmethod
    def _create_arithmetic_method(cls, op):
        raise AbstractMethodError(cls)

    @classmethod
    def _add_arithmetic_ops(cls):
        setattr(cls, "__add__", cls._create_arithmetic_method(operator.add))
        setattr(cls, "__radd__", cls._create_arithmetic_method(ops.radd))
        setattr(cls, "__sub__", cls._create_arithmetic_method(operator.sub))
        setattr(cls, "__rsub__", cls._create_arithmetic_method(ops.rsub))
        setattr(cls, "__mul__", cls._create_arithmetic_method(operator.mul))
        setattr(cls, "__rmul__", cls._create_arithmetic_method(ops.rmul))
        setattr(cls, "__pow__", cls._create_arithmetic_method(operator.pow))
        setattr(cls, "__rpow__", cls._create_arithmetic_method(ops.rpow))
        setattr(cls, "__mod__", cls._create_arithmetic_method(operator.mod))
        setattr(cls, "__rmod__", cls._create_arithmetic_method(ops.rmod))
        setattr(cls, "__floordiv__", cls._create_arithmetic_method(operator.floordiv))
        setattr(cls, "__rfloordiv__", cls._create_arithmetic_method(ops.rfloordiv))
        setattr(cls, "__truediv__", cls._create_arithmetic_method(operator.truediv))
        setattr(cls, "__rtruediv__", cls._create_arithmetic_method(ops.rtruediv))
        setattr(cls, "__divmod__", cls._create_arithmetic_method(divmod))
        setattr(cls, "__rdivmod__", cls._create_arithmetic_method(ops.rdivmod))

    @classmethod
    def _create_comparison_method(cls, op):
        raise AbstractMethodError(cls)

    @classmethod
    def _add_comparison_ops(cls):
        setattr(cls, "__eq__", cls._create_comparison_method(operator.eq))
        setattr(cls, "__ne__", cls._create_comparison_method(operator.ne))
        setattr(cls, "__lt__", cls._create_comparison_method(operator.lt))
        setattr(cls, "__gt__", cls._create_comparison_method(operator.gt))
        setattr(cls, "__le__", cls._create_comparison_method(operator.le))
        setattr(cls, "__ge__", cls._create_comparison_method(operator.ge))

    @classmethod
    def _create_logical_method(cls, op):
        raise AbstractMethodError(cls)

    @classmethod
    def _add_logical_ops(cls):
        setattr(cls, "__and__", cls._create_logical_method(operator.and_))
        setattr(cls, "__rand__", cls._create_logical_method(ops.rand_))
        setattr(cls, "__or__", cls._create_logical_method(operator.or_))
        setattr(cls, "__ror__", cls._create_logical_method(ops.ror_))
        setattr(cls, "__xor__", cls._create_logical_method(operator.xor))
        setattr(cls, "__rxor__", cls._create_logical_method(ops.rxor))


class ExtensionScalarOpsMixin(ExtensionOpsMixin):
    """
    A mixin for defining  ops on an ExtensionArray.

    It is assumed that the underlying scalar objects have the operators
    already defined.

    Notes
    -----
    If you have defined a subclass MyExtensionArray(ExtensionArray), then
    use MyExtensionArray(ExtensionArray, ExtensionScalarOpsMixin) to
    get the arithmetic operators.  After the definition of MyExtensionArray,
    insert the lines

    MyExtensionArray._add_arithmetic_ops()
    MyExtensionArray._add_comparison_ops()

    to link the operators to your class.

    .. note::

       You may want to set ``__array_priority__`` if you want your
       implementation to be called when involved in binary operations
       with NumPy arrays.
    """

    @classmethod
    def _create_method(cls, op, coerce_to_dtype=True, result_dtype=None):
        """
        A class method that returns a method that will correspond to an
        operator for an ExtensionArray subclass, by dispatching to the
        relevant operator defined on the individual elements of the
        ExtensionArray.

        Parameters
        ----------
        op : function
            An operator that takes arguments op(a, b)
        coerce_to_dtype : bool, default True
            boolean indicating whether to attempt to convert
            the result to the underlying ExtensionArray dtype.
            If it's not possible to create a new ExtensionArray with the
            values, an ndarray is returned instead.

        Returns
        -------
        Callable[[Any, Any], Union[ndarray, ExtensionArray]]
            A method that can be bound to a class. When used, the method
            receives the two arguments, one of which is the instance of
            this class, and should return an ExtensionArray or an ndarray.

            Returning an ndarray may be necessary when the result of the
            `op` cannot be stored in the ExtensionArray. The dtype of the
            ndarray uses NumPy's normal inference rules.

        Examples
        --------
        Given an ExtensionArray subclass called MyExtensionArray, use

            __add__ = cls._create_method(operator.add)

        in the class definition of MyExtensionArray to create the operator
        for addition, that will be based on the operator implementation
        of the underlying elements of the ExtensionArray
        """

        def _binop(self, other):
            def convert_values(param):
                if isinstance(param, ExtensionArray) or is_list_like(param):
                    ovalues = param
                else:  # Assume its an object
                    ovalues = [param] * len(self)
                return ovalues

            if isinstance(other, (ABCSeries, ABCIndex, ABCDataFrame)):
                # rely on pandas to unbox and dispatch to us
                return NotImplemented

            lvalues = self
            rvalues = convert_values(other)

            # If the operator is not defined for the underlying objects,
            # a TypeError should be raised
            res = [op(a, b) for (a, b) in zip(lvalues, rvalues)]

            def _maybe_convert(arr):
                if coerce_to_dtype:
                    # https://github.com/pandas-dev/pandas/issues/22850
                    # We catch all regular exceptions here, and fall back
                    # to an ndarray.
                    res = maybe_cast_to_extension_array(type(self), arr)
                    if not isinstance(res, type(self)):
                        # exception raised in _from_sequence; ensure we have ndarray
                        res = np.asarray(arr)
                else:
                    res = np.asarray(arr, dtype=result_dtype)
                return res

            if op.__name__ in {"divmod", "rdivmod"}:
                a, b = zip(*res)
                return _maybe_convert(a), _maybe_convert(b)

            return _maybe_convert(res)

        op_name = f"__{op.__name__}__"
        return set_function_name(_binop, op_name, cls)

    @classmethod
    def _create_arithmetic_method(cls, op):
        return cls._create_method(op)

    @classmethod
    def _create_comparison_method(cls, op):
        return cls._create_method(op, coerce_to_dtype=False, result_dtype=bool)<|MERGE_RESOLUTION|>--- conflicted
+++ resolved
@@ -73,11 +73,8 @@
 from pandas.core.algorithms import (
     factorize_array,
     isin,
-<<<<<<< HEAD
     mode,
-=======
     rank,
->>>>>>> 93631a9b
     unique,
 )
 from pandas.core.array_algos.quantile import quantile_with_mask
