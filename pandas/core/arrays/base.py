"""An interface for extending pandas with custom arrays.

.. warning::

   This is an experimental API and subject to breaking changes
   without warning.
"""
import operator
from typing import Any, Callable, Dict, Optional, Sequence, Tuple, Union

import numpy as np

from pandas.compat import set_function_name
from pandas.compat.numpy import function as nv
from pandas.errors import AbstractMethodError
from pandas.util._decorators import Appender, Substitution
from pandas.util._validators import validate_fillna_kwargs

from pandas.core.dtypes.common import is_array_like, is_list_like
from pandas.core.dtypes.dtypes import ExtensionDtype
from pandas.core.dtypes.generic import ABCExtensionArray, ABCIndexClass, ABCSeries
from pandas.core.dtypes.missing import isna

from pandas._typing import ArrayLike
from pandas.core import ops
from pandas.core.algorithms import _factorize_array, unique
from pandas.core.arrays._reshaping import can_safe_ravel, tuplify_shape
from pandas.core.missing import backfill_1d, pad_1d
from pandas.core.sorting import nargsort

_not_implemented_message = "{} does not implement {}."

_extension_array_shared_docs = dict()  # type: Dict[str, str]


class ExtensionArray:
    """
    Abstract base class for custom 1-D array types.

    pandas will recognize instances of this class as proper arrays
    with a custom type and will not attempt to coerce them to objects. They
    may be stored directly inside a :class:`DataFrame` or :class:`Series`.

    .. versionadded:: 0.23.0

    Attributes
    ----------
    dtype
    nbytes
    ndim
    shape

    Methods
    -------
    argsort
    astype
    copy
    dropna
    factorize
    fillna
    isna
    ravel
    repeat
    searchsorted
    shift
    take
    unique
    view
    _concat_same_type
    _formatter
    _from_factorized
    _from_sequence
    _from_sequence_of_strings
    _ndarray_values
    _reduce
    _values_for_argsort
    _values_for_factorize

    Notes
    -----
    The interface includes the following abstract methods that must be
    implemented by subclasses:

    * _from_sequence
    * _from_factorized
    * __getitem__
    * __len__ *or* size
    * dtype
    * nbytes
    * isna
    * take
    * copy
    * _concat_same_type

    A default repr displaying the type, (truncated) data, length,
    and dtype is provided. It can be customized or replaced by
    by overriding:

    * __repr__ : A default repr for the ExtensionArray.
    * _formatter : Print scalars inside a Series or DataFrame.

    Some methods require casting the ExtensionArray to an ndarray of Python
    objects with ``self.astype(object)``, which may be expensive. When
    performance is a concern, we highly recommend overriding the following
    methods:

    * fillna
    * dropna
    * unique
    * factorize / _values_for_factorize
    * argsort / _values_for_argsort
    * searchsorted

    The remaining methods implemented on this class should be performant,
    as they only compose abstract methods. Still, a more efficient
    implementation may be available, and these methods can be overridden.

    One can implement methods to handle array reductions.

    * _reduce

    One can implement methods to handle parsing from strings that will be used
    in methods such as ``pandas.io.parsers.read_csv``.

    * _from_sequence_of_strings

    This class does not inherit from 'abc.ABCMeta' for performance reasons.
    Methods and properties required by the interface raise
    ``pandas.errors.AbstractMethodError`` and no ``register`` method is
    provided for registering virtual subclasses.

    ExtensionArrays are limited to 1 dimension.

    They may be backed by none, one, or many NumPy arrays. For example,
    ``pandas.Categorical`` is an extension array backed by two arrays,
    one for codes and one for categories. An array of IPv6 address may
    be backed by a NumPy structured array with two fields, one for the
    lower 64 bits and one for the upper 64 bits. Or they may be backed
    by some other storage type, like Python lists. Pandas makes no
    assumptions on how the data are stored, just that it can be converted
    to a NumPy array.
    The ExtensionArray interface does not impose any rules on how this data
    is stored. However, currently, the backing data cannot be stored in
    attributes called ``.values`` or ``._values`` to ensure full compatibility
    with pandas internals. But other names as ``.data``, ``._data``,
    ``._items``, ... can be freely used.

    If implementing NumPy's ``__array_ufunc__`` interface, pandas expects
    that

    1. You defer by returning ``NotImplemented`` when any Series are present
       in `inputs`. Pandas will extract the arrays and call the ufunc again.
    2. You define a ``_HANDLED_TYPES`` tuple as an attribute on the class.
       Pandas inspect this to determine whether the ufunc is valid for the
       types present.

    See :ref:`extending.extension.ufunc` for more.
    """

    # '_typ' is for pandas.core.dtypes.generic.ABCExtensionArray.
    # Don't override this.
    _typ = "extension"

    # Whether this class supports 2D arrays natively.  If so, set _allows_2d
    #  to True and override reshape, ravel, and T.  Otherwise, apply the
    #  `implement_2d` decorator to use default implementations of limited
    #  2D functionality.
    _allows_2d = False

    # ------------------------------------------------------------------------
    # Constructors
    # ------------------------------------------------------------------------

    @classmethod
    def _from_sequence(cls, scalars, dtype=None, copy=False):
        """
        Construct a new ExtensionArray from a sequence of scalars.

        Parameters
        ----------
        scalars : Sequence
            Each element will be an instance of the scalar type for this
            array, ``cls.dtype.type``.
        dtype : dtype, optional
            Construct for this particular dtype. This should be a Dtype
            compatible with the ExtensionArray.
        copy : boolean, default False
            If True, copy the underlying data.

        Returns
        -------
        ExtensionArray
        """
        raise AbstractMethodError(cls)

    @classmethod
    def _from_sequence_of_strings(cls, strings, dtype=None, copy=False):
        """Construct a new ExtensionArray from a sequence of strings.

        .. versionadded:: 0.24.0

        Parameters
        ----------
        strings : Sequence
            Each element will be an instance of the scalar type for this
            array, ``cls.dtype.type``.
        dtype : dtype, optional
            Construct for this particular dtype. This should be a Dtype
            compatible with the ExtensionArray.
        copy : boolean, default False
            If True, copy the underlying data.

        Returns
        -------
        ExtensionArray
        """
        raise AbstractMethodError(cls)

    @classmethod
    def _from_factorized(cls, values, original):
        """
        Reconstruct an ExtensionArray after factorization.

        Parameters
        ----------
        values : ndarray
            An integer ndarray with the factorized values.
        original : ExtensionArray
            The original ExtensionArray that factorize was called on.

        See Also
        --------
        factorize
        ExtensionArray.factorize
        """
        raise AbstractMethodError(cls)

    # ------------------------------------------------------------------------
    # Must be a Sequence
    # ------------------------------------------------------------------------

    def __getitem__(self, item):
        # type (Any) -> Any
        """
        Select a subset of self.

        Parameters
        ----------
        item : int, slice, or ndarray
            * int: The position in 'self' to get.

            * slice: A slice object, where 'start', 'stop', and 'step' are
              integers or None

            * ndarray: A 1-d boolean NumPy ndarray the same length as 'self'

        Returns
        -------
        item : scalar or ExtensionArray

        Notes
        -----
        For scalar ``item``, return a scalar value suitable for the array's
        type. This should be an instance of ``self.dtype.type``.

        For slice ``key``, return an instance of ``ExtensionArray``, even
        if the slice is length 0 or 1.

        For a boolean mask, return an instance of ``ExtensionArray``, filtered
        to the values where ``item`` is True.
        """
        raise AbstractMethodError(self)

    def __setitem__(self, key: Union[int, np.ndarray], value: Any) -> None:
        """
        Set one or more values inplace.

        This method is not required to satisfy the pandas extension array
        interface.

        Parameters
        ----------
        key : int, ndarray, or slice
            When called from, e.g. ``Series.__setitem__``, ``key`` will be
            one of

            * scalar int
            * ndarray of integers.
            * boolean ndarray
            * slice object

        value : ExtensionDtype.type, Sequence[ExtensionDtype.type], or object
            value or values to be set of ``key``.

        Returns
        -------
        None
        """
        # Some notes to the ExtensionArray implementor who may have ended up
        # here. While this method is not required for the interface, if you
        # *do* choose to implement __setitem__, then some semantics should be
        # observed:
        #
        # * Setting multiple values : ExtensionArrays should support setting
        #   multiple values at once, 'key' will be a sequence of integers and
        #  'value' will be a same-length sequence.
        #
        # * Broadcasting : For a sequence 'key' and a scalar 'value',
        #   each position in 'key' should be set to 'value'.
        #
        # * Coercion : Most users will expect basic coercion to work. For
        #   example, a string like '2018-01-01' is coerced to a datetime
        #   when setting on a datetime64ns array. In general, if the
        #   __init__ method coerces that value, then so should __setitem__
        # Note, also, that Series/DataFrame.where internally use __setitem__
        # on a copy of the data.
        raise NotImplementedError(
            _not_implemented_message.format(type(self), "__setitem__")
        )

    def __len__(self) -> int:
        """
        Length of this array

        Returns
        -------
        length : int
        """
        return self.shape[0]

    def __iter__(self):
        """
        Iterate over elements of the array.
        """
        # This needs to be implemented so that pandas recognizes extension
        # arrays as list-like. The default implementation makes successive
        # calls to ``__getitem__``, which may be slower than necessary.
        for i in range(len(self)):
            yield self[i]

    # ------------------------------------------------------------------------
    # Required attributes
    # ------------------------------------------------------------------------
    _shape = None

    @property
    def dtype(self) -> ExtensionDtype:
        """
        An instance of 'ExtensionDtype'.
        """
        raise AbstractMethodError(self)

    @property
    def shape(self) -> Tuple[int, ...]:
        """
        Return a tuple of the array dimensions.
        """
        if self._shape is not None:
            return self._shape

        # Default to 1D
        length = self.size
        return (length,)

    @shape.setter
    def shape(self, value):
        size = np.prod(value)
        if size != self.size:
            raise ValueError("Implied size must match actual size.")
        self._shape = value

    @property
    def ndim(self) -> int:
        """
        Extension Arrays are only allowed to be 1-dimensional.
        """
        return len(self.shape)

    @property
    def size(self) -> int:
        """
        The number of elements in this array.
        """
        raise AbstractMethodError(self)

    @property
    def nbytes(self) -> int:
        """
        The number of bytes needed to store this object in memory.
        """
        # If this is expensive to compute, return an approximate lower bound
        # on the number of bytes needed.
        raise AbstractMethodError(self)

    # ------------------------------------------------------------------------
    # Additional Methods
    # ------------------------------------------------------------------------

    def astype(self, dtype, copy=True):
        """
        Cast to a NumPy array with 'dtype'.

        Parameters
        ----------
        dtype : str or dtype
            Typecode or data-type to which the array is cast.
        copy : bool, default True
            Whether to copy the data, even if not necessary. If False,
            a copy is made only if the old dtype does not match the
            new dtype.

        Returns
        -------
        array : ndarray
            NumPy ndarray with 'dtype' for its dtype.
        """
        return np.array(self, dtype=dtype, copy=copy)

    def isna(self) -> ArrayLike:
        """
        A 1-D array indicating if each value is missing.

        Returns
        -------
        na_values : Union[np.ndarray, ExtensionArray]
            In most cases, this should return a NumPy ndarray. For
            exceptional cases like ``SparseArray``, where returning
            an ndarray would be expensive, an ExtensionArray may be
            returned.

        Notes
        -----
        If returning an ExtensionArray, then

        * ``na_values._is_boolean`` should be True
        * `na_values` should implement :func:`ExtensionArray._reduce`
        * ``na_values.any`` and ``na_values.all`` should be implemented
        """
        raise AbstractMethodError(self)

    def _values_for_argsort(self) -> np.ndarray:
        """
        Return values for sorting.

        Returns
        -------
        ndarray
            The transformed values should maintain the ordering between values
            within the array.

        See Also
        --------
        ExtensionArray.argsort
        """
        # Note: this is used in `ExtensionArray.argsort`.
        return np.array(self)

    def argsort(self, ascending=True, kind="quicksort", *args, **kwargs):
        """
        Return the indices that would sort this array.

        Parameters
        ----------
        ascending : bool, default True
            Whether the indices should result in an ascending
            or descending sort.
        kind : {'quicksort', 'mergesort', 'heapsort'}, optional
            Sorting algorithm.
        *args, **kwargs:
            passed through to :func:`numpy.argsort`.

        Returns
        -------
        index_array : ndarray
            Array of indices that sort ``self``. If NaN values are contained,
            NaN values are placed at the end.

        See Also
        --------
        numpy.argsort : Sorting implementation used internally.
        """
        # Implementor note: You have two places to override the behavior of
        # argsort.
        # 1. _values_for_argsort : construct the values passed to np.argsort
        # 2. argsort : total control over sorting.
        ascending = nv.validate_argsort_with_ascending(ascending, args, kwargs)

        result = nargsort(self, kind=kind, ascending=ascending, na_position="last")
        return result

    def fillna(self, value=None, method=None, limit=None):
        """
        Fill NA/NaN values using the specified method.

        Parameters
        ----------
        value : scalar, array-like
            If a scalar value is passed it is used to fill all missing values.
            Alternatively, an array-like 'value' can be given. It's expected
            that the array-like have the same length as 'self'.
        method : {'backfill', 'bfill', 'pad', 'ffill', None}, default None
            Method to use for filling holes in reindexed Series
            pad / ffill: propagate last valid observation forward to next valid
            backfill / bfill: use NEXT valid observation to fill gap
        limit : int, default None
            If method is specified, this is the maximum number of consecutive
            NaN values to forward/backward fill. In other words, if there is
            a gap with more than this number of consecutive NaNs, it will only
            be partially filled. If method is not specified, this is the
            maximum number of entries along the entire axis where NaNs will be
            filled.

        Returns
        -------
        filled : ExtensionArray with NA/NaN filled
        """
        value, method = validate_fillna_kwargs(value, method)

        mask = self.isna()

        if is_array_like(value):
            if len(value) != len(self):
                raise ValueError(
                    "Length of 'value' does not match. Got ({}) "
                    " expected {}".format(len(value), len(self))
                )
            value = value[mask]

        if mask.any():
            if method is not None:
                func = pad_1d if method == "pad" else backfill_1d
                new_values = func(self.astype(object), limit=limit, mask=mask)
                new_values = self._from_sequence(new_values, dtype=self.dtype)
            else:
                # fill with value
                new_values = self.copy()
                new_values[mask] = value
        else:
            new_values = self.copy()
        return new_values

    def dropna(self):
        """
        Return ExtensionArray without NA values

        Returns
        -------
        valid : ExtensionArray
        """
        return self[~self.isna()]

    def shift(self, periods: int = 1, fill_value: object = None) -> ABCExtensionArray:
        """
        Shift values by desired number.

        Newly introduced missing values are filled with
        ``self.dtype.na_value``.

        .. versionadded:: 0.24.0

        Parameters
        ----------
        periods : int, default 1
            The number of periods to shift. Negative values are allowed
            for shifting backwards.

        fill_value : object, optional
            The scalar value to use for newly introduced missing values.
            The default is ``self.dtype.na_value``

            .. versionadded:: 0.24.0

        Returns
        -------
        shifted : ExtensionArray

        Notes
        -----
        If ``self`` is empty or ``periods`` is 0, a copy of ``self`` is
        returned.

        If ``periods > len(self)``, then an array of size
        len(self) is returned, with all values filled with
        ``self.dtype.na_value``.
        """
        # Note: this implementation assumes that `self.dtype.na_value` can be
        # stored in an instance of your ExtensionArray with `self.dtype`.
        if not len(self) or periods == 0:
            return self.copy()

        if isna(fill_value):
            fill_value = self.dtype.na_value

        empty = self._from_sequence(
            [fill_value] * min(abs(periods), len(self)), dtype=self.dtype
        )
        if periods > 0:
            a = empty
            b = self[:-periods]
        else:
            a = self[abs(periods) :]
            b = empty
        return self._concat_same_type([a, b])

    def unique(self):
        """
        Compute the ExtensionArray of unique values.

        Returns
        -------
        uniques : ExtensionArray
        """
        uniques = unique(self.astype(object))
        return self._from_sequence(uniques, dtype=self.dtype)

    def searchsorted(self, value, side="left", sorter=None):
        """
        Find indices where elements should be inserted to maintain order.

        .. versionadded:: 0.24.0

        Find the indices into a sorted array `self` (a) such that, if the
        corresponding elements in `value` were inserted before the indices,
        the order of `self` would be preserved.

        Assuming that `self` is sorted:

        ======  ================================
        `side`  returned index `i` satisfies
        ======  ================================
        left    ``self[i-1] < value <= self[i]``
        right   ``self[i-1] <= value < self[i]``
        ======  ================================

        Parameters
        ----------
        value : array_like
            Values to insert into `self`.
        side : {'left', 'right'}, optional
            If 'left', the index of the first suitable location found is given.
            If 'right', return the last such index.  If there is no suitable
            index, return either 0 or N (where N is the length of `self`).
        sorter : 1-D array_like, optional
            Optional array of integer indices that sort array a into ascending
            order. They are typically the result of argsort.

        Returns
        -------
        array of ints
            Array of insertion points with the same shape as `value`.

        See Also
        --------
        numpy.searchsorted : Similar method from NumPy.
        """
        # Note: the base tests provided by pandas only test the basics.
        # We do not test
        # 1. Values outside the range of the `data_for_sorting` fixture
        # 2. Values between the values in the `data_for_sorting` fixture
        # 3. Missing values.
        arr = self.astype(object)
        return arr.searchsorted(value, side=side, sorter=sorter)

    def _values_for_factorize(self) -> Tuple[np.ndarray, Any]:
        """
        Return an array and missing value suitable for factorization.

        Returns
        -------
        values : ndarray

            An array suitable for factorization. This should maintain order
            and be a supported dtype (Float64, Int64, UInt64, String, Object).
            By default, the extension array is cast to object dtype.
        na_value : object
            The value in `values` to consider missing. This will be treated
            as NA in the factorization routines, so it will be coded as
            `na_sentinal` and not included in `uniques`. By default,
            ``np.nan`` is used.

        Notes
        -----
        The values returned by this method are also used in
        :func:`pandas.util.hash_pandas_object`.
        """
        return self.astype(object), np.nan

    def factorize(self, na_sentinel: int = -1) -> Tuple[np.ndarray, ABCExtensionArray]:
        """
        Encode the extension array as an enumerated type.

        Parameters
        ----------
        na_sentinel : int, default -1
            Value to use in the `labels` array to indicate missing values.

        Returns
        -------
        labels : ndarray
            An integer NumPy array that's an indexer into the original
            ExtensionArray.
        uniques : ExtensionArray
            An ExtensionArray containing the unique values of `self`.

            .. note::

               uniques will *not* contain an entry for the NA value of
               the ExtensionArray if there are any missing values present
               in `self`.

        See Also
        --------
        factorize : Top-level factorize method that dispatches here.

        Notes
        -----
        :meth:`pandas.factorize` offers a `sort` keyword as well.
        """
        # Implementer note: There are two ways to override the behavior of
        # pandas.factorize
        # 1. _values_for_factorize and _from_factorize.
        #    Specify the values passed to pandas' internal factorization
        #    routines, and how to convert from those values back to the
        #    original ExtensionArray.
        # 2. ExtensionArray.factorize.
        #    Complete control over factorization.
        arr, na_value = self._values_for_factorize()

        labels, uniques = _factorize_array(
            arr, na_sentinel=na_sentinel, na_value=na_value
        )

        uniques = self._from_factorized(uniques, self)
        return labels, uniques

    _extension_array_shared_docs[
        "repeat"
    ] = """
        Repeat elements of a %(klass)s.

        Returns a new %(klass)s where each element of the current %(klass)s
        is repeated consecutively a given number of times.

        Parameters
        ----------
        repeats : int or array of ints
            The number of repetitions for each element. This should be a
            non-negative integer. Repeating 0 times will return an empty
            %(klass)s.
        axis : None
            Must be ``None``. Has no effect but is accepted for compatibility
            with numpy.

        Returns
        -------
        repeated_array : %(klass)s
            Newly created %(klass)s with repeated elements.

        See Also
        --------
        Series.repeat : Equivalent function for Series.
        Index.repeat : Equivalent function for Index.
        numpy.repeat : Similar method for :class:`numpy.ndarray`.
        ExtensionArray.take : Take arbitrary positions.

        Examples
        --------
        >>> cat = pd.Categorical(['a', 'b', 'c'])
        >>> cat
        [a, b, c]
        Categories (3, object): [a, b, c]
        >>> cat.repeat(2)
        [a, a, b, b, c, c]
        Categories (3, object): [a, b, c]
        >>> cat.repeat([1, 2, 3])
        [a, b, b, c, c, c]
        Categories (3, object): [a, b, c]
        """

    @Substitution(klass="ExtensionArray")
    @Appender(_extension_array_shared_docs["repeat"])
    def repeat(self, repeats, axis=None):
        nv.validate_repeat(tuple(), dict(axis=axis))
        ind = np.arange(len(self)).repeat(repeats)
        return self.take(ind)

    # ------------------------------------------------------------------------
    # Indexing methods
    # ------------------------------------------------------------------------

    def take(
        self, indices: Sequence[int], allow_fill: bool = False, fill_value: Any = None
    ) -> ABCExtensionArray:
        """
        Take elements from an array.

        Parameters
        ----------
        indices : sequence of integers
            Indices to be taken.
        allow_fill : bool, default False
            How to handle negative values in `indices`.

            * False: negative values in `indices` indicate positional indices
              from the right (the default). This is similar to
              :func:`numpy.take`.

            * True: negative values in `indices` indicate
              missing values. These values are set to `fill_value`. Any other
              other negative values raise a ``ValueError``.

        fill_value : any, optional
            Fill value to use for NA-indices when `allow_fill` is True.
            This may be ``None``, in which case the default NA value for
            the type, ``self.dtype.na_value``, is used.

            For many ExtensionArrays, there will be two representations of
            `fill_value`: a user-facing "boxed" scalar, and a low-level
            physical NA value. `fill_value` should be the user-facing version,
            and the implementation should handle translating that to the
            physical version for processing the take if necessary.

        Returns
        -------
        ExtensionArray

        Raises
        ------
        IndexError
            When the indices are out of bounds for the array.
        ValueError
            When `indices` contains negative values other than ``-1``
            and `allow_fill` is True.

        See Also
        --------
        numpy.take
        api.extensions.take

        Notes
        -----
        ExtensionArray.take is called by ``Series.__getitem__``, ``.loc``,
        ``iloc``, when `indices` is a sequence of values. Additionally,
        it's called by :meth:`Series.reindex`, or any other method
        that causes realignment, with a `fill_value`.

        Examples
        --------
        Here's an example implementation, which relies on casting the
        extension array to object dtype. This uses the helper method
        :func:`pandas.api.extensions.take`.

        .. code-block:: python

           def take(self, indices, allow_fill=False, fill_value=None):
               from pandas.core.algorithms import take

               # If the ExtensionArray is backed by an ndarray, then
               # just pass that here instead of coercing to object.
               data = self.astype(object)

               if allow_fill and fill_value is None:
                   fill_value = self.dtype.na_value

               # fill value should always be translated from the scalar
               # type for the array, to the physical storage type for
               # the data, before passing to take.

               result = take(data, indices, fill_value=fill_value,
                             allow_fill=allow_fill)
               return self._from_sequence(result, dtype=self.dtype)
        """
        # Implementer note: The `fill_value` parameter should be a user-facing
        # value, an instance of self.dtype.type. When passed `fill_value=None`,
        # the default of `self.dtype.na_value` should be used.
        # This may differ from the physical storage type your ExtensionArray
        # uses. In this case, your implementation is responsible for casting
        # the user-facing type to the storage type, before using
        # pandas.api.extensions.take
        raise AbstractMethodError(self)

    def copy(self) -> ABCExtensionArray:
        """
        Return a copy of the array.

        Returns
        -------
        ExtensionArray
        """
        raise AbstractMethodError(self)

<<<<<<< HEAD
    def view(self, dtype=None) -> ABCExtensionArray:
        """
        Return a view on the array.

        Returns
        -------
        ExtensionArray

        Notes
        -----
        - This must return a *new* object, not self.
        - The only case that *must* be implemented is with dtype=None,
          giving a view with the same dtype as self.
        """
=======
    def view(self, dtype=None) -> Union[ABCExtensionArray, np.ndarray]:
        """
        Return a view on the array.

        Parameters
        ----------
        dtype : str, np.dtype, or ExtensionDtype, optional
            Default None

        Returns
        -------
        ExtensionArray
        """
        # NB:
        # - This must return a *new* object referencing the same data, not self.
        # - The only case that *must* be implemented is with dtype=None,
        #   giving a view with the same dtype as self.
>>>>>>> be6c3690
        if dtype is not None:
            raise NotImplementedError(dtype)
        return self[:]

    # ------------------------------------------------------------------------
    # Printing
    # ------------------------------------------------------------------------

    def __repr__(self):
        from pandas.io.formats.printing import format_object_summary

        template = "{class_name}{data}\nLength: {length}, dtype: {dtype}"
        # the short repr has no trailing newline, while the truncated
        # repr does. So we include a newline in our template, and strip
        # any trailing newlines from format_object_summary
        data = format_object_summary(
            self, self._formatter(), indent_for_name=False
        ).rstrip(", \n")
        class_name = "<{}>\n".format(self.__class__.__name__)
        return template.format(
            class_name=class_name, data=data, length=len(self), dtype=self.dtype
        )

    def _formatter(self, boxed: bool = False) -> Callable[[Any], Optional[str]]:
        """Formatting function for scalar values.

        This is used in the default '__repr__'. The returned formatting
        function receives instances of your scalar type.

        Parameters
        ----------
        boxed : bool, default False
            An indicated for whether or not your array is being printed
            within a Series, DataFrame, or Index (True), or just by
            itself (False). This may be useful if you want scalar values
            to appear differently within a Series versus on its own (e.g.
            quoted or not).

        Returns
        -------
        Callable[[Any], str]
            A callable that gets instances of the scalar type and
            returns a string. By default, :func:`repr` is used
            when ``boxed=False`` and :func:`str` is used when
            ``boxed=True``.
        """
        if boxed:
            return str
        return repr

    # ------------------------------------------------------------------------
    # Reshaping
    # ------------------------------------------------------------------------

    def reshape(self, *shape):
        """
        Return a view on this array with the given shape.
        """
        # numpy accepts either a single tuple or an expanded tuple
        shape = tuplify_shape(self.size, shape)
        result = self.view()
        result._shape = shape
        return result

    @property
    def T(self) -> ABCExtensionArray:
        """
        Return a transposed view on self.
        """
        if not can_safe_ravel(self.shape):
            raise NotImplementedError
        shape = self.shape[::-1]
        return self.reshape(shape)

    def ravel(self, order="C") -> ABCExtensionArray:
        """
        Return a flattened view on this array.

        Parameters
        ----------
        order : {None, 'C', 'F', 'A', 'K'}, default 'C'

        Returns
        -------
        ExtensionArray

        Notes
        -----
        - The "order" argument is ignored, is for compatibility with NumPy.
        """
        if not can_safe_ravel(self.shape):
            raise NotImplementedError
        shape = (self.size,)
        return self.reshape(shape)

    @classmethod
    def _concat_same_type(
        cls, to_concat: Sequence[ABCExtensionArray]
    ) -> ABCExtensionArray:
        """
        Concatenate multiple array

        Parameters
        ----------
        to_concat : sequence of this type

        Returns
        -------
        ExtensionArray
        """
        raise AbstractMethodError(cls)

    # The _can_hold_na attribute is set to True so that pandas internals
    # will use the ExtensionDtype.na_value as the NA value in operations
    # such as take(), reindex(), shift(), etc.  In addition, those results
    # will then be of the ExtensionArray subclass rather than an array
    # of objects
    _can_hold_na = True

    @property
    def _ndarray_values(self) -> np.ndarray:
        """
        Internal pandas method for lossy conversion to a NumPy ndarray.

        This method is not part of the pandas interface.

        The expectation is that this is cheap to compute, and is primarily
        used for interacting with our indexers.

        Returns
        -------
        array : ndarray
        """
        return np.array(self)

    def _reduce(self, name, skipna=True, **kwargs):
        """
        Return a scalar result of performing the reduction operation.

        Parameters
        ----------
        name : str
            Name of the function, supported values are:
            { any, all, min, max, sum, mean, median, prod,
            std, var, sem, kurt, skew }.
        skipna : bool, default True
            If True, skip NaN values.
        **kwargs
            Additional keyword arguments passed to the reduction function.
            Currently, `ddof` is the only supported kwarg.

        Returns
        -------
        scalar

        Raises
        ------
        TypeError : subclass does not define reductions
        """
        raise TypeError(
            "cannot perform {name} with type {dtype}".format(
                name=name, dtype=self.dtype
            )
        )


class ExtensionOpsMixin:
    """
    A base class for linking the operators to their dunder names.

    .. note::

       You may want to set ``__array_priority__`` if you want your
       implementation to be called when involved in binary operations
       with NumPy arrays.
    """

    @classmethod
    def _add_arithmetic_ops(cls):
        cls.__add__ = cls._create_arithmetic_method(operator.add)
        cls.__radd__ = cls._create_arithmetic_method(ops.radd)
        cls.__sub__ = cls._create_arithmetic_method(operator.sub)
        cls.__rsub__ = cls._create_arithmetic_method(ops.rsub)
        cls.__mul__ = cls._create_arithmetic_method(operator.mul)
        cls.__rmul__ = cls._create_arithmetic_method(ops.rmul)
        cls.__pow__ = cls._create_arithmetic_method(operator.pow)
        cls.__rpow__ = cls._create_arithmetic_method(ops.rpow)
        cls.__mod__ = cls._create_arithmetic_method(operator.mod)
        cls.__rmod__ = cls._create_arithmetic_method(ops.rmod)
        cls.__floordiv__ = cls._create_arithmetic_method(operator.floordiv)
        cls.__rfloordiv__ = cls._create_arithmetic_method(ops.rfloordiv)
        cls.__truediv__ = cls._create_arithmetic_method(operator.truediv)
        cls.__rtruediv__ = cls._create_arithmetic_method(ops.rtruediv)
        cls.__divmod__ = cls._create_arithmetic_method(divmod)
        cls.__rdivmod__ = cls._create_arithmetic_method(ops.rdivmod)

    @classmethod
    def _add_comparison_ops(cls):
        cls.__eq__ = cls._create_comparison_method(operator.eq)
        cls.__ne__ = cls._create_comparison_method(operator.ne)
        cls.__lt__ = cls._create_comparison_method(operator.lt)
        cls.__gt__ = cls._create_comparison_method(operator.gt)
        cls.__le__ = cls._create_comparison_method(operator.le)
        cls.__ge__ = cls._create_comparison_method(operator.ge)


class ExtensionScalarOpsMixin(ExtensionOpsMixin):
    """
    A mixin for defining  ops on an ExtensionArray.

    It is assumed that the underlying scalar objects have the operators
    already defined.

    Notes
    -----
    If you have defined a subclass MyExtensionArray(ExtensionArray), then
    use MyExtensionArray(ExtensionArray, ExtensionScalarOpsMixin) to
    get the arithmetic operators.  After the definition of MyExtensionArray,
    insert the lines

    MyExtensionArray._add_arithmetic_ops()
    MyExtensionArray._add_comparison_ops()

    to link the operators to your class.

    .. note::

       You may want to set ``__array_priority__`` if you want your
       implementation to be called when involved in binary operations
       with NumPy arrays.
    """

    @classmethod
    def _create_method(cls, op, coerce_to_dtype=True):
        """
        A class method that returns a method that will correspond to an
        operator for an ExtensionArray subclass, by dispatching to the
        relevant operator defined on the individual elements of the
        ExtensionArray.

        Parameters
        ----------
        op : function
            An operator that takes arguments op(a, b)
        coerce_to_dtype :  bool, default True
            boolean indicating whether to attempt to convert
            the result to the underlying ExtensionArray dtype.
            If it's not possible to create a new ExtensionArray with the
            values, an ndarray is returned instead.

        Returns
        -------
        Callable[[Any, Any], Union[ndarray, ExtensionArray]]
            A method that can be bound to a class. When used, the method
            receives the two arguments, one of which is the instance of
            this class, and should return an ExtensionArray or an ndarray.

            Returning an ndarray may be necessary when the result of the
            `op` cannot be stored in the ExtensionArray. The dtype of the
            ndarray uses NumPy's normal inference rules.

        Examples
        --------
        Given an ExtensionArray subclass called MyExtensionArray, use

        >>> __add__ = cls._create_method(operator.add)

        in the class definition of MyExtensionArray to create the operator
        for addition, that will be based on the operator implementation
        of the underlying elements of the ExtensionArray
        """

        def _binop(self, other):
            def convert_values(param):
                if isinstance(param, ExtensionArray) or is_list_like(param):
                    ovalues = param
                else:  # Assume its an object
                    ovalues = [param] * len(self)
                return ovalues

            if isinstance(other, (ABCSeries, ABCIndexClass)):
                # rely on pandas to unbox and dispatch to us
                return NotImplemented

            lvalues = self
            rvalues = convert_values(other)

            # If the operator is not defined for the underlying objects,
            # a TypeError should be raised
            res = [op(a, b) for (a, b) in zip(lvalues, rvalues)]

            def _maybe_convert(arr):
                if coerce_to_dtype:
                    # https://github.com/pandas-dev/pandas/issues/22850
                    # We catch all regular exceptions here, and fall back
                    # to an ndarray.
                    try:
                        res = self._from_sequence(arr)
                    except Exception:
                        res = np.asarray(arr)
                else:
                    res = np.asarray(arr)
                return res

            if op.__name__ in {"divmod", "rdivmod"}:
                a, b = zip(*res)
                res = _maybe_convert(a), _maybe_convert(b)
            else:
                res = _maybe_convert(res)
            return res

        op_name = ops._get_op_name(op, True)
        return set_function_name(_binop, op_name, cls)

    @classmethod
    def _create_arithmetic_method(cls, op):
        return cls._create_method(op)

    @classmethod
    def _create_comparison_method(cls, op):
        return cls._create_method(op, coerce_to_dtype=False)<|MERGE_RESOLUTION|>--- conflicted
+++ resolved
@@ -889,22 +889,6 @@
         """
         raise AbstractMethodError(self)
 
-<<<<<<< HEAD
-    def view(self, dtype=None) -> ABCExtensionArray:
-        """
-        Return a view on the array.
-
-        Returns
-        -------
-        ExtensionArray
-
-        Notes
-        -----
-        - This must return a *new* object, not self.
-        - The only case that *must* be implemented is with dtype=None,
-          giving a view with the same dtype as self.
-        """
-=======
     def view(self, dtype=None) -> Union[ABCExtensionArray, np.ndarray]:
         """
         Return a view on the array.
@@ -922,7 +906,6 @@
         # - This must return a *new* object referencing the same data, not self.
         # - The only case that *must* be implemented is with dtype=None,
         #   giving a view with the same dtype as self.
->>>>>>> be6c3690
         if dtype is not None:
             raise NotImplementedError(dtype)
         return self[:]
