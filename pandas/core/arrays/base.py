"""An interface for extending pandas with custom arrays.

.. warning::

   This is an experimental API and subject to breaking changes
   without warning.
"""
import operator
from typing import Any, Callable, Dict, Optional, Sequence, Tuple, Union

import numpy as np

from pandas.compat import set_function_name
from pandas.compat.numpy import function as nv
from pandas.errors import AbstractMethodError
from pandas.util._decorators import Appender, Substitution

from pandas.core.dtypes.common import is_list_like
from pandas.core.dtypes.dtypes import ExtensionDtype
from pandas.core.dtypes.generic import ABCExtensionArray, ABCIndexClass, ABCSeries
from pandas.core.dtypes.missing import isna

from pandas._typing import ArrayLike
from pandas.core import ops
<<<<<<< HEAD
from pandas.core.arrays._reshaping import tuplify_shape, can_safe_ravel
=======
from pandas.core.sorting import nargsort
>>>>>>> 55f06666

_not_implemented_message = "{} does not implement {}."

_extension_array_shared_docs = dict()  # type: Dict[str, str]


class ExtensionArray:
    """
    Abstract base class for custom 1-D array types.

    pandas will recognize instances of this class as proper arrays
    with a custom type and will not attempt to coerce them to objects. They
    may be stored directly inside a :class:`DataFrame` or :class:`Series`.

    .. versionadded:: 0.23.0

    Notes
    -----
    The interface includes the following abstract methods that must be
    implemented by subclasses:

    * _from_sequence
    * _from_factorized
    * __getitem__
    * __len__ *or* size
    * dtype
    * nbytes
    * isna
    * take
    * copy
    * view
    * _concat_same_type

    A default repr displaying the type, (truncated) data, length,
    and dtype is provided. It can be customized or replaced by
    by overriding:

    * __repr__ : A default repr for the ExtensionArray.
    * _formatter : Print scalars inside a Series or DataFrame.

    Some methods require casting the ExtensionArray to an ndarray of Python
    objects with ``self.astype(object)``, which may be expensive. When
    performance is a concern, we highly recommend overriding the following
    methods:

    * fillna
    * dropna
    * unique
    * factorize / _values_for_factorize
    * argsort / _values_for_argsort
    * searchsorted

    The remaining methods implemented on this class should be performant,
    as they only compose abstract methods. Still, a more efficient
    implementation may be available, and these methods can be overridden.

    One can implement methods to handle array reductions.

    * _reduce

    One can implement methods to handle parsing from strings that will be used
    in methods such as ``pandas.io.parsers.read_csv``.

    * _from_sequence_of_strings

    This class does not inherit from 'abc.ABCMeta' for performance reasons.
    Methods and properties required by the interface raise
    ``pandas.errors.AbstractMethodError`` and no ``register`` method is
    provided for registering virtual subclasses.

    ExtensionArrays are limited to 1 dimension.

    They may be backed by none, one, or many NumPy arrays. For example,
    ``pandas.Categorical`` is an extension array backed by two arrays,
    one for codes and one for categories. An array of IPv6 address may
    be backed by a NumPy structured array with two fields, one for the
    lower 64 bits and one for the upper 64 bits. Or they may be backed
    by some other storage type, like Python lists. Pandas makes no
    assumptions on how the data are stored, just that it can be converted
    to a NumPy array.
    The ExtensionArray interface does not impose any rules on how this data
    is stored. However, currently, the backing data cannot be stored in
    attributes called ``.values`` or ``._values`` to ensure full compatibility
    with pandas internals. But other names as ``.data``, ``._data``,
    ``._items``, ... can be freely used.

    If implementing NumPy's ``__array_ufunc__`` interface, pandas expects
    that

    1. You defer by raising ``NotImplemented`` when any Series are present
       in `inputs`. Pandas will extract the arrays and call the ufunc again.
    2. You define a ``_HANDLED_TYPES`` tuple as an attribute on the class.
       Pandas inspect this to determine whether the ufunc is valid for the
       types present.

    See :ref:`extending.extension.ufunc` for more.
    """

    # '_typ' is for pandas.core.dtypes.generic.ABCExtensionArray.
    # Don't override this.
    _typ = "extension"

    # Whether this class supports 2D arrays natively.  If so, set _allows_2d
    #  to True and override reshape, ravel, and T.  Otherwise, apply the
    #  `implement_2d` decorator to use default implementations of limited
    #  2D functionality.
    _allows_2d = False

    # ------------------------------------------------------------------------
    # Constructors
    # ------------------------------------------------------------------------

    @classmethod
    def _from_sequence(cls, scalars, dtype=None, copy=False):
        """
        Construct a new ExtensionArray from a sequence of scalars.

        Parameters
        ----------
        scalars : Sequence
            Each element will be an instance of the scalar type for this
            array, ``cls.dtype.type``.
        dtype : dtype, optional
            Construct for this particular dtype. This should be a Dtype
            compatible with the ExtensionArray.
        copy : boolean, default False
            If True, copy the underlying data.

        Returns
        -------
        ExtensionArray
        """
        raise AbstractMethodError(cls)

    @classmethod
    def _from_sequence_of_strings(cls, strings, dtype=None, copy=False):
        """Construct a new ExtensionArray from a sequence of strings.

        .. versionadded:: 0.24.0

        Parameters
        ----------
        strings : Sequence
            Each element will be an instance of the scalar type for this
            array, ``cls.dtype.type``.
        dtype : dtype, optional
            Construct for this particular dtype. This should be a Dtype
            compatible with the ExtensionArray.
        copy : boolean, default False
            If True, copy the underlying data.

        Returns
        -------
        ExtensionArray

        """
        raise AbstractMethodError(cls)

    @classmethod
    def _from_factorized(cls, values, original):
        """
        Reconstruct an ExtensionArray after factorization.

        Parameters
        ----------
        values : ndarray
            An integer ndarray with the factorized values.
        original : ExtensionArray
            The original ExtensionArray that factorize was called on.

        See Also
        --------
        pandas.factorize
        ExtensionArray.factorize
        """
        raise AbstractMethodError(cls)

    # ------------------------------------------------------------------------
    # Must be a Sequence
    # ------------------------------------------------------------------------

    def __getitem__(self, item):
        # type (Any) -> Any
        """
        Select a subset of self.

        Parameters
        ----------
        item : int, slice, or ndarray
            * int: The position in 'self' to get.

            * slice: A slice object, where 'start', 'stop', and 'step' are
              integers or None

            * ndarray: A 1-d boolean NumPy ndarray the same length as 'self'

        Returns
        -------
        item : scalar or ExtensionArray

        Notes
        -----
        For scalar ``item``, return a scalar value suitable for the array's
        type. This should be an instance of ``self.dtype.type``.

        For slice ``key``, return an instance of ``ExtensionArray``, even
        if the slice is length 0 or 1.

        For a boolean mask, return an instance of ``ExtensionArray``, filtered
        to the values where ``item`` is True.
        """
        raise AbstractMethodError(self)

    def __setitem__(self, key: Union[int, np.ndarray], value: Any) -> None:
        """
        Set one or more values inplace.

        This method is not required to satisfy the pandas extension array
        interface.

        Parameters
        ----------
        key : int, ndarray, or slice
            When called from, e.g. ``Series.__setitem__``, ``key`` will be
            one of

            * scalar int
            * ndarray of integers.
            * boolean ndarray
            * slice object

        value : ExtensionDtype.type, Sequence[ExtensionDtype.type], or object
            value or values to be set of ``key``.

        Returns
        -------
        None
        """
        # Some notes to the ExtensionArray implementor who may have ended up
        # here. While this method is not required for the interface, if you
        # *do* choose to implement __setitem__, then some semantics should be
        # observed:
        #
        # * Setting multiple values : ExtensionArrays should support setting
        #   multiple values at once, 'key' will be a sequence of integers and
        #  'value' will be a same-length sequence.
        #
        # * Broadcasting : For a sequence 'key' and a scalar 'value',
        #   each position in 'key' should be set to 'value'.
        #
        # * Coercion : Most users will expect basic coercion to work. For
        #   example, a string like '2018-01-01' is coerced to a datetime
        #   when setting on a datetime64ns array. In general, if the
        #   __init__ method coerces that value, then so should __setitem__
        # Note, also, that Series/DataFrame.where internally use __setitem__
        # on a copy of the data.
        raise NotImplementedError(
            _not_implemented_message.format(type(self), "__setitem__")
        )

    def __len__(self) -> int:
        """
        Length of this array

        Returns
        -------
        length : int
        """
        return self.shape[0]

    def __iter__(self):
        """
        Iterate over elements of the array.
        """
        # This needs to be implemented so that pandas recognizes extension
        # arrays as list-like. The default implementation makes successive
        # calls to ``__getitem__``, which may be slower than necessary.
        for i in range(len(self)):
            yield self[i]

    # ------------------------------------------------------------------------
    # Required attributes
    # ------------------------------------------------------------------------
    _shape = None

    @property
    def dtype(self) -> ExtensionDtype:
        """
        An instance of 'ExtensionDtype'.
        """
        raise AbstractMethodError(self)

    @property
    def shape(self) -> Tuple[int, ...]:
        """
        Return a tuple of the array dimensions.
        """
        if self._shape is not None:
            return self._shape

        # Default to 1D
        length = self.size
        return (length,)

    @shape.setter
    def shape(self, value):
        size = np.prod(value)
        if size != self.size:
            raise ValueError("Implied size must match actual size.")
        self._shape = value

    @property
    def ndim(self) -> int:
        """
        Extension Arrays are only allowed to be 1-dimensional.
        """
        return len(self.shape)

    @property
    def size(self) -> int:
        """
        The number of elements in this array.
        """
        raise AbstractMethodError(self)

    @property
    def nbytes(self) -> int:
        """
        The number of bytes needed to store this object in memory.
        """
        # If this is expensive to compute, return an approximate lower bound
        # on the number of bytes needed.
        raise AbstractMethodError(self)

    # ------------------------------------------------------------------------
    # Additional Methods
    # ------------------------------------------------------------------------

    def astype(self, dtype, copy=True):
        """
        Cast to a NumPy array with 'dtype'.

        Parameters
        ----------
        dtype : str or dtype
            Typecode or data-type to which the array is cast.
        copy : bool, default True
            Whether to copy the data, even if not necessary. If False,
            a copy is made only if the old dtype does not match the
            new dtype.

        Returns
        -------
        array : ndarray
            NumPy ndarray with 'dtype' for its dtype.
        """
        return np.array(self, dtype=dtype, copy=copy)

    def isna(self) -> ArrayLike:
        """
        A 1-D array indicating if each value is missing.

        Returns
        -------
        na_values : Union[np.ndarray, ExtensionArray]
            In most cases, this should return a NumPy ndarray. For
            exceptional cases like ``SparseArray``, where returning
            an ndarray would be expensive, an ExtensionArray may be
            returned.

        Notes
        -----
        If returning an ExtensionArray, then

        * ``na_values._is_boolean`` should be True
        * `na_values` should implement :func:`ExtensionArray._reduce`
        * ``na_values.any`` and ``na_values.all`` should be implemented
        """
        raise AbstractMethodError(self)

    def _values_for_argsort(self) -> np.ndarray:
        """
        Return values for sorting.

        Returns
        -------
        ndarray
            The transformed values should maintain the ordering between values
            within the array.

        See Also
        --------
        ExtensionArray.argsort
        """
        # Note: this is used in `ExtensionArray.argsort`.
        return np.array(self)

    def argsort(self, ascending=True, kind="quicksort", *args, **kwargs):
        """
        Return the indices that would sort this array.

        Parameters
        ----------
        ascending : bool, default True
            Whether the indices should result in an ascending
            or descending sort.
        kind : {'quicksort', 'mergesort', 'heapsort'}, optional
            Sorting algorithm.
        *args, **kwargs:
            passed through to :func:`numpy.argsort`.

        Returns
        -------
        index_array : ndarray
            Array of indices that sort ``self``. If NaN values are contained,
            NaN values are placed at the end.

        See Also
        --------
        numpy.argsort : Sorting implementation used internally.
        """
        # Implementor note: You have two places to override the behavior of
        # argsort.
        # 1. _values_for_argsort : construct the values passed to np.argsort
        # 2. argsort : total control over sorting.
        ascending = nv.validate_argsort_with_ascending(ascending, args, kwargs)

        result = nargsort(self, kind=kind, ascending=ascending, na_position="last")
        return result

    def fillna(self, value=None, method=None, limit=None):
        """
        Fill NA/NaN values using the specified method.

        Parameters
        ----------
        value : scalar, array-like
            If a scalar value is passed it is used to fill all missing values.
            Alternatively, an array-like 'value' can be given. It's expected
            that the array-like have the same length as 'self'.
        method : {'backfill', 'bfill', 'pad', 'ffill', None}, default None
            Method to use for filling holes in reindexed Series
            pad / ffill: propagate last valid observation forward to next valid
            backfill / bfill: use NEXT valid observation to fill gap
        limit : int, default None
            If method is specified, this is the maximum number of consecutive
            NaN values to forward/backward fill. In other words, if there is
            a gap with more than this number of consecutive NaNs, it will only
            be partially filled. If method is not specified, this is the
            maximum number of entries along the entire axis where NaNs will be
            filled.

        Returns
        -------
        filled : ExtensionArray with NA/NaN filled
        """
        from pandas.api.types import is_array_like
        from pandas.util._validators import validate_fillna_kwargs
        from pandas.core.missing import pad_1d, backfill_1d

        value, method = validate_fillna_kwargs(value, method)

        mask = self.isna()

        if is_array_like(value):
            if len(value) != len(self):
                raise ValueError(
                    "Length of 'value' does not match. Got ({}) "
                    " expected {}".format(len(value), len(self))
                )
            value = value[mask]

        if mask.any():
            if method is not None:
                func = pad_1d if method == "pad" else backfill_1d
                new_values = func(self.astype(object), limit=limit, mask=mask)
                new_values = self._from_sequence(new_values, dtype=self.dtype)
            else:
                # fill with value
                new_values = self.copy()
                new_values[mask] = value
        else:
            new_values = self.copy()
        return new_values

    def dropna(self):
        """
        Return ExtensionArray without NA values

        Returns
        -------
        valid : ExtensionArray
        """
        return self[~self.isna()]

    def shift(self, periods: int = 1, fill_value: object = None) -> ABCExtensionArray:
        """
        Shift values by desired number.

        Newly introduced missing values are filled with
        ``self.dtype.na_value``.

        .. versionadded:: 0.24.0

        Parameters
        ----------
        periods : int, default 1
            The number of periods to shift. Negative values are allowed
            for shifting backwards.

        fill_value : object, optional
            The scalar value to use for newly introduced missing values.
            The default is ``self.dtype.na_value``

            .. versionadded:: 0.24.0

        Returns
        -------
        shifted : ExtensionArray

        Notes
        -----
        If ``self`` is empty or ``periods`` is 0, a copy of ``self`` is
        returned.

        If ``periods > len(self)``, then an array of size
        len(self) is returned, with all values filled with
        ``self.dtype.na_value``.
        """
        # Note: this implementation assumes that `self.dtype.na_value` can be
        # stored in an instance of your ExtensionArray with `self.dtype`.
        if not len(self) or periods == 0:
            return self.copy()

        if isna(fill_value):
            fill_value = self.dtype.na_value

        empty = self._from_sequence(
            [fill_value] * min(abs(periods), len(self)), dtype=self.dtype
        )
        if periods > 0:
            a = empty
            b = self[:-periods]
        else:
            a = self[abs(periods) :]
            b = empty
        return self._concat_same_type([a, b])

    def unique(self):
        """
        Compute the ExtensionArray of unique values.

        Returns
        -------
        uniques : ExtensionArray
        """
        from pandas import unique

        uniques = unique(self.astype(object))
        return self._from_sequence(uniques, dtype=self.dtype)

    def searchsorted(self, value, side="left", sorter=None):
        """
        Find indices where elements should be inserted to maintain order.

        .. versionadded:: 0.24.0

        Find the indices into a sorted array `self` (a) such that, if the
        corresponding elements in `value` were inserted before the indices,
        the order of `self` would be preserved.

        Assuming that `self` is sorted:

        ======  ================================
        `side`  returned index `i` satisfies
        ======  ================================
        left    ``self[i-1] < value <= self[i]``
        right   ``self[i-1] <= value < self[i]``
        ======  ================================

        Parameters
        ----------
        value : array_like
            Values to insert into `self`.
        side : {'left', 'right'}, optional
            If 'left', the index of the first suitable location found is given.
            If 'right', return the last such index.  If there is no suitable
            index, return either 0 or N (where N is the length of `self`).
        sorter : 1-D array_like, optional
            Optional array of integer indices that sort array a into ascending
            order. They are typically the result of argsort.

        Returns
        -------
        array of ints
            Array of insertion points with the same shape as `value`.

        See Also
        --------
        numpy.searchsorted : Similar method from NumPy.
        """
        # Note: the base tests provided by pandas only test the basics.
        # We do not test
        # 1. Values outside the range of the `data_for_sorting` fixture
        # 2. Values between the values in the `data_for_sorting` fixture
        # 3. Missing values.
        arr = self.astype(object)
        return arr.searchsorted(value, side=side, sorter=sorter)

    def _values_for_factorize(self) -> Tuple[np.ndarray, Any]:
        """
        Return an array and missing value suitable for factorization.

        Returns
        -------
        values : ndarray

            An array suitable for factorization. This should maintain order
            and be a supported dtype (Float64, Int64, UInt64, String, Object).
            By default, the extension array is cast to object dtype.
        na_value : object
            The value in `values` to consider missing. This will be treated
            as NA in the factorization routines, so it will be coded as
            `na_sentinal` and not included in `uniques`. By default,
            ``np.nan`` is used.

        Notes
        -----
        The values returned by this method are also used in
        :func:`pandas.util.hash_pandas_object`.
        """
        return self.astype(object), np.nan

    def factorize(self, na_sentinel: int = -1) -> Tuple[np.ndarray, ABCExtensionArray]:
        """
        Encode the extension array as an enumerated type.

        Parameters
        ----------
        na_sentinel : int, default -1
            Value to use in the `labels` array to indicate missing values.

        Returns
        -------
        labels : ndarray
            An integer NumPy array that's an indexer into the original
            ExtensionArray.
        uniques : ExtensionArray
            An ExtensionArray containing the unique values of `self`.

            .. note::

               uniques will *not* contain an entry for the NA value of
               the ExtensionArray if there are any missing values present
               in `self`.

        See Also
        --------
        pandas.factorize : Top-level factorize method that dispatches here.

        Notes
        -----
        :meth:`pandas.factorize` offers a `sort` keyword as well.
        """
        # Implementer note: There are two ways to override the behavior of
        # pandas.factorize
        # 1. _values_for_factorize and _from_factorize.
        #    Specify the values passed to pandas' internal factorization
        #    routines, and how to convert from those values back to the
        #    original ExtensionArray.
        # 2. ExtensionArray.factorize.
        #    Complete control over factorization.
        from pandas.core.algorithms import _factorize_array

        arr, na_value = self._values_for_factorize()

        labels, uniques = _factorize_array(
            arr, na_sentinel=na_sentinel, na_value=na_value
        )

        uniques = self._from_factorized(uniques, self)
        return labels, uniques

    _extension_array_shared_docs[
        "repeat"
    ] = """
        Repeat elements of a %(klass)s.

        Returns a new %(klass)s where each element of the current %(klass)s
        is repeated consecutively a given number of times.

        Parameters
        ----------
        repeats : int or array of ints
            The number of repetitions for each element. This should be a
            non-negative integer. Repeating 0 times will return an empty
            %(klass)s.
        axis : None
            Must be ``None``. Has no effect but is accepted for compatibility
            with numpy.

        Returns
        -------
        repeated_array : %(klass)s
            Newly created %(klass)s with repeated elements.

        See Also
        --------
        Series.repeat : Equivalent function for Series.
        Index.repeat : Equivalent function for Index.
        numpy.repeat : Similar method for :class:`numpy.ndarray`.
        ExtensionArray.take : Take arbitrary positions.

        Examples
        --------
        >>> cat = pd.Categorical(['a', 'b', 'c'])
        >>> cat
        [a, b, c]
        Categories (3, object): [a, b, c]
        >>> cat.repeat(2)
        [a, a, b, b, c, c]
        Categories (3, object): [a, b, c]
        >>> cat.repeat([1, 2, 3])
        [a, b, b, c, c, c]
        Categories (3, object): [a, b, c]
        """

    @Substitution(klass="ExtensionArray")
    @Appender(_extension_array_shared_docs["repeat"])
    def repeat(self, repeats, axis=None):
        nv.validate_repeat(tuple(), dict(axis=axis))
        ind = np.arange(len(self)).repeat(repeats)
        return self.take(ind)

    # ------------------------------------------------------------------------
    # Indexing methods
    # ------------------------------------------------------------------------

    def take(
        self, indices: Sequence[int], allow_fill: bool = False, fill_value: Any = None
    ) -> ABCExtensionArray:
        """
        Take elements from an array.

        Parameters
        ----------
        indices : sequence of integers
            Indices to be taken.
        allow_fill : bool, default False
            How to handle negative values in `indices`.

            * False: negative values in `indices` indicate positional indices
              from the right (the default). This is similar to
              :func:`numpy.take`.

            * True: negative values in `indices` indicate
              missing values. These values are set to `fill_value`. Any other
              other negative values raise a ``ValueError``.

        fill_value : any, optional
            Fill value to use for NA-indices when `allow_fill` is True.
            This may be ``None``, in which case the default NA value for
            the type, ``self.dtype.na_value``, is used.

            For many ExtensionArrays, there will be two representations of
            `fill_value`: a user-facing "boxed" scalar, and a low-level
            physical NA value. `fill_value` should be the user-facing version,
            and the implementation should handle translating that to the
            physical version for processing the take if necessary.

        Returns
        -------
        ExtensionArray

        Raises
        ------
        IndexError
            When the indices are out of bounds for the array.
        ValueError
            When `indices` contains negative values other than ``-1``
            and `allow_fill` is True.

        Notes
        -----
        ExtensionArray.take is called by ``Series.__getitem__``, ``.loc``,
        ``iloc``, when `indices` is a sequence of values. Additionally,
        it's called by :meth:`Series.reindex`, or any other method
        that causes realignment, with a `fill_value`.

        See Also
        --------
        numpy.take
        pandas.api.extensions.take

        Examples
        --------
        Here's an example implementation, which relies on casting the
        extension array to object dtype. This uses the helper method
        :func:`pandas.api.extensions.take`.

        .. code-block:: python

           def take(self, indices, allow_fill=False, fill_value=None):
               from pandas.core.algorithms import take

               # If the ExtensionArray is backed by an ndarray, then
               # just pass that here instead of coercing to object.
               data = self.astype(object)

               if allow_fill and fill_value is None:
                   fill_value = self.dtype.na_value

               # fill value should always be translated from the scalar
               # type for the array, to the physical storage type for
               # the data, before passing to take.

               result = take(data, indices, fill_value=fill_value,
                             allow_fill=allow_fill)
               return self._from_sequence(result, dtype=self.dtype)
        """
        # Implementer note: The `fill_value` parameter should be a user-facing
        # value, an instance of self.dtype.type. When passed `fill_value=None`,
        # the default of `self.dtype.na_value` should be used.
        # This may differ from the physical storage type your ExtensionArray
        # uses. In this case, your implementation is responsible for casting
        # the user-facing type to the storage type, before using
        # pandas.api.extensions.take
        raise AbstractMethodError(self)

    def copy(self) -> ABCExtensionArray:
        """
        Return a copy of the array.

        Returns
        -------
        ExtensionArray
        """
        raise AbstractMethodError(self)

    def view(self, dtype=None) -> ABCExtensionArray:
        """
        Return a view on the array.

        Returns
        -------
        ExtensionArray

        Notes
        -----
        - This must return a *new* object, not self.
        - The only case that *must* be implemented is with dtype=None,
          giving a view with the same dtype as self.
        """
        raise AbstractMethodError(self)

    # ------------------------------------------------------------------------
    # Printing
    # ------------------------------------------------------------------------

    def __repr__(self):
        from pandas.io.formats.printing import format_object_summary

        template = "{class_name}" "{data}\n" "Length: {length}, dtype: {dtype}"
        # the short repr has no trailing newline, while the truncated
        # repr does. So we include a newline in our template, and strip
        # any trailing newlines from format_object_summary
        data = format_object_summary(
            self, self._formatter(), indent_for_name=False
        ).rstrip(", \n")
        class_name = "<{}>\n".format(self.__class__.__name__)
        return template.format(
            class_name=class_name, data=data, length=len(self), dtype=self.dtype
        )

    def _formatter(self, boxed: bool = False) -> Callable[[Any], Optional[str]]:
        """Formatting function for scalar values.

        This is used in the default '__repr__'. The returned formatting
        function receives instances of your scalar type.

        Parameters
        ----------
        boxed: bool, default False
            An indicated for whether or not your array is being printed
            within a Series, DataFrame, or Index (True), or just by
            itself (False). This may be useful if you want scalar values
            to appear differently within a Series versus on its own (e.g.
            quoted or not).

        Returns
        -------
        Callable[[Any], str]
            A callable that gets instances of the scalar type and
            returns a string. By default, :func:`repr` is used
            when ``boxed=False`` and :func:`str` is used when
            ``boxed=True``.
        """
        if boxed:
            return str
        return repr

    def _formatting_values(self) -> np.ndarray:
        # At the moment, this has to be an array since we use result.dtype
        """
        An array of values to be printed in, e.g. the Series repr

        .. deprecated:: 0.24.0

           Use :meth:`ExtensionArray._formatter` instead.
        """
        return np.array(self)

    # ------------------------------------------------------------------------
    # Reshaping
    # ------------------------------------------------------------------------

<<<<<<< HEAD
    def reshape(self, *shape):
        # numpy accepts either a single tuple or an expanded tuple
        shape = tuplify_shape(self.size, shape)
        result = self.view()
        result.shape = shape
        return result

    @property
    def T(self) -> ABCExtensionArray:
        """
        Return a transposed view on self.
        """
        if not can_safe_ravel(self.shape):
            raise NotImplementedError
        shape = self.shape[::-1]
        return self.reshape(shape)

    def ravel(self, order=None) -> ABCExtensionArray:
        """
        Return a flattened view on self.
        """
        # Note: we ignore `order`, keep the argument for compat with
        #  numpy signature.
        if not can_safe_ravel(self.shape):
            raise NotImplementedError
        shape = (self.size,)
        return self.reshape(shape)
=======
    def ravel(self, order="C") -> ABCExtensionArray:
        """
        Return a flattened view on this array.

        Parameters
        ----------
        order : {None, 'C', 'F', 'A', 'K'}, default 'C'

        Notes
        -----
        - Because ExtensionArrays are 1D-only, this is a no-op.
        - The "order" argument is ignored, is for compatibility with NumPy.
        """
        return self
>>>>>>> 55f06666

    @classmethod
    def _concat_same_type(
        cls, to_concat: Sequence[ABCExtensionArray]
    ) -> ABCExtensionArray:
        """
        Concatenate multiple array

        Parameters
        ----------
        to_concat : sequence of this type

        Returns
        -------
        ExtensionArray
        """
        raise AbstractMethodError(cls)

    # The _can_hold_na attribute is set to True so that pandas internals
    # will use the ExtensionDtype.na_value as the NA value in operations
    # such as take(), reindex(), shift(), etc.  In addition, those results
    # will then be of the ExtensionArray subclass rather than an array
    # of objects
    _can_hold_na = True

    @property
    def _ndarray_values(self) -> np.ndarray:
        """
        Internal pandas method for lossy conversion to a NumPy ndarray.

        This method is not part of the pandas interface.

        The expectation is that this is cheap to compute, and is primarily
        used for interacting with our indexers.
        """
        return np.array(self)

    def _reduce(self, name, skipna=True, **kwargs):
        """
        Return a scalar result of performing the reduction operation.

        Parameters
        ----------
        name : str
            Name of the function, supported values are:
            { any, all, min, max, sum, mean, median, prod,
            std, var, sem, kurt, skew }.
        skipna : bool, default True
            If True, skip NaN values.
        **kwargs
            Additional keyword arguments passed to the reduction function.
            Currently, `ddof` is the only supported kwarg.

        Returns
        -------
        scalar

        Raises
        ------
        TypeError : subclass does not define reductions
        """
        raise TypeError(
            "cannot perform {name} with type {dtype}".format(
                name=name, dtype=self.dtype
            )
        )


class ExtensionOpsMixin:
    """
    A base class for linking the operators to their dunder names.

    .. note::

       You may want to set ``__array_priority__`` if you want your
       implementation to be called when involved in binary operations
       with NumPy arrays.
    """

    @classmethod
    def _add_arithmetic_ops(cls):
        cls.__add__ = cls._create_arithmetic_method(operator.add)
        cls.__radd__ = cls._create_arithmetic_method(ops.radd)
        cls.__sub__ = cls._create_arithmetic_method(operator.sub)
        cls.__rsub__ = cls._create_arithmetic_method(ops.rsub)
        cls.__mul__ = cls._create_arithmetic_method(operator.mul)
        cls.__rmul__ = cls._create_arithmetic_method(ops.rmul)
        cls.__pow__ = cls._create_arithmetic_method(operator.pow)
        cls.__rpow__ = cls._create_arithmetic_method(ops.rpow)
        cls.__mod__ = cls._create_arithmetic_method(operator.mod)
        cls.__rmod__ = cls._create_arithmetic_method(ops.rmod)
        cls.__floordiv__ = cls._create_arithmetic_method(operator.floordiv)
        cls.__rfloordiv__ = cls._create_arithmetic_method(ops.rfloordiv)
        cls.__truediv__ = cls._create_arithmetic_method(operator.truediv)
        cls.__rtruediv__ = cls._create_arithmetic_method(ops.rtruediv)
        cls.__divmod__ = cls._create_arithmetic_method(divmod)
        cls.__rdivmod__ = cls._create_arithmetic_method(ops.rdivmod)

    @classmethod
    def _add_comparison_ops(cls):
        cls.__eq__ = cls._create_comparison_method(operator.eq)
        cls.__ne__ = cls._create_comparison_method(operator.ne)
        cls.__lt__ = cls._create_comparison_method(operator.lt)
        cls.__gt__ = cls._create_comparison_method(operator.gt)
        cls.__le__ = cls._create_comparison_method(operator.le)
        cls.__ge__ = cls._create_comparison_method(operator.ge)


class ExtensionScalarOpsMixin(ExtensionOpsMixin):
    """
    A mixin for defining  ops on an ExtensionArray.

    It is assumed that the underlying scalar objects have the operators
    already defined.

    Notes
    -----
    If you have defined a subclass MyExtensionArray(ExtensionArray), then
    use MyExtensionArray(ExtensionArray, ExtensionScalarOpsMixin) to
    get the arithmetic operators.  After the definition of MyExtensionArray,
    insert the lines

    MyExtensionArray._add_arithmetic_ops()
    MyExtensionArray._add_comparison_ops()

    to link the operators to your class.

    .. note::

       You may want to set ``__array_priority__`` if you want your
       implementation to be called when involved in binary operations
       with NumPy arrays.
    """

    @classmethod
    def _create_method(cls, op, coerce_to_dtype=True):
        """
        A class method that returns a method that will correspond to an
        operator for an ExtensionArray subclass, by dispatching to the
        relevant operator defined on the individual elements of the
        ExtensionArray.

        Parameters
        ----------
        op : function
            An operator that takes arguments op(a, b)
        coerce_to_dtype :  bool, default True
            boolean indicating whether to attempt to convert
            the result to the underlying ExtensionArray dtype.
            If it's not possible to create a new ExtensionArray with the
            values, an ndarray is returned instead.

        Returns
        -------
        Callable[[Any, Any], Union[ndarray, ExtensionArray]]
            A method that can be bound to a class. When used, the method
            receives the two arguments, one of which is the instance of
            this class, and should return an ExtensionArray or an ndarray.

            Returning an ndarray may be necessary when the result of the
            `op` cannot be stored in the ExtensionArray. The dtype of the
            ndarray uses NumPy's normal inference rules.

        Examples
        --------
        Given an ExtensionArray subclass called MyExtensionArray, use

        >>> __add__ = cls._create_method(operator.add)

        in the class definition of MyExtensionArray to create the operator
        for addition, that will be based on the operator implementation
        of the underlying elements of the ExtensionArray
        """

        def _binop(self, other):
            def convert_values(param):
                if isinstance(param, ExtensionArray) or is_list_like(param):
                    ovalues = param
                else:  # Assume its an object
                    ovalues = [param] * len(self)
                return ovalues

            if isinstance(other, (ABCSeries, ABCIndexClass)):
                # rely on pandas to unbox and dispatch to us
                return NotImplemented

            lvalues = self
            rvalues = convert_values(other)

            # If the operator is not defined for the underlying objects,
            # a TypeError should be raised
            res = [op(a, b) for (a, b) in zip(lvalues, rvalues)]

            def _maybe_convert(arr):
                if coerce_to_dtype:
                    # https://github.com/pandas-dev/pandas/issues/22850
                    # We catch all regular exceptions here, and fall back
                    # to an ndarray.
                    try:
                        res = self._from_sequence(arr)
                    except Exception:
                        res = np.asarray(arr)
                else:
                    res = np.asarray(arr)
                return res

            if op.__name__ in {"divmod", "rdivmod"}:
                a, b = zip(*res)
                res = _maybe_convert(a), _maybe_convert(b)
            else:
                res = _maybe_convert(res)
            return res

        op_name = ops._get_op_name(op, True)
        return set_function_name(_binop, op_name, cls)

    @classmethod
    def _create_arithmetic_method(cls, op):
        return cls._create_method(op)

    @classmethod
    def _create_comparison_method(cls, op):
        return cls._create_method(op, coerce_to_dtype=False)<|MERGE_RESOLUTION|>--- conflicted
+++ resolved
@@ -22,11 +22,8 @@
 
 from pandas._typing import ArrayLike
 from pandas.core import ops
-<<<<<<< HEAD
 from pandas.core.arrays._reshaping import tuplify_shape, can_safe_ravel
-=======
 from pandas.core.sorting import nargsort
->>>>>>> 55f06666
 
 _not_implemented_message = "{} does not implement {}."
 
@@ -943,7 +940,6 @@
     # Reshaping
     # ------------------------------------------------------------------------
 
-<<<<<<< HEAD
     def reshape(self, *shape):
         # numpy accepts either a single tuple or an expanded tuple
         shape = tuplify_shape(self.size, shape)
@@ -961,32 +957,22 @@
         shape = self.shape[::-1]
         return self.reshape(shape)
 
-    def ravel(self, order=None) -> ABCExtensionArray:
-        """
-        Return a flattened view on self.
-        """
-        # Note: we ignore `order`, keep the argument for compat with
-        #  numpy signature.
+    def ravel(self, order="C") -> ABCExtensionArray:
+        """
+        Return a flattened view on this array.
+
+        Parameters
+        ----------
+        order : {None, 'C', 'F', 'A', 'K'}, default 'C'
+
+        Notes
+        -----
+        - The "order" argument is ignored, is for compatibility with NumPy.
+        """
         if not can_safe_ravel(self.shape):
             raise NotImplementedError
         shape = (self.size,)
         return self.reshape(shape)
-=======
-    def ravel(self, order="C") -> ABCExtensionArray:
-        """
-        Return a flattened view on this array.
-
-        Parameters
-        ----------
-        order : {None, 'C', 'F', 'A', 'K'}, default 'C'
-
-        Notes
-        -----
-        - Because ExtensionArrays are 1D-only, this is a no-op.
-        - The "order" argument is ignored, is for compatibility with NumPy.
-        """
-        return self
->>>>>>> 55f06666
 
     @classmethod
     def _concat_same_type(
