"""
An interface for extending pandas with custom arrays.

.. warning::

   This is an experimental API and subject to breaking changes
   without warning.
"""
from __future__ import annotations

import operator
from typing import (
    TYPE_CHECKING,
    Any,
    Callable,
    Sequence,
    TypeVar,
    cast,
)

import numpy as np

from pandas._libs import lib
from pandas._typing import (
    ArrayLike,
    Dtype,
    Positional,
    Shape,
)
from pandas.compat import set_function_name
from pandas.compat.numpy import function as nv
from pandas.errors import AbstractMethodError
from pandas.util._decorators import (
    Appender,
    Substitution,
)
from pandas.util._validators import (
    validate_bool_kwarg,
    validate_fillna_kwargs,
)

from pandas.core.dtypes.cast import maybe_cast_to_extension_array
from pandas.core.dtypes.common import (
    is_dtype_equal,
    is_list_like,
    is_scalar,
    pandas_dtype,
)
from pandas.core.dtypes.dtypes import ExtensionDtype
from pandas.core.dtypes.generic import (
    ABCDataFrame,
    ABCIndex,
    ABCSeries,
)
from pandas.core.dtypes.missing import isna

from pandas.core import (
    missing,
    ops,
)
from pandas.core.algorithms import (
    factorize_array,
    isin,
    unique,
)
from pandas.core.sorting import (
    nargminmax,
    nargsort,
)

if TYPE_CHECKING:

    class ExtensionArraySupportsAnyAll("ExtensionArray"):
        def any(self, *, skipna: bool = True) -> bool:
            pass

        def all(self, *, skipna: bool = True) -> bool:
            pass


_extension_array_shared_docs: dict[str, str] = {}

ExtensionArrayT = TypeVar("ExtensionArrayT", bound="ExtensionArray")


class ExtensionArray:
    """
    Abstract base class for custom 1-D array types.

    pandas will recognize instances of this class as proper arrays
    with a custom type and will not attempt to coerce them to objects. They
    may be stored directly inside a :class:`DataFrame` or :class:`Series`.

    Attributes
    ----------
    dtype
    nbytes
    ndim
    shape

    Methods
    -------
    argsort
    astype
    copy
    dropna
    factorize
    fillna
    equals
    isin
    isna
    ravel
    repeat
    searchsorted
    shift
    take
    unique
    view
    _concat_same_type
    _formatter
    _from_factorized
    _from_sequence
    _from_sequence_of_strings
    _reduce
    _values_for_argsort
    _values_for_factorize

    Notes
    -----
    The interface includes the following abstract methods that must be
    implemented by subclasses:

    * _from_sequence
    * _from_factorized
    * __getitem__
    * __len__
    * __eq__
    * dtype
    * nbytes
    * isna
    * take
    * copy
    * _concat_same_type

    A default repr displaying the type, (truncated) data, length,
    and dtype is provided. It can be customized or replaced by
    by overriding:

    * __repr__ : A default repr for the ExtensionArray.
    * _formatter : Print scalars inside a Series or DataFrame.

    Some methods require casting the ExtensionArray to an ndarray of Python
    objects with ``self.astype(object)``, which may be expensive. When
    performance is a concern, we highly recommend overriding the following
    methods:

    * fillna
    * dropna
    * unique
    * factorize / _values_for_factorize
    * argsort / _values_for_argsort
    * searchsorted

    The remaining methods implemented on this class should be performant,
    as they only compose abstract methods. Still, a more efficient
    implementation may be available, and these methods can be overridden.

    One can implement methods to handle array reductions.

    * _reduce

    One can implement methods to handle parsing from strings that will be used
    in methods such as ``pandas.io.parsers.read_csv``.

    * _from_sequence_of_strings

    This class does not inherit from 'abc.ABCMeta' for performance reasons.
    Methods and properties required by the interface raise
    ``pandas.errors.AbstractMethodError`` and no ``register`` method is
    provided for registering virtual subclasses.

    ExtensionArrays are limited to 1 dimension.

    They may be backed by none, one, or many NumPy arrays. For example,
    ``pandas.Categorical`` is an extension array backed by two arrays,
    one for codes and one for categories. An array of IPv6 address may
    be backed by a NumPy structured array with two fields, one for the
    lower 64 bits and one for the upper 64 bits. Or they may be backed
    by some other storage type, like Python lists. Pandas makes no
    assumptions on how the data are stored, just that it can be converted
    to a NumPy array.
    The ExtensionArray interface does not impose any rules on how this data
    is stored. However, currently, the backing data cannot be stored in
    attributes called ``.values`` or ``._values`` to ensure full compatibility
    with pandas internals. But other names as ``.data``, ``._data``,
    ``._items``, ... can be freely used.

    If implementing NumPy's ``__array_ufunc__`` interface, pandas expects
    that

    1. You defer by returning ``NotImplemented`` when any Series are present
       in `inputs`. Pandas will extract the arrays and call the ufunc again.
    2. You define a ``_HANDLED_TYPES`` tuple as an attribute on the class.
       Pandas inspect this to determine whether the ufunc is valid for the
       types present.

    See :ref:`extending.extension.ufunc` for more.

    By default, ExtensionArrays are not hashable.  Immutable subclasses may
    override this behavior.
    """

    # '_typ' is for pandas.core.dtypes.generic.ABCExtensionArray.
    # Don't override this.
    _typ = "extension"

    # ------------------------------------------------------------------------
    # Constructors
    # ------------------------------------------------------------------------

    @classmethod
    def _from_sequence(cls, scalars, *, dtype: Dtype | None = None, copy=False):
        """
        Construct a new ExtensionArray from a sequence of scalars.

        Parameters
        ----------
        scalars : Sequence
            Each element will be an instance of the scalar type for this
            array, ``cls.dtype.type`` or be converted into this type in this method.
        dtype : dtype, optional
            Construct for this particular dtype. This should be a Dtype
            compatible with the ExtensionArray.
        copy : bool, default False
            If True, copy the underlying data.

        Returns
        -------
        ExtensionArray
        """
        raise AbstractMethodError(cls)

    @classmethod
    def _from_sequence_of_strings(
        cls, strings, *, dtype: Dtype | None = None, copy=False
    ):
        """
        Construct a new ExtensionArray from a sequence of strings.

        .. versionadded:: 0.24.0

        Parameters
        ----------
        strings : Sequence
            Each element will be an instance of the scalar type for this
            array, ``cls.dtype.type``.
        dtype : dtype, optional
            Construct for this particular dtype. This should be a Dtype
            compatible with the ExtensionArray.
        copy : bool, default False
            If True, copy the underlying data.

        Returns
        -------
        ExtensionArray
        """
        raise AbstractMethodError(cls)

    @classmethod
    def _from_factorized(cls, values, original):
        """
        Reconstruct an ExtensionArray after factorization.

        Parameters
        ----------
        values : ndarray
            An integer ndarray with the factorized values.
        original : ExtensionArray
            The original ExtensionArray that factorize was called on.

        See Also
        --------
        factorize : Top-level factorize method that dispatches here.
        ExtensionArray.factorize : Encode the extension array as an enumerated type.
        """
        raise AbstractMethodError(cls)

    # ------------------------------------------------------------------------
    # Must be a Sequence
    # ------------------------------------------------------------------------

<<<<<<< HEAD
    def __getitem__(self, item: Positional) -> Union[ExtensionArray, Any]:
=======
    def __getitem__(self, item: int | slice | np.ndarray) -> ExtensionArray | Any:
>>>>>>> 757e1518
        """
        Select a subset of self.

        Parameters
        ----------
        item : int, slice, or ndarray
            * int: The position in 'self' to get.

            * slice: A slice object, where 'start', 'stop', and 'step' are
              integers or None

            * ndarray: A 1-d boolean NumPy ndarray the same length as 'self'

        Returns
        -------
        item : scalar or ExtensionArray

        Notes
        -----
        For scalar ``item``, return a scalar value suitable for the array's
        type. This should be an instance of ``self.dtype.type``.

        For slice ``key``, return an instance of ``ExtensionArray``, even
        if the slice is length 0 or 1.

        For a boolean mask, return an instance of ``ExtensionArray``, filtered
        to the values where ``item`` is True.
        """
        raise AbstractMethodError(self)

    def __setitem__(self, key: int | slice | np.ndarray, value: Any) -> None:
        """
        Set one or more values inplace.

        This method is not required to satisfy the pandas extension array
        interface.

        Parameters
        ----------
        key : int, ndarray, or slice
            When called from, e.g. ``Series.__setitem__``, ``key`` will be
            one of

            * scalar int
            * ndarray of integers.
            * boolean ndarray
            * slice object

        value : ExtensionDtype.type, Sequence[ExtensionDtype.type], or object
            value or values to be set of ``key``.

        Returns
        -------
        None
        """
        # Some notes to the ExtensionArray implementor who may have ended up
        # here. While this method is not required for the interface, if you
        # *do* choose to implement __setitem__, then some semantics should be
        # observed:
        #
        # * Setting multiple values : ExtensionArrays should support setting
        #   multiple values at once, 'key' will be a sequence of integers and
        #  'value' will be a same-length sequence.
        #
        # * Broadcasting : For a sequence 'key' and a scalar 'value',
        #   each position in 'key' should be set to 'value'.
        #
        # * Coercion : Most users will expect basic coercion to work. For
        #   example, a string like '2018-01-01' is coerced to a datetime
        #   when setting on a datetime64ns array. In general, if the
        #   __init__ method coerces that value, then so should __setitem__
        # Note, also, that Series/DataFrame.where internally use __setitem__
        # on a copy of the data.
        raise NotImplementedError(f"{type(self)} does not implement __setitem__.")

    def __len__(self) -> int:
        """
        Length of this array

        Returns
        -------
        length : int
        """
        raise AbstractMethodError(self)

    def __iter__(self):
        """
        Iterate over elements of the array.
        """
        # This needs to be implemented so that pandas recognizes extension
        # arrays as list-like. The default implementation makes successive
        # calls to ``__getitem__``, which may be slower than necessary.
        for i in range(len(self)):
            yield self[i]

    def __contains__(self, item) -> bool | np.bool_:
        """
        Return for `item in self`.
        """
        # GH37867
        # comparisons of any item to pd.NA always return pd.NA, so e.g. "a" in [pd.NA]
        # would raise a TypeError. The implementation below works around that.
        if is_scalar(item) and isna(item):
            if not self._can_hold_na:
                return False
            elif item is self.dtype.na_value or isinstance(item, self.dtype.type):
                return self.isna().any()
            else:
                return False
        else:
            return (item == self).any()

    # error: Signature of "__eq__" incompatible with supertype "object"
    def __eq__(self, other: Any) -> ArrayLike:  # type: ignore[override]
        """
        Return for `self == other` (element-wise equality).
        """
        # Implementer note: this should return a boolean numpy ndarray or
        # a boolean ExtensionArray.
        # When `other` is one of Series, Index, or DataFrame, this method should
        # return NotImplemented (to ensure that those objects are responsible for
        # first unpacking the arrays, and then dispatch the operation to the
        # underlying arrays)
        raise AbstractMethodError(self)

    # error: Signature of "__ne__" incompatible with supertype "object"
    def __ne__(self, other: Any) -> ArrayLike:  # type: ignore[override]
        """
        Return for `self != other` (element-wise in-equality).
        """
        return ~(self == other)

    def to_numpy(
        self,
        dtype: Dtype | None = None,
        copy: bool = False,
        na_value=lib.no_default,
    ) -> np.ndarray:
        """
        Convert to a NumPy ndarray.

        .. versionadded:: 1.0.0

        This is similar to :meth:`numpy.asarray`, but may provide additional control
        over how the conversion is done.

        Parameters
        ----------
        dtype : str or numpy.dtype, optional
            The dtype to pass to :meth:`numpy.asarray`.
        copy : bool, default False
            Whether to ensure that the returned value is a not a view on
            another array. Note that ``copy=False`` does not *ensure* that
            ``to_numpy()`` is no-copy. Rather, ``copy=True`` ensure that
            a copy is made, even if not strictly necessary.
        na_value : Any, optional
            The value to use for missing values. The default value depends
            on `dtype` and the type of the array.

        Returns
        -------
        numpy.ndarray
        """
        # error: Argument "dtype" to "asarray" has incompatible type
        # "Union[ExtensionDtype, str, dtype[Any], Type[str], Type[float], Type[int],
        # Type[complex], Type[bool], Type[object], None]"; expected "Union[dtype[Any],
        # None, type, _SupportsDType, str, Union[Tuple[Any, int], Tuple[Any, Union[int,
        # Sequence[int]]], List[Any], _DTypeDict, Tuple[Any, Any]]]"
        result = np.asarray(self, dtype=dtype)  # type: ignore[arg-type]
        if copy or na_value is not lib.no_default:
            result = result.copy()
        if na_value is not lib.no_default:
            result[self.isna()] = na_value
        return result

    # ------------------------------------------------------------------------
    # Required attributes
    # ------------------------------------------------------------------------

    @property
    def dtype(self) -> ExtensionDtype:
        """
        An instance of 'ExtensionDtype'.
        """
        raise AbstractMethodError(self)

    @property
    def shape(self) -> Shape:
        """
        Return a tuple of the array dimensions.
        """
        return (len(self),)

    @property
    def size(self) -> int:
        """
        The number of elements in the array.
        """
        # error: Incompatible return value type (got "number", expected "int")
        return np.prod(self.shape)  # type: ignore[return-value]

    @property
    def ndim(self) -> int:
        """
        Extension Arrays are only allowed to be 1-dimensional.
        """
        return 1

    @property
    def nbytes(self) -> int:
        """
        The number of bytes needed to store this object in memory.
        """
        # If this is expensive to compute, return an approximate lower bound
        # on the number of bytes needed.
        raise AbstractMethodError(self)

    # ------------------------------------------------------------------------
    # Additional Methods
    # ------------------------------------------------------------------------

    def astype(self, dtype, copy=True):
        """
        Cast to a NumPy array with 'dtype'.

        Parameters
        ----------
        dtype : str or dtype
            Typecode or data-type to which the array is cast.
        copy : bool, default True
            Whether to copy the data, even if not necessary. If False,
            a copy is made only if the old dtype does not match the
            new dtype.

        Returns
        -------
        array : ndarray
            NumPy ndarray with 'dtype' for its dtype.
        """
        from pandas.core.arrays.string_ import StringDtype
        from pandas.core.arrays.string_arrow import ArrowStringDtype

        dtype = pandas_dtype(dtype)
        if is_dtype_equal(dtype, self.dtype):
            if not copy:
                return self
            else:
                return self.copy()

        # FIXME: Really hard-code here?
        if isinstance(
            dtype, (ArrowStringDtype, StringDtype)
        ):  # allow conversion to StringArrays
            return dtype.construct_array_type()._from_sequence(self, copy=False)

        return np.array(self, dtype=dtype, copy=copy)

    def isna(self) -> np.ndarray | ExtensionArraySupportsAnyAll:
        """
        A 1-D array indicating if each value is missing.

        Returns
        -------
        na_values : Union[np.ndarray, ExtensionArray]
            In most cases, this should return a NumPy ndarray. For
            exceptional cases like ``SparseArray``, where returning
            an ndarray would be expensive, an ExtensionArray may be
            returned.

        Notes
        -----
        If returning an ExtensionArray, then

        * ``na_values._is_boolean`` should be True
        * `na_values` should implement :func:`ExtensionArray._reduce`
        * ``na_values.any`` and ``na_values.all`` should be implemented
        """
        raise AbstractMethodError(self)

    def _values_for_argsort(self) -> np.ndarray:
        """
        Return values for sorting.

        Returns
        -------
        ndarray
            The transformed values should maintain the ordering between values
            within the array.

        See Also
        --------
        ExtensionArray.argsort : Return the indices that would sort this array.
        """
        # Note: this is used in `ExtensionArray.argsort`.
        return np.array(self)

    def argsort(
        self,
        ascending: bool = True,
        kind: str = "quicksort",
        na_position: str = "last",
        *args,
        **kwargs,
    ) -> np.ndarray:
        """
        Return the indices that would sort this array.

        Parameters
        ----------
        ascending : bool, default True
            Whether the indices should result in an ascending
            or descending sort.
        kind : {'quicksort', 'mergesort', 'heapsort', 'stable'}, optional
            Sorting algorithm.
        *args, **kwargs:
            Passed through to :func:`numpy.argsort`.

        Returns
        -------
        ndarray
            Array of indices that sort ``self``. If NaN values are contained,
            NaN values are placed at the end.

        See Also
        --------
        numpy.argsort : Sorting implementation used internally.
        """
        # Implementor note: You have two places to override the behavior of
        # argsort.
        # 1. _values_for_argsort : construct the values passed to np.argsort
        # 2. argsort : total control over sorting.
        ascending = nv.validate_argsort_with_ascending(ascending, args, kwargs)

        values = self._values_for_argsort()
        return nargsort(
            values,
            kind=kind,
            ascending=ascending,
            na_position=na_position,
            mask=np.asarray(self.isna()),
        )

    def argmin(self, skipna: bool = True) -> int:
        """
        Return the index of minimum value.

        In case of multiple occurrences of the minimum value, the index
        corresponding to the first occurrence is returned.

        Parameters
        ----------
        skipna : bool, default True

        Returns
        -------
        int

        See Also
        --------
        ExtensionArray.argmax
        """
        validate_bool_kwarg(skipna, "skipna")
        if not skipna and self.isna().any():
            raise NotImplementedError
        return nargminmax(self, "argmin")

    def argmax(self, skipna: bool = True) -> int:
        """
        Return the index of maximum value.

        In case of multiple occurrences of the maximum value, the index
        corresponding to the first occurrence is returned.

        Parameters
        ----------
        skipna : bool, default True

        Returns
        -------
        int

        See Also
        --------
        ExtensionArray.argmin
        """
        validate_bool_kwarg(skipna, "skipna")
        if not skipna and self.isna().any():
            raise NotImplementedError
        return nargminmax(self, "argmax")

    def fillna(self, value=None, method=None, limit=None):
        """
        Fill NA/NaN values using the specified method.

        Parameters
        ----------
        value : scalar, array-like
            If a scalar value is passed it is used to fill all missing values.
            Alternatively, an array-like 'value' can be given. It's expected
            that the array-like have the same length as 'self'.
        method : {'backfill', 'bfill', 'pad', 'ffill', None}, default None
            Method to use for filling holes in reindexed Series
            pad / ffill: propagate last valid observation forward to next valid
            backfill / bfill: use NEXT valid observation to fill gap.
        limit : int, default None
            If method is specified, this is the maximum number of consecutive
            NaN values to forward/backward fill. In other words, if there is
            a gap with more than this number of consecutive NaNs, it will only
            be partially filled. If method is not specified, this is the
            maximum number of entries along the entire axis where NaNs will be
            filled.

        Returns
        -------
        ExtensionArray
            With NA/NaN filled.
        """
        value, method = validate_fillna_kwargs(value, method)

        mask = self.isna()
        # error: Argument 2 to "check_value_size" has incompatible type
        # "ExtensionArray"; expected "ndarray"
        value = missing.check_value_size(
            value, mask, len(self)  # type: ignore[arg-type]
        )

        if mask.any():
            if method is not None:
                func = missing.get_fill_func(method)
                new_values, _ = func(self.astype(object), limit=limit, mask=mask)
                new_values = self._from_sequence(new_values, dtype=self.dtype)
            else:
                # fill with value
                new_values = self.copy()
                new_values[mask] = value
        else:
            new_values = self.copy()
        return new_values

    def dropna(self):
        """
        Return ExtensionArray without NA values.

        Returns
        -------
        valid : ExtensionArray
        """
        # error: Unsupported operand type for ~ ("ExtensionArray")
        return self[~self.isna()]  # type: ignore[operator]

    def shift(self, periods: int = 1, fill_value: object = None) -> ExtensionArray:
        """
        Shift values by desired number.

        Newly introduced missing values are filled with
        ``self.dtype.na_value``.

        .. versionadded:: 0.24.0

        Parameters
        ----------
        periods : int, default 1
            The number of periods to shift. Negative values are allowed
            for shifting backwards.

        fill_value : object, optional
            The scalar value to use for newly introduced missing values.
            The default is ``self.dtype.na_value``.

            .. versionadded:: 0.24.0

        Returns
        -------
        ExtensionArray
            Shifted.

        Notes
        -----
        If ``self`` is empty or ``periods`` is 0, a copy of ``self`` is
        returned.

        If ``periods > len(self)``, then an array of size
        len(self) is returned, with all values filled with
        ``self.dtype.na_value``.
        """
        # Note: this implementation assumes that `self.dtype.na_value` can be
        # stored in an instance of your ExtensionArray with `self.dtype`.
        if not len(self) or periods == 0:
            return self.copy()

        if isna(fill_value):
            fill_value = self.dtype.na_value

        empty = self._from_sequence(
            [fill_value] * min(abs(periods), len(self)), dtype=self.dtype
        )
        if periods > 0:
            a = empty
            b = self[:-periods]
        else:
            a = self[abs(periods) :]
            b = empty
        return self._concat_same_type([a, b])

    def unique(self):
        """
        Compute the ExtensionArray of unique values.

        Returns
        -------
        uniques : ExtensionArray
        """
        uniques = unique(self.astype(object))
        return self._from_sequence(uniques, dtype=self.dtype)

    def searchsorted(self, value, side="left", sorter=None):
        """
        Find indices where elements should be inserted to maintain order.

        .. versionadded:: 0.24.0

        Find the indices into a sorted array `self` (a) such that, if the
        corresponding elements in `value` were inserted before the indices,
        the order of `self` would be preserved.

        Assuming that `self` is sorted:

        ======  ================================
        `side`  returned index `i` satisfies
        ======  ================================
        left    ``self[i-1] < value <= self[i]``
        right   ``self[i-1] <= value < self[i]``
        ======  ================================

        Parameters
        ----------
        value : array_like
            Values to insert into `self`.
        side : {'left', 'right'}, optional
            If 'left', the index of the first suitable location found is given.
            If 'right', return the last such index.  If there is no suitable
            index, return either 0 or N (where N is the length of `self`).
        sorter : 1-D array_like, optional
            Optional array of integer indices that sort array a into ascending
            order. They are typically the result of argsort.

        Returns
        -------
        array of ints
            Array of insertion points with the same shape as `value`.

        See Also
        --------
        numpy.searchsorted : Similar method from NumPy.
        """
        # Note: the base tests provided by pandas only test the basics.
        # We do not test
        # 1. Values outside the range of the `data_for_sorting` fixture
        # 2. Values between the values in the `data_for_sorting` fixture
        # 3. Missing values.
        arr = self.astype(object)
        return arr.searchsorted(value, side=side, sorter=sorter)

    def equals(self, other: object) -> bool:
        """
        Return if another array is equivalent to this array.

        Equivalent means that both arrays have the same shape and dtype, and
        all values compare equal. Missing values in the same location are
        considered equal (in contrast with normal equality).

        Parameters
        ----------
        other : ExtensionArray
            Array to compare to this Array.

        Returns
        -------
        boolean
            Whether the arrays are equivalent.
        """
        if type(self) != type(other):
            return False
        other = cast(ExtensionArray, other)
        if not is_dtype_equal(self.dtype, other.dtype):
            return False
        elif len(self) != len(other):
            return False
        else:
            equal_values = self == other
            if isinstance(equal_values, ExtensionArray):
                # boolean array with NA -> fill with False
                equal_values = equal_values.fillna(False)
            # error: Unsupported left operand type for & ("ExtensionArray")
            equal_na = self.isna() & other.isna()  # type: ignore[operator]
            return bool((equal_values | equal_na).all())

    def isin(self, values) -> np.ndarray:
        """
        Pointwise comparison for set containment in the given values.

        Roughly equivalent to `np.array([x in values for x in self])`

        Parameters
        ----------
        values : Sequence

        Returns
        -------
        np.ndarray[bool]
        """
        return isin(np.asarray(self), values)

    def _values_for_factorize(self) -> tuple[np.ndarray, Any]:
        """
        Return an array and missing value suitable for factorization.

        Returns
        -------
        values : ndarray

            An array suitable for factorization. This should maintain order
            and be a supported dtype (Float64, Int64, UInt64, String, Object).
            By default, the extension array is cast to object dtype.
        na_value : object
            The value in `values` to consider missing. This will be treated
            as NA in the factorization routines, so it will be coded as
            `na_sentinel` and not included in `uniques`. By default,
            ``np.nan`` is used.

        Notes
        -----
        The values returned by this method are also used in
        :func:`pandas.util.hash_pandas_object`.
        """
        return self.astype(object), np.nan

    def factorize(self, na_sentinel: int = -1) -> tuple[np.ndarray, ExtensionArray]:
        """
        Encode the extension array as an enumerated type.

        Parameters
        ----------
        na_sentinel : int, default -1
            Value to use in the `codes` array to indicate missing values.

        Returns
        -------
        codes : ndarray
            An integer NumPy array that's an indexer into the original
            ExtensionArray.
        uniques : ExtensionArray
            An ExtensionArray containing the unique values of `self`.

            .. note::

               uniques will *not* contain an entry for the NA value of
               the ExtensionArray if there are any missing values present
               in `self`.

        See Also
        --------
        factorize : Top-level factorize method that dispatches here.

        Notes
        -----
        :meth:`pandas.factorize` offers a `sort` keyword as well.
        """
        # Implementer note: There are two ways to override the behavior of
        # pandas.factorize
        # 1. _values_for_factorize and _from_factorize.
        #    Specify the values passed to pandas' internal factorization
        #    routines, and how to convert from those values back to the
        #    original ExtensionArray.
        # 2. ExtensionArray.factorize.
        #    Complete control over factorization.
        arr, na_value = self._values_for_factorize()

        codes, uniques = factorize_array(
            arr, na_sentinel=na_sentinel, na_value=na_value
        )

        uniques = self._from_factorized(uniques, self)
        # error: Incompatible return value type (got "Tuple[ndarray, ndarray]",
        # expected "Tuple[ndarray, ExtensionArray]")
        return codes, uniques  # type: ignore[return-value]

    _extension_array_shared_docs[
        "repeat"
    ] = """
        Repeat elements of a %(klass)s.

        Returns a new %(klass)s where each element of the current %(klass)s
        is repeated consecutively a given number of times.

        Parameters
        ----------
        repeats : int or array of ints
            The number of repetitions for each element. This should be a
            non-negative integer. Repeating 0 times will return an empty
            %(klass)s.
        axis : None
            Must be ``None``. Has no effect but is accepted for compatibility
            with numpy.

        Returns
        -------
        repeated_array : %(klass)s
            Newly created %(klass)s with repeated elements.

        See Also
        --------
        Series.repeat : Equivalent function for Series.
        Index.repeat : Equivalent function for Index.
        numpy.repeat : Similar method for :class:`numpy.ndarray`.
        ExtensionArray.take : Take arbitrary positions.

        Examples
        --------
        >>> cat = pd.Categorical(['a', 'b', 'c'])
        >>> cat
        ['a', 'b', 'c']
        Categories (3, object): ['a', 'b', 'c']
        >>> cat.repeat(2)
        ['a', 'a', 'b', 'b', 'c', 'c']
        Categories (3, object): ['a', 'b', 'c']
        >>> cat.repeat([1, 2, 3])
        ['a', 'b', 'b', 'c', 'c', 'c']
        Categories (3, object): ['a', 'b', 'c']
        """

    @Substitution(klass="ExtensionArray")
    @Appender(_extension_array_shared_docs["repeat"])
    def repeat(self, repeats, axis=None):
        nv.validate_repeat((), {"axis": axis})
        ind = np.arange(len(self)).repeat(repeats)
        return self.take(ind)

    # ------------------------------------------------------------------------
    # Indexing methods
    # ------------------------------------------------------------------------

    def take(
        self: ExtensionArrayT,
        indices: Sequence[int],
        *,
        allow_fill: bool = False,
        fill_value: Any = None,
    ) -> ExtensionArrayT:
        """
        Take elements from an array.

        Parameters
        ----------
        indices : sequence of int
            Indices to be taken.
        allow_fill : bool, default False
            How to handle negative values in `indices`.

            * False: negative values in `indices` indicate positional indices
              from the right (the default). This is similar to
              :func:`numpy.take`.

            * True: negative values in `indices` indicate
              missing values. These values are set to `fill_value`. Any other
              other negative values raise a ``ValueError``.

        fill_value : any, optional
            Fill value to use for NA-indices when `allow_fill` is True.
            This may be ``None``, in which case the default NA value for
            the type, ``self.dtype.na_value``, is used.

            For many ExtensionArrays, there will be two representations of
            `fill_value`: a user-facing "boxed" scalar, and a low-level
            physical NA value. `fill_value` should be the user-facing version,
            and the implementation should handle translating that to the
            physical version for processing the take if necessary.

        Returns
        -------
        ExtensionArray

        Raises
        ------
        IndexError
            When the indices are out of bounds for the array.
        ValueError
            When `indices` contains negative values other than ``-1``
            and `allow_fill` is True.

        See Also
        --------
        numpy.take : Take elements from an array along an axis.
        api.extensions.take : Take elements from an array.

        Notes
        -----
        ExtensionArray.take is called by ``Series.__getitem__``, ``.loc``,
        ``iloc``, when `indices` is a sequence of values. Additionally,
        it's called by :meth:`Series.reindex`, or any other method
        that causes realignment, with a `fill_value`.

        Examples
        --------
        Here's an example implementation, which relies on casting the
        extension array to object dtype. This uses the helper method
        :func:`pandas.api.extensions.take`.

        .. code-block:: python

           def take(self, indices, allow_fill=False, fill_value=None):
               from pandas.core.algorithms import take

               # If the ExtensionArray is backed by an ndarray, then
               # just pass that here instead of coercing to object.
               data = self.astype(object)

               if allow_fill and fill_value is None:
                   fill_value = self.dtype.na_value

               # fill value should always be translated from the scalar
               # type for the array, to the physical storage type for
               # the data, before passing to take.

               result = take(data, indices, fill_value=fill_value,
                             allow_fill=allow_fill)
               return self._from_sequence(result, dtype=self.dtype)
        """
        # Implementer note: The `fill_value` parameter should be a user-facing
        # value, an instance of self.dtype.type. When passed `fill_value=None`,
        # the default of `self.dtype.na_value` should be used.
        # This may differ from the physical storage type your ExtensionArray
        # uses. In this case, your implementation is responsible for casting
        # the user-facing type to the storage type, before using
        # pandas.api.extensions.take
        raise AbstractMethodError(self)

    def copy(self: ExtensionArrayT) -> ExtensionArrayT:
        """
        Return a copy of the array.

        Returns
        -------
        ExtensionArray
        """
        raise AbstractMethodError(self)

    def view(self, dtype: Dtype | None = None) -> ArrayLike:
        """
        Return a view on the array.

        Parameters
        ----------
        dtype : str, np.dtype, or ExtensionDtype, optional
            Default None.

        Returns
        -------
        ExtensionArray or np.ndarray
            A view on the :class:`ExtensionArray`'s data.
        """
        # NB:
        # - This must return a *new* object referencing the same data, not self.
        # - The only case that *must* be implemented is with dtype=None,
        #   giving a view with the same dtype as self.
        if dtype is not None:
            raise NotImplementedError(dtype)
        return self[:]

    # ------------------------------------------------------------------------
    # Printing
    # ------------------------------------------------------------------------

    def __repr__(self) -> str:
        from pandas.io.formats.printing import format_object_summary

        # the short repr has no trailing newline, while the truncated
        # repr does. So we include a newline in our template, and strip
        # any trailing newlines from format_object_summary
        data = format_object_summary(
            self, self._formatter(), indent_for_name=False
        ).rstrip(", \n")
        class_name = f"<{type(self).__name__}>\n"
        return f"{class_name}{data}\nLength: {len(self)}, dtype: {self.dtype}"

    def _formatter(self, boxed: bool = False) -> Callable[[Any], str | None]:
        """
        Formatting function for scalar values.

        This is used in the default '__repr__'. The returned formatting
        function receives instances of your scalar type.

        Parameters
        ----------
        boxed : bool, default False
            An indicated for whether or not your array is being printed
            within a Series, DataFrame, or Index (True), or just by
            itself (False). This may be useful if you want scalar values
            to appear differently within a Series versus on its own (e.g.
            quoted or not).

        Returns
        -------
        Callable[[Any], str]
            A callable that gets instances of the scalar type and
            returns a string. By default, :func:`repr` is used
            when ``boxed=False`` and :func:`str` is used when
            ``boxed=True``.
        """
        if boxed:
            return str
        return repr

    # ------------------------------------------------------------------------
    # Reshaping
    # ------------------------------------------------------------------------

    def transpose(self, *axes) -> ExtensionArray:
        """
        Return a transposed view on this array.

        Because ExtensionArrays are always 1D, this is a no-op.  It is included
        for compatibility with np.ndarray.
        """
        return self[:]

    @property
    def T(self) -> ExtensionArray:
        return self.transpose()

    def ravel(self, order="C") -> ExtensionArray:
        """
        Return a flattened view on this array.

        Parameters
        ----------
        order : {None, 'C', 'F', 'A', 'K'}, default 'C'

        Returns
        -------
        ExtensionArray

        Notes
        -----
        - Because ExtensionArrays are 1D-only, this is a no-op.
        - The "order" argument is ignored, is for compatibility with NumPy.
        """
        return self

    @classmethod
    def _concat_same_type(
        cls: type[ExtensionArrayT], to_concat: Sequence[ExtensionArrayT]
    ) -> ExtensionArrayT:
        """
        Concatenate multiple array of this dtype.

        Parameters
        ----------
        to_concat : sequence of this type

        Returns
        -------
        ExtensionArray
        """
        # Implementer note: this method will only be called with a sequence of
        # ExtensionArrays of this class and with the same dtype as self. This
        # should allow "easy" concatenation (no upcasting needed), and result
        # in a new ExtensionArray of the same dtype.
        # Note: this strict behaviour is only guaranteed starting with pandas 1.1
        raise AbstractMethodError(cls)

    # The _can_hold_na attribute is set to True so that pandas internals
    # will use the ExtensionDtype.na_value as the NA value in operations
    # such as take(), reindex(), shift(), etc.  In addition, those results
    # will then be of the ExtensionArray subclass rather than an array
    # of objects
    _can_hold_na = True

    def _reduce(self, name: str, *, skipna: bool = True, **kwargs):
        """
        Return a scalar result of performing the reduction operation.

        Parameters
        ----------
        name : str
            Name of the function, supported values are:
            { any, all, min, max, sum, mean, median, prod,
            std, var, sem, kurt, skew }.
        skipna : bool, default True
            If True, skip NaN values.
        **kwargs
            Additional keyword arguments passed to the reduction function.
            Currently, `ddof` is the only supported kwarg.

        Returns
        -------
        scalar

        Raises
        ------
        TypeError : subclass does not define reductions
        """
        raise TypeError(f"cannot perform {name} with type {self.dtype}")

    def __hash__(self):
        raise TypeError(f"unhashable type: {repr(type(self).__name__)}")

    # ------------------------------------------------------------------------
    # Non-Optimized Default Methods

    def delete(self: ExtensionArrayT, loc) -> ExtensionArrayT:
        indexer = np.delete(np.arange(len(self)), loc)
        return self.take(indexer)


class ExtensionOpsMixin:
    """
    A base class for linking the operators to their dunder names.

    .. note::

       You may want to set ``__array_priority__`` if you want your
       implementation to be called when involved in binary operations
       with NumPy arrays.
    """

    @classmethod
    def _create_arithmetic_method(cls, op):
        raise AbstractMethodError(cls)

    @classmethod
    def _add_arithmetic_ops(cls):
        setattr(cls, "__add__", cls._create_arithmetic_method(operator.add))
        setattr(cls, "__radd__", cls._create_arithmetic_method(ops.radd))
        setattr(cls, "__sub__", cls._create_arithmetic_method(operator.sub))
        setattr(cls, "__rsub__", cls._create_arithmetic_method(ops.rsub))
        setattr(cls, "__mul__", cls._create_arithmetic_method(operator.mul))
        setattr(cls, "__rmul__", cls._create_arithmetic_method(ops.rmul))
        setattr(cls, "__pow__", cls._create_arithmetic_method(operator.pow))
        setattr(cls, "__rpow__", cls._create_arithmetic_method(ops.rpow))
        setattr(cls, "__mod__", cls._create_arithmetic_method(operator.mod))
        setattr(cls, "__rmod__", cls._create_arithmetic_method(ops.rmod))
        setattr(cls, "__floordiv__", cls._create_arithmetic_method(operator.floordiv))
        setattr(cls, "__rfloordiv__", cls._create_arithmetic_method(ops.rfloordiv))
        setattr(cls, "__truediv__", cls._create_arithmetic_method(operator.truediv))
        setattr(cls, "__rtruediv__", cls._create_arithmetic_method(ops.rtruediv))
        setattr(cls, "__divmod__", cls._create_arithmetic_method(divmod))
        setattr(cls, "__rdivmod__", cls._create_arithmetic_method(ops.rdivmod))

    @classmethod
    def _create_comparison_method(cls, op):
        raise AbstractMethodError(cls)

    @classmethod
    def _add_comparison_ops(cls):
        setattr(cls, "__eq__", cls._create_comparison_method(operator.eq))
        setattr(cls, "__ne__", cls._create_comparison_method(operator.ne))
        setattr(cls, "__lt__", cls._create_comparison_method(operator.lt))
        setattr(cls, "__gt__", cls._create_comparison_method(operator.gt))
        setattr(cls, "__le__", cls._create_comparison_method(operator.le))
        setattr(cls, "__ge__", cls._create_comparison_method(operator.ge))

    @classmethod
    def _create_logical_method(cls, op):
        raise AbstractMethodError(cls)

    @classmethod
    def _add_logical_ops(cls):
        setattr(cls, "__and__", cls._create_logical_method(operator.and_))
        setattr(cls, "__rand__", cls._create_logical_method(ops.rand_))
        setattr(cls, "__or__", cls._create_logical_method(operator.or_))
        setattr(cls, "__ror__", cls._create_logical_method(ops.ror_))
        setattr(cls, "__xor__", cls._create_logical_method(operator.xor))
        setattr(cls, "__rxor__", cls._create_logical_method(ops.rxor))


class ExtensionScalarOpsMixin(ExtensionOpsMixin):
    """
    A mixin for defining  ops on an ExtensionArray.

    It is assumed that the underlying scalar objects have the operators
    already defined.

    Notes
    -----
    If you have defined a subclass MyExtensionArray(ExtensionArray), then
    use MyExtensionArray(ExtensionArray, ExtensionScalarOpsMixin) to
    get the arithmetic operators.  After the definition of MyExtensionArray,
    insert the lines

    MyExtensionArray._add_arithmetic_ops()
    MyExtensionArray._add_comparison_ops()

    to link the operators to your class.

    .. note::

       You may want to set ``__array_priority__`` if you want your
       implementation to be called when involved in binary operations
       with NumPy arrays.
    """

    @classmethod
    def _create_method(cls, op, coerce_to_dtype=True, result_dtype=None):
        """
        A class method that returns a method that will correspond to an
        operator for an ExtensionArray subclass, by dispatching to the
        relevant operator defined on the individual elements of the
        ExtensionArray.

        Parameters
        ----------
        op : function
            An operator that takes arguments op(a, b)
        coerce_to_dtype : bool, default True
            boolean indicating whether to attempt to convert
            the result to the underlying ExtensionArray dtype.
            If it's not possible to create a new ExtensionArray with the
            values, an ndarray is returned instead.

        Returns
        -------
        Callable[[Any, Any], Union[ndarray, ExtensionArray]]
            A method that can be bound to a class. When used, the method
            receives the two arguments, one of which is the instance of
            this class, and should return an ExtensionArray or an ndarray.

            Returning an ndarray may be necessary when the result of the
            `op` cannot be stored in the ExtensionArray. The dtype of the
            ndarray uses NumPy's normal inference rules.

        Examples
        --------
        Given an ExtensionArray subclass called MyExtensionArray, use

            __add__ = cls._create_method(operator.add)

        in the class definition of MyExtensionArray to create the operator
        for addition, that will be based on the operator implementation
        of the underlying elements of the ExtensionArray
        """

        def _binop(self, other):
            def convert_values(param):
                if isinstance(param, ExtensionArray) or is_list_like(param):
                    ovalues = param
                else:  # Assume its an object
                    ovalues = [param] * len(self)
                return ovalues

            if isinstance(other, (ABCSeries, ABCIndex, ABCDataFrame)):
                # rely on pandas to unbox and dispatch to us
                return NotImplemented

            lvalues = self
            rvalues = convert_values(other)

            # If the operator is not defined for the underlying objects,
            # a TypeError should be raised
            res = [op(a, b) for (a, b) in zip(lvalues, rvalues)]

            def _maybe_convert(arr):
                if coerce_to_dtype:
                    # https://github.com/pandas-dev/pandas/issues/22850
                    # We catch all regular exceptions here, and fall back
                    # to an ndarray.
                    res = maybe_cast_to_extension_array(type(self), arr)
                    if not isinstance(res, type(self)):
                        # exception raised in _from_sequence; ensure we have ndarray
                        res = np.asarray(arr)
                else:
                    res = np.asarray(arr, dtype=result_dtype)
                return res

            if op.__name__ in {"divmod", "rdivmod"}:
                a, b = zip(*res)
                return _maybe_convert(a), _maybe_convert(b)

            return _maybe_convert(res)

        op_name = f"__{op.__name__}__"
        return set_function_name(_binop, op_name, cls)

    @classmethod
    def _create_arithmetic_method(cls, op):
        return cls._create_method(op)

    @classmethod
    def _create_comparison_method(cls, op):
        return cls._create_method(op, coerce_to_dtype=False, result_dtype=bool)<|MERGE_RESOLUTION|>--- conflicted
+++ resolved
@@ -289,11 +289,7 @@
     # Must be a Sequence
     # ------------------------------------------------------------------------
 
-<<<<<<< HEAD
-    def __getitem__(self, item: Positional) -> Union[ExtensionArray, Any]:
-=======
-    def __getitem__(self, item: int | slice | np.ndarray) -> ExtensionArray | Any:
->>>>>>> 757e1518
+    def __getitem__(self, item: Positional) -> ExtensionArray | Any:
         """
         Select a subset of self.
 
