from __future__ import annotations

import numbers
from typing import (
    TYPE_CHECKING,
    Any,
    Callable,
)

import numpy as np

from pandas._libs import (
    lib,
    missing as libmissing,
)
from pandas.errors import AbstractMethodError
from pandas.util._decorators import cache_readonly

from pandas.core.dtypes.common import (
    is_integer_dtype,
    is_string_dtype,
    pandas_dtype,
)

from pandas.core.arrays.masked import (
    BaseMaskedArray,
    BaseMaskedDtype,
)

if TYPE_CHECKING:
    from collections import abc

    import pyarrow

    from pandas._typing import (
        Dtype,
        DtypeObj,
        Self,
        npt,
    )


class NumericDtype(BaseMaskedDtype):
    _default_np_dtype: np.dtype
    _checker: Callable[[Any], bool]  # is_foo_dtype

    def __repr__(self) -> str:
        return f"{self.name}Dtype()"

    @cache_readonly
    def is_signed_integer(self) -> bool:
        return self.kind == "i"

    @cache_readonly
    def is_unsigned_integer(self) -> bool:
        return self.kind == "u"

    @property
    def _is_numeric(self) -> bool:
        return True

    def __from_arrow__(
        self, array: pyarrow.Array | pyarrow.ChunkedArray
    ) -> BaseMaskedArray:
        """
        Construct IntegerArray/FloatingArray from pyarrow Array/ChunkedArray.
        """
        import pyarrow

        from pandas.core.arrays.arrow._arrow_utils import (
            pyarrow_array_to_numpy_and_mask,
        )

        array_class = self.construct_array_type()

        pyarrow_type = pyarrow.from_numpy_dtype(self.type)
        if not array.type.equals(pyarrow_type) and not pyarrow.types.is_null(
            array.type
        ):
            # test_from_arrow_type_error raise for string, but allow
            #  through itemsize conversion GH#31896
            rt_dtype = pandas_dtype(array.type.to_pandas_dtype())
            if rt_dtype.kind not in "iuf":
                # Could allow "c" or potentially disallow float<->int conversion,
                #  but at the moment we specifically test that uint<->int works
                raise TypeError(
                    f"Expected array of {self} type, got {array.type} instead"
                )

            array = array.cast(pyarrow_type)

        if isinstance(array, pyarrow.ChunkedArray):
            # TODO this "if" can be removed when requiring pyarrow >= 10.0, which fixed
            # combine_chunks for empty arrays https://github.com/apache/arrow/pull/13757
            if array.num_chunks == 0:
                array = pyarrow.array([], type=array.type)
            else:
                array = array.combine_chunks()

        data, mask = pyarrow_array_to_numpy_and_mask(array, dtype=self.numpy_dtype)
        return array_class(data.copy(), ~mask, copy=False)

    @classmethod
<<<<<<< HEAD
    def _str_to_dtype_mapping(cls) -> abc.Mapping[str, NumericDtype]:
=======
    def _get_dtype_mapping(cls) -> Mapping[np.dtype, NumericDtype]:
>>>>>>> 4f14b456
        raise AbstractMethodError(cls)

    @classmethod
    def _standardize_dtype(cls, dtype: NumericDtype | str | np.dtype) -> NumericDtype:
        """
        Convert a string representation or a numpy dtype to NumericDtype.
        """
        if isinstance(dtype, str) and (dtype.startswith(("Int", "UInt", "Float"))):
            # Avoid DeprecationWarning from NumPy about np.dtype("Int64")
            # https://github.com/numpy/numpy/pull/7476
            dtype = dtype.lower()

        if not isinstance(dtype, NumericDtype):
            mapping = cls._get_dtype_mapping()
            try:
                dtype = mapping[np.dtype(dtype)]
            except KeyError as err:
                raise ValueError(f"invalid dtype specified {dtype}") from err
        return dtype

    @classmethod
    def _safe_cast(cls, values: np.ndarray, dtype: np.dtype, copy: bool) -> np.ndarray:
        """
        Safely cast the values to the given dtype.

        "safe" in this context means the casting is lossless.
        """
        raise AbstractMethodError(cls)


def _coerce_to_data_and_mask(values, mask, dtype, copy, dtype_cls, default_dtype):
    checker = dtype_cls._checker

    inferred_type = None

    if dtype is None and hasattr(values, "dtype"):
        if checker(values.dtype):
            dtype = values.dtype

    if dtype is not None:
        dtype = dtype_cls._standardize_dtype(dtype)

    cls = dtype_cls.construct_array_type()
    if isinstance(values, cls):
        values, mask = values._data, values._mask
        if dtype is not None:
            values = values.astype(dtype.numpy_dtype, copy=False)

        if copy:
            values = values.copy()
            mask = mask.copy()
        return values, mask, dtype, inferred_type

    original = values
    values = np.array(values, copy=copy)
    inferred_type = None
    if values.dtype == object or is_string_dtype(values.dtype):
        inferred_type = lib.infer_dtype(values, skipna=True)
        if inferred_type == "boolean" and dtype is None:
            name = dtype_cls.__name__.strip("_")
            raise TypeError(f"{values.dtype} cannot be converted to {name}")

    elif values.dtype.kind == "b" and checker(dtype):
        values = np.array(values, dtype=default_dtype, copy=copy)

    elif values.dtype.kind not in "iuf":
        name = dtype_cls.__name__.strip("_")
        raise TypeError(f"{values.dtype} cannot be converted to {name}")

    if values.ndim != 1:
        raise TypeError("values must be a 1D list-like")

    if mask is None:
        if values.dtype.kind in "iu":
            # fastpath
            mask = np.zeros(len(values), dtype=np.bool_)
        else:
            mask = libmissing.is_numeric_na(values)
    else:
        assert len(mask) == len(values)

    if mask.ndim != 1:
        raise TypeError("mask must be a 1D list-like")

    # infer dtype if needed
    if dtype is None:
        dtype = default_dtype
    else:
        dtype = dtype.type

    if is_integer_dtype(dtype) and values.dtype.kind == "f" and len(values) > 0:
        if mask.all():
            values = np.ones(values.shape, dtype=dtype)
        else:
            idx = np.nanargmax(values)
            if int(values[idx]) != original[idx]:
                # We have ints that lost precision during the cast.
                inferred_type = lib.infer_dtype(original, skipna=True)
                if (
                    inferred_type not in ["floating", "mixed-integer-float"]
                    and not mask.any()
                ):
                    values = np.array(original, dtype=dtype, copy=False)
                else:
                    values = np.array(original, dtype="object", copy=False)

    # we copy as need to coerce here
    if mask.any():
        values = values.copy()
        values[mask] = cls._internal_fill_value
    if inferred_type in ("string", "unicode"):
        # casts from str are always safe since they raise
        # a ValueError if the str cannot be parsed into a float
        values = values.astype(dtype, copy=copy)
    else:
        values = dtype_cls._safe_cast(values, dtype, copy=False)

    return values, mask, dtype, inferred_type


class NumericArray(BaseMaskedArray):
    """
    Base class for IntegerArray and FloatingArray.
    """

    _dtype_cls: type[NumericDtype]

    def __init__(
        self, values: np.ndarray, mask: npt.NDArray[np.bool_], copy: bool = False
    ) -> None:
        checker = self._dtype_cls._checker
        if not (isinstance(values, np.ndarray) and checker(values.dtype)):
            descr = (
                "floating"
                if self._dtype_cls.kind == "f"  # type: ignore[comparison-overlap]
                else "integer"
            )
            raise TypeError(
                f"values should be {descr} numpy array. Use "
                "the 'pd.array' function instead"
            )
        if values.dtype == np.float16:
            # If we don't raise here, then accessing self.dtype would raise
            raise TypeError("FloatingArray does not support np.float16 dtype.")

        super().__init__(values, mask, copy=copy)

    @cache_readonly
    def dtype(self) -> NumericDtype:
        mapping = self._dtype_cls._get_dtype_mapping()
        return mapping[self._data.dtype]

    @classmethod
    def _coerce_to_array(
        cls, value, *, dtype: DtypeObj, copy: bool = False
    ) -> tuple[np.ndarray, np.ndarray]:
        dtype_cls = cls._dtype_cls
        default_dtype = dtype_cls._default_np_dtype
        mask = None
        values, mask, _, _ = _coerce_to_data_and_mask(
            value, mask, dtype, copy, dtype_cls, default_dtype
        )
        return values, mask

    @classmethod
    def _from_sequence_of_strings(
        cls, strings, *, dtype: Dtype | None = None, copy: bool = False
    ) -> Self:
        from pandas.core.tools.numeric import to_numeric

        scalars = to_numeric(strings, errors="raise", dtype_backend="numpy_nullable")
        return cls._from_sequence(scalars, dtype=dtype, copy=copy)

    _HANDLED_TYPES = (np.ndarray, numbers.Number)<|MERGE_RESOLUTION|>--- conflicted
+++ resolved
@@ -101,11 +101,7 @@
         return array_class(data.copy(), ~mask, copy=False)
 
     @classmethod
-<<<<<<< HEAD
-    def _str_to_dtype_mapping(cls) -> abc.Mapping[str, NumericDtype]:
-=======
-    def _get_dtype_mapping(cls) -> Mapping[np.dtype, NumericDtype]:
->>>>>>> 4f14b456
+    def _get_dtype_mapping(cls) -> abc.Mapping[np.dtype, NumericDtype]:
         raise AbstractMethodError(cls)
 
     @classmethod
