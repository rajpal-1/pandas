from __future__ import annotations

import numbers
from typing import (
    TYPE_CHECKING,
    TypeVar,
)

import numpy as np

<<<<<<< HEAD
from pandas._libs import missing as libmissing
from pandas._typing import Dtype
=======
from pandas._libs import (
    Timedelta,
    lib,
    missing as libmissing,
)
from pandas._typing import (
    Dtype,
    DtypeObj,
)
>>>>>>> eaad4604
from pandas.compat.numpy import function as nv
from pandas.errors import AbstractMethodError

from pandas.core.dtypes.common import (
<<<<<<< HEAD
=======
    is_bool_dtype,
    is_float,
    is_float_dtype,
    is_integer,
    is_integer_dtype,
>>>>>>> eaad4604
    is_list_like,
    is_object_dtype,
    is_string_dtype,
    pandas_dtype,
)

from pandas.core import ops
from pandas.core.arrays.base import ExtensionArray
from pandas.core.arrays.masked import (
    BaseMaskedArray,
    BaseMaskedDtype,
)
from pandas.core.construction import ensure_wrapped_if_datetimelike

if TYPE_CHECKING:
    import pyarrow


T = TypeVar("T", bound="NumericArray")


class NumericDtype(BaseMaskedDtype):
    _default_np_dtype: np.dtype

    def __from_arrow__(
        self, array: pyarrow.Array | pyarrow.ChunkedArray
    ) -> BaseMaskedArray:
        """
        Construct IntegerArray/FloatingArray from pyarrow Array/ChunkedArray.
        """
        import pyarrow

        from pandas.core.arrays._arrow_utils import pyarrow_array_to_numpy_and_mask

        array_class = self.construct_array_type()

        pyarrow_type = pyarrow.from_numpy_dtype(self.type)
        if not array.type.equals(pyarrow_type):
            # test_from_arrow_type_error raise for string, but allow
            #  through itemsize conversion GH#31896
            rt_dtype = pandas_dtype(array.type.to_pandas_dtype())
            if rt_dtype.kind not in ["i", "u", "f"]:
                # Could allow "c" or potentially disallow float<->int conversion,
                #  but at the moment we specifically test that uint<->int works
                raise TypeError(
                    f"Expected array of {self} type, got {array.type} instead"
                )

            array = array.cast(pyarrow_type)

        if isinstance(array, pyarrow.Array):
            chunks = [array]
        else:
            # pyarrow.ChunkedArray
            chunks = array.chunks

        results = []
        for arr in chunks:
            data, mask = pyarrow_array_to_numpy_and_mask(arr, dtype=self.type)
            num_arr = array_class(data.copy(), ~mask, copy=False)
            results.append(num_arr)

        if not results:
            return array_class(
                np.array([], dtype=self.numpy_dtype), np.array([], dtype=np.bool_)
            )
        elif len(results) == 1:
            # avoid additional copy in _concat_same_type
            return results[0]
        else:
            return array_class._concat_same_type(results)

    @classmethod
    def _standardize_dtype(cls, dtype) -> NumericDtype:
        """
        Convert a string representation or a numpy dtype to NumericDtype.
        """
        raise AbstractMethodError(cls)

    @classmethod
    def _safe_cast(cls, values: np.ndarray, dtype: np.dtype, copy: bool) -> np.ndarray:
        """
        Safely cast the values to the given dtype.

        "safe" in this context means the casting is lossless.
        """
        raise AbstractMethodError(cls)


def _coerce_to_data_and_mask(values, mask, dtype, copy, dtype_cls, default_dtype):
    if default_dtype.kind == "f":
        checker = is_float_dtype
    else:
        checker = is_integer_dtype

    inferred_type = None

    if dtype is None and hasattr(values, "dtype"):
        if checker(values.dtype):
            dtype = values.dtype

    if dtype is not None:
        dtype = dtype_cls._standardize_dtype(dtype)

    cls = dtype_cls.construct_array_type()
    if isinstance(values, cls):
        values, mask = values._data, values._mask
        if dtype is not None:
            values = values.astype(dtype.numpy_dtype, copy=False)

        if copy:
            values = values.copy()
            mask = mask.copy()
        return values, mask, dtype, inferred_type

    values = np.array(values, copy=copy)
    inferred_type = None
    if is_object_dtype(values.dtype) or is_string_dtype(values.dtype):
        inferred_type = lib.infer_dtype(values, skipna=True)
        if inferred_type == "empty":
            pass
        elif inferred_type == "boolean":
            name = dtype_cls.__name__.strip("_")
            raise TypeError(f"{values.dtype} cannot be converted to {name}")

    elif is_bool_dtype(values) and checker(dtype):
        values = np.array(values, dtype=default_dtype, copy=copy)

    elif not (is_integer_dtype(values) or is_float_dtype(values)):
        name = dtype_cls.__name__.strip("_")
        raise TypeError(f"{values.dtype} cannot be converted to {name}")

    if values.ndim != 1:
        raise TypeError("values must be a 1D list-like")

    if mask is None:
        mask = libmissing.is_numeric_na(values)
    else:
        assert len(mask) == len(values)

    if mask.ndim != 1:
        raise TypeError("mask must be a 1D list-like")

    # infer dtype if needed
    if dtype is None:
        dtype = default_dtype
    else:
        dtype = dtype.type

    # we copy as need to coerce here
    if mask.any():
        values = values.copy()
        values[mask] = cls._internal_fill_value
    if inferred_type in ("string", "unicode"):
        # casts from str are always safe since they raise
        # a ValueError if the str cannot be parsed into a float
        values = values.astype(dtype, copy=copy)
    else:
        values = dtype_cls._safe_cast(values, dtype, copy=False)

    return values, mask, dtype, inferred_type


class NumericArray(BaseMaskedArray):
    """
    Base class for IntegerArray and FloatingArray.
    """

    _dtype_cls: type[NumericDtype]

    @classmethod
    def _coerce_to_array(
        cls, value, *, dtype: DtypeObj, copy: bool = False
    ) -> tuple[np.ndarray, np.ndarray]:
        dtype_cls = cls._dtype_cls
        default_dtype = dtype_cls._default_np_dtype
        mask = None
        values, mask, _, _ = _coerce_to_data_and_mask(
            value, mask, dtype, copy, dtype_cls, default_dtype
        )
        return values, mask

    @classmethod
    def _from_sequence_of_strings(
        cls: type[T], strings, *, dtype: Dtype | None = None, copy: bool = False
    ) -> T:
        from pandas.core.tools.numeric import to_numeric

        scalars = to_numeric(strings, errors="raise")
        return cls._from_sequence(scalars, dtype=dtype, copy=copy)

    def _arith_method(self, other, op):
        op_name = op.__name__
        omask = None

        if isinstance(other, BaseMaskedArray):
            other, omask = other._data, other._mask

        elif is_list_like(other):
            if not isinstance(other, ExtensionArray):
                other = np.asarray(other)
            if other.ndim > 1:
                raise NotImplementedError("can only perform ops with 1-d structures")

        # We wrap the non-masked arithmetic logic used for numpy dtypes
        #  in Series/Index arithmetic ops.
        other = ops.maybe_prepare_scalar_for_op(other, (len(self),))
        pd_op = ops.get_array_op(op)
        other = ensure_wrapped_if_datetimelike(other)

        mask = self._propagate_mask(omask, other)

        if other is libmissing.NA:
            result = np.ones_like(self._data)
            if "truediv" in op_name and self.dtype.kind != "f":
                # The actual data here doesn't matter since the mask
                #  will be all-True, but since this is division, we want
                #  to end up with floating dtype.
                result = result.astype(np.float64)
        else:
            # Make sure we do this before the "pow" mask checks
            #  to get an expected exception message on shape mismatch.
            if self.dtype.kind in ["i", "u"] and op_name in ["floordiv", "mod"]:
                # ATM we don't match the behavior of non-masked types with
                #  respect to floordiv-by-zero
                pd_op = op

            with np.errstate(all="ignore"):
                result = pd_op(self._data, other)

        if op_name == "pow":
            # 1 ** x is 1.
            mask = np.where((self._data == 1) & ~self._mask, False, mask)
            # x ** 0 is 1.
            if omask is not None:
                mask = np.where((other == 0) & ~omask, False, mask)
            elif other is not libmissing.NA:
                mask = np.where(other == 0, False, mask)

        elif op_name == "rpow":
            # 1 ** x is 1.
            if omask is not None:
                mask = np.where((other == 1) & ~omask, False, mask)
            elif other is not libmissing.NA:
                mask = np.where(other == 1, False, mask)
            # x ** 0 is 1.
            mask = np.where((self._data == 0) & ~self._mask, False, mask)

        return self._maybe_mask_result(result, mask, other, op_name)

    _HANDLED_TYPES = (np.ndarray, numbers.Number)

    def __neg__(self):
        return type(self)(-self._data, self._mask.copy())

    def __pos__(self):
        return self.copy()

    def __abs__(self):
        return type(self)(abs(self._data), self._mask.copy())

    def round(self: T, decimals: int = 0, *args, **kwargs) -> T:
        """
        Round each value in the array a to the given number of decimals.

        Parameters
        ----------
        decimals : int, default 0
            Number of decimal places to round to. If decimals is negative,
            it specifies the number of positions to the left of the decimal point.
        *args, **kwargs
            Additional arguments and keywords have no effect but might be
            accepted for compatibility with NumPy.

        Returns
        -------
        NumericArray
            Rounded values of the NumericArray.

        See Also
        --------
        numpy.around : Round values of an np.array.
        DataFrame.round : Round values of a DataFrame.
        Series.round : Round values of a Series.
        """
        nv.validate_round(args, kwargs)
        values = np.round(self._data, decimals=decimals, **kwargs)
        return type(self)(values, self._mask.copy())<|MERGE_RESOLUTION|>--- conflicted
+++ resolved
@@ -8,12 +8,7 @@
 
 import numpy as np
 
-<<<<<<< HEAD
-from pandas._libs import missing as libmissing
-from pandas._typing import Dtype
-=======
 from pandas._libs import (
-    Timedelta,
     lib,
     missing as libmissing,
 )
@@ -21,19 +16,13 @@
     Dtype,
     DtypeObj,
 )
->>>>>>> eaad4604
 from pandas.compat.numpy import function as nv
 from pandas.errors import AbstractMethodError
 
 from pandas.core.dtypes.common import (
-<<<<<<< HEAD
-=======
     is_bool_dtype,
-    is_float,
     is_float_dtype,
-    is_integer,
     is_integer_dtype,
->>>>>>> eaad4604
     is_list_like,
     is_object_dtype,
     is_string_dtype,
