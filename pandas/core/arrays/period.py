--- conflicted
+++ resolved
@@ -20,12 +20,7 @@
     period_asfreq_arr,
 )
 from pandas._libs.tslibs.timedeltas import Timedelta, delta_to_nanoseconds
-<<<<<<< HEAD
-from pandas.util._decorators import Appender, cache_readonly
-=======
-import pandas.compat as compat
 from pandas.util._decorators import cache_readonly
->>>>>>> af4e2ce1
 
 from pandas.core.dtypes.common import (
     _TD_DTYPE,
