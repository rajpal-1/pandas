from __future__ import annotations

from datetime import timedelta
import operator
from typing import Any, Callable, List, Optional, Sequence, Type, Union

import numpy as np

from pandas._libs.tslibs import (
    BaseOffset,
    NaT,
    NaTType,
    Timedelta,
    delta_to_nanoseconds,
    dt64arr_to_periodarr as c_dt64arr_to_periodarr,
    iNaT,
    parsing,
    period as libperiod,
    to_offset,
)
from pandas._libs.tslibs.dtypes import FreqGroup
from pandas._libs.tslibs.fields import isleapyear_arr
from pandas._libs.tslibs.offsets import Tick, delta_to_tick
from pandas._libs.tslibs.period import (
    DIFFERENT_FREQ,
    IncompatibleFrequency,
    Period,
    PeriodMixin,
    get_period_field_arr,
    period_asfreq_arr,
)
from pandas._typing import AnyArrayLike, Dtype, NpDtype
from pandas.util._decorators import cache_readonly, doc

from pandas.core.dtypes.common import (
    TD64NS_DTYPE,
    ensure_object,
    is_datetime64_dtype,
    is_dtype_equal,
    is_float_dtype,
    is_integer_dtype,
    is_period_dtype,
    pandas_dtype,
)
from pandas.core.dtypes.dtypes import PeriodDtype
from pandas.core.dtypes.generic import (
    ABCIndex,
    ABCPeriodIndex,
    ABCSeries,
    ABCTimedeltaArray,
)
from pandas.core.dtypes.missing import isna, notna

import pandas.core.algorithms as algos
from pandas.core.arrays import datetimelike as dtl
import pandas.core.common as com

_shared_doc_kwargs = {
    "klass": "PeriodArray",
}


def _field_accessor(name: str, docstring=None):
    def f(self):
        base = self.freq._period_dtype_code
        result = get_period_field_arr(name, self.asi8, base)
        return result

    f.__name__ = name
    f.__doc__ = docstring
    return property(f)


class PeriodArray(PeriodMixin, dtl.DatelikeOps):
    """
    Pandas ExtensionArray for storing Period data.

    Users should use :func:`~pandas.period_array` to create new instances.
    Alternatively, :func:`~pandas.array` can be used to create new instances
    from a sequence of Period scalars.

    Parameters
    ----------
    values : Union[PeriodArray, Series[period], ndarray[int], PeriodIndex]
        The data to store. These should be arrays that can be directly
        converted to ordinals without inference or copy (PeriodArray,
        ndarray[int64]), or a box around such an array (Series[period],
        PeriodIndex).
    dtype : PeriodDtype, optional
        A PeriodDtype instance from which to extract a `freq`. If both
        `freq` and `dtype` are specified, then the frequencies must match.
    freq : str or DateOffset
        The `freq` to use for the array. Mostly applicable when `values`
        is an ndarray of integers, when `freq` is required. When `values`
        is a PeriodArray (or box around), it's checked that ``values.freq``
        matches `freq`.
    copy : bool, default False
        Whether to copy the ordinals before storing.

    Attributes
    ----------
    None

    Methods
    -------
    None

    See Also
    --------
    Period: Represents a period of time.
    PeriodIndex : Immutable Index for period data.
    period_range: Create a fixed-frequency PeriodArray.
    array: Construct a pandas array.

    Notes
    -----
    There are two components to a PeriodArray

    - ordinals : integer ndarray
    - freq : pd.tseries.offsets.Offset

    The values are physically stored as a 1-D ndarray of integers. These are
    called "ordinals" and represent some kind of offset from a base.

    The `freq` indicates the span covered by each element of the array.
    All elements in the PeriodArray have the same `freq`.
    """

    # array priority higher than numpy scalars
    __array_priority__ = 1000
    _typ = "periodarray"  # ABCPeriodArray
    _scalar_type = Period
    _recognized_scalars = (Period,)
    _is_recognized_dtype = is_period_dtype
    _infer_matches = ("period",)

    # Names others delegate to us
    _other_ops: List[str] = []
    _bool_ops = ["is_leap_year"]
    _object_ops = ["start_time", "end_time", "freq"]
    _field_ops = [
        "year",
        "month",
        "day",
        "hour",
        "minute",
        "second",
        "weekofyear",
        "weekday",
        "week",
        "dayofweek",
        "day_of_week",
        "dayofyear",
        "day_of_year",
        "quarter",
        "qyear",
        "days_in_month",
        "daysinmonth",
    ]
    _datetimelike_ops = _field_ops + _object_ops + _bool_ops
    _datetimelike_methods = ["strftime", "to_timestamp", "asfreq"]

    # --------------------------------------------------------------------
    # Constructors

    def __init__(self, values, dtype: Optional[Dtype] = None, freq=None, copy=False):
        freq = validate_dtype_freq(dtype, freq)

        if freq is not None:
            freq = Period._maybe_convert_freq(freq)

        if isinstance(values, ABCSeries):
            values = values._values
            if not isinstance(values, type(self)):
                raise TypeError("Incorrect dtype")

        elif isinstance(values, ABCPeriodIndex):
            values = values._values

        if isinstance(values, type(self)):
            if freq is not None and freq != values.freq:
                raise raise_on_incompatible(values, freq)
            values, freq = values._data, values.freq

        values = np.array(values, dtype="int64", copy=copy)
        self._data = values
        if freq is None:
            raise ValueError("freq is not specified and cannot be inferred")
        self._dtype = PeriodDtype(freq)

    @classmethod
    def _simple_new(
        cls,
        values: np.ndarray,
        freq: Optional[BaseOffset] = None,
        dtype: Optional[Dtype] = None,
    ) -> PeriodArray:
        # alias for PeriodArray.__init__
        assertion_msg = "Should be numpy array of type i8"
        assert isinstance(values, np.ndarray) and values.dtype == "i8", assertion_msg
        return cls(values, freq=freq, dtype=dtype)

    @classmethod
    def _from_sequence(
        cls: Type[PeriodArray],
        scalars: Union[Sequence[Optional[Period]], AnyArrayLike],
        *,
        dtype: Optional[Dtype] = None,
        copy: bool = False,
    ) -> PeriodArray:
        if dtype and isinstance(dtype, PeriodDtype):
            freq = dtype.freq
        else:
            freq = None

        if isinstance(scalars, cls):
            validate_dtype_freq(scalars.dtype, freq)
            if copy:
                scalars = scalars.copy()
            return scalars

        periods = np.asarray(scalars, dtype=object)

        freq = freq or libperiod.extract_freq(periods)
        ordinals = libperiod.extract_ordinals(periods, freq)
        return cls(ordinals, freq=freq)

    @classmethod
    def _from_sequence_of_strings(
        cls, strings, *, dtype: Optional[Dtype] = None, copy=False
    ) -> PeriodArray:
        return cls._from_sequence(strings, dtype=dtype, copy=copy)

    @classmethod
    def _from_datetime64(cls, data, freq, tz=None) -> PeriodArray:
        """
        Construct a PeriodArray from a datetime64 array

        Parameters
        ----------
        data : ndarray[datetime64[ns], datetime64[ns, tz]]
        freq : str or Tick
        tz : tzinfo, optional

        Returns
        -------
        PeriodArray[freq]
        """
        data, freq = dt64arr_to_periodarr(data, freq, tz)
        return cls(data, freq=freq)

    @classmethod
    def _generate_range(cls, start, end, periods, freq, fields):
        periods = dtl.validate_periods(periods)

        if freq is not None:
            freq = Period._maybe_convert_freq(freq)

        field_count = len(fields)
        if start is not None or end is not None:
            if field_count > 0:
                raise ValueError(
                    "Can either instantiate from fields or endpoints, but not both"
                )
            subarr, freq = _get_ordinal_range(start, end, periods, freq)
        elif field_count > 0:
            subarr, freq = _range_from_fields(freq=freq, **fields)
        else:
            raise ValueError("Not enough parameters to construct Period range")

        return subarr, freq

    # -----------------------------------------------------------------
    # DatetimeLike Interface

    def _unbox_scalar(
        self, value: Union[Period, NaTType], setitem: bool = False
    ) -> np.int64:
        if value is NaT:
            return np.int64(value.value)
        elif isinstance(value, self._scalar_type):
            self._check_compatible_with(value, setitem=setitem)
            return np.int64(value.ordinal)
        else:
            raise ValueError(f"'value' should be a Period. Got '{value}' instead.")

    def _scalar_from_string(self, value: str) -> Period:
        return Period(value, freq=self.freq)

    def _check_compatible_with(self, other, setitem: bool = False):
        if other is NaT:
            return
        self._require_matching_freq(other)

    # --------------------------------------------------------------------
    # Data / Attributes

    @cache_readonly
    def dtype(self) -> PeriodDtype:
        return self._dtype

    # error: Read-only property cannot override read-write property
    @property  # type: ignore[misc]
    def freq(self) -> BaseOffset:
        """
        Return the frequency object for this PeriodArray.
        """
        return self.dtype.freq

    def __array__(self, dtype: Optional[NpDtype] = None) -> np.ndarray:
        if dtype == "i8":
            return self.asi8
        elif dtype == bool:
            return ~self._isnan

        # This will raise TypeError for non-object dtypes
        return np.array(list(self), dtype=object)

    def __arrow_array__(self, type=None):
        """
        Convert myself into a pyarrow Array.
        """
        import pyarrow

        from pandas.core.arrays._arrow_utils import ArrowPeriodType

        if type is not None:
            if pyarrow.types.is_integer(type):
                return pyarrow.array(self._data, mask=self.isna(), type=type)
            elif isinstance(type, ArrowPeriodType):
                # ensure we have the same freq
                if self.freqstr != type.freq:
                    raise TypeError(
                        "Not supported to convert PeriodArray to array with different "
                        f"'freq' ({self.freqstr} vs {type.freq})"
                    )
            else:
                raise TypeError(
                    f"Not supported to convert PeriodArray to '{type}' type"
                )

        period_type = ArrowPeriodType(self.freqstr)
        storage_array = pyarrow.array(self._data, mask=self.isna(), type="int64")
        return pyarrow.ExtensionArray.from_storage(period_type, storage_array)

    # --------------------------------------------------------------------
    # Vectorized analogues of Period properties

    year = _field_accessor(
        "year",
        """
        The year of the period.
        """,
    )
    month = _field_accessor(
        "month",
        """
        The month as January=1, December=12.
        """,
    )
    day = _field_accessor(
        "day",
        """
        The days of the period.
        """,
    )
    hour = _field_accessor(
        "hour",
        """
        The hour of the period.
        """,
    )
    minute = _field_accessor(
        "minute",
        """
        The minute of the period.
        """,
    )
    second = _field_accessor(
        "second",
        """
        The second of the period.
        """,
    )
    weekofyear = _field_accessor(
        "week",
        """
        The week ordinal of the year.
        """,
    )
    week = weekofyear
    day_of_week = _field_accessor(
        "day_of_week",
        """
        The day of the week with Monday=0, Sunday=6.
        """,
    )
    dayofweek = day_of_week
    weekday = dayofweek
    dayofyear = day_of_year = _field_accessor(
        "day_of_year",
        """
        The ordinal day of the year.
        """,
    )
    quarter = _field_accessor(
        "quarter",
        """
        The quarter of the date.
        """,
    )
    qyear = _field_accessor("qyear")
    days_in_month = _field_accessor(
        "days_in_month",
        """
        The number of days in the month.
        """,
    )
    daysinmonth = days_in_month

    @property
    def is_leap_year(self) -> np.ndarray:
        """
        Logical indicating if the date belongs to a leap year.
        """
        return isleapyear_arr(np.asarray(self.year))

    def to_timestamp(self, freq=None, how="start"):
        """
        Cast to DatetimeArray/Index.

        Parameters
        ----------
        freq : str or DateOffset, optional
            Target frequency. The default is 'D' for week or longer,
            'S' otherwise.
        how : {'s', 'e', 'start', 'end'}
            Whether to use the start or end of the time period being converted.

        Returns
        -------
        DatetimeArray/Index
        """
        from pandas.core.arrays import DatetimeArray

        how = libperiod.validate_end_alias(how)

        end = how == "E"
        if end:
            if freq == "B" or self.freq == "B":
                # roll forward to ensure we land on B date
                adjust = Timedelta(1, "D") - Timedelta(1, "ns")
                return self.to_timestamp(how="start") + adjust
            else:
                adjust = Timedelta(1, "ns")
                return (self + self.freq).to_timestamp(how="start") - adjust

        if freq is None:
            freq = self._get_to_timestamp_base()
            base = freq
        else:
            freq = Period._maybe_convert_freq(freq)
            base = freq._period_dtype_code

        new_data = self.asfreq(freq, how=how)

        new_data = libperiod.periodarr_to_dt64arr(new_data.asi8, base)
        return DatetimeArray(new_data)._with_freq("infer")

    # --------------------------------------------------------------------

    def _time_shift(self, periods, freq=None):
        """
        Shift each value by `periods`.

        Note this is different from ExtensionArray.shift, which
        shifts the *position* of each element, padding the end with
        missing values.

        Parameters
        ----------
        periods : int
            Number of periods to shift by.
        freq : pandas.DateOffset, pandas.Timedelta, or str
            Frequency increment to shift by.
        """
        if freq is not None:
            raise TypeError(
                "`freq` argument is not supported for "
                f"{type(self).__name__}._time_shift"
            )
        values = self.asi8 + periods * self.freq.n
        if self._hasnans:
            values[self._isnan] = iNaT
        return type(self)(values, freq=self.freq)

    def _box_func(self, x) -> Union[Period, NaTType]:
        return Period._from_ordinal(ordinal=x, freq=self.freq)

    @doc(**_shared_doc_kwargs, other="PeriodIndex", other_name="PeriodIndex")
    def asfreq(self, freq=None, how: str = "E") -> PeriodArray:
        """
        Convert the {klass} to the specified frequency `freq`.

        Equivalent to applying :meth:`pandas.Period.asfreq` with the given arguments
        to each :class:`~pandas.Period` in this {klass}.

        Parameters
        ----------
        freq : str
            A frequency.
        how : str {{'E', 'S'}}, default 'E'
            Whether the elements should be aligned to the end
            or start within pa period.

            * 'E', 'END', or 'FINISH' for end,
            * 'S', 'START', or 'BEGIN' for start.

            January 31st ('END') vs. January 1st ('START') for example.

        Returns
        -------
        {klass}
            The transformed {klass} with the new frequency.

        See Also
        --------
        {other}.asfreq: Convert each Period in a {other_name} to the given frequency.
        Period.asfreq : Convert a :class:`~pandas.Period` object to the given frequency.

        Examples
        --------
        >>> pidx = pd.period_range('2010-01-01', '2015-01-01', freq='A')
        >>> pidx
        PeriodIndex(['2010', '2011', '2012', '2013', '2014', '2015'],
        dtype='period[A-DEC]', freq='A-DEC')

        >>> pidx.asfreq('M')
        PeriodIndex(['2010-12', '2011-12', '2012-12', '2013-12', '2014-12',
        '2015-12'], dtype='period[M]', freq='M')

        >>> pidx.asfreq('M', how='S')
        PeriodIndex(['2010-01', '2011-01', '2012-01', '2013-01', '2014-01',
        '2015-01'], dtype='period[M]', freq='M')
        """
        how = libperiod.validate_end_alias(how)

        freq = Period._maybe_convert_freq(freq)

        base1 = self.freq._period_dtype_code
        base2 = freq._period_dtype_code

        asi8 = self.asi8
        # self.freq.n can't be negative or 0
        end = how == "E"
        if end:
            ordinal = asi8 + self.freq.n - 1
        else:
            ordinal = asi8

        new_data = period_asfreq_arr(ordinal, base1, base2, end)

        if self._hasnans:
            new_data[self._isnan] = iNaT

        return type(self)(new_data, freq=freq)

    # ------------------------------------------------------------------
    # Rendering Methods

    def _formatter(self, boxed: bool = False):
        if boxed:
            return str
        return "'{}'".format

    @dtl.ravel_compat
    def _format_native_types(self, na_rep="NaT", date_format=None, **kwargs):
        """
        actually format my specific types
        """
        values = self.astype(object)

        if date_format:
            formatter = lambda dt: dt.strftime(date_format)
        else:
            formatter = lambda dt: str(dt)

        if self._hasnans:
            mask = self._isnan
            values[mask] = na_rep
            imask = ~mask
            values[imask] = np.array([formatter(dt) for dt in values[imask]])
        else:
            values = np.array([formatter(dt) for dt in values])
        return values

    # ------------------------------------------------------------------

    def astype(self, dtype, copy: bool = True):
        # We handle Period[T] -> Period[U]
        # Our parent handles everything else.
        dtype = pandas_dtype(dtype)
        if is_dtype_equal(dtype, self._dtype):
            if not copy:
                return self
            else:
                return self.copy()
        if is_period_dtype(dtype):
            return self.asfreq(dtype.freq)
        return super().astype(dtype, copy=copy)

    def searchsorted(self, value, side="left", sorter=None) -> np.ndarray:
        value = self._validate_searchsorted_value(value).view("M8[ns]")

        # Cast to M8 to get datetime-like NaT placement
        m8arr = self._ndarray.view("M8[ns]")
        return m8arr.searchsorted(value, side=side, sorter=sorter)

    # ------------------------------------------------------------------
    # Arithmetic Methods

    def _sub_datelike(self, other):
        assert other is not NaT
        return NotImplemented

    def _sub_period(self, other):
        # If the operation is well-defined, we return an object-Index
        # of DateOffsets.  Null entries are filled with pd.NaT
        self._check_compatible_with(other)
        asi8 = self.asi8
        new_data = asi8 - other.ordinal
        new_data = np.array([self.freq * x for x in new_data])

        if self._hasnans:
            new_data[self._isnan] = NaT

        return new_data

    def _sub_period_array(self, other):
        """
        Subtract a Period Array/Index from self.  This is only valid if self
        is itself a Period Array/Index, raises otherwise.  Both objects must
        have the same frequency.

        Parameters
        ----------
        other : PeriodIndex or PeriodArray

        Returns
        -------
        result : np.ndarray[object]
            Array of DateOffset objects; nulls represented by NaT.
        """
        self._require_matching_freq(other)

        new_values = algos.checked_add_with_arr(
            self.asi8, -other.asi8, arr_mask=self._isnan, b_mask=other._isnan
        )

        new_values = np.array([self.freq.base * x for x in new_values])
        if self._hasnans or other._hasnans:
            mask = self._isnan | other._isnan
            new_values[mask] = NaT
        return new_values

    def _addsub_int_array(
        self, other: np.ndarray, op: Callable[[Any, Any], Any]
    ) -> PeriodArray:
        """
        Add or subtract array of integers; equivalent to applying
        `_time_shift` pointwise.

        Parameters
        ----------
        other : np.ndarray[integer-dtype]
        op : {operator.add, operator.sub}

        Returns
        -------
        result : PeriodArray
        """
        assert op in [operator.add, operator.sub]
        if op is operator.sub:
            other = -other
        res_values = algos.checked_add_with_arr(self.asi8, other, arr_mask=self._isnan)
        res_values = res_values.view("i8")
        np.putmask(res_values, self._isnan, iNaT)
        return type(self)(res_values, freq=self.freq)

    def _add_offset(self, other: BaseOffset):
        assert not isinstance(other, Tick)

        self._require_matching_freq(other, base=True)

        # Note: when calling parent class's _add_timedeltalike_scalar,
        #  it will call delta_to_nanoseconds(delta).  Because delta here
        #  is an integer, delta_to_nanoseconds will return it unchanged.
        result = super()._add_timedeltalike_scalar(other.n)
        return type(self)(result, freq=self.freq)

    def _add_timedeltalike_scalar(self, other):
        """
        Parameters
        ----------
        other : timedelta, Tick, np.timedelta64

        Returns
        -------
        PeriodArray
        """
        if not isinstance(self.freq, Tick):
            # We cannot add timedelta-like to non-tick PeriodArray
            raise raise_on_incompatible(self, other)

        if notna(other):
            # special handling for np.timedelta64("NaT"), avoid calling
            #  _check_timedeltalike_freq_compat as that would raise TypeError
            other = self._check_timedeltalike_freq_compat(other)

        # Note: when calling parent class's _add_timedeltalike_scalar,
        #  it will call delta_to_nanoseconds(delta).  Because delta here
        #  is an integer, delta_to_nanoseconds will return it unchanged.
        return super()._add_timedeltalike_scalar(other)

    def _add_timedelta_arraylike(self, other):
        """
        Parameters
        ----------
        other : TimedeltaArray or ndarray[timedelta64]

        Returns
        -------
        result : ndarray[int64]
        """
        if not isinstance(self.freq, Tick):
            # We cannot add timedelta-like to non-tick PeriodArray
            raise TypeError(
                f"Cannot add or subtract timedelta64[ns] dtype from {self.dtype}"
            )

        if not np.all(isna(other)):
            delta = self._check_timedeltalike_freq_compat(other)
        else:
            # all-NaT TimedeltaIndex is equivalent to a single scalar td64 NaT
            return self + np.timedelta64("NaT")

        ordinals = self._addsub_int_array(delta, operator.add).asi8
        return type(self)(ordinals, dtype=self.dtype)

    def _check_timedeltalike_freq_compat(self, other):
        """
        Arithmetic operations with timedelta-like scalars or array `other`
        are only valid if `other` is an integer multiple of `self.freq`.
        If the operation is valid, find that integer multiple.  Otherwise,
        raise because the operation is invalid.

        Parameters
        ----------
        other : timedelta, np.timedelta64, Tick,
                ndarray[timedelta64], TimedeltaArray, TimedeltaIndex

        Returns
        -------
        multiple : int or ndarray[int64]

        Raises
        ------
        IncompatibleFrequency
        """
        assert isinstance(self.freq, Tick)  # checked by calling function
        base_nanos = self.freq.base.nanos

        if isinstance(other, (timedelta, np.timedelta64, Tick)):
            nanos = delta_to_nanoseconds(other)

        elif isinstance(other, np.ndarray):
            # numpy timedelta64 array; all entries must be compatible
            assert other.dtype.kind == "m"
            if other.dtype != TD64NS_DTYPE:
                # i.e. non-nano unit
                # TODO: disallow unit-less timedelta64
                other = other.astype(TD64NS_DTYPE)
            nanos = other.view("i8")
        else:
            # TimedeltaArray/Index
            nanos = other.asi8

        if np.all(nanos % base_nanos == 0):
            # nanos being added is an integer multiple of the
            #  base-frequency to self.freq
            delta = nanos // base_nanos
            # delta is the integer (or integer-array) number of periods
            # by which will be added to self.
            return delta

        raise raise_on_incompatible(self, other)


def raise_on_incompatible(left, right):
    """
    Helper function to render a consistent error message when raising
    IncompatibleFrequency.

    Parameters
    ----------
    left : PeriodArray
    right : None, DateOffset, Period, ndarray, or timedelta-like

    Returns
    -------
    IncompatibleFrequency
        Exception to be raised by the caller.
    """
    # GH#24283 error message format depends on whether right is scalar
    if isinstance(right, (np.ndarray, ABCTimedeltaArray)) or right is None:
        other_freq = None
    elif isinstance(right, (ABCPeriodIndex, PeriodArray, Period, BaseOffset)):
        other_freq = right.freqstr
    else:
        other_freq = delta_to_tick(Timedelta(right)).freqstr

    msg = DIFFERENT_FREQ.format(
        cls=type(left).__name__, own_freq=left.freqstr, other_freq=other_freq
    )
    return IncompatibleFrequency(msg)


# -------------------------------------------------------------------
# Constructor Helpers


def period_array(
    data: Union[Sequence[Optional[Period]], AnyArrayLike],
    freq: Optional[Union[str, Tick]] = None,
    copy: bool = False,
) -> PeriodArray:
    """
    Construct a new PeriodArray from a sequence of Period scalars.

    Parameters
    ----------
    data : Sequence of Period objects
        A sequence of Period objects. These are required to all have
        the same ``freq.`` Missing values can be indicated by ``None``
        or ``pandas.NaT``.
    freq : str, Tick, or Offset
        The frequency of every element of the array. This can be specified
        to avoid inferring the `freq` from `data`.
    copy : bool, default False
        Whether to ensure a copy of the data is made.

    Returns
    -------
    PeriodArray

    See Also
    --------
    PeriodArray
    pandas.PeriodIndex

    Examples
    --------
    >>> period_array([pd.Period('2017', freq='A'),
    ...               pd.Period('2018', freq='A')])
    <PeriodArray>
    ['2017', '2018']
    Length: 2, dtype: period[A-DEC]

    >>> period_array([pd.Period('2017', freq='A'),
    ...               pd.Period('2018', freq='A'),
    ...               pd.NaT])
    <PeriodArray>
    ['2017', '2018', 'NaT']
    Length: 3, dtype: period[A-DEC]

    Integers that look like years are handled

    >>> period_array([2000, 2001, 2002], freq='D')
    <PeriodArray>
    ['2000-01-01', '2001-01-01', '2002-01-01']
    Length: 3, dtype: period[D]

    Datetime-like strings may also be passed

    >>> period_array(['2000-Q1', '2000-Q2', '2000-Q3', '2000-Q4'], freq='Q')
    <PeriodArray>
    ['2000Q1', '2000Q2', '2000Q3', '2000Q4']
    Length: 4, dtype: period[Q-DEC]
    """
    data_dtype = getattr(data, "dtype", None)

    if is_datetime64_dtype(data_dtype):
        return PeriodArray._from_datetime64(data, freq)
    if is_period_dtype(data_dtype):
        return PeriodArray(data, freq=freq)

    # other iterable of some kind
    if not isinstance(data, (np.ndarray, list, tuple, ABCSeries)):
        data = list(data)

<<<<<<< HEAD
    # pandas\core\arrays\period.py:893: error: Incompatible types in assignment
    # (expression has type "ndarray", variable has type
    # "Union[Sequence[Optional[Any]], ExtensionArray]")  [assignment]

    # pandas\core\arrays\period.py:893: error: Incompatible types in assignment
    # (expression has type "ndarray", variable has type
    # "Union[Sequence[Optional[Any]], Index]")  [assignment]

    # pandas\core\arrays\period.py:893: error: Incompatible types in assignment
    # (expression has type "ndarray", variable has type
    # "Union[Sequence[Optional[Any]], Series]")  [assignment]
    data = np.asarray(data)  # type: ignore[assignment]
=======
    arrdata = np.asarray(data)
>>>>>>> 435d1374

    dtype: Optional[PeriodDtype]
    if freq:
        dtype = PeriodDtype(freq)
    else:
        dtype = None

    if is_float_dtype(arrdata) and len(arrdata) > 0:
        raise TypeError("PeriodIndex does not allow floating point in construction")

    if is_integer_dtype(arrdata.dtype):
        arr = arrdata.astype(np.int64, copy=False)
        ordinals = libperiod.from_ordinals(arr, freq)
        return PeriodArray(ordinals, dtype=dtype)

    data = ensure_object(arrdata)

    return PeriodArray._from_sequence(data, dtype=dtype)


def validate_dtype_freq(dtype, freq):
    """
    If both a dtype and a freq are available, ensure they match.  If only
    dtype is available, extract the implied freq.

    Parameters
    ----------
    dtype : dtype
    freq : DateOffset or None

    Returns
    -------
    freq : DateOffset

    Raises
    ------
    ValueError : non-period dtype
    IncompatibleFrequency : mismatch between dtype and freq
    """
    if freq is not None:
        freq = to_offset(freq)

    if dtype is not None:
        dtype = pandas_dtype(dtype)
        if not is_period_dtype(dtype):
            raise ValueError("dtype must be PeriodDtype")
        if freq is None:
            freq = dtype.freq
        elif freq != dtype.freq:
            raise IncompatibleFrequency("specified freq and dtype are different")
    return freq


def dt64arr_to_periodarr(data, freq, tz=None):
    """
    Convert an datetime-like array to values Period ordinals.

    Parameters
    ----------
    data : Union[Series[datetime64[ns]], DatetimeIndex, ndarray[datetime64ns]]
    freq : Optional[Union[str, Tick]]
        Must match the `freq` on the `data` if `data` is a DatetimeIndex
        or Series.
    tz : Optional[tzinfo]

    Returns
    -------
    ordinals : ndarray[int]
    freq : Tick
        The frequency extracted from the Series or DatetimeIndex if that's
        used.

    """
    if data.dtype != np.dtype("M8[ns]"):
        raise ValueError(f"Wrong dtype: {data.dtype}")

    if freq is None:
        if isinstance(data, ABCIndex):
            data, freq = data._values, data.freq
        elif isinstance(data, ABCSeries):
            data, freq = data._values, data.dt.freq

    freq = Period._maybe_convert_freq(freq)

    if isinstance(data, (ABCIndex, ABCSeries)):
        data = data._values

    base = freq._period_dtype_code
    return c_dt64arr_to_periodarr(data.view("i8"), base, tz), freq


def _get_ordinal_range(start, end, periods, freq, mult=1):
    if com.count_not_none(start, end, periods) != 2:
        raise ValueError(
            "Of the three parameters: start, end, and periods, "
            "exactly two must be specified"
        )

    if freq is not None:
        freq = to_offset(freq)
        mult = freq.n

    if start is not None:
        start = Period(start, freq)
    if end is not None:
        end = Period(end, freq)

    is_start_per = isinstance(start, Period)
    is_end_per = isinstance(end, Period)

    if is_start_per and is_end_per and start.freq != end.freq:
        raise ValueError("start and end must have same freq")
    if start is NaT or end is NaT:
        raise ValueError("start and end must not be NaT")

    if freq is None:
        if is_start_per:
            freq = start.freq
        elif is_end_per:
            freq = end.freq
        else:  # pragma: no cover
            raise ValueError("Could not infer freq from start/end")

    if periods is not None:
        periods = periods * mult
        if start is None:
            data = np.arange(
                end.ordinal - periods + mult, end.ordinal + 1, mult, dtype=np.int64
            )
        else:
            data = np.arange(
                start.ordinal, start.ordinal + periods, mult, dtype=np.int64
            )
    else:
        data = np.arange(start.ordinal, end.ordinal + 1, mult, dtype=np.int64)

    return data, freq


def _range_from_fields(
    year=None,
    month=None,
    quarter=None,
    day=None,
    hour=None,
    minute=None,
    second=None,
    freq=None,
):
    if hour is None:
        hour = 0
    if minute is None:
        minute = 0
    if second is None:
        second = 0
    if day is None:
        day = 1

    ordinals = []

    if quarter is not None:
        if freq is None:
            freq = to_offset("Q")
            base = FreqGroup.FR_QTR.value
        else:
            freq = to_offset(freq)
            base = libperiod.freq_to_dtype_code(freq)
            if base != FreqGroup.FR_QTR.value:
                raise AssertionError("base must equal FR_QTR")

        freqstr = freq.freqstr
        year, quarter = _make_field_arrays(year, quarter)
        for y, q in zip(year, quarter):
            y, m = parsing.quarter_to_myear(y, q, freqstr)
            val = libperiod.period_ordinal(y, m, 1, 1, 1, 1, 0, 0, base)
            ordinals.append(val)
    else:
        freq = to_offset(freq)
        base = libperiod.freq_to_dtype_code(freq)
        arrays = _make_field_arrays(year, month, day, hour, minute, second)
        for y, mth, d, h, mn, s in zip(*arrays):
            ordinals.append(libperiod.period_ordinal(y, mth, d, h, mn, s, 0, 0, base))

    return np.array(ordinals, dtype=np.int64), freq


def _make_field_arrays(*fields):
    length = None
    for x in fields:
        if isinstance(x, (list, np.ndarray, ABCSeries)):
            if length is not None and len(x) != length:
                raise ValueError("Mismatched Period array lengths")
            elif length is None:
                length = len(x)

    # pandas\core\arrays\period.py:1101: error: Argument 2 to "repeat" has
    # incompatible type "Optional[int]"; expected "Union[Union[int,
    # integer[Any]], Union[bool, bool_], ndarray, Sequence[Union[int,
    # integer[Any]]], Sequence[Union[bool, bool_]], Sequence[Sequence[Any]]]"
    # [arg-type]
    return [
        np.asarray(x)
        if isinstance(x, (np.ndarray, list, ABCSeries))
        else np.repeat(x, length)  # type: ignore[arg-type]
        for x in fields
    ]<|MERGE_RESOLUTION|>--- conflicted
+++ resolved
@@ -898,22 +898,7 @@
     if not isinstance(data, (np.ndarray, list, tuple, ABCSeries)):
         data = list(data)
 
-<<<<<<< HEAD
-    # pandas\core\arrays\period.py:893: error: Incompatible types in assignment
-    # (expression has type "ndarray", variable has type
-    # "Union[Sequence[Optional[Any]], ExtensionArray]")  [assignment]
-
-    # pandas\core\arrays\period.py:893: error: Incompatible types in assignment
-    # (expression has type "ndarray", variable has type
-    # "Union[Sequence[Optional[Any]], Index]")  [assignment]
-
-    # pandas\core\arrays\period.py:893: error: Incompatible types in assignment
-    # (expression has type "ndarray", variable has type
-    # "Union[Sequence[Optional[Any]], Series]")  [assignment]
-    data = np.asarray(data)  # type: ignore[assignment]
-=======
     arrdata = np.asarray(data)
->>>>>>> 435d1374
 
     dtype: Optional[PeriodDtype]
     if freq:
