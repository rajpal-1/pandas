from __future__ import annotations

from datetime import timedelta
import operator
from typing import (
    TYPE_CHECKING,
    Any,
    Callable,
    Literal,
    Sequence,
    TypeVar,
    cast,
    overload,
)
import warnings

import numpy as np

from pandas._libs import (
    algos as libalgos,
    lib,
)
from pandas._libs.arrays import NDArrayBacked
from pandas._libs.tslibs import (
    BaseOffset,
    NaT,
    NaTType,
    Timedelta,
    astype_overflowsafe,
    dt64arr_to_periodarr as c_dt64arr_to_periodarr,
    get_unit_from_dtype,
    iNaT,
    parsing,
    period as libperiod,
    to_offset,
)
from pandas._libs.tslibs.dtypes import FreqGroup
from pandas._libs.tslibs.fields import isleapyear_arr
from pandas._libs.tslibs.offsets import (
    Tick,
    delta_to_tick,
)
from pandas._libs.tslibs.period import (
    DIFFERENT_FREQ,
    IncompatibleFrequency,
    Period,
    get_period_field_arr,
    period_asfreq_arr,
)
from pandas.util._decorators import (
    cache_readonly,
    doc,
)
from pandas.util._exceptions import find_stack_level

from pandas.core.dtypes.common import (
    ensure_object,
<<<<<<< HEAD
    is_datetime64_any_dtype,
    is_datetime64_dtype,
    is_float_dtype,
    is_integer_dtype,
    is_period_dtype,
=======
    is_dtype_equal,
>>>>>>> c9de03ef
    pandas_dtype,
)
from pandas.core.dtypes.dtypes import (
    DatetimeTZDtype,
    PeriodDtype,
)
from pandas.core.dtypes.generic import (
    ABCIndex,
    ABCPeriodIndex,
    ABCSeries,
    ABCTimedeltaArray,
)
from pandas.core.dtypes.missing import isna

import pandas.core.algorithms as algos
from pandas.core.arrays import datetimelike as dtl
import pandas.core.common as com

if TYPE_CHECKING:
    from pandas._typing import (
        AnyArrayLike,
        Dtype,
        NpDtype,
        NumpySorter,
        NumpyValueArrayLike,
        Self,
        npt,
    )

    from pandas.core.arrays import (
        DatetimeArray,
        TimedeltaArray,
    )
    from pandas.core.arrays.base import ExtensionArray


BaseOffsetT = TypeVar("BaseOffsetT", bound=BaseOffset)


_shared_doc_kwargs = {
    "klass": "PeriodArray",
}


def _field_accessor(name: str, docstring: str | None = None):
    def f(self):
        base = self.dtype._dtype_code
        result = get_period_field_arr(name, self.asi8, base)
        return result

    f.__name__ = name
    f.__doc__ = docstring
    return property(f)


# error: Definition of "_concat_same_type" in base class "NDArrayBacked" is
# incompatible with definition in base class "ExtensionArray"
class PeriodArray(dtl.DatelikeOps, libperiod.PeriodMixin):  # type: ignore[misc]
    """
    Pandas ExtensionArray for storing Period data.

    Users should use :func:`~pandas.array` to create new instances.

    Parameters
    ----------
    values : Union[PeriodArray, Series[period], ndarray[int], PeriodIndex]
        The data to store. These should be arrays that can be directly
        converted to ordinals without inference or copy (PeriodArray,
        ndarray[int64]), or a box around such an array (Series[period],
        PeriodIndex).
    dtype : PeriodDtype, optional
        A PeriodDtype instance from which to extract a `freq`. If both
        `freq` and `dtype` are specified, then the frequencies must match.
    freq : str or DateOffset
        The `freq` to use for the array. Mostly applicable when `values`
        is an ndarray of integers, when `freq` is required. When `values`
        is a PeriodArray (or box around), it's checked that ``values.freq``
        matches `freq`.
    copy : bool, default False
        Whether to copy the ordinals before storing.

    Attributes
    ----------
    None

    Methods
    -------
    None

    See Also
    --------
    Period: Represents a period of time.
    PeriodIndex : Immutable Index for period data.
    period_range: Create a fixed-frequency PeriodArray.
    array: Construct a pandas array.

    Notes
    -----
    There are two components to a PeriodArray

    - ordinals : integer ndarray
    - freq : pd.tseries.offsets.Offset

    The values are physically stored as a 1-D ndarray of integers. These are
    called "ordinals" and represent some kind of offset from a base.

    The `freq` indicates the span covered by each element of the array.
    All elements in the PeriodArray have the same `freq`.
    """

    # array priority higher than numpy scalars
    __array_priority__ = 1000
    _typ = "periodarray"  # ABCPeriodArray
    _internal_fill_value = np.int64(iNaT)
    _recognized_scalars = (Period,)
    _is_recognized_dtype = lambda x: isinstance(
        x, PeriodDtype
    )  # check_compatible_with checks freq match
    _infer_matches = ("period",)

    @property
    def _scalar_type(self) -> type[Period]:
        return Period

    # Names others delegate to us
    _other_ops: list[str] = []
    _bool_ops: list[str] = ["is_leap_year"]
    _object_ops: list[str] = ["start_time", "end_time", "freq"]
    _field_ops: list[str] = [
        "year",
        "month",
        "day",
        "hour",
        "minute",
        "second",
        "weekofyear",
        "weekday",
        "week",
        "dayofweek",
        "day_of_week",
        "dayofyear",
        "day_of_year",
        "quarter",
        "qyear",
        "days_in_month",
        "daysinmonth",
    ]
    _datetimelike_ops: list[str] = _field_ops + _object_ops + _bool_ops
    _datetimelike_methods: list[str] = ["strftime", "to_timestamp", "asfreq"]

    _dtype: PeriodDtype

    # --------------------------------------------------------------------
    # Constructors

    def __init__(
        self, values, dtype: Dtype | None = None, freq=None, copy: bool = False
    ) -> None:
        if freq is not None:
            # GH#52462
            warnings.warn(
                "The 'freq' keyword in the PeriodArray constructor is deprecated "
                "and will be removed in a future version. Pass 'dtype' instead",
                FutureWarning,
                stacklevel=find_stack_level(),
            )
            freq = validate_dtype_freq(dtype, freq)
            dtype = PeriodDtype(freq)

        if dtype is not None:
            dtype = pandas_dtype(dtype)
            if not isinstance(dtype, PeriodDtype):
                raise ValueError(f"Invalid dtype {dtype} for PeriodArray")

        if isinstance(values, ABCSeries):
            values = values._values
            if not isinstance(values, type(self)):
                raise TypeError("Incorrect dtype")

        elif isinstance(values, ABCPeriodIndex):
            values = values._values

        if isinstance(values, type(self)):
            if dtype is not None and dtype != values.dtype:
                raise raise_on_incompatible(values, dtype.freq)
            values, dtype = values._ndarray, values.dtype

        values = np.array(values, dtype="int64", copy=copy)
        if dtype is None:
            raise ValueError("dtype is not specified and cannot be inferred")
        dtype = cast(PeriodDtype, dtype)
        NDArrayBacked.__init__(self, values, dtype)

    # error: Signature of "_simple_new" incompatible with supertype "NDArrayBacked"
    @classmethod
    def _simple_new(  # type: ignore[override]
        cls,
        values: npt.NDArray[np.int64],
        dtype: PeriodDtype,
    ) -> Self:
        # alias for PeriodArray.__init__
        assertion_msg = "Should be numpy array of type i8"
        assert isinstance(values, np.ndarray) and values.dtype == "i8", assertion_msg
        return cls(values, dtype=dtype)

    @classmethod
    def _from_sequence(
        cls,
        scalars,
        *,
        dtype: Dtype | None = None,
        copy: bool = False,
    ) -> Self:
        if dtype is not None:
            dtype = pandas_dtype(dtype)
        if dtype and isinstance(dtype, PeriodDtype):
            freq = dtype.freq
        else:
            freq = None

        if isinstance(scalars, cls):
            validate_dtype_freq(scalars.dtype, freq)
            if copy:
                scalars = scalars.copy()
            return scalars

        periods = np.asarray(scalars, dtype=object)

        freq = freq or libperiod.extract_freq(periods)
        ordinals = libperiod.extract_ordinals(periods, freq)
        dtype = PeriodDtype(freq)
        return cls(ordinals, dtype=dtype)

    @classmethod
    def _from_sequence_of_strings(
        cls, strings, *, dtype: Dtype | None = None, copy: bool = False
    ) -> Self:
        return cls._from_sequence(strings, dtype=dtype, copy=copy)

    @classmethod
    def _from_datetime64(cls, data, freq, tz=None) -> Self:
        """
        Construct a PeriodArray from a datetime64 array

        Parameters
        ----------
        data : ndarray[datetime64[ns], datetime64[ns, tz]]
        freq : str or Tick
        tz : tzinfo, optional

        Returns
        -------
        PeriodArray[freq]
        """
        data, freq = dt64arr_to_periodarr(data, freq, tz)
        dtype = PeriodDtype(freq)
        return cls(data, dtype=dtype)

    @classmethod
    def _generate_range(cls, start, end, periods, freq, fields):
        periods = dtl.validate_periods(periods)

        if freq is not None:
            freq = Period._maybe_convert_freq(freq)

        field_count = len(fields)
        if start is not None or end is not None:
            if field_count > 0:
                raise ValueError(
                    "Can either instantiate from fields or endpoints, but not both"
                )
            subarr, freq = _get_ordinal_range(start, end, periods, freq)
        elif field_count > 0:
            subarr, freq = _range_from_fields(freq=freq, **fields)
        else:
            raise ValueError("Not enough parameters to construct Period range")

        return subarr, freq

    # -----------------------------------------------------------------
    # DatetimeLike Interface

    # error: Argument 1 of "_unbox_scalar" is incompatible with supertype
    # "DatetimeLikeArrayMixin"; supertype defines the argument type as
    # "Union[Union[Period, Any, Timedelta], NaTType]"
    def _unbox_scalar(  # type: ignore[override]
        self,
        value: Period | NaTType,
    ) -> np.int64:
        if value is NaT:
            # error: Item "Period" of "Union[Period, NaTType]" has no attribute "value"
            return np.int64(value._value)  # type: ignore[union-attr]
        elif isinstance(value, self._scalar_type):
            self._check_compatible_with(value)
            return np.int64(value.ordinal)
        else:
            raise ValueError(f"'value' should be a Period. Got '{value}' instead.")

    def _scalar_from_string(self, value: str) -> Period:
        return Period(value, freq=self.freq)

    def _check_compatible_with(self, other) -> None:
        if other is NaT:
            return
        self._require_matching_freq(other)

    # --------------------------------------------------------------------
    # Data / Attributes

    @cache_readonly
    def dtype(self) -> PeriodDtype:
        return self._dtype

    # error: Cannot override writeable attribute with read-only property
    @property  # type: ignore[override]
    def freq(self) -> BaseOffset:
        """
        Return the frequency object for this PeriodArray.
        """
        return self.dtype.freq

    def __array__(self, dtype: NpDtype | None = None) -> np.ndarray:
        if dtype == "i8":
            return self.asi8
        elif dtype == bool:
            return ~self._isnan

        # This will raise TypeError for non-object dtypes
        return np.array(list(self), dtype=object)

    def __arrow_array__(self, type=None):
        """
        Convert myself into a pyarrow Array.
        """
        import pyarrow

        from pandas.core.arrays.arrow.extension_types import ArrowPeriodType

        if type is not None:
            if pyarrow.types.is_integer(type):
                return pyarrow.array(self._ndarray, mask=self.isna(), type=type)
            elif isinstance(type, ArrowPeriodType):
                # ensure we have the same freq
                if self.freqstr != type.freq:
                    raise TypeError(
                        "Not supported to convert PeriodArray to array with different "
                        f"'freq' ({self.freqstr} vs {type.freq})"
                    )
            else:
                raise TypeError(
                    f"Not supported to convert PeriodArray to '{type}' type"
                )

        period_type = ArrowPeriodType(self.freqstr)
        storage_array = pyarrow.array(self._ndarray, mask=self.isna(), type="int64")
        return pyarrow.ExtensionArray.from_storage(period_type, storage_array)

    # --------------------------------------------------------------------
    # Vectorized analogues of Period properties

    year = _field_accessor(
        "year",
        """
        The year of the period.
        """,
    )
    month = _field_accessor(
        "month",
        """
        The month as January=1, December=12.
        """,
    )
    day = _field_accessor(
        "day",
        """
        The days of the period.
        """,
    )
    hour = _field_accessor(
        "hour",
        """
        The hour of the period.
        """,
    )
    minute = _field_accessor(
        "minute",
        """
        The minute of the period.
        """,
    )
    second = _field_accessor(
        "second",
        """
        The second of the period.
        """,
    )
    weekofyear = _field_accessor(
        "week",
        """
        The week ordinal of the year.
        """,
    )
    week = weekofyear
    day_of_week = _field_accessor(
        "day_of_week",
        """
        The day of the week with Monday=0, Sunday=6.
        """,
    )
    dayofweek = day_of_week
    weekday = dayofweek
    dayofyear = day_of_year = _field_accessor(
        "day_of_year",
        """
        The ordinal day of the year.
        """,
    )
    quarter = _field_accessor(
        "quarter",
        """
        The quarter of the date.
        """,
    )
    qyear = _field_accessor("qyear")
    days_in_month = _field_accessor(
        "days_in_month",
        """
        The number of days in the month.
        """,
    )
    daysinmonth = days_in_month

    @property
    def is_leap_year(self) -> npt.NDArray[np.bool_]:
        """
        Logical indicating if the date belongs to a leap year.
        """
        return isleapyear_arr(np.asarray(self.year))

    def to_timestamp(self, freq=None, how: str = "start") -> DatetimeArray:
        """
        Cast to DatetimeArray/Index.

        Parameters
        ----------
        freq : str or DateOffset, optional
            Target frequency. The default is 'D' for week or longer,
            'S' otherwise.
        how : {'s', 'e', 'start', 'end'}
            Whether to use the start or end of the time period being converted.

        Returns
        -------
        DatetimeArray/Index
        """
        from pandas.core.arrays import DatetimeArray

        how = libperiod.validate_end_alias(how)

        end = how == "E"
        if end:
            if freq == "B" or self.freq == "B":
                # roll forward to ensure we land on B date
                adjust = Timedelta(1, "D") - Timedelta(1, "ns")
                return self.to_timestamp(how="start") + adjust
            else:
                adjust = Timedelta(1, "ns")
                return (self + self.freq).to_timestamp(how="start") - adjust

        if freq is None:
            freq = self._dtype._get_to_timestamp_base()
            base = freq
        else:
            freq = Period._maybe_convert_freq(freq)
            base = freq._period_dtype_code

        new_parr = self.asfreq(freq, how=how)

        new_data = libperiod.periodarr_to_dt64arr(new_parr.asi8, base)
        dta = DatetimeArray(new_data)

        if self.freq.name == "B":
            # See if we can retain BDay instead of Day in cases where
            #  len(self) is too small for infer_freq to distinguish between them
            diffs = libalgos.unique_deltas(self.asi8)
            if len(diffs) == 1:
                diff = diffs[0]
                if diff == self.dtype._n:
                    dta._freq = self.freq
                elif diff == 1:
                    dta._freq = self.freq.base
                # TODO: other cases?
            return dta
        else:
            return dta._with_freq("infer")

    # --------------------------------------------------------------------

    def _box_func(self, x) -> Period | NaTType:
        return Period._from_ordinal(ordinal=x, freq=self.freq)

    @doc(**_shared_doc_kwargs, other="PeriodIndex", other_name="PeriodIndex")
    def asfreq(self, freq=None, how: str = "E") -> Self:
        """
        Convert the {klass} to the specified frequency `freq`.

        Equivalent to applying :meth:`pandas.Period.asfreq` with the given arguments
        to each :class:`~pandas.Period` in this {klass}.

        Parameters
        ----------
        freq : str
            A frequency.
        how : str {{'E', 'S'}}, default 'E'
            Whether the elements should be aligned to the end
            or start within pa period.

            * 'E', 'END', or 'FINISH' for end,
            * 'S', 'START', or 'BEGIN' for start.

            January 31st ('END') vs. January 1st ('START') for example.

        Returns
        -------
        {klass}
            The transformed {klass} with the new frequency.

        See Also
        --------
        {other}.asfreq: Convert each Period in a {other_name} to the given frequency.
        Period.asfreq : Convert a :class:`~pandas.Period` object to the given frequency.

        Examples
        --------
        >>> pidx = pd.period_range('2010-01-01', '2015-01-01', freq='A')
        >>> pidx
        PeriodIndex(['2010', '2011', '2012', '2013', '2014', '2015'],
        dtype='period[A-DEC]')

        >>> pidx.asfreq('M')
        PeriodIndex(['2010-12', '2011-12', '2012-12', '2013-12', '2014-12',
        '2015-12'], dtype='period[M]')

        >>> pidx.asfreq('M', how='S')
        PeriodIndex(['2010-01', '2011-01', '2012-01', '2013-01', '2014-01',
        '2015-01'], dtype='period[M]')
        """
        how = libperiod.validate_end_alias(how)

        freq = Period._maybe_convert_freq(freq)

        base1 = self._dtype._dtype_code
        base2 = freq._period_dtype_code

        asi8 = self.asi8
        # self.freq.n can't be negative or 0
        end = how == "E"
        if end:
            ordinal = asi8 + self.dtype._n - 1
        else:
            ordinal = asi8

        new_data = period_asfreq_arr(ordinal, base1, base2, end)

        if self._hasna:
            new_data[self._isnan] = iNaT

        dtype = PeriodDtype(freq)
        return type(self)(new_data, dtype=dtype)

    # ------------------------------------------------------------------
    # Rendering Methods

    def _formatter(self, boxed: bool = False):
        if boxed:
            return str
        return "'{}'".format

    def _format_native_types(
        self, *, na_rep: str | float = "NaT", date_format=None, **kwargs
    ) -> npt.NDArray[np.object_]:
        """
        actually format my specific types
        """
        return libperiod.period_array_strftime(
            self.asi8, self.dtype._dtype_code, na_rep, date_format
        )

    # ------------------------------------------------------------------

    def astype(self, dtype, copy: bool = True):
        # We handle Period[T] -> Period[U]
        # Our parent handles everything else.
        dtype = pandas_dtype(dtype)
        if dtype == self._dtype:
            if not copy:
                return self
            else:
                return self.copy()
        if isinstance(dtype, PeriodDtype):
            return self.asfreq(dtype.freq)

        if lib.is_np_dtype(dtype, "M") or isinstance(dtype, DatetimeTZDtype):
            # GH#45038 match PeriodIndex behavior.
            tz = getattr(dtype, "tz", None)
            return self.to_timestamp().tz_localize(tz)

        return super().astype(dtype, copy=copy)

    def searchsorted(
        self,
        value: NumpyValueArrayLike | ExtensionArray,
        side: Literal["left", "right"] = "left",
        sorter: NumpySorter = None,
    ) -> npt.NDArray[np.intp] | np.intp:
        npvalue = self._validate_setitem_value(value).view("M8[ns]")

        # Cast to M8 to get datetime-like NaT placement,
        #  similar to dtl._period_dispatch
        m8arr = self._ndarray.view("M8[ns]")
        return m8arr.searchsorted(npvalue, side=side, sorter=sorter)

    def fillna(self, value=None, method=None, limit: int | None = None) -> Self:
        if method is not None:
            # view as dt64 so we get treated as timelike in core.missing,
            #  similar to dtl._period_dispatch
            dta = self.view("M8[ns]")
            result = dta.fillna(value=value, method=method, limit=limit)
            # error: Incompatible return value type (got "Union[ExtensionArray,
            # ndarray[Any, Any]]", expected "PeriodArray")
            return result.view(self.dtype)  # type: ignore[return-value]
        return super().fillna(value=value, method=method, limit=limit)

    # ------------------------------------------------------------------
    # Arithmetic Methods

    def _addsub_int_array_or_scalar(
        self, other: np.ndarray | int, op: Callable[[Any, Any], Any]
    ) -> Self:
        """
        Add or subtract array of integers.

        Parameters
        ----------
        other : np.ndarray[int64] or int
        op : {operator.add, operator.sub}

        Returns
        -------
        result : PeriodArray
        """
        assert op in [operator.add, operator.sub]
        if op is operator.sub:
            other = -other
        res_values = algos.checked_add_with_arr(self.asi8, other, arr_mask=self._isnan)
        return type(self)(res_values, dtype=self.dtype)

    def _add_offset(self, other: BaseOffset):
        assert not isinstance(other, Tick)

        self._require_matching_freq(other, base=True)
        return self._addsub_int_array_or_scalar(other.n, operator.add)

    # TODO: can we de-duplicate with Period._add_timedeltalike_scalar?
    def _add_timedeltalike_scalar(self, other):
        """
        Parameters
        ----------
        other : timedelta, Tick, np.timedelta64

        Returns
        -------
        PeriodArray
        """
        if not isinstance(self.freq, Tick):
            # We cannot add timedelta-like to non-tick PeriodArray
            raise raise_on_incompatible(self, other)

        if isna(other):
            # i.e. np.timedelta64("NaT")
            return super()._add_timedeltalike_scalar(other)

        td = np.asarray(Timedelta(other).asm8)
        return self._add_timedelta_arraylike(td)

    def _add_timedelta_arraylike(
        self, other: TimedeltaArray | npt.NDArray[np.timedelta64]
    ) -> Self:
        """
        Parameters
        ----------
        other : TimedeltaArray or ndarray[timedelta64]

        Returns
        -------
        PeriodArray
        """
        freq = self.freq
        if not isinstance(freq, Tick):
            # We cannot add timedelta-like to non-tick PeriodArray
            raise TypeError(
                f"Cannot add or subtract timedelta64[ns] dtype from {self.dtype}"
            )

        dtype = np.dtype(f"m8[{freq._td64_unit}]")

        # Similar to _check_timedeltalike_freq_compat, but we raise with a
        #  more specific exception message if necessary.
        try:
            delta = astype_overflowsafe(
                np.asarray(other), dtype=dtype, copy=False, round_ok=False
            )
        except ValueError as err:
            # e.g. if we have minutes freq and try to add 30s
            # "Cannot losslessly convert units"
            raise IncompatibleFrequency(
                "Cannot add/subtract timedelta-like from PeriodArray that is "
                "not an integer multiple of the PeriodArray's freq."
            ) from err

        b_mask = np.isnat(delta)

        res_values = algos.checked_add_with_arr(
            self.asi8, delta.view("i8"), arr_mask=self._isnan, b_mask=b_mask
        )
        np.putmask(res_values, self._isnan | b_mask, iNaT)
        return type(self)(res_values, dtype=self.dtype)

    def _check_timedeltalike_freq_compat(self, other):
        """
        Arithmetic operations with timedelta-like scalars or array `other`
        are only valid if `other` is an integer multiple of `self.freq`.
        If the operation is valid, find that integer multiple.  Otherwise,
        raise because the operation is invalid.

        Parameters
        ----------
        other : timedelta, np.timedelta64, Tick,
                ndarray[timedelta64], TimedeltaArray, TimedeltaIndex

        Returns
        -------
        multiple : int or ndarray[int64]

        Raises
        ------
        IncompatibleFrequency
        """
        assert isinstance(self.freq, Tick)  # checked by calling function

        dtype = np.dtype(f"m8[{self.freq._td64_unit}]")

        if isinstance(other, (timedelta, np.timedelta64, Tick)):
            td = np.asarray(Timedelta(other).asm8)
        else:
            td = np.asarray(other)

        try:
            delta = astype_overflowsafe(td, dtype=dtype, copy=False, round_ok=False)
        except ValueError as err:
            raise raise_on_incompatible(self, other) from err

        delta = delta.view("i8")
        return lib.item_from_zerodim(delta)


def raise_on_incompatible(left, right):
    """
    Helper function to render a consistent error message when raising
    IncompatibleFrequency.

    Parameters
    ----------
    left : PeriodArray
    right : None, DateOffset, Period, ndarray, or timedelta-like

    Returns
    -------
    IncompatibleFrequency
        Exception to be raised by the caller.
    """
    # GH#24283 error message format depends on whether right is scalar
    if isinstance(right, (np.ndarray, ABCTimedeltaArray)) or right is None:
        other_freq = None
    elif isinstance(right, (ABCPeriodIndex, PeriodArray, Period, BaseOffset)):
        other_freq = right.freqstr
    else:
        other_freq = delta_to_tick(Timedelta(right)).freqstr

    msg = DIFFERENT_FREQ.format(
        cls=type(left).__name__, own_freq=left.freqstr, other_freq=other_freq
    )
    return IncompatibleFrequency(msg)


# -------------------------------------------------------------------
# Constructor Helpers


def period_array(
    data: Sequence[Period | str | None] | AnyArrayLike,
    freq: str | Tick | None = None,
    copy: bool = False,
) -> PeriodArray:
    """
    Construct a new PeriodArray from a sequence of Period scalars.

    Parameters
    ----------
    data : Sequence of Period objects
        A sequence of Period objects. These are required to all have
        the same ``freq.`` Missing values can be indicated by ``None``
        or ``pandas.NaT``.
    freq : str, Tick, or Offset
        The frequency of every element of the array. This can be specified
        to avoid inferring the `freq` from `data`.
    copy : bool, default False
        Whether to ensure a copy of the data is made.

    Returns
    -------
    PeriodArray

    See Also
    --------
    PeriodArray
    pandas.PeriodIndex

    Examples
    --------
    >>> period_array([pd.Period('2017', freq='A'),
    ...               pd.Period('2018', freq='A')])
    <PeriodArray>
    ['2017', '2018']
    Length: 2, dtype: period[A-DEC]

    >>> period_array([pd.Period('2017', freq='A'),
    ...               pd.Period('2018', freq='A'),
    ...               pd.NaT])
    <PeriodArray>
    ['2017', '2018', 'NaT']
    Length: 3, dtype: period[A-DEC]

    Integers that look like years are handled

    >>> period_array([2000, 2001, 2002], freq='D')
    <PeriodArray>
    ['2000-01-01', '2001-01-01', '2002-01-01']
    Length: 3, dtype: period[D]

    Datetime-like strings may also be passed

    >>> period_array(['2000-Q1', '2000-Q2', '2000-Q3', '2000-Q4'], freq='Q')
    <PeriodArray>
    ['2000Q1', '2000Q2', '2000Q3', '2000Q4']
    Length: 4, dtype: period[Q-DEC]
    """
    data_dtype = getattr(data, "dtype", None)

    if lib.is_np_dtype(data_dtype, "M"):
        return PeriodArray._from_datetime64(data, freq)
    if isinstance(data_dtype, PeriodDtype):
        out = PeriodArray(data)
        if freq is not None:
            if freq == data_dtype.freq:
                return out
            return out.asfreq(freq)
        return out

    # other iterable of some kind
    if not isinstance(data, (np.ndarray, list, tuple, ABCSeries)):
        data = list(data)

    arrdata = np.asarray(data)

    dtype: PeriodDtype | None
    if freq:
        dtype = PeriodDtype(freq)
    else:
        dtype = None

    if arrdata.dtype.kind == "f" and len(arrdata) > 0:
        raise TypeError("PeriodIndex does not allow floating point in construction")

    if arrdata.dtype.kind in "iu":
        arr = arrdata.astype(np.int64, copy=False)
        # error: Argument 2 to "from_ordinals" has incompatible type "Union[str,
        # Tick, None]"; expected "Union[timedelta, BaseOffset, str]"
        ordinals = libperiod.from_ordinals(arr, freq)  # type: ignore[arg-type]
        return PeriodArray(ordinals, dtype=dtype)

    data = ensure_object(arrdata)

    return PeriodArray._from_sequence(data, dtype=dtype)


@overload
def validate_dtype_freq(dtype, freq: BaseOffsetT) -> BaseOffsetT:
    ...


@overload
def validate_dtype_freq(dtype, freq: timedelta | str | None) -> BaseOffset:
    ...


def validate_dtype_freq(
    dtype, freq: BaseOffsetT | timedelta | str | None
) -> BaseOffsetT:
    """
    If both a dtype and a freq are available, ensure they match.  If only
    dtype is available, extract the implied freq.

    Parameters
    ----------
    dtype : dtype
    freq : DateOffset or None

    Returns
    -------
    freq : DateOffset

    Raises
    ------
    ValueError : non-period dtype
    IncompatibleFrequency : mismatch between dtype and freq
    """
    if freq is not None:
        # error: Incompatible types in assignment (expression has type
        # "BaseOffset", variable has type "Union[BaseOffsetT, timedelta,
        # str, None]")
        freq = to_offset(freq)  # type: ignore[assignment]

    if dtype is not None:
        dtype = pandas_dtype(dtype)
        if not isinstance(dtype, PeriodDtype):
            raise ValueError("dtype must be PeriodDtype")
        if freq is None:
            freq = dtype.freq
        elif freq != dtype.freq:
            raise IncompatibleFrequency("specified freq and dtype are different")
    # error: Incompatible return value type (got "Union[BaseOffset, Any, None]",
    # expected "BaseOffset")
    return freq  # type: ignore[return-value]


def dt64arr_to_periodarr(
    data, freq, tz=None
) -> tuple[npt.NDArray[np.int64], BaseOffset]:
    """
    Convert an datetime-like array to values Period ordinals.

    Parameters
    ----------
    data : Union[Series[datetime64[ns]], DatetimeIndex, ndarray[datetime64ns]]
    freq : Optional[Union[str, Tick]]
        Must match the `freq` on the `data` if `data` is a DatetimeIndex
        or Series.
    tz : Optional[tzinfo]

    Returns
    -------
    ordinals : ndarray[int64]
    freq : Tick
        The frequency extracted from the Series or DatetimeIndex if that's
        used.

    """
    if not isinstance(data.dtype, np.dtype) or data.dtype.kind != "M":
        raise ValueError(f"Wrong dtype: {data.dtype}")

    if freq is None:
        if isinstance(data, ABCIndex):
            data, freq = data._values, data.freq
        elif isinstance(data, ABCSeries):
            data, freq = data._values, data.dt.freq

    elif isinstance(data, (ABCIndex, ABCSeries)):
        data = data._values

    reso = get_unit_from_dtype(data.dtype)
    freq = Period._maybe_convert_freq(freq)
    base = freq._period_dtype_code
    return c_dt64arr_to_periodarr(data.view("i8"), base, tz, reso=reso), freq


def _get_ordinal_range(start, end, periods, freq, mult: int = 1):
    if com.count_not_none(start, end, periods) != 2:
        raise ValueError(
            "Of the three parameters: start, end, and periods, "
            "exactly two must be specified"
        )

    if freq is not None:
        freq = to_offset(freq)
        mult = freq.n

    if start is not None:
        start = Period(start, freq)
    if end is not None:
        end = Period(end, freq)

    is_start_per = isinstance(start, Period)
    is_end_per = isinstance(end, Period)

    if is_start_per and is_end_per and start.freq != end.freq:
        raise ValueError("start and end must have same freq")
    if start is NaT or end is NaT:
        raise ValueError("start and end must not be NaT")

    if freq is None:
        if is_start_per:
            freq = start.freq
        elif is_end_per:
            freq = end.freq
        else:  # pragma: no cover
            raise ValueError("Could not infer freq from start/end")

    if periods is not None:
        periods = periods * mult
        if start is None:
            data = np.arange(
                end.ordinal - periods + mult, end.ordinal + 1, mult, dtype=np.int64
            )
        else:
            data = np.arange(
                start.ordinal, start.ordinal + periods, mult, dtype=np.int64
            )
    else:
        data = np.arange(start.ordinal, end.ordinal + 1, mult, dtype=np.int64)

    return data, freq


def _range_from_fields(
    year=None,
    month=None,
    quarter=None,
    day=None,
    hour=None,
    minute=None,
    second=None,
    freq=None,
) -> tuple[np.ndarray, BaseOffset]:
    if hour is None:
        hour = 0
    if minute is None:
        minute = 0
    if second is None:
        second = 0
    if day is None:
        day = 1

    ordinals = []

    if quarter is not None:
        if freq is None:
            freq = to_offset("Q")
            base = FreqGroup.FR_QTR.value
        else:
            freq = to_offset(freq)
            base = libperiod.freq_to_dtype_code(freq)
            if base != FreqGroup.FR_QTR.value:
                raise AssertionError("base must equal FR_QTR")

        freqstr = freq.freqstr
        year, quarter = _make_field_arrays(year, quarter)
        for y, q in zip(year, quarter):
            calendar_year, calendar_month = parsing.quarter_to_myear(y, q, freqstr)
            val = libperiod.period_ordinal(
                calendar_year, calendar_month, 1, 1, 1, 1, 0, 0, base
            )
            ordinals.append(val)
    else:
        freq = to_offset(freq)
        base = libperiod.freq_to_dtype_code(freq)
        arrays = _make_field_arrays(year, month, day, hour, minute, second)
        for y, mth, d, h, mn, s in zip(*arrays):
            ordinals.append(libperiod.period_ordinal(y, mth, d, h, mn, s, 0, 0, base))

    return np.array(ordinals, dtype=np.int64), freq


def _make_field_arrays(*fields) -> list[np.ndarray]:
    length = None
    for x in fields:
        if isinstance(x, (list, np.ndarray, ABCSeries)):
            if length is not None and len(x) != length:
                raise ValueError("Mismatched Period array lengths")
            if length is None:
                length = len(x)

    # error: Argument 2 to "repeat" has incompatible type "Optional[int]"; expected
    # "Union[Union[int, integer[Any]], Union[bool, bool_], ndarray, Sequence[Union[int,
    # integer[Any]]], Sequence[Union[bool, bool_]], Sequence[Sequence[Any]]]"
    return [
        np.asarray(x)
        if isinstance(x, (np.ndarray, list, ABCSeries))
        else np.repeat(x, length)  # type: ignore[arg-type]
        for x in fields
    ]<|MERGE_RESOLUTION|>--- conflicted
+++ resolved
@@ -55,15 +55,6 @@
 
 from pandas.core.dtypes.common import (
     ensure_object,
-<<<<<<< HEAD
-    is_datetime64_any_dtype,
-    is_datetime64_dtype,
-    is_float_dtype,
-    is_integer_dtype,
-    is_period_dtype,
-=======
-    is_dtype_equal,
->>>>>>> c9de03ef
     pandas_dtype,
 )
 from pandas.core.dtypes.dtypes import (
