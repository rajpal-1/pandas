from __future__ import annotations

import numbers
from typing import (
    Optional,
    Tuple,
    Union,
)

import numpy as np
from numpy.lib.mixins import NDArrayOperatorsMixin

from pandas._libs import lib
from pandas._typing import (
    Dtype,
    NpDtype,
    Scalar,
)
from pandas.compat.numpy import function as nv

from pandas.core.dtypes.cast import construct_1d_object_array_from_listlike
from pandas.core.dtypes.dtypes import PandasDtype
from pandas.core.dtypes.missing import isna

from pandas.core import (
    nanops,
    ops,
)
from pandas.core.arraylike import OpsMixin
from pandas.core.arrays._mixins import NDArrayBackedExtensionArray
from pandas.core.strings.object_array import ObjectStringArrayMixin


class PandasArray(
    OpsMixin,
    NDArrayBackedExtensionArray,
    NDArrayOperatorsMixin,
    ObjectStringArrayMixin,
):
    """
    A pandas ExtensionArray for NumPy data.

    .. versionadded:: 0.24.0

    This is mostly for internal compatibility, and is not especially
    useful on its own.

    Parameters
    ----------
    values : ndarray
        The NumPy ndarray to wrap. Must be 1-dimensional.
    copy : bool, default False
        Whether to copy `values`.

    Attributes
    ----------
    None

    Methods
    -------
    None
    """

    # If you're wondering why pd.Series(cls) doesn't put the array in an
    # ExtensionBlock, search for `ABCPandasArray`. We check for
    # that _typ to ensure that users don't unnecessarily use EAs inside
    # pandas internals, which turns off things like block consolidation.
    _typ = "npy_extension"
    __array_priority__ = 1000
    _ndarray: np.ndarray

    # ------------------------------------------------------------------------
    # Constructors

    def __init__(self, values: Union[np.ndarray, PandasArray], copy: bool = False):
        if isinstance(values, type(self)):
            values = values._ndarray
        if not isinstance(values, np.ndarray):
            raise ValueError(
                f"'values' must be a NumPy array, not {type(values).__name__}"
            )

        if values.ndim == 0:
            # Technically we support 2, but do not advertise that fact.
            raise ValueError("PandasArray must be 1-dimensional.")

        if copy:
            values = values.copy()

        self._ndarray = values
        self._dtype = PandasDtype(values.dtype)

    @classmethod
    def _from_sequence(
        cls, scalars, *, dtype: Optional[Dtype] = None, copy: bool = False
    ) -> PandasArray:
        if isinstance(dtype, PandasDtype):
            dtype = dtype._dtype

<<<<<<< HEAD
        # error: Argument "dtype" to "asarray" has incompatible type
        # "Union[ExtensionDtype, str, dtype[Any], dtype[floating[_64Bit]], Type[object],
        # None]"; expected "Union[dtype[Any], None, type, _SupportsDType, str,
        # Union[Tuple[Any, int], Tuple[Any, Union[int, Sequence[int]]], List[Any],
        # _DTypeDict, Tuple[Any, Any]]]"
        result = np.asarray(scalars, dtype=dtype)  # type: ignore[arg-type]
=======
        result = np.asarray(scalars, dtype=dtype)
        if (
            result.ndim > 1
            and not hasattr(scalars, "dtype")
            and (dtype is None or dtype == object)
        ):
            # e.g. list-of-tuples
            result = construct_1d_object_array_from_listlike(scalars)

>>>>>>> 5bf5ae80
        if copy and result is scalars:
            result = result.copy()
        return cls(result)

    @classmethod
    def _from_factorized(cls, values, original) -> PandasArray:
        return cls(values)

    def _from_backing_data(self, arr: np.ndarray) -> PandasArray:
        return type(self)(arr)

    # ------------------------------------------------------------------------
    # Data

    @property
    def dtype(self) -> PandasDtype:
        return self._dtype

    # ------------------------------------------------------------------------
    # NumPy Array Interface

    def __array__(self, dtype: Optional[NpDtype] = None) -> np.ndarray:
        return np.asarray(self._ndarray, dtype=dtype)

    _HANDLED_TYPES = (np.ndarray, numbers.Number)

    def __array_ufunc__(self, ufunc, method: str, *inputs, **kwargs):
        # Lightly modified version of
        # https://numpy.org/doc/stable/reference/generated/numpy.lib.mixins.NDArrayOperatorsMixin.html
        # The primary modification is not boxing scalar return values
        # in PandasArray, since pandas' ExtensionArrays are 1-d.
        out = kwargs.get("out", ())
        for x in inputs + out:
            # Only support operations with instances of _HANDLED_TYPES.
            # Use PandasArray instead of type(self) for isinstance to
            # allow subclasses that don't override __array_ufunc__ to
            # handle PandasArray objects.
            if not isinstance(x, self._HANDLED_TYPES + (PandasArray,)):
                return NotImplemented

        if ufunc not in [np.logical_or, np.bitwise_or, np.bitwise_xor]:
            # For binary ops, use our custom dunder methods
            # We haven't implemented logical dunder funcs, so exclude these
            #  to avoid RecursionError
            result = ops.maybe_dispatch_ufunc_to_dunder_op(
                self, ufunc, method, *inputs, **kwargs
            )
            if result is not NotImplemented:
                return result

        # Defer to the implementation of the ufunc on unwrapped values.
        inputs = tuple(x._ndarray if isinstance(x, PandasArray) else x for x in inputs)
        if out:
            kwargs["out"] = tuple(
                x._ndarray if isinstance(x, PandasArray) else x for x in out
            )
        result = getattr(ufunc, method)(*inputs, **kwargs)

        if type(result) is tuple and len(result):
            # multiple return values
            if not lib.is_scalar(result[0]):
                # re-box array-like results
                return tuple(type(self)(x) for x in result)
            else:
                # but not scalar reductions
                return result
        elif method == "at":
            # no return value
            return None
        else:
            # one return value
            if not lib.is_scalar(result):
                # re-box array-like results, but not scalar reductions
                result = type(self)(result)
            return result

    # ------------------------------------------------------------------------
    # Pandas ExtensionArray Interface

    # error: Return type "ndarray" of "isna" incompatible with return type
    # "ArrayLike" in supertype "ExtensionArray"
    def isna(self) -> np.ndarray:  # type: ignore[override]
        return isna(self._ndarray)

    def _validate_fill_value(self, fill_value):
        if fill_value is None:
            # Primarily for subclasses
            fill_value = self.dtype.na_value
        return fill_value

    def _values_for_factorize(self) -> Tuple[np.ndarray, int]:
        return self._ndarray, -1

    # ------------------------------------------------------------------------
    # Reductions

    def any(self, *, axis=None, out=None, keepdims=False, skipna=True):
        nv.validate_any((), {"out": out, "keepdims": keepdims})
        result = nanops.nanany(self._ndarray, axis=axis, skipna=skipna)
        return self._wrap_reduction_result(axis, result)

    def all(self, *, axis=None, out=None, keepdims=False, skipna=True):
        nv.validate_all((), {"out": out, "keepdims": keepdims})
        result = nanops.nanall(self._ndarray, axis=axis, skipna=skipna)
        return self._wrap_reduction_result(axis, result)

    def min(self, *, axis=None, skipna: bool = True, **kwargs) -> Scalar:
        nv.validate_min((), kwargs)
        result = nanops.nanmin(
            values=self._ndarray, axis=axis, mask=self.isna(), skipna=skipna
        )
        return self._wrap_reduction_result(axis, result)

    def max(self, *, axis=None, skipna: bool = True, **kwargs) -> Scalar:
        nv.validate_max((), kwargs)
        result = nanops.nanmax(
            values=self._ndarray, axis=axis, mask=self.isna(), skipna=skipna
        )
        return self._wrap_reduction_result(axis, result)

    def sum(self, *, axis=None, skipna=True, min_count=0, **kwargs) -> Scalar:
        nv.validate_sum((), kwargs)
        result = nanops.nansum(
            self._ndarray, axis=axis, skipna=skipna, min_count=min_count
        )
        return self._wrap_reduction_result(axis, result)

    def prod(self, *, axis=None, skipna=True, min_count=0, **kwargs) -> Scalar:
        nv.validate_prod((), kwargs)
        result = nanops.nanprod(
            self._ndarray, axis=axis, skipna=skipna, min_count=min_count
        )
        return self._wrap_reduction_result(axis, result)

    def mean(
        self,
        *,
        axis=None,
        dtype: Optional[NpDtype] = None,
        out=None,
        keepdims=False,
        skipna=True,
    ):
        nv.validate_mean((), {"dtype": dtype, "out": out, "keepdims": keepdims})
        result = nanops.nanmean(self._ndarray, axis=axis, skipna=skipna)
        return self._wrap_reduction_result(axis, result)

    def median(
        self, *, axis=None, out=None, overwrite_input=False, keepdims=False, skipna=True
    ):
        nv.validate_median(
            (), {"out": out, "overwrite_input": overwrite_input, "keepdims": keepdims}
        )
        result = nanops.nanmedian(self._ndarray, axis=axis, skipna=skipna)
        return self._wrap_reduction_result(axis, result)

    def std(
        self,
        *,
        axis=None,
        dtype: Optional[NpDtype] = None,
        out=None,
        ddof=1,
        keepdims=False,
        skipna=True,
    ):
        nv.validate_stat_ddof_func(
            (), {"dtype": dtype, "out": out, "keepdims": keepdims}, fname="std"
        )
        result = nanops.nanstd(self._ndarray, axis=axis, skipna=skipna, ddof=ddof)
        return self._wrap_reduction_result(axis, result)

    def var(
        self,
        *,
        axis=None,
        dtype: Optional[NpDtype] = None,
        out=None,
        ddof=1,
        keepdims=False,
        skipna=True,
    ):
        nv.validate_stat_ddof_func(
            (), {"dtype": dtype, "out": out, "keepdims": keepdims}, fname="var"
        )
        result = nanops.nanvar(self._ndarray, axis=axis, skipna=skipna, ddof=ddof)
        return self._wrap_reduction_result(axis, result)

    def sem(
        self,
        *,
        axis=None,
        dtype: Optional[NpDtype] = None,
        out=None,
        ddof=1,
        keepdims=False,
        skipna=True,
    ):
        nv.validate_stat_ddof_func(
            (), {"dtype": dtype, "out": out, "keepdims": keepdims}, fname="sem"
        )
        result = nanops.nansem(self._ndarray, axis=axis, skipna=skipna, ddof=ddof)
        return self._wrap_reduction_result(axis, result)

    def kurt(
        self,
        *,
        axis=None,
        dtype: Optional[NpDtype] = None,
        out=None,
        keepdims=False,
        skipna=True,
    ):
        nv.validate_stat_ddof_func(
            (), {"dtype": dtype, "out": out, "keepdims": keepdims}, fname="kurt"
        )
        result = nanops.nankurt(self._ndarray, axis=axis, skipna=skipna)
        return self._wrap_reduction_result(axis, result)

    def skew(
        self,
        *,
        axis=None,
        dtype: Optional[NpDtype] = None,
        out=None,
        keepdims=False,
        skipna=True,
    ):
        nv.validate_stat_ddof_func(
            (), {"dtype": dtype, "out": out, "keepdims": keepdims}, fname="skew"
        )
        result = nanops.nanskew(self._ndarray, axis=axis, skipna=skipna)
        return self._wrap_reduction_result(axis, result)

    # ------------------------------------------------------------------------
    # Additional Methods

    # error: Argument 1 of "to_numpy" is incompatible with supertype "ExtensionArray";
    # supertype defines the argument type as "Union[ExtensionDtype, str, dtype[Any],
    # Type[str], Type[float], Type[int], Type[complex], Type[bool], Type[object], None]"
    def to_numpy(  # type: ignore[override]
        self,
        dtype: Optional[NpDtype] = None,
        copy: bool = False,
        na_value=lib.no_default,
    ) -> np.ndarray:
        result = np.asarray(self._ndarray, dtype=dtype)

        if (copy or na_value is not lib.no_default) and result is self._ndarray:
            result = result.copy()

        if na_value is not lib.no_default:
            result[self.isna()] = na_value

        return result

    # ------------------------------------------------------------------------
    # Ops

    def __invert__(self):
        return type(self)(~self._ndarray)

    def _cmp_method(self, other, op):
        if isinstance(other, PandasArray):
            other = other._ndarray

        pd_op = ops.get_array_op(op)
        result = pd_op(self._ndarray, other)

        if op is divmod or op is ops.rdivmod:
            a, b = result
            if isinstance(a, np.ndarray):
                # for e.g. op vs TimedeltaArray, we may already
                #  have an ExtensionArray, in which case we do not wrap
                return self._wrap_ndarray_result(a), self._wrap_ndarray_result(b)
            return a, b

        if isinstance(result, np.ndarray):
            # for e.g. multiplication vs TimedeltaArray, we may already
            #  have an ExtensionArray, in which case we do not wrap
            return self._wrap_ndarray_result(result)
        return result

    _arith_method = _cmp_method

    def _wrap_ndarray_result(self, result: np.ndarray):
        # If we have timedelta64[ns] result, return a TimedeltaArray instead
        #  of a PandasArray
        if result.dtype == "timedelta64[ns]":
            from pandas.core.arrays import TimedeltaArray

            return TimedeltaArray._simple_new(result)
        return type(self)(result)

    # ------------------------------------------------------------------------
    # String methods interface
    _str_na_value = np.nan<|MERGE_RESOLUTION|>--- conflicted
+++ resolved
@@ -97,15 +97,12 @@
         if isinstance(dtype, PandasDtype):
             dtype = dtype._dtype
 
-<<<<<<< HEAD
         # error: Argument "dtype" to "asarray" has incompatible type
         # "Union[ExtensionDtype, str, dtype[Any], dtype[floating[_64Bit]], Type[object],
         # None]"; expected "Union[dtype[Any], None, type, _SupportsDType, str,
         # Union[Tuple[Any, int], Tuple[Any, Union[int, Sequence[int]]], List[Any],
         # _DTypeDict, Tuple[Any, Any]]]"
         result = np.asarray(scalars, dtype=dtype)  # type: ignore[arg-type]
-=======
-        result = np.asarray(scalars, dtype=dtype)
         if (
             result.ndim > 1
             and not hasattr(scalars, "dtype")
@@ -114,7 +111,6 @@
             # e.g. list-of-tuples
             result = construct_1d_object_array_from_listlike(scalars)
 
->>>>>>> 5bf5ae80
         if copy and result is scalars:
             result = result.copy()
         return cls(result)
