import numbers
from typing import Optional, Tuple, Type, Union

import numpy as np
from numpy.lib.mixins import NDArrayOperatorsMixin

from pandas._libs import lib
from pandas._typing import Scalar
from pandas.compat.numpy import function as nv
from pandas.util._validators import validate_fillna_kwargs

from pandas.core.dtypes.dtypes import ExtensionDtype
from pandas.core.dtypes.inference import is_array_like
from pandas.core.dtypes.missing import isna

from pandas import compat
from pandas.core import nanops, ops
from pandas.core.array_algos import masked_reductions
from pandas.core.arrays._mixins import NDArrayBackedExtensionArray
from pandas.core.arrays.base import ExtensionOpsMixin
from pandas.core.construction import extract_array
from pandas.core.indexers import check_array_indexer
from pandas.core.missing import backfill_1d, pad_1d


class PandasDtype(ExtensionDtype):
    """
    A Pandas ExtensionDtype for NumPy dtypes.

    .. versionadded:: 0.24.0

    This is mostly for internal compatibility, and is not especially
    useful on its own.

    Parameters
    ----------
    dtype : object
        Object to be converted to a NumPy data type object.

    See Also
    --------
    numpy.dtype
    """

    _metadata = ("_dtype",)

    def __init__(self, dtype: object):
        self._dtype = np.dtype(dtype)

    def __repr__(self) -> str:
        return f"PandasDtype({repr(self.name)})"

    @property
    def numpy_dtype(self) -> np.dtype:
        """
        The NumPy dtype this PandasDtype wraps.
        """
        return self._dtype

    @property
    def name(self) -> str:
        """
        A bit-width name for this data-type.
        """
        return self._dtype.name

    @property
    def type(self) -> Type[np.generic]:
        """
        The type object used to instantiate a scalar of this NumPy data-type.
        """
        return self._dtype.type

    @property
    def _is_numeric(self) -> bool:
        # exclude object, str, unicode, void.
        return self.kind in set("biufc")

    @property
    def _is_boolean(self) -> bool:
        return self.kind == "b"

    @classmethod
    def construct_from_string(cls, string: str) -> "PandasDtype":
        try:
            dtype = np.dtype(string)
        except TypeError as err:
            if not isinstance(string, str):
                msg = f"'construct_from_string' expects a string, got {type(string)}"
            else:
                msg = f"Cannot construct a 'PandasDtype' from '{string}'"
            raise TypeError(msg) from err
        return cls(dtype)

    @classmethod
    def construct_array_type(cls) -> Type["PandasArray"]:
        """
        Return the array type associated with this dtype.

        Returns
        -------
        type
        """
        return PandasArray

    @property
    def kind(self) -> str:
        """
        A character code (one of 'biufcmMOSUV') identifying the general kind of data.
        """
        return self._dtype.kind

    @property
    def itemsize(self) -> int:
        """
        The element size of this data-type object.
        """
        return self._dtype.itemsize


class PandasArray(
    NDArrayBackedExtensionArray, ExtensionOpsMixin, NDArrayOperatorsMixin
):
    """
    A pandas ExtensionArray for NumPy data.

    .. versionadded:: 0.24.0

    This is mostly for internal compatibility, and is not especially
    useful on its own.

    Parameters
    ----------
    values : ndarray
        The NumPy ndarray to wrap. Must be 1-dimensional.
    copy : bool, default False
        Whether to copy `values`.

    Attributes
    ----------
    None

    Methods
    -------
    None
    """

    # If you're wondering why pd.Series(cls) doesn't put the array in an
    # ExtensionBlock, search for `ABCPandasArray`. We check for
    # that _typ to ensure that that users don't unnecessarily use EAs inside
    # pandas internals, which turns off things like block consolidation.
    _typ = "npy_extension"
    __array_priority__ = 1000
    _ndarray: np.ndarray

    # ------------------------------------------------------------------------
    # Constructors

    def __init__(self, values: Union[np.ndarray, "PandasArray"], copy: bool = False):
        if isinstance(values, type(self)):
            values = values._ndarray
        if not isinstance(values, np.ndarray):
            raise ValueError(
                f"'values' must be a NumPy array, not {type(values).__name__}"
            )

        if values.ndim != 1:
            raise ValueError("PandasArray must be 1-dimensional.")

        if copy:
            values = values.copy()

        self._ndarray = values
        self._dtype = PandasDtype(values.dtype)

    @classmethod
    def _from_sequence(cls, scalars, dtype=None, copy: bool = False) -> "PandasArray":
        if isinstance(dtype, PandasDtype):
            dtype = dtype._dtype

        result = np.asarray(scalars, dtype=dtype)
        if copy and result is scalars:
            result = result.copy()
        return cls(result)

    @classmethod
    def _from_factorized(cls, values, original) -> "PandasArray":
        return cls(values)

<<<<<<< HEAD
    @classmethod
    def _concat_same_type(cls, to_concat) -> "PandasArray":
        to_concat = [arr.to_numpy() for arr in to_concat]
        return cls(np.concatenate(to_concat))

=======
>>>>>>> 752cd42e
    def _from_backing_data(self, arr: np.ndarray) -> "PandasArray":
        return type(self)(arr)

    # ------------------------------------------------------------------------
    # Data

    @property
    def dtype(self) -> PandasDtype:
        return self._dtype

    # ------------------------------------------------------------------------
    # NumPy Array Interface

    def __array__(self, dtype=None) -> np.ndarray:
        return np.asarray(self._ndarray, dtype=dtype)

    _HANDLED_TYPES = (np.ndarray, numbers.Number)

    def __array_ufunc__(self, ufunc, method: str, *inputs, **kwargs):
        # Lightly modified version of
        # https://numpy.org/doc/stable/reference/generated/numpy.lib.mixins.NDArrayOperatorsMixin.html
        # The primary modification is not boxing scalar return values
        # in PandasArray, since pandas' ExtensionArrays are 1-d.
        out = kwargs.get("out", ())
        for x in inputs + out:
            # Only support operations with instances of _HANDLED_TYPES.
            # Use PandasArray instead of type(self) for isinstance to
            # allow subclasses that don't override __array_ufunc__ to
            # handle PandasArray objects.
            if not isinstance(x, self._HANDLED_TYPES + (PandasArray,)):
                return NotImplemented

        # Defer to the implementation of the ufunc on unwrapped values.
        inputs = tuple(x._ndarray if isinstance(x, PandasArray) else x for x in inputs)
        if out:
            kwargs["out"] = tuple(
                x._ndarray if isinstance(x, PandasArray) else x for x in out
            )
        result = getattr(ufunc, method)(*inputs, **kwargs)

        if type(result) is tuple and len(result):
            # multiple return values
            if not lib.is_scalar(result[0]):
                # re-box array-like results
                return tuple(type(self)(x) for x in result)
            else:
                # but not scalar reductions
                return result
        elif method == "at":
            # no return value
            return None
        else:
            # one return value
            if not lib.is_scalar(result):
                # re-box array-like results, but not scalar reductions
                result = type(self)(result)
            return result

    # ------------------------------------------------------------------------
    # Pandas ExtensionArray Interface

    def __getitem__(self, item):
        if isinstance(item, type(self)):
            item = item._ndarray

        item = check_array_indexer(self, item)

        result = self._ndarray[item]
        if not lib.is_scalar(item):
            result = type(self)(result)
        return result

    def __setitem__(self, key, value) -> None:
        key = self._validate_setitem_key(key)
        value = self._validate_setitem_value(value)
        self._ndarray[key] = value

    def _validate_setitem_value(self, value):
        value = extract_array(value, extract_numpy=True)

        if not lib.is_scalar(value):
            value = np.asarray(value, dtype=self._ndarray.dtype)
        return value

    def _validate_setitem_key(self, key):
        return check_array_indexer(self, key)

    def isna(self) -> np.ndarray:
        return isna(self._ndarray)

    def fillna(
        self, value=None, method: Optional[str] = None, limit: Optional[int] = None
    ) -> "PandasArray":
        # TODO(_values_for_fillna): remove this
        value, method = validate_fillna_kwargs(value, method)

        mask = self.isna()

        if is_array_like(value):
            if len(value) != len(self):
                raise ValueError(
                    f"Length of 'value' does not match. Got ({len(value)}) "
                    f" expected {len(self)}"
                )
            value = value[mask]

        if mask.any():
            if method is not None:
                func = pad_1d if method == "pad" else backfill_1d
                new_values = func(self._ndarray, limit=limit, mask=mask)
                new_values = self._from_sequence(new_values, dtype=self.dtype)
            else:
                # fill with value
                new_values = self.copy()
                new_values[mask] = value
        else:
            new_values = self.copy()
        return new_values

    def _validate_fill_value(self, fill_value):
        if fill_value is None:
            # Primarily for subclasses
            fill_value = self.dtype.na_value
        return fill_value

    def _values_for_factorize(self) -> Tuple[np.ndarray, int]:
        return self._ndarray, -1

    # ------------------------------------------------------------------------
    # Reductions

    def _reduce(self, name, skipna=True, **kwargs):
        meth = getattr(self, name, None)
        if meth:
            return meth(skipna=skipna, **kwargs)
        else:
            msg = f"'{type(self).__name__}' does not implement reduction '{name}'"
            raise TypeError(msg)

    def any(self, axis=None, out=None, keepdims=False, skipna=True):
        nv.validate_any((), dict(out=out, keepdims=keepdims))
        return nanops.nanany(self._ndarray, axis=axis, skipna=skipna)

    def all(self, axis=None, out=None, keepdims=False, skipna=True):
        nv.validate_all((), dict(out=out, keepdims=keepdims))
        return nanops.nanall(self._ndarray, axis=axis, skipna=skipna)

    def min(self, skipna: bool = True, **kwargs) -> Scalar:
        nv.validate_min((), kwargs)
        result = masked_reductions.min(
            values=self.to_numpy(), mask=self.isna(), skipna=skipna
        )
        return result

    amin = min

    def max(self, skipna: bool = True, **kwargs) -> Scalar:
        nv.validate_max((), kwargs)
        result = masked_reductions.max(
            values=self.to_numpy(), mask=self.isna(), skipna=skipna
        )
        return result

    amax = max

    def sum(self, axis=None, skipna=True, min_count=0, **kwargs) -> Scalar:
        nv.validate_sum((), kwargs)
        return nanops.nansum(
            self._ndarray, axis=axis, skipna=skipna, min_count=min_count
        )

    def prod(self, axis=None, skipna=True, min_count=0, **kwargs) -> Scalar:
        nv.validate_prod((), kwargs)
        return nanops.nanprod(
            self._ndarray, axis=axis, skipna=skipna, min_count=min_count
        )

    def mean(self, axis=None, dtype=None, out=None, keepdims=False, skipna=True):
        nv.validate_mean((), dict(dtype=dtype, out=out, keepdims=keepdims))
        return nanops.nanmean(self._ndarray, axis=axis, skipna=skipna)

    def median(
        self, axis=None, out=None, overwrite_input=False, keepdims=False, skipna=True
    ):
        nv.validate_median(
            (), dict(out=out, overwrite_input=overwrite_input, keepdims=keepdims)
        )
        return nanops.nanmedian(self._ndarray, axis=axis, skipna=skipna)

    def std(self, axis=None, dtype=None, out=None, ddof=1, keepdims=False, skipna=True):
        nv.validate_stat_ddof_func(
            (), dict(dtype=dtype, out=out, keepdims=keepdims), fname="std"
        )
        return nanops.nanstd(self._ndarray, axis=axis, skipna=skipna, ddof=ddof)

    def var(self, axis=None, dtype=None, out=None, ddof=1, keepdims=False, skipna=True):
        nv.validate_stat_ddof_func(
            (), dict(dtype=dtype, out=out, keepdims=keepdims), fname="var"
        )
        return nanops.nanvar(self._ndarray, axis=axis, skipna=skipna, ddof=ddof)

    def sem(self, axis=None, dtype=None, out=None, ddof=1, keepdims=False, skipna=True):
        nv.validate_stat_ddof_func(
            (), dict(dtype=dtype, out=out, keepdims=keepdims), fname="sem"
        )
        return nanops.nansem(self._ndarray, axis=axis, skipna=skipna, ddof=ddof)

    def kurt(self, axis=None, dtype=None, out=None, keepdims=False, skipna=True):
        nv.validate_stat_ddof_func(
            (), dict(dtype=dtype, out=out, keepdims=keepdims), fname="kurt"
        )
        return nanops.nankurt(self._ndarray, axis=axis, skipna=skipna)

    def skew(self, axis=None, dtype=None, out=None, keepdims=False, skipna=True):
        nv.validate_stat_ddof_func(
            (), dict(dtype=dtype, out=out, keepdims=keepdims), fname="skew"
        )
        return nanops.nanskew(self._ndarray, axis=axis, skipna=skipna)

    # ------------------------------------------------------------------------
    # Additional Methods

    def to_numpy(
        self, dtype=None, copy: bool = False, na_value=lib.no_default
    ) -> np.ndarray:
        result = np.asarray(self._ndarray, dtype=dtype)

        if (copy or na_value is not lib.no_default) and result is self._ndarray:
            result = result.copy()

        if na_value is not lib.no_default:
            result[self.isna()] = na_value

        return result

    # ------------------------------------------------------------------------
    # Ops

    def __invert__(self):
        return type(self)(~self._ndarray)

    @classmethod
    def _create_arithmetic_method(cls, op):
        @ops.unpack_zerodim_and_defer(op.__name__)
        def arithmetic_method(self, other):
            if isinstance(other, cls):
                other = other._ndarray

            with np.errstate(all="ignore"):
                result = op(self._ndarray, other)

            if op is divmod:
                a, b = result
                return cls(a), cls(b)

            return cls(result)

        return compat.set_function_name(arithmetic_method, f"__{op.__name__}__", cls)

    _create_comparison_method = _create_arithmetic_method


PandasArray._add_arithmetic_ops()
PandasArray._add_comparison_ops()<|MERGE_RESOLUTION|>--- conflicted
+++ resolved
@@ -187,14 +187,6 @@
     def _from_factorized(cls, values, original) -> "PandasArray":
         return cls(values)
 
-<<<<<<< HEAD
-    @classmethod
-    def _concat_same_type(cls, to_concat) -> "PandasArray":
-        to_concat = [arr.to_numpy() for arr in to_concat]
-        return cls(np.concatenate(to_concat))
-
-=======
->>>>>>> 752cd42e
     def _from_backing_data(self, arr: np.ndarray) -> "PandasArray":
         return type(self)(arr)
 
