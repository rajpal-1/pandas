from __future__ import annotations

from datetime import (
    datetime,
    timedelta,
)
from functools import wraps
import operator
from typing import (
    TYPE_CHECKING,
    Any,
    Callable,
    Literal,
    Union,
    cast,
    final,
    overload,
)
import warnings

import numpy as np

from pandas._libs import (
    algos,
    lib,
)
from pandas._libs.arrays import NDArrayBacked
from pandas._libs.tslibs import (
    BaseOffset,
    IncompatibleFrequency,
    NaT,
    NaTType,
    Period,
    Resolution,
    Tick,
    Timedelta,
    Timestamp,
    add_overflowsafe,
    astype_overflowsafe,
    get_unit_from_dtype,
    iNaT,
    ints_to_pydatetime,
    ints_to_pytimedelta,
    periods_per_day,
    to_offset,
)
from pandas._libs.tslibs.fields import (
    RoundTo,
    round_nsint64,
)
from pandas._libs.tslibs.np_datetime import compare_mismatched_resolutions
from pandas._libs.tslibs.timedeltas import get_unit_for_round
from pandas._libs.tslibs.timestamps import integer_op_not_supported
from pandas._typing import (
    ArrayLike,
    AxisInt,
    DatetimeLikeScalar,
    Dtype,
    DtypeObj,
    F,
    InterpolateOptions,
    NpDtype,
    PositionalIndexer2D,
    PositionalIndexerTuple,
    ScalarIndexer,
    Self,
    SequenceIndexer,
    TimeAmbiguous,
    TimeNonexistent,
    npt,
)
from pandas.compat.numpy import function as nv
from pandas.errors import (
    AbstractMethodError,
    InvalidComparison,
    PerformanceWarning,
)
from pandas.util._decorators import (
    Appender,
    Substitution,
    cache_readonly,
)
from pandas.util._exceptions import find_stack_level

from pandas.core.dtypes.cast import construct_1d_object_array_from_listlike
from pandas.core.dtypes.common import (
    is_all_strings,
    is_integer_dtype,
    is_list_like,
    is_object_dtype,
    is_string_dtype,
    pandas_dtype,
)
from pandas.core.dtypes.dtypes import (
    CategoricalDtype,
    DatetimeTZDtype,
    ExtensionDtype,
    PeriodDtype,
)
from pandas.core.dtypes.generic import (
    ABCCategorical,
    ABCMultiIndex,
)
from pandas.core.dtypes.missing import (
    is_valid_na_for_dtype,
    isna,
)

from pandas.core import (
    algorithms,
    missing,
    nanops,
    ops,
)
from pandas.core.algorithms import (
    isin,
    map_array,
    unique1d,
)
from pandas.core.array_algos import datetimelike_accumulations
from pandas.core.arraylike import OpsMixin
from pandas.core.arrays._mixins import (
    NDArrayBackedExtensionArray,
    ravel_compat,
)
from pandas.core.arrays.arrow.array import ArrowExtensionArray
from pandas.core.arrays.base import ExtensionArray
from pandas.core.arrays.integer import IntegerArray
import pandas.core.common as com
from pandas.core.construction import (
    array as pd_array,
    ensure_wrapped_if_datetimelike,
    extract_array,
)
from pandas.core.indexers import (
    check_array_indexer,
    check_setitem_lengths,
)
from pandas.core.ops.common import unpack_zerodim_and_defer
from pandas.core.ops.invalid import (
    invalid_comparison,
    make_invalid_op,
)

from pandas.tseries import frequencies

if TYPE_CHECKING:
    from collections.abc import (
        Iterator,
        Sequence,
    )

    from pandas import Index
    from pandas.core.arrays import (
        DatetimeArray,
        PeriodArray,
        TimedeltaArray,
    )

DTScalarOrNaT = Union[DatetimeLikeScalar, NaTType]


def _make_unpacked_invalid_op(op_name: str):
    op = make_invalid_op(op_name)
    return unpack_zerodim_and_defer(op_name)(op)


def _period_dispatch(meth: F) -> F:
    """
    For PeriodArray methods, dispatch to DatetimeArray and re-wrap the results
    in PeriodArray.  We cannot use ._ndarray directly for the affected
    methods because the i8 data has different semantics on NaT values.
    """

    @wraps(meth)
    def new_meth(self, *args, **kwargs):
        if not isinstance(self.dtype, PeriodDtype):
            return meth(self, *args, **kwargs)

        arr = self.view("M8[ns]")
        result = meth(arr, *args, **kwargs)
        if result is NaT:
            return NaT
        elif isinstance(result, Timestamp):
            return self._box_func(result._value)

        res_i8 = result.view("i8")
        return self._from_backing_data(res_i8)

    return cast(F, new_meth)


# error: Definition of "_concat_same_type" in base class "NDArrayBacked" is
# incompatible with definition in base class "ExtensionArray"
class DatetimeLikeArrayMixin(  # type: ignore[misc]
    OpsMixin, NDArrayBackedExtensionArray
):
    """
    Shared Base/Mixin class for DatetimeArray, TimedeltaArray, PeriodArray

    Assumes that __new__/__init__ defines:
        _ndarray

    and that inheriting subclass implements:
        freq
    """

    # _infer_matches -> which infer_dtype strings are close enough to our own
    _infer_matches: tuple[str, ...]
    _is_recognized_dtype: Callable[[DtypeObj], bool]
    _recognized_scalars: tuple[type, ...]
    _ndarray: np.ndarray
    freq: BaseOffset | None

    @cache_readonly
    def _can_hold_na(self) -> bool:
        return True

    def __init__(
        self, data, dtype: Dtype | None = None, freq=None, copy: bool = False
    ) -> None:
        raise AbstractMethodError(self)

    @property
    def _scalar_type(self) -> type[DatetimeLikeScalar]:
        """
        The scalar associated with this datelike

        * PeriodArray : Period
        * DatetimeArray : Timestamp
        * TimedeltaArray : Timedelta
        """
        raise AbstractMethodError(self)

    def _scalar_from_string(self, value: str) -> DTScalarOrNaT:
        """
        Construct a scalar type from a string.

        Parameters
        ----------
        value : str

        Returns
        -------
        Period, Timestamp, or Timedelta, or NaT
            Whatever the type of ``self._scalar_type`` is.

        Notes
        -----
        This should call ``self._check_compatible_with`` before
        unboxing the result.
        """
        raise AbstractMethodError(self)

    def _unbox_scalar(
        self, value: DTScalarOrNaT
    ) -> np.int64 | np.datetime64 | np.timedelta64:
        """
        Unbox the integer value of a scalar `value`.

        Parameters
        ----------
        value : Period, Timestamp, Timedelta, or NaT
            Depending on subclass.

        Returns
        -------
        int

        Examples
        --------
<<<<<<< HEAD
        >>> arr = pd.arrays.DatetimeArray(np.array(["1970-01-01"], "datetime64[ns]"))
=======
        >>> arr = pd.array(np.array(['1970-01-01'], 'datetime64[ns]'))
>>>>>>> 8b772713
        >>> arr._unbox_scalar(arr[0])
        numpy.datetime64('1970-01-01T00:00:00.000000000')
        """
        raise AbstractMethodError(self)

    def _check_compatible_with(self, other: DTScalarOrNaT) -> None:
        """
        Verify that `self` and `other` are compatible.

        * DatetimeArray verifies that the timezones (if any) match
        * PeriodArray verifies that the freq matches
        * Timedelta has no verification

        In each case, NaT is considered compatible.

        Parameters
        ----------
        other

        Raises
        ------
        Exception
        """
        raise AbstractMethodError(self)

    # ------------------------------------------------------------------

    def _box_func(self, x):
        """
        box function to get object from internal representation
        """
        raise AbstractMethodError(self)

    def _box_values(self, values) -> np.ndarray:
        """
        apply box func to passed values
        """
        return lib.map_infer(values, self._box_func, convert=False)

    def __iter__(self) -> Iterator:
        if self.ndim > 1:
            return (self[n] for n in range(len(self)))
        else:
            return (self._box_func(v) for v in self.asi8)

    @property
    def asi8(self) -> npt.NDArray[np.int64]:
        """
        Integer representation of the values.

        Returns
        -------
        ndarray
            An ndarray with int64 dtype.
        """
        # do not cache or you'll create a memory leak
        return self._ndarray.view("i8")

    # ----------------------------------------------------------------
    # Rendering Methods

    def _format_native_types(
        self, *, na_rep: str | float = "NaT", date_format=None
    ) -> npt.NDArray[np.object_]:
        """
        Helper method for astype when converting to strings.

        Returns
        -------
        ndarray[str]
        """
        raise AbstractMethodError(self)

    def _formatter(self, boxed: bool = False):
        # TODO: Remove Datetime & DatetimeTZ formatters.
        return "'{}'".format

    # ----------------------------------------------------------------
    # Array-Like / EA-Interface Methods

    def __array__(self, dtype: NpDtype | None = None) -> np.ndarray:
        # used for Timedelta/DatetimeArray, overwritten by PeriodArray
        if is_object_dtype(dtype):
            return np.array(list(self), dtype=object)
        return self._ndarray

    @overload
    def __getitem__(self, item: ScalarIndexer) -> DTScalarOrNaT:
        ...

    @overload
    def __getitem__(
        self,
        item: SequenceIndexer | PositionalIndexerTuple,
    ) -> Self:
        ...

    def __getitem__(self, key: PositionalIndexer2D) -> Self | DTScalarOrNaT:
        """
        This getitem defers to the underlying array, which by-definition can
        only handle list-likes, slices, and integer scalars
        """
        # Use cast as we know we will get back a DatetimeLikeArray or DTScalar,
        # but skip evaluating the Union at runtime for performance
        # (see https://github.com/pandas-dev/pandas/pull/44624)
        result = cast("Union[Self, DTScalarOrNaT]", super().__getitem__(key))
        if lib.is_scalar(result):
            return result
        else:
            # At this point we know the result is an array.
            result = cast(Self, result)
        result._freq = self._get_getitem_freq(key)
        return result

    def _get_getitem_freq(self, key) -> BaseOffset | None:
        """
        Find the `freq` attribute to assign to the result of a __getitem__ lookup.
        """
        is_period = isinstance(self.dtype, PeriodDtype)
        if is_period:
            freq = self.freq
        elif self.ndim != 1:
            freq = None
        else:
            key = check_array_indexer(self, key)  # maybe ndarray[bool] -> slice
            freq = None
            if isinstance(key, slice):
                if self.freq is not None and key.step is not None:
                    freq = key.step * self.freq
                else:
                    freq = self.freq
            elif key is Ellipsis:
                # GH#21282 indexing with Ellipsis is similar to a full slice,
                #  should preserve `freq` attribute
                freq = self.freq
            elif com.is_bool_indexer(key):
                new_key = lib.maybe_booleans_to_slice(key.view(np.uint8))
                if isinstance(new_key, slice):
                    return self._get_getitem_freq(new_key)
        return freq

    # error: Argument 1 of "__setitem__" is incompatible with supertype
    # "ExtensionArray"; supertype defines the argument type as "Union[int,
    # ndarray]"
    def __setitem__(
        self,
        key: int | Sequence[int] | Sequence[bool] | slice,
        value: NaTType | Any | Sequence[Any],
    ) -> None:
        # I'm fudging the types a bit here. "Any" above really depends
        # on type(self). For PeriodArray, it's Period (or stuff coercible
        # to a period in from_sequence). For DatetimeArray, it's Timestamp...
        # I don't know if mypy can do that, possibly with Generics.
        # https://mypy.readthedocs.io/en/latest/generics.html

        no_op = check_setitem_lengths(key, value, self)

        # Calling super() before the no_op short-circuit means that we raise
        #  on invalid 'value' even if this is a no-op, e.g. wrong-dtype empty array.
        super().__setitem__(key, value)

        if no_op:
            return

        self._maybe_clear_freq()

    def _maybe_clear_freq(self) -> None:
        # inplace operations like __setitem__ may invalidate the freq of
        # DatetimeArray and TimedeltaArray
        pass

    def astype(self, dtype, copy: bool = True):
        # Some notes on cases we don't have to handle here in the base class:
        #   1. PeriodArray.astype handles period -> period
        #   2. DatetimeArray.astype handles conversion between tz.
        #   3. DatetimeArray.astype handles datetime -> period
        dtype = pandas_dtype(dtype)

        if dtype == object:
            if self.dtype.kind == "M":
                self = cast("DatetimeArray", self)
                # *much* faster than self._box_values
                #  for e.g. test_get_loc_tuple_monotonic_above_size_cutoff
                i8data = self.asi8
                converted = ints_to_pydatetime(
                    i8data,
                    tz=self.tz,
                    box="timestamp",
                    reso=self._creso,
                )
                return converted

            elif self.dtype.kind == "m":
                return ints_to_pytimedelta(self._ndarray, box=True)

            return self._box_values(self.asi8.ravel()).reshape(self.shape)

        elif isinstance(dtype, ExtensionDtype):
            return super().astype(dtype, copy=copy)
        elif is_string_dtype(dtype):
            return self._format_native_types()
        elif dtype.kind in "iu":
            # we deliberately ignore int32 vs. int64 here.
            # See https://github.com/pandas-dev/pandas/issues/24381 for more.
            values = self.asi8
            if dtype != np.int64:
                raise TypeError(
                    f"Converting from {self.dtype} to {dtype} is not supported. "
                    "Do obj.astype('int64').astype(dtype) instead"
                )

            if copy:
                values = values.copy()
            return values
        elif (dtype.kind in "mM" and self.dtype != dtype) or dtype.kind == "f":
            # disallow conversion between datetime/timedelta,
            # and conversions for any datetimelike to float
            msg = f"Cannot cast {type(self).__name__} to dtype {dtype}"
            raise TypeError(msg)
        else:
            return np.asarray(self, dtype=dtype)

    @overload
    def view(self) -> Self:
        ...

    @overload
    def view(self, dtype: Literal["M8[ns]"]) -> DatetimeArray:
        ...

    @overload
    def view(self, dtype: Literal["m8[ns]"]) -> TimedeltaArray:
        ...

    @overload
    def view(self, dtype: Dtype | None = ...) -> ArrayLike:
        ...

    # pylint: disable-next=useless-parent-delegation
    def view(self, dtype: Dtype | None = None) -> ArrayLike:
        # we need to explicitly call super() method as long as the `@overload`s
        #  are present in this file.
        return super().view(dtype)

    # ------------------------------------------------------------------
    # Validation Methods
    # TODO: try to de-duplicate these, ensure identical behavior

    def _validate_comparison_value(self, other):
        if isinstance(other, str):
            try:
                # GH#18435 strings get a pass from tzawareness compat
                other = self._scalar_from_string(other)
            except (ValueError, IncompatibleFrequency):
                # failed to parse as Timestamp/Timedelta/Period
                raise InvalidComparison(other)

        if isinstance(other, self._recognized_scalars) or other is NaT:
            other = self._scalar_type(other)
            try:
                self._check_compatible_with(other)
            except (TypeError, IncompatibleFrequency) as err:
                # e.g. tzawareness mismatch
                raise InvalidComparison(other) from err

        elif not is_list_like(other):
            raise InvalidComparison(other)

        elif len(other) != len(self):
            raise ValueError("Lengths must match")

        else:
            try:
                other = self._validate_listlike(other, allow_object=True)
                self._check_compatible_with(other)
            except (TypeError, IncompatibleFrequency) as err:
                if is_object_dtype(getattr(other, "dtype", None)):
                    # We will have to operate element-wise
                    pass
                else:
                    raise InvalidComparison(other) from err

        return other

    def _validate_scalar(
        self,
        value,
        *,
        allow_listlike: bool = False,
        unbox: bool = True,
    ):
        """
        Validate that the input value can be cast to our scalar_type.

        Parameters
        ----------
        value : object
        allow_listlike: bool, default False
            When raising an exception, whether the message should say
            listlike inputs are allowed.
        unbox : bool, default True
            Whether to unbox the result before returning.  Note: unbox=False
            skips the setitem compatibility check.

        Returns
        -------
        self._scalar_type or NaT
        """
        if isinstance(value, self._scalar_type):
            pass

        elif isinstance(value, str):
            # NB: Careful about tzawareness
            try:
                value = self._scalar_from_string(value)
            except ValueError as err:
                msg = self._validation_error_message(value, allow_listlike)
                raise TypeError(msg) from err

        elif is_valid_na_for_dtype(value, self.dtype):
            # GH#18295
            value = NaT

        elif isna(value):
            # if we are dt64tz and value is dt64("NaT"), dont cast to NaT,
            #  or else we'll fail to raise in _unbox_scalar
            msg = self._validation_error_message(value, allow_listlike)
            raise TypeError(msg)

        elif isinstance(value, self._recognized_scalars):
            # error: Argument 1 to "Timestamp" has incompatible type "object"; expected
            # "integer[Any] | float | str | date | datetime | datetime64"
            value = self._scalar_type(value)  # type: ignore[arg-type]

        else:
            msg = self._validation_error_message(value, allow_listlike)
            raise TypeError(msg)

        if not unbox:
            # NB: In general NDArrayBackedExtensionArray will unbox here;
            #  this option exists to prevent a performance hit in
            #  TimedeltaIndex.get_loc
            return value
        return self._unbox_scalar(value)

    def _validation_error_message(self, value, allow_listlike: bool = False) -> str:
        """
        Construct an exception message on validation error.

        Some methods allow only scalar inputs, while others allow either scalar
        or listlike.

        Parameters
        ----------
        allow_listlike: bool, default False

        Returns
        -------
        str
        """
        if hasattr(value, "dtype") and getattr(value, "ndim", 0) > 0:
            msg_got = f"{value.dtype} array"
        else:
            msg_got = f"'{type(value).__name__}'"
        if allow_listlike:
            msg = (
                f"value should be a '{self._scalar_type.__name__}', 'NaT', "
                f"or array of those. Got {msg_got} instead."
            )
        else:
            msg = (
                f"value should be a '{self._scalar_type.__name__}' or 'NaT'. "
                f"Got {msg_got} instead."
            )
        return msg

    def _validate_listlike(self, value, allow_object: bool = False):
        if isinstance(value, type(self)):
            if self.dtype.kind in "mM" and not allow_object:
                # error: "DatetimeLikeArrayMixin" has no attribute "as_unit"
                value = value.as_unit(self.unit, round_ok=False)  # type: ignore[attr-defined]
            return value

        if isinstance(value, list) and len(value) == 0:
            # We treat empty list as our own dtype.
            return type(self)._from_sequence([], dtype=self.dtype)

        if hasattr(value, "dtype") and value.dtype == object:
            # `array` below won't do inference if value is an Index or Series.
            #  so do so here.  in the Index case, inferred_type may be cached.
            if lib.infer_dtype(value) in self._infer_matches:
                try:
                    value = type(self)._from_sequence(value)
                except (ValueError, TypeError):
                    if allow_object:
                        return value
                    msg = self._validation_error_message(value, True)
                    raise TypeError(msg)

        # Do type inference if necessary up front (after unpacking
        # NumpyExtensionArray)
        # e.g. we passed PeriodIndex.values and got an ndarray of Periods
        value = extract_array(value, extract_numpy=True)
        value = pd_array(value)
        value = extract_array(value, extract_numpy=True)

        if is_all_strings(value):
            # We got a StringArray
            try:
                # TODO: Could use from_sequence_of_strings if implemented
                # Note: passing dtype is necessary for PeriodArray tests
                value = type(self)._from_sequence(value, dtype=self.dtype)
            except ValueError:
                pass

        if isinstance(value.dtype, CategoricalDtype):
            # e.g. we have a Categorical holding self.dtype
            if value.categories.dtype == self.dtype:
                # TODO: do we need equal dtype or just comparable?
                value = value._internal_get_values()
                value = extract_array(value, extract_numpy=True)

        if allow_object and is_object_dtype(value.dtype):
            pass

        elif not type(self)._is_recognized_dtype(value.dtype):
            msg = self._validation_error_message(value, True)
            raise TypeError(msg)

        if self.dtype.kind in "mM" and not allow_object:
            # error: "DatetimeLikeArrayMixin" has no attribute "as_unit"
            value = value.as_unit(self.unit, round_ok=False)  # type: ignore[attr-defined]
        return value

    def _validate_setitem_value(self, value):
        if is_list_like(value):
            value = self._validate_listlike(value)
        else:
            return self._validate_scalar(value, allow_listlike=True)

        return self._unbox(value)

    @final
    def _unbox(self, other) -> np.int64 | np.datetime64 | np.timedelta64 | np.ndarray:
        """
        Unbox either a scalar with _unbox_scalar or an instance of our own type.
        """
        if lib.is_scalar(other):
            other = self._unbox_scalar(other)
        else:
            # same type as self
            self._check_compatible_with(other)
            other = other._ndarray
        return other

    # ------------------------------------------------------------------
    # Additional array methods
    #  These are not part of the EA API, but we implement them because
    #  pandas assumes they're there.

    @ravel_compat
    def map(self, mapper, na_action=None):
        from pandas import Index

        result = map_array(self, mapper, na_action=na_action)
        result = Index(result)

        if isinstance(result, ABCMultiIndex):
            return result.to_numpy()
        else:
            return result.array

    def isin(self, values: ArrayLike) -> npt.NDArray[np.bool_]:
        """
        Compute boolean array of whether each value is found in the
        passed set of values.

        Parameters
        ----------
        values : np.ndarray or ExtensionArray

        Returns
        -------
        ndarray[bool]
        """
        if values.dtype.kind in "fiuc":
            # TODO: de-duplicate with equals, validate_comparison_value
            return np.zeros(self.shape, dtype=bool)

        values = ensure_wrapped_if_datetimelike(values)

        if not isinstance(values, type(self)):
            inferable = [
                "timedelta",
                "timedelta64",
                "datetime",
                "datetime64",
                "date",
                "period",
            ]
            if values.dtype == object:
                values = lib.maybe_convert_objects(
                    values,  # type: ignore[arg-type]
                    convert_non_numeric=True,
                    dtype_if_all_nat=self.dtype,
                )
                if values.dtype != object:
                    return self.isin(values)

                inferred = lib.infer_dtype(values, skipna=False)
                if inferred not in inferable:
                    if inferred == "string":
                        pass

                    elif "mixed" in inferred:
                        return isin(self.astype(object), values)
                    else:
                        return np.zeros(self.shape, dtype=bool)

            try:
                values = type(self)._from_sequence(values)
            except ValueError:
                return isin(self.astype(object), values)
            else:
                warnings.warn(
                    # GH#53111
                    f"The behavior of 'isin' with dtype={self.dtype} and "
                    "castable values (e.g. strings) is deprecated. In a "
                    "future version, these will not be considered matching "
                    "by isin. Explicitly cast to the appropriate dtype before "
                    "calling isin instead.",
                    FutureWarning,
                    stacklevel=find_stack_level(),
                )

        if self.dtype.kind in "mM":
            self = cast("DatetimeArray | TimedeltaArray", self)
            # error: Item "ExtensionArray" of "ExtensionArray | ndarray[Any, Any]"
            # has no attribute "as_unit"
            values = values.as_unit(self.unit)  # type: ignore[union-attr]

        try:
            # error: Argument 1 to "_check_compatible_with" of "DatetimeLikeArrayMixin"
            # has incompatible type "ExtensionArray | ndarray[Any, Any]"; expected
            # "Period | Timestamp | Timedelta | NaTType"
            self._check_compatible_with(values)  # type: ignore[arg-type]
        except (TypeError, ValueError):
            # Includes tzawareness mismatch and IncompatibleFrequencyError
            return np.zeros(self.shape, dtype=bool)

        # error: Item "ExtensionArray" of "ExtensionArray | ndarray[Any, Any]"
        # has no attribute "asi8"
        return isin(self.asi8, values.asi8)  # type: ignore[union-attr]

    # ------------------------------------------------------------------
    # Null Handling

    def isna(self) -> npt.NDArray[np.bool_]:
        return self._isnan

    @property  # NB: override with cache_readonly in immutable subclasses
    def _isnan(self) -> npt.NDArray[np.bool_]:
        """
        return if each value is nan
        """
        return self.asi8 == iNaT

    @property  # NB: override with cache_readonly in immutable subclasses
    def _hasna(self) -> bool:
        """
        return if I have any nans; enables various perf speedups
        """
        return bool(self._isnan.any())

    def _maybe_mask_results(
        self, result: np.ndarray, fill_value=iNaT, convert=None
    ) -> np.ndarray:
        """
        Parameters
        ----------
        result : np.ndarray
        fill_value : object, default iNaT
        convert : str, dtype or None

        Returns
        -------
        result : ndarray with values replace by the fill_value

        mask the result if needed, convert to the provided dtype if its not
        None

        This is an internal routine.
        """
        if self._hasna:
            if convert:
                result = result.astype(convert)
            if fill_value is None:
                fill_value = np.nan
            np.putmask(result, self._isnan, fill_value)
        return result

    # ------------------------------------------------------------------
    # Frequency Properties/Methods

    @property
    def freqstr(self) -> str | None:
        """
        Return the frequency object as a string if it's set, otherwise None.

        Examples
        --------
        For DatetimeIndex:

        >>> idx = pd.DatetimeIndex(["1/1/2020 10:00:00+00:00"], freq="D")
        >>> idx.freqstr
        'D'

        The frequency can be inferred if there are more than 2 points:

        >>> idx = pd.DatetimeIndex(
        ...     ["2018-01-01", "2018-01-03", "2018-01-05"], freq="infer"
        ... )
        >>> idx.freqstr
        '2D'

        For PeriodIndex:

        >>> idx = pd.PeriodIndex(["2023-1", "2023-2", "2023-3"], freq="M")
        >>> idx.freqstr
        'M'
        """
        if self.freq is None:
            return None
        return self.freq.freqstr

    @property  # NB: override with cache_readonly in immutable subclasses
    def inferred_freq(self) -> str | None:
        """
        Tries to return a string representing a frequency generated by infer_freq.

        Returns None if it can't autodetect the frequency.

        Examples
        --------
        For DatetimeIndex:

        >>> idx = pd.DatetimeIndex(["2018-01-01", "2018-01-03", "2018-01-05"])
        >>> idx.inferred_freq
        '2D'

        For TimedeltaIndex:

        >>> tdelta_idx = pd.to_timedelta(["0 days", "10 days", "20 days"])
        >>> tdelta_idx
        TimedeltaIndex(['0 days', '10 days', '20 days'],
                       dtype='timedelta64[ns]', freq=None)
        >>> tdelta_idx.inferred_freq
        '10D'
        """
        if self.ndim != 1:
            return None
        try:
            return frequencies.infer_freq(self)
        except ValueError:
            return None

    @property  # NB: override with cache_readonly in immutable subclasses
    def _resolution_obj(self) -> Resolution | None:
        freqstr = self.freqstr
        if freqstr is None:
            return None
        try:
            return Resolution.get_reso_from_freqstr(freqstr)
        except KeyError:
            return None

    @property  # NB: override with cache_readonly in immutable subclasses
    def resolution(self) -> str:
        """
        Returns day, hour, minute, second, millisecond or microsecond
        """
        # error: Item "None" of "Optional[Any]" has no attribute "attrname"
        return self._resolution_obj.attrname  # type: ignore[union-attr]

    # monotonicity/uniqueness properties are called via frequencies.infer_freq,
    #  see GH#23789

    @property
    def _is_monotonic_increasing(self) -> bool:
        return algos.is_monotonic(self.asi8, timelike=True)[0]

    @property
    def _is_monotonic_decreasing(self) -> bool:
        return algos.is_monotonic(self.asi8, timelike=True)[1]

    @property
    def _is_unique(self) -> bool:
        return len(unique1d(self.asi8.ravel("K"))) == self.size

    # ------------------------------------------------------------------
    # Arithmetic Methods

    def _cmp_method(self, other, op):
        if self.ndim > 1 and getattr(other, "shape", None) == self.shape:
            # TODO: handle 2D-like listlikes
            return op(self.ravel(), other.ravel()).reshape(self.shape)

        try:
            other = self._validate_comparison_value(other)
        except InvalidComparison:
            return invalid_comparison(self, other, op)

        dtype = getattr(other, "dtype", None)
        if is_object_dtype(dtype):
            # We have to use comp_method_OBJECT_ARRAY instead of numpy
            #  comparison otherwise it would raise when comparing to None
            result = ops.comp_method_OBJECT_ARRAY(
                op, np.asarray(self.astype(object)), other
            )
            return result
        if other is NaT:
            if op is operator.ne:
                result = np.ones(self.shape, dtype=bool)
            else:
                result = np.zeros(self.shape, dtype=bool)
            return result

        if not isinstance(self.dtype, PeriodDtype):
            self = cast(TimelikeOps, self)
            if self._creso != other._creso:
                if not isinstance(other, type(self)):
                    # i.e. Timedelta/Timestamp, cast to ndarray and let
                    #  compare_mismatched_resolutions handle broadcasting
                    try:
                        # GH#52080 see if we can losslessly cast to shared unit
                        other = other.as_unit(self.unit, round_ok=False)
                    except ValueError:
                        other_arr = np.array(other.asm8)
                        return compare_mismatched_resolutions(
                            self._ndarray, other_arr, op
                        )
                else:
                    other_arr = other._ndarray
                    return compare_mismatched_resolutions(self._ndarray, other_arr, op)

        other_vals = self._unbox(other)
        # GH#37462 comparison on i8 values is almost 2x faster than M8/m8
        result = op(self._ndarray.view("i8"), other_vals.view("i8"))

        o_mask = isna(other)
        mask = self._isnan | o_mask
        if mask.any():
            nat_result = op is operator.ne
            np.putmask(result, mask, nat_result)

        return result

    # pow is invalid for all three subclasses; TimedeltaArray will override
    #  the multiplication and division ops
    __pow__ = _make_unpacked_invalid_op("__pow__")
    __rpow__ = _make_unpacked_invalid_op("__rpow__")
    __mul__ = _make_unpacked_invalid_op("__mul__")
    __rmul__ = _make_unpacked_invalid_op("__rmul__")
    __truediv__ = _make_unpacked_invalid_op("__truediv__")
    __rtruediv__ = _make_unpacked_invalid_op("__rtruediv__")
    __floordiv__ = _make_unpacked_invalid_op("__floordiv__")
    __rfloordiv__ = _make_unpacked_invalid_op("__rfloordiv__")
    __mod__ = _make_unpacked_invalid_op("__mod__")
    __rmod__ = _make_unpacked_invalid_op("__rmod__")
    __divmod__ = _make_unpacked_invalid_op("__divmod__")
    __rdivmod__ = _make_unpacked_invalid_op("__rdivmod__")

    @final
    def _get_i8_values_and_mask(
        self, other
    ) -> tuple[int | npt.NDArray[np.int64], None | npt.NDArray[np.bool_]]:
        """
        Get the int64 values and b_mask to pass to add_overflowsafe.
        """
        if isinstance(other, Period):
            i8values = other.ordinal
            mask = None
        elif isinstance(other, (Timestamp, Timedelta)):
            i8values = other._value
            mask = None
        else:
            # PeriodArray, DatetimeArray, TimedeltaArray
            mask = other._isnan
            i8values = other.asi8
        return i8values, mask

    @final
    def _get_arithmetic_result_freq(self, other) -> BaseOffset | None:
        """
        Check if we can preserve self.freq in addition or subtraction.
        """
        # Adding or subtracting a Timedelta/Timestamp scalar is freq-preserving
        #  whenever self.freq is a Tick
        if isinstance(self.dtype, PeriodDtype):
            return self.freq
        elif not lib.is_scalar(other):
            return None
        elif isinstance(self.freq, Tick):
            # In these cases
            return self.freq
        return None

    @final
    def _add_datetimelike_scalar(self, other) -> DatetimeArray:
        if not lib.is_np_dtype(self.dtype, "m"):
            raise TypeError(
                f"cannot add {type(self).__name__} and {type(other).__name__}"
            )

        self = cast("TimedeltaArray", self)

        from pandas.core.arrays import DatetimeArray
        from pandas.core.arrays.datetimes import tz_to_dtype

        assert other is not NaT
        if isna(other):
            # i.e. np.datetime64("NaT")
            # In this case we specifically interpret NaT as a datetime, not
            # the timedelta interpretation we would get by returning self + NaT
            result = self._ndarray + NaT.to_datetime64().astype(f"M8[{self.unit}]")
            # Preserve our resolution
            return DatetimeArray._simple_new(result, dtype=result.dtype)

        other = Timestamp(other)
        self, other = self._ensure_matching_resos(other)
        self = cast("TimedeltaArray", self)

        other_i8, o_mask = self._get_i8_values_and_mask(other)
        result = add_overflowsafe(self.asi8, np.asarray(other_i8, dtype="i8"))
        res_values = result.view(f"M8[{self.unit}]")

        dtype = tz_to_dtype(tz=other.tz, unit=self.unit)
        res_values = result.view(f"M8[{self.unit}]")
        new_freq = self._get_arithmetic_result_freq(other)
        return DatetimeArray._simple_new(res_values, dtype=dtype, freq=new_freq)

    @final
    def _add_datetime_arraylike(self, other: DatetimeArray) -> DatetimeArray:
        if not lib.is_np_dtype(self.dtype, "m"):
            raise TypeError(
                f"cannot add {type(self).__name__} and {type(other).__name__}"
            )

        # defer to DatetimeArray.__add__
        return other + self

    @final
    def _sub_datetimelike_scalar(
        self, other: datetime | np.datetime64
    ) -> TimedeltaArray:
        if self.dtype.kind != "M":
            raise TypeError(f"cannot subtract a datelike from a {type(self).__name__}")

        self = cast("DatetimeArray", self)
        # subtract a datetime from myself, yielding a ndarray[timedelta64[ns]]

        if isna(other):
            # i.e. np.datetime64("NaT")
            return self - NaT

        ts = Timestamp(other)

        self, ts = self._ensure_matching_resos(ts)
        return self._sub_datetimelike(ts)

    @final
    def _sub_datetime_arraylike(self, other: DatetimeArray) -> TimedeltaArray:
        if self.dtype.kind != "M":
            raise TypeError(f"cannot subtract a datelike from a {type(self).__name__}")

        if len(self) != len(other):
            raise ValueError("cannot add indices of unequal length")

        self = cast("DatetimeArray", self)

        self, other = self._ensure_matching_resos(other)
        return self._sub_datetimelike(other)

    @final
    def _sub_datetimelike(self, other: Timestamp | DatetimeArray) -> TimedeltaArray:
        self = cast("DatetimeArray", self)

        from pandas.core.arrays import TimedeltaArray

        try:
            self._assert_tzawareness_compat(other)
        except TypeError as err:
            new_message = str(err).replace("compare", "subtract")
            raise type(err)(new_message) from err

        other_i8, o_mask = self._get_i8_values_and_mask(other)
        res_values = add_overflowsafe(self.asi8, np.asarray(-other_i8, dtype="i8"))
        res_m8 = res_values.view(f"timedelta64[{self.unit}]")

        new_freq = self._get_arithmetic_result_freq(other)
        new_freq = cast("Tick | None", new_freq)
        return TimedeltaArray._simple_new(res_m8, dtype=res_m8.dtype, freq=new_freq)

    @final
    def _add_period(self, other: Period) -> PeriodArray:
        if not lib.is_np_dtype(self.dtype, "m"):
            raise TypeError(f"cannot add Period to a {type(self).__name__}")

        # We will wrap in a PeriodArray and defer to the reversed operation
        from pandas.core.arrays.period import PeriodArray

        i8vals = np.broadcast_to(other.ordinal, self.shape)
        dtype = PeriodDtype(other.freq)
        parr = PeriodArray(i8vals, dtype=dtype)
        return parr + self

    def _add_offset(self, offset):
        raise AbstractMethodError(self)

    def _add_timedeltalike_scalar(self, other):
        """
        Add a delta of a timedeltalike

        Returns
        -------
        Same type as self
        """
        if isna(other):
            # i.e np.timedelta64("NaT")
            new_values = np.empty(self.shape, dtype="i8").view(self._ndarray.dtype)
            new_values.fill(iNaT)
            return type(self)._simple_new(new_values, dtype=self.dtype)

        # PeriodArray overrides, so we only get here with DTA/TDA
        self = cast("DatetimeArray | TimedeltaArray", self)
        other = Timedelta(other)
        self, other = self._ensure_matching_resos(other)
        return self._add_timedeltalike(other)

    def _add_timedelta_arraylike(self, other: TimedeltaArray):
        """
        Add a delta of a TimedeltaIndex

        Returns
        -------
        Same type as self
        """
        # overridden by PeriodArray

        if len(self) != len(other):
            raise ValueError("cannot add indices of unequal length")

        self = cast("DatetimeArray | TimedeltaArray", self)

        self, other = self._ensure_matching_resos(other)
        return self._add_timedeltalike(other)

    @final
    def _add_timedeltalike(self, other: Timedelta | TimedeltaArray):
        self = cast("DatetimeArray | TimedeltaArray", self)

        other_i8, o_mask = self._get_i8_values_and_mask(other)
        new_values = add_overflowsafe(self.asi8, np.asarray(other_i8, dtype="i8"))
        res_values = new_values.view(self._ndarray.dtype)

        new_freq = self._get_arithmetic_result_freq(other)

        # error: Argument "dtype" to "_simple_new" of "DatetimeArray" has
        # incompatible type "Union[dtype[datetime64], DatetimeTZDtype,
        # dtype[timedelta64]]"; expected "Union[dtype[datetime64], DatetimeTZDtype]"
        return type(self)._simple_new(
            res_values,
            dtype=self.dtype,  # type: ignore[arg-type]
            freq=new_freq,  # type: ignore[arg-type]
        )

    @final
    def _add_nat(self):
        """
        Add pd.NaT to self
        """
        if isinstance(self.dtype, PeriodDtype):
            raise TypeError(
                f"Cannot add {type(self).__name__} and {type(NaT).__name__}"
            )
        self = cast("TimedeltaArray | DatetimeArray", self)

        # GH#19124 pd.NaT is treated like a timedelta for both timedelta
        # and datetime dtypes
        result = np.empty(self.shape, dtype=np.int64)
        result.fill(iNaT)
        result = result.view(self._ndarray.dtype)  # preserve reso
        # error: Argument "dtype" to "_simple_new" of "DatetimeArray" has
        # incompatible type "Union[dtype[timedelta64], dtype[datetime64],
        # DatetimeTZDtype]"; expected "Union[dtype[datetime64], DatetimeTZDtype]"
        return type(self)._simple_new(
            result,  # type: ignore[arg-type]
            dtype=self.dtype,  # type: ignore[arg-type]
            freq=None,
        )

    @final
    def _sub_nat(self):
        """
        Subtract pd.NaT from self
        """
        # GH#19124 Timedelta - datetime is not in general well-defined.
        # We make an exception for pd.NaT, which in this case quacks
        # like a timedelta.
        # For datetime64 dtypes by convention we treat NaT as a datetime, so
        # this subtraction returns a timedelta64 dtype.
        # For period dtype, timedelta64 is a close-enough return dtype.
        result = np.empty(self.shape, dtype=np.int64)
        result.fill(iNaT)
        if self.dtype.kind in "mM":
            # We can retain unit in dtype
            self = cast("DatetimeArray| TimedeltaArray", self)
            return result.view(f"timedelta64[{self.unit}]")
        else:
            return result.view("timedelta64[ns]")

    @final
    def _sub_periodlike(self, other: Period | PeriodArray) -> npt.NDArray[np.object_]:
        # If the operation is well-defined, we return an object-dtype ndarray
        # of DateOffsets.  Null entries are filled with pd.NaT
        if not isinstance(self.dtype, PeriodDtype):
            raise TypeError(
                f"cannot subtract {type(other).__name__} from {type(self).__name__}"
            )

        self = cast("PeriodArray", self)
        self._check_compatible_with(other)

        other_i8, o_mask = self._get_i8_values_and_mask(other)
        new_i8_data = add_overflowsafe(self.asi8, np.asarray(-other_i8, dtype="i8"))
        new_data = np.array([self.freq.base * x for x in new_i8_data])

        if o_mask is None:
            # i.e. Period scalar
            mask = self._isnan
        else:
            # i.e. PeriodArray
            mask = self._isnan | o_mask
        new_data[mask] = NaT
        return new_data

    @final
    def _addsub_object_array(self, other: npt.NDArray[np.object_], op):
        """
        Add or subtract array-like of DateOffset objects

        Parameters
        ----------
        other : np.ndarray[object]
        op : {operator.add, operator.sub}

        Returns
        -------
        np.ndarray[object]
            Except in fastpath case with length 1 where we operate on the
            contained scalar.
        """
        assert op in [operator.add, operator.sub]
        if len(other) == 1 and self.ndim == 1:
            # Note: without this special case, we could annotate return type
            #  as ndarray[object]
            # If both 1D then broadcasting is unambiguous
            return op(self, other[0])

        warnings.warn(
            "Adding/subtracting object-dtype array to "
            f"{type(self).__name__} not vectorized.",
            PerformanceWarning,
            stacklevel=find_stack_level(),
        )

        # Caller is responsible for broadcasting if necessary
        assert self.shape == other.shape, (self.shape, other.shape)

        res_values = op(self.astype("O"), np.asarray(other))
        return res_values

    def _accumulate(self, name: str, *, skipna: bool = True, **kwargs) -> Self:
        if name not in {"cummin", "cummax"}:
            raise TypeError(f"Accumulation {name} not supported for {type(self)}")

        op = getattr(datetimelike_accumulations, name)
        result = op(self.copy(), skipna=skipna, **kwargs)

        return type(self)._simple_new(result, dtype=self.dtype)

    @unpack_zerodim_and_defer("__add__")
    def __add__(self, other):
        other_dtype = getattr(other, "dtype", None)
        other = ensure_wrapped_if_datetimelike(other)

        # scalar others
        if other is NaT:
            result = self._add_nat()
        elif isinstance(other, (Tick, timedelta, np.timedelta64)):
            result = self._add_timedeltalike_scalar(other)
        elif isinstance(other, BaseOffset):
            # specifically _not_ a Tick
            result = self._add_offset(other)
        elif isinstance(other, (datetime, np.datetime64)):
            result = self._add_datetimelike_scalar(other)
        elif isinstance(other, Period) and lib.is_np_dtype(self.dtype, "m"):
            result = self._add_period(other)
        elif lib.is_integer(other):
            # This check must come after the check for np.timedelta64
            # as is_integer returns True for these
            if not isinstance(self.dtype, PeriodDtype):
                raise integer_op_not_supported(self)
            obj = cast("PeriodArray", self)
            result = obj._addsub_int_array_or_scalar(other * obj.dtype._n, operator.add)

        # array-like others
        elif lib.is_np_dtype(other_dtype, "m"):
            # TimedeltaIndex, ndarray[timedelta64]
            result = self._add_timedelta_arraylike(other)
        elif is_object_dtype(other_dtype):
            # e.g. Array/Index of DateOffset objects
            result = self._addsub_object_array(other, operator.add)
        elif lib.is_np_dtype(other_dtype, "M") or isinstance(
            other_dtype, DatetimeTZDtype
        ):
            # DatetimeIndex, ndarray[datetime64]
            return self._add_datetime_arraylike(other)
        elif is_integer_dtype(other_dtype):
            if not isinstance(self.dtype, PeriodDtype):
                raise integer_op_not_supported(self)
            obj = cast("PeriodArray", self)
            result = obj._addsub_int_array_or_scalar(other * obj.dtype._n, operator.add)
        else:
            # Includes Categorical, other ExtensionArrays
            # For PeriodDtype, if self is a TimedeltaArray and other is a
            #  PeriodArray with  a timedelta-like (i.e. Tick) freq, this
            #  operation is valid.  Defer to the PeriodArray implementation.
            #  In remaining cases, this will end up raising TypeError.
            return NotImplemented

        if isinstance(result, np.ndarray) and lib.is_np_dtype(result.dtype, "m"):
            from pandas.core.arrays import TimedeltaArray

            return TimedeltaArray._from_sequence(result)
        return result

    def __radd__(self, other):
        # alias for __add__
        return self.__add__(other)

    @unpack_zerodim_and_defer("__sub__")
    def __sub__(self, other):
        other_dtype = getattr(other, "dtype", None)
        other = ensure_wrapped_if_datetimelike(other)

        # scalar others
        if other is NaT:
            result = self._sub_nat()
        elif isinstance(other, (Tick, timedelta, np.timedelta64)):
            result = self._add_timedeltalike_scalar(-other)
        elif isinstance(other, BaseOffset):
            # specifically _not_ a Tick
            result = self._add_offset(-other)
        elif isinstance(other, (datetime, np.datetime64)):
            result = self._sub_datetimelike_scalar(other)
        elif lib.is_integer(other):
            # This check must come after the check for np.timedelta64
            # as is_integer returns True for these
            if not isinstance(self.dtype, PeriodDtype):
                raise integer_op_not_supported(self)
            obj = cast("PeriodArray", self)
            result = obj._addsub_int_array_or_scalar(other * obj.dtype._n, operator.sub)

        elif isinstance(other, Period):
            result = self._sub_periodlike(other)

        # array-like others
        elif lib.is_np_dtype(other_dtype, "m"):
            # TimedeltaIndex, ndarray[timedelta64]
            result = self._add_timedelta_arraylike(-other)
        elif is_object_dtype(other_dtype):
            # e.g. Array/Index of DateOffset objects
            result = self._addsub_object_array(other, operator.sub)
        elif lib.is_np_dtype(other_dtype, "M") or isinstance(
            other_dtype, DatetimeTZDtype
        ):
            # DatetimeIndex, ndarray[datetime64]
            result = self._sub_datetime_arraylike(other)
        elif isinstance(other_dtype, PeriodDtype):
            # PeriodIndex
            result = self._sub_periodlike(other)
        elif is_integer_dtype(other_dtype):
            if not isinstance(self.dtype, PeriodDtype):
                raise integer_op_not_supported(self)
            obj = cast("PeriodArray", self)
            result = obj._addsub_int_array_or_scalar(other * obj.dtype._n, operator.sub)
        else:
            # Includes ExtensionArrays, float_dtype
            return NotImplemented

        if isinstance(result, np.ndarray) and lib.is_np_dtype(result.dtype, "m"):
            from pandas.core.arrays import TimedeltaArray

            return TimedeltaArray._from_sequence(result)
        return result

    def __rsub__(self, other):
        other_dtype = getattr(other, "dtype", None)
        other_is_dt64 = lib.is_np_dtype(other_dtype, "M") or isinstance(
            other_dtype, DatetimeTZDtype
        )

        if other_is_dt64 and lib.is_np_dtype(self.dtype, "m"):
            # ndarray[datetime64] cannot be subtracted from self, so
            # we need to wrap in DatetimeArray/Index and flip the operation
            if lib.is_scalar(other):
                # i.e. np.datetime64 object
                return Timestamp(other) - self
            if not isinstance(other, DatetimeLikeArrayMixin):
                # Avoid down-casting DatetimeIndex
                from pandas.core.arrays import DatetimeArray

                other = DatetimeArray._from_sequence(other)
            return other - self
        elif self.dtype.kind == "M" and hasattr(other, "dtype") and not other_is_dt64:
            # GH#19959 datetime - datetime is well-defined as timedelta,
            # but any other type - datetime is not well-defined.
            raise TypeError(
                f"cannot subtract {type(self).__name__} from {type(other).__name__}"
            )
        elif isinstance(self.dtype, PeriodDtype) and lib.is_np_dtype(other_dtype, "m"):
            # TODO: Can we simplify/generalize these cases at all?
            raise TypeError(f"cannot subtract {type(self).__name__} from {other.dtype}")
        elif lib.is_np_dtype(self.dtype, "m"):
            self = cast("TimedeltaArray", self)
            return (-self) + other

        # We get here with e.g. datetime objects
        return -(self - other)

    def __iadd__(self, other) -> Self:
        result = self + other
        self[:] = result[:]

        if not isinstance(self.dtype, PeriodDtype):
            # restore freq, which is invalidated by setitem
            self._freq = result.freq
        return self

    def __isub__(self, other) -> Self:
        result = self - other
        self[:] = result[:]

        if not isinstance(self.dtype, PeriodDtype):
            # restore freq, which is invalidated by setitem
            self._freq = result.freq
        return self

    # --------------------------------------------------------------
    # Reductions

    @_period_dispatch
    def _quantile(
        self,
        qs: npt.NDArray[np.float64],
        interpolation: str,
    ) -> Self:
        return super()._quantile(qs=qs, interpolation=interpolation)

    @_period_dispatch
    def min(self, *, axis: AxisInt | None = None, skipna: bool = True, **kwargs):
        """
        Return the minimum value of the Array or minimum along
        an axis.

        See Also
        --------
        numpy.ndarray.min
        Index.min : Return the minimum value in an Index.
        Series.min : Return the minimum value in a Series.
        """
        nv.validate_min((), kwargs)
        nv.validate_minmax_axis(axis, self.ndim)

        result = nanops.nanmin(self._ndarray, axis=axis, skipna=skipna)
        return self._wrap_reduction_result(axis, result)

    @_period_dispatch
    def max(self, *, axis: AxisInt | None = None, skipna: bool = True, **kwargs):
        """
        Return the maximum value of the Array or maximum along
        an axis.

        See Also
        --------
        numpy.ndarray.max
        Index.max : Return the maximum value in an Index.
        Series.max : Return the maximum value in a Series.
        """
        nv.validate_max((), kwargs)
        nv.validate_minmax_axis(axis, self.ndim)

        result = nanops.nanmax(self._ndarray, axis=axis, skipna=skipna)
        return self._wrap_reduction_result(axis, result)

    def mean(self, *, skipna: bool = True, axis: AxisInt | None = 0):
        """
        Return the mean value of the Array.

        Parameters
        ----------
        skipna : bool, default True
            Whether to ignore any NaT elements.
        axis : int, optional, default 0

        Returns
        -------
        scalar
            Timestamp or Timedelta.

        See Also
        --------
        numpy.ndarray.mean : Returns the average of array elements along a given axis.
        Series.mean : Return the mean value in a Series.

        Notes
        -----
        mean is only defined for Datetime and Timedelta dtypes, not for Period.

        Examples
        --------
        For :class:`pandas.DatetimeIndex`:

        >>> idx = pd.date_range("2001-01-01 00:00", periods=3)
        >>> idx
        DatetimeIndex(['2001-01-01', '2001-01-02', '2001-01-03'],
                      dtype='datetime64[ns]', freq='D')
        >>> idx.mean()
        Timestamp('2001-01-02 00:00:00')

        For :class:`pandas.TimedeltaIndex`:

        >>> tdelta_idx = pd.to_timedelta([1, 2, 3], unit="D")
        >>> tdelta_idx
        TimedeltaIndex(['1 days', '2 days', '3 days'],
                        dtype='timedelta64[ns]', freq=None)
        >>> tdelta_idx.mean()
        Timedelta('2 days 00:00:00')
        """
        if isinstance(self.dtype, PeriodDtype):
            # See discussion in GH#24757
            raise TypeError(
                f"mean is not implemented for {type(self).__name__} since the "
                "meaning is ambiguous.  An alternative is "
                "obj.to_timestamp(how='start').mean()"
            )

        result = nanops.nanmean(
            self._ndarray, axis=axis, skipna=skipna, mask=self.isna()
        )
        return self._wrap_reduction_result(axis, result)

    @_period_dispatch
    def median(self, *, axis: AxisInt | None = None, skipna: bool = True, **kwargs):
        nv.validate_median((), kwargs)

        if axis is not None and abs(axis) >= self.ndim:
            raise ValueError("abs(axis) must be less than ndim")

        result = nanops.nanmedian(self._ndarray, axis=axis, skipna=skipna)
        return self._wrap_reduction_result(axis, result)

    def _mode(self, dropna: bool = True):
        mask = None
        if dropna:
            mask = self.isna()

        i8modes = algorithms.mode(self.view("i8"), mask=mask)
        npmodes = i8modes.view(self._ndarray.dtype)
        npmodes = cast(np.ndarray, npmodes)
        return self._from_backing_data(npmodes)

    # ------------------------------------------------------------------
    # GroupBy Methods

    def _groupby_op(
        self,
        *,
        how: str,
        has_dropped_na: bool,
        min_count: int,
        ngroups: int,
        ids: npt.NDArray[np.intp],
        **kwargs,
    ):
        dtype = self.dtype
        if dtype.kind == "M":
            # Adding/multiplying datetimes is not valid
            if how in ["sum", "prod", "cumsum", "cumprod", "var", "skew"]:
                raise TypeError(f"datetime64 type does not support {how} operations")
            if how in ["any", "all"]:
                # GH#34479
                warnings.warn(
                    f"'{how}' with datetime64 dtypes is deprecated and will raise in a "
                    f"future version. Use (obj != pd.Timestamp(0)).{how}() instead.",
                    FutureWarning,
                    stacklevel=find_stack_level(),
                )

        elif isinstance(dtype, PeriodDtype):
            # Adding/multiplying Periods is not valid
            if how in ["sum", "prod", "cumsum", "cumprod", "var", "skew"]:
                raise TypeError(f"Period type does not support {how} operations")
            if how in ["any", "all"]:
                # GH#34479
                warnings.warn(
                    f"'{how}' with PeriodDtype is deprecated and will raise in a "
                    f"future version. Use (obj != pd.Period(0, freq)).{how}() instead.",
                    FutureWarning,
                    stacklevel=find_stack_level(),
                )
        else:
            # timedeltas we can add but not multiply
            if how in ["prod", "cumprod", "skew", "var"]:
                raise TypeError(f"timedelta64 type does not support {how} operations")

        # All of the functions implemented here are ordinal, so we can
        #  operate on the tz-naive equivalents
        npvalues = self._ndarray.view("M8[ns]")

        from pandas.core.groupby.ops import WrappedCythonOp

        kind = WrappedCythonOp.get_kind_from_how(how)
        op = WrappedCythonOp(how=how, kind=kind, has_dropped_na=has_dropped_na)

        res_values = op._cython_op_ndim_compat(
            npvalues,
            min_count=min_count,
            ngroups=ngroups,
            comp_ids=ids,
            mask=None,
            **kwargs,
        )

        if op.how in op.cast_blocklist:
            # i.e. how in ["rank"], since other cast_blocklist methods don't go
            #  through cython_operation
            return res_values

        # We did a view to M8[ns] above, now we go the other direction
        assert res_values.dtype == "M8[ns]"
        if how in ["std", "sem"]:
            from pandas.core.arrays import TimedeltaArray

            if isinstance(self.dtype, PeriodDtype):
                raise TypeError("'std' and 'sem' are not valid for PeriodDtype")
            self = cast("DatetimeArray | TimedeltaArray", self)
            new_dtype = f"m8[{self.unit}]"
            res_values = res_values.view(new_dtype)
            return TimedeltaArray._simple_new(res_values, dtype=res_values.dtype)

        res_values = res_values.view(self._ndarray.dtype)
        return self._from_backing_data(res_values)


class DatelikeOps(DatetimeLikeArrayMixin):
    """
    Common ops for DatetimeIndex/PeriodIndex, but not TimedeltaIndex.
    """

    @Substitution(
        URL="https://docs.python.org/3/library/datetime.html"
        "#strftime-and-strptime-behavior"
    )
    def strftime(self, date_format: str) -> npt.NDArray[np.object_]:
        """
        Convert to Index using specified date_format.

        Return an Index of formatted strings specified by date_format, which
        supports the same string format as the python standard library. Details
        of the string format can be found in `python string format
        doc <%(URL)s>`__.

        Formats supported by the C `strftime` API but not by the python string format
        doc (such as `"%%R"`, `"%%r"`) are not officially supported and should be
        preferably replaced with their supported equivalents (such as `"%%H:%%M"`,
        `"%%I:%%M:%%S %%p"`).

        Note that `PeriodIndex` support additional directives, detailed in
        `Period.strftime`.

        Parameters
        ----------
        date_format : str
            Date format string (e.g. "%%Y-%%m-%%d").

        Returns
        -------
        ndarray[object]
            NumPy ndarray of formatted strings.

        See Also
        --------
        to_datetime : Convert the given argument to datetime.
        DatetimeIndex.normalize : Return DatetimeIndex with times to midnight.
        DatetimeIndex.round : Round the DatetimeIndex to the specified freq.
        DatetimeIndex.floor : Floor the DatetimeIndex to the specified freq.
        Timestamp.strftime : Format a single Timestamp.
        Period.strftime : Format a single Period.

        Examples
        --------
        >>> rng = pd.date_range(pd.Timestamp("2018-03-10 09:00"), periods=3, freq="s")
        >>> rng.strftime("%%B %%d, %%Y, %%r")
        Index(['March 10, 2018, 09:00:00 AM', 'March 10, 2018, 09:00:01 AM',
               'March 10, 2018, 09:00:02 AM'],
              dtype='object')
        """
        result = self._format_native_types(date_format=date_format, na_rep=np.nan)
        return result.astype(object, copy=False)


_round_doc = """
    Perform {op} operation on the data to the specified `freq`.

    Parameters
    ----------
    freq : str or Offset
        The frequency level to {op} the index to. Must be a fixed
        frequency like 'S' (second) not 'ME' (month end). See
        :ref:`frequency aliases <timeseries.offset_aliases>` for
        a list of possible `freq` values.
    ambiguous : 'infer', bool-ndarray, 'NaT', default 'raise'
        Only relevant for DatetimeIndex:

        - 'infer' will attempt to infer fall dst-transition hours based on
          order
        - bool-ndarray where True signifies a DST time, False designates
          a non-DST time (note that this flag is only applicable for
          ambiguous times)
        - 'NaT' will return NaT where there are ambiguous times
        - 'raise' will raise an AmbiguousTimeError if there are ambiguous
          times.

    nonexistent : 'shift_forward', 'shift_backward', 'NaT', timedelta, default 'raise'
        A nonexistent time does not exist in a particular timezone
        where clocks moved forward due to DST.

        - 'shift_forward' will shift the nonexistent time forward to the
          closest existing time
        - 'shift_backward' will shift the nonexistent time backward to the
          closest existing time
        - 'NaT' will return NaT where there are nonexistent times
        - timedelta objects will shift nonexistent times by the timedelta
        - 'raise' will raise an NonExistentTimeError if there are
          nonexistent times.

    Returns
    -------
    DatetimeIndex, TimedeltaIndex, or Series
        Index of the same type for a DatetimeIndex or TimedeltaIndex,
        or a Series with the same index for a Series.

    Raises
    ------
    ValueError if the `freq` cannot be converted.

    Notes
    -----
    If the timestamps have a timezone, {op}ing will take place relative to the
    local ("wall") time and re-localized to the same timezone. When {op}ing
    near daylight savings time, use ``nonexistent`` and ``ambiguous`` to
    control the re-localization behavior.

    Examples
    --------
    **DatetimeIndex**

    >>> rng = pd.date_range('1/1/2018 11:59:00', periods=3, freq='min')
    >>> rng
    DatetimeIndex(['2018-01-01 11:59:00', '2018-01-01 12:00:00',
                   '2018-01-01 12:01:00'],
                  dtype='datetime64[ns]', freq='min')
    """

_round_example = """>>> rng.round('h')
    DatetimeIndex(['2018-01-01 12:00:00', '2018-01-01 12:00:00',
                   '2018-01-01 12:00:00'],
                  dtype='datetime64[ns]', freq=None)

    **Series**

    >>> pd.Series(rng).dt.round("h")
    0   2018-01-01 12:00:00
    1   2018-01-01 12:00:00
    2   2018-01-01 12:00:00
    dtype: datetime64[ns]

    When rounding near a daylight savings time transition, use ``ambiguous`` or
    ``nonexistent`` to control how the timestamp should be re-localized.

    >>> rng_tz = pd.DatetimeIndex(["2021-10-31 03:30:00"], tz="Europe/Amsterdam")

    >>> rng_tz.floor("2h", ambiguous=False)
    DatetimeIndex(['2021-10-31 02:00:00+01:00'],
                  dtype='datetime64[ns, Europe/Amsterdam]', freq=None)

    >>> rng_tz.floor("2h", ambiguous=True)
    DatetimeIndex(['2021-10-31 02:00:00+02:00'],
                  dtype='datetime64[ns, Europe/Amsterdam]', freq=None)
    """

_floor_example = """>>> rng.floor('h')
    DatetimeIndex(['2018-01-01 11:00:00', '2018-01-01 12:00:00',
                   '2018-01-01 12:00:00'],
                  dtype='datetime64[ns]', freq=None)

    **Series**

    >>> pd.Series(rng).dt.floor("h")
    0   2018-01-01 11:00:00
    1   2018-01-01 12:00:00
    2   2018-01-01 12:00:00
    dtype: datetime64[ns]

    When rounding near a daylight savings time transition, use ``ambiguous`` or
    ``nonexistent`` to control how the timestamp should be re-localized.

    >>> rng_tz = pd.DatetimeIndex(["2021-10-31 03:30:00"], tz="Europe/Amsterdam")

    >>> rng_tz.floor("2h", ambiguous=False)
    DatetimeIndex(['2021-10-31 02:00:00+01:00'],
                 dtype='datetime64[ns, Europe/Amsterdam]', freq=None)

    >>> rng_tz.floor("2h", ambiguous=True)
    DatetimeIndex(['2021-10-31 02:00:00+02:00'],
                  dtype='datetime64[ns, Europe/Amsterdam]', freq=None)
    """

_ceil_example = """>>> rng.ceil('h')
    DatetimeIndex(['2018-01-01 12:00:00', '2018-01-01 12:00:00',
                   '2018-01-01 13:00:00'],
                  dtype='datetime64[ns]', freq=None)

    **Series**

    >>> pd.Series(rng).dt.ceil("h")
    0   2018-01-01 12:00:00
    1   2018-01-01 12:00:00
    2   2018-01-01 13:00:00
    dtype: datetime64[ns]

    When rounding near a daylight savings time transition, use ``ambiguous`` or
    ``nonexistent`` to control how the timestamp should be re-localized.

    >>> rng_tz = pd.DatetimeIndex(["2021-10-31 01:30:00"], tz="Europe/Amsterdam")

    >>> rng_tz.ceil("h", ambiguous=False)
    DatetimeIndex(['2021-10-31 02:00:00+01:00'],
                  dtype='datetime64[ns, Europe/Amsterdam]', freq=None)

    >>> rng_tz.ceil("h", ambiguous=True)
    DatetimeIndex(['2021-10-31 02:00:00+02:00'],
                  dtype='datetime64[ns, Europe/Amsterdam]', freq=None)
    """


class TimelikeOps(DatetimeLikeArrayMixin):
    """
    Common ops for TimedeltaIndex/DatetimeIndex, but not PeriodIndex.
    """

    _default_dtype: np.dtype

    def __init__(
        self, values, dtype=None, freq=lib.no_default, copy: bool = False
    ) -> None:
        warnings.warn(
            # GH#55623
            f"{type(self).__name__}.__init__ is deprecated and will be "
            "removed in a future version. Use pd.array instead.",
            FutureWarning,
            stacklevel=find_stack_level(),
        )
        if dtype is not None:
            dtype = pandas_dtype(dtype)

        values = extract_array(values, extract_numpy=True)
        if isinstance(values, IntegerArray):
            values = values.to_numpy("int64", na_value=iNaT)

        inferred_freq = getattr(values, "_freq", None)
        explicit_none = freq is None
        freq = freq if freq is not lib.no_default else None

        if isinstance(values, type(self)):
            if explicit_none:
                # don't inherit from values
                pass
            elif freq is None:
                freq = values.freq
            elif freq and values.freq:
                freq = to_offset(freq)
                freq = _validate_inferred_freq(freq, values.freq)

            if dtype is not None and dtype != values.dtype:
                # TODO: we only have tests for this for DTA, not TDA (2022-07-01)
                raise TypeError(
                    f"dtype={dtype} does not match data dtype {values.dtype}"
                )

            dtype = values.dtype
            values = values._ndarray

        elif dtype is None:
            if isinstance(values, np.ndarray) and values.dtype.kind in "Mm":
                dtype = values.dtype
            else:
                dtype = self._default_dtype
                if isinstance(values, np.ndarray) and values.dtype == "i8":
                    values = values.view(dtype)

        if not isinstance(values, np.ndarray):
            raise ValueError(
                f"Unexpected type '{type(values).__name__}'. 'values' must be a "
                f"{type(self).__name__}, ndarray, or Series or Index "
                "containing one of those."
            )
        if values.ndim not in [1, 2]:
            raise ValueError("Only 1-dimensional input arrays are supported.")

        if values.dtype == "i8":
            # for compat with datetime/timedelta/period shared methods,
            #  we can sometimes get here with int64 values.  These represent
            #  nanosecond UTC (or tz-naive) unix timestamps
            if dtype is None:
                dtype = self._default_dtype
                values = values.view(self._default_dtype)
            elif lib.is_np_dtype(dtype, "mM"):
                values = values.view(dtype)
            elif isinstance(dtype, DatetimeTZDtype):
                kind = self._default_dtype.kind
                new_dtype = f"{kind}8[{dtype.unit}]"
                values = values.view(new_dtype)

        dtype = self._validate_dtype(values, dtype)

        if freq == "infer":
            raise ValueError(
                f"Frequency inference not allowed in {type(self).__name__}.__init__. "
                "Use 'pd.array()' instead."
            )

        if copy:
            values = values.copy()
        if freq:
            freq = to_offset(freq)
            if values.dtype.kind == "m" and not isinstance(freq, Tick):
                raise TypeError("TimedeltaArray/Index freq must be a Tick")

        NDArrayBacked.__init__(self, values=values, dtype=dtype)
        self._freq = freq

        if inferred_freq is None and freq is not None:
            type(self)._validate_frequency(self, freq)

    @classmethod
    def _validate_dtype(cls, values, dtype):
        raise AbstractMethodError(cls)

    @property
    def freq(self):
        """
        Return the frequency object if it is set, otherwise None.
        """
        return self._freq

    @freq.setter
    def freq(self, value) -> None:
        if value is not None:
            value = to_offset(value)
            self._validate_frequency(self, value)
            if self.dtype.kind == "m" and not isinstance(value, Tick):
                raise TypeError("TimedeltaArray/Index freq must be a Tick")

            if self.ndim > 1:
                raise ValueError("Cannot set freq with ndim > 1")

        self._freq = value

    @final
    def _maybe_pin_freq(self, freq, validate_kwds: dict) -> None:
        """
        Constructor helper to pin the appropriate `freq` attribute.  Assumes
        that self._freq is currently set to any freq inferred in
        _from_sequence_not_strict.
        """
        if freq is None:
            # user explicitly passed None -> override any inferred_freq
            self._freq = None
        elif freq == "infer":
            # if self._freq is *not* None then we already inferred a freq
            #  and there is nothing left to do
            if self._freq is None:
                # Set _freq directly to bypass duplicative _validate_frequency
                # check.
                self._freq = to_offset(self.inferred_freq)
        elif freq is lib.no_default:
            # user did not specify anything, keep inferred freq if the original
            #  data had one, otherwise do nothing
            pass
        elif self._freq is None:
            # We cannot inherit a freq from the data, so we need to validate
            #  the user-passed freq
            freq = to_offset(freq)
            type(self)._validate_frequency(self, freq, **validate_kwds)
            self._freq = freq
        else:
            # Otherwise we just need to check that the user-passed freq
            #  doesn't conflict with the one we already have.
            freq = to_offset(freq)
            _validate_inferred_freq(freq, self._freq)

    @final
    @classmethod
    def _validate_frequency(cls, index, freq: BaseOffset, **kwargs) -> None:
        """
        Validate that a frequency is compatible with the values of a given
        Datetime Array/Index or Timedelta Array/Index

        Parameters
        ----------
        index : DatetimeIndex or TimedeltaIndex
            The index on which to determine if the given frequency is valid
        freq : DateOffset
            The frequency to validate
        """
        inferred = index.inferred_freq
        if index.size == 0 or inferred == freq.freqstr:
            return None

        try:
            on_freq = cls._generate_range(
                start=index[0],
                end=None,
                periods=len(index),
                freq=freq,
                unit=index.unit,
                **kwargs,
            )
            if not np.array_equal(index.asi8, on_freq.asi8):
                raise ValueError
        except ValueError as err:
            if "non-fixed" in str(err):
                # non-fixed frequencies are not meaningful for timedelta64;
                #  we retain that error message
                raise err
            # GH#11587 the main way this is reached is if the `np.array_equal`
            #  check above is False.  This can also be reached if index[0]
            #  is `NaT`, in which case the call to `cls._generate_range` will
            #  raise a ValueError, which we re-raise with a more targeted
            #  message.
            raise ValueError(
                f"Inferred frequency {inferred} from passed values "
                f"does not conform to passed frequency {freq.freqstr}"
            ) from err

    @classmethod
    def _generate_range(
        cls, start, end, periods: int | None, freq, *args, **kwargs
    ) -> Self:
        raise AbstractMethodError(cls)

    # --------------------------------------------------------------

    @cache_readonly
    def _creso(self) -> int:
        return get_unit_from_dtype(self._ndarray.dtype)

    @cache_readonly
    def unit(self) -> str:
        # e.g. "ns", "us", "ms"
        # error: Argument 1 to "dtype_to_unit" has incompatible type
        # "ExtensionDtype"; expected "Union[DatetimeTZDtype, dtype[Any]]"
        return dtype_to_unit(self.dtype)  # type: ignore[arg-type]

    def as_unit(self, unit: str, round_ok: bool = True) -> Self:
        if unit not in ["s", "ms", "us", "ns"]:
            raise ValueError("Supported units are 's', 'ms', 'us', 'ns'")

        dtype = np.dtype(f"{self.dtype.kind}8[{unit}]")
        new_values = astype_overflowsafe(self._ndarray, dtype, round_ok=round_ok)

        if isinstance(self.dtype, np.dtype):
            new_dtype = new_values.dtype
        else:
            tz = cast("DatetimeArray", self).tz
            new_dtype = DatetimeTZDtype(tz=tz, unit=unit)

        # error: Unexpected keyword argument "freq" for "_simple_new" of
        # "NDArrayBacked"  [call-arg]
        return type(self)._simple_new(
            new_values,
            dtype=new_dtype,
            freq=self.freq,  # type: ignore[call-arg]
        )

    # TODO: annotate other as DatetimeArray | TimedeltaArray | Timestamp | Timedelta
    #  with the return type matching input type.  TypeVar?
    def _ensure_matching_resos(self, other):
        if self._creso != other._creso:
            # Just as with Timestamp/Timedelta, we cast to the higher resolution
            if self._creso < other._creso:
                self = self.as_unit(other.unit)
            else:
                other = other.as_unit(self.unit)
        return self, other

    # --------------------------------------------------------------

    def __array_ufunc__(self, ufunc: np.ufunc, method: str, *inputs, **kwargs):
        if (
            ufunc in [np.isnan, np.isinf, np.isfinite]
            and len(inputs) == 1
            and inputs[0] is self
        ):
            # numpy 1.18 changed isinf and isnan to not raise on dt64/td64
            return getattr(ufunc, method)(self._ndarray, **kwargs)

        return super().__array_ufunc__(ufunc, method, *inputs, **kwargs)

    def _round(self, freq, mode, ambiguous, nonexistent):
        # round the local times
        if isinstance(self.dtype, DatetimeTZDtype):
            # operate on naive timestamps, then convert back to aware
            self = cast("DatetimeArray", self)
            naive = self.tz_localize(None)
            result = naive._round(freq, mode, ambiguous, nonexistent)
            return result.tz_localize(
                self.tz, ambiguous=ambiguous, nonexistent=nonexistent
            )

        values = self.view("i8")
        values = cast(np.ndarray, values)
        nanos = get_unit_for_round(freq, self._creso)
        if nanos == 0:
            # GH 52761
            return self.copy()
        result_i8 = round_nsint64(values, mode, nanos)
        result = self._maybe_mask_results(result_i8, fill_value=iNaT)
        result = result.view(self._ndarray.dtype)
        return self._simple_new(result, dtype=self.dtype)

    @Appender((_round_doc + _round_example).format(op="round"))
    def round(
        self,
        freq,
        ambiguous: TimeAmbiguous = "raise",
        nonexistent: TimeNonexistent = "raise",
    ) -> Self:
        return self._round(freq, RoundTo.NEAREST_HALF_EVEN, ambiguous, nonexistent)

    @Appender((_round_doc + _floor_example).format(op="floor"))
    def floor(
        self,
        freq,
        ambiguous: TimeAmbiguous = "raise",
        nonexistent: TimeNonexistent = "raise",
    ) -> Self:
        return self._round(freq, RoundTo.MINUS_INFTY, ambiguous, nonexistent)

    @Appender((_round_doc + _ceil_example).format(op="ceil"))
    def ceil(
        self,
        freq,
        ambiguous: TimeAmbiguous = "raise",
        nonexistent: TimeNonexistent = "raise",
    ) -> Self:
        return self._round(freq, RoundTo.PLUS_INFTY, ambiguous, nonexistent)

    # --------------------------------------------------------------
    # Reductions

    def any(self, *, axis: AxisInt | None = None, skipna: bool = True) -> bool:
        # GH#34479 the nanops call will issue a FutureWarning for non-td64 dtype
        return nanops.nanany(self._ndarray, axis=axis, skipna=skipna, mask=self.isna())

    def all(self, *, axis: AxisInt | None = None, skipna: bool = True) -> bool:
        # GH#34479 the nanops call will issue a FutureWarning for non-td64 dtype

        return nanops.nanall(self._ndarray, axis=axis, skipna=skipna, mask=self.isna())

    # --------------------------------------------------------------
    # Frequency Methods

    def _maybe_clear_freq(self) -> None:
        self._freq = None

    def _with_freq(self, freq) -> Self:
        """
        Helper to get a view on the same data, with a new freq.

        Parameters
        ----------
        freq : DateOffset, None, or "infer"

        Returns
        -------
        Same type as self
        """
        # GH#29843
        if freq is None:
            # Always valid
            pass
        elif len(self) == 0 and isinstance(freq, BaseOffset):
            # Always valid.  In the TimedeltaArray case, we require a Tick offset
            if self.dtype.kind == "m" and not isinstance(freq, Tick):
                raise TypeError("TimedeltaArray/Index freq must be a Tick")
        else:
            # As an internal method, we can ensure this assertion always holds
            assert freq == "infer"
            freq = to_offset(self.inferred_freq)

        arr = self.view()
        arr._freq = freq
        return arr

    # --------------------------------------------------------------
    # ExtensionArray Interface

    def _values_for_json(self) -> np.ndarray:
        # Small performance bump vs the base class which calls np.asarray(self)
        if isinstance(self.dtype, np.dtype):
            return self._ndarray
        return super()._values_for_json()

    def factorize(
        self,
        use_na_sentinel: bool = True,
        sort: bool = False,
    ):
        if self.freq is not None:
            # We must be unique, so can short-circuit (and retain freq)
            codes = np.arange(len(self), dtype=np.intp)
            uniques = self.copy()  # TODO: copy or view?
            if sort and self.freq.n < 0:
                codes = codes[::-1]
                uniques = uniques[::-1]
            return codes, uniques

        if sort:
            # algorithms.factorize only passes sort=True here when freq is
            #  not None, so this should not be reached.
            raise NotImplementedError(
                f"The 'sort' keyword in {type(self).__name__}.factorize is "
                "ignored unless arr.freq is not None. To factorize with sort, "
                "call pd.factorize(obj, sort=True) instead."
            )
        return super().factorize(use_na_sentinel=use_na_sentinel)

    @classmethod
    def _concat_same_type(
        cls,
        to_concat: Sequence[Self],
        axis: AxisInt = 0,
    ) -> Self:
        new_obj = super()._concat_same_type(to_concat, axis)

        obj = to_concat[0]

        if axis == 0:
            # GH 3232: If the concat result is evenly spaced, we can retain the
            # original frequency
            to_concat = [x for x in to_concat if len(x)]

            if obj.freq is not None and all(x.freq == obj.freq for x in to_concat):
                pairs = zip(to_concat[:-1], to_concat[1:])
                if all(pair[0][-1] + obj.freq == pair[1][0] for pair in pairs):
                    new_freq = obj.freq
                    new_obj._freq = new_freq
        return new_obj

    def copy(self, order: str = "C") -> Self:
        new_obj = super().copy(order=order)
        new_obj._freq = self.freq
        return new_obj

    def interpolate(
        self,
        *,
        method: InterpolateOptions,
        axis: int,
        index: Index,
        limit,
        limit_direction,
        limit_area,
        copy: bool,
        **kwargs,
    ) -> Self:
        """
        See NDFrame.interpolate.__doc__.
        """
        # NB: we return type(self) even if copy=False
        if method != "linear":
            raise NotImplementedError

        if not copy:
            out_data = self._ndarray
        else:
            out_data = self._ndarray.copy()

        missing.interpolate_2d_inplace(
            out_data,
            method=method,
            axis=axis,
            index=index,
            limit=limit,
            limit_direction=limit_direction,
            limit_area=limit_area,
            **kwargs,
        )
        if not copy:
            return self
        return type(self)._simple_new(out_data, dtype=self.dtype)

    # --------------------------------------------------------------
    # Unsorted

    @property
    def _is_dates_only(self) -> bool:
        """
        Check if we are round times at midnight (and no timezone), which will
        be given a more compact __repr__ than other cases. For TimedeltaArray
        we are checking for multiples of 24H.
        """
        if not lib.is_np_dtype(self.dtype):
            # i.e. we have a timezone
            return False

        values_int = self.asi8
        consider_values = values_int != iNaT
        reso = get_unit_from_dtype(self.dtype)
        ppd = periods_per_day(reso)

        # TODO: can we reuse is_date_array_normalized?  would need a skipna kwd
        #  (first attempt at this was less performant than this implementation)
        even_days = np.logical_and(consider_values, values_int % ppd != 0).sum() == 0
        return even_days


# -------------------------------------------------------------------
# Shared Constructor Helpers


def ensure_arraylike_for_datetimelike(
    data, copy: bool, cls_name: str
) -> tuple[ArrayLike, bool]:
    if not hasattr(data, "dtype"):
        # e.g. list, tuple
        if not isinstance(data, (list, tuple)) and np.ndim(data) == 0:
            # i.e. generator
            data = list(data)

        data = construct_1d_object_array_from_listlike(data)
        copy = False
    elif isinstance(data, ABCMultiIndex):
        raise TypeError(f"Cannot create a {cls_name} from a MultiIndex.")
    else:
        data = extract_array(data, extract_numpy=True)

    if isinstance(data, IntegerArray) or (
        isinstance(data, ArrowExtensionArray) and data.dtype.kind in "iu"
    ):
        data = data.to_numpy("int64", na_value=iNaT)
        copy = False
    elif isinstance(data, ArrowExtensionArray):
        data = data._maybe_convert_datelike_array()
        data = data.to_numpy()
        copy = False
    elif not isinstance(data, (np.ndarray, ExtensionArray)):
        # GH#24539 e.g. xarray, dask object
        data = np.asarray(data)

    elif isinstance(data, ABCCategorical):
        # GH#18664 preserve tz in going DTI->Categorical->DTI
        # TODO: cases where we need to do another pass through maybe_convert_dtype,
        #  e.g. the categories are timedelta64s
        data = data.categories.take(data.codes, fill_value=NaT)._values
        copy = False

    return data, copy


@overload
def validate_periods(periods: None) -> None:
    ...


@overload
def validate_periods(periods: int | float) -> int:
    ...


def validate_periods(periods: int | float | None) -> int | None:
    """
    If a `periods` argument is passed to the Datetime/Timedelta Array/Index
    constructor, cast it to an integer.

    Parameters
    ----------
    periods : None, float, int

    Returns
    -------
    periods : None or int

    Raises
    ------
    TypeError
        if periods is None, float, or int
    """
    if periods is not None:
        if lib.is_float(periods):
            warnings.warn(
                # GH#56036
                "Non-integer 'periods' in pd.date_range, pd.timedelta_range, "
                "pd.period_range, and pd.interval_range are deprecated and "
                "will raise in a future version.",
                FutureWarning,
                stacklevel=find_stack_level(),
            )
            periods = int(periods)
        elif not lib.is_integer(periods):
            raise TypeError(f"periods must be a number, got {periods}")
    return periods


def _validate_inferred_freq(
    freq: BaseOffset | None, inferred_freq: BaseOffset | None
) -> BaseOffset | None:
    """
    If the user passes a freq and another freq is inferred from passed data,
    require that they match.

    Parameters
    ----------
    freq : DateOffset or None
    inferred_freq : DateOffset or None

    Returns
    -------
    freq : DateOffset or None
    """
    if inferred_freq is not None:
        if freq is not None and freq != inferred_freq:
            raise ValueError(
                f"Inferred frequency {inferred_freq} from passed "
                "values does not conform to passed frequency "
                f"{freq.freqstr}"
            )
        if freq is None:
            freq = inferred_freq

    return freq


def dtype_to_unit(dtype: DatetimeTZDtype | np.dtype) -> str:
    """
    Return the unit str corresponding to the dtype's resolution.

    Parameters
    ----------
    dtype : DatetimeTZDtype or np.dtype
        If np.dtype, we assume it is a datetime64 dtype.

    Returns
    -------
    str
    """
    if isinstance(dtype, DatetimeTZDtype):
        return dtype.unit
    return np.datetime_data(dtype)[0]<|MERGE_RESOLUTION|>--- conflicted
+++ resolved
@@ -269,11 +269,7 @@
 
         Examples
         --------
-<<<<<<< HEAD
-        >>> arr = pd.arrays.DatetimeArray(np.array(["1970-01-01"], "datetime64[ns]"))
-=======
-        >>> arr = pd.array(np.array(['1970-01-01'], 'datetime64[ns]'))
->>>>>>> 8b772713
+        >>> arr = pd.array(np.array(["1970-01-01"], "datetime64[ns]"))
         >>> arr._unbox_scalar(arr[0])
         numpy.datetime64('1970-01-01T00:00:00.000000000')
         """
