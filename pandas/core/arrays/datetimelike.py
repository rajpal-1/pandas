--- conflicted
+++ resolved
@@ -11,13 +11,7 @@
 from pandas._libs.tslibs.period import (
     DIFFERENT_FREQ, IncompatibleFrequency, Period)
 from pandas._libs.tslibs.timedeltas import Timedelta, delta_to_nanoseconds
-<<<<<<< HEAD
 from pandas._libs.tslibs.timestamps import RoundTo, round_nsint64
-import pandas.compat as compat
-=======
-from pandas._libs.tslibs.timestamps import (
-    RoundTo, maybe_integer_op_deprecated, round_nsint64)
->>>>>>> 1d4c89f4
 from pandas.compat.numpy import function as nv
 from pandas.errors import (
     AbstractMethodError, NullFrequencyError, PerformanceWarning)
