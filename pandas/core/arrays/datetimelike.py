from datetime import datetime, timedelta
import operator
from typing import Any, Sequence, Type, Union, cast
import warnings

import numpy as np

from pandas._libs import NaT, NaTType, Timestamp, algos, iNaT, lib
from pandas._libs.tslibs.c_timestamp import maybe_integer_op_deprecated
from pandas._libs.tslibs.period import DIFFERENT_FREQ, IncompatibleFrequency, Period
from pandas._libs.tslibs.timedeltas import Timedelta, delta_to_nanoseconds
from pandas._libs.tslibs.timestamps import RoundTo, round_nsint64
from pandas.compat.numpy import function as nv
from pandas.errors import AbstractMethodError, NullFrequencyError, PerformanceWarning
from pandas.util._decorators import Appender, Substitution
from pandas.util._validators import validate_fillna_kwargs

from pandas.core.dtypes.common import (
    is_categorical_dtype,
    is_datetime64_any_dtype,
    is_datetime64_dtype,
    is_datetime64tz_dtype,
    is_datetime_or_timedelta_dtype,
    is_dtype_equal,
    is_float_dtype,
    is_integer_dtype,
    is_list_like,
    is_object_dtype,
    is_offsetlike,
    is_period_dtype,
    is_string_dtype,
    is_timedelta64_dtype,
    is_unsigned_integer_dtype,
    pandas_dtype,
)
from pandas.core.dtypes.generic import (
    ABCDataFrame,
    ABCIndexClass,
    ABCPeriodArray,
    ABCSeries,
)
from pandas.core.dtypes.inference import is_array_like
from pandas.core.dtypes.missing import is_valid_nat_for_dtype, isna

from pandas._typing import DatetimeLikeScalar
from pandas.core import missing, nanops
from pandas.core.algorithms import checked_add_with_arr, take, unique1d, value_counts
import pandas.core.common as com
from pandas.core.ops.invalid import make_invalid_op

from pandas.tseries import frequencies
from pandas.tseries.offsets import DateOffset, Tick

from .base import ExtensionArray, ExtensionOpsMixin


class AttributesMixin:
    _data = None  # type: np.ndarray

    @classmethod
    def _simple_new(cls, values, **kwargs):
        raise AbstractMethodError(cls)

    @property
    def _scalar_type(self) -> Type[DatetimeLikeScalar]:
        """The scalar associated with this datelike

        * PeriodArray : Period
        * DatetimeArray : Timestamp
        * TimedeltaArray : Timedelta
        """
        raise AbstractMethodError(self)

    def _scalar_from_string(
        self, value: str
    ) -> Union[Period, Timestamp, Timedelta, NaTType]:
        """
        Construct a scalar type from a string.

        Parameters
        ----------
        value : str

        Returns
        -------
        Period, Timestamp, or Timedelta, or NaT
            Whatever the type of ``self._scalar_type`` is.

        Notes
        -----
        This should call ``self._check_compatible_with`` before
        unboxing the result.
        """
        raise AbstractMethodError(self)

    def _unbox_scalar(self, value: Union[Period, Timestamp, Timedelta, NaTType]) -> int:
        """
        Unbox the integer value of a scalar `value`.

        Parameters
        ----------
        value : Union[Period, Timestamp, Timedelta]

        Returns
        -------
        int

        Examples
        --------
        >>> self._unbox_scalar(Timedelta('10s'))  # DOCTEST: +SKIP
        10000000000
        """
        raise AbstractMethodError(self)

    def _check_compatible_with(
        self, other: Union[Period, Timestamp, Timedelta, NaTType]
    ) -> None:
        """
        Verify that `self` and `other` are compatible.

        * DatetimeArray verifies that the timezones (if any) match
        * PeriodArray verifies that the freq matches
        * Timedelta has no verification

        In each case, NaT is considered compatible.

        Parameters
        ----------
        other

        Raises
        ------
        Exception
        """
        raise AbstractMethodError(self)


class DatelikeOps:
    """
    Common ops for DatetimeIndex/PeriodIndex, but not TimedeltaIndex.
    """

    @Substitution(
        URL="https://docs.python.org/3/library/datetime.html"
        "#strftime-and-strptime-behavior"
    )
    def strftime(self, date_format):
        """
        Convert to Index using specified date_format.

        Return an Index of formatted strings specified by date_format, which
        supports the same string format as the python standard library. Details
        of the string format can be found in `python string format
        doc <%(URL)s>`__.

        Parameters
        ----------
        date_format : str
            Date format string (e.g. "%%Y-%%m-%%d").

        Returns
        -------
        ndarray
            NumPy ndarray of formatted strings.

        See Also
        --------
        to_datetime : Convert the given argument to datetime.
        DatetimeIndex.normalize : Return DatetimeIndex with times to midnight.
        DatetimeIndex.round : Round the DatetimeIndex to the specified freq.
        DatetimeIndex.floor : Floor the DatetimeIndex to the specified freq.

        Examples
        --------
        >>> rng = pd.date_range(pd.Timestamp("2018-03-10 09:00"),
        ...                     periods=3, freq='s')
        >>> rng.strftime('%%B %%d, %%Y, %%r')
        Index(['March 10, 2018, 09:00:00 AM', 'March 10, 2018, 09:00:01 AM',
               'March 10, 2018, 09:00:02 AM'],
              dtype='object')
        """
        return self._format_native_types(date_format=date_format).astype(object)


class TimelikeOps:
    """
    Common ops for TimedeltaIndex/DatetimeIndex, but not PeriodIndex.
    """

    _round_doc = """
        Perform {op} operation on the data to the specified `freq`.

        Parameters
        ----------
        freq : str or Offset
            The frequency level to {op} the index to. Must be a fixed
            frequency like 'S' (second) not 'ME' (month end). See
            :ref:`frequency aliases <timeseries.offset_aliases>` for
            a list of possible `freq` values.
        ambiguous : 'infer', bool-ndarray, 'NaT', default 'raise'
            Only relevant for DatetimeIndex:

            - 'infer' will attempt to infer fall dst-transition hours based on
              order
            - bool-ndarray where True signifies a DST time, False designates
              a non-DST time (note that this flag is only applicable for
              ambiguous times)
            - 'NaT' will return NaT where there are ambiguous times
            - 'raise' will raise an AmbiguousTimeError if there are ambiguous
              times.

            .. versionadded:: 0.24.0

        nonexistent : 'shift_forward', 'shift_backward', 'NaT', timedelta, \
default 'raise'
            A nonexistent time does not exist in a particular timezone
            where clocks moved forward due to DST.

            - 'shift_forward' will shift the nonexistent time forward to the
              closest existing time
            - 'shift_backward' will shift the nonexistent time backward to the
              closest existing time
            - 'NaT' will return NaT where there are nonexistent times
            - timedelta objects will shift nonexistent times by the timedelta
            - 'raise' will raise an NonExistentTimeError if there are
              nonexistent times.

            .. versionadded:: 0.24.0

        Returns
        -------
        DatetimeIndex, TimedeltaIndex, or Series
            Index of the same type for a DatetimeIndex or TimedeltaIndex,
            or a Series with the same index for a Series.

        Raises
        ------
        ValueError if the `freq` cannot be converted.

        Examples
        --------
        **DatetimeIndex**

        >>> rng = pd.date_range('1/1/2018 11:59:00', periods=3, freq='min')
        >>> rng
        DatetimeIndex(['2018-01-01 11:59:00', '2018-01-01 12:00:00',
                       '2018-01-01 12:01:00'],
                      dtype='datetime64[ns]', freq='T')
        """

    _round_example = """>>> rng.round('H')
        DatetimeIndex(['2018-01-01 12:00:00', '2018-01-01 12:00:00',
                       '2018-01-01 12:00:00'],
                      dtype='datetime64[ns]', freq=None)

        **Series**

        >>> pd.Series(rng).dt.round("H")
        0   2018-01-01 12:00:00
        1   2018-01-01 12:00:00
        2   2018-01-01 12:00:00
        dtype: datetime64[ns]
        """

    _floor_example = """>>> rng.floor('H')
        DatetimeIndex(['2018-01-01 11:00:00', '2018-01-01 12:00:00',
                       '2018-01-01 12:00:00'],
                      dtype='datetime64[ns]', freq=None)

        **Series**

        >>> pd.Series(rng).dt.floor("H")
        0   2018-01-01 11:00:00
        1   2018-01-01 12:00:00
        2   2018-01-01 12:00:00
        dtype: datetime64[ns]
        """

    _ceil_example = """>>> rng.ceil('H')
        DatetimeIndex(['2018-01-01 12:00:00', '2018-01-01 12:00:00',
                       '2018-01-01 13:00:00'],
                      dtype='datetime64[ns]', freq=None)

        **Series**

        >>> pd.Series(rng).dt.ceil("H")
        0   2018-01-01 12:00:00
        1   2018-01-01 12:00:00
        2   2018-01-01 13:00:00
        dtype: datetime64[ns]
        """

    def _round(self, freq, mode, ambiguous, nonexistent):
        # round the local times
        values = _ensure_datetimelike_to_i8(self)
        result = round_nsint64(values, mode, freq)
        result = self._maybe_mask_results(result, fill_value=NaT)

        dtype = self.dtype
        if is_datetime64tz_dtype(self):
            dtype = None
        return self._ensure_localized(
            self._simple_new(result, dtype=dtype), ambiguous, nonexistent
        )

    @Appender((_round_doc + _round_example).format(op="round"))
    def round(self, freq, ambiguous="raise", nonexistent="raise"):
        return self._round(freq, RoundTo.NEAREST_HALF_EVEN, ambiguous, nonexistent)

    @Appender((_round_doc + _floor_example).format(op="floor"))
    def floor(self, freq, ambiguous="raise", nonexistent="raise"):
        return self._round(freq, RoundTo.MINUS_INFTY, ambiguous, nonexistent)

    @Appender((_round_doc + _ceil_example).format(op="ceil"))
    def ceil(self, freq, ambiguous="raise", nonexistent="raise"):
        return self._round(freq, RoundTo.PLUS_INFTY, ambiguous, nonexistent)


class DatetimeLikeArrayMixin(ExtensionOpsMixin, AttributesMixin, ExtensionArray):
    """
    Shared Base/Mixin class for DatetimeArray, TimedeltaArray, PeriodArray

    Assumes that __new__/__init__ defines:
        _data
        _freq

    and that the inheriting class has methods:
        _generate_range
    """

    @property
    def ndim(self):
        return self._data.ndim

    @property
    def shape(self):
        return self._data.shape

    def __len__(self):
        return len(self._data)

    @property
    def T(self):
        # Note: we drop any freq
        return type(self)(self._data.T, dtype=self.dtype)

    def reshape(self, *args, **kwargs):
        # Note: we drop any freq
        data = self._data.reshape(*args, **kwargs)
        return type(self)(data, dtype=self.dtype)

    def ravel(self, *args, **kwargs):
        # Note: we drop any freq
        data = self._data.ravel(*args, **kwargs)
        return type(self)(data, dtype=self.dtype)

    @property
    def _box_func(self):
        """
        box function to get object from internal representation
        """
        raise AbstractMethodError(self)

    def _box_values(self, values):
        """
        apply box func to passed values
        """
        return lib.map_infer(values, self._box_func)

    def __iter__(self):
        return (self._box_func(v) for v in self.asi8)

    @property
    def asi8(self) -> np.ndarray:
        """
        Integer representation of the values.

        Returns
        -------
        ndarray
            An ndarray with int64 dtype.
        """
        # do not cache or you'll create a memory leak
        return self._data.view("i8")

    @property
    def _ndarray_values(self):
        return self._data

    # ----------------------------------------------------------------
    # Rendering Methods

    def _format_native_types(self, na_rep="NaT", date_format=None):
        """
        Helper method for astype when converting to strings.

        Returns
        -------
        ndarray[str]
        """
        raise AbstractMethodError(self)

    def _formatter(self, boxed=False):
        # TODO: Remove Datetime & DatetimeTZ formatters.
        return "'{}'".format

    # ----------------------------------------------------------------
    # Array-Like / EA-Interface Methods

    @property
    def nbytes(self):
        return self._data.nbytes

    def __array__(self, dtype=None):
        # used for Timedelta/DatetimeArray, overwritten by PeriodArray
        if is_object_dtype(dtype):
            return np.array(list(self), dtype=object)
        return self._data

    @property
    def size(self) -> int:
        """The number of elements in this array."""
        return np.prod(self.shape)

    def __getitem__(self, key):
        """
        This getitem defers to the underlying array, which by-definition can
        only handle list-likes, slices, and integer scalars
        """

        is_int = lib.is_integer(key)
        if lib.is_scalar(key) and not is_int:
            raise IndexError(
                "only integers, slices (`:`), ellipsis (`...`), "
                "numpy.newaxis (`None`) and integer or boolean "
                "arrays are valid indices"
            )

        getitem = self._data.__getitem__
        if is_int:
            val = getitem(key)
            if lib.is_scalar(val):
                return self._box_func(val)
            else:
                return type(self)(val, dtype=self.dtype)

        if com.is_bool_indexer(key):
            key = np.asarray(key, dtype=bool)
            if key.all():
                key = slice(0, None, None)
            else:
                key = lib.maybe_booleans_to_slice(key.view(np.uint8))

        is_period = is_period_dtype(self)
        if is_period:
            freq = self.freq
        else:
            freq = None
            if isinstance(key, slice):
                if self.freq is not None and key.step is not None:
                    freq = key.step * self.freq
                else:
                    freq = self.freq
            elif key is Ellipsis:
                # GH#21282 indexing with Ellipsis is similar to a full slice,
                #  should preserve `freq` attribute
                freq = self.freq

        result = getitem(key)
        if result.ndim > 1:
            # To support MPL which performs slicing with 2 dim
            # even though it only has 1 dim by definition
            if is_period:
                return self._simple_new(result, dtype=self.dtype, freq=freq)
            return self._simple_new(result, dtype=self.dtype)
            return result

        return self._simple_new(result, dtype=self.dtype, freq=freq)

    def __setitem__(
        self,
        key: Union[int, Sequence[int], Sequence[bool], slice],
        value: Union[NaTType, Any, Sequence[Any]],
    ) -> None:
        # I'm fudging the types a bit here. "Any" above really depends
        # on type(self). For PeriodArray, it's Period (or stuff coercible
        # to a period in from_sequence). For DatetimeArray, it's Timestamp...
        # I don't know if mypy can do that, possibly with Generics.
        # https://mypy.readthedocs.io/en/latest/generics.html
        if lib.is_scalar(value) and not isna(value):
            value = com.maybe_box_datetimelike(value)

        if is_list_like(value):
            is_slice = isinstance(key, slice)

            if lib.is_scalar(key):
                raise ValueError("setting an array element with a sequence.")

            if not is_slice:
                key = cast(Sequence, key)
                if len(key) != len(value) and not com.is_bool_indexer(key):
                    msg = (
                        "shape mismatch: value array of length '{}' does "
                        "not match indexing result of length '{}'."
                    )
                    raise ValueError(msg.format(len(key), len(value)))
                elif not len(key):
                    return

            value = type(self)._from_sequence(value, dtype=self.dtype)
            self._check_compatible_with(value)
            value = value.asi8
        elif isinstance(value, self._scalar_type):
            self._check_compatible_with(value)
            value = self._unbox_scalar(value)
        elif is_valid_nat_for_dtype(value, self.dtype):
            value = iNaT
        else:
            msg = (
                "'value' should be a '{scalar}', 'NaT', or array of those. "
                "Got '{typ}' instead."
            )
            raise TypeError(
                msg.format(scalar=self._scalar_type.__name__, typ=type(value).__name__)
            )
        self._data[key] = value
        self._maybe_clear_freq()

    def _maybe_clear_freq(self):
        # inplace operations like __setitem__ may invalidate the freq of
        # DatetimeArray and TimedeltaArray
        pass

    def astype(self, dtype, copy=True):
        # Some notes on cases we don't have to handle here in the base class:
        #   1. PeriodArray.astype handles period -> period
        #   2. DatetimeArray.astype handles conversion between tz.
        #   3. DatetimeArray.astype handles datetime -> period
        from pandas import Categorical

        dtype = pandas_dtype(dtype)

        if is_object_dtype(dtype):
            return self._box_values(self.asi8)
        elif is_string_dtype(dtype) and not is_categorical_dtype(dtype):
            return self._format_native_types()
        elif is_integer_dtype(dtype):
            # we deliberately ignore int32 vs. int64 here.
            # See https://github.com/pandas-dev/pandas/issues/24381 for more.
            values = self.asi8

            if is_unsigned_integer_dtype(dtype):
                # Again, we ignore int32 vs. int64
                values = values.view("uint64")

            if copy:
                values = values.copy()
            return values
        elif (
            is_datetime_or_timedelta_dtype(dtype)
            and not is_dtype_equal(self.dtype, dtype)
        ) or is_float_dtype(dtype):
            # disallow conversion between datetime/timedelta,
            # and conversions for any datetimelike to float
            msg = "Cannot cast {name} to dtype {dtype}"
            raise TypeError(msg.format(name=type(self).__name__, dtype=dtype))
        elif is_categorical_dtype(dtype):
            return Categorical(self, dtype=dtype)
        else:
            return np.asarray(self, dtype=dtype)

    def view(self, dtype=None):
        if dtype is None or dtype is self.dtype:
            return type(self)(self._data, dtype=self.dtype)
        return self._data.view(dtype=dtype)

    # ------------------------------------------------------------------
    # ExtensionArray Interface

    def unique(self):
        result = unique1d(self.asi8)
        return type(self)(result, dtype=self.dtype)

    def _validate_fill_value(self, fill_value):
        """
        If a fill_value is passed to `take` convert it to an i8 representation,
        raising ValueError if this is not possible.

        Parameters
        ----------
        fill_value : object

        Returns
        -------
        fill_value : np.int64

        Raises
        ------
        ValueError
        """
        raise AbstractMethodError(self)

    def take(self, indices, allow_fill=False, fill_value=None):
        if allow_fill:
            fill_value = self._validate_fill_value(fill_value)

        new_values = take(
            self.asi8, indices, allow_fill=allow_fill, fill_value=fill_value
        )

        return type(self)(new_values, dtype=self.dtype)

    @classmethod
    def _concat_same_type(cls, to_concat):
        dtypes = {x.dtype for x in to_concat}
        assert len(dtypes) == 1
        dtype = list(dtypes)[0]

        values = np.concatenate([x.asi8 for x in to_concat])
        return cls(values, dtype=dtype)

    def copy(self):
        values = self.asi8.copy()
        return type(self)._simple_new(values, dtype=self.dtype, freq=self.freq)

    def _values_for_factorize(self):
        return self.asi8, iNaT

    @classmethod
    def _from_factorized(cls, values, original):
        return cls(values, dtype=original.dtype)

    def _values_for_argsort(self):
        return self._data

    # ------------------------------------------------------------------
    # Additional array methods
    #  These are not part of the EA API, but we implement them because
    #  pandas assumes they're there.

    def searchsorted(self, value, side="left", sorter=None):
        """
        Find indices where elements should be inserted to maintain order.

        Find the indices into a sorted array `self` such that, if the
        corresponding elements in `value` were inserted before the indices,
        the order of `self` would be preserved.

        Parameters
        ----------
        value : array_like
            Values to insert into `self`.
        side : {'left', 'right'}, optional
            If 'left', the index of the first suitable location found is given.
            If 'right', return the last such index.  If there is no suitable
            index, return either 0 or N (where N is the length of `self`).
        sorter : 1-D array_like, optional
            Optional array of integer indices that sort `self` into ascending
            order. They are typically the result of ``np.argsort``.

        Returns
        -------
        indices : array of ints
            Array of insertion points with the same shape as `value`.
        """
        if isinstance(value, str):
            value = self._scalar_from_string(value)

        if not (isinstance(value, (self._scalar_type, type(self))) or isna(value)):
            raise ValueError(
                "Unexpected type for 'value': {valtype}".format(valtype=type(value))
            )

        self._check_compatible_with(value)
        if isinstance(value, type(self)):
            value = value.asi8
        else:
            value = self._unbox_scalar(value)

        return self.asi8.searchsorted(value, side=side, sorter=sorter)

    def repeat(self, repeats, *args, **kwargs):
        """
        Repeat elements of an array.

        See Also
        --------
        numpy.ndarray.repeat
        """
        nv.validate_repeat(args, kwargs)
        values = self._data.repeat(repeats)
        return type(self)(values.view("i8"), dtype=self.dtype)

    def value_counts(self, dropna=False):
        """
        Return a Series containing counts of unique values.

        Parameters
        ----------
        dropna : bool, default True
            Don't include counts of NaT values.

        Returns
        -------
        Series
        """
        from pandas import Series, Index

        if dropna:
            values = self[~self.isna()]._data
        else:
            values = self._data

        cls = type(self)

        result = value_counts(values, sort=False, dropna=dropna)
        index = Index(
            cls(result.index.view("i8"), dtype=self.dtype), name=result.index.name
        )
        return Series(result.values, index=index, name=result.name)

    def map(self, mapper):
        # TODO(GH-23179): Add ExtensionArray.map
        # Need to figure out if we want ExtensionArray.map first.
        # If so, then we can refactor IndexOpsMixin._map_values to
        # a standalone function and call from here..
        # Else, just rewrite _map_infer_values to do the right thing.
        from pandas import Index

        return Index(self).map(mapper).array

    # ------------------------------------------------------------------
    # Null Handling

    def isna(self):
        return self._isnan

    @property  # NB: override with cache_readonly in immutable subclasses
    def _isnan(self):
        """
        return if each value is nan
        """
        return self.asi8 == iNaT

    @property  # NB: override with cache_readonly in immutable subclasses
    def _hasnans(self):
        """
        return if I have any nans; enables various perf speedups
        """
        return bool(self._isnan.any())

    def _maybe_mask_results(self, result, fill_value=iNaT, convert=None):
        """
        Parameters
        ----------
        result : a ndarray
        fill_value : object, default iNaT
        convert : str, dtype or None

        Returns
        -------
        result : ndarray with values replace by the fill_value

        mask the result if needed, convert to the provided dtype if its not
        None

        This is an internal routine.
        """

        if self._hasnans:
            if convert:
                result = result.astype(convert)
            if fill_value is None:
                fill_value = np.nan
            result[self._isnan] = fill_value
        return result

    def fillna(self, value=None, method=None, limit=None):
        # TODO(GH-20300): remove this
        # Just overriding to ensure that we avoid an astype(object).
        # Either 20300 or a `_values_for_fillna` would avoid this duplication.
        if isinstance(value, ABCSeries):
            value = value.array

        value, method = validate_fillna_kwargs(value, method)

        mask = self.isna()

        if is_array_like(value):
            if len(value) != len(self):
                raise ValueError(
                    "Length of 'value' does not match. Got ({}) "
                    " expected {}".format(len(value), len(self))
                )
            value = value[mask]

        if mask.any():
            if method is not None:
                if method == "pad":
                    func = missing.pad_1d
                else:
                    func = missing.backfill_1d

                values = self._data
                if not is_period_dtype(self):
                    # For PeriodArray self._data is i8, which gets copied
                    #  by `func`.  Otherwise we need to make a copy manually
                    # to avoid modifying `self` in-place.
                    values = values.copy()

                new_values = func(values, limit=limit, mask=mask)
                if is_datetime64tz_dtype(self):
                    # we need to pass int64 values to the constructor to avoid
                    #  re-localizing incorrectly
                    new_values = new_values.view("i8")
                new_values = type(self)(new_values, dtype=self.dtype)
            else:
                # fill with value
                new_values = self.copy()
                new_values[mask] = value
        else:
            new_values = self.copy()
        return new_values

    # ------------------------------------------------------------------
    # Frequency Properties/Methods

    @property
    def freq(self):
        """
        Return the frequency object if it is set, otherwise None.
        """
        return self._freq

    @freq.setter
    def freq(self, value):
        if value is not None:
            value = frequencies.to_offset(value)
            self._validate_frequency(self, value)

        self._freq = value

    @property
    def freqstr(self):
        """
        Return the frequency object as a string if its set, otherwise None
        """
        if self.freq is None:
            return None
        return self.freq.freqstr

    @property  # NB: override with cache_readonly in immutable subclasses
    def inferred_freq(self):
        """
        Tryies to return a string representing a frequency guess,
        generated by infer_freq.  Returns None if it can't autodetect the
        frequency.
        """
        try:
            return frequencies.infer_freq(self)
        except ValueError:
            return None

    @property  # NB: override with cache_readonly in immutable subclasses
    def _resolution(self):
        return frequencies.Resolution.get_reso_from_freq(self.freqstr)

    @property  # NB: override with cache_readonly in immutable subclasses
    def resolution(self):
        """
        Returns day, hour, minute, second, millisecond or microsecond
        """
        return frequencies.Resolution.get_str(self._resolution)

    @classmethod
    def _validate_frequency(cls, index, freq, **kwargs):
        """
        Validate that a frequency is compatible with the values of a given
        Datetime Array/Index or Timedelta Array/Index

        Parameters
        ----------
        index : DatetimeIndex or TimedeltaIndex
            The index on which to determine if the given frequency is valid
        freq : DateOffset
            The frequency to validate
        """
        if is_period_dtype(cls):
            # Frequency validation is not meaningful for Period Array/Index
            return None

        inferred = index.inferred_freq
        if index.size == 0 or inferred == freq.freqstr:
            return None

        try:
            on_freq = cls._generate_range(
                start=index[0], end=None, periods=len(index), freq=freq, **kwargs
            )
            if not np.array_equal(index.asi8, on_freq.asi8):
                raise ValueError
        except ValueError as e:
            if "non-fixed" in str(e):
                # non-fixed frequencies are not meaningful for timedelta64;
                #  we retain that error message
                raise e
            # GH#11587 the main way this is reached is if the `np.array_equal`
            #  check above is False.  This can also be reached if index[0]
            #  is `NaT`, in which case the call to `cls._generate_range` will
            #  raise a ValueError, which we re-raise with a more targeted
            #  message.
            raise ValueError(
                "Inferred frequency {infer} from passed values "
                "does not conform to passed frequency {passed}".format(
                    infer=inferred, passed=freq.freqstr
                )
            )

    # monotonicity/uniqueness properties are called via frequencies.infer_freq,
    #  see GH#23789

    @property
    def _is_monotonic_increasing(self):
        return algos.is_monotonic(self.asi8, timelike=True)[0]

    @property
    def _is_monotonic_decreasing(self):
        return algos.is_monotonic(self.asi8, timelike=True)[1]

    @property
    def _is_unique(self):
        return len(unique1d(self.asi8)) == len(self)

    # ------------------------------------------------------------------
    # Arithmetic Methods

    # pow is invalid for all three subclasses; TimedeltaArray will override
    #  the multiplication and division ops
    __pow__ = make_invalid_op("__pow__")
    __rpow__ = make_invalid_op("__rpow__")
    __mul__ = make_invalid_op("__mul__")
    __rmul__ = make_invalid_op("__rmul__")
    __truediv__ = make_invalid_op("__truediv__")
    __rtruediv__ = make_invalid_op("__rtruediv__")
    __floordiv__ = make_invalid_op("__floordiv__")
    __rfloordiv__ = make_invalid_op("__rfloordiv__")
    __mod__ = make_invalid_op("__mod__")
    __rmod__ = make_invalid_op("__rmod__")
    __divmod__ = make_invalid_op("__divmod__")
    __rdivmod__ = make_invalid_op("__rdivmod__")

    def _add_datetimelike_scalar(self, other):
        # Overriden by TimedeltaArray
        raise TypeError(
            "cannot add {cls} and {typ}".format(
                cls=type(self).__name__, typ=type(other).__name__
            )
        )

    _add_datetime_arraylike = _add_datetimelike_scalar

    def _sub_datetimelike_scalar(self, other):
        # Overridden by DatetimeArray
        assert other is not NaT
        raise TypeError(
            "cannot subtract a datelike from a {cls}".format(cls=type(self).__name__)
        )

    _sub_datetime_arraylike = _sub_datetimelike_scalar

    def _sub_period(self, other):
        # Overriden by PeriodArray
        raise TypeError(
            "cannot subtract Period from a {cls}".format(cls=type(self).__name__)
        )

    def _add_offset(self, offset):
        raise AbstractMethodError(self)

    def _add_delta(self, other):
        """
        Add a timedelta-like, Tick or TimedeltaIndex-like object
        to self, yielding an int64 numpy array

        Parameters
        ----------
        delta : {timedelta, np.timedelta64, Tick,
                 TimedeltaIndex, ndarray[timedelta64]}

        Returns
        -------
        result : ndarray[int64]

        Notes
        -----
        The result's name is set outside of _add_delta by the calling
        method (__add__ or __sub__), if necessary (i.e. for Indexes).
        """
        if isinstance(other, (Tick, timedelta, np.timedelta64)):
            new_values = self._add_timedeltalike_scalar(other)
        elif is_timedelta64_dtype(other):
            # ndarray[timedelta64] or TimedeltaArray/index
            new_values = self._add_delta_tdi(other)

        return new_values

    def _add_timedeltalike_scalar(self, other):
        """
        Add a delta of a timedeltalike
        return the i8 result view
        """
        if isna(other):
            # i.e np.timedelta64("NaT"), not recognized by delta_to_nanoseconds
            new_values = np.empty(len(self), dtype="i8")
            new_values[:] = iNaT
            return new_values

        inc = delta_to_nanoseconds(other)
        new_values = checked_add_with_arr(self.asi8, inc, arr_mask=self._isnan).view(
            "i8"
        )
        new_values = self._maybe_mask_results(new_values)
        return new_values.view("i8")

    def _add_delta_tdi(self, other):
        """
        Add a delta of a TimedeltaIndex
        return the i8 result view
        """
        if len(self) != len(other):
            raise ValueError("cannot add indices of unequal length")

        if isinstance(other, np.ndarray):
            # ndarray[timedelta64]; wrap in TimedeltaIndex for op
            from pandas.core.arrays import TimedeltaArray

            other = TimedeltaArray._from_sequence(other)

        if self.ndim == 2 and other.ndim == 1:
            # we already know the lengths match
            od = other._data[:, None]
            other = type(other)(od)

        self_i8 = self.asi8
        other_i8 = other.asi8
        new_values = checked_add_with_arr(
            self_i8, other_i8, arr_mask=self._isnan, b_mask=other._isnan
        )
        if self._hasnans or other._hasnans:
            mask = (self._isnan) | (other._isnan)
            new_values[mask] = iNaT
        return new_values.view("i8")

    def _add_nat(self):
        """
        Add pd.NaT to self
        """
        if is_period_dtype(self):
            raise TypeError(
                "Cannot add {cls} and {typ}".format(
                    cls=type(self).__name__, typ=type(NaT).__name__
                )
            )

        # GH#19124 pd.NaT is treated like a timedelta for both timedelta
        # and datetime dtypes
        result = np.zeros(self.shape, dtype=np.int64)
        result.fill(iNaT)
        return type(self)(result, dtype=self.dtype, freq=None)

    def _sub_nat(self):
        """
        Subtract pd.NaT from self
        """
        # GH#19124 Timedelta - datetime is not in general well-defined.
        # We make an exception for pd.NaT, which in this case quacks
        # like a timedelta.
        # For datetime64 dtypes by convention we treat NaT as a datetime, so
        # this subtraction returns a timedelta64 dtype.
        # For period dtype, timedelta64 is a close-enough return dtype.
        result = np.zeros(self.shape, dtype=np.int64)
        result.fill(iNaT)
        return result.view("timedelta64[ns]")

    def _sub_period_array(self, other):
        """
        Subtract a Period Array/Index from self.  This is only valid if self
        is itself a Period Array/Index, raises otherwise.  Both objects must
        have the same frequency.

        Parameters
        ----------
        other : PeriodIndex or PeriodArray

        Returns
        -------
        result : np.ndarray[object]
            Array of DateOffset objects; nulls represented by NaT.
        """
        if not is_period_dtype(self):
            raise TypeError(
                "cannot subtract {dtype}-dtype from {cls}".format(
                    dtype=other.dtype, cls=type(self).__name__
                )
            )

        if len(self) != len(other):
            raise ValueError("cannot subtract arrays/indices of unequal length")
        if self.freq != other.freq:
            msg = DIFFERENT_FREQ.format(
                cls=type(self).__name__, own_freq=self.freqstr, other_freq=other.freqstr
            )
            raise IncompatibleFrequency(msg)

        new_values = checked_add_with_arr(
            self.asi8, -other.asi8, arr_mask=self._isnan, b_mask=other._isnan
        )

        new_values = np.array([self.freq.base * x for x in new_values])
        if self._hasnans or other._hasnans:
            mask = (self._isnan) | (other._isnan)
            new_values[mask] = NaT
        return new_values

    def _addsub_int_array(self, other, op):
        """
        Add or subtract array-like of integers equivalent to applying
        `_time_shift` pointwise.

        Parameters
        ----------
        other : Index, ExtensionArray, np.ndarray
            integer-dtype
        op : {operator.add, operator.sub}

        Returns
        -------
        result : same class as self
        """
        # _addsub_int_array is overriden by PeriodArray
        assert not is_period_dtype(self)
        assert op in [operator.add, operator.sub]

        if self.freq is None:
            # GH#19123
            raise NullFrequencyError("Cannot shift with no freq")

        elif isinstance(self.freq, Tick):
            # easy case where we can convert to timedelta64 operation
            td = Timedelta(self.freq)
            return op(self, td * other)

        # We should only get here with DatetimeIndex; dispatch
        # to _addsub_offset_array
        assert not is_timedelta64_dtype(self)
        return op(self, np.array(other) * self.freq)

    def _addsub_offset_array(self, other, op):
        """
        Add or subtract array-like of DateOffset objects

        Parameters
        ----------
        other : Index, np.ndarray
            object-dtype containing pd.DateOffset objects
        op : {operator.add, operator.sub}

        Returns
        -------
        result : same class as self
        """
        assert op in [operator.add, operator.sub]
        if len(other) == 1:
            return op(self, other[0])

        warnings.warn(
            "Adding/subtracting array of DateOffsets to "
            "{cls} not vectorized".format(cls=type(self).__name__),
            PerformanceWarning,
        )

<<<<<<< HEAD
        if self.ndim == 2:
            result = self.ravel()._addsub_offset_array(other.ravel(), op)
            return result.reshape(self.shape)  # FIXME: case with order mismatch

        left = self.astype("O")
        assert left.shape == other.shape
=======
        # For EA self.astype('O') returns a numpy array, not an Index
        left = self.astype("O")
>>>>>>> 2f80feb5

        res_values = op(left, np.array(other))
        kwargs = {}
        if not is_period_dtype(self):
            kwargs["freq"] = "infer"
        return self._from_sequence(res_values, **kwargs)

    def _time_shift(self, periods, freq=None):
        """
        Shift each value by `periods`.

        Note this is different from ExtensionArray.shift, which
        shifts the *position* of each element, padding the end with
        missing values.

        Parameters
        ----------
        periods : int
            Number of periods to shift by.
        freq : pandas.DateOffset, pandas.Timedelta, or str
            Frequency increment to shift by.
        """
        if freq is not None and freq != self.freq:
            if isinstance(freq, str):
                freq = frequencies.to_offset(freq)
            offset = periods * freq
            result = self + offset
            return result

        if periods == 0:
            # immutable so OK
            return self.copy()

        if self.freq is None:
            raise NullFrequencyError("Cannot shift with no freq")

        start = self[0] + periods * self.freq
        end = self[-1] + periods * self.freq

        # Note: in the DatetimeTZ case, _generate_range will infer the
        #  appropriate timezone from `start` and `end`, so tz does not need
        #  to be passed explicitly.
        return self._generate_range(start=start, end=end, periods=None, freq=self.freq)

    def __add__(self, other):
        other = lib.item_from_zerodim(other)
        if isinstance(other, (ABCSeries, ABCDataFrame, ABCIndexClass)):
            return NotImplemented

        # scalar others
        elif other is NaT:
            result = self._add_nat()
        elif isinstance(other, (Tick, timedelta, np.timedelta64)):
            result = self._add_delta(other)
        elif isinstance(other, DateOffset):
            # specifically _not_ a Tick
            result = self._add_offset(other)
        elif isinstance(other, (datetime, np.datetime64)):
            result = self._add_datetimelike_scalar(other)
        elif lib.is_integer(other):
            # This check must come after the check for np.timedelta64
            # as is_integer returns True for these
            if not is_period_dtype(self):
                maybe_integer_op_deprecated(self)
            result = self._time_shift(other)

        # array-like others
        elif is_timedelta64_dtype(other):
            # TimedeltaIndex, ndarray[timedelta64]
            result = self._add_delta(other)
        elif is_offsetlike(other):
            # Array/Index of DateOffset objects
            result = self._addsub_offset_array(other, operator.add)
            # FIXME: just do this for object-dtype
        elif is_datetime64_dtype(other) or is_datetime64tz_dtype(other):
            # DatetimeIndex, ndarray[datetime64]
            return self._add_datetime_arraylike(other)
        elif is_integer_dtype(other):
            if not is_period_dtype(self):
                maybe_integer_op_deprecated(self)
            result = self._addsub_int_array(other, operator.add)
        elif is_object_dtype(other):
            result = self._addsub_offset_array(other, operator.add)
        else:
            # Includes Categorical, other ExtensionArrays
            # For PeriodDtype, if self is a TimedeltaArray and other is a
            #  PeriodArray with  a timedelta-like (i.e. Tick) freq, this
            #  operation is valid.  Defer to the PeriodArray implementation.
            #  In remaining cases, this will end up raising TypeError.
            return NotImplemented

        if is_timedelta64_dtype(result) and isinstance(result, np.ndarray):
            from pandas.core.arrays import TimedeltaArray

            return TimedeltaArray(result)
        return result

    def __radd__(self, other):
        # alias for __add__
        return self.__add__(other)

    def __sub__(self, other):
        other = lib.item_from_zerodim(other)
        if isinstance(other, (ABCSeries, ABCDataFrame, ABCIndexClass)):
            return NotImplemented

        # scalar others
        elif other is NaT:
            result = self._sub_nat()
        elif isinstance(other, (Tick, timedelta, np.timedelta64)):
            result = self._add_delta(-other)
        elif isinstance(other, DateOffset):
            # specifically _not_ a Tick
            result = self._add_offset(-other)
        elif isinstance(other, (datetime, np.datetime64)):
            result = self._sub_datetimelike_scalar(other)
        elif lib.is_integer(other):
            # This check must come after the check for np.timedelta64
            # as is_integer returns True for these
            if not is_period_dtype(self):
                maybe_integer_op_deprecated(self)
            result = self._time_shift(-other)

        elif isinstance(other, Period):
            result = self._sub_period(other)

        # array-like others
        elif is_timedelta64_dtype(other):
            # TimedeltaIndex, ndarray[timedelta64]
            result = self._add_delta(-other)
        elif is_offsetlike(other):
            # Array/Index of DateOffset objects
            result = self._addsub_offset_array(other, operator.sub)
            # TODO: just do this for arbitrary object-dtype
        elif is_datetime64_dtype(other) or is_datetime64tz_dtype(other):
            # DatetimeIndex, ndarray[datetime64]
            result = self._sub_datetime_arraylike(other)
        elif is_period_dtype(other):
            # PeriodIndex
            result = self._sub_period_array(other)
        elif is_integer_dtype(other):
            if not is_period_dtype(self):
                maybe_integer_op_deprecated(self)
            result = self._addsub_int_array(other, operator.sub)
        elif is_object_dtype(other):
            result = self._addsub_offset_array(other, operator.sub)
            # TODO: just do this for arbitrary object-dtype
        else:
            # Includes ExtensionArrays, float_dtype
            return NotImplemented

        if is_timedelta64_dtype(result) and isinstance(result, np.ndarray):
            from pandas.core.arrays import TimedeltaArray

            return TimedeltaArray(result)
        return result

    def __rsub__(self, other):
        if is_datetime64_any_dtype(other) and is_timedelta64_dtype(self.dtype):
            # ndarray[datetime64] cannot be subtracted from self, so
            # we need to wrap in DatetimeArray/Index and flip the operation
            if not isinstance(other, DatetimeLikeArrayMixin):
                # Avoid down-casting DatetimeIndex
                from pandas.core.arrays import DatetimeArray

                other = DatetimeArray(other)
            return other - self
        elif (
            is_datetime64_any_dtype(self.dtype)
            and hasattr(other, "dtype")
            and not is_datetime64_any_dtype(other.dtype)
        ):
            # GH#19959 datetime - datetime is well-defined as timedelta,
            # but any other type - datetime is not well-defined.
            raise TypeError(
                "cannot subtract {cls} from {typ}".format(
                    cls=type(self).__name__, typ=type(other).__name__
                )
            )
        elif is_period_dtype(self.dtype) and is_timedelta64_dtype(other):
            # TODO: Can we simplify/generalize these cases at all?
            raise TypeError(
                "cannot subtract {cls} from {dtype}".format(
                    cls=type(self).__name__, dtype=other.dtype
                )
            )
        elif is_timedelta64_dtype(self.dtype):
            if lib.is_integer(other) or is_integer_dtype(other):
                # need to subtract before negating, since that flips freq
                # -self flips self.freq, messing up results
                return -(self - other)

            return (-self) + other

        return -(self - other)

    # FIXME: DTA/TDA/PA inplace methods should actually be inplace, GH#24115
    def __iadd__(self, other):
        # alias for __add__
        return self.__add__(other)

    def __isub__(self, other):
        # alias for __sub__
        return self.__sub__(other)

    # --------------------------------------------------------------
    # Comparison Methods

    def _ensure_localized(
        self, arg, ambiguous="raise", nonexistent="raise", from_utc=False
    ):
        """
        Ensure that we are re-localized.

        This is for compat as we can then call this on all datetimelike
        arrays generally (ignored for Period/Timedelta)

        Parameters
        ----------
        arg : Union[DatetimeLikeArray, DatetimeIndexOpsMixin, ndarray]
        ambiguous : str, bool, or bool-ndarray, default 'raise'
        nonexistent : str, default 'raise'
        from_utc : bool, default False
            If True, localize the i8 ndarray to UTC first before converting to
            the appropriate tz. If False, localize directly to the tz.

        Returns
        -------
        localized array
        """

        # reconvert to local tz
        tz = getattr(self, "tz", None)
        if tz is not None:
            if not isinstance(arg, type(self)):
                arg = self._simple_new(arg)
            if from_utc:
                arg = arg.tz_localize("UTC").tz_convert(self.tz)
            else:
                arg = arg.tz_localize(
                    self.tz, ambiguous=ambiguous, nonexistent=nonexistent
                )
        return arg

    # --------------------------------------------------------------
    # Reductions

    def _reduce(self, name, axis=0, skipna=True, **kwargs):
        op = getattr(self, name, None)
        if op:
            return op(skipna=skipna, **kwargs)
        else:
            return super()._reduce(name, skipna, **kwargs)

    def min(self, axis=None, skipna=True, *args, **kwargs):
        """
        Return the minimum value of the Array or minimum along
        an axis.

        See Also
        --------
        numpy.ndarray.min
        Index.min : Return the minimum value in an Index.
        Series.min : Return the minimum value in a Series.
        """
        nv.validate_min(args, kwargs)
        nv.validate_minmax_axis(axis)

        result = nanops.nanmin(self.asi8, skipna=skipna, mask=self.isna())
        if isna(result):
            # Period._from_ordinal does not handle np.nan gracefully
            return NaT
        return self._box_func(result)

    def max(self, axis=None, skipna=True, *args, **kwargs):
        """
        Return the maximum value of the Array or maximum along
        an axis.

        See Also
        --------
        numpy.ndarray.max
        Index.max : Return the maximum value in an Index.
        Series.max : Return the maximum value in a Series.
        """
        # TODO: skipna is broken with max.
        # See https://github.com/pandas-dev/pandas/issues/24265
        nv.validate_max(args, kwargs)
        nv.validate_minmax_axis(axis)

        mask = self.isna()
        if skipna:
            values = self[~mask].asi8
        elif mask.any():
            return NaT
        else:
            values = self.asi8

        if not len(values):
            # short-circut for empty max / min
            return NaT

        result = nanops.nanmax(values, skipna=skipna)
        # Don't have to worry about NA `result`, since no NA went in.
        return self._box_func(result)

    def mean(self, skipna=True):
        """
        Return the mean value of the Array.

        .. versionadded:: 0.25.0

        Parameters
        ----------
        skipna : bool, default True
            Whether to ignore any NaT elements

        Returns
        -------
        scalar (Timestamp or Timedelta)

        See Also
        --------
        numpy.ndarray.mean
        Series.mean : Return the mean value in a Series.

        Notes
        -----
        mean is only defined for Datetime and Timedelta dtypes, not for Period.
        """
        if is_period_dtype(self):
            # See discussion in GH#24757
            raise TypeError(
                "mean is not implemented for {cls} since the meaning is "
                "ambiguous.  An alternative is "
                "obj.to_timestamp(how='start').mean()".format(cls=type(self).__name__)
            )

        mask = self.isna()
        if skipna:
            values = self[~mask]
        elif mask.any():
            return NaT
        else:
            values = self

        if not len(values):
            # short-circut for empty max / min
            return NaT

        result = nanops.nanmean(values.view("i8"), skipna=skipna)
        # Don't have to worry about NA `result`, since no NA went in.
        return self._box_func(result)


# -------------------------------------------------------------------
# Shared Constructor Helpers


def validate_periods(periods):
    """
    If a `periods` argument is passed to the Datetime/Timedelta Array/Index
    constructor, cast it to an integer.

    Parameters
    ----------
    periods : None, float, int

    Returns
    -------
    periods : None or int

    Raises
    ------
    TypeError
        if periods is None, float, or int
    """
    if periods is not None:
        if lib.is_float(periods):
            periods = int(periods)
        elif not lib.is_integer(periods):
            raise TypeError(
                "periods must be a number, got {periods}".format(periods=periods)
            )
    return periods


def validate_endpoints(closed):
    """
    Check that the `closed` argument is among [None, "left", "right"]

    Parameters
    ----------
    closed : {None, "left", "right"}

    Returns
    -------
    left_closed : bool
    right_closed : bool

    Raises
    ------
    ValueError : if argument is not among valid values
    """
    left_closed = False
    right_closed = False

    if closed is None:
        left_closed = True
        right_closed = True
    elif closed == "left":
        left_closed = True
    elif closed == "right":
        right_closed = True
    else:
        raise ValueError("Closed has to be either 'left', 'right' or None")

    return left_closed, right_closed


def validate_inferred_freq(freq, inferred_freq, freq_infer):
    """
    If the user passes a freq and another freq is inferred from passed data,
    require that they match.

    Parameters
    ----------
    freq : DateOffset or None
    inferred_freq : DateOffset or None
    freq_infer : bool

    Returns
    -------
    freq : DateOffset or None
    freq_infer : bool

    Notes
    -----
    We assume at this point that `maybe_infer_freq` has been called, so
    `freq` is either a DateOffset object or None.
    """
    if inferred_freq is not None:
        if freq is not None and freq != inferred_freq:
            raise ValueError(
                "Inferred frequency {inferred} from passed "
                "values does not conform to passed frequency "
                "{passed}".format(inferred=inferred_freq, passed=freq.freqstr)
            )
        elif freq is None:
            freq = inferred_freq
        freq_infer = False

    return freq, freq_infer


def maybe_infer_freq(freq):
    """
    Comparing a DateOffset to the string "infer" raises, so we need to
    be careful about comparisons.  Make a dummy variable `freq_infer` to
    signify the case where the given freq is "infer" and set freq to None
    to avoid comparison trouble later on.

    Parameters
    ----------
    freq : {DateOffset, None, str}

    Returns
    -------
    freq : {DateOffset, None}
    freq_infer : bool
    """
    freq_infer = False
    if not isinstance(freq, DateOffset):
        # if a passed freq is None, don't infer automatically
        if freq != "infer":
            freq = frequencies.to_offset(freq)
        else:
            freq_infer = True
            freq = None
    return freq, freq_infer


def _ensure_datetimelike_to_i8(other, to_utc=False):
    """
    Helper for coercing an input scalar or array to i8.

    Parameters
    ----------
    other : 1d array
    to_utc : bool, default False
        If True, convert the values to UTC before extracting the i8 values
        If False, extract the i8 values directly.

    Returns
    -------
    i8 1d array
    """
    from pandas import Index

    if lib.is_scalar(other) and isna(other):
        return iNaT
    elif isinstance(other, (ABCPeriodArray, ABCIndexClass, DatetimeLikeArrayMixin)):
        # convert tz if needed
        if getattr(other, "tz", None) is not None:
            if to_utc:
                other = other.tz_convert("UTC")
            else:
                other = other.tz_localize(None)
    else:
        try:
            return np.array(other, copy=False).view("i8")
        except TypeError:
            # period array cannot be coerced to int
            other = Index(other)
    return other.asi8<|MERGE_RESOLUTION|>--- conflicted
+++ resolved
@@ -1179,17 +1179,12 @@
             PerformanceWarning,
         )
 
-<<<<<<< HEAD
         if self.ndim == 2:
             result = self.ravel()._addsub_offset_array(other.ravel(), op)
             return result.reshape(self.shape)  # FIXME: case with order mismatch
 
         left = self.astype("O")
         assert left.shape == other.shape
-=======
-        # For EA self.astype('O') returns a numpy array, not an Index
-        left = self.astype("O")
->>>>>>> 2f80feb5
 
         res_values = op(left, np.array(other))
         kwargs = {}
