from datetime import datetime, timedelta
import operator
from typing import Any, Sequence, Type, Union, cast
import warnings

import numpy as np

from pandas._libs import NaT, NaTType, Timestamp, algos, iNaT, lib
from pandas._libs.tslibs.c_timestamp import integer_op_not_supported
from pandas._libs.tslibs.period import DIFFERENT_FREQ, IncompatibleFrequency, Period
from pandas._libs.tslibs.timedeltas import Timedelta, delta_to_nanoseconds
from pandas._libs.tslibs.timestamps import RoundTo, round_nsint64
from pandas._typing import DatetimeLikeScalar
from pandas.compat import set_function_name
from pandas.compat.numpy import function as nv
from pandas.errors import AbstractMethodError, NullFrequencyError, PerformanceWarning
from pandas.util._decorators import Appender, Substitution
from pandas.util._validators import validate_fillna_kwargs

from pandas.core.dtypes.common import (
    is_categorical_dtype,
    is_datetime64_any_dtype,
    is_datetime64_dtype,
    is_datetime64tz_dtype,
    is_datetime_or_timedelta_dtype,
    is_dtype_equal,
    is_float_dtype,
    is_integer_dtype,
    is_list_like,
    is_object_dtype,
    is_period_dtype,
    is_string_dtype,
    is_timedelta64_dtype,
    is_unsigned_integer_dtype,
    pandas_dtype,
)
from pandas.core.dtypes.generic import ABCSeries
from pandas.core.dtypes.inference import is_array_like
from pandas.core.dtypes.missing import is_valid_nat_for_dtype, isna

from pandas.core import missing, nanops, ops
from pandas.core.algorithms import checked_add_with_arr, unique1d, value_counts
from pandas.core.array_algos.transforms import shift
from pandas.core.arrays._mixins import _T, NDArrayBackedExtensionArray
from pandas.core.arrays.base import ExtensionArray, ExtensionOpsMixin
import pandas.core.common as com
from pandas.core.construction import array, extract_array
from pandas.core.indexers import check_array_indexer
from pandas.core.ops.common import unpack_zerodim_and_defer
from pandas.core.ops.invalid import invalid_comparison, make_invalid_op

from pandas.tseries import frequencies
from pandas.tseries.offsets import DateOffset, Tick


def _datetimelike_array_cmp(cls, op):
    """
    Wrap comparison operations to convert Timestamp/Timedelta/Period-like to
    boxed scalars/arrays.
    """
    opname = f"__{op.__name__}__"
    nat_result = opname == "__ne__"

    class InvalidComparison(Exception):
        pass

    def _validate_comparison_value(self, other):
        if isinstance(other, str):
            try:
                # GH#18435 strings get a pass from tzawareness compat
                other = self._scalar_from_string(other)
            except ValueError:
                # failed to parse as Timestamp/Timedelta/Period
                raise InvalidComparison(other)

        if isinstance(other, self._recognized_scalars) or other is NaT:
            other = self._scalar_type(other)
            self._check_compatible_with(other)

        elif not is_list_like(other):
            raise InvalidComparison(other)

        elif len(other) != len(self):
            raise ValueError("Lengths must match")

        else:
            if isinstance(other, list):
                # TODO: could use pd.Index to do inference?
                other = np.array(other)

            if not isinstance(other, (np.ndarray, type(self))):
                raise InvalidComparison(other)

            elif is_object_dtype(other.dtype):
                pass

            elif not type(self)._is_recognized_dtype(other.dtype):
                raise InvalidComparison(other)

            else:
                # For PeriodDType this casting is unnecessary
                # TODO: use Index to do inference?
                other = type(self)._from_sequence(other)
                self._check_compatible_with(other)

        return other

    @unpack_zerodim_and_defer(opname)
    def wrapper(self, other):

        try:
            other = _validate_comparison_value(self, other)
        except InvalidComparison:
            return invalid_comparison(self, other, op)

        dtype = getattr(other, "dtype", None)
        if is_object_dtype(dtype):
            # We have to use comp_method_OBJECT_ARRAY instead of numpy
            #  comparison otherwise it would fail to raise when
            #  comparing tz-aware and tz-naive
            with np.errstate(all="ignore"):
                result = ops.comp_method_OBJECT_ARRAY(op, self.astype(object), other)
            return result

        if isinstance(other, self._scalar_type) or other is NaT:
            other_i8 = self._unbox_scalar(other)
        else:
            # Then type(other) == type(self)
            other_i8 = other.asi8

        result = op(self.asi8, other_i8)

        o_mask = isna(other)
        if self._hasnans | np.any(o_mask):
            result[self._isnan | o_mask] = nat_result

        return result

    return set_function_name(wrapper, opname, cls)


class AttributesMixin:
    _data: np.ndarray

    @classmethod
    def _simple_new(cls, values: np.ndarray, **kwargs):
        raise AbstractMethodError(cls)

    @property
    def _scalar_type(self) -> Type[DatetimeLikeScalar]:
        """
        The scalar associated with this datelike

        * PeriodArray : Period
        * DatetimeArray : Timestamp
        * TimedeltaArray : Timedelta
        """
        raise AbstractMethodError(self)

    def _scalar_from_string(
        self, value: str
    ) -> Union[Period, Timestamp, Timedelta, NaTType]:
        """
        Construct a scalar type from a string.

        Parameters
        ----------
        value : str

        Returns
        -------
        Period, Timestamp, or Timedelta, or NaT
            Whatever the type of ``self._scalar_type`` is.

        Notes
        -----
        This should call ``self._check_compatible_with`` before
        unboxing the result.
        """
        raise AbstractMethodError(self)

    def _unbox_scalar(self, value: Union[Period, Timestamp, Timedelta, NaTType]) -> int:
        """
        Unbox the integer value of a scalar `value`.

        Parameters
        ----------
        value : Union[Period, Timestamp, Timedelta]

        Returns
        -------
        int

        Examples
        --------
        >>> self._unbox_scalar(Timedelta("10s"))  # doctest: +SKIP
        10000000000
        """
        raise AbstractMethodError(self)

    def _check_compatible_with(
        self, other: Union[Period, Timestamp, Timedelta, NaTType], setitem: bool = False
    ) -> None:
        """
        Verify that `self` and `other` are compatible.

        * DatetimeArray verifies that the timezones (if any) match
        * PeriodArray verifies that the freq matches
        * Timedelta has no verification

        In each case, NaT is considered compatible.

        Parameters
        ----------
        other
        setitem : bool, default False
            For __setitem__ we may have stricter compatibility resrictions than
            for comparisons.

        Raises
        ------
        Exception
        """
        raise AbstractMethodError(self)


class DatelikeOps:
    """
    Common ops for DatetimeIndex/PeriodIndex, but not TimedeltaIndex.
    """

    @Substitution(
        URL="https://docs.python.org/3/library/datetime.html"
        "#strftime-and-strptime-behavior"
    )
    def strftime(self, date_format):
        """
        Convert to Index using specified date_format.

        Return an Index of formatted strings specified by date_format, which
        supports the same string format as the python standard library. Details
        of the string format can be found in `python string format
        doc <%(URL)s>`__.

        Parameters
        ----------
        date_format : str
            Date format string (e.g. "%%Y-%%m-%%d").

        Returns
        -------
        ndarray
            NumPy ndarray of formatted strings.

        See Also
        --------
        to_datetime : Convert the given argument to datetime.
        DatetimeIndex.normalize : Return DatetimeIndex with times to midnight.
        DatetimeIndex.round : Round the DatetimeIndex to the specified freq.
        DatetimeIndex.floor : Floor the DatetimeIndex to the specified freq.

        Examples
        --------
        >>> rng = pd.date_range(pd.Timestamp("2018-03-10 09:00"),
        ...                     periods=3, freq='s')
        >>> rng.strftime('%%B %%d, %%Y, %%r')
        Index(['March 10, 2018, 09:00:00 AM', 'March 10, 2018, 09:00:01 AM',
               'March 10, 2018, 09:00:02 AM'],
              dtype='object')
        """
        result = self._format_native_types(date_format=date_format, na_rep=np.nan)
        return result.astype(object)


class TimelikeOps:
    """
    Common ops for TimedeltaIndex/DatetimeIndex, but not PeriodIndex.
    """

    _round_doc = """
        Perform {op} operation on the data to the specified `freq`.

        Parameters
        ----------
        freq : str or Offset
            The frequency level to {op} the index to. Must be a fixed
            frequency like 'S' (second) not 'ME' (month end). See
            :ref:`frequency aliases <timeseries.offset_aliases>` for
            a list of possible `freq` values.
        ambiguous : 'infer', bool-ndarray, 'NaT', default 'raise'
            Only relevant for DatetimeIndex:

            - 'infer' will attempt to infer fall dst-transition hours based on
              order
            - bool-ndarray where True signifies a DST time, False designates
              a non-DST time (note that this flag is only applicable for
              ambiguous times)
            - 'NaT' will return NaT where there are ambiguous times
            - 'raise' will raise an AmbiguousTimeError if there are ambiguous
              times.

            .. versionadded:: 0.24.0

        nonexistent : 'shift_forward', 'shift_backward', 'NaT', timedelta, \
default 'raise'
            A nonexistent time does not exist in a particular timezone
            where clocks moved forward due to DST.

            - 'shift_forward' will shift the nonexistent time forward to the
              closest existing time
            - 'shift_backward' will shift the nonexistent time backward to the
              closest existing time
            - 'NaT' will return NaT where there are nonexistent times
            - timedelta objects will shift nonexistent times by the timedelta
            - 'raise' will raise an NonExistentTimeError if there are
              nonexistent times.

            .. versionadded:: 0.24.0

        Returns
        -------
        DatetimeIndex, TimedeltaIndex, or Series
            Index of the same type for a DatetimeIndex or TimedeltaIndex,
            or a Series with the same index for a Series.

        Raises
        ------
        ValueError if the `freq` cannot be converted.

        Examples
        --------
        **DatetimeIndex**

        >>> rng = pd.date_range('1/1/2018 11:59:00', periods=3, freq='min')
        >>> rng
        DatetimeIndex(['2018-01-01 11:59:00', '2018-01-01 12:00:00',
                       '2018-01-01 12:01:00'],
                      dtype='datetime64[ns]', freq='T')
        """

    _round_example = """>>> rng.round('H')
        DatetimeIndex(['2018-01-01 12:00:00', '2018-01-01 12:00:00',
                       '2018-01-01 12:00:00'],
                      dtype='datetime64[ns]', freq=None)

        **Series**

        >>> pd.Series(rng).dt.round("H")
        0   2018-01-01 12:00:00
        1   2018-01-01 12:00:00
        2   2018-01-01 12:00:00
        dtype: datetime64[ns]
        """

    _floor_example = """>>> rng.floor('H')
        DatetimeIndex(['2018-01-01 11:00:00', '2018-01-01 12:00:00',
                       '2018-01-01 12:00:00'],
                      dtype='datetime64[ns]', freq=None)

        **Series**

        >>> pd.Series(rng).dt.floor("H")
        0   2018-01-01 11:00:00
        1   2018-01-01 12:00:00
        2   2018-01-01 12:00:00
        dtype: datetime64[ns]
        """

    _ceil_example = """>>> rng.ceil('H')
        DatetimeIndex(['2018-01-01 12:00:00', '2018-01-01 12:00:00',
                       '2018-01-01 13:00:00'],
                      dtype='datetime64[ns]', freq=None)

        **Series**

        >>> pd.Series(rng).dt.ceil("H")
        0   2018-01-01 12:00:00
        1   2018-01-01 12:00:00
        2   2018-01-01 13:00:00
        dtype: datetime64[ns]
        """

    def _round(self, freq, mode, ambiguous, nonexistent):
        # round the local times
        if is_datetime64tz_dtype(self):
            # operate on naive timestamps, then convert back to aware
            naive = self.tz_localize(None)
            result = naive._round(freq, mode, ambiguous, nonexistent)
            aware = result.tz_localize(
                self.tz, ambiguous=ambiguous, nonexistent=nonexistent
            )
            return aware

        values = self.view("i8")
        result = round_nsint64(values, mode, freq)
        result = self._maybe_mask_results(result, fill_value=NaT)
        return self._simple_new(result, dtype=self.dtype)

    @Appender((_round_doc + _round_example).format(op="round"))
    def round(self, freq, ambiguous="raise", nonexistent="raise"):
        return self._round(freq, RoundTo.NEAREST_HALF_EVEN, ambiguous, nonexistent)

    @Appender((_round_doc + _floor_example).format(op="floor"))
    def floor(self, freq, ambiguous="raise", nonexistent="raise"):
        return self._round(freq, RoundTo.MINUS_INFTY, ambiguous, nonexistent)

    @Appender((_round_doc + _ceil_example).format(op="ceil"))
    def ceil(self, freq, ambiguous="raise", nonexistent="raise"):
        return self._round(freq, RoundTo.PLUS_INFTY, ambiguous, nonexistent)

    def _with_freq(self, freq):
        """
        Helper to set our freq in-place, returning self to allow method chaining.

        Parameters
        ----------
        freq : DateOffset, None, or "infer"

        Returns
        -------
        self
        """
        # GH#29843
        if freq is None:
            # Always valid
            pass
        elif len(self) == 0 and isinstance(freq, DateOffset):
            # Always valid.  In the TimedeltaArray case, we assume this
            #  is a Tick offset.
            pass
        else:
            # As an internal method, we can ensure this assertion always holds
            assert freq == "infer"
            freq = frequencies.to_offset(self.inferred_freq)

        self._freq = freq
        return self


class DatetimeLikeArrayMixin(
    ExtensionOpsMixin, AttributesMixin, NDArrayBackedExtensionArray
):
    """
    Shared Base/Mixin class for DatetimeArray, TimedeltaArray, PeriodArray

    Assumes that __new__/__init__ defines:
        _data
        _freq

    and that the inheriting class has methods:
        _generate_range
    """

    # ------------------------------------------------------------------
    # NDArrayBackedExtensionArray compat

    @property
    def _ndarray(self) -> np.ndarray:
        # NB: A bunch of Interval tests fail if we use ._data
        return self.asi8

    def _from_backing_data(self: _T, arr: np.ndarray) -> _T:
        # Note: we do not retain `freq`
        return type(self)(arr, dtype=self.dtype)  # type: ignore

    # ------------------------------------------------------------------

    @property
    def ndim(self) -> int:
        return self._data.ndim

    @property
    def shape(self):
        return self._data.shape

    def reshape(self, *args, **kwargs):
        # Note: we drop any freq
        data = self._data.reshape(*args, **kwargs)
        return type(self)(data, dtype=self.dtype)

    def ravel(self, *args, **kwargs):
        # Note: we drop any freq
        data = self._data.ravel(*args, **kwargs)
        return type(self)(data, dtype=self.dtype)

    @property
    def _box_func(self):
        """
        box function to get object from internal representation
        """
        raise AbstractMethodError(self)

    def _box_values(self, values):
        """
        apply box func to passed values
        """
        return lib.map_infer(values, self._box_func)

    def __iter__(self):
        return (self._box_func(v) for v in self.asi8)

    @property
    def asi8(self) -> np.ndarray:
        """
        Integer representation of the values.

        Returns
        -------
        ndarray
            An ndarray with int64 dtype.
        """
        # do not cache or you'll create a memory leak
        return self._data.view("i8")

    # ----------------------------------------------------------------
    # Rendering Methods

    def _format_native_types(self, na_rep="NaT", date_format=None):
        """
        Helper method for astype when converting to strings.

        Returns
        -------
        ndarray[str]
        """
        raise AbstractMethodError(self)

    def _formatter(self, boxed=False):
        # TODO: Remove Datetime & DatetimeTZ formatters.
        return "'{}'".format

    # ----------------------------------------------------------------
    # Array-Like / EA-Interface Methods

    @property
    def nbytes(self):
        return self._data.nbytes

    def __array__(self, dtype=None) -> np.ndarray:
        # used for Timedelta/DatetimeArray, overwritten by PeriodArray
        if is_object_dtype(dtype):
            return np.array(list(self), dtype=object)
        return self._data

    @property
    def size(self) -> int:
        """The number of elements in this array."""
        return np.prod(self.shape)

    def __len__(self) -> int:
        return len(self._data)

    def __getitem__(self, key):
        """
        This getitem defers to the underlying array, which by-definition can
        only handle list-likes, slices, and integer scalars
        """

        if com.is_bool_indexer(key):
            # first convert to boolean, because check_array_indexer doesn't
            # allow object dtype
            if is_object_dtype(key):
                key = np.asarray(key, dtype=bool)

            key = check_array_indexer(self, key)
            key = lib.maybe_booleans_to_slice(key.view(np.uint8))
        elif isinstance(key, list) and len(key) == 1 and isinstance(key[0], slice):
            # see https://github.com/pandas-dev/pandas/issues/31299, need to allow
            # this for now (would otherwise raise in check_array_indexer)
            pass
        else:
            key = check_array_indexer(self, key)

        freq = self._get_getitem_freq(key)
        result = self._data[key]
        if lib.is_scalar(result):
            return self._box_func(result)
        return self._simple_new(result, dtype=self.dtype, freq=freq)

    def _get_getitem_freq(self, key):
        """
        Find the `freq` attribute to assign to the result of a __getitem__ lookup.
        """
        is_period = is_period_dtype(self.dtype)
        if is_period:
            freq = self.freq
        else:
            freq = None
            if isinstance(key, slice):
                if self.freq is not None and key.step is not None:
                    freq = key.step * self.freq
                else:
                    freq = self.freq
            elif key is Ellipsis:
                # GH#21282 indexing with Ellipsis is similar to a full slice,
                #  should preserve `freq` attribute
                freq = self.freq
        return freq

    def __setitem__(
        self,
        key: Union[int, Sequence[int], Sequence[bool], slice],
        value: Union[NaTType, Any, Sequence[Any]],
    ) -> None:
        # I'm fudging the types a bit here. "Any" above really depends
        # on type(self). For PeriodArray, it's Period (or stuff coercible
        # to a period in from_sequence). For DatetimeArray, it's Timestamp...
        # I don't know if mypy can do that, possibly with Generics.
        # https://mypy.readthedocs.io/en/latest/generics.html
        if is_list_like(value):
            is_slice = isinstance(key, slice)

            if lib.is_scalar(key):
                raise ValueError("setting an array element with a sequence.")

            if not is_slice:
                key = cast(Sequence, key)
                if len(key) != len(value) and not com.is_bool_indexer(key):
                    msg = (
                        f"shape mismatch: value array of length '{len(key)}' "
                        "does not match indexing result of length "
                        f"'{len(value)}'."
                    )
                    raise ValueError(msg)
                elif not len(key):
                    return

        value = self._validate_setitem_value(value)
        key = check_array_indexer(self, key)
        self._data[key] = value
        self._maybe_clear_freq()

    def _maybe_clear_freq(self):
        # inplace operations like __setitem__ may invalidate the freq of
        # DatetimeArray and TimedeltaArray
        pass

    def astype(self, dtype, copy=True):
        # Some notes on cases we don't have to handle here in the base class:
        #   1. PeriodArray.astype handles period -> period
        #   2. DatetimeArray.astype handles conversion between tz.
        #   3. DatetimeArray.astype handles datetime -> period
        dtype = pandas_dtype(dtype)

        if is_object_dtype(dtype):
            return self._box_values(self.asi8.ravel()).reshape(self.shape)
        elif is_string_dtype(dtype) and not is_categorical_dtype(dtype):
            return self._format_native_types()
        elif is_integer_dtype(dtype):
            # we deliberately ignore int32 vs. int64 here.
            # See https://github.com/pandas-dev/pandas/issues/24381 for more.
            values = self.asi8

            if is_unsigned_integer_dtype(dtype):
                # Again, we ignore int32 vs. int64
                values = values.view("uint64")

            if copy:
                values = values.copy()
            return values
        elif (
            is_datetime_or_timedelta_dtype(dtype)
            and not is_dtype_equal(self.dtype, dtype)
        ) or is_float_dtype(dtype):
            # disallow conversion between datetime/timedelta,
            # and conversions for any datetimelike to float
            msg = f"Cannot cast {type(self).__name__} to dtype {dtype}"
            raise TypeError(msg)
        elif is_categorical_dtype(dtype):
            arr_cls = dtype.construct_array_type()
            return arr_cls(self, dtype=dtype)
        else:
            return np.asarray(self, dtype=dtype)

    def view(self, dtype=None):
        if dtype is None or dtype is self.dtype:
            return type(self)(self._data, dtype=self.dtype)
        return self._data.view(dtype=dtype)

    # ------------------------------------------------------------------
    # ExtensionArray Interface

    def unique(self):
        result = unique1d(self.asi8)
        return type(self)(result, dtype=self.dtype)

    @classmethod
    def _concat_same_type(cls, to_concat, axis: int = 0):

        # do not pass tz to set because tzlocal cannot be hashed
        dtypes = {str(x.dtype) for x in to_concat}
        if len(dtypes) != 1:
            raise ValueError("to_concat must have the same dtype (tz)", dtypes)

        obj = to_concat[0]
        dtype = obj.dtype

        i8values = [x.asi8 for x in to_concat]
        values = np.concatenate(i8values, axis=axis)

        new_freq = None
        if is_period_dtype(dtype):
            new_freq = obj.freq
        elif axis == 0:
            # GH 3232: If the concat result is evenly spaced, we can retain the
            # original frequency
            to_concat = [x for x in to_concat if len(x)]

            if obj.freq is not None and all(x.freq == obj.freq for x in to_concat):
                pairs = zip(to_concat[:-1], to_concat[1:])
                if all(pair[0][-1] + obj.freq == pair[1][0] for pair in pairs):
                    new_freq = obj.freq

        return cls._simple_new(values, dtype=dtype, freq=new_freq)

    def copy(self):
        values = self.asi8.copy()
        return type(self)._simple_new(values, dtype=self.dtype, freq=self.freq)

    def _values_for_factorize(self):
        return self.asi8, iNaT

    @classmethod
    def _from_factorized(cls, values, original):
        return cls(values, dtype=original.dtype)

    def _values_for_argsort(self):
        return self._data

    @Appender(ExtensionArray.shift.__doc__)
    def shift(self, periods=1, fill_value=None, axis=0):
        if not self.size or periods == 0:
            return self.copy()

        fill_value = self._validate_shift_value(fill_value)
        new_values = shift(self._data, periods, axis, fill_value)

        return type(self)._simple_new(new_values, dtype=self.dtype)

    # ------------------------------------------------------------------
    # Validation Methods
    # TODO: try to de-duplicate these, ensure identical behavior

    def _validate_fill_value(self, fill_value):
        """
        If a fill_value is passed to `take` convert it to an i8 representation,
        raising ValueError if this is not possible.

        Parameters
        ----------
        fill_value : object

        Returns
        -------
        fill_value : np.int64

        Raises
        ------
        ValueError
        """
        if is_valid_nat_for_dtype(fill_value, self.dtype):
            fill_value = iNaT
        elif isinstance(fill_value, self._recognized_scalars):
            self._check_compatible_with(fill_value)
            fill_value = self._scalar_type(fill_value)
            fill_value = self._unbox_scalar(fill_value)
        else:
            raise ValueError(
                f"'fill_value' should be a {self._scalar_type}. "
                f"Got '{str(fill_value)}'."
            )
        return fill_value

    def _validate_shift_value(self, fill_value):
        # TODO(2.0): once this deprecation is enforced, used _validate_fill_value
        if is_valid_nat_for_dtype(fill_value, self.dtype):
            fill_value = NaT
        elif not isinstance(fill_value, self._recognized_scalars):
            # only warn if we're not going to raise
            if self._scalar_type is Period and lib.is_integer(fill_value):
                # kludge for #31971 since Period(integer) tries to cast to str
                new_fill = Period._from_ordinal(fill_value, freq=self.freq)
            else:
                new_fill = self._scalar_type(fill_value)

            # stacklevel here is chosen to be correct when called from
            #  DataFrame.shift or Series.shift
            warnings.warn(
                f"Passing {type(fill_value)} to shift is deprecated and "
                "will raise in a future version, pass "
                f"{self._scalar_type.__name__} instead.",
                FutureWarning,
                stacklevel=10,
            )
            fill_value = new_fill

        fill_value = self._unbox_scalar(fill_value)
        return fill_value

    def _validate_searchsorted_value(self, value):
        if isinstance(value, str):
            try:
                value = self._scalar_from_string(value)
            except ValueError as err:
                raise TypeError(
                    "searchsorted requires compatible dtype or scalar"
                ) from err

        elif is_valid_nat_for_dtype(value, self.dtype):
            value = NaT

        elif isinstance(value, self._recognized_scalars):
            value = self._scalar_type(value)

        elif is_list_like(value) and not isinstance(value, type(self)):
            value = array(value)

            if not type(self)._is_recognized_dtype(value):
                raise TypeError(
                    "searchsorted requires compatible dtype or scalar, "
                    f"not {type(value).__name__}"
                )

        if not (isinstance(value, (self._scalar_type, type(self))) or (value is NaT)):
            raise TypeError(f"Unexpected type for 'value': {type(value)}")

        if isinstance(value, type(self)):
            self._check_compatible_with(value)
            value = value.asi8
        else:
            value = self._unbox_scalar(value)

        return value

    def _validate_setitem_value(self, value):
        if lib.is_scalar(value) and not isna(value):
            value = com.maybe_box_datetimelike(value)

        if is_list_like(value):
            value = type(self)._from_sequence(value, dtype=self.dtype)
            self._check_compatible_with(value, setitem=True)
            value = value.asi8
        elif isinstance(value, self._scalar_type):
            self._check_compatible_with(value, setitem=True)
            value = self._unbox_scalar(value)
        elif is_valid_nat_for_dtype(value, self.dtype):
            value = iNaT
        else:
            msg = (
                f"'value' should be a '{self._scalar_type.__name__}', 'NaT', "
                f"or array of those. Got '{type(value).__name__}' instead."
            )
            raise TypeError(msg)

        return value

    def _validate_insert_value(self, value):
        if isinstance(value, self._recognized_scalars):
            value = self._scalar_type(value)
        elif is_valid_nat_for_dtype(value, self.dtype):
            # GH#18295
            value = NaT
        elif lib.is_scalar(value) and isna(value):
            raise TypeError(
                f"cannot insert {type(self).__name__} with incompatible label"
            )

        return value

    def _validate_where_value(self, other):
        if is_valid_nat_for_dtype(other, self.dtype):
<<<<<<< HEAD
            other = NaT
        elif isinstance(other, self._recognized_scalars):
            other = self._scalar_type(other)
            self._check_compatible_with(other, setitem=True)
        elif not is_list_like(other):
=======
            other = NaT.value
        elif not is_list_like(other):
            # TODO: what about own-type scalars?
>>>>>>> 3c09d22f
            raise TypeError(f"Where requires matching dtype, not {type(other)}")

        else:
            # Do type inference if necessary up front
            # e.g. we passed PeriodIndex.values and got an ndarray of Periods
            other = array(other)
            other = extract_array(other, extract_numpy=True)

            if is_categorical_dtype(other.dtype):
                # e.g. we have a Categorical holding self.dtype
                if is_dtype_equal(other.categories.dtype, self.dtype):
                    other = other._internal_get_values()

            if not type(self)._is_recognized_dtype(other.dtype):
                raise TypeError(f"Where requires matching dtype, not {other.dtype}")
            self._check_compatible_with(other, setitem=True)

        if lib.is_scalar(other):
            other = self._unbox_scalar(other)
        else:
            other = other.view("i8")

        return other

    # ------------------------------------------------------------------
    # Additional array methods
    #  These are not part of the EA API, but we implement them because
    #  pandas assumes they're there.

    def searchsorted(self, value, side="left", sorter=None):
        """
        Find indices where elements should be inserted to maintain order.

        Find the indices into a sorted array `self` such that, if the
        corresponding elements in `value` were inserted before the indices,
        the order of `self` would be preserved.

        Parameters
        ----------
        value : array_like
            Values to insert into `self`.
        side : {'left', 'right'}, optional
            If 'left', the index of the first suitable location found is given.
            If 'right', return the last such index.  If there is no suitable
            index, return either 0 or N (where N is the length of `self`).
        sorter : 1-D array_like, optional
            Optional array of integer indices that sort `self` into ascending
            order. They are typically the result of ``np.argsort``.

        Returns
        -------
        indices : array of ints
            Array of insertion points with the same shape as `value`.
        """
        value = self._validate_searchsorted_value(value)

        # TODO: Use datetime64 semantics for sorting, xref GH#29844
        return self.asi8.searchsorted(value, side=side, sorter=sorter)

    def repeat(self, repeats, *args, **kwargs):
        """
        Repeat elements of an array.

        See Also
        --------
        numpy.ndarray.repeat
        """
        nv.validate_repeat(args, kwargs)
        values = self._data.repeat(repeats)
        return type(self)(values.view("i8"), dtype=self.dtype)

    def value_counts(self, dropna=False):
        """
        Return a Series containing counts of unique values.

        Parameters
        ----------
        dropna : bool, default True
            Don't include counts of NaT values.

        Returns
        -------
        Series
        """
        from pandas import Series, Index

        if dropna:
            values = self[~self.isna()]._data
        else:
            values = self._data

        cls = type(self)

        result = value_counts(values, sort=False, dropna=dropna)
        index = Index(
            cls(result.index.view("i8"), dtype=self.dtype), name=result.index.name
        )
        return Series(result._values, index=index, name=result.name)

    def map(self, mapper):
        # TODO(GH-23179): Add ExtensionArray.map
        # Need to figure out if we want ExtensionArray.map first.
        # If so, then we can refactor IndexOpsMixin._map_values to
        # a standalone function and call from here..
        # Else, just rewrite _map_infer_values to do the right thing.
        from pandas import Index

        return Index(self).map(mapper).array

    # ------------------------------------------------------------------
    # Null Handling

    def isna(self):
        return self._isnan

    @property  # NB: override with cache_readonly in immutable subclasses
    def _isnan(self):
        """
        return if each value is nan
        """
        return self.asi8 == iNaT

    @property  # NB: override with cache_readonly in immutable subclasses
    def _hasnans(self):
        """
        return if I have any nans; enables various perf speedups
        """
        return bool(self._isnan.any())

    def _maybe_mask_results(self, result, fill_value=iNaT, convert=None):
        """
        Parameters
        ----------
        result : a ndarray
        fill_value : object, default iNaT
        convert : str, dtype or None

        Returns
        -------
        result : ndarray with values replace by the fill_value

        mask the result if needed, convert to the provided dtype if its not
        None

        This is an internal routine.
        """
        if self._hasnans:
            if convert:
                result = result.astype(convert)
            if fill_value is None:
                fill_value = np.nan
            result[self._isnan] = fill_value
        return result

    def fillna(self, value=None, method=None, limit=None):
        # TODO(GH-20300): remove this
        # Just overriding to ensure that we avoid an astype(object).
        # Either 20300 or a `_values_for_fillna` would avoid this duplication.
        if isinstance(value, ABCSeries):
            value = value.array

        value, method = validate_fillna_kwargs(value, method)

        mask = self.isna()

        if is_array_like(value):
            if len(value) != len(self):
                raise ValueError(
                    f"Length of 'value' does not match. Got ({len(value)}) "
                    f" expected {len(self)}"
                )
            value = value[mask]

        if mask.any():
            if method is not None:
                if method == "pad":
                    func = missing.pad_1d
                else:
                    func = missing.backfill_1d

                values = self._data
                if not is_period_dtype(self):
                    # For PeriodArray self._data is i8, which gets copied
                    #  by `func`.  Otherwise we need to make a copy manually
                    # to avoid modifying `self` in-place.
                    values = values.copy()

                new_values = func(values, limit=limit, mask=mask)
                if is_datetime64tz_dtype(self):
                    # we need to pass int64 values to the constructor to avoid
                    #  re-localizing incorrectly
                    new_values = new_values.view("i8")
                new_values = type(self)(new_values, dtype=self.dtype)
            else:
                # fill with value
                new_values = self.copy()
                new_values[mask] = value
        else:
            new_values = self.copy()
        return new_values

    # ------------------------------------------------------------------
    # Frequency Properties/Methods

    @property
    def freq(self):
        """
        Return the frequency object if it is set, otherwise None.
        """
        return self._freq

    @freq.setter
    def freq(self, value):
        if value is not None:
            value = frequencies.to_offset(value)
            self._validate_frequency(self, value)

        self._freq = value

    @property
    def freqstr(self):
        """
        Return the frequency object as a string if its set, otherwise None.
        """
        if self.freq is None:
            return None
        return self.freq.freqstr

    @property  # NB: override with cache_readonly in immutable subclasses
    def inferred_freq(self):
        """
        Tryies to return a string representing a frequency guess,
        generated by infer_freq.  Returns None if it can't autodetect the
        frequency.
        """
        if self.ndim != 1:
            return None
        try:
            return frequencies.infer_freq(self)
        except ValueError:
            return None

    @property  # NB: override with cache_readonly in immutable subclasses
    def _resolution(self):
        return frequencies.Resolution.get_reso_from_freq(self.freqstr)

    @property  # NB: override with cache_readonly in immutable subclasses
    def resolution(self):
        """
        Returns day, hour, minute, second, millisecond or microsecond
        """
        return frequencies.Resolution.get_str(self._resolution)

    @classmethod
    def _validate_frequency(cls, index, freq, **kwargs):
        """
        Validate that a frequency is compatible with the values of a given
        Datetime Array/Index or Timedelta Array/Index

        Parameters
        ----------
        index : DatetimeIndex or TimedeltaIndex
            The index on which to determine if the given frequency is valid
        freq : DateOffset
            The frequency to validate
        """
        if is_period_dtype(cls):
            # Frequency validation is not meaningful for Period Array/Index
            return None

        inferred = index.inferred_freq
        if index.size == 0 or inferred == freq.freqstr:
            return None

        try:
            on_freq = cls._generate_range(
                start=index[0], end=None, periods=len(index), freq=freq, **kwargs
            )
            if not np.array_equal(index.asi8, on_freq.asi8):
                raise ValueError
        except ValueError as e:
            if "non-fixed" in str(e):
                # non-fixed frequencies are not meaningful for timedelta64;
                #  we retain that error message
                raise e
            # GH#11587 the main way this is reached is if the `np.array_equal`
            #  check above is False.  This can also be reached if index[0]
            #  is `NaT`, in which case the call to `cls._generate_range` will
            #  raise a ValueError, which we re-raise with a more targeted
            #  message.
            raise ValueError(
                f"Inferred frequency {inferred} from passed values "
                f"does not conform to passed frequency {freq.freqstr}"
            ) from e

    # monotonicity/uniqueness properties are called via frequencies.infer_freq,
    #  see GH#23789

    @property
    def _is_monotonic_increasing(self):
        return algos.is_monotonic(self.asi8, timelike=True)[0]

    @property
    def _is_monotonic_decreasing(self):
        return algos.is_monotonic(self.asi8, timelike=True)[1]

    @property
    def _is_unique(self):
        return len(unique1d(self.asi8)) == len(self)

    # ------------------------------------------------------------------
    # Arithmetic Methods
    _create_comparison_method = classmethod(_datetimelike_array_cmp)

    # pow is invalid for all three subclasses; TimedeltaArray will override
    #  the multiplication and division ops
    __pow__ = make_invalid_op("__pow__")
    __rpow__ = make_invalid_op("__rpow__")
    __mul__ = make_invalid_op("__mul__")
    __rmul__ = make_invalid_op("__rmul__")
    __truediv__ = make_invalid_op("__truediv__")
    __rtruediv__ = make_invalid_op("__rtruediv__")
    __floordiv__ = make_invalid_op("__floordiv__")
    __rfloordiv__ = make_invalid_op("__rfloordiv__")
    __mod__ = make_invalid_op("__mod__")
    __rmod__ = make_invalid_op("__rmod__")
    __divmod__ = make_invalid_op("__divmod__")
    __rdivmod__ = make_invalid_op("__rdivmod__")

    def _add_datetimelike_scalar(self, other):
        # Overridden by TimedeltaArray
        raise TypeError(f"cannot add {type(self).__name__} and {type(other).__name__}")

    _add_datetime_arraylike = _add_datetimelike_scalar

    def _sub_datetimelike_scalar(self, other):
        # Overridden by DatetimeArray
        assert other is not NaT
        raise TypeError(f"cannot subtract a datelike from a {type(self).__name__}")

    _sub_datetime_arraylike = _sub_datetimelike_scalar

    def _sub_period(self, other):
        # Overridden by PeriodArray
        raise TypeError(f"cannot subtract Period from a {type(self).__name__}")

    def _add_offset(self, offset):
        raise AbstractMethodError(self)

    def _add_timedeltalike_scalar(self, other):
        """
        Add a delta of a timedeltalike

        Returns
        -------
        Same type as self
        """
        if isna(other):
            # i.e np.timedelta64("NaT"), not recognized by delta_to_nanoseconds
            new_values = np.empty(self.shape, dtype="i8")
            new_values[:] = iNaT
            return type(self)(new_values, dtype=self.dtype)

        inc = delta_to_nanoseconds(other)
        new_values = checked_add_with_arr(self.asi8, inc, arr_mask=self._isnan).view(
            "i8"
        )
        new_values = self._maybe_mask_results(new_values)

        new_freq = None
        if isinstance(self.freq, Tick) or is_period_dtype(self.dtype):
            # adding a scalar preserves freq
            new_freq = self.freq

        return type(self)(new_values, dtype=self.dtype, freq=new_freq)

    def _add_timedelta_arraylike(self, other):
        """
        Add a delta of a TimedeltaIndex

        Returns
        -------
        Same type as self
        """
        # overridden by PeriodArray

        if len(self) != len(other):
            raise ValueError("cannot add indices of unequal length")

        if isinstance(other, np.ndarray):
            # ndarray[timedelta64]; wrap in TimedeltaIndex for op
            from pandas.core.arrays import TimedeltaArray

            other = TimedeltaArray._from_sequence(other)

        self_i8 = self.asi8
        other_i8 = other.asi8
        new_values = checked_add_with_arr(
            self_i8, other_i8, arr_mask=self._isnan, b_mask=other._isnan
        )
        if self._hasnans or other._hasnans:
            mask = (self._isnan) | (other._isnan)
            new_values[mask] = iNaT

        return type(self)(new_values, dtype=self.dtype)

    def _add_nat(self):
        """
        Add pd.NaT to self
        """
        if is_period_dtype(self):
            raise TypeError(
                f"Cannot add {type(self).__name__} and {type(NaT).__name__}"
            )

        # GH#19124 pd.NaT is treated like a timedelta for both timedelta
        # and datetime dtypes
        result = np.zeros(self.shape, dtype=np.int64)
        result.fill(iNaT)
        return type(self)(result, dtype=self.dtype, freq=None)

    def _sub_nat(self):
        """
        Subtract pd.NaT from self
        """
        # GH#19124 Timedelta - datetime is not in general well-defined.
        # We make an exception for pd.NaT, which in this case quacks
        # like a timedelta.
        # For datetime64 dtypes by convention we treat NaT as a datetime, so
        # this subtraction returns a timedelta64 dtype.
        # For period dtype, timedelta64 is a close-enough return dtype.
        result = np.zeros(self.shape, dtype=np.int64)
        result.fill(iNaT)
        return result.view("timedelta64[ns]")

    def _sub_period_array(self, other):
        """
        Subtract a Period Array/Index from self.  This is only valid if self
        is itself a Period Array/Index, raises otherwise.  Both objects must
        have the same frequency.

        Parameters
        ----------
        other : PeriodIndex or PeriodArray

        Returns
        -------
        result : np.ndarray[object]
            Array of DateOffset objects; nulls represented by NaT.
        """
        if not is_period_dtype(self):
            raise TypeError(
                f"cannot subtract {other.dtype}-dtype from {type(self).__name__}"
            )

        if self.freq != other.freq:
            msg = DIFFERENT_FREQ.format(
                cls=type(self).__name__, own_freq=self.freqstr, other_freq=other.freqstr
            )
            raise IncompatibleFrequency(msg)

        new_values = checked_add_with_arr(
            self.asi8, -other.asi8, arr_mask=self._isnan, b_mask=other._isnan
        )

        new_values = np.array([self.freq.base * x for x in new_values])
        if self._hasnans or other._hasnans:
            mask = (self._isnan) | (other._isnan)
            new_values[mask] = NaT
        return new_values

    def _addsub_object_array(self, other: np.ndarray, op):
        """
        Add or subtract array-like of DateOffset objects

        Parameters
        ----------
        other : np.ndarray[object]
        op : {operator.add, operator.sub}

        Returns
        -------
        result : same class as self
        """
        assert op in [operator.add, operator.sub]
        if len(other) == 1:
            return op(self, other[0])

        warnings.warn(
            "Adding/subtracting array of DateOffsets to "
            f"{type(self).__name__} not vectorized",
            PerformanceWarning,
        )

        # Caller is responsible for broadcasting if necessary
        assert self.shape == other.shape, (self.shape, other.shape)

        res_values = op(self.astype("O"), np.array(other))
        result = array(res_values.ravel())
        result = extract_array(result, extract_numpy=True).reshape(self.shape)
        return result

    def _time_shift(self, periods, freq=None):
        """
        Shift each value by `periods`.

        Note this is different from ExtensionArray.shift, which
        shifts the *position* of each element, padding the end with
        missing values.

        Parameters
        ----------
        periods : int
            Number of periods to shift by.
        freq : pandas.DateOffset, pandas.Timedelta, or str
            Frequency increment to shift by.
        """
        if freq is not None and freq != self.freq:
            if isinstance(freq, str):
                freq = frequencies.to_offset(freq)
            offset = periods * freq
            result = self + offset
            return result

        if periods == 0:
            # immutable so OK
            return self.copy()

        if self.freq is None:
            raise NullFrequencyError("Cannot shift with no freq")

        start = self[0] + periods * self.freq
        end = self[-1] + periods * self.freq

        # Note: in the DatetimeTZ case, _generate_range will infer the
        #  appropriate timezone from `start` and `end`, so tz does not need
        #  to be passed explicitly.
        return self._generate_range(start=start, end=end, periods=None, freq=self.freq)

    @unpack_zerodim_and_defer("__add__")
    def __add__(self, other):

        # scalar others
        if other is NaT:
            result = self._add_nat()
        elif isinstance(other, (Tick, timedelta, np.timedelta64)):
            result = self._add_timedeltalike_scalar(other)
        elif isinstance(other, DateOffset):
            # specifically _not_ a Tick
            result = self._add_offset(other)
        elif isinstance(other, (datetime, np.datetime64)):
            result = self._add_datetimelike_scalar(other)
        elif lib.is_integer(other):
            # This check must come after the check for np.timedelta64
            # as is_integer returns True for these
            if not is_period_dtype(self):
                raise integer_op_not_supported(self)
            result = self._time_shift(other)

        # array-like others
        elif is_timedelta64_dtype(other):
            # TimedeltaIndex, ndarray[timedelta64]
            result = self._add_timedelta_arraylike(other)
        elif is_object_dtype(other):
            # e.g. Array/Index of DateOffset objects
            result = self._addsub_object_array(other, operator.add)
        elif is_datetime64_dtype(other) or is_datetime64tz_dtype(other):
            # DatetimeIndex, ndarray[datetime64]
            return self._add_datetime_arraylike(other)
        elif is_integer_dtype(other):
            if not is_period_dtype(self):
                raise integer_op_not_supported(self)
            result = self._addsub_int_array(other, operator.add)
        else:
            # Includes Categorical, other ExtensionArrays
            # For PeriodDtype, if self is a TimedeltaArray and other is a
            #  PeriodArray with  a timedelta-like (i.e. Tick) freq, this
            #  operation is valid.  Defer to the PeriodArray implementation.
            #  In remaining cases, this will end up raising TypeError.
            return NotImplemented

        if is_timedelta64_dtype(result) and isinstance(result, np.ndarray):
            from pandas.core.arrays import TimedeltaArray

            return TimedeltaArray(result)
        return result

    def __radd__(self, other):
        # alias for __add__
        return self.__add__(other)

    @unpack_zerodim_and_defer("__sub__")
    def __sub__(self, other):

        # scalar others
        if other is NaT:
            result = self._sub_nat()
        elif isinstance(other, (Tick, timedelta, np.timedelta64)):
            result = self._add_timedeltalike_scalar(-other)
        elif isinstance(other, DateOffset):
            # specifically _not_ a Tick
            result = self._add_offset(-other)
        elif isinstance(other, (datetime, np.datetime64)):
            result = self._sub_datetimelike_scalar(other)
        elif lib.is_integer(other):
            # This check must come after the check for np.timedelta64
            # as is_integer returns True for these
            if not is_period_dtype(self):
                raise integer_op_not_supported(self)
            result = self._time_shift(-other)

        elif isinstance(other, Period):
            result = self._sub_period(other)

        # array-like others
        elif is_timedelta64_dtype(other):
            # TimedeltaIndex, ndarray[timedelta64]
            result = self._add_timedelta_arraylike(-other)
        elif is_object_dtype(other):
            # e.g. Array/Index of DateOffset objects
            result = self._addsub_object_array(other, operator.sub)
        elif is_datetime64_dtype(other) or is_datetime64tz_dtype(other):
            # DatetimeIndex, ndarray[datetime64]
            result = self._sub_datetime_arraylike(other)
        elif is_period_dtype(other):
            # PeriodIndex
            result = self._sub_period_array(other)
        elif is_integer_dtype(other):
            if not is_period_dtype(self):
                raise integer_op_not_supported(self)
            result = self._addsub_int_array(other, operator.sub)
        else:
            # Includes ExtensionArrays, float_dtype
            return NotImplemented

        if is_timedelta64_dtype(result) and isinstance(result, np.ndarray):
            from pandas.core.arrays import TimedeltaArray

            return TimedeltaArray(result)
        return result

    def __rsub__(self, other):
        if is_datetime64_any_dtype(other) and is_timedelta64_dtype(self.dtype):
            # ndarray[datetime64] cannot be subtracted from self, so
            # we need to wrap in DatetimeArray/Index and flip the operation
            if lib.is_scalar(other):
                # i.e. np.datetime64 object
                return Timestamp(other) - self
            if not isinstance(other, DatetimeLikeArrayMixin):
                # Avoid down-casting DatetimeIndex
                from pandas.core.arrays import DatetimeArray

                other = DatetimeArray(other)
            return other - self
        elif (
            is_datetime64_any_dtype(self.dtype)
            and hasattr(other, "dtype")
            and not is_datetime64_any_dtype(other.dtype)
        ):
            # GH#19959 datetime - datetime is well-defined as timedelta,
            # but any other type - datetime is not well-defined.
            raise TypeError(
                f"cannot subtract {type(self).__name__} from {type(other).__name__}"
            )
        elif is_period_dtype(self.dtype) and is_timedelta64_dtype(other):
            # TODO: Can we simplify/generalize these cases at all?
            raise TypeError(f"cannot subtract {type(self).__name__} from {other.dtype}")
        elif is_timedelta64_dtype(self.dtype):
            if lib.is_integer(other) or is_integer_dtype(other):
                # need to subtract before negating, since that flips freq
                # -self flips self.freq, messing up results
                return -(self - other)

            return (-self) + other

        return -(self - other)

    def __iadd__(self, other):
        result = self + other
        self[:] = result[:]

        if not is_period_dtype(self):
            # restore freq, which is invalidated by setitem
            self._freq = result._freq
        return self

    def __isub__(self, other):
        result = self - other
        self[:] = result[:]

        if not is_period_dtype(self):
            # restore freq, which is invalidated by setitem
            self._freq = result._freq
        return self

    # --------------------------------------------------------------
    # Reductions

    def _reduce(self, name, axis=0, skipna=True, **kwargs):
        op = getattr(self, name, None)
        if op:
            return op(skipna=skipna, **kwargs)
        else:
            return super()._reduce(name, skipna, **kwargs)

    def min(self, axis=None, skipna=True, *args, **kwargs):
        """
        Return the minimum value of the Array or minimum along
        an axis.

        See Also
        --------
        numpy.ndarray.min
        Index.min : Return the minimum value in an Index.
        Series.min : Return the minimum value in a Series.
        """
        nv.validate_min(args, kwargs)
        nv.validate_minmax_axis(axis)

        result = nanops.nanmin(self.asi8, skipna=skipna, mask=self.isna())
        if isna(result):
            # Period._from_ordinal does not handle np.nan gracefully
            return NaT
        return self._box_func(result)

    def max(self, axis=None, skipna=True, *args, **kwargs):
        """
        Return the maximum value of the Array or maximum along
        an axis.

        See Also
        --------
        numpy.ndarray.max
        Index.max : Return the maximum value in an Index.
        Series.max : Return the maximum value in a Series.
        """
        # TODO: skipna is broken with max.
        # See https://github.com/pandas-dev/pandas/issues/24265
        nv.validate_max(args, kwargs)
        nv.validate_minmax_axis(axis)

        mask = self.isna()
        if skipna:
            values = self[~mask].asi8
        elif mask.any():
            return NaT
        else:
            values = self.asi8

        if not len(values):
            # short-circuit for empty max / min
            return NaT

        result = nanops.nanmax(values, skipna=skipna)
        # Don't have to worry about NA `result`, since no NA went in.
        return self._box_func(result)

    def mean(self, skipna=True):
        """
        Return the mean value of the Array.

        .. versionadded:: 0.25.0

        Parameters
        ----------
        skipna : bool, default True
            Whether to ignore any NaT elements.

        Returns
        -------
        scalar
            Timestamp or Timedelta.

        See Also
        --------
        numpy.ndarray.mean : Returns the average of array elements along a given axis.
        Series.mean : Return the mean value in a Series.

        Notes
        -----
        mean is only defined for Datetime and Timedelta dtypes, not for Period.
        """
        if is_period_dtype(self):
            # See discussion in GH#24757
            raise TypeError(
                f"mean is not implemented for {type(self).__name__} since the "
                "meaning is ambiguous.  An alternative is "
                "obj.to_timestamp(how='start').mean()"
            )

        mask = self.isna()
        if skipna:
            values = self[~mask]
        elif mask.any():
            return NaT
        else:
            values = self

        if not len(values):
            # short-circuit for empty max / min
            return NaT

        result = nanops.nanmean(values.view("i8"), skipna=skipna)
        # Don't have to worry about NA `result`, since no NA went in.
        return self._box_func(result)


DatetimeLikeArrayMixin._add_comparison_ops()

# -------------------------------------------------------------------
# Shared Constructor Helpers


def validate_periods(periods):
    """
    If a `periods` argument is passed to the Datetime/Timedelta Array/Index
    constructor, cast it to an integer.

    Parameters
    ----------
    periods : None, float, int

    Returns
    -------
    periods : None or int

    Raises
    ------
    TypeError
        if periods is None, float, or int
    """
    if periods is not None:
        if lib.is_float(periods):
            periods = int(periods)
        elif not lib.is_integer(periods):
            raise TypeError(f"periods must be a number, got {periods}")
    return periods


def validate_endpoints(closed):
    """
    Check that the `closed` argument is among [None, "left", "right"]

    Parameters
    ----------
    closed : {None, "left", "right"}

    Returns
    -------
    left_closed : bool
    right_closed : bool

    Raises
    ------
    ValueError : if argument is not among valid values
    """
    left_closed = False
    right_closed = False

    if closed is None:
        left_closed = True
        right_closed = True
    elif closed == "left":
        left_closed = True
    elif closed == "right":
        right_closed = True
    else:
        raise ValueError("Closed has to be either 'left', 'right' or None")

    return left_closed, right_closed


def validate_inferred_freq(freq, inferred_freq, freq_infer):
    """
    If the user passes a freq and another freq is inferred from passed data,
    require that they match.

    Parameters
    ----------
    freq : DateOffset or None
    inferred_freq : DateOffset or None
    freq_infer : bool

    Returns
    -------
    freq : DateOffset or None
    freq_infer : bool

    Notes
    -----
    We assume at this point that `maybe_infer_freq` has been called, so
    `freq` is either a DateOffset object or None.
    """
    if inferred_freq is not None:
        if freq is not None and freq != inferred_freq:
            raise ValueError(
                f"Inferred frequency {inferred_freq} from passed "
                "values does not conform to passed frequency "
                f"{freq.freqstr}"
            )
        elif freq is None:
            freq = inferred_freq
        freq_infer = False

    return freq, freq_infer


def maybe_infer_freq(freq):
    """
    Comparing a DateOffset to the string "infer" raises, so we need to
    be careful about comparisons.  Make a dummy variable `freq_infer` to
    signify the case where the given freq is "infer" and set freq to None
    to avoid comparison trouble later on.

    Parameters
    ----------
    freq : {DateOffset, None, str}

    Returns
    -------
    freq : {DateOffset, None}
    freq_infer : bool
    """
    freq_infer = False
    if not isinstance(freq, DateOffset):
        # if a passed freq is None, don't infer automatically
        if freq != "infer":
            freq = frequencies.to_offset(freq)
        else:
            freq_infer = True
            freq = None
    return freq, freq_infer<|MERGE_RESOLUTION|>--- conflicted
+++ resolved
@@ -869,17 +869,11 @@
 
     def _validate_where_value(self, other):
         if is_valid_nat_for_dtype(other, self.dtype):
-<<<<<<< HEAD
             other = NaT
         elif isinstance(other, self._recognized_scalars):
             other = self._scalar_type(other)
             self._check_compatible_with(other, setitem=True)
         elif not is_list_like(other):
-=======
-            other = NaT.value
-        elif not is_list_like(other):
-            # TODO: what about own-type scalars?
->>>>>>> 3c09d22f
             raise TypeError(f"Where requires matching dtype, not {type(other)}")
 
         else:
