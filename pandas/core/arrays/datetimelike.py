--- conflicted
+++ resolved
@@ -921,13 +921,8 @@
         return algos.is_monotonic(self.asi8, timelike=True)[1]
 
     @property
-<<<<<<< HEAD
-    def _is_unique(self):
+    def _is_unique(self) -> bool:
         return len(unique1d(self.asi8.ravel("K"))) == self.size
-=======
-    def _is_unique(self) -> bool:
-        return len(unique1d(self.asi8)) == len(self)
->>>>>>> 5cafae72
 
     # ------------------------------------------------------------------
     # Arithmetic Methods
