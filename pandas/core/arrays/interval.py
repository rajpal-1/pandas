--- conflicted
+++ resolved
@@ -1375,11 +1375,7 @@
 
     @Appender(_extension_array_shared_docs["repeat"] % _shared_docs_kwargs)
     def repeat(self, repeats, axis=None):
-<<<<<<< HEAD
-        nv.validate_repeat(tuple(), {"axis": axis})
-=======
         nv.validate_repeat((), {"axis": axis})
->>>>>>> b23bba97
         left_repeat = self.left.repeat(repeats)
         right_repeat = self.right.repeat(repeats)
         return self._shallow_copy(left=left_repeat, right=right_repeat)
