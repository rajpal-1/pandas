import operator
from operator import le, lt
import textwrap
from typing import TYPE_CHECKING, Optional, Sequence, Tuple, Type, TypeVar, Union, cast

import numpy as np

from pandas._config import get_option

from pandas._libs.interval import (
    VALID_CLOSED,
    Interval,
    IntervalMixin,
    intervals_to_interval_bounds,
)
from pandas._libs.missing import NA
from pandas._typing import ArrayLike, Dtype
from pandas.compat.numpy import function as nv
from pandas.util._decorators import Appender

from pandas.core.dtypes.cast import maybe_convert_platform
from pandas.core.dtypes.common import (
    is_categorical_dtype,
    is_datetime64_any_dtype,
    is_dtype_equal,
    is_float_dtype,
    is_integer,
    is_integer_dtype,
    is_interval_dtype,
    is_list_like,
    is_object_dtype,
    is_scalar,
    is_string_dtype,
    is_timedelta64_dtype,
    pandas_dtype,
)
from pandas.core.dtypes.dtypes import IntervalDtype
from pandas.core.dtypes.generic import (
    ABCDatetimeIndex,
    ABCIntervalIndex,
    ABCPeriodIndex,
    ABCSeries,
)
from pandas.core.dtypes.missing import is_valid_nat_for_dtype, isna, notna

from pandas.core.algorithms import take, value_counts
from pandas.core.arrays.base import ExtensionArray, _extension_array_shared_docs
from pandas.core.arrays.categorical import Categorical
import pandas.core.common as com
from pandas.core.construction import array, extract_array
from pandas.core.indexers import check_array_indexer
from pandas.core.indexes.base import ensure_index
from pandas.core.ops import invalid_comparison, unpack_zerodim_and_defer

if TYPE_CHECKING:
    from pandas import Index
    from pandas.core.arrays import DatetimeArray, TimedeltaArray

IntervalArrayT = TypeVar("IntervalArrayT", bound="IntervalArray")

_interval_shared_docs = {}

_shared_docs_kwargs = dict(
    klass="IntervalArray", qualname="arrays.IntervalArray", name=""
)


_interval_shared_docs[
    "class"
] = """
%(summary)s

.. versionadded:: %(versionadded)s

Parameters
----------
data : array-like (1-dimensional)
    Array-like containing Interval objects from which to build the
    %(klass)s.
closed : {'left', 'right', 'both', 'neither'}, default 'right'
    Whether the intervals are closed on the left-side, right-side, both or
    neither.
dtype : dtype or None, default None
    If None, dtype will be inferred.
copy : bool, default False
    Copy the input data.
%(name)s\
verify_integrity : bool, default True
    Verify that the %(klass)s is valid.

Attributes
----------
left
right
closed
mid
length
is_empty
is_non_overlapping_monotonic
%(extra_attributes)s\

Methods
-------
from_arrays
from_tuples
from_breaks
contains
overlaps
set_closed
to_tuples
%(extra_methods)s\

See Also
--------
Index : The base pandas Index type.
Interval : A bounded slice-like interval; the elements of an %(klass)s.
interval_range : Function to create a fixed frequency IntervalIndex.
cut : Bin values into discrete Intervals.
qcut : Bin values into equal-sized Intervals based on rank or sample quantiles.

Notes
-----
See the `user guide
<https://pandas.pydata.org/pandas-docs/stable/user_guide/advanced.html#intervalindex>`_
for more.

%(examples)s\
"""


@Appender(
    _interval_shared_docs["class"]
    % dict(
        klass="IntervalArray",
        summary="Pandas array for interval data that are closed on the same side.",
        versionadded="0.24.0",
        name="",
        extra_attributes="",
        extra_methods="",
        examples=textwrap.dedent(
            """\
    Examples
    --------
    A new ``IntervalArray`` can be constructed directly from an array-like of
    ``Interval`` objects:

    >>> pd.arrays.IntervalArray([pd.Interval(0, 1), pd.Interval(1, 5)])
    <IntervalArray>
    [(0, 1], (1, 5]]
    Length: 2, closed: right, dtype: interval[int64]

    It may also be constructed using one of the constructor
    methods: :meth:`IntervalArray.from_arrays`,
    :meth:`IntervalArray.from_breaks`, and :meth:`IntervalArray.from_tuples`.
    """
        ),
    )
)
class IntervalArray(IntervalMixin, ExtensionArray):
    ndim = 1
    can_hold_na = True
    _na_value = _fill_value = np.nan

    # ---------------------------------------------------------------------
    # Constructors

    def __new__(
        cls,
        data,
        closed=None,
        dtype=None,
        copy: bool = False,
        verify_integrity: bool = True,
    ):

        if isinstance(data, (ABCSeries, ABCIntervalIndex)) and is_interval_dtype(
            data.dtype
        ):
            data = data._values  # TODO: extract_array?

        if isinstance(data, cls):
            left = data._left
            right = data._right
            closed = closed or data.closed

            if dtype is None or data.dtype == dtype:
                # This path will preserve id(result._combined)
                # TODO: could also validate dtype before going to simple_new
                combined = data._combined
                if copy:
                    combined = combined.copy()
                result = cls._simple_new(combined, closed=closed)
                if verify_integrity:
                    result._validate()
                return result
        else:

            # don't allow scalars
            if is_scalar(data):
                msg = (
                    f"{cls.__name__}(...) must be called with a collection "
                    f"of some kind, {data} was passed"
                )
                raise TypeError(msg)

            # might need to convert empty or purely na data
            data = maybe_convert_platform_interval(data)
            left, right, infer_closed = intervals_to_interval_bounds(
                data, validate_closed=closed is None
            )
            closed = closed or infer_closed

        closed = closed or "right"
        left, right = _maybe_cast_inputs(left, right, copy, dtype)
        combined = _get_combined_data(left, right)
        result = cls._simple_new(combined, closed=closed)
        if verify_integrity:
            result._validate()
        return result

    @classmethod
    def _simple_new(cls, data, closed="right"):
        result = IntervalMixin.__new__(cls)

        result._combined = data
        result._left = data[:, 0]
        result._right = data[:, 1]
        result._closed = closed
        return result

    @classmethod
    def _from_sequence(cls, scalars, *, dtype=None, copy=False):
        return cls(scalars, dtype=dtype, copy=copy)

    @classmethod
    def _from_factorized(cls, values, original):
        if len(values) == 0:
            # An empty array returns object-dtype here. We can't create
            # a new IA from an (empty) object-dtype array, so turn it into the
            # correct dtype.
            values = values.astype(original.dtype.subtype)
        return cls(values, closed=original.closed)

    _interval_shared_docs["from_breaks"] = textwrap.dedent(
        """
        Construct an %(klass)s from an array of splits.

        Parameters
        ----------
        breaks : array-like (1-dimensional)
            Left and right bounds for each interval.
        closed : {'left', 'right', 'both', 'neither'}, default 'right'
            Whether the intervals are closed on the left-side, right-side, both
            or neither.
        copy : bool, default False
            Copy the data.
        dtype : dtype or None, default None
            If None, dtype will be inferred.

        Returns
        -------
        %(klass)s

        See Also
        --------
        interval_range : Function to create a fixed frequency IntervalIndex.
        %(klass)s.from_arrays : Construct from a left and right array.
        %(klass)s.from_tuples : Construct from a sequence of tuples.

        %(examples)s\
        """
    )

    @classmethod
    @Appender(
        _interval_shared_docs["from_breaks"]
        % dict(
            klass="IntervalArray",
            examples=textwrap.dedent(
                """\
        Examples
        --------
        >>> pd.arrays.IntervalArray.from_breaks([0, 1, 2, 3])
        <IntervalArray>
        [(0, 1], (1, 2], (2, 3]]
        Length: 3, closed: right, dtype: interval[int64]
        """
            ),
        )
    )
    def from_breaks(cls, breaks, closed="right", copy=False, dtype=None):
        breaks = maybe_convert_platform_interval(breaks)

        return cls.from_arrays(breaks[:-1], breaks[1:], closed, copy=copy, dtype=dtype)

    _interval_shared_docs["from_arrays"] = textwrap.dedent(
        """
        Construct from two arrays defining the left and right bounds.

        Parameters
        ----------
        left : array-like (1-dimensional)
            Left bounds for each interval.
        right : array-like (1-dimensional)
            Right bounds for each interval.
        closed : {'left', 'right', 'both', 'neither'}, default 'right'
            Whether the intervals are closed on the left-side, right-side, both
            or neither.
        copy : bool, default False
            Copy the data.
        dtype : dtype, optional
            If None, dtype will be inferred.

        Returns
        -------
        %(klass)s

        Raises
        ------
        ValueError
            When a value is missing in only one of `left` or `right`.
            When a value in `left` is greater than the corresponding value
            in `right`.

        See Also
        --------
        interval_range : Function to create a fixed frequency IntervalIndex.
        %(klass)s.from_breaks : Construct an %(klass)s from an array of
            splits.
        %(klass)s.from_tuples : Construct an %(klass)s from an
            array-like of tuples.

        Notes
        -----
        Each element of `left` must be less than or equal to the `right`
        element at the same position. If an element is missing, it must be
        missing in both `left` and `right`. A TypeError is raised when
        using an unsupported type for `left` or `right`. At the moment,
        'category', 'object', and 'string' subtypes are not supported.

        %(examples)s\
        """
    )

    @classmethod
    @Appender(
        _interval_shared_docs["from_arrays"]
        % dict(
            klass="IntervalArray",
            examples=textwrap.dedent(
                """\
        >>> pd.arrays.IntervalArray.from_arrays([0, 1, 2], [1, 2, 3])
        <IntervalArray>
        [(0, 1], (1, 2], (2, 3]]
        Length: 3, closed: right, dtype: interval[int64]
        """
            ),
        )
    )
    def from_arrays(cls, left, right, closed="right", copy=False, dtype=None):
        left = maybe_convert_platform_interval(left)
        right = maybe_convert_platform_interval(right)
        if len(left) != len(right):
            raise ValueError("left and right must have the same length")

        closed = closed or "right"
        left, right = _maybe_cast_inputs(left, right, copy, dtype)
        combined = _get_combined_data(left, right)

        result = cls._simple_new(combined, closed)
        result._validate()
        return result

    _interval_shared_docs["from_tuples"] = textwrap.dedent(
        """
        Construct an %(klass)s from an array-like of tuples.

        Parameters
        ----------
        data : array-like (1-dimensional)
            Array of tuples.
        closed : {'left', 'right', 'both', 'neither'}, default 'right'
            Whether the intervals are closed on the left-side, right-side, both
            or neither.
        copy : bool, default False
            By-default copy the data, this is compat only and ignored.
        dtype : dtype or None, default None
            If None, dtype will be inferred.

        Returns
        -------
        %(klass)s

        See Also
        --------
        interval_range : Function to create a fixed frequency IntervalIndex.
        %(klass)s.from_arrays : Construct an %(klass)s from a left and
                                    right array.
        %(klass)s.from_breaks : Construct an %(klass)s from an array of
                                    splits.

        %(examples)s\
        """
    )

    @classmethod
    @Appender(
        _interval_shared_docs["from_tuples"]
        % dict(
            klass="IntervalArray",
            examples=textwrap.dedent(
                """\
        Examples
        --------
        >>> pd.arrays.IntervalArray.from_tuples([(0, 1), (1, 2)])
        <IntervalArray>
        [(0, 1], (1, 2]]
        Length: 2, closed: right, dtype: interval[int64]
        """
            ),
        )
    )
    def from_tuples(cls, data, closed="right", copy=False, dtype=None):
        if len(data):
            left, right = [], []
        else:
            # ensure that empty data keeps input dtype
            left = right = data

        for d in data:
            if isna(d):
                lhs = rhs = np.nan
            else:
                name = cls.__name__
                try:
                    # need list of length 2 tuples, e.g. [(0, 1), (1, 2), ...]
                    lhs, rhs = d
                except ValueError as err:
                    msg = f"{name}.from_tuples requires tuples of length 2, got {d}"
                    raise ValueError(msg) from err
                except TypeError as err:
                    msg = f"{name}.from_tuples received an invalid item, {d}"
                    raise TypeError(msg) from err
            left.append(lhs)
            right.append(rhs)

        return cls.from_arrays(left, right, closed, copy=False, dtype=dtype)

    def _validate(self):
        """
        Verify that the IntervalArray is valid.

        Checks that

        * closed is valid
        * left and right match lengths
        * left and right have the same missing values
        * left is always below right
        """
        if self.closed not in VALID_CLOSED:
            msg = f"invalid option for 'closed': {self.closed}"
            raise ValueError(msg)
        if len(self._left) != len(self._right):
            msg = "left and right must have the same length"
            raise ValueError(msg)
        left_mask = notna(self._left)
        right_mask = notna(self._right)
        if not (left_mask == right_mask).all():
            msg = (
                "missing values must be missing in the same "
                "location both left and right sides"
            )
            raise ValueError(msg)
        if not (self._left[left_mask] <= self._right[left_mask]).all():
            msg = "left side of interval must be <= right side"
            raise ValueError(msg)

    # ---------------------------------------------------------------------
    # Descriptive

    @property
    def dtype(self):
        return IntervalDtype(self.left.dtype)

    @property
    def nbytes(self) -> int:
        return self.left.nbytes + self.right.nbytes

    @property
    def size(self) -> int:
        # Avoid materializing self.values
        return self.left.size

    # ---------------------------------------------------------------------
    # EA Interface

    def __iter__(self):
        return iter(np.asarray(self))

    def __len__(self) -> int:
        return len(self._left)

    def __getitem__(self, key):
        key = check_array_indexer(self, key)

        result = self._combined[key]

        if is_integer(key):
            left, right = result[0], result[1]
            if isna(left):
                return self._fill_value
            return Interval(left, right, self.closed)

        # TODO: need to watch out for incorrectly-reducing getitem
        if np.ndim(result) > 2:
            # GH#30588 multi-dimensional indexer disallowed
            raise ValueError("multi-dimensional indexing not allowed")
        return type(self)._simple_new(result, closed=self.closed)

    def __setitem__(self, key, value):
        value_left, value_right = self._validate_setitem_value(value)
        key = check_array_indexer(self, key)

        self._left[key] = value_left
        self._right[key] = value_right

    def _cmp_method(self, other, op):
        # ensure pandas array for list-like and eliminate non-interval scalars
        if is_list_like(other):
            if len(self) != len(other):
                raise ValueError("Lengths must match to compare")
            other = array(other)
        elif not isinstance(other, Interval):
            # non-interval scalar -> no matches
            return invalid_comparison(self, other, op)

        # determine the dtype of the elements we want to compare
        if isinstance(other, Interval):
            other_dtype = pandas_dtype("interval")
        elif not is_categorical_dtype(other.dtype):
            other_dtype = other.dtype
        else:
            # for categorical defer to categories for dtype
            other_dtype = other.categories.dtype

            # extract intervals if we have interval categories with matching closed
            if is_interval_dtype(other_dtype):
                if self.closed != other.categories.closed:
                    return invalid_comparison(self, other, op)

                other = other.categories.take(
                    other.codes, allow_fill=True, fill_value=other.categories._na_value
                )

        # interval-like -> need same closed and matching endpoints
        if is_interval_dtype(other_dtype):
            if self.closed != other.closed:
                return invalid_comparison(self, other, op)
            elif not isinstance(other, Interval):
                other = type(self)(other)

            if op is operator.eq:
                return (self._left == other.left) & (self._right == other.right)
            elif op is operator.ne:
                return (self._left != other.left) | (self._right != other.right)
            elif op is operator.gt:
                return (self._left > other.left) | (
                    (self._left == other.left) & (self._right > other.right)
                )
            elif op is operator.ge:
                return (self == other) | (self > other)
            elif op is operator.lt:
                return (self._left < other.left) | (
                    (self._left == other.left) & (self._right < other.right)
                )
            else:
                # operator.lt
                return (self == other) | (self < other)

        # non-interval/non-object dtype -> no matches
        if not is_object_dtype(other_dtype):
            return invalid_comparison(self, other, op)

        # object dtype -> iteratively check for intervals
        result = np.zeros(len(self), dtype=bool)
        for i, obj in enumerate(other):
            try:
                result[i] = op(self[i], obj)
            except TypeError:
                if obj is NA:
                    # comparison with np.nan returns NA
                    # github.com/pandas-dev/pandas/pull/37124#discussion_r509095092
                    result[i] = op is operator.ne
                else:
                    raise
        return result

    @unpack_zerodim_and_defer("__eq__")
    def __eq__(self, other):
        return self._cmp_method(other, operator.eq)

    @unpack_zerodim_and_defer("__ne__")
    def __ne__(self, other):
        return self._cmp_method(other, operator.ne)

    @unpack_zerodim_and_defer("__gt__")
    def __gt__(self, other):
        return self._cmp_method(other, operator.gt)

    @unpack_zerodim_and_defer("__ge__")
    def __ge__(self, other):
        return self._cmp_method(other, operator.ge)

    @unpack_zerodim_and_defer("__lt__")
    def __lt__(self, other):
        return self._cmp_method(other, operator.lt)

    @unpack_zerodim_and_defer("__le__")
    def __le__(self, other):
        return self._cmp_method(other, operator.le)

    def fillna(self, value=None, method=None, limit=None):
        """
        Fill NA/NaN values using the specified method.

        Parameters
        ----------
        value : scalar, dict, Series
            If a scalar value is passed it is used to fill all missing values.
            Alternatively, a Series or dict can be used to fill in different
            values for each index. The value should not be a list. The
            value(s) passed should be either Interval objects or NA/NaN.
        method : {'backfill', 'bfill', 'pad', 'ffill', None}, default None
            (Not implemented yet for IntervalArray)
            Method to use for filling holes in reindexed Series
        limit : int, default None
            (Not implemented yet for IntervalArray)
            If method is specified, this is the maximum number of consecutive
            NaN values to forward/backward fill. In other words, if there is
            a gap with more than this number of consecutive NaNs, it will only
            be partially filled. If method is not specified, this is the
            maximum number of entries along the entire axis where NaNs will be
            filled.

        Returns
        -------
        filled : IntervalArray with NA/NaN filled
        """
        if method is not None:
            raise TypeError("Filling by method is not supported for IntervalArray.")
        if limit is not None:
            raise TypeError("limit is not supported for IntervalArray.")

        value_left, value_right = self._validate_fill_value(value)

        left = self.left.fillna(value=value_left)
        right = self.right.fillna(value=value_right)
        combined = _get_combined_data(left, right)
        return type(self)._simple_new(combined, closed=self.closed)

    def astype(self, dtype, copy=True):
        """
        Cast to an ExtensionArray or NumPy array with dtype 'dtype'.

        Parameters
        ----------
        dtype : str or dtype
            Typecode or data-type to which the array is cast.

        copy : bool, default True
            Whether to copy the data, even if not necessary. If False,
            a copy is made only if the old dtype does not match the
            new dtype.

        Returns
        -------
        array : ExtensionArray or ndarray
            ExtensionArray or NumPy ndarray with 'dtype' for its dtype.
        """
        from pandas import Index
        from pandas.core.arrays.string_ import StringDtype

        if dtype is not None:
            dtype = pandas_dtype(dtype)

        if is_interval_dtype(dtype):
            if dtype == self.dtype:
                return self.copy() if copy else self

            # need to cast to different subtype
            try:
                # We need to use Index rules for astype to prevent casting
                #  np.nan entries to int subtypes
                new_left = Index(self._left, copy=False).astype(dtype.subtype)
                new_right = Index(self._right, copy=False).astype(dtype.subtype)
            except TypeError as err:
                msg = (
                    f"Cannot convert {self.dtype} to {dtype}; subtypes are incompatible"
                )
                raise TypeError(msg) from err
            # TODO: do astype directly on self._combined
            combined = _get_combined_data(new_left, new_right)
            return type(self)._simple_new(combined, closed=self.closed)
        elif is_categorical_dtype(dtype):
            return Categorical(np.asarray(self))
        elif isinstance(dtype, StringDtype):
            return dtype.construct_array_type()._from_sequence(self, copy=False)

        # TODO: This try/except will be repeated.
        try:
            return np.asarray(self).astype(dtype, copy=copy)
        except (TypeError, ValueError) as err:
            msg = f"Cannot cast {type(self).__name__} to dtype {dtype}"
            raise TypeError(msg) from err

    def equals(self, other) -> bool:
        if type(self) != type(other):
            return False

        return bool(
            self.closed == other.closed
            and self.left.equals(other.left)
            and self.right.equals(other.right)
        )

    @classmethod
    def _concat_same_type(
        cls: Type[IntervalArrayT], to_concat: Sequence[IntervalArrayT]
    ) -> IntervalArrayT:
        """
        Concatenate multiple IntervalArray

        Parameters
        ----------
        to_concat : sequence of IntervalArray

        Returns
        -------
        IntervalArray
        """
        closed = {interval.closed for interval in to_concat}
        if len(closed) != 1:
            raise ValueError("Intervals must all be closed on the same side.")
        closed = closed.pop()

        # TODO: will this mess up on dt64tz?
        left = np.concatenate([interval.left for interval in to_concat])
        right = np.concatenate([interval.right for interval in to_concat])
        combined = _get_combined_data(left, right)  # TODO: 1-stage concat
        return cls._simple_new(combined, closed=closed)

    def copy(self: IntervalArrayT) -> IntervalArrayT:
        """
        Return a copy of the array.

        Returns
        -------
        IntervalArray
        """
        combined = self._combined.copy()
        return type(self)._simple_new(combined, closed=self.closed)

    # error: Return type "ndarray" of "isna" incompatible with return type
    # "ArrayLike" in supertype "ExtensionArray"
    def isna(self) -> np.ndarray:  # type: ignore[override]
        return isna(self._left)

    def shift(self, periods: int = 1, fill_value: object = None) -> "IntervalArray":
        if not len(self) or periods == 0:
            return self.copy()

        if isna(fill_value):
            fill_value = self.dtype.na_value

        # ExtensionArray.shift doesn't work for two reasons
        # 1. IntervalArray.dtype.na_value may not be correct for the dtype.
        # 2. IntervalArray._from_sequence only accepts NaN for missing values,
        #    not other values like NaT

        empty_len = min(abs(periods), len(self))
        if isna(fill_value):
            from pandas import Index

            fill_value = Index(self._left, copy=False)._na_value
            empty = IntervalArray.from_breaks([fill_value] * (empty_len + 1))
        else:
            empty = self._from_sequence([fill_value] * empty_len)

        if periods > 0:
            a = empty
            b = self[:-periods]
        else:
            a = self[abs(periods) :]
            b = empty
        return self._concat_same_type([a, b])

    def take(self, indices, *, allow_fill=False, fill_value=None, axis=None, **kwargs):
        """
        Take elements from the IntervalArray.

        Parameters
        ----------
        indices : sequence of integers
            Indices to be taken.

        allow_fill : bool, default False
            How to handle negative values in `indices`.

            * False: negative values in `indices` indicate positional indices
              from the right (the default). This is similar to
              :func:`numpy.take`.

            * True: negative values in `indices` indicate
              missing values. These values are set to `fill_value`. Any other
              other negative values raise a ``ValueError``.

        fill_value : Interval or NA, optional
            Fill value to use for NA-indices when `allow_fill` is True.
            This may be ``None``, in which case the default NA value for
            the type, ``self.dtype.na_value``, is used.

            For many ExtensionArrays, there will be two representations of
            `fill_value`: a user-facing "boxed" scalar, and a low-level
            physical NA value. `fill_value` should be the user-facing version,
            and the implementation should handle translating that to the
            physical version for processing the take if necessary.

        axis : any, default None
            Present for compat with IntervalIndex; does nothing.

        Returns
        -------
        IntervalArray

        Raises
        ------
        IndexError
            When the indices are out of bounds for the array.
        ValueError
            When `indices` contains negative values other than ``-1``
            and `allow_fill` is True.
        """
        nv.validate_take(tuple(), kwargs)

        fill_left = fill_right = fill_value
        if allow_fill:
            fill_left, fill_right = self._validate_fill_value(fill_value)

        left_take = take(
            self._left, indices, allow_fill=allow_fill, fill_value=fill_left
        )
        right_take = take(
            self._right, indices, allow_fill=allow_fill, fill_value=fill_right
        )

        combined = _get_combined_data(left_take, right_take)
        return type(self)._simple_new(combined, closed=self.closed)

    def _validate_listlike(self, value):
        # list-like of intervals
        try:
            array = IntervalArray(value)
            # TODO: self._check_closed_matches(array, name="value")
            value_left, value_right = array.left, array.right
        except TypeError as err:
            # wrong type: not interval or NA
            msg = f"'value' should be an interval type, got {type(value)} instead."
            raise TypeError(msg) from err
        return value_left, value_right

    def _validate_scalar(self, value):
        if isinstance(value, Interval):
            self._check_closed_matches(value, name="value")
            left, right = value.left, value.right
        elif is_valid_nat_for_dtype(value, self.left.dtype):
            # GH#18295
            left = right = value
        else:
            raise TypeError(
                "can only insert Interval objects and NA into an IntervalArray"
            )
        return left, right

    def _validate_fill_value(self, value):
        return self._validate_scalar(value)

    def _validate_setitem_value(self, value):
        needs_float_conversion = False

        if is_valid_nat_for_dtype(value, self.left.dtype):
            # na value: need special casing to set directly on numpy arrays
            if is_integer_dtype(self.dtype.subtype):
                # can't set NaN on a numpy integer array
                needs_float_conversion = True
            elif is_datetime64_any_dtype(self.dtype.subtype):
                # need proper NaT to set directly on the numpy array
                value = np.datetime64("NaT")
            elif is_timedelta64_dtype(self.dtype.subtype):
                # need proper NaT to set directly on the numpy array
                value = np.timedelta64("NaT")
            value_left, value_right = value, value

        elif is_interval_dtype(value) or isinstance(value, Interval):
            # scalar interval
            self._check_closed_matches(value, name="value")
            value_left, value_right = value.left, value.right

        else:
            return self._validate_listlike(value)

        if needs_float_conversion:
            raise ValueError("Cannot set float NaN to integer-backed IntervalArray")
        return value_left, value_right

    def value_counts(self, dropna=True):
        """
        Returns a Series containing counts of each interval.

        Parameters
        ----------
        dropna : bool, default True
            Don't include counts of NaN.

        Returns
        -------
        counts : Series

        See Also
        --------
        Series.value_counts
        """
        # TODO: implement this is a non-naive way!
        return value_counts(np.asarray(self), dropna=dropna)

    # ---------------------------------------------------------------------
    # Rendering Methods

    def _format_data(self):

        # TODO: integrate with categorical and make generic
        # name argument is unused here; just for compat with base / categorical
        n = len(self)
        max_seq_items = min((get_option("display.max_seq_items") or n) // 10, 10)

        formatter = str

        if n == 0:
            summary = "[]"
        elif n == 1:
            first = formatter(self[0])
            summary = f"[{first}]"
        elif n == 2:
            first = formatter(self[0])
            last = formatter(self[-1])
            summary = f"[{first}, {last}]"
        else:

            if n > max_seq_items:
                n = min(max_seq_items // 2, 10)
                head = [formatter(x) for x in self[:n]]
                tail = [formatter(x) for x in self[-n:]]
                head_str = ", ".join(head)
                tail_str = ", ".join(tail)
                summary = f"[{head_str} ... {tail_str}]"
            else:
                tail = [formatter(x) for x in self]
                tail_str = ", ".join(tail)
                summary = f"[{tail_str}]"

        return summary

    def __repr__(self) -> str:
        # the short repr has no trailing newline, while the truncated
        # repr does. So we include a newline in our template, and strip
        # any trailing newlines from format_object_summary
        data = self._format_data()
        class_name = f"<{type(self).__name__}>\n"

        template = (
            f"{class_name}"
            f"{data}\n"
            f"Length: {len(self)}, closed: {self.closed}, dtype: {self.dtype}"
        )
        return template

    def _format_space(self):
        space = " " * (len(type(self).__name__) + 1)
        return f"\n{space}"

    # ---------------------------------------------------------------------
    # Vectorized Interval Properties/Attributes

    @property
    def left(self):
        """
        Return the left endpoints of each Interval in the IntervalArray as
        an Index.
        """
        from pandas import Index

        return Index(self._left, copy=False)

    @property
    def right(self):
        """
        Return the right endpoints of each Interval in the IntervalArray as
        an Index.
        """
        from pandas import Index

        return Index(self._right, copy=False)

    @property
    def length(self):
        """
        Return an Index with entries denoting the length of each Interval in
        the IntervalArray.
        """
        try:
            return self.right - self.left
        except TypeError as err:
            # length not defined for some types, e.g. string
            msg = (
                "IntervalArray contains Intervals without defined length, "
                "e.g. Intervals with string endpoints"
            )
            raise TypeError(msg) from err

    @property
    def mid(self):
        """
        Return the midpoint of each Interval in the IntervalArray as an Index.
        """
        try:
            return 0.5 * (self.left + self.right)
        except TypeError:
            # datetime safe version
            return self.left + 0.5 * self.length

    _interval_shared_docs["overlaps"] = textwrap.dedent(
        """
        Check elementwise if an Interval overlaps the values in the %(klass)s.

        Two intervals overlap if they share a common point, including closed
        endpoints. Intervals that only have an open endpoint in common do not
        overlap.

        .. versionadded:: 0.24.0

        Parameters
        ----------
        other : %(klass)s
            Interval to check against for an overlap.

        Returns
        -------
        ndarray
            Boolean array positionally indicating where an overlap occurs.

        See Also
        --------
        Interval.overlaps : Check whether two Interval objects overlap.

        Examples
        --------
        %(examples)s
        >>> intervals.overlaps(pd.Interval(0.5, 1.5))
        array([ True,  True, False])

        Intervals that share closed endpoints overlap:

        >>> intervals.overlaps(pd.Interval(1, 3, closed='left'))
        array([ True,  True, True])

        Intervals that only have an open endpoint in common do not overlap:

        >>> intervals.overlaps(pd.Interval(1, 2, closed='right'))
        array([False,  True, False])
        """
    )

    @Appender(
        _interval_shared_docs["overlaps"]
        % dict(
            klass="IntervalArray",
            examples=textwrap.dedent(
                """\
        >>> data = [(0, 1), (1, 3), (2, 4)]
        >>> intervals = pd.arrays.IntervalArray.from_tuples(data)
        >>> intervals
        <IntervalArray>
        [(0, 1], (1, 3], (2, 4]]
        Length: 3, closed: right, dtype: interval[int64]
        """
            ),
        )
    )
    def overlaps(self, other):
        if isinstance(other, (IntervalArray, ABCIntervalIndex)):
            raise NotImplementedError
        elif not isinstance(other, Interval):
            msg = f"`other` must be Interval-like, got {type(other).__name__}"
            raise TypeError(msg)

        # equality is okay if both endpoints are closed (overlap at a point)
        op1 = le if (self.closed_left and other.closed_right) else lt
        op2 = le if (other.closed_left and self.closed_right) else lt

        # overlaps is equivalent negation of two interval being disjoint:
        # disjoint = (A.left > B.right) or (B.left > A.right)
        # (simplifying the negation allows this to be done in less operations)
        return op1(self.left, other.right) & op2(other.left, self.right)

    # ---------------------------------------------------------------------

    @property
    def closed(self):
        """
        Whether the intervals are closed on the left-side, right-side, both or
        neither.
        """
        return self._closed

    _interval_shared_docs["set_closed"] = textwrap.dedent(
        """
        Return an %(klass)s identical to the current one, but closed on the
        specified side.

        .. versionadded:: 0.24.0

        Parameters
        ----------
        closed : {'left', 'right', 'both', 'neither'}
            Whether the intervals are closed on the left-side, right-side, both
            or neither.

        Returns
        -------
        new_index : %(klass)s

        %(examples)s\
        """
    )

    @Appender(
        _interval_shared_docs["set_closed"]
        % dict(
            klass="IntervalArray",
            examples=textwrap.dedent(
                """\
        Examples
        --------
        >>> index = pd.arrays.IntervalArray.from_breaks(range(4))
        >>> index
        <IntervalArray>
        [(0, 1], (1, 2], (2, 3]]
        Length: 3, closed: right, dtype: interval[int64]
        >>> index.set_closed('both')
        <IntervalArray>
        [[0, 1], [1, 2], [2, 3]]
        Length: 3, closed: both, dtype: interval[int64]
        """
            ),
        )
    )
    def set_closed(self, closed):
        if closed not in VALID_CLOSED:
            msg = f"invalid option for 'closed': {closed}"
            raise ValueError(msg)
        return type(self)._simple_new(self._combined, closed=closed)

    _interval_shared_docs[
        "is_non_overlapping_monotonic"
    ] = """
        Return True if the %(klass)s is non-overlapping (no Intervals share
        points) and is either monotonic increasing or monotonic decreasing,
        else False.
        """

    # https://github.com/python/mypy/issues/1362
    # Mypy does not support decorated properties
    @property  # type: ignore[misc]
    @Appender(
        _interval_shared_docs["is_non_overlapping_monotonic"] % _shared_docs_kwargs
    )
    def is_non_overlapping_monotonic(self):
        # must be increasing  (e.g., [0, 1), [1, 2), [2, 3), ... )
        # or decreasing (e.g., [-1, 0), [-2, -1), [-3, -2), ...)
        # we already require left <= right

        # strict inequality for closed == 'both'; equality implies overlapping
        # at a point when both sides of intervals are included
        if self.closed == "both":
            return bool(
                (self._right[:-1] < self._left[1:]).all()
                or (self._left[:-1] > self._right[1:]).all()
            )

        # non-strict inequality when closed != 'both'; at least one side is
        # not included in the intervals, so equality does not imply overlapping
        return bool(
            (self._right[:-1] <= self._left[1:]).all()
            or (self._left[:-1] >= self._right[1:]).all()
        )

    # ---------------------------------------------------------------------
    # Conversion

    def __array__(self, dtype=None) -> np.ndarray:
        """
        Return the IntervalArray's data as a numpy array of Interval
        objects (with dtype='object')
        """
        left = self._left
        right = self._right
        mask = self.isna()
        closed = self._closed

        result = np.empty(len(left), dtype=object)
        for i in range(len(left)):
            if mask[i]:
                result[i] = np.nan
            else:
                result[i] = Interval(left[i], right[i], closed)
        return result

    def __arrow_array__(self, type=None):
        """
        Convert myself into a pyarrow Array.
        """
        import pyarrow

        from pandas.core.arrays._arrow_utils import ArrowIntervalType

        try:
            subtype = pyarrow.from_numpy_dtype(self.dtype.subtype)
        except TypeError as err:
            raise TypeError(
                f"Conversion to arrow with subtype '{self.dtype.subtype}' "
                "is not supported"
            ) from err
        interval_type = ArrowIntervalType(subtype, self.closed)
        storage_array = pyarrow.StructArray.from_arrays(
            [
                pyarrow.array(self._left, type=subtype, from_pandas=True),
                pyarrow.array(self._right, type=subtype, from_pandas=True),
            ],
            names=["left", "right"],
        )
        mask = self.isna()
        if mask.any():
            # if there are missing values, set validity bitmap also on the array level
            null_bitmap = pyarrow.array(~mask).buffers()[1]
            storage_array = pyarrow.StructArray.from_buffers(
                storage_array.type,
                len(storage_array),
                [null_bitmap],
                children=[storage_array.field(0), storage_array.field(1)],
            )

        if type is not None:
            if type.equals(interval_type.storage_type):
                return storage_array
            elif isinstance(type, ArrowIntervalType):
                # ensure we have the same subtype and closed attributes
                if not type.equals(interval_type):
                    raise TypeError(
                        "Not supported to convert IntervalArray to type with "
                        f"different 'subtype' ({self.dtype.subtype} vs {type.subtype}) "
                        f"and 'closed' ({self.closed} vs {type.closed}) attributes"
                    )
            else:
                raise TypeError(
                    f"Not supported to convert IntervalArray to '{type}' type"
                )

        return pyarrow.ExtensionArray.from_storage(interval_type, storage_array)

    _interval_shared_docs[
        "to_tuples"
    ] = """
        Return an %(return_type)s of tuples of the form (left, right).

        Parameters
        ----------
        na_tuple : bool, default True
            Returns NA as a tuple if True, ``(nan, nan)``, or just as the NA
            value itself if False, ``nan``.

        Returns
        -------
        tuples: %(return_type)s
        %(examples)s\
        """

    @Appender(
        _interval_shared_docs["to_tuples"] % dict(return_type="ndarray", examples="")
    )
    def to_tuples(self, na_tuple=True):
        tuples = com.asarray_tuplesafe(zip(self._left, self._right))
        if not na_tuple:
            # GH 18756
            tuples = np.where(~self.isna(), tuples, np.nan)
        return tuples

    # ---------------------------------------------------------------------

    @Appender(_extension_array_shared_docs["repeat"] % _shared_docs_kwargs)
    def repeat(self, repeats, axis=None):
        nv.validate_repeat(tuple(), dict(axis=axis))
        combined = self._combined.repeat(repeats, 0)
        return type(self)._simple_new(combined, closed=self.closed)

    _interval_shared_docs["contains"] = textwrap.dedent(
        """
        Check elementwise if the Intervals contain the value.

        Return a boolean mask whether the value is contained in the Intervals
        of the %(klass)s.

        .. versionadded:: 0.25.0

        Parameters
        ----------
        other : scalar
            The value to check whether it is contained in the Intervals.

        Returns
        -------
        boolean array

        See Also
        --------
        Interval.contains : Check whether Interval object contains value.
        %(klass)s.overlaps : Check if an Interval overlaps the values in the
            %(klass)s.

        Examples
        --------
        %(examples)s
        >>> intervals.contains(0.5)
        array([ True, False, False])
    """
    )

    @Appender(
        _interval_shared_docs["contains"]
        % dict(
            klass="IntervalArray",
            examples=textwrap.dedent(
                """\
        >>> intervals = pd.arrays.IntervalArray.from_tuples([(0, 1), (1, 3), (2, 4)])
        >>> intervals
        <IntervalArray>
        [(0, 1], (1, 3], (2, 4]]
        Length: 3, closed: right, dtype: interval[int64]
        """
            ),
        )
    )
    def contains(self, other):
        if isinstance(other, Interval):
            raise NotImplementedError("contains not implemented for two intervals")

        return (self._left < other if self.open_left else self._left <= other) & (
            other < self._right if self.open_right else other <= self._right
        )


def maybe_convert_platform_interval(values):
    """
    Try to do platform conversion, with special casing for IntervalArray.
    Wrapper around maybe_convert_platform that alters the default return
    dtype in certain cases to be compatible with IntervalArray.  For example,
    empty lists return with integer dtype instead of object dtype, which is
    prohibited for IntervalArray.

    Parameters
    ----------
    values : array-like

    Returns
    -------
    array
    """
    if isinstance(values, (list, tuple)) and len(values) == 0:
        # GH 19016
        # empty lists/tuples get object dtype by default, but this is
        # prohibited for IntervalArray, so coerce to integer instead
        return np.array([], dtype=np.int64)
    elif is_categorical_dtype(values):
        values = np.asarray(values)

    return maybe_convert_platform(values)


def _maybe_cast_inputs(
    left_orig: Union["Index", ArrayLike],
    right_orig: Union["Index", ArrayLike],
    copy: bool,
    dtype: Optional[Dtype],
) -> Tuple["Index", "Index"]:
    # pandas\core\arrays\interval.py:1366: error: Value of type variable
    # "AnyArrayLike" of "ensure_index" cannot be "object"  [type-var]
    left = ensure_index(left_orig, copy=copy)  # type: ignore[type-var]
    # pandas\core\arrays\interval.py:1367: error: Value of type variable
    # "AnyArrayLike" of "ensure_index" cannot be "object"  [type-var]
    right = ensure_index(right_orig, copy=copy)  # type: ignore[type-var]

    if dtype is not None:
        # GH#19262: dtype must be an IntervalDtype to override inferred
        dtype = pandas_dtype(dtype)
        if not is_interval_dtype(dtype):
            msg = f"dtype must be an IntervalDtype, got {dtype}"
            raise TypeError(msg)
        dtype = cast(IntervalDtype, dtype)
        if dtype.subtype is not None:
            left = left.astype(dtype.subtype)
            right = right.astype(dtype.subtype)

    # coerce dtypes to match if needed
    if is_float_dtype(left) and is_integer_dtype(right):
        right = right.astype(left.dtype)
    elif is_float_dtype(right) and is_integer_dtype(left):
        left = left.astype(right.dtype)

    if type(left) != type(right):
        msg = (
            f"must not have differing left [{type(left).__name__}] and "
            f"right [{type(right).__name__}] types"
        )
        raise ValueError(msg)
    elif is_categorical_dtype(left.dtype) or is_string_dtype(left.dtype):
        # GH#19016
        msg = (
            "category, object, and string subtypes are not supported "
            "for IntervalArray"
        )
        raise TypeError(msg)
    elif isinstance(left, ABCPeriodIndex):
        msg = "Period dtypes are not supported, use a PeriodIndex instead"
        raise ValueError(msg)
    elif isinstance(left, ABCDatetimeIndex) and not is_dtype_equal(
        left.dtype, right.dtype
    ):
        left_arr = cast("DatetimeArray", left._data)
        right_arr = cast("DatetimeArray", right._data)
        msg = (
            "left and right must have the same time zone, got "
            f"'{left_arr.tz}' and '{right_arr.tz}'"
        )
        raise ValueError(msg)

    return left, right


def _get_combined_data(
    left: Union["Index", ArrayLike], right: Union["Index", ArrayLike]
) -> Union[np.ndarray, "DatetimeArray", "TimedeltaArray"]:
    # For dt64/td64 we want DatetimeArray/TimedeltaArray instead of ndarray
    from pandas.core.ops.array_ops import maybe_upcast_datetimelike_array

    # pandas\core\arrays\interval.py:1422: error: Value of type variable
    # "ArrayLike" of "maybe_upcast_datetimelike_array" cannot be "Union[Index,
    # ExtensionArray]"  [type-var]
    # pandas\core\arrays\interval.py:1422: error: Value of type variable
    # "ArrayLike" of "maybe_upcast_datetimelike_array" cannot be "Union[Index,
    # ndarray]"  [type-var]
    left = maybe_upcast_datetimelike_array(left)  # type: ignore[type-var]
    # pandas\core\arrays\interval.py:1423: error: Value of type variable
    # "AnyArrayLike" of "extract_array" cannot be "Union[Index,
    # ExtensionArray]"  [type-var]

    # pandas\core\arrays\interval.py:1423: error: Value of type variable
    # "AnyArrayLike" of "extract_array" cannot be "Union[Index, ndarray]"
    # [type-var]

    # pandas\core\arrays\interval.py:1423: error: Incompatible types in
    # assignment (expression has type "ExtensionArray", variable has type
    # "Union[Index, ndarray]")  [assignment]
    left = extract_array(left, extract_numpy=True)  # type: ignore[type-var,assignment]
    # pandas\core\arrays\interval.py:1424: error: Value of type variable
    # "ArrayLike" of "maybe_upcast_datetimelike_array" cannot be "Union[Index,
    # ExtensionArray]"  [type-var]

    # pandas\core\arrays\interval.py:1424: error: Value of type variable
    # "ArrayLike" of "maybe_upcast_datetimelike_array" cannot be "Union[Index,
    # ndarray]"  [type-var]
    right = maybe_upcast_datetimelike_array(right)  # type: ignore[type-var]
    # pandas\core\arrays\interval.py:1425: error: Value of type variable
    # "AnyArrayLike" of "extract_array" cannot be "Union[Index,
    # ExtensionArray]"  [type-var]

    # pandas\core\arrays\interval.py:1425: error: Value of type variable
    # "AnyArrayLike" of "extract_array" cannot be "Union[Index, ndarray]"
    # [type-var]

    # pandas\core\arrays\interval.py:1425: error: Incompatible types in
    # assignment (expression has type "ExtensionArray", variable has type
    # "Union[Index, ndarray]")  [assignment]
    right = extract_array(  # type: ignore[type-var,assignment]
        right, extract_numpy=True
    )

    lbase = getattr(left, "_ndarray", left).base
    rbase = getattr(right, "_ndarray", right).base
    if lbase is not None and lbase is rbase:
        # If these share data, then setitem could corrupt our IA
        right = right.copy()

    if isinstance(left, np.ndarray):
        assert isinstance(right, np.ndarray)  # for mypy
        combined = np.concatenate(
            [left.reshape(-1, 1), right.reshape(-1, 1)],
            axis=1,
        )
    else:
<<<<<<< HEAD
        # pandas\core\arrays\interval.py:1440: error: Incompatible types in
        # assignment (expression has type "Union[DatetimeArray,
        # TimedeltaArray]", variable has type "Union[Index, ndarray]")
        # [assignment]
        left = cast(  # type: ignore[assignment]
            Union["DatetimeArray", "TimedeltaArray"], left
        )
        # pandas\core\arrays\interval.py:1441: error: Incompatible types in
        # assignment (expression has type "Union[DatetimeArray,
        # TimedeltaArray]", variable has type "Union[Index, ndarray]")
        # [assignment]
        right = cast(  # type: ignore[assignment]
            Union["DatetimeArray", "TimedeltaArray"], right
        )
        # pandas\core\arrays\interval.py:1442: error: "Type[Index]" has no
        # attribute "_concat_same_type"  [attr-defined]
        combined = type(left)._concat_same_type(  # type: ignore[attr-defined]
            # pandas\core\arrays\interval.py:1443: error: "Index" has no
            # attribute "reshape"; maybe "shape"?  [attr-defined]
            # pandas\core\arrays\interval.py:1443: error: Item "Index" of
            # "Union[Index, ndarray]" has no attribute "reshape"  [union-attr]
            [
                left.reshape(-1, 1),  # type: ignore[attr-defined]
                right.reshape(-1, 1),  # type: ignore[union-attr]
            ],
=======
        # error: Item "type" of "Union[Type[Index], Type[ExtensionArray]]" has
        # no attribute "_concat_same_type"  [union-attr]

        # error: Unexpected keyword argument "axis" for "_concat_same_type" of
        # "ExtensionArray" [call-arg]

        # error: Item "Index" of "Union[Index, ExtensionArray]" has no
        # attribute "reshape" [union-attr]

        # error: Item "ExtensionArray" of "Union[Index, ExtensionArray]" has no
        # attribute "reshape" [union-attr]
        combined = type(left)._concat_same_type(  # type: ignore[union-attr,call-arg]
            [left.reshape(-1, 1), right.reshape(-1, 1)],  # type: ignore[union-attr]
>>>>>>> df32e83f
            axis=1,
        )
    return combined<|MERGE_RESOLUTION|>--- conflicted
+++ resolved
@@ -1515,7 +1515,6 @@
             axis=1,
         )
     else:
-<<<<<<< HEAD
         # pandas\core\arrays\interval.py:1440: error: Incompatible types in
         # assignment (expression has type "Union[DatetimeArray,
         # TimedeltaArray]", variable has type "Union[Index, ndarray]")
@@ -1541,21 +1540,6 @@
                 left.reshape(-1, 1),  # type: ignore[attr-defined]
                 right.reshape(-1, 1),  # type: ignore[union-attr]
             ],
-=======
-        # error: Item "type" of "Union[Type[Index], Type[ExtensionArray]]" has
-        # no attribute "_concat_same_type"  [union-attr]
-
-        # error: Unexpected keyword argument "axis" for "_concat_same_type" of
-        # "ExtensionArray" [call-arg]
-
-        # error: Item "Index" of "Union[Index, ExtensionArray]" has no
-        # attribute "reshape" [union-attr]
-
-        # error: Item "ExtensionArray" of "Union[Index, ExtensionArray]" has no
-        # attribute "reshape" [union-attr]
-        combined = type(left)._concat_same_type(  # type: ignore[union-attr,call-arg]
-            [left.reshape(-1, 1), right.reshape(-1, 1)],  # type: ignore[union-attr]
->>>>>>> df32e83f
             axis=1,
         )
     return combined