--- conflicted
+++ resolved
@@ -684,13 +684,6 @@
         right = self.right.fillna(value=value_right)
         return self._shallow_copy(left, right)
 
-<<<<<<< HEAD
-    @property
-    def dtype(self):
-        return IntervalDtype(self._left.dtype)
-
-=======
->>>>>>> 51b01659
     def astype(self, dtype, copy=True):
         """
         Cast to an ExtensionArray or NumPy array with dtype 'dtype'.
@@ -783,18 +776,6 @@
     def isna(self) -> np.ndarray:
         return isna(self._left)
 
-<<<<<<< HEAD
-    @property
-    def nbytes(self) -> int:
-        return self._left.nbytes + self._right.nbytes
-
-    @property
-    def size(self) -> int:
-        # Avoid materializing self.values
-        return self._left.size
-
-=======
->>>>>>> 51b01659
     def shift(self, periods: int = 1, fill_value: object = None) -> "IntervalArray":
         if not len(self) or periods == 0:
             return self.copy()
@@ -1386,83 +1367,6 @@
             other < self._right if self.open_right else other <= self._right
         )
 
-<<<<<<< HEAD
-    _interval_shared_docs["overlaps"] = textwrap.dedent(
-        """
-        Check elementwise if an Interval overlaps the values in the %(klass)s.
-
-        Two intervals overlap if they share a common point, including closed
-        endpoints. Intervals that only have an open endpoint in common do not
-        overlap.
-
-        .. versionadded:: 0.24.0
-
-        Parameters
-        ----------
-        other : %(klass)s
-            Interval to check against for an overlap.
-
-        Returns
-        -------
-        ndarray
-            Boolean array positionally indicating where an overlap occurs.
-
-        See Also
-        --------
-        Interval.overlaps : Check whether two Interval objects overlap.
-
-        Examples
-        --------
-        %(examples)s
-        >>> intervals.overlaps(pd.Interval(0.5, 1.5))
-        array([ True,  True, False])
-
-        Intervals that share closed endpoints overlap:
-
-        >>> intervals.overlaps(pd.Interval(1, 3, closed='left'))
-        array([ True,  True, True])
-
-        Intervals that only have an open endpoint in common do not overlap:
-
-        >>> intervals.overlaps(pd.Interval(1, 2, closed='right'))
-        array([False,  True, False])
-        """
-    )
-
-    @Appender(
-        _interval_shared_docs["overlaps"]
-        % dict(
-            klass="IntervalArray",
-            examples=textwrap.dedent(
-                """\
-        >>> data = [(0, 1), (1, 3), (2, 4)]
-        >>> intervals = pd.arrays.IntervalArray.from_tuples(data)
-        >>> intervals
-        <IntervalArray>
-        [(0, 1], (1, 3], (2, 4]]
-        Length: 3, closed: right, dtype: interval[int64]
-        """
-            ),
-        )
-    )
-    def overlaps(self, other):
-        if isinstance(other, (IntervalArray, ABCIntervalIndex)):
-            raise NotImplementedError
-        elif not isinstance(other, Interval):
-            msg = f"`other` must be Interval-like, got {type(other).__name__}"
-            raise TypeError(msg)
-
-        # equality is okay if both endpoints are closed (overlap at a point)
-        op1 = le if (self.closed_left and other.closed_right) else lt
-        op2 = le if (other.closed_left and self.closed_right) else lt
-
-        # overlaps is equivalent negation of two interval being disjoint:
-        # disjoint = (A.left > B.right) or (B.left > A.right)
-        # (simplifying the negation allows this to be done in less operations)
-        return op1(self._left, other.right) & op2(other.left, self._right)
-
-=======
->>>>>>> 51b01659
 
 def maybe_convert_platform_interval(values):
     """
