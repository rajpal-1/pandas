from __future__ import annotations

import operator
from operator import (
    le,
    lt,
)
import textwrap
from typing import (
    TYPE_CHECKING,
    Iterator,
    Literal,
    Sequence,
    Union,
    overload,
)

import numpy as np

from pandas._config import get_option

from pandas._libs import lib
from pandas._libs.interval import (
    VALID_CLOSED,
    Interval,
    IntervalMixin,
    intervals_to_interval_bounds,
)
from pandas._libs.missing import NA
from pandas._typing import (
    ArrayLike,
    AxisInt,
    Dtype,
    IntervalClosedType,
    NpDtype,
    PositionalIndexer,
    ScalarIndexer,
    Self,
    SequenceIndexer,
    SortKind,
    TimeArrayLike,
    npt,
)
from pandas.compat.numpy import function as nv
from pandas.errors import IntCastingNaNError
from pandas.util._decorators import Appender

from pandas.core.dtypes.cast import (
    LossySetitemError,
    maybe_upcast_numeric_to_64bit,
)
from pandas.core.dtypes.common import (
<<<<<<< HEAD
    is_categorical_dtype,
=======
    is_dtype_equal,
>>>>>>> c9de03ef
    is_float_dtype,
    is_integer_dtype,
    is_list_like,
    is_object_dtype,
    is_scalar,
    is_string_dtype,
    needs_i8_conversion,
    pandas_dtype,
)
from pandas.core.dtypes.dtypes import (
    CategoricalDtype,
    IntervalDtype,
)
from pandas.core.dtypes.generic import (
    ABCDataFrame,
    ABCDatetimeIndex,
    ABCIntervalIndex,
    ABCPeriodIndex,
)
from pandas.core.dtypes.missing import (
    is_valid_na_for_dtype,
    isna,
    notna,
)

from pandas.core.algorithms import (
    isin,
    take,
    unique,
    value_counts,
)
from pandas.core.arrays.base import (
    ExtensionArray,
    _extension_array_shared_docs,
)
from pandas.core.arrays.datetimes import DatetimeArray
from pandas.core.arrays.timedeltas import TimedeltaArray
import pandas.core.common as com
from pandas.core.construction import (
    array as pd_array,
    ensure_wrapped_if_datetimelike,
    extract_array,
)
from pandas.core.indexers import check_array_indexer
from pandas.core.ops import (
    invalid_comparison,
    unpack_zerodim_and_defer,
)

if TYPE_CHECKING:
    from pandas import (
        Index,
        Series,
    )


IntervalSideT = Union[TimeArrayLike, np.ndarray]
IntervalOrNA = Union[Interval, float]

_interval_shared_docs: dict[str, str] = {}

_shared_docs_kwargs = {
    "klass": "IntervalArray",
    "qualname": "arrays.IntervalArray",
    "name": "",
}


_interval_shared_docs[
    "class"
] = """
%(summary)s

Parameters
----------
data : array-like (1-dimensional)
    Array-like (ndarray, :class:`DateTimeArray`, :class:`TimeDeltaArray`) containing
    Interval objects from which to build the %(klass)s.
closed : {'left', 'right', 'both', 'neither'}, default 'right'
    Whether the intervals are closed on the left-side, right-side, both or
    neither.
dtype : dtype or None, default None
    If None, dtype will be inferred.
copy : bool, default False
    Copy the input data.
%(name)s\
verify_integrity : bool, default True
    Verify that the %(klass)s is valid.

Attributes
----------
left
right
closed
mid
length
is_empty
is_non_overlapping_monotonic
%(extra_attributes)s\

Methods
-------
from_arrays
from_tuples
from_breaks
contains
overlaps
set_closed
to_tuples
%(extra_methods)s\

See Also
--------
Index : The base pandas Index type.
Interval : A bounded slice-like interval; the elements of an %(klass)s.
interval_range : Function to create a fixed frequency IntervalIndex.
cut : Bin values into discrete Intervals.
qcut : Bin values into equal-sized Intervals based on rank or sample quantiles.

Notes
-----
See the `user guide
<https://pandas.pydata.org/pandas-docs/stable/user_guide/advanced.html#intervalindex>`__
for more.

%(examples)s\
"""


@Appender(
    _interval_shared_docs["class"]
    % {
        "klass": "IntervalArray",
        "summary": "Pandas array for interval data that are closed on the same side.",
        "name": "",
        "extra_attributes": "",
        "extra_methods": "",
        "examples": textwrap.dedent(
            """\
    Examples
    --------
    A new ``IntervalArray`` can be constructed directly from an array-like of
    ``Interval`` objects:

    >>> pd.arrays.IntervalArray([pd.Interval(0, 1), pd.Interval(1, 5)])
    <IntervalArray>
    [(0, 1], (1, 5]]
    Length: 2, dtype: interval[int64, right]

    It may also be constructed using one of the constructor
    methods: :meth:`IntervalArray.from_arrays`,
    :meth:`IntervalArray.from_breaks`, and :meth:`IntervalArray.from_tuples`.
    """
        ),
    }
)
class IntervalArray(IntervalMixin, ExtensionArray):
    can_hold_na = True
    _na_value = _fill_value = np.nan

    @property
    def ndim(self) -> Literal[1]:
        return 1

    # To make mypy recognize the fields
    _left: IntervalSideT
    _right: IntervalSideT
    _dtype: IntervalDtype

    # ---------------------------------------------------------------------
    # Constructors

    def __new__(
        cls,
        data,
        closed: IntervalClosedType | None = None,
        dtype: Dtype | None = None,
        copy: bool = False,
        verify_integrity: bool = True,
    ):
        data = extract_array(data, extract_numpy=True)

        if isinstance(data, cls):
            left: IntervalSideT = data._left
            right: IntervalSideT = data._right
            closed = closed or data.closed
            dtype = IntervalDtype(left.dtype, closed=closed)
        else:
            # don't allow scalars
            if is_scalar(data):
                msg = (
                    f"{cls.__name__}(...) must be called with a collection "
                    f"of some kind, {data} was passed"
                )
                raise TypeError(msg)

            # might need to convert empty or purely na data
            data = _maybe_convert_platform_interval(data)
            left, right, infer_closed = intervals_to_interval_bounds(
                data, validate_closed=closed is None
            )
            if left.dtype == object:
                left = lib.maybe_convert_objects(left)
                right = lib.maybe_convert_objects(right)
            closed = closed or infer_closed

            left, right, dtype = cls._ensure_simple_new_inputs(
                left,
                right,
                closed=closed,
                copy=copy,
                dtype=dtype,
            )

        if verify_integrity:
            cls._validate(left, right, dtype=dtype)

        return cls._simple_new(
            left,
            right,
            dtype=dtype,
        )

    @classmethod
    def _simple_new(
        cls,
        left: IntervalSideT,
        right: IntervalSideT,
        dtype: IntervalDtype,
    ) -> Self:
        result = IntervalMixin.__new__(cls)
        result._left = left
        result._right = right
        result._dtype = dtype

        return result

    @classmethod
    def _ensure_simple_new_inputs(
        cls,
        left,
        right,
        closed: IntervalClosedType | None = None,
        copy: bool = False,
        dtype: Dtype | None = None,
    ) -> tuple[IntervalSideT, IntervalSideT, IntervalDtype]:
        """Ensure correctness of input parameters for cls._simple_new."""
        from pandas.core.indexes.base import ensure_index

        left = ensure_index(left, copy=copy)
        left = maybe_upcast_numeric_to_64bit(left)

        right = ensure_index(right, copy=copy)
        right = maybe_upcast_numeric_to_64bit(right)

        if closed is None and isinstance(dtype, IntervalDtype):
            closed = dtype.closed

        closed = closed or "right"

        if dtype is not None:
            # GH 19262: dtype must be an IntervalDtype to override inferred
            dtype = pandas_dtype(dtype)
            if isinstance(dtype, IntervalDtype):
                if dtype.subtype is not None:
                    left = left.astype(dtype.subtype)
                    right = right.astype(dtype.subtype)
            else:
                msg = f"dtype must be an IntervalDtype, got {dtype}"
                raise TypeError(msg)

            if dtype.closed is None:
                # possibly loading an old pickle
                dtype = IntervalDtype(dtype.subtype, closed)
            elif closed != dtype.closed:
                raise ValueError("closed keyword does not match dtype.closed")

        # coerce dtypes to match if needed
        if is_float_dtype(left.dtype) and is_integer_dtype(right.dtype):
            right = right.astype(left.dtype)
        elif is_float_dtype(right.dtype) and is_integer_dtype(left.dtype):
            left = left.astype(right.dtype)

        if type(left) != type(right):
            msg = (
                f"must not have differing left [{type(left).__name__}] and "
                f"right [{type(right).__name__}] types"
            )
            raise ValueError(msg)
        if isinstance(left.dtype, CategoricalDtype) or is_string_dtype(left.dtype):
            # GH 19016
            msg = (
                "category, object, and string subtypes are not supported "
                "for IntervalArray"
            )
            raise TypeError(msg)
        if isinstance(left, ABCPeriodIndex):
            msg = "Period dtypes are not supported, use a PeriodIndex instead"
            raise ValueError(msg)
        if isinstance(left, ABCDatetimeIndex) and str(left.tz) != str(right.tz):
            msg = (
                "left and right must have the same time zone, got "
                f"'{left.tz}' and '{right.tz}'"
            )
            raise ValueError(msg)

        # For dt64/td64 we want DatetimeArray/TimedeltaArray instead of ndarray
        left = ensure_wrapped_if_datetimelike(left)
        left = extract_array(left, extract_numpy=True)
        right = ensure_wrapped_if_datetimelike(right)
        right = extract_array(right, extract_numpy=True)

        lbase = getattr(left, "_ndarray", left).base
        rbase = getattr(right, "_ndarray", right).base
        if lbase is not None and lbase is rbase:
            # If these share data, then setitem could corrupt our IA
            right = right.copy()

        dtype = IntervalDtype(left.dtype, closed=closed)

        return left, right, dtype

    @classmethod
    def _from_sequence(
        cls,
        scalars,
        *,
        dtype: Dtype | None = None,
        copy: bool = False,
    ) -> Self:
        return cls(scalars, dtype=dtype, copy=copy)

    @classmethod
    def _from_factorized(cls, values: np.ndarray, original: IntervalArray) -> Self:
        if len(values) == 0:
            # An empty array returns object-dtype here. We can't create
            # a new IA from an (empty) object-dtype array, so turn it into the
            # correct dtype.
            values = values.astype(original.dtype.subtype)
        return cls(values, closed=original.closed)

    _interval_shared_docs["from_breaks"] = textwrap.dedent(
        """
        Construct an %(klass)s from an array of splits.

        Parameters
        ----------
        breaks : array-like (1-dimensional)
            Left and right bounds for each interval.
        closed : {'left', 'right', 'both', 'neither'}, default 'right'
            Whether the intervals are closed on the left-side, right-side, both
            or neither.\
        %(name)s
        copy : bool, default False
            Copy the data.
        dtype : dtype or None, default None
            If None, dtype will be inferred.

        Returns
        -------
        %(klass)s

        See Also
        --------
        interval_range : Function to create a fixed frequency IntervalIndex.
        %(klass)s.from_arrays : Construct from a left and right array.
        %(klass)s.from_tuples : Construct from a sequence of tuples.

        %(examples)s\
        """
    )

    @classmethod
    @Appender(
        _interval_shared_docs["from_breaks"]
        % {
            "klass": "IntervalArray",
            "name": "",
            "examples": textwrap.dedent(
                """\
        Examples
        --------
        >>> pd.arrays.IntervalArray.from_breaks([0, 1, 2, 3])
        <IntervalArray>
        [(0, 1], (1, 2], (2, 3]]
        Length: 3, dtype: interval[int64, right]
        """
            ),
        }
    )
    def from_breaks(
        cls,
        breaks,
        closed: IntervalClosedType | None = "right",
        copy: bool = False,
        dtype: Dtype | None = None,
    ) -> Self:
        breaks = _maybe_convert_platform_interval(breaks)

        return cls.from_arrays(breaks[:-1], breaks[1:], closed, copy=copy, dtype=dtype)

    _interval_shared_docs["from_arrays"] = textwrap.dedent(
        """
        Construct from two arrays defining the left and right bounds.

        Parameters
        ----------
        left : array-like (1-dimensional)
            Left bounds for each interval.
        right : array-like (1-dimensional)
            Right bounds for each interval.
        closed : {'left', 'right', 'both', 'neither'}, default 'right'
            Whether the intervals are closed on the left-side, right-side, both
            or neither.\
        %(name)s
        copy : bool, default False
            Copy the data.
        dtype : dtype, optional
            If None, dtype will be inferred.

        Returns
        -------
        %(klass)s

        Raises
        ------
        ValueError
            When a value is missing in only one of `left` or `right`.
            When a value in `left` is greater than the corresponding value
            in `right`.

        See Also
        --------
        interval_range : Function to create a fixed frequency IntervalIndex.
        %(klass)s.from_breaks : Construct an %(klass)s from an array of
            splits.
        %(klass)s.from_tuples : Construct an %(klass)s from an
            array-like of tuples.

        Notes
        -----
        Each element of `left` must be less than or equal to the `right`
        element at the same position. If an element is missing, it must be
        missing in both `left` and `right`. A TypeError is raised when
        using an unsupported type for `left` or `right`. At the moment,
        'category', 'object', and 'string' subtypes are not supported.

        %(examples)s\
        """
    )

    @classmethod
    @Appender(
        _interval_shared_docs["from_arrays"]
        % {
            "klass": "IntervalArray",
            "name": "",
            "examples": textwrap.dedent(
                """\
        >>> pd.arrays.IntervalArray.from_arrays([0, 1, 2], [1, 2, 3])
        <IntervalArray>
        [(0, 1], (1, 2], (2, 3]]
        Length: 3, dtype: interval[int64, right]
        """
            ),
        }
    )
    def from_arrays(
        cls,
        left,
        right,
        closed: IntervalClosedType | None = "right",
        copy: bool = False,
        dtype: Dtype | None = None,
    ) -> Self:
        left = _maybe_convert_platform_interval(left)
        right = _maybe_convert_platform_interval(right)

        left, right, dtype = cls._ensure_simple_new_inputs(
            left,
            right,
            closed=closed,
            copy=copy,
            dtype=dtype,
        )
        cls._validate(left, right, dtype=dtype)

        return cls._simple_new(left, right, dtype=dtype)

    _interval_shared_docs["from_tuples"] = textwrap.dedent(
        """
        Construct an %(klass)s from an array-like of tuples.

        Parameters
        ----------
        data : array-like (1-dimensional)
            Array of tuples.
        closed : {'left', 'right', 'both', 'neither'}, default 'right'
            Whether the intervals are closed on the left-side, right-side, both
            or neither.\
        %(name)s
        copy : bool, default False
            By-default copy the data, this is compat only and ignored.
        dtype : dtype or None, default None
            If None, dtype will be inferred.

        Returns
        -------
        %(klass)s

        See Also
        --------
        interval_range : Function to create a fixed frequency IntervalIndex.
        %(klass)s.from_arrays : Construct an %(klass)s from a left and
                                    right array.
        %(klass)s.from_breaks : Construct an %(klass)s from an array of
                                    splits.

        %(examples)s\
        """
    )

    @classmethod
    @Appender(
        _interval_shared_docs["from_tuples"]
        % {
            "klass": "IntervalArray",
            "name": "",
            "examples": textwrap.dedent(
                """\
        Examples
        --------
        >>> pd.arrays.IntervalArray.from_tuples([(0, 1), (1, 2)])
        <IntervalArray>
        [(0, 1], (1, 2]]
        Length: 2, dtype: interval[int64, right]
        """
            ),
        }
    )
    def from_tuples(
        cls,
        data,
        closed: IntervalClosedType | None = "right",
        copy: bool = False,
        dtype: Dtype | None = None,
    ) -> Self:
        if len(data):
            left, right = [], []
        else:
            # ensure that empty data keeps input dtype
            left = right = data

        for d in data:
            if not isinstance(d, tuple) and isna(d):
                lhs = rhs = np.nan
            else:
                name = cls.__name__
                try:
                    # need list of length 2 tuples, e.g. [(0, 1), (1, 2), ...]
                    lhs, rhs = d
                except ValueError as err:
                    msg = f"{name}.from_tuples requires tuples of length 2, got {d}"
                    raise ValueError(msg) from err
                except TypeError as err:
                    msg = f"{name}.from_tuples received an invalid item, {d}"
                    raise TypeError(msg) from err
            left.append(lhs)
            right.append(rhs)

        return cls.from_arrays(left, right, closed, copy=False, dtype=dtype)

    @classmethod
    def _validate(cls, left, right, dtype: IntervalDtype) -> None:
        """
        Verify that the IntervalArray is valid.

        Checks that

        * dtype is correct
        * left and right match lengths
        * left and right have the same missing values
        * left is always below right
        """
        if not isinstance(dtype, IntervalDtype):
            msg = f"invalid dtype: {dtype}"
            raise ValueError(msg)
        if len(left) != len(right):
            msg = "left and right must have the same length"
            raise ValueError(msg)
        left_mask = notna(left)
        right_mask = notna(right)
        if not (left_mask == right_mask).all():
            msg = (
                "missing values must be missing in the same "
                "location both left and right sides"
            )
            raise ValueError(msg)
        if not (left[left_mask] <= right[left_mask]).all():
            msg = "left side of interval must be <= right side"
            raise ValueError(msg)

    def _shallow_copy(self, left, right) -> Self:
        """
        Return a new IntervalArray with the replacement attributes

        Parameters
        ----------
        left : Index
            Values to be used for the left-side of the intervals.
        right : Index
            Values to be used for the right-side of the intervals.
        """
        dtype = IntervalDtype(left.dtype, closed=self.closed)
        left, right, dtype = self._ensure_simple_new_inputs(left, right, dtype=dtype)

        return self._simple_new(left, right, dtype=dtype)

    # ---------------------------------------------------------------------
    # Descriptive

    @property
    def dtype(self) -> IntervalDtype:
        return self._dtype

    @property
    def nbytes(self) -> int:
        return self.left.nbytes + self.right.nbytes

    @property
    def size(self) -> int:
        # Avoid materializing self.values
        return self.left.size

    # ---------------------------------------------------------------------
    # EA Interface

    def __iter__(self) -> Iterator:
        return iter(np.asarray(self))

    def __len__(self) -> int:
        return len(self._left)

    @overload
    def __getitem__(self, key: ScalarIndexer) -> IntervalOrNA:
        ...

    @overload
    def __getitem__(self, key: SequenceIndexer) -> Self:
        ...

    def __getitem__(self, key: PositionalIndexer) -> Self | IntervalOrNA:
        key = check_array_indexer(self, key)
        left = self._left[key]
        right = self._right[key]

        if not isinstance(left, (np.ndarray, ExtensionArray)):
            # scalar
            if is_scalar(left) and isna(left):
                return self._fill_value
            return Interval(left, right, self.closed)
        if np.ndim(left) > 1:
            # GH#30588 multi-dimensional indexer disallowed
            raise ValueError("multi-dimensional indexing not allowed")
        # Argument 2 to "_simple_new" of "IntervalArray" has incompatible type
        # "Union[Period, Timestamp, Timedelta, NaTType, DatetimeArray, TimedeltaArray,
        # ndarray[Any, Any]]"; expected "Union[Union[DatetimeArray, TimedeltaArray],
        # ndarray[Any, Any]]"
        return self._simple_new(left, right, dtype=self.dtype)  # type: ignore[arg-type]

    def __setitem__(self, key, value) -> None:
        value_left, value_right = self._validate_setitem_value(value)
        key = check_array_indexer(self, key)

        self._left[key] = value_left
        self._right[key] = value_right

    def _cmp_method(self, other, op):
        # ensure pandas array for list-like and eliminate non-interval scalars
        if is_list_like(other):
            if len(self) != len(other):
                raise ValueError("Lengths must match to compare")
            other = pd_array(other)
        elif not isinstance(other, Interval):
            # non-interval scalar -> no matches
            if other is NA:
                # GH#31882
                from pandas.core.arrays import BooleanArray

                arr = np.empty(self.shape, dtype=bool)
                mask = np.ones(self.shape, dtype=bool)
                return BooleanArray(arr, mask)
            return invalid_comparison(self, other, op)

        # determine the dtype of the elements we want to compare
        if isinstance(other, Interval):
            other_dtype = pandas_dtype("interval")
        elif not isinstance(other.dtype, CategoricalDtype):
            other_dtype = other.dtype
        else:
            # for categorical defer to categories for dtype
            other_dtype = other.categories.dtype

            # extract intervals if we have interval categories with matching closed
            if isinstance(other_dtype, IntervalDtype):
                if self.closed != other.categories.closed:
                    return invalid_comparison(self, other, op)

                other = other.categories.take(
                    other.codes, allow_fill=True, fill_value=other.categories._na_value
                )

        # interval-like -> need same closed and matching endpoints
        if isinstance(other_dtype, IntervalDtype):
            if self.closed != other.closed:
                return invalid_comparison(self, other, op)
            elif not isinstance(other, Interval):
                other = type(self)(other)

            if op is operator.eq:
                return (self._left == other.left) & (self._right == other.right)
            elif op is operator.ne:
                return (self._left != other.left) | (self._right != other.right)
            elif op is operator.gt:
                return (self._left > other.left) | (
                    (self._left == other.left) & (self._right > other.right)
                )
            elif op is operator.ge:
                return (self == other) | (self > other)
            elif op is operator.lt:
                return (self._left < other.left) | (
                    (self._left == other.left) & (self._right < other.right)
                )
            else:
                # operator.lt
                return (self == other) | (self < other)

        # non-interval/non-object dtype -> no matches
        if not is_object_dtype(other_dtype):
            return invalid_comparison(self, other, op)

        # object dtype -> iteratively check for intervals
        result = np.zeros(len(self), dtype=bool)
        for i, obj in enumerate(other):
            try:
                result[i] = op(self[i], obj)
            except TypeError:
                if obj is NA:
                    # comparison with np.nan returns NA
                    # github.com/pandas-dev/pandas/pull/37124#discussion_r509095092
                    result = result.astype(object)
                    result[i] = NA
                else:
                    raise
        return result

    @unpack_zerodim_and_defer("__eq__")
    def __eq__(self, other):
        return self._cmp_method(other, operator.eq)

    @unpack_zerodim_and_defer("__ne__")
    def __ne__(self, other):
        return self._cmp_method(other, operator.ne)

    @unpack_zerodim_and_defer("__gt__")
    def __gt__(self, other):
        return self._cmp_method(other, operator.gt)

    @unpack_zerodim_and_defer("__ge__")
    def __ge__(self, other):
        return self._cmp_method(other, operator.ge)

    @unpack_zerodim_and_defer("__lt__")
    def __lt__(self, other):
        return self._cmp_method(other, operator.lt)

    @unpack_zerodim_and_defer("__le__")
    def __le__(self, other):
        return self._cmp_method(other, operator.le)

    def argsort(
        self,
        *,
        ascending: bool = True,
        kind: SortKind = "quicksort",
        na_position: str = "last",
        **kwargs,
    ) -> np.ndarray:
        ascending = nv.validate_argsort_with_ascending(ascending, (), kwargs)

        if ascending and kind == "quicksort" and na_position == "last":
            # TODO: in an IntervalIndex we can re-use the cached
            #  IntervalTree.left_sorter
            return np.lexsort((self.right, self.left))

        # TODO: other cases we can use lexsort for?  much more performant.
        return super().argsort(
            ascending=ascending, kind=kind, na_position=na_position, **kwargs
        )

    def min(self, *, axis: AxisInt | None = None, skipna: bool = True) -> IntervalOrNA:
        nv.validate_minmax_axis(axis, self.ndim)

        if not len(self):
            return self._na_value

        mask = self.isna()
        if mask.any():
            if not skipna:
                return self._na_value
            obj = self[~mask]
        else:
            obj = self

        indexer = obj.argsort()[0]
        return obj[indexer]

    def max(self, *, axis: AxisInt | None = None, skipna: bool = True) -> IntervalOrNA:
        nv.validate_minmax_axis(axis, self.ndim)

        if not len(self):
            return self._na_value

        mask = self.isna()
        if mask.any():
            if not skipna:
                return self._na_value
            obj = self[~mask]
        else:
            obj = self

        indexer = obj.argsort()[-1]
        return obj[indexer]

    def fillna(self, value=None, method=None, limit: int | None = None) -> Self:
        """
        Fill NA/NaN values using the specified method.

        Parameters
        ----------
        value : scalar, dict, Series
            If a scalar value is passed it is used to fill all missing values.
            Alternatively, a Series or dict can be used to fill in different
            values for each index. The value should not be a list. The
            value(s) passed should be either Interval objects or NA/NaN.
        method : {'backfill', 'bfill', 'pad', 'ffill', None}, default None
            (Not implemented yet for IntervalArray)
            Method to use for filling holes in reindexed Series
        limit : int, default None
            (Not implemented yet for IntervalArray)
            If method is specified, this is the maximum number of consecutive
            NaN values to forward/backward fill. In other words, if there is
            a gap with more than this number of consecutive NaNs, it will only
            be partially filled. If method is not specified, this is the
            maximum number of entries along the entire axis where NaNs will be
            filled.

        Returns
        -------
        filled : IntervalArray with NA/NaN filled
        """
        if method is not None:
            raise TypeError("Filling by method is not supported for IntervalArray.")
        if limit is not None:
            raise TypeError("limit is not supported for IntervalArray.")

        value_left, value_right = self._validate_scalar(value)

        left = self.left.fillna(value=value_left)
        right = self.right.fillna(value=value_right)
        return self._shallow_copy(left, right)

    def astype(self, dtype, copy: bool = True):
        """
        Cast to an ExtensionArray or NumPy array with dtype 'dtype'.

        Parameters
        ----------
        dtype : str or dtype
            Typecode or data-type to which the array is cast.

        copy : bool, default True
            Whether to copy the data, even if not necessary. If False,
            a copy is made only if the old dtype does not match the
            new dtype.

        Returns
        -------
        array : ExtensionArray or ndarray
            ExtensionArray or NumPy ndarray with 'dtype' for its dtype.
        """
        from pandas import Index

        if dtype is not None:
            dtype = pandas_dtype(dtype)

        if isinstance(dtype, IntervalDtype):
            if dtype == self.dtype:
                return self.copy() if copy else self

            if is_float_dtype(self.dtype.subtype) and needs_i8_conversion(
                dtype.subtype
            ):
                # This is allowed on the Index.astype but we disallow it here
                msg = (
                    f"Cannot convert {self.dtype} to {dtype}; subtypes are incompatible"
                )
                raise TypeError(msg)

            # need to cast to different subtype
            try:
                # We need to use Index rules for astype to prevent casting
                #  np.nan entries to int subtypes
                new_left = Index(self._left, copy=False).astype(dtype.subtype)
                new_right = Index(self._right, copy=False).astype(dtype.subtype)
            except IntCastingNaNError:
                # e.g test_subtype_integer
                raise
            except (TypeError, ValueError) as err:
                # e.g. test_subtype_integer_errors f8->u8 can be lossy
                #  and raises ValueError
                msg = (
                    f"Cannot convert {self.dtype} to {dtype}; subtypes are incompatible"
                )
                raise TypeError(msg) from err
            return self._shallow_copy(new_left, new_right)
        else:
            try:
                return super().astype(dtype, copy=copy)
            except (TypeError, ValueError) as err:
                msg = f"Cannot cast {type(self).__name__} to dtype {dtype}"
                raise TypeError(msg) from err

    def equals(self, other) -> bool:
        if type(self) != type(other):
            return False

        return bool(
            self.closed == other.closed
            and self.left.equals(other.left)
            and self.right.equals(other.right)
        )

    @classmethod
    def _concat_same_type(cls, to_concat: Sequence[IntervalArray]) -> Self:
        """
        Concatenate multiple IntervalArray

        Parameters
        ----------
        to_concat : sequence of IntervalArray

        Returns
        -------
        IntervalArray
        """
        closed_set = {interval.closed for interval in to_concat}
        if len(closed_set) != 1:
            raise ValueError("Intervals must all be closed on the same side.")
        closed = closed_set.pop()

        left = np.concatenate([interval.left for interval in to_concat])
        right = np.concatenate([interval.right for interval in to_concat])

        left, right, dtype = cls._ensure_simple_new_inputs(left, right, closed=closed)

        return cls._simple_new(left, right, dtype=dtype)

    def copy(self) -> Self:
        """
        Return a copy of the array.

        Returns
        -------
        IntervalArray
        """
        left = self._left.copy()
        right = self._right.copy()
        dtype = self.dtype
        return self._simple_new(left, right, dtype=dtype)

    def isna(self) -> np.ndarray:
        return isna(self._left)

    def shift(self, periods: int = 1, fill_value: object = None) -> IntervalArray:
        if not len(self) or periods == 0:
            return self.copy()

        self._validate_scalar(fill_value)

        # ExtensionArray.shift doesn't work for two reasons
        # 1. IntervalArray.dtype.na_value may not be correct for the dtype.
        # 2. IntervalArray._from_sequence only accepts NaN for missing values,
        #    not other values like NaT

        empty_len = min(abs(periods), len(self))
        if isna(fill_value):
            from pandas import Index

            fill_value = Index(self._left, copy=False)._na_value
            empty = IntervalArray.from_breaks([fill_value] * (empty_len + 1))
        else:
            empty = self._from_sequence([fill_value] * empty_len)

        if periods > 0:
            a = empty
            b = self[:-periods]
        else:
            a = self[abs(periods) :]
            b = empty
        return self._concat_same_type([a, b])

    def take(
        self,
        indices,
        *,
        allow_fill: bool = False,
        fill_value=None,
        axis=None,
        **kwargs,
    ) -> Self:
        """
        Take elements from the IntervalArray.

        Parameters
        ----------
        indices : sequence of integers
            Indices to be taken.

        allow_fill : bool, default False
            How to handle negative values in `indices`.

            * False: negative values in `indices` indicate positional indices
              from the right (the default). This is similar to
              :func:`numpy.take`.

            * True: negative values in `indices` indicate
              missing values. These values are set to `fill_value`. Any other
              other negative values raise a ``ValueError``.

        fill_value : Interval or NA, optional
            Fill value to use for NA-indices when `allow_fill` is True.
            This may be ``None``, in which case the default NA value for
            the type, ``self.dtype.na_value``, is used.

            For many ExtensionArrays, there will be two representations of
            `fill_value`: a user-facing "boxed" scalar, and a low-level
            physical NA value. `fill_value` should be the user-facing version,
            and the implementation should handle translating that to the
            physical version for processing the take if necessary.

        axis : any, default None
            Present for compat with IntervalIndex; does nothing.

        Returns
        -------
        IntervalArray

        Raises
        ------
        IndexError
            When the indices are out of bounds for the array.
        ValueError
            When `indices` contains negative values other than ``-1``
            and `allow_fill` is True.
        """
        nv.validate_take((), kwargs)

        fill_left = fill_right = fill_value
        if allow_fill:
            fill_left, fill_right = self._validate_scalar(fill_value)

        left_take = take(
            self._left, indices, allow_fill=allow_fill, fill_value=fill_left
        )
        right_take = take(
            self._right, indices, allow_fill=allow_fill, fill_value=fill_right
        )

        return self._shallow_copy(left_take, right_take)

    def _validate_listlike(self, value):
        # list-like of intervals
        try:
            array = IntervalArray(value)
            self._check_closed_matches(array, name="value")
            value_left, value_right = array.left, array.right
        except TypeError as err:
            # wrong type: not interval or NA
            msg = f"'value' should be an interval type, got {type(value)} instead."
            raise TypeError(msg) from err

        try:
            self.left._validate_fill_value(value_left)
        except (LossySetitemError, TypeError) as err:
            msg = (
                "'value' should be a compatible interval type, "
                f"got {type(value)} instead."
            )
            raise TypeError(msg) from err

        return value_left, value_right

    def _validate_scalar(self, value):
        if isinstance(value, Interval):
            self._check_closed_matches(value, name="value")
            left, right = value.left, value.right
            # TODO: check subdtype match like _validate_setitem_value?
        elif is_valid_na_for_dtype(value, self.left.dtype):
            # GH#18295
            left = right = self.left._na_value
        else:
            raise TypeError(
                "can only insert Interval objects and NA into an IntervalArray"
            )
        return left, right

    def _validate_setitem_value(self, value):
        if is_valid_na_for_dtype(value, self.left.dtype):
            # na value: need special casing to set directly on numpy arrays
            value = self.left._na_value
            if is_integer_dtype(self.dtype.subtype):
                # can't set NaN on a numpy integer array
                # GH#45484 TypeError, not ValueError, matches what we get with
                #  non-NA un-holdable value.
                raise TypeError("Cannot set float NaN to integer-backed IntervalArray")
            value_left, value_right = value, value

        elif isinstance(value, Interval):
            # scalar interval
            self._check_closed_matches(value, name="value")
            value_left, value_right = value.left, value.right
            self.left._validate_fill_value(value_left)
            self.left._validate_fill_value(value_right)

        else:
            return self._validate_listlike(value)

        return value_left, value_right

    def value_counts(self, dropna: bool = True) -> Series:
        """
        Returns a Series containing counts of each interval.

        Parameters
        ----------
        dropna : bool, default True
            Don't include counts of NaN.

        Returns
        -------
        counts : Series

        See Also
        --------
        Series.value_counts
        """
        # TODO: implement this is a non-naive way!
        return value_counts(np.asarray(self), dropna=dropna)

    # ---------------------------------------------------------------------
    # Rendering Methods

    def _format_data(self) -> str:
        # TODO: integrate with categorical and make generic
        # name argument is unused here; just for compat with base / categorical
        n = len(self)
        max_seq_items = min((get_option("display.max_seq_items") or n) // 10, 10)

        formatter = str

        if n == 0:
            summary = "[]"
        elif n == 1:
            first = formatter(self[0])
            summary = f"[{first}]"
        elif n == 2:
            first = formatter(self[0])
            last = formatter(self[-1])
            summary = f"[{first}, {last}]"
        else:
            if n > max_seq_items:
                n = min(max_seq_items // 2, 10)
                head = [formatter(x) for x in self[:n]]
                tail = [formatter(x) for x in self[-n:]]
                head_str = ", ".join(head)
                tail_str = ", ".join(tail)
                summary = f"[{head_str} ... {tail_str}]"
            else:
                tail = [formatter(x) for x in self]
                tail_str = ", ".join(tail)
                summary = f"[{tail_str}]"

        return summary

    def __repr__(self) -> str:
        # the short repr has no trailing newline, while the truncated
        # repr does. So we include a newline in our template, and strip
        # any trailing newlines from format_object_summary
        data = self._format_data()
        class_name = f"<{type(self).__name__}>\n"

        template = f"{class_name}{data}\nLength: {len(self)}, dtype: {self.dtype}"
        return template

    def _format_space(self) -> str:
        space = " " * (len(type(self).__name__) + 1)
        return f"\n{space}"

    # ---------------------------------------------------------------------
    # Vectorized Interval Properties/Attributes

    @property
    def left(self):
        """
        Return the left endpoints of each Interval in the IntervalArray as an Index.
        """
        from pandas import Index

        return Index(self._left, copy=False)

    @property
    def right(self):
        """
        Return the right endpoints of each Interval in the IntervalArray as an Index.
        """
        from pandas import Index

        return Index(self._right, copy=False)

    @property
    def length(self) -> Index:
        """
        Return an Index with entries denoting the length of each Interval.
        """
        return self.right - self.left

    @property
    def mid(self) -> Index:
        """
        Return the midpoint of each Interval in the IntervalArray as an Index.
        """
        try:
            return 0.5 * (self.left + self.right)
        except TypeError:
            # datetime safe version
            return self.left + 0.5 * self.length

    _interval_shared_docs["overlaps"] = textwrap.dedent(
        """
        Check elementwise if an Interval overlaps the values in the %(klass)s.

        Two intervals overlap if they share a common point, including closed
        endpoints. Intervals that only have an open endpoint in common do not
        overlap.

        Parameters
        ----------
        other : %(klass)s
            Interval to check against for an overlap.

        Returns
        -------
        ndarray
            Boolean array positionally indicating where an overlap occurs.

        See Also
        --------
        Interval.overlaps : Check whether two Interval objects overlap.

        Examples
        --------
        %(examples)s
        >>> intervals.overlaps(pd.Interval(0.5, 1.5))
        array([ True,  True, False])

        Intervals that share closed endpoints overlap:

        >>> intervals.overlaps(pd.Interval(1, 3, closed='left'))
        array([ True,  True, True])

        Intervals that only have an open endpoint in common do not overlap:

        >>> intervals.overlaps(pd.Interval(1, 2, closed='right'))
        array([False,  True, False])
        """
    )

    @Appender(
        _interval_shared_docs["overlaps"]
        % {
            "klass": "IntervalArray",
            "examples": textwrap.dedent(
                """\
        >>> data = [(0, 1), (1, 3), (2, 4)]
        >>> intervals = pd.arrays.IntervalArray.from_tuples(data)
        >>> intervals
        <IntervalArray>
        [(0, 1], (1, 3], (2, 4]]
        Length: 3, dtype: interval[int64, right]
        """
            ),
        }
    )
    def overlaps(self, other):
        if isinstance(other, (IntervalArray, ABCIntervalIndex)):
            raise NotImplementedError
        if not isinstance(other, Interval):
            msg = f"`other` must be Interval-like, got {type(other).__name__}"
            raise TypeError(msg)

        # equality is okay if both endpoints are closed (overlap at a point)
        op1 = le if (self.closed_left and other.closed_right) else lt
        op2 = le if (other.closed_left and self.closed_right) else lt

        # overlaps is equivalent negation of two interval being disjoint:
        # disjoint = (A.left > B.right) or (B.left > A.right)
        # (simplifying the negation allows this to be done in less operations)
        return op1(self.left, other.right) & op2(other.left, self.right)

    # ---------------------------------------------------------------------

    @property
    def closed(self) -> IntervalClosedType:
        """
        String describing the inclusive side the intervals.

        Either ``left``, ``right``, ``both`` or ``neither``.
        """
        return self.dtype.closed

    _interval_shared_docs["set_closed"] = textwrap.dedent(
        """
        Return an identical %(klass)s closed on the specified side.

        Parameters
        ----------
        closed : {'left', 'right', 'both', 'neither'}
            Whether the intervals are closed on the left-side, right-side, both
            or neither.

        Returns
        -------
        %(klass)s

        %(examples)s\
        """
    )

    @Appender(
        _interval_shared_docs["set_closed"]
        % {
            "klass": "IntervalArray",
            "examples": textwrap.dedent(
                """\
        Examples
        --------
        >>> index = pd.arrays.IntervalArray.from_breaks(range(4))
        >>> index
        <IntervalArray>
        [(0, 1], (1, 2], (2, 3]]
        Length: 3, dtype: interval[int64, right]
        >>> index.set_closed('both')
        <IntervalArray>
        [[0, 1], [1, 2], [2, 3]]
        Length: 3, dtype: interval[int64, both]
        """
            ),
        }
    )
    def set_closed(self, closed: IntervalClosedType) -> Self:
        if closed not in VALID_CLOSED:
            msg = f"invalid option for 'closed': {closed}"
            raise ValueError(msg)

        left, right = self._left, self._right
        dtype = IntervalDtype(left.dtype, closed=closed)
        return self._simple_new(left, right, dtype=dtype)

    _interval_shared_docs[
        "is_non_overlapping_monotonic"
    ] = """
        Return a boolean whether the %(klass)s is non-overlapping and monotonic.

        Non-overlapping means (no Intervals share points), and monotonic means
        either monotonic increasing or monotonic decreasing.
        """

    @property
    @Appender(
        _interval_shared_docs["is_non_overlapping_monotonic"] % _shared_docs_kwargs
    )
    def is_non_overlapping_monotonic(self) -> bool:
        # must be increasing  (e.g., [0, 1), [1, 2), [2, 3), ... )
        # or decreasing (e.g., [-1, 0), [-2, -1), [-3, -2), ...)
        # we already require left <= right

        # strict inequality for closed == 'both'; equality implies overlapping
        # at a point when both sides of intervals are included
        if self.closed == "both":
            return bool(
                (self._right[:-1] < self._left[1:]).all()
                or (self._left[:-1] > self._right[1:]).all()
            )

        # non-strict inequality when closed != 'both'; at least one side is
        # not included in the intervals, so equality does not imply overlapping
        return bool(
            (self._right[:-1] <= self._left[1:]).all()
            or (self._left[:-1] >= self._right[1:]).all()
        )

    # ---------------------------------------------------------------------
    # Conversion

    def __array__(self, dtype: NpDtype | None = None) -> np.ndarray:
        """
        Return the IntervalArray's data as a numpy array of Interval
        objects (with dtype='object')
        """
        left = self._left
        right = self._right
        mask = self.isna()
        closed = self.closed

        result = np.empty(len(left), dtype=object)
        for i, left_value in enumerate(left):
            if mask[i]:
                result[i] = np.nan
            else:
                result[i] = Interval(left_value, right[i], closed)
        return result

    def __arrow_array__(self, type=None):
        """
        Convert myself into a pyarrow Array.
        """
        import pyarrow

        from pandas.core.arrays.arrow.extension_types import ArrowIntervalType

        try:
            subtype = pyarrow.from_numpy_dtype(self.dtype.subtype)
        except TypeError as err:
            raise TypeError(
                f"Conversion to arrow with subtype '{self.dtype.subtype}' "
                "is not supported"
            ) from err
        interval_type = ArrowIntervalType(subtype, self.closed)
        storage_array = pyarrow.StructArray.from_arrays(
            [
                pyarrow.array(self._left, type=subtype, from_pandas=True),
                pyarrow.array(self._right, type=subtype, from_pandas=True),
            ],
            names=["left", "right"],
        )
        mask = self.isna()
        if mask.any():
            # if there are missing values, set validity bitmap also on the array level
            null_bitmap = pyarrow.array(~mask).buffers()[1]
            storage_array = pyarrow.StructArray.from_buffers(
                storage_array.type,
                len(storage_array),
                [null_bitmap],
                children=[storage_array.field(0), storage_array.field(1)],
            )

        if type is not None:
            if type.equals(interval_type.storage_type):
                return storage_array
            elif isinstance(type, ArrowIntervalType):
                # ensure we have the same subtype and closed attributes
                if not type.equals(interval_type):
                    raise TypeError(
                        "Not supported to convert IntervalArray to type with "
                        f"different 'subtype' ({self.dtype.subtype} vs {type.subtype}) "
                        f"and 'closed' ({self.closed} vs {type.closed}) attributes"
                    )
            else:
                raise TypeError(
                    f"Not supported to convert IntervalArray to '{type}' type"
                )

        return pyarrow.ExtensionArray.from_storage(interval_type, storage_array)

    _interval_shared_docs[
        "to_tuples"
    ] = """
        Return an %(return_type)s of tuples of the form (left, right).

        Parameters
        ----------
        na_tuple : bool, default True
            Returns NA as a tuple if True, ``(nan, nan)``, or just as the NA
            value itself if False, ``nan``.

        Returns
        -------
        tuples: %(return_type)s
        %(examples)s\
        """

    @Appender(
        _interval_shared_docs["to_tuples"] % {"return_type": "ndarray", "examples": ""}
    )
    def to_tuples(self, na_tuple: bool = True) -> np.ndarray:
        tuples = com.asarray_tuplesafe(zip(self._left, self._right))
        if not na_tuple:
            # GH 18756
            tuples = np.where(~self.isna(), tuples, np.nan)
        return tuples

    # ---------------------------------------------------------------------

    def _putmask(self, mask: npt.NDArray[np.bool_], value) -> None:
        value_left, value_right = self._validate_setitem_value(value)

        if isinstance(self._left, np.ndarray):
            np.putmask(self._left, mask, value_left)
            assert isinstance(self._right, np.ndarray)
            np.putmask(self._right, mask, value_right)
        else:
            self._left._putmask(mask, value_left)
            assert not isinstance(self._right, np.ndarray)
            self._right._putmask(mask, value_right)

    def insert(self, loc: int, item: Interval) -> Self:
        """
        Return a new IntervalArray inserting new item at location. Follows
        Python numpy.insert semantics for negative values.  Only Interval
        objects and NA can be inserted into an IntervalIndex

        Parameters
        ----------
        loc : int
        item : Interval

        Returns
        -------
        IntervalArray
        """
        left_insert, right_insert = self._validate_scalar(item)

        new_left = self.left.insert(loc, left_insert)
        new_right = self.right.insert(loc, right_insert)

        return self._shallow_copy(new_left, new_right)

    def delete(self, loc) -> Self:
        if isinstance(self._left, np.ndarray):
            new_left = np.delete(self._left, loc)
            assert isinstance(self._right, np.ndarray)
            new_right = np.delete(self._right, loc)
        else:
            new_left = self._left.delete(loc)
            assert not isinstance(self._right, np.ndarray)
            new_right = self._right.delete(loc)
        return self._shallow_copy(left=new_left, right=new_right)

    @Appender(_extension_array_shared_docs["repeat"] % _shared_docs_kwargs)
    def repeat(
        self,
        repeats: int | Sequence[int],
        axis: AxisInt | None = None,
    ) -> Self:
        nv.validate_repeat((), {"axis": axis})
        left_repeat = self.left.repeat(repeats)
        right_repeat = self.right.repeat(repeats)
        return self._shallow_copy(left=left_repeat, right=right_repeat)

    _interval_shared_docs["contains"] = textwrap.dedent(
        """
        Check elementwise if the Intervals contain the value.

        Return a boolean mask whether the value is contained in the Intervals
        of the %(klass)s.

        Parameters
        ----------
        other : scalar
            The value to check whether it is contained in the Intervals.

        Returns
        -------
        boolean array

        See Also
        --------
        Interval.contains : Check whether Interval object contains value.
        %(klass)s.overlaps : Check if an Interval overlaps the values in the
            %(klass)s.

        Examples
        --------
        %(examples)s
        >>> intervals.contains(0.5)
        array([ True, False, False])
    """
    )

    @Appender(
        _interval_shared_docs["contains"]
        % {
            "klass": "IntervalArray",
            "examples": textwrap.dedent(
                """\
        >>> intervals = pd.arrays.IntervalArray.from_tuples([(0, 1), (1, 3), (2, 4)])
        >>> intervals
        <IntervalArray>
        [(0, 1], (1, 3], (2, 4]]
        Length: 3, dtype: interval[int64, right]
        """
            ),
        }
    )
    def contains(self, other):
        if isinstance(other, Interval):
            raise NotImplementedError("contains not implemented for two intervals")

        return (self._left < other if self.open_left else self._left <= other) & (
            other < self._right if self.open_right else other <= self._right
        )

    def isin(self, values) -> npt.NDArray[np.bool_]:
        if not hasattr(values, "dtype"):
            values = np.array(values)
        values = extract_array(values, extract_numpy=True)

        if isinstance(values.dtype, IntervalDtype):
            if self.closed != values.closed:
                # not comparable -> no overlap
                return np.zeros(self.shape, dtype=bool)

            if self.dtype == values.dtype:
                # GH#38353 instead of casting to object, operating on a
                #  complex128 ndarray is much more performant.
                left = self._combined.view("complex128")
                right = values._combined.view("complex128")
                # error: Argument 1 to "in1d" has incompatible type
                # "Union[ExtensionArray, ndarray[Any, Any],
                # ndarray[Any, dtype[Any]]]"; expected
                # "Union[_SupportsArray[dtype[Any]],
                # _NestedSequence[_SupportsArray[dtype[Any]]], bool,
                # int, float, complex, str, bytes, _NestedSequence[
                # Union[bool, int, float, complex, str, bytes]]]"
                return np.in1d(left, right)  # type: ignore[arg-type]

            elif needs_i8_conversion(self.left.dtype) ^ needs_i8_conversion(
                values.left.dtype
            ):
                # not comparable -> no overlap
                return np.zeros(self.shape, dtype=bool)

        return isin(self.astype(object), values.astype(object))

    @property
    def _combined(self) -> IntervalSideT:
        left = self.left._values.reshape(-1, 1)
        right = self.right._values.reshape(-1, 1)
        if needs_i8_conversion(left.dtype):
            comb = left._concat_same_type([left, right], axis=1)
        else:
            comb = np.concatenate([left, right], axis=1)
        return comb

    def _from_combined(self, combined: np.ndarray) -> IntervalArray:
        """
        Create a new IntervalArray with our dtype from a 1D complex128 ndarray.
        """
        nc = combined.view("i8").reshape(-1, 2)

        dtype = self._left.dtype
        if needs_i8_conversion(dtype):
            assert isinstance(self._left, (DatetimeArray, TimedeltaArray))
            new_left = type(self._left)._from_sequence(nc[:, 0], dtype=dtype)
            assert isinstance(self._right, (DatetimeArray, TimedeltaArray))
            new_right = type(self._right)._from_sequence(nc[:, 1], dtype=dtype)
        else:
            assert isinstance(dtype, np.dtype)
            new_left = nc[:, 0].view(dtype)
            new_right = nc[:, 1].view(dtype)
        return self._shallow_copy(left=new_left, right=new_right)

    def unique(self) -> IntervalArray:
        # No overload variant of "__getitem__" of "ExtensionArray" matches argument
        # type "Tuple[slice, int]"
        nc = unique(
            self._combined.view("complex128")[:, 0]  # type: ignore[call-overload]
        )
        nc = nc[:, None]
        return self._from_combined(nc)


def _maybe_convert_platform_interval(values) -> ArrayLike:
    """
    Try to do platform conversion, with special casing for IntervalArray.
    Wrapper around maybe_convert_platform that alters the default return
    dtype in certain cases to be compatible with IntervalArray.  For example,
    empty lists return with integer dtype instead of object dtype, which is
    prohibited for IntervalArray.

    Parameters
    ----------
    values : array-like

    Returns
    -------
    array
    """
    if isinstance(values, (list, tuple)) and len(values) == 0:
        # GH 19016
        # empty lists/tuples get object dtype by default, but this is
        # prohibited for IntervalArray, so coerce to integer instead
        return np.array([], dtype=np.int64)
    elif not is_list_like(values) or isinstance(values, ABCDataFrame):
        # This will raise later, but we avoid passing to maybe_convert_platform
        return values
    elif isinstance(getattr(values, "dtype", None), CategoricalDtype):
        values = np.asarray(values)
    elif not hasattr(values, "dtype") and not isinstance(values, (list, tuple, range)):
        # TODO: should we just cast these to list?
        return values
    else:
        values = extract_array(values, extract_numpy=True)

    if not hasattr(values, "dtype"):
        values = np.asarray(values)
        if values.dtype.kind in "iu" and values.dtype != np.int64:
            values = values.astype(np.int64)
    return values<|MERGE_RESOLUTION|>--- conflicted
+++ resolved
@@ -50,11 +50,6 @@
     maybe_upcast_numeric_to_64bit,
 )
 from pandas.core.dtypes.common import (
-<<<<<<< HEAD
-    is_categorical_dtype,
-=======
-    is_dtype_equal,
->>>>>>> c9de03ef
     is_float_dtype,
     is_integer_dtype,
     is_list_like,
