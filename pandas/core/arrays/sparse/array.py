--- conflicted
+++ resolved
@@ -737,13 +737,8 @@
         When ``self.fill_value`` is not NA, the result dtype will be
         ``self.dtype``. Again, this preserves the amount of memory used.
         """
-<<<<<<< HEAD
-        if value is None:
-            raise ValueError("Must specify 'value'.")
         if limit is not None:
             raise ValueError("limit must be None")
-=======
->>>>>>> d9a02be9
         new_values = np.where(isna(self.sp_values), value, self.sp_values)
 
         if self._null_fill_value:
