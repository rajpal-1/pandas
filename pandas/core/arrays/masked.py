from __future__ import annotations

from typing import (
    TYPE_CHECKING,
    Any,
    Literal,
    Sequence,
    TypeVar,
    overload,
)
import warnings

import numpy as np

from pandas._libs import (
    lib,
    missing as libmissing,
)
from pandas._typing import (
    ArrayLike,
    AstypeArg,
    DtypeObj,
    NpDtype,
    PositionalIndexer,
    Scalar,
    ScalarIndexer,
    SequenceIndexer,
    Shape,
    npt,
)
from pandas.errors import AbstractMethodError
from pandas.util._decorators import doc
from pandas.util._validators import validate_fillna_kwargs

from pandas.core.dtypes.astype import astype_nansafe
from pandas.core.dtypes.base import ExtensionDtype
from pandas.core.dtypes.common import (
    is_bool,
    is_bool_dtype,
    is_datetime64_dtype,
    is_dtype_equal,
    is_float_dtype,
    is_integer_dtype,
    is_list_like,
    is_object_dtype,
    is_scalar,
    is_string_dtype,
    pandas_dtype,
)
from pandas.core.dtypes.dtypes import BaseMaskedDtype
from pandas.core.dtypes.inference import is_array_like
from pandas.core.dtypes.missing import (
    array_equivalent,
    is_valid_na_for_dtype,
    isna,
    notna,
)

from pandas.core import (
    algorithms as algos,
    arraylike,
    missing,
    nanops,
    ops,
)
from pandas.core.algorithms import (
    factorize_array,
    isin,
    take,
)
<<<<<<< HEAD
from pandas.core.array_algos import (
    masked_accumulations,
    masked_reductions,
)
=======
from pandas.core.array_algos import masked_reductions
from pandas.core.array_algos.quantile import quantile_with_mask
>>>>>>> 8b72297c
from pandas.core.arraylike import OpsMixin
from pandas.core.arrays import ExtensionArray
from pandas.core.construction import ensure_wrapped_if_datetimelike
from pandas.core.indexers import check_array_indexer
from pandas.core.ops import invalid_comparison

if TYPE_CHECKING:
    from pandas import Series
    from pandas.core.arrays import BooleanArray
    from pandas._typing import (
        NumpySorter,
        NumpyValueArrayLike,
    )

from pandas.compat.numpy import function as nv

BaseMaskedArrayT = TypeVar("BaseMaskedArrayT", bound="BaseMaskedArray")


class BaseMaskedArray(OpsMixin, ExtensionArray):
    """
    Base class for masked arrays (which use _data and _mask to store the data).

    numpy based
    """

    # The value used to fill '_data' to avoid upcasting
    _internal_fill_value: Scalar
    # our underlying data and mask are each ndarrays
    _data: np.ndarray
    _mask: npt.NDArray[np.bool_]

    # Fill values used for any/all
    _truthy_value = Scalar  # bool(_truthy_value) = True
    _falsey_value = Scalar  # bool(_falsey_value) = False

    def __init__(
        self, values: np.ndarray, mask: npt.NDArray[np.bool_], copy: bool = False
    ) -> None:
        # values is supposed to already be validated in the subclass
        if not (isinstance(mask, np.ndarray) and mask.dtype == np.bool_):
            raise TypeError(
                "mask should be boolean numpy array. Use "
                "the 'pd.array' function instead"
            )
        if values.shape != mask.shape:
            raise ValueError("values.shape must match mask.shape")

        if copy:
            values = values.copy()
            mask = mask.copy()

        self._data = values
        self._mask = mask

    @classmethod
    def _from_sequence(
        cls: type[BaseMaskedArrayT], scalars, *, dtype=None, copy: bool = False
    ) -> BaseMaskedArrayT:
        values, mask = cls._coerce_to_array(scalars, dtype=dtype, copy=copy)
        return cls(values, mask)

    @property
    def dtype(self) -> BaseMaskedDtype:
        raise AbstractMethodError(self)

    @overload
    def __getitem__(self, item: ScalarIndexer) -> Any:
        ...

    @overload
    def __getitem__(self: BaseMaskedArrayT, item: SequenceIndexer) -> BaseMaskedArrayT:
        ...

    def __getitem__(
        self: BaseMaskedArrayT, item: PositionalIndexer
    ) -> BaseMaskedArrayT | Any:
        item = check_array_indexer(self, item)

        newmask = self._mask[item]
        if is_bool(newmask):
            # This is a scalar indexing
            if newmask:
                return self.dtype.na_value
            return self._data[item]

        return type(self)(self._data[item], newmask)

    @doc(ExtensionArray.fillna)
    def fillna(
        self: BaseMaskedArrayT, value=None, method=None, limit=None
    ) -> BaseMaskedArrayT:
        value, method = validate_fillna_kwargs(value, method)

        mask = self._mask

        if is_array_like(value):
            if len(value) != len(self):
                raise ValueError(
                    f"Length of 'value' does not match. Got ({len(value)}) "
                    f" expected {len(self)}"
                )
            value = value[mask]

        if mask.any():
            if method is not None:
                func = missing.get_fill_func(method, ndim=self.ndim)
                npvalues = self._data.copy().T
                new_mask = mask.copy().T
                func(npvalues, limit=limit, mask=new_mask)
                return type(self)(npvalues.T, new_mask.T)
            else:
                # fill with value
                new_values = self.copy()
                new_values[mask] = value
        else:
            new_values = self.copy()
        return new_values

    @classmethod
    def _coerce_to_array(
        cls, values, *, dtype: DtypeObj, copy: bool = False
    ) -> tuple[np.ndarray, np.ndarray]:
        raise AbstractMethodError(cls)

    def _validate_setitem_value(self, value):
        """
        Check if we have a scalar that we can cast losslessly.

        Raises
        ------
        TypeError
        """
        kind = self.dtype.kind
        # TODO: get this all from np_can_hold_element?
        if kind == "b":
            if lib.is_bool(value):
                return value

        elif kind == "f":
            if lib.is_integer(value) or lib.is_float(value):
                return value

        else:
            if lib.is_integer(value) or (lib.is_float(value) and value.is_integer()):
                return value
            # TODO: unsigned checks

        # Note: without the "str" here, the f-string rendering raises in
        #  py38 builds.
        raise TypeError(f"Invalid value '{str(value)}' for dtype {self.dtype}")

    def __setitem__(self, key, value) -> None:
        key = check_array_indexer(self, key)

        if is_scalar(value):
            if is_valid_na_for_dtype(value, self.dtype):
                self._mask[key] = True
            else:
                value = self._validate_setitem_value(value)
                self._data[key] = value
                self._mask[key] = False
            return

        value, mask = self._coerce_to_array(value, dtype=self.dtype)

        self._data[key] = value
        self._mask[key] = mask

    def __iter__(self):
        if self.ndim == 1:
            for i in range(len(self)):
                if self._mask[i]:
                    yield self.dtype.na_value
                else:
                    yield self._data[i]
        else:
            for i in range(len(self)):
                yield self[i]

    def __len__(self) -> int:
        return len(self._data)

    @property
    def shape(self) -> Shape:
        return self._data.shape

    @property
    def ndim(self) -> int:
        return self._data.ndim

    def swapaxes(self: BaseMaskedArrayT, axis1, axis2) -> BaseMaskedArrayT:
        data = self._data.swapaxes(axis1, axis2)
        mask = self._mask.swapaxes(axis1, axis2)
        return type(self)(data, mask)

    def delete(self: BaseMaskedArrayT, loc, axis: int = 0) -> BaseMaskedArrayT:
        data = np.delete(self._data, loc, axis=axis)
        mask = np.delete(self._mask, loc, axis=axis)
        return type(self)(data, mask)

    def reshape(self: BaseMaskedArrayT, *args, **kwargs) -> BaseMaskedArrayT:
        data = self._data.reshape(*args, **kwargs)
        mask = self._mask.reshape(*args, **kwargs)
        return type(self)(data, mask)

    def ravel(self: BaseMaskedArrayT, *args, **kwargs) -> BaseMaskedArrayT:
        # TODO: need to make sure we have the same order for data/mask
        data = self._data.ravel(*args, **kwargs)
        mask = self._mask.ravel(*args, **kwargs)
        return type(self)(data, mask)

    @property
    def T(self: BaseMaskedArrayT) -> BaseMaskedArrayT:
        return type(self)(self._data.T, self._mask.T)

    def round(self, decimals: int = 0, *args, **kwargs):
        """
        Round each value in the array a to the given number of decimals.

        Parameters
        ----------
        decimals : int, default 0
            Number of decimal places to round to. If decimals is negative,
            it specifies the number of positions to the left of the decimal point.
        *args, **kwargs
            Additional arguments and keywords have no effect but might be
            accepted for compatibility with NumPy.

        Returns
        -------
        NumericArray
            Rounded values of the NumericArray.

        See Also
        --------
        numpy.around : Round values of an np.array.
        DataFrame.round : Round values of a DataFrame.
        Series.round : Round values of a Series.
        """
        nv.validate_round(args, kwargs)
        values = np.round(self._data, decimals=decimals, **kwargs)

        # Usually we'll get same type as self, but ndarray[bool] casts to float
        return self._maybe_mask_result(values, self._mask.copy())

    # ------------------------------------------------------------------
    # Unary Methods

    def __invert__(self: BaseMaskedArrayT) -> BaseMaskedArrayT:
        return type(self)(~self._data, self._mask.copy())

    def __neg__(self: BaseMaskedArrayT) -> BaseMaskedArrayT:
        return type(self)(-self._data, self._mask.copy())

    def __pos__(self: BaseMaskedArrayT) -> BaseMaskedArrayT:
        return self.copy()

    def __abs__(self: BaseMaskedArrayT) -> BaseMaskedArrayT:
        return type(self)(abs(self._data), self._mask.copy())

    # ------------------------------------------------------------------

    def to_numpy(
        self,
        dtype: npt.DTypeLike | None = None,
        copy: bool = False,
        na_value: object = lib.no_default,
    ) -> np.ndarray:
        """
        Convert to a NumPy Array.

        By default converts to an object-dtype NumPy array. Specify the `dtype` and
        `na_value` keywords to customize the conversion.

        Parameters
        ----------
        dtype : dtype, default object
            The numpy dtype to convert to.
        copy : bool, default False
            Whether to ensure that the returned value is a not a view on
            the array. Note that ``copy=False`` does not *ensure* that
            ``to_numpy()`` is no-copy. Rather, ``copy=True`` ensure that
            a copy is made, even if not strictly necessary. This is typically
            only possible when no missing values are present and `dtype`
            is the equivalent numpy dtype.
        na_value : scalar, optional
             Scalar missing value indicator to use in numpy array. Defaults
             to the native missing value indicator of this array (pd.NA).

        Returns
        -------
        numpy.ndarray

        Examples
        --------
        An object-dtype is the default result

        >>> a = pd.array([True, False, pd.NA], dtype="boolean")
        >>> a.to_numpy()
        array([True, False, <NA>], dtype=object)

        When no missing values are present, an equivalent dtype can be used.

        >>> pd.array([True, False], dtype="boolean").to_numpy(dtype="bool")
        array([ True, False])
        >>> pd.array([1, 2], dtype="Int64").to_numpy("int64")
        array([1, 2])

        However, requesting such dtype will raise a ValueError if
        missing values are present and the default missing value :attr:`NA`
        is used.

        >>> a = pd.array([True, False, pd.NA], dtype="boolean")
        >>> a
        <BooleanArray>
        [True, False, <NA>]
        Length: 3, dtype: boolean

        >>> a.to_numpy(dtype="bool")
        Traceback (most recent call last):
        ...
        ValueError: cannot convert to bool numpy array in presence of missing values

        Specify a valid `na_value` instead

        >>> a.to_numpy(dtype="bool", na_value=False)
        array([ True, False, False])
        """
        if na_value is lib.no_default:
            na_value = libmissing.NA
        if dtype is None:
            dtype = object
        if self._hasna:
            if (
                not is_object_dtype(dtype)
                and not is_string_dtype(dtype)
                and na_value is libmissing.NA
            ):
                raise ValueError(
                    f"cannot convert to '{dtype}'-dtype NumPy array "
                    "with missing values. Specify an appropriate 'na_value' "
                    "for this dtype."
                )
            # don't pass copy to astype -> always need a copy since we are mutating
            data = self._data.astype(dtype)
            data[self._mask] = na_value
        else:
            data = self._data.astype(dtype, copy=copy)
        return data

    @overload
    def astype(self, dtype: npt.DTypeLike, copy: bool = ...) -> np.ndarray:
        ...

    @overload
    def astype(self, dtype: ExtensionDtype, copy: bool = ...) -> ExtensionArray:
        ...

    @overload
    def astype(self, dtype: AstypeArg, copy: bool = ...) -> ArrayLike:
        ...

    def astype(self, dtype: AstypeArg, copy: bool = True) -> ArrayLike:
        dtype = pandas_dtype(dtype)

        if is_dtype_equal(dtype, self.dtype):
            if copy:
                return self.copy()
            return self

        # if we are astyping to another nullable masked dtype, we can fastpath
        if isinstance(dtype, BaseMaskedDtype):
            # TODO deal with NaNs for FloatingArray case
            data = self._data.astype(dtype.numpy_dtype, copy=copy)
            # mask is copied depending on whether the data was copied, and
            # not directly depending on the `copy` keyword
            mask = self._mask if data is self._data else self._mask.copy()
            cls = dtype.construct_array_type()
            return cls(data, mask, copy=False)

        if isinstance(dtype, ExtensionDtype):
            eacls = dtype.construct_array_type()
            return eacls._from_sequence(self, dtype=dtype, copy=copy)

        na_value: float | np.datetime64 | lib.NoDefault

        # coerce
        if is_float_dtype(dtype):
            # In astype, we consider dtype=float to also mean na_value=np.nan
            na_value = np.nan
        elif is_datetime64_dtype(dtype):
            na_value = np.datetime64("NaT")
        else:
            na_value = lib.no_default

        # to_numpy will also raise, but we get somewhat nicer exception messages here
        if is_integer_dtype(dtype) and self._hasna:
            raise ValueError("cannot convert NA to integer")
        if is_bool_dtype(dtype) and self._hasna:
            # careful: astype_nansafe converts np.nan to True
            raise ValueError("cannot convert float NaN to bool")

        data = self.to_numpy(dtype=dtype, na_value=na_value, copy=copy)
        if self.dtype.kind == "f":
            # TODO: make this consistent between IntegerArray/FloatingArray,
            #  see test_astype_str
            return astype_nansafe(data, dtype, copy=False)
        return data

    __array_priority__ = 1000  # higher than ndarray so ops dispatch to us

    def __array__(self, dtype: NpDtype | None = None) -> np.ndarray:
        """
        the array interface, return my values
        We return an object array here to preserve our scalar values
        """
        return self.to_numpy(dtype=dtype)

    _HANDLED_TYPES: tuple[type, ...]

    def __array_ufunc__(self, ufunc: np.ufunc, method: str, *inputs, **kwargs):
        # For MaskedArray inputs, we apply the ufunc to ._data
        # and mask the result.

        out = kwargs.get("out", ())

        for x in inputs + out:
            if not isinstance(x, self._HANDLED_TYPES + (BaseMaskedArray,)):
                return NotImplemented

        # for binary ops, use our custom dunder methods
        result = ops.maybe_dispatch_ufunc_to_dunder_op(
            self, ufunc, method, *inputs, **kwargs
        )
        if result is not NotImplemented:
            return result

        if "out" in kwargs:
            # e.g. test_ufunc_with_out
            return arraylike.dispatch_ufunc_with_out(
                self, ufunc, method, *inputs, **kwargs
            )

        if method == "reduce":
            result = arraylike.dispatch_reduction_ufunc(
                self, ufunc, method, *inputs, **kwargs
            )
            if result is not NotImplemented:
                return result

        mask = np.zeros(len(self), dtype=bool)
        inputs2 = []
        for x in inputs:
            if isinstance(x, BaseMaskedArray):
                mask |= x._mask
                inputs2.append(x._data)
            else:
                inputs2.append(x)

        def reconstruct(x):
            # we don't worry about scalar `x` here, since we
            # raise for reduce up above.
            from pandas.core.arrays import (
                BooleanArray,
                FloatingArray,
                IntegerArray,
            )

            if is_bool_dtype(x.dtype):
                m = mask.copy()
                return BooleanArray(x, m)
            elif is_integer_dtype(x.dtype):
                m = mask.copy()
                return IntegerArray(x, m)
            elif is_float_dtype(x.dtype):
                m = mask.copy()
                if x.dtype == np.float16:
                    # reached in e.g. np.sqrt on BooleanArray
                    # we don't support float16
                    x = x.astype(np.float32)
                return FloatingArray(x, m)
            else:
                x[mask] = np.nan
            return x

        result = getattr(ufunc, method)(*inputs2, **kwargs)
        if ufunc.nout > 1:
            # e.g. np.divmod
            return tuple(reconstruct(x) for x in result)
        elif method == "reduce":
            # e.g. np.add.reduce; test_ufunc_reduce_raises
            if self._mask.any():
                return self._na_value
            return result
        else:
            return reconstruct(result)

    def __arrow_array__(self, type=None):
        """
        Convert myself into a pyarrow Array.
        """
        import pyarrow as pa

        return pa.array(self._data, mask=self._mask, type=type)

    @property
    def _hasna(self) -> bool:
        # Note: this is expensive right now! The hope is that we can
        # make this faster by having an optional mask, but not have to change
        # source code using it..

        # error: Incompatible return value type (got "bool_", expected "bool")
        return self._mask.any()  # type: ignore[return-value]

    def _propagate_mask(
        self, mask: npt.NDArray[np.bool_] | None, other
    ) -> npt.NDArray[np.bool_]:
        if mask is None:
            mask = self._mask.copy()  # TODO: need test for BooleanArray needing a copy
            if other is libmissing.NA:
                # GH#45421 don't alter inplace
                mask = mask | True
        else:
            mask = self._mask | mask
        return mask

    def _arith_method(self, other, op):
        op_name = op.__name__
        omask = None

        if isinstance(other, BaseMaskedArray):
            other, omask = other._data, other._mask

        elif is_list_like(other):
            if not isinstance(other, ExtensionArray):
                other = np.asarray(other)
            if other.ndim > 1:
                raise NotImplementedError("can only perform ops with 1-d structures")

        # We wrap the non-masked arithmetic logic used for numpy dtypes
        #  in Series/Index arithmetic ops.
        other = ops.maybe_prepare_scalar_for_op(other, (len(self),))
        pd_op = ops.get_array_op(op)
        other = ensure_wrapped_if_datetimelike(other)

        if op_name in {"pow", "rpow"} and isinstance(other, np.bool_):
            # Avoid DeprecationWarning: In future, it will be an error
            #  for 'np.bool_' scalars to be interpreted as an index
            #  e.g. test_array_scalar_like_equivalence
            other = bool(other)

        mask = self._propagate_mask(omask, other)

        if other is libmissing.NA:
            result = np.ones_like(self._data)
            if self.dtype.kind == "b":
                if op_name in {
                    "floordiv",
                    "rfloordiv",
                    "pow",
                    "rpow",
                    "truediv",
                    "rtruediv",
                }:
                    # GH#41165 Try to match non-masked Series behavior
                    #  This is still imperfect GH#46043
                    raise NotImplementedError(
                        f"operator '{op_name}' not implemented for bool dtypes"
                    )
                elif op_name in {"mod", "rmod"}:
                    dtype = "int8"
                else:
                    dtype = "bool"
                result = result.astype(dtype)
            elif "truediv" in op_name and self.dtype.kind != "f":
                # The actual data here doesn't matter since the mask
                #  will be all-True, but since this is division, we want
                #  to end up with floating dtype.
                result = result.astype(np.float64)
        else:
            # Make sure we do this before the "pow" mask checks
            #  to get an expected exception message on shape mismatch.
            if self.dtype.kind in ["i", "u"] and op_name in ["floordiv", "mod"]:
                # TODO(GH#30188) ATM we don't match the behavior of non-masked
                #  types with respect to floordiv-by-zero
                pd_op = op

            with np.errstate(all="ignore"):
                result = pd_op(self._data, other)

        if op_name == "pow":
            # 1 ** x is 1.
            mask = np.where((self._data == 1) & ~self._mask, False, mask)
            # x ** 0 is 1.
            if omask is not None:
                mask = np.where((other == 0) & ~omask, False, mask)
            elif other is not libmissing.NA:
                mask = np.where(other == 0, False, mask)

        elif op_name == "rpow":
            # 1 ** x is 1.
            if omask is not None:
                mask = np.where((other == 1) & ~omask, False, mask)
            elif other is not libmissing.NA:
                mask = np.where(other == 1, False, mask)
            # x ** 0 is 1.
            mask = np.where((self._data == 0) & ~self._mask, False, mask)

        return self._maybe_mask_result(result, mask)

    _logical_method = _arith_method

    def _cmp_method(self, other, op) -> BooleanArray:
        from pandas.core.arrays import BooleanArray

        mask = None

        if isinstance(other, BaseMaskedArray):
            other, mask = other._data, other._mask

        elif is_list_like(other):
            other = np.asarray(other)
            if other.ndim > 1:
                raise NotImplementedError("can only perform ops with 1-d structures")
            if len(self) != len(other):
                raise ValueError("Lengths must match to compare")

        if other is libmissing.NA:
            # numpy does not handle pd.NA well as "other" scalar (it returns
            # a scalar False instead of an array)
            # This may be fixed by NA.__array_ufunc__. Revisit this check
            # once that's implemented.
            result = np.zeros(self._data.shape, dtype="bool")
            mask = np.ones(self._data.shape, dtype="bool")
        else:
            with warnings.catch_warnings():
                # numpy may show a FutureWarning:
                #     elementwise comparison failed; returning scalar instead,
                #     but in the future will perform elementwise comparison
                # before returning NotImplemented. We fall back to the correct
                # behavior today, so that should be fine to ignore.
                warnings.filterwarnings("ignore", "elementwise", FutureWarning)
                with np.errstate(all="ignore"):
                    method = getattr(self._data, f"__{op.__name__}__")
                    result = method(other)

                if result is NotImplemented:
                    result = invalid_comparison(self._data, other, op)

        mask = self._propagate_mask(mask, other)
        return BooleanArray(result, mask, copy=False)

    def _maybe_mask_result(self, result, mask):
        """
        Parameters
        ----------
        result : array-like or tuple[array-like]
        mask : array-like bool
        """
        if isinstance(result, tuple):
            # i.e. divmod
            div, mod = result
            return (
                self._maybe_mask_result(div, mask),
                self._maybe_mask_result(mod, mask),
            )

        if is_float_dtype(result.dtype):
            from pandas.core.arrays import FloatingArray

            return FloatingArray(result, mask, copy=False)

        elif is_bool_dtype(result.dtype):
            from pandas.core.arrays import BooleanArray

            return BooleanArray(result, mask, copy=False)

        elif result.dtype == "timedelta64[ns]":
            # e.g. test_numeric_arr_mul_tdscalar_numexpr_path
            from pandas.core.arrays import TimedeltaArray

            if not isinstance(result, TimedeltaArray):
                result = TimedeltaArray._simple_new(result)

            result[mask] = result.dtype.type("NaT")
            return result

        elif is_integer_dtype(result.dtype):
            from pandas.core.arrays import IntegerArray

            return IntegerArray(result, mask, copy=False)

        else:
            result[mask] = np.nan
            return result

    def isna(self) -> np.ndarray:
        return self._mask.copy()

    @property
    def _na_value(self):
        return self.dtype.na_value

    @property
    def nbytes(self) -> int:
        return self._data.nbytes + self._mask.nbytes

    @classmethod
    def _concat_same_type(
        cls: type[BaseMaskedArrayT],
        to_concat: Sequence[BaseMaskedArrayT],
        axis: int = 0,
    ) -> BaseMaskedArrayT:
        data = np.concatenate([x._data for x in to_concat], axis=axis)
        mask = np.concatenate([x._mask for x in to_concat], axis=axis)
        return cls(data, mask)

    def take(
        self: BaseMaskedArrayT,
        indexer,
        *,
        allow_fill: bool = False,
        fill_value: Scalar | None = None,
        axis: int = 0,
    ) -> BaseMaskedArrayT:
        # we always fill with 1 internally
        # to avoid upcasting
        data_fill_value = self._internal_fill_value if isna(fill_value) else fill_value
        result = take(
            self._data,
            indexer,
            fill_value=data_fill_value,
            allow_fill=allow_fill,
            axis=axis,
        )

        mask = take(
            self._mask, indexer, fill_value=True, allow_fill=allow_fill, axis=axis
        )

        # if we are filling
        # we only fill where the indexer is null
        # not existing missing values
        # TODO(jreback) what if we have a non-na float as a fill value?
        if allow_fill and notna(fill_value):
            fill_mask = np.asarray(indexer) == -1
            result[fill_mask] = fill_value
            mask = mask ^ fill_mask

        return type(self)(result, mask, copy=False)

    # error: Return type "BooleanArray" of "isin" incompatible with return type
    # "ndarray" in supertype "ExtensionArray"
    def isin(self, values) -> BooleanArray:  # type: ignore[override]

        from pandas.core.arrays import BooleanArray

        # algorithms.isin will eventually convert values to an ndarray, so no extra
        # cost to doing it here first
        values_arr = np.asarray(values)
        result = isin(self._data, values_arr)

        if self._hasna:
            values_have_NA = is_object_dtype(values_arr.dtype) and any(
                val is self.dtype.na_value for val in values_arr
            )

            # For now, NA does not propagate so set result according to presence of NA,
            # see https://github.com/pandas-dev/pandas/pull/38379 for some discussion
            result[self._mask] = values_have_NA

        mask = np.zeros(self._data.shape, dtype=bool)
        return BooleanArray(result, mask, copy=False)

    def copy(self: BaseMaskedArrayT) -> BaseMaskedArrayT:
        data, mask = self._data, self._mask
        data = data.copy()
        mask = mask.copy()
        return type(self)(data, mask, copy=False)

    @doc(ExtensionArray.searchsorted)
    def searchsorted(
        self,
        value: NumpyValueArrayLike | ExtensionArray,
        side: Literal["left", "right"] = "left",
        sorter: NumpySorter = None,
    ) -> npt.NDArray[np.intp] | np.intp:
        if self._hasna:
            raise ValueError(
                "searchsorted requires array to be sorted, which is impossible "
                "with NAs present."
            )
        if isinstance(value, ExtensionArray):
            value = value.astype(object)
        # Base class searchsorted would cast to object, which is *much* slower.
        return self._data.searchsorted(value, side=side, sorter=sorter)

    @doc(ExtensionArray.factorize)
    def factorize(
        self,
        na_sentinel: int | lib.NoDefault = lib.no_default,
        use_na_sentinel: bool | lib.NoDefault = lib.no_default,
    ) -> tuple[np.ndarray, ExtensionArray]:
        resolved_na_sentinel = algos.resolve_na_sentinel(na_sentinel, use_na_sentinel)
        if resolved_na_sentinel is None:
            raise NotImplementedError("Encoding NaN values is not yet implemented")
        else:
            na_sentinel = resolved_na_sentinel
        arr = self._data
        mask = self._mask

        codes, uniques = factorize_array(arr, na_sentinel=na_sentinel, mask=mask)

        # check that factorize_array correctly preserves dtype.
        assert uniques.dtype == self.dtype.numpy_dtype, (uniques.dtype, self.dtype)

        uniques_ea = type(self)(uniques, np.zeros(len(uniques), dtype=bool))
        return codes, uniques_ea

    @doc(ExtensionArray._values_for_argsort)
    def _values_for_argsort(self) -> np.ndarray:
        return self._data

    def value_counts(self, dropna: bool = True) -> Series:
        """
        Returns a Series containing counts of each unique value.

        Parameters
        ----------
        dropna : bool, default True
            Don't include counts of missing values.

        Returns
        -------
        counts : Series

        See Also
        --------
        Series.value_counts
        """
        from pandas import (
            Index,
            Series,
        )
        from pandas.arrays import IntegerArray

        if dropna:
            keys, counts = algos.value_counts_arraylike(
                self._data, dropna=True, mask=self._mask
            )
            res = Series(counts, index=keys)
            res.index = res.index.astype(self.dtype)
            res = res.astype("Int64")
            return res

        # compute counts on the data with no nans
        data = self._data[~self._mask]
        value_counts = Index(data).value_counts()

        index = value_counts.index

        # if we want nans, count the mask
        if dropna:
            counts = value_counts._values
        else:
            counts = np.empty(len(value_counts) + 1, dtype="int64")
            counts[:-1] = value_counts
            counts[-1] = self._mask.sum()

            index = index.insert(len(index), self.dtype.na_value)

        index = index.astype(self.dtype)

        mask = np.zeros(len(counts), dtype="bool")
        counts_array = IntegerArray(counts, mask)

        return Series(counts_array, index=index)

    @doc(ExtensionArray.equals)
    def equals(self, other) -> bool:
        if type(self) != type(other):
            return False
        if other.dtype != self.dtype:
            return False

        # GH#44382 if e.g. self[1] is np.nan and other[1] is pd.NA, we are NOT
        #  equal.
        if not np.array_equal(self._mask, other._mask):
            return False

        left = self._data[~self._mask]
        right = other._data[~other._mask]
        return array_equivalent(left, right, dtype_equal=True)

    def _quantile(
        self, qs: npt.NDArray[np.float64], interpolation: str
    ) -> BaseMaskedArray:
        """
        Dispatch to quantile_with_mask, needed because we do not have
        _from_factorized.

        Notes
        -----
        We assume that all impacted cases are 1D-only.
        """
        res = quantile_with_mask(
            self._data,
            mask=self._mask,
            # TODO(GH#40932): na_value_for_dtype(self.dtype.numpy_dtype)
            #  instead of np.nan
            fill_value=np.nan,
            qs=qs,
            interpolation=interpolation,
        )

        if self._hasna:
            # Our result mask is all-False unless we are all-NA, in which
            #  case it is all-True.
            if self.ndim == 2:
                # I think this should be out_mask=self.isna().all(axis=1)
                #  but am holding off until we have tests
                raise NotImplementedError
            elif self.isna().all():
                out_mask = np.ones(res.shape, dtype=bool)
            else:
                out_mask = np.zeros(res.shape, dtype=bool)
        else:
            out_mask = np.zeros(res.shape, dtype=bool)
        return self._maybe_mask_result(res, mask=out_mask)

    # ------------------------------------------------------------------
    # Reductions

    def _reduce(self, name: str, *, skipna: bool = True, **kwargs):
        if name in {"any", "all", "min", "max", "sum", "prod"}:
            return getattr(self, name)(skipna=skipna, **kwargs)

        data = self._data
        mask = self._mask

        if name in {"mean"}:
            op = getattr(masked_reductions, name)
            result = op(data, mask, skipna=skipna, **kwargs)
            return result

        # coerce to a nan-aware float if needed
        # (we explicitly use NaN within reductions)
        if self._hasna:
            data = self.to_numpy("float64", na_value=np.nan)

        # median, var, std, skew, kurt, idxmin, idxmax
        op = getattr(nanops, "nan" + name)
        result = op(data, axis=0, skipna=skipna, mask=mask, **kwargs)

        if np.isnan(result):
            return libmissing.NA

        return result

<<<<<<< HEAD
    def _accumulate(
        self, name: str, *, skipna: bool = True, **kwargs
    ) -> BaseMaskedArray:
        data = self._data
        mask = self._mask

        if name in {"cumsum", "cumprod", "cummin", "cummax"}:
            op = getattr(masked_accumulations, name)
            data, mask = op(data, mask, skipna=skipna, **kwargs)

        return type(self)(data, mask, copy=False)

        raise NotImplementedError(
            "Accumlation {name} not implemented for BaseMaskedArray"
        )
=======
    def _wrap_reduction_result(self, name: str, result, skipna, **kwargs):
        if isinstance(result, np.ndarray):
            axis = kwargs["axis"]
            if skipna:
                # we only retain mask for all-NA rows/columns
                mask = self._mask.all(axis=axis)
            else:
                mask = self._mask.any(axis=axis)

            return self._maybe_mask_result(result, mask)
        return result

    def sum(self, *, skipna=True, min_count=0, axis: int | None = 0, **kwargs):
        nv.validate_sum((), kwargs)

        # TODO: do this in validate_sum?
        if "out" in kwargs:
            # np.sum; test_floating_array_numpy_sum
            if kwargs["out"] is not None:
                raise NotImplementedError
            kwargs.pop("out")

        result = masked_reductions.sum(
            self._data,
            self._mask,
            skipna=skipna,
            min_count=min_count,
            axis=axis,
        )
        return self._wrap_reduction_result(
            "sum", result, skipna=skipna, axis=axis, **kwargs
        )

    def prod(self, *, skipna=True, min_count=0, axis: int | None = 0, **kwargs):
        nv.validate_prod((), kwargs)
        result = masked_reductions.prod(
            self._data,
            self._mask,
            skipna=skipna,
            min_count=min_count,
            axis=axis,
        )
        return self._wrap_reduction_result(
            "prod", result, skipna=skipna, axis=axis, **kwargs
        )

    def min(self, *, skipna=True, axis: int | None = 0, **kwargs):
        nv.validate_min((), kwargs)
        return masked_reductions.min(
            self._data,
            self._mask,
            skipna=skipna,
            axis=axis,
        )

    def max(self, *, skipna=True, axis: int | None = 0, **kwargs):
        nv.validate_max((), kwargs)
        return masked_reductions.max(
            self._data,
            self._mask,
            skipna=skipna,
            axis=axis,
        )

    def any(self, *, skipna: bool = True, **kwargs):
        """
        Return whether any element is truthy.

        Returns False unless there is at least one element that is truthy.
        By default, NAs are skipped. If ``skipna=False`` is specified and
        missing values are present, similar :ref:`Kleene logic <boolean.kleene>`
        is used as for logical operations.

        .. versionchanged:: 1.4.0

        Parameters
        ----------
        skipna : bool, default True
            Exclude NA values. If the entire array is NA and `skipna` is
            True, then the result will be False, as for an empty array.
            If `skipna` is False, the result will still be True if there is
            at least one element that is truthy, otherwise NA will be returned
            if there are NA's present.
        **kwargs : any, default None
            Additional keywords have no effect but might be accepted for
            compatibility with NumPy.

        Returns
        -------
        bool or :attr:`pandas.NA`

        See Also
        --------
        numpy.any : Numpy version of this method.
        BaseMaskedArray.all : Return whether all elements are truthy.

        Examples
        --------
        The result indicates whether any element is truthy (and by default
        skips NAs):

        >>> pd.array([True, False, True]).any()
        True
        >>> pd.array([True, False, pd.NA]).any()
        True
        >>> pd.array([False, False, pd.NA]).any()
        False
        >>> pd.array([], dtype="boolean").any()
        False
        >>> pd.array([pd.NA], dtype="boolean").any()
        False
        >>> pd.array([pd.NA], dtype="Float64").any()
        False

        With ``skipna=False``, the result can be NA if this is logically
        required (whether ``pd.NA`` is True or False influences the result):

        >>> pd.array([True, False, pd.NA]).any(skipna=False)
        True
        >>> pd.array([1, 0, pd.NA]).any(skipna=False)
        True
        >>> pd.array([False, False, pd.NA]).any(skipna=False)
        <NA>
        >>> pd.array([0, 0, pd.NA]).any(skipna=False)
        <NA>
        """
        kwargs.pop("axis", None)
        nv.validate_any((), kwargs)

        values = self._data.copy()
        # error: Argument 3 to "putmask" has incompatible type "object";
        # expected "Union[_SupportsArray[dtype[Any]],
        # _NestedSequence[_SupportsArray[dtype[Any]]],
        # bool, int, float, complex, str, bytes,
        # _NestedSequence[Union[bool, int, float, complex, str, bytes]]]"
        np.putmask(values, self._mask, self._falsey_value)  # type: ignore[arg-type]
        result = values.any()
        if skipna:
            return result
        else:
            if result or len(self) == 0 or not self._mask.any():
                return result
            else:
                return self.dtype.na_value

    def all(self, *, skipna: bool = True, **kwargs):
        """
        Return whether all elements are truthy.

        Returns True unless there is at least one element that is falsey.
        By default, NAs are skipped. If ``skipna=False`` is specified and
        missing values are present, similar :ref:`Kleene logic <boolean.kleene>`
        is used as for logical operations.

        .. versionchanged:: 1.4.0

        Parameters
        ----------
        skipna : bool, default True
            Exclude NA values. If the entire array is NA and `skipna` is
            True, then the result will be True, as for an empty array.
            If `skipna` is False, the result will still be False if there is
            at least one element that is falsey, otherwise NA will be returned
            if there are NA's present.
        **kwargs : any, default None
            Additional keywords have no effect but might be accepted for
            compatibility with NumPy.

        Returns
        -------
        bool or :attr:`pandas.NA`

        See Also
        --------
        numpy.all : Numpy version of this method.
        BooleanArray.any : Return whether any element is truthy.

        Examples
        --------
        The result indicates whether all elements are truthy (and by default
        skips NAs):

        >>> pd.array([True, True, pd.NA]).all()
        True
        >>> pd.array([1, 1, pd.NA]).all()
        True
        >>> pd.array([True, False, pd.NA]).all()
        False
        >>> pd.array([], dtype="boolean").all()
        True
        >>> pd.array([pd.NA], dtype="boolean").all()
        True
        >>> pd.array([pd.NA], dtype="Float64").all()
        True

        With ``skipna=False``, the result can be NA if this is logically
        required (whether ``pd.NA`` is True or False influences the result):

        >>> pd.array([True, True, pd.NA]).all(skipna=False)
        <NA>
        >>> pd.array([1, 1, pd.NA]).all(skipna=False)
        <NA>
        >>> pd.array([True, False, pd.NA]).all(skipna=False)
        False
        >>> pd.array([1, 0, pd.NA]).all(skipna=False)
        False
        """
        kwargs.pop("axis", None)
        nv.validate_all((), kwargs)

        values = self._data.copy()
        # error: Argument 3 to "putmask" has incompatible type "object";
        # expected "Union[_SupportsArray[dtype[Any]],
        # _NestedSequence[_SupportsArray[dtype[Any]]],
        # bool, int, float, complex, str, bytes,
        # _NestedSequence[Union[bool, int, float, complex, str, bytes]]]"
        np.putmask(values, self._mask, self._truthy_value)  # type: ignore[arg-type]
        result = values.all()

        if skipna:
            return result
        else:
            if not result or len(self) == 0 or not self._mask.any():
                return result
            else:
                return self.dtype.na_value
>>>>>>> 8b72297c
<|MERGE_RESOLUTION|>--- conflicted
+++ resolved
@@ -68,15 +68,11 @@
     isin,
     take,
 )
-<<<<<<< HEAD
 from pandas.core.array_algos import (
     masked_accumulations,
     masked_reductions,
 )
-=======
-from pandas.core.array_algos import masked_reductions
 from pandas.core.array_algos.quantile import quantile_with_mask
->>>>>>> 8b72297c
 from pandas.core.arraylike import OpsMixin
 from pandas.core.arrays import ExtensionArray
 from pandas.core.construction import ensure_wrapped_if_datetimelike
@@ -1037,23 +1033,6 @@
 
         return result
 
-<<<<<<< HEAD
-    def _accumulate(
-        self, name: str, *, skipna: bool = True, **kwargs
-    ) -> BaseMaskedArray:
-        data = self._data
-        mask = self._mask
-
-        if name in {"cumsum", "cumprod", "cummin", "cummax"}:
-            op = getattr(masked_accumulations, name)
-            data, mask = op(data, mask, skipna=skipna, **kwargs)
-
-        return type(self)(data, mask, copy=False)
-
-        raise NotImplementedError(
-            "Accumlation {name} not implemented for BaseMaskedArray"
-        )
-=======
     def _wrap_reduction_result(self, name: str, result, skipna, **kwargs):
         if isinstance(result, np.ndarray):
             axis = kwargs["axis"]
@@ -1280,4 +1259,19 @@
                 return result
             else:
                 return self.dtype.na_value
->>>>>>> 8b72297c
+
+    def _accumulate(
+        self, name: str, *, skipna: bool = True, **kwargs
+    ) -> BaseMaskedArray:
+        data = self._data
+        mask = self._mask
+
+        if name in {"cumsum", "cumprod", "cummin", "cummax"}:
+            op = getattr(masked_accumulations, name)
+            data, mask = op(data, mask, skipna=skipna, **kwargs)
+
+            return type(self)(data, mask, copy=False)
+
+        raise NotImplementedError(
+            "Accumlation {name} not implemented for BaseMaskedArray"
+        )