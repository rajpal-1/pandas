--- conflicted
+++ resolved
@@ -4,11 +4,7 @@
     TYPE_CHECKING,
     Any,
     Literal,
-<<<<<<< HEAD
-    Sequence,
     TypeVar,
-=======
->>>>>>> dc830eab
     overload,
 )
 import warnings
