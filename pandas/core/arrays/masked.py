--- conflicted
+++ resolved
@@ -73,11 +73,8 @@
 from pandas.core.algorithms import (
     factorize_array,
     isin,
-<<<<<<< HEAD
     map_array,
-=======
     mode,
->>>>>>> 639bd669
     take,
 )
 from pandas.core.array_algos import (
