from __future__ import annotations

from typing import (
    TYPE_CHECKING,
    Any,
    Sequence,
    TypeVar,
    overload,
)

import numpy as np

from pandas._libs import (
    lib,
    missing as libmissing,
)
from pandas._typing import (
    ArrayLike,
    AstypeArg,
    NpDtype,
    PositionalIndexer,
    Scalar,
<<<<<<< HEAD
    Shape,
=======
    ScalarIndexer,
    SequenceIndexer,
    npt,
>>>>>>> 6b75ed60
    type_t,
)
from pandas.errors import AbstractMethodError
from pandas.util._decorators import (
    cache_readonly,
    doc,
)
from pandas.util._validators import validate_fillna_kwargs

from pandas.core.dtypes.base import ExtensionDtype
from pandas.core.dtypes.common import (
    is_bool,
    is_dtype_equal,
    is_object_dtype,
    is_scalar,
    is_string_dtype,
    pandas_dtype,
)
from pandas.core.dtypes.inference import is_array_like
from pandas.core.dtypes.missing import (
    isna,
    notna,
)

from pandas.core import (
    missing,
    nanops,
)
from pandas.core.algorithms import (
    factorize_array,
    isin,
    take,
)
from pandas.core.array_algos import masked_reductions
from pandas.core.arraylike import OpsMixin
from pandas.core.arrays import ExtensionArray
from pandas.core.indexers import check_array_indexer

if TYPE_CHECKING:
    from pandas import Series
    from pandas.core.arrays import BooleanArray
from pandas.compat.numpy import function as nv

BaseMaskedArrayT = TypeVar("BaseMaskedArrayT", bound="BaseMaskedArray")


class BaseMaskedDtype(ExtensionDtype):
    """
    Base class for dtypes for BasedMaskedArray subclasses.
    """

    name: str
    base = None
    type: type

    na_value = libmissing.NA

    @cache_readonly
    def numpy_dtype(self) -> np.dtype:
        """Return an instance of our numpy dtype"""
        return np.dtype(self.type)

    @cache_readonly
    def kind(self) -> str:
        return self.numpy_dtype.kind

    @cache_readonly
    def itemsize(self) -> int:
        """Return the number of bytes in this dtype"""
        return self.numpy_dtype.itemsize

    @classmethod
    def construct_array_type(cls) -> type_t[BaseMaskedArray]:
        """
        Return the array type associated with this dtype.

        Returns
        -------
        type
        """
        raise NotImplementedError


class BaseMaskedArray(OpsMixin, ExtensionArray):
    """
    Base class for masked arrays (which use _data and _mask to store the data).

    numpy based
    """

    # The value used to fill '_data' to avoid upcasting
    _internal_fill_value: Scalar
<<<<<<< HEAD
    _data: np.ndarray
    _mask: np.ndarray
=======
    # Fill values used for any/all
    _truthy_value = Scalar  # bool(_truthy_value) = True
    _falsey_value = Scalar  # bool(_falsey_value) = False
>>>>>>> 6b75ed60

    def __init__(self, values: np.ndarray, mask: np.ndarray, copy: bool = False):
        # values is supposed to already be validated in the subclass
        if not (isinstance(mask, np.ndarray) and mask.dtype == np.bool_):
            raise TypeError(
                "mask should be boolean numpy array. Use "
                "the 'pd.array' function instead"
            )
<<<<<<< HEAD
        if values.shape != mask.shape:
            raise ValueError("values.shape must match mask.shape")
=======
        if values.ndim != 1:
            raise ValueError("values must be a 1D array")
        if mask.ndim != 1:
            raise ValueError("mask must be a 1D array")
        if values.shape != mask.shape:
            raise ValueError("values and mask must have same shape")
>>>>>>> 6b75ed60

        if copy:
            values = values.copy()
            mask = mask.copy()

        self._data = values
        self._mask = mask

    @property
    def dtype(self) -> BaseMaskedDtype:
        raise AbstractMethodError(self)

<<<<<<< HEAD
    def __getitem__(self, item: PositionalIndexer) -> BaseMaskedArray | Any:
        item = check_array_indexer(self, item)

        newmask = self._mask[item]
        if is_bool(newmask):
            # This is a scalar indexing
            if newmask:
=======
    @overload
    def __getitem__(self, item: ScalarIndexer) -> Any:
        ...

    @overload
    def __getitem__(self: BaseMaskedArrayT, item: SequenceIndexer) -> BaseMaskedArrayT:
        ...

    def __getitem__(
        self: BaseMaskedArrayT, item: PositionalIndexer
    ) -> BaseMaskedArrayT | Any:
        if is_integer(item):
            if self._mask[item]:
>>>>>>> 6b75ed60
                return self.dtype.na_value
            return self._data[item]

        return type(self)(self._data[item], newmask)

    @doc(ExtensionArray.fillna)
    def fillna(
        self: BaseMaskedArrayT, value=None, method=None, limit=None
    ) -> BaseMaskedArrayT:
        value, method = validate_fillna_kwargs(value, method)

        mask = self._mask

        if is_array_like(value):
            if len(value) != len(self):
                raise ValueError(
                    f"Length of 'value' does not match. Got ({len(value)}) "
                    f" expected {len(self)}"
                )
            value = value[mask]

        if mask.any():
            if method is not None:
                func = missing.get_fill_func(method, ndim=self.ndim)
                new_values, new_mask = func(
                    self._data.copy().T,
                    limit=limit,
                    mask=mask.copy().T,
                )
                return type(self)(new_values.T, new_mask.view(np.bool_).T)
            else:
                # fill with value
                new_values = self.copy()
                new_values[mask] = value
        else:
            new_values = self.copy()
        return new_values

    def _coerce_to_array(self, values) -> tuple[np.ndarray, np.ndarray]:
        raise AbstractMethodError(self)

    def __setitem__(self, key, value) -> None:
        _is_scalar = is_scalar(value)
        if _is_scalar:
            value = [value]
        value, mask = self._coerce_to_array(value)

        if _is_scalar:
            value = value[0]
            mask = mask[0]

        key = check_array_indexer(self, key)
        self._data[key] = value
        self._mask[key] = mask

    def __iter__(self):
        if self.ndim == 1:
            for i in range(len(self)):
                if self._mask[i]:
                    yield self.dtype.na_value
                else:
                    yield self._data[i]
        else:
            for i in range(len(self)):
                yield self[i]

    def __len__(self) -> int:
        return len(self._data)

    @property
    def shape(self) -> Shape:
        return self._data.shape

    @property
    def ndim(self) -> int:
        return self._data.ndim

    def swapaxes(self: BaseMaskedArrayT, axis1, axis2) -> BaseMaskedArrayT:
        data = self._data.swapaxes(axis1, axis2)
        mask = self._mask.swapaxes(axis1, axis2)
        return type(self)(data, mask)

    def delete(self: BaseMaskedArrayT, loc, axis: int = 0) -> BaseMaskedArrayT:
        data = np.delete(self._data, loc, axis=axis)
        mask = np.delete(self._mask, loc, axis=axis)
        return type(self)(data, mask)

    def reshape(self: BaseMaskedArrayT, *args, **kwargs) -> BaseMaskedArrayT:
        data = self._data.reshape(*args, **kwargs)
        mask = self._mask.reshape(*args, **kwargs)
        return type(self)(data, mask)

    def ravel(self: BaseMaskedArrayT, *args, **kwargs) -> BaseMaskedArrayT:
        # TODO: need to make sure we have the same order for data/mask
        data = self._data.ravel(*args, **kwargs)
        mask = self._mask.ravel(*args, **kwargs)
        return type(self)(data, mask)

    @property
    def T(self: BaseMaskedArrayT) -> BaseMaskedArrayT:
        return type(self)(self._data.T, self._mask.T)

    def __invert__(self: BaseMaskedArrayT) -> BaseMaskedArrayT:
        return type(self)(~self._data, self._mask.copy())

    def to_numpy(
        self,
        dtype: npt.DTypeLike | None = None,
        copy: bool = False,
        na_value: Scalar = lib.no_default,
    ) -> np.ndarray:
        """
        Convert to a NumPy Array.

        By default converts to an object-dtype NumPy array. Specify the `dtype` and
        `na_value` keywords to customize the conversion.

        Parameters
        ----------
        dtype : dtype, default object
            The numpy dtype to convert to.
        copy : bool, default False
            Whether to ensure that the returned value is a not a view on
            the array. Note that ``copy=False`` does not *ensure* that
            ``to_numpy()`` is no-copy. Rather, ``copy=True`` ensure that
            a copy is made, even if not strictly necessary. This is typically
            only possible when no missing values are present and `dtype`
            is the equivalent numpy dtype.
        na_value : scalar, optional
             Scalar missing value indicator to use in numpy array. Defaults
             to the native missing value indicator of this array (pd.NA).

        Returns
        -------
        numpy.ndarray

        Examples
        --------
        An object-dtype is the default result

        >>> a = pd.array([True, False, pd.NA], dtype="boolean")
        >>> a.to_numpy()
        array([True, False, <NA>], dtype=object)

        When no missing values are present, an equivalent dtype can be used.

        >>> pd.array([True, False], dtype="boolean").to_numpy(dtype="bool")
        array([ True, False])
        >>> pd.array([1, 2], dtype="Int64").to_numpy("int64")
        array([1, 2])

        However, requesting such dtype will raise a ValueError if
        missing values are present and the default missing value :attr:`NA`
        is used.

        >>> a = pd.array([True, False, pd.NA], dtype="boolean")
        >>> a
        <BooleanArray>
        [True, False, <NA>]
        Length: 3, dtype: boolean

        >>> a.to_numpy(dtype="bool")
        Traceback (most recent call last):
        ...
        ValueError: cannot convert to bool numpy array in presence of missing values

        Specify a valid `na_value` instead

        >>> a.to_numpy(dtype="bool", na_value=False)
        array([ True, False, False])
        """
        if na_value is lib.no_default:
            na_value = libmissing.NA
        if dtype is None:
            dtype = object
        if self._hasna:
            if (
                not is_object_dtype(dtype)
                and not is_string_dtype(dtype)
                and na_value is libmissing.NA
            ):
                raise ValueError(
                    f"cannot convert to '{dtype}'-dtype NumPy array "
                    "with missing values. Specify an appropriate 'na_value' "
                    "for this dtype."
                )
            # don't pass copy to astype -> always need a copy since we are mutating
            data = self._data.astype(dtype)
            data[self._mask] = na_value
        else:
            data = self._data.astype(dtype, copy=copy)
        return data

    @overload
    def astype(self, dtype: npt.DTypeLike, copy: bool = ...) -> np.ndarray:
        ...

    @overload
    def astype(self, dtype: ExtensionDtype, copy: bool = ...) -> ExtensionArray:
        ...

    @overload
    def astype(self, dtype: AstypeArg, copy: bool = ...) -> ArrayLike:
        ...

    def astype(self, dtype: AstypeArg, copy: bool = True) -> ArrayLike:
        dtype = pandas_dtype(dtype)

        if is_dtype_equal(dtype, self.dtype):
            if copy:
                return self.copy()
            return self

        # if we are astyping to another nullable masked dtype, we can fastpath
        if isinstance(dtype, BaseMaskedDtype):
            # TODO deal with NaNs for FloatingArray case
            data = self._data.astype(dtype.numpy_dtype, copy=copy)
            # mask is copied depending on whether the data was copied, and
            # not directly depending on the `copy` keyword
            mask = self._mask if data is self._data else self._mask.copy()
            cls = dtype.construct_array_type()
            return cls(data, mask, copy=False)

        if isinstance(dtype, ExtensionDtype):
            eacls = dtype.construct_array_type()
            return eacls._from_sequence(self, dtype=dtype, copy=copy)

        raise NotImplementedError("subclass must implement astype to np.dtype")

    __array_priority__ = 1000  # higher than ndarray so ops dispatch to us

    def __array__(self, dtype: NpDtype | None = None) -> np.ndarray:
        """
        the array interface, return my values
        We return an object array here to preserve our scalar values
        """
        return self.to_numpy(dtype=dtype)

    def __arrow_array__(self, type=None):
        """
        Convert myself into a pyarrow Array.
        """
        import pyarrow as pa

        return pa.array(self._data, mask=self._mask, type=type)

    @property
    def _hasna(self) -> bool:
        # Note: this is expensive right now! The hope is that we can
        # make this faster by having an optional mask, but not have to change
        # source code using it..

        # error: Incompatible return value type (got "bool_", expected "bool")
        return self._mask.any()  # type: ignore[return-value]

    def isna(self) -> np.ndarray:
        return self._mask.copy()

    @property
    def _na_value(self):
        return self.dtype.na_value

    @property
    def nbytes(self) -> int:
        return self._data.nbytes + self._mask.nbytes

    @classmethod
    def _concat_same_type(
        cls: type[BaseMaskedArrayT],
        to_concat: Sequence[BaseMaskedArrayT],
        axis: int = 0,
    ) -> BaseMaskedArrayT:
        data = np.concatenate([x._data for x in to_concat], axis=axis)
        mask = np.concatenate([x._mask for x in to_concat], axis=axis)
        return cls(data, mask)

    def take(
        self: BaseMaskedArrayT,
        indexer,
        *,
        allow_fill: bool = False,
        fill_value: Scalar | None = None,
        axis: int = 0,
    ) -> BaseMaskedArrayT:
        # we always fill with 1 internally
        # to avoid upcasting
        data_fill_value = self._internal_fill_value if isna(fill_value) else fill_value
        result = take(
            self._data,
            indexer,
            fill_value=data_fill_value,
            allow_fill=allow_fill,
            axis=axis,
        )

        mask = take(
            self._mask, indexer, fill_value=True, allow_fill=allow_fill, axis=axis
        )

        # if we are filling
        # we only fill where the indexer is null
        # not existing missing values
        # TODO(jreback) what if we have a non-na float as a fill value?
        if allow_fill and notna(fill_value):
            fill_mask = np.asarray(indexer) == -1
            result[fill_mask] = fill_value
            mask = mask ^ fill_mask

        return type(self)(result, mask, copy=False)

    # error: Return type "BooleanArray" of "isin" incompatible with return type
    # "ndarray" in supertype "ExtensionArray"
    def isin(self, values) -> BooleanArray:  # type: ignore[override]

        from pandas.core.arrays import BooleanArray

        # algorithms.isin will eventually convert values to an ndarray, so no extra
        # cost to doing it here first
        values_arr = np.asarray(values)
        result = isin(self._data, values_arr)

        if self._hasna:
            values_have_NA = is_object_dtype(values_arr.dtype) and any(
                val is self.dtype.na_value for val in values_arr
            )

            # For now, NA does not propagate so set result according to presence of NA,
            # see https://github.com/pandas-dev/pandas/pull/38379 for some discussion
            result[self._mask] = values_have_NA

        mask = np.zeros(self._data.shape, dtype=bool)
        return BooleanArray(result, mask, copy=False)

    def copy(self: BaseMaskedArrayT) -> BaseMaskedArrayT:
        data, mask = self._data, self._mask
        data = data.copy()
        mask = mask.copy()
        return type(self)(data, mask, copy=False)

    @doc(ExtensionArray.factorize)
    def factorize(self, na_sentinel: int = -1) -> tuple[np.ndarray, ExtensionArray]:
        arr = self._data
        mask = self._mask

        codes, uniques = factorize_array(arr, na_sentinel=na_sentinel, mask=mask)

        # the hashtables don't handle all different types of bits
        uniques = uniques.astype(self.dtype.numpy_dtype, copy=False)
        # error: Incompatible types in assignment (expression has type
        # "BaseMaskedArray", variable has type "ndarray")
        uniques = type(self)(  # type: ignore[assignment]
            uniques, np.zeros(len(uniques), dtype=bool)
        )
        # error: Incompatible return value type (got "Tuple[ndarray, ndarray]",
        # expected "Tuple[ndarray, ExtensionArray]")
        return codes, uniques  # type: ignore[return-value]

    def value_counts(self, dropna: bool = True) -> Series:
        """
        Returns a Series containing counts of each unique value.

        Parameters
        ----------
        dropna : bool, default True
            Don't include counts of missing values.

        Returns
        -------
        counts : Series

        See Also
        --------
        Series.value_counts
        """
        from pandas import (
            Index,
            Series,
        )
        from pandas.arrays import IntegerArray

        # compute counts on the data with no nans
        data = self._data[~self._mask]
        value_counts = Index(data).value_counts()

        # TODO(extension)
        # if we have allow Index to hold an ExtensionArray
        # this is easier
        index = value_counts.index._values.astype(object)

        # if we want nans, count the mask
        if dropna:
            counts = value_counts._values
        else:
            counts = np.empty(len(value_counts) + 1, dtype="int64")
            counts[:-1] = value_counts
            counts[-1] = self._mask.sum()

            index = Index(
                np.concatenate([index, np.array([self.dtype.na_value], dtype=object)]),
                dtype=object,
            )

        mask = np.zeros(len(counts), dtype="bool")
        counts = IntegerArray(counts, mask)

        return Series(counts, index=index)

    def _reduce(self, name: str, *, skipna: bool = True, **kwargs):
        if name in {"any", "all"}:
            return getattr(self, name)(skipna=skipna, **kwargs)

        data = self._data
        mask = self._mask

        if name in {"sum", "prod", "min", "max", "mean"}:
            op = getattr(masked_reductions, name)
            result = op(data, mask, skipna=skipna, **kwargs)
            return result

        # coerce to a nan-aware float if needed
        # (we explicitly use NaN within reductions)
        if self._hasna:
            data = self.to_numpy("float64", na_value=np.nan)

        op = getattr(nanops, "nan" + name)
        result = op(data, axis=0, skipna=skipna, mask=mask, **kwargs)

        if np.isnan(result):
            return libmissing.NA

        return result

    def any(self, *, skipna: bool = True, **kwargs):
        """
        Return whether any element is truthy.

        Returns False unless there is at least one element that is truthy.
        By default, NAs are skipped. If ``skipna=False`` is specified and
        missing values are present, similar :ref:`Kleene logic <boolean.kleene>`
        is used as for logical operations.

        .. versionchanged:: 1.4.0

        Parameters
        ----------
        skipna : bool, default True
            Exclude NA values. If the entire array is NA and `skipna` is
            True, then the result will be False, as for an empty array.
            If `skipna` is False, the result will still be True if there is
            at least one element that is truthy, otherwise NA will be returned
            if there are NA's present.
        **kwargs : any, default None
            Additional keywords have no effect but might be accepted for
            compatibility with NumPy.

        Returns
        -------
        bool or :attr:`pandas.NA`

        See Also
        --------
        numpy.any : Numpy version of this method.
        BaseMaskedArray.all : Return whether all elements are truthy.

        Examples
        --------
        The result indicates whether any element is truthy (and by default
        skips NAs):

        >>> pd.array([True, False, True]).any()
        True
        >>> pd.array([True, False, pd.NA]).any()
        True
        >>> pd.array([False, False, pd.NA]).any()
        False
        >>> pd.array([], dtype="boolean").any()
        False
        >>> pd.array([pd.NA], dtype="boolean").any()
        False
        >>> pd.array([pd.NA], dtype="Float64").any()
        False

        With ``skipna=False``, the result can be NA if this is logically
        required (whether ``pd.NA`` is True or False influences the result):

        >>> pd.array([True, False, pd.NA]).any(skipna=False)
        True
        >>> pd.array([1, 0, pd.NA]).any(skipna=False)
        True
        >>> pd.array([False, False, pd.NA]).any(skipna=False)
        <NA>
        >>> pd.array([0, 0, pd.NA]).any(skipna=False)
        <NA>
        """
        kwargs.pop("axis", None)
        nv.validate_any((), kwargs)

        values = self._data.copy()
        np.putmask(values, self._mask, self._falsey_value)
        result = values.any()
        if skipna:
            return result
        else:
            if result or len(self) == 0 or not self._mask.any():
                return result
            else:
                return self.dtype.na_value

    def all(self, *, skipna: bool = True, **kwargs):
        """
        Return whether all elements are truthy.

        Returns True unless there is at least one element that is falsey.
        By default, NAs are skipped. If ``skipna=False`` is specified and
        missing values are present, similar :ref:`Kleene logic <boolean.kleene>`
        is used as for logical operations.

        .. versionchanged:: 1.4.0

        Parameters
        ----------
        skipna : bool, default True
            Exclude NA values. If the entire array is NA and `skipna` is
            True, then the result will be True, as for an empty array.
            If `skipna` is False, the result will still be False if there is
            at least one element that is falsey, otherwise NA will be returned
            if there are NA's present.
        **kwargs : any, default None
            Additional keywords have no effect but might be accepted for
            compatibility with NumPy.

        Returns
        -------
        bool or :attr:`pandas.NA`

        See Also
        --------
        numpy.all : Numpy version of this method.
        BooleanArray.any : Return whether any element is truthy.

        Examples
        --------
        The result indicates whether all elements are truthy (and by default
        skips NAs):

        >>> pd.array([True, True, pd.NA]).all()
        True
        >>> pd.array([1, 1, pd.NA]).all()
        True
        >>> pd.array([True, False, pd.NA]).all()
        False
        >>> pd.array([], dtype="boolean").all()
        True
        >>> pd.array([pd.NA], dtype="boolean").all()
        True
        >>> pd.array([pd.NA], dtype="Float64").all()
        True

        With ``skipna=False``, the result can be NA if this is logically
        required (whether ``pd.NA`` is True or False influences the result):

        >>> pd.array([True, True, pd.NA]).all(skipna=False)
        <NA>
        >>> pd.array([1, 1, pd.NA]).all(skipna=False)
        <NA>
        >>> pd.array([True, False, pd.NA]).all(skipna=False)
        False
        >>> pd.array([1, 0, pd.NA]).all(skipna=False)
        False
        """
        kwargs.pop("axis", None)
        nv.validate_all((), kwargs)

        values = self._data.copy()
        np.putmask(values, self._mask, self._truthy_value)
        result = values.all()

        if skipna:
            return result
        else:
            if not result or len(self) == 0 or not self._mask.any():
                return result
            else:
                return self.dtype.na_value<|MERGE_RESOLUTION|>--- conflicted
+++ resolved
@@ -20,13 +20,10 @@
     NpDtype,
     PositionalIndexer,
     Scalar,
-<<<<<<< HEAD
-    Shape,
-=======
     ScalarIndexer,
     SequenceIndexer,
+    Shape,
     npt,
->>>>>>> 6b75ed60
     type_t,
 )
 from pandas.errors import AbstractMethodError
@@ -68,6 +65,7 @@
 if TYPE_CHECKING:
     from pandas import Series
     from pandas.core.arrays import BooleanArray
+
 from pandas.compat.numpy import function as nv
 
 BaseMaskedArrayT = TypeVar("BaseMaskedArrayT", bound="BaseMaskedArray")
@@ -119,14 +117,12 @@
 
     # The value used to fill '_data' to avoid upcasting
     _internal_fill_value: Scalar
-<<<<<<< HEAD
     _data: np.ndarray
     _mask: np.ndarray
-=======
+
     # Fill values used for any/all
     _truthy_value = Scalar  # bool(_truthy_value) = True
     _falsey_value = Scalar  # bool(_falsey_value) = False
->>>>>>> 6b75ed60
 
     def __init__(self, values: np.ndarray, mask: np.ndarray, copy: bool = False):
         # values is supposed to already be validated in the subclass
@@ -135,17 +131,8 @@
                 "mask should be boolean numpy array. Use "
                 "the 'pd.array' function instead"
             )
-<<<<<<< HEAD
         if values.shape != mask.shape:
             raise ValueError("values.shape must match mask.shape")
-=======
-        if values.ndim != 1:
-            raise ValueError("values must be a 1D array")
-        if mask.ndim != 1:
-            raise ValueError("mask must be a 1D array")
-        if values.shape != mask.shape:
-            raise ValueError("values and mask must have same shape")
->>>>>>> 6b75ed60
 
         if copy:
             values = values.copy()
@@ -158,29 +145,23 @@
     def dtype(self) -> BaseMaskedDtype:
         raise AbstractMethodError(self)
 
-<<<<<<< HEAD
-    def __getitem__(self, item: PositionalIndexer) -> BaseMaskedArray | Any:
+    @overload
+    def __getitem__(self, item: ScalarIndexer) -> Any:
+        ...
+
+    @overload
+    def __getitem__(self: BaseMaskedArrayT, item: SequenceIndexer) -> BaseMaskedArrayT:
+        ...
+
+    def __getitem__(
+        self: BaseMaskedArrayT, item: PositionalIndexer
+    ) -> BaseMaskedArrayT | Any:
         item = check_array_indexer(self, item)
 
         newmask = self._mask[item]
         if is_bool(newmask):
             # This is a scalar indexing
             if newmask:
-=======
-    @overload
-    def __getitem__(self, item: ScalarIndexer) -> Any:
-        ...
-
-    @overload
-    def __getitem__(self: BaseMaskedArrayT, item: SequenceIndexer) -> BaseMaskedArrayT:
-        ...
-
-    def __getitem__(
-        self: BaseMaskedArrayT, item: PositionalIndexer
-    ) -> BaseMaskedArrayT | Any:
-        if is_integer(item):
-            if self._mask[item]:
->>>>>>> 6b75ed60
                 return self.dtype.na_value
             return self._data[item]
 
