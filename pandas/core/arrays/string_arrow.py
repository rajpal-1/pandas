from __future__ import annotations

from collections.abc import Callable  # noqa: PDF001
import re
from typing import (
    TYPE_CHECKING,
    Any,
    Union,
    cast,
    overload,
)

import numpy as np

from pandas._libs import (
    lib,
    missing as libmissing,
)
from pandas._typing import (
    Dtype,
    NpDtype,
    PositionalIndexer,
    Scalar,
    ScalarIndexer,
    SequenceIndexer,
    TakeIndexer,
    npt,
)
from pandas.compat import (
    pa_version_under1p0,
    pa_version_under2p0,
    pa_version_under3p0,
    pa_version_under4p0,
)
from pandas.util._decorators import doc

from pandas.core.dtypes.common import (
    is_array_like,
    is_bool_dtype,
    is_dtype_equal,
    is_integer,
    is_integer_dtype,
    is_object_dtype,
    is_scalar,
    is_string_dtype,
    pandas_dtype,
)
from pandas.core.dtypes.missing import isna

from pandas.core.arraylike import OpsMixin
from pandas.core.arrays.base import ExtensionArray
from pandas.core.arrays.boolean import BooleanDtype
from pandas.core.arrays.integer import Int64Dtype
from pandas.core.arrays.numeric import NumericDtype
from pandas.core.arrays.string_ import (
    BaseStringArray,
    StringDtype,
)
from pandas.core.indexers import (
    check_array_indexer,
    unpack_tuple_and_ellipses,
    validate_indices,
)
from pandas.core.strings.object_array import ObjectStringArrayMixin

# PyArrow backed StringArrays are available starting at 1.0.0, but this
# file is imported from even if pyarrow is < 1.0.0, before pyarrow.compute
# and its compute functions existed. GH38801
if not pa_version_under1p0:
    import pyarrow as pa
    import pyarrow.compute as pc

    ARROW_CMP_FUNCS = {
        "eq": pc.equal,
        "ne": pc.not_equal,
        "lt": pc.less,
        "gt": pc.greater,
        "le": pc.less_equal,
        "ge": pc.greater_equal,
    }


if TYPE_CHECKING:
    from pandas import Series

ArrowStringScalarOrNAT = Union[str, libmissing.NAType]


def _chk_pyarrow_available() -> None:
    if pa_version_under1p0:
        msg = "pyarrow>=1.0.0 is required for PyArrow backed StringArray."
        raise ImportError(msg)


# TODO: Inherit directly from BaseStringArrayMethods. Currently we inherit from
# ObjectStringArrayMixin because we want to have the object-dtype based methods as
# fallback for the ones that pyarrow doesn't yet support


class ArrowStringArray(OpsMixin, BaseStringArray, ObjectStringArrayMixin):
    """
    Extension array for string data in a ``pyarrow.ChunkedArray``.

    .. versionadded:: 1.2.0

    .. warning::

       ArrowStringArray is considered experimental. The implementation and
       parts of the API may change without warning.

    Parameters
    ----------
    values : pyarrow.Array or pyarrow.ChunkedArray
        The array of data.

    Attributes
    ----------
    None

    Methods
    -------
    None

    See Also
    --------
    array
        The recommended function for creating a ArrowStringArray.
    Series.str
        The string methods are available on Series backed by
        a ArrowStringArray.

    Notes
    -----
    ArrowStringArray returns a BooleanArray for comparison methods.

    Examples
    --------
    >>> pd.array(['This is', 'some text', None, 'data.'], dtype="string[pyarrow]")
    <ArrowStringArray>
    ['This is', 'some text', <NA>, 'data.']
    Length: 4, dtype: string
    """

    def __init__(self, values):
        self._dtype = StringDtype(storage="pyarrow")
        if isinstance(values, pa.Array):
            self._data = pa.chunked_array([values])
        elif isinstance(values, pa.ChunkedArray):
            self._data = values
        else:
            raise ValueError(f"Unsupported type '{type(values)}' for ArrowStringArray")

        if not pa.types.is_string(self._data.type):
            raise ValueError(
                "ArrowStringArray requires a PyArrow (chunked) array of string type"
            )

    @classmethod
    def _from_sequence(cls, scalars, dtype: Dtype | None = None, copy: bool = False):
        from pandas.core.arrays.masked import BaseMaskedArray

        _chk_pyarrow_available()

        if dtype and not (isinstance(dtype, str) and dtype == "string"):
            dtype = pandas_dtype(dtype)
            assert isinstance(dtype, StringDtype) and dtype.storage == "pyarrow"

        if isinstance(scalars, BaseMaskedArray):
            # avoid costly conversion to object dtype in ensure_string_array and
            # numerical issues with Float32Dtype
            na_values = scalars._mask
            result = scalars._data
            result = lib.ensure_string_array(result, copy=copy, convert_na_value=False)
            return cls(pa.array(result, mask=na_values, type=pa.string()))

        # convert non-na-likes to str
        result = lib.ensure_string_array(scalars, copy=copy)
        return cls(pa.array(result, type=pa.string(), from_pandas=True))

    @classmethod
    def _from_sequence_of_strings(
        cls, strings, dtype: Dtype | None = None, copy: bool = False
    ):
        return cls._from_sequence(strings, dtype=dtype, copy=copy)

    @property
    def dtype(self) -> StringDtype:
        """
        An instance of 'string[pyarrow]'.
        """
        return self._dtype

    def __array__(self, dtype: NpDtype | None = None) -> np.ndarray:
        """Correctly construct numpy arrays when passed to `np.asarray()`."""
        return self.to_numpy(dtype=dtype)

    def __arrow_array__(self, type=None):
        """Convert myself to a pyarrow Array or ChunkedArray."""
        return self._data

    def to_numpy(
        self,
        dtype: npt.DTypeLike | None = None,
        copy: bool = False,
        na_value=lib.no_default,
    ) -> np.ndarray:
        """
        Convert to a NumPy ndarray.
        """
        # TODO: copy argument is ignored

        result = np.array(self._data, dtype=dtype)
        if self._data.null_count > 0:
            if na_value is lib.no_default:
                if dtype and np.issubdtype(dtype, np.floating):
                    return result
                na_value = self._dtype.na_value
            mask = self.isna()
            result[mask] = na_value
        return result

    def __len__(self) -> int:
        """
        Length of this array.

        Returns
        -------
        length : int
        """
        return len(self._data)

    @doc(ExtensionArray.factorize)
    def factorize(self, na_sentinel: int = -1) -> tuple[np.ndarray, ExtensionArray]:
        encoded = self._data.dictionary_encode()
        indices = pa.chunked_array(
            [c.indices for c in encoded.chunks], type=encoded.type.index_type
        ).to_pandas()
        if indices.dtype.kind == "f":
            indices[np.isnan(indices)] = na_sentinel
        indices = indices.astype(np.int64, copy=False)

        if encoded.num_chunks:
            uniques = type(self)(encoded.chunk(0).dictionary)
        else:
            uniques = type(self)(pa.array([], type=encoded.type.value_type))

        return indices.values, uniques

    @classmethod
    def _concat_same_type(cls, to_concat) -> ArrowStringArray:
        """
        Concatenate multiple ArrowStringArray.

        Parameters
        ----------
        to_concat : sequence of ArrowStringArray

        Returns
        -------
        ArrowStringArray
        """
        return cls(
            pa.chunked_array(
                [array for ea in to_concat for array in ea._data.iterchunks()]
            )
        )

    @overload
    def __getitem__(self, item: ScalarIndexer) -> ArrowStringScalarOrNAT:
        ...

    @overload
    def __getitem__(self: ArrowStringArray, item: SequenceIndexer) -> ArrowStringArray:
        ...

    def __getitem__(
        self: ArrowStringArray, item: PositionalIndexer
    ) -> ArrowStringArray | ArrowStringScalarOrNAT:
        """Select a subset of self.

        Parameters
        ----------
        item : int, slice, or ndarray
            * int: The position in 'self' to get.
            * slice: A slice object, where 'start', 'stop', and 'step' are
              integers or None
            * ndarray: A 1-d boolean NumPy ndarray the same length as 'self'

        Returns
        -------
        item : scalar or ExtensionArray

        Notes
        -----
        For scalar ``item``, return a scalar value suitable for the array's
        type. This should be an instance of ``self.dtype.type``.
        For slice ``key``, return an instance of ``ExtensionArray``, even
        if the slice is length 0 or 1.
        For a boolean mask, return an instance of ``ExtensionArray``, filtered
        to the values where ``item`` is True.
        """
        item = check_array_indexer(self, item)

        if isinstance(item, np.ndarray):
            if not len(item):
                return type(self)(pa.chunked_array([], type=pa.string()))
            elif is_integer_dtype(item.dtype):
                return self.take(item)
            elif is_bool_dtype(item.dtype):
                return type(self)(self._data.filter(item))
            else:
                raise IndexError(
                    "Only integers, slices and integer or "
                    "boolean arrays are valid indices."
                )
        elif isinstance(item, tuple):
<<<<<<< HEAD
            # possibly unpack arr[..., n] to arr[n]
            if len(item) == 1:
                item = item[0]
            elif len(item) == 2:
                if item[0] is Ellipsis:
                    item = item[1]
                elif item[1] is Ellipsis:
                    item = item[0]
        elif not (is_integer(item) or isinstance(item, slice) or item is Ellipsis):
            raise IndexError(
                "Only integers, slices and integer or "
                "boolean arrays are valid indices."
            )

=======
            item = unpack_tuple_and_ellipses(item)

        if is_scalar(item) and not is_integer(item):
            # e.g. "foo" or 2.5
            # exception message copied from numpy
            raise IndexError(
                r"only integers, slices (`:`), ellipsis (`...`), numpy.newaxis "
                r"(`None`) and integer or boolean arrays are valid indices"
            )
>>>>>>> f3958f05
        # We are not an array indexer, so maybe e.g. a slice or integer
        # indexer. We dispatch to pyarrow.
        value = self._data[item]
        if isinstance(value, pa.ChunkedArray):
            return type(self)(value)
        else:
            return self._as_pandas_scalar(value)

    def _as_pandas_scalar(self, arrow_scalar: pa.Scalar):
        scalar = arrow_scalar.as_py()
        if scalar is None:
            return self._dtype.na_value
        else:
            return scalar

    def _reduce(self, name: str, skipna: bool = True, **kwargs):
        if name in ["min", "max"]:
            return getattr(self, name)(skipna=skipna)

        raise TypeError(f"Cannot perform reduction '{name}' with string dtype")

    @property
    def nbytes(self) -> int:
        """
        The number of bytes needed to store this object in memory.
        """
        return self._data.nbytes

    def isna(self) -> np.ndarray:
        """
        Boolean NumPy array indicating if each value is missing.

        This should return a 1-D array the same length as 'self'.
        """
        # TODO: Implement .to_numpy for ChunkedArray
        return self._data.is_null().to_pandas().values

    def copy(self) -> ArrowStringArray:
        """
        Return a shallow copy of the array.

        Returns
        -------
        ArrowStringArray
        """
        return type(self)(self._data)

    def _cmp_method(self, other, op):
        from pandas.arrays import BooleanArray

        pc_func = ARROW_CMP_FUNCS[op.__name__]
        if isinstance(other, ArrowStringArray):
            result = pc_func(self._data, other._data)
        elif isinstance(other, np.ndarray):
            result = pc_func(self._data, other)
        elif is_scalar(other):
            try:
                result = pc_func(self._data, pa.scalar(other))
            except (pa.lib.ArrowNotImplementedError, pa.lib.ArrowInvalid):
                mask = isna(self) | isna(other)
                valid = ~mask
                result = np.zeros(len(self), dtype="bool")
                result[valid] = op(np.array(self)[valid], other)
                return BooleanArray(result, mask)
        else:
            return NotImplemented

        # TODO(ARROW-9429): Add a .to_numpy() to ChunkedArray
        return BooleanArray._from_sequence(result.to_pandas().values)

    def insert(self, loc: int, item):
        if not isinstance(item, str) and item is not libmissing.NA:
            raise TypeError("Scalar must be NA or str")
        return super().insert(loc, item)

    def __setitem__(self, key: int | slice | np.ndarray, value: Any) -> None:
        """Set one or more values inplace.

        Parameters
        ----------
        key : int, ndarray, or slice
            When called from, e.g. ``Series.__setitem__``, ``key`` will be
            one of

            * scalar int
            * ndarray of integers.
            * boolean ndarray
            * slice object

        value : ExtensionDtype.type, Sequence[ExtensionDtype.type], or object
            value or values to be set of ``key``.

        Returns
        -------
        None
        """
        key = check_array_indexer(self, key)

        if is_integer(key):
            key = cast(int, key)

            if not is_scalar(value):
                raise ValueError("Must pass scalars with scalar indexer")
            elif isna(value):
                value = None
            elif not isinstance(value, str):
                raise ValueError("Scalar must be NA or str")

            # Slice data and insert in-between
            new_data = [
                *self._data[0:key].chunks,
                pa.array([value], type=pa.string()),
                *self._data[(key + 1) :].chunks,
            ]
            self._data = pa.chunked_array(new_data)
        else:
            # Convert to integer indices and iteratively assign.
            # TODO: Make a faster variant of this in Arrow upstream.
            #       This is probably extremely slow.

            # Convert all possible input key types to an array of integers
            if isinstance(key, slice):
                key_array = np.array(range(len(self))[key])
            elif is_bool_dtype(key):
                # TODO(ARROW-9430): Directly support setitem(booleans)
                key_array = np.argwhere(key).flatten()
            else:
                # TODO(ARROW-9431): Directly support setitem(integers)
                key_array = np.asanyarray(key)

            if is_scalar(value):
                value = np.broadcast_to(value, len(key_array))
            else:
                value = np.asarray(value)

            if len(key_array) != len(value):
                raise ValueError("Length of indexer and values mismatch")

            for k, v in zip(key_array, value):
                self[k] = v

    def take(
        self,
        indices: TakeIndexer,
        allow_fill: bool = False,
        fill_value: Any = None,
    ):
        """
        Take elements from an array.

        Parameters
        ----------
        indices : sequence of int or one-dimensional np.ndarray of int
            Indices to be taken.
        allow_fill : bool, default False
            How to handle negative values in `indices`.

            * False: negative values in `indices` indicate positional indices
              from the right (the default). This is similar to
              :func:`numpy.take`.

            * True: negative values in `indices` indicate
              missing values. These values are set to `fill_value`. Any other
              other negative values raise a ``ValueError``.

        fill_value : any, optional
            Fill value to use for NA-indices when `allow_fill` is True.
            This may be ``None``, in which case the default NA value for
            the type, ``self.dtype.na_value``, is used.

            For many ExtensionArrays, there will be two representations of
            `fill_value`: a user-facing "boxed" scalar, and a low-level
            physical NA value. `fill_value` should be the user-facing version,
            and the implementation should handle translating that to the
            physical version for processing the take if necessary.

        Returns
        -------
        ExtensionArray

        Raises
        ------
        IndexError
            When the indices are out of bounds for the array.
        ValueError
            When `indices` contains negative values other than ``-1``
            and `allow_fill` is True.

        See Also
        --------
        numpy.take
        api.extensions.take

        Notes
        -----
        ExtensionArray.take is called by ``Series.__getitem__``, ``.loc``,
        ``iloc``, when `indices` is a sequence of values. Additionally,
        it's called by :meth:`Series.reindex`, or any other method
        that causes realignment, with a `fill_value`.
        """
        # TODO: Remove once we got rid of the (indices < 0) check
        if not is_array_like(indices):
            indices_array = np.asanyarray(indices)
        else:
            # error: Incompatible types in assignment (expression has type
            # "Sequence[int]", variable has type "ndarray")
            indices_array = indices  # type: ignore[assignment]

        if len(self._data) == 0 and (indices_array >= 0).any():
            raise IndexError("cannot do a non-empty take")
        if indices_array.size > 0 and indices_array.max() >= len(self._data):
            raise IndexError("out of bounds value in 'indices'.")

        if allow_fill:
            fill_mask = indices_array < 0
            if fill_mask.any():
                validate_indices(indices_array, len(self._data))
                # TODO(ARROW-9433): Treat negative indices as NULL
                indices_array = pa.array(indices_array, mask=fill_mask)
                result = self._data.take(indices_array)
                if isna(fill_value):
                    return type(self)(result)
                # TODO: ArrowNotImplementedError: Function fill_null has no
                # kernel matching input types (array[string], scalar[string])
                result = type(self)(result)
                result[fill_mask] = fill_value
                return result
                # return type(self)(pc.fill_null(result, pa.scalar(fill_value)))
            else:
                # Nothing to fill
                return type(self)(self._data.take(indices))
        else:  # allow_fill=False
            # TODO(ARROW-9432): Treat negative indices as indices from the right.
            if (indices_array < 0).any():
                # Don't modify in-place
                indices_array = np.copy(indices_array)
                indices_array[indices_array < 0] += len(self._data)
            return type(self)(self._data.take(indices_array))

    def isin(self, values):
        if pa_version_under2p0:
            return super().isin(values)

        value_set = [
            pa_scalar.as_py()
            for pa_scalar in [pa.scalar(value, from_pandas=True) for value in values]
            if pa_scalar.type in (pa.string(), pa.null())
        ]

        # for an empty value_set pyarrow 3.0.0 segfaults and pyarrow 2.0.0 returns True
        # for null values, so we short-circuit to return all False array.
        if not len(value_set):
            return np.zeros(len(self), dtype=bool)

        kwargs = {}
        if pa_version_under3p0:
            # in pyarrow 2.0.0 skip_null is ignored but is a required keyword and raises
            # with unexpected keyword argument in pyarrow 3.0.0+
            kwargs["skip_null"] = True

        result = pc.is_in(self._data, value_set=pa.array(value_set), **kwargs)
        # pyarrow 2.0.0 returned nulls, so we explicily specify dtype to convert nulls
        # to False
        return np.array(result, dtype=np.bool_)

    def value_counts(self, dropna: bool = True) -> Series:
        """
        Return a Series containing counts of each unique value.

        Parameters
        ----------
        dropna : bool, default True
            Don't include counts of missing values.

        Returns
        -------
        counts : Series

        See Also
        --------
        Series.value_counts
        """
        from pandas import (
            Index,
            Series,
        )

        vc = self._data.value_counts()

        values = vc.field(0)
        counts = vc.field(1)
        if dropna and self._data.null_count > 0:
            mask = values.is_valid()
            values = values.filter(mask)
            counts = counts.filter(mask)

        # No missing values so we can adhere to the interface and return a numpy array.
        counts = np.array(counts)

        index = Index(type(self)(values))

        return Series(counts, index=index).astype("Int64")

    def astype(self, dtype, copy=True):
        dtype = pandas_dtype(dtype)

        if is_dtype_equal(dtype, self.dtype):
            if copy:
                return self.copy()
            return self

        elif isinstance(dtype, NumericDtype):
            data = self._data.cast(pa.from_numpy_dtype(dtype.numpy_dtype))
            return dtype.__from_arrow__(data)

        return super().astype(dtype, copy=copy)

    # ------------------------------------------------------------------------
    # String methods interface

    # error: Cannot determine type of 'na_value'
    _str_na_value = StringDtype.na_value  # type: ignore[has-type]

    def _str_map(
        self, f, na_value=None, dtype: Dtype | None = None, convert: bool = True
    ):
        # TODO: de-duplicate with StringArray method. This method is moreless copy and
        # paste.

        from pandas.arrays import (
            BooleanArray,
            IntegerArray,
        )

        if dtype is None:
            dtype = self.dtype
        if na_value is None:
            na_value = self.dtype.na_value

        mask = isna(self)
        arr = np.asarray(self)

        if is_integer_dtype(dtype) or is_bool_dtype(dtype):
            constructor: type[IntegerArray] | type[BooleanArray]
            if is_integer_dtype(dtype):
                constructor = IntegerArray
            else:
                constructor = BooleanArray

            na_value_is_na = isna(na_value)
            if na_value_is_na:
                na_value = 1
            result = lib.map_infer_mask(
                arr,
                f,
                mask.view("uint8"),
                convert=False,
                na_value=na_value,
                # error: Value of type variable "_DTypeScalar" of "dtype" cannot be
                # "object"
                # error: Argument 1 to "dtype" has incompatible type
                # "Union[ExtensionDtype, str, dtype[Any], Type[object]]"; expected
                # "Type[object]"
                dtype=np.dtype(dtype),  # type: ignore[type-var,arg-type]
            )

            if not na_value_is_na:
                mask[:] = False

            return constructor(result, mask)

        elif is_string_dtype(dtype) and not is_object_dtype(dtype):
            # i.e. StringDtype
            result = lib.map_infer_mask(
                arr, f, mask.view("uint8"), convert=False, na_value=na_value
            )
            result = pa.array(result, mask=mask, type=pa.string(), from_pandas=True)
            return type(self)(result)
        else:
            # This is when the result type is object. We reach this when
            # -> We know the result type is truly object (e.g. .encode returns bytes
            #    or .findall returns a list).
            # -> We don't know the result type. E.g. `.get` can return anything.
            return lib.map_infer_mask(arr, f, mask.view("uint8"))

    def _str_contains(self, pat, case=True, flags=0, na=np.nan, regex: bool = True):
        if flags:
            return super()._str_contains(pat, case, flags, na, regex)

        if regex:
            if pa_version_under4p0 or case is False:
                return super()._str_contains(pat, case, flags, na, regex)
            else:
                result = pc.match_substring_regex(self._data, pat)
        else:
            if case:
                result = pc.match_substring(self._data, pat)
            else:
                result = pc.match_substring(pc.utf8_upper(self._data), pat.upper())
        result = BooleanDtype().__from_arrow__(result)
        if not isna(na):
            result[isna(result)] = bool(na)
        return result

    def _str_startswith(self, pat: str, na=None):
        if pa_version_under4p0:
            return super()._str_startswith(pat, na)

        pat = "^" + re.escape(pat)
        return self._str_contains(pat, na=na, regex=True)

    def _str_endswith(self, pat: str, na=None):
        if pa_version_under4p0:
            return super()._str_endswith(pat, na)

        pat = re.escape(pat) + "$"
        return self._str_contains(pat, na=na, regex=True)

    def _str_replace(
        self,
        pat: str | re.Pattern,
        repl: str | Callable,
        n: int = -1,
        case: bool = True,
        flags: int = 0,
        regex: bool = True,
    ):
        if (
            pa_version_under4p0
            or isinstance(pat, re.Pattern)
            or callable(repl)
            or not case
            or flags
        ):
            return super()._str_replace(pat, repl, n, case, flags, regex)

        func = pc.replace_substring_regex if regex else pc.replace_substring
        result = func(self._data, pattern=pat, replacement=repl, max_replacements=n)
        return type(self)(result)

    def _str_match(
        self, pat: str, case: bool = True, flags: int = 0, na: Scalar = None
    ):
        if pa_version_under4p0:
            return super()._str_match(pat, case, flags, na)

        if not pat.startswith("^"):
            pat = "^" + pat
        return self._str_contains(pat, case, flags, na, regex=True)

    def _str_fullmatch(self, pat, case: bool = True, flags: int = 0, na: Scalar = None):
        if pa_version_under4p0:
            return super()._str_fullmatch(pat, case, flags, na)

        if not pat.endswith("$") or pat.endswith("//$"):
            pat = pat + "$"
        return self._str_match(pat, case, flags, na)

    def _str_isalnum(self):
        result = pc.utf8_is_alnum(self._data)
        return BooleanDtype().__from_arrow__(result)

    def _str_isalpha(self):
        result = pc.utf8_is_alpha(self._data)
        return BooleanDtype().__from_arrow__(result)

    def _str_isdecimal(self):
        result = pc.utf8_is_decimal(self._data)
        return BooleanDtype().__from_arrow__(result)

    def _str_isdigit(self):
        result = pc.utf8_is_digit(self._data)
        return BooleanDtype().__from_arrow__(result)

    def _str_islower(self):
        result = pc.utf8_is_lower(self._data)
        return BooleanDtype().__from_arrow__(result)

    def _str_isnumeric(self):
        result = pc.utf8_is_numeric(self._data)
        return BooleanDtype().__from_arrow__(result)

    def _str_isspace(self):
        if pa_version_under2p0:
            return super()._str_isspace()

        result = pc.utf8_is_space(self._data)
        return BooleanDtype().__from_arrow__(result)

    def _str_istitle(self):
        result = pc.utf8_is_title(self._data)
        return BooleanDtype().__from_arrow__(result)

    def _str_isupper(self):
        result = pc.utf8_is_upper(self._data)
        return BooleanDtype().__from_arrow__(result)

    def _str_len(self):
        if pa_version_under4p0:
            return super()._str_len()

        result = pc.utf8_length(self._data)
        return Int64Dtype().__from_arrow__(result)

    def _str_lower(self):
        return type(self)(pc.utf8_lower(self._data))

    def _str_upper(self):
        return type(self)(pc.utf8_upper(self._data))

    def _str_strip(self, to_strip=None):
        if pa_version_under4p0:
            return super()._str_strip(to_strip)

        if to_strip is None:
            result = pc.utf8_trim_whitespace(self._data)
        else:
            result = pc.utf8_trim(self._data, characters=to_strip)
        return type(self)(result)

    def _str_lstrip(self, to_strip=None):
        if pa_version_under4p0:
            return super()._str_lstrip(to_strip)

        if to_strip is None:
            result = pc.utf8_ltrim_whitespace(self._data)
        else:
            result = pc.utf8_ltrim(self._data, characters=to_strip)
        return type(self)(result)

    def _str_rstrip(self, to_strip=None):
        if pa_version_under4p0:
            return super()._str_rstrip(to_strip)

        if to_strip is None:
            result = pc.utf8_rtrim_whitespace(self._data)
        else:
            result = pc.utf8_rtrim(self._data, characters=to_strip)
        return type(self)(result)<|MERGE_RESOLUTION|>--- conflicted
+++ resolved
@@ -314,22 +314,6 @@
                     "boolean arrays are valid indices."
                 )
         elif isinstance(item, tuple):
-<<<<<<< HEAD
-            # possibly unpack arr[..., n] to arr[n]
-            if len(item) == 1:
-                item = item[0]
-            elif len(item) == 2:
-                if item[0] is Ellipsis:
-                    item = item[1]
-                elif item[1] is Ellipsis:
-                    item = item[0]
-        elif not (is_integer(item) or isinstance(item, slice) or item is Ellipsis):
-            raise IndexError(
-                "Only integers, slices and integer or "
-                "boolean arrays are valid indices."
-            )
-
-=======
             item = unpack_tuple_and_ellipses(item)
 
         if is_scalar(item) and not is_integer(item):
@@ -339,7 +323,6 @@
                 r"only integers, slices (`:`), ellipsis (`...`), numpy.newaxis "
                 r"(`None`) and integer or boolean arrays are valid indices"
             )
->>>>>>> f3958f05
         # We are not an array indexer, so maybe e.g. a slice or integer
         # indexer. We dispatch to pyarrow.
         value = self._data[item]
