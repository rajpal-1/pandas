from __future__ import annotations

from functools import partial
import re
from typing import (
    TYPE_CHECKING,
    Callable,
    Union,
)
import warnings

import numpy as np

from pandas._libs import (
    lib,
    missing as libmissing,
)
from pandas.compat import (
    pa_version_under7p0,
    pa_version_under13p0,
)
from pandas.util._exceptions import find_stack_level

from pandas.core.dtypes.common import (
    is_bool_dtype,
    is_integer_dtype,
    is_object_dtype,
    is_scalar,
    is_string_dtype,
    pandas_dtype,
)
from pandas.core.dtypes.missing import isna

from pandas.core.arrays._arrow_string_mixins import ArrowStringArrayMixin
from pandas.core.arrays.arrow import ArrowExtensionArray
from pandas.core.arrays.boolean import BooleanDtype
from pandas.core.arrays.integer import Int64Dtype
from pandas.core.arrays.numeric import NumericDtype
from pandas.core.arrays.string_ import (
    BaseStringArray,
    StringDtype,
)
from pandas.core.strings.object_array import ObjectStringArrayMixin

if not pa_version_under7p0:
    import pyarrow as pa
    import pyarrow.compute as pc

    from pandas.core.arrays.arrow._arrow_utils import fallback_performancewarning


if TYPE_CHECKING:
    from collections.abc import Sequence

    from pandas._typing import (
        AxisInt,
        Dtype,
        Scalar,
        npt,
    )

    from pandas import Series


ArrowStringScalarOrNAT = Union[str, libmissing.NAType]


def _chk_pyarrow_available() -> None:
    if pa_version_under7p0:
        msg = "pyarrow>=7.0.0 is required for PyArrow backed ArrowExtensionArray."
        raise ImportError(msg)


# TODO: Inherit directly from BaseStringArrayMethods. Currently we inherit from
# ObjectStringArrayMixin because we want to have the object-dtype based methods as
# fallback for the ones that pyarrow doesn't yet support


class ArrowStringArray(ObjectStringArrayMixin, ArrowExtensionArray, BaseStringArray):
    """
    Extension array for string data in a ``pyarrow.ChunkedArray``.

    .. versionadded:: 1.2.0

    .. warning::

       ArrowStringArray is considered experimental. The implementation and
       parts of the API may change without warning.

    Parameters
    ----------
    values : pyarrow.Array or pyarrow.ChunkedArray
        The array of data.

    Attributes
    ----------
    None

    Methods
    -------
    None

    See Also
    --------
    :func:`pandas.array`
        The recommended function for creating a ArrowStringArray.
    Series.str
        The string methods are available on Series backed by
        a ArrowStringArray.

    Notes
    -----
    ArrowStringArray returns a BooleanArray for comparison methods.

    Examples
    --------
    >>> pd.array(['This is', 'some text', None, 'data.'], dtype="string[pyarrow]")
    <ArrowStringArray>
    ['This is', 'some text', <NA>, 'data.']
    Length: 4, dtype: string
    """

    # error: Incompatible types in assignment (expression has type "StringDtype",
    # base class "ArrowExtensionArray" defined the type as "ArrowDtype")
    _dtype: StringDtype  # type: ignore[assignment]
    _storage = "pyarrow"

    def __init__(self, values) -> None:
        super().__init__(values)
        self._dtype = StringDtype(storage=self._storage)

        if not pa.types.is_string(self._pa_array.type) and not (
            pa.types.is_dictionary(self._pa_array.type)
            and pa.types.is_string(self._pa_array.type.value_type)
        ):
            raise ValueError(
                "ArrowStringArray requires a PyArrow (chunked) array of string type"
            )

    def __len__(self) -> int:
        """
        Length of this array.

        Returns
        -------
        length : int
        """
        return len(self._pa_array)

    @classmethod
    def _from_sequence(cls, scalars, dtype: Dtype | None = None, copy: bool = False):
        from pandas.core.arrays.masked import BaseMaskedArray

        _chk_pyarrow_available()

        if dtype and not (isinstance(dtype, str) and dtype == "string"):
            dtype = pandas_dtype(dtype)
            assert isinstance(dtype, StringDtype) and dtype.storage in (
                "pyarrow",
                "pyarrow_numpy",
            )

        if isinstance(scalars, BaseMaskedArray):
            # avoid costly conversion to object dtype in ensure_string_array and
            # numerical issues with Float32Dtype
            na_values = scalars._mask
            result = scalars._data
            result = lib.ensure_string_array(result, copy=copy, convert_na_value=False)
            return cls(pa.array(result, mask=na_values, type=pa.string()))
        elif isinstance(scalars, (pa.Array, pa.ChunkedArray)):
            return cls(pc.cast(scalars, pa.string()))

        # convert non-na-likes to str
        result = lib.ensure_string_array(scalars, copy=copy)
        return cls(pa.array(result, type=pa.string(), from_pandas=True))

    @classmethod
    def _from_sequence_of_strings(
        cls, strings, dtype: Dtype | None = None, copy: bool = False
    ):
        return cls._from_sequence(strings, dtype=dtype, copy=copy)

    @property
    def dtype(self) -> StringDtype:  # type: ignore[override]
        """
        An instance of 'string[pyarrow]'.
        """
        return self._dtype

    def insert(self, loc: int, item) -> ArrowStringArray:
        if not isinstance(item, str) and item is not libmissing.NA:
            raise TypeError("Scalar must be NA or str")
        return super().insert(loc, item)

    @classmethod
    def _result_converter(cls, values, na=None):
        return BooleanDtype().__from_arrow__(values)

    def _maybe_convert_setitem_value(self, value):
        """Maybe convert value to be pyarrow compatible."""
        if is_scalar(value):
            if isna(value):
                value = None
            elif not isinstance(value, str):
                raise TypeError("Scalar must be NA or str")
        else:
            value = np.array(value, dtype=object, copy=True)
            value[isna(value)] = None
            for v in value:
                if not (v is None or isinstance(v, str)):
                    raise TypeError("Scalar must be NA or str")
        return super()._maybe_convert_setitem_value(value)

    def isin(self, values) -> npt.NDArray[np.bool_]:
        value_set = [
            pa_scalar.as_py()
            for pa_scalar in [pa.scalar(value, from_pandas=True) for value in values]
            if pa_scalar.type in (pa.string(), pa.null())
        ]

        # short-circuit to return all False array.
        if not len(value_set):
            return np.zeros(len(self), dtype=bool)

        result = pc.is_in(self._pa_array, value_set=pa.array(value_set))
        # pyarrow 2.0.0 returned nulls, so we explicily specify dtype to convert nulls
        # to False
        return np.array(result, dtype=np.bool_)

    def astype(self, dtype, copy: bool = True):
        dtype = pandas_dtype(dtype)

        if dtype == self.dtype:
            if copy:
                return self.copy()
            return self
        elif isinstance(dtype, NumericDtype):
            data = self._pa_array.cast(pa.from_numpy_dtype(dtype.numpy_dtype))
            return dtype.__from_arrow__(data)
        elif isinstance(dtype, np.dtype) and np.issubdtype(dtype, np.floating):
            return self.to_numpy(dtype=dtype, na_value=np.nan)

        return super().astype(dtype, copy=copy)

    @property
    def _data(self):
        # dask accesses ._data directlys
        warnings.warn(
            f"{type(self).__name__}._data is a deprecated and will be removed "
            "in a future version, use ._pa_array instead",
            FutureWarning,
            stacklevel=find_stack_level(),
        )
        return self._pa_array

    # ------------------------------------------------------------------------
    # String methods interface

    # error: Incompatible types in assignment (expression has type "NAType",
    # base class "ObjectStringArrayMixin" defined the type as "float")
    _str_na_value = libmissing.NA  # type: ignore[assignment]

    def _str_map(
        self, f, na_value=None, dtype: Dtype | None = None, convert: bool = True
    ):
        # TODO: de-duplicate with StringArray method. This method is moreless copy and
        # paste.

        from pandas.arrays import (
            BooleanArray,
            IntegerArray,
        )

        if dtype is None:
            dtype = self.dtype
        if na_value is None:
            na_value = self.dtype.na_value

        mask = isna(self)
        arr = np.asarray(self)

        if is_integer_dtype(dtype) or is_bool_dtype(dtype):
            constructor: type[IntegerArray | BooleanArray]
            if is_integer_dtype(dtype):
                constructor = IntegerArray
            else:
                constructor = BooleanArray

            na_value_is_na = isna(na_value)
            if na_value_is_na:
                na_value = 1
            result = lib.map_infer_mask(
                arr,
                f,
                mask.view("uint8"),
                convert=False,
                na_value=na_value,
                # error: Argument 1 to "dtype" has incompatible type
                # "Union[ExtensionDtype, str, dtype[Any], Type[object]]"; expected
                # "Type[object]"
                dtype=np.dtype(dtype),  # type: ignore[arg-type]
            )

            if not na_value_is_na:
                mask[:] = False

            return constructor(result, mask)

        elif is_string_dtype(dtype) and not is_object_dtype(dtype):
            # i.e. StringDtype
            result = lib.map_infer_mask(
                arr, f, mask.view("uint8"), convert=False, na_value=na_value
            )
            result = pa.array(result, mask=mask, type=pa.string(), from_pandas=True)
            return type(self)(result)
        else:
            # This is when the result type is object. We reach this when
            # -> We know the result type is truly object (e.g. .encode returns bytes
            #    or .findall returns a list).
            # -> We don't know the result type. E.g. `.get` can return anything.
            return lib.map_infer_mask(arr, f, mask.view("uint8"))

    def _str_contains(
        self, pat, case: bool = True, flags: int = 0, na=np.nan, regex: bool = True
    ):
        if flags:
            fallback_performancewarning()
            return super()._str_contains(pat, case, flags, na, regex)

        if regex:
            result = pc.match_substring_regex(self._pa_array, pat, ignore_case=not case)
        else:
            result = pc.match_substring(self._pa_array, pat, ignore_case=not case)
        result = self._result_converter(result, na=na)
        if not isna(na):
            result[isna(result)] = bool(na)
        return result

    def _str_startswith(self, pat: str, na=None):
        result = pc.starts_with(self._pa_array, pattern=pat)
        if not isna(na):
            result = result.fill_null(na)
        return self._result_converter(result)

    def _str_endswith(self, pat: str, na=None):
        result = pc.ends_with(self._pa_array, pattern=pat)
        if not isna(na):
            result = result.fill_null(na)
        return self._result_converter(result)

    def _str_replace(
        self,
        pat: str | re.Pattern,
        repl: str | Callable,
        n: int = -1,
        case: bool = True,
        flags: int = 0,
        regex: bool = True,
    ):
        if isinstance(pat, re.Pattern) or callable(repl) or not case or flags:
            fallback_performancewarning()
            return super()._str_replace(pat, repl, n, case, flags, regex)

        func = pc.replace_substring_regex if regex else pc.replace_substring
        result = func(self._pa_array, pattern=pat, replacement=repl, max_replacements=n)
        return type(self)(result)

    def _str_repeat(self, repeats: int | Sequence[int]):
        if not isinstance(repeats, int):
            return super()._str_repeat(repeats)
        else:
            return type(self)(pc.binary_repeat(self._pa_array, repeats))

    def _str_match(
        self, pat: str, case: bool = True, flags: int = 0, na: Scalar | None = None
    ):
        if not pat.startswith("^"):
            pat = f"^{pat}"
        return self._str_contains(pat, case, flags, na, regex=True)

    def _str_fullmatch(
        self, pat, case: bool = True, flags: int = 0, na: Scalar | None = None
    ):
        if not pat.endswith("$") or pat.endswith("//$"):
            pat = f"{pat}$"
        return self._str_match(pat, case, flags, na)

    def _str_slice(
        self, start: int | None = None, stop: int | None = None, step: int | None = None
    ):
        if stop is None:
            return super()._str_slice(start, stop, step)
        if start is None:
            start = 0
        if step is None:
            step = 1
        return type(self)(
            pc.utf8_slice_codeunits(self._pa_array, start=start, stop=stop, step=step)
        )

    def _str_isalnum(self):
        result = pc.utf8_is_alnum(self._pa_array)
        return self._result_converter(result)

    def _str_isalpha(self):
        result = pc.utf8_is_alpha(self._pa_array)
        return self._result_converter(result)

    def _str_isdecimal(self):
        result = pc.utf8_is_decimal(self._pa_array)
        return self._result_converter(result)

    def _str_isdigit(self):
        result = pc.utf8_is_digit(self._pa_array)
        return self._result_converter(result)

    def _str_islower(self):
        result = pc.utf8_is_lower(self._pa_array)
        return self._result_converter(result)

    def _str_isnumeric(self):
        result = pc.utf8_is_numeric(self._pa_array)
        return self._result_converter(result)

    def _str_isspace(self):
        result = pc.utf8_is_space(self._pa_array)
        return self._result_converter(result)

    def _str_istitle(self):
        result = pc.utf8_is_title(self._pa_array)
        return self._result_converter(result)

    def _str_isupper(self):
        result = pc.utf8_is_upper(self._pa_array)
        return self._result_converter(result)

    def _str_len(self):
        result = pc.utf8_length(self._pa_array)
        return self._convert_int_dtype(result)

    def _str_lower(self):
        return type(self)(pc.utf8_lower(self._pa_array))

    def _str_upper(self):
        return type(self)(pc.utf8_upper(self._pa_array))

    def _str_strip(self, to_strip=None):
        if to_strip is None:
            result = pc.utf8_trim_whitespace(self._pa_array)
        else:
            result = pc.utf8_trim(self._pa_array, characters=to_strip)
        return type(self)(result)

    def _str_lstrip(self, to_strip=None):
        if to_strip is None:
            result = pc.utf8_ltrim_whitespace(self._pa_array)
        else:
            result = pc.utf8_ltrim(self._pa_array, characters=to_strip)
        return type(self)(result)

    def _str_rstrip(self, to_strip=None):
        if to_strip is None:
            result = pc.utf8_rtrim_whitespace(self._pa_array)
        else:
            result = pc.utf8_rtrim(self._pa_array, characters=to_strip)
        return type(self)(result)

    def _str_removeprefix(self, prefix: str):
        if not pa_version_under13p0:
            starts_with = pc.starts_with(self._pa_array, pattern=prefix)
            removed = pc.utf8_slice_codeunits(self._pa_array, len(prefix))
            result = pc.if_else(starts_with, removed, self._pa_array)
            return type(self)(result)
        return super()._str_removeprefix(prefix)

    def _str_removesuffix(self, suffix: str):
        ends_with = pc.ends_with(self._pa_array, pattern=suffix)
        removed = pc.utf8_slice_codeunits(self._pa_array, 0, stop=-len(suffix))
        result = pc.if_else(ends_with, removed, self._pa_array)
        return type(self)(result)

    def _str_count(self, pat: str, flags: int = 0):
        if flags:
            return super()._str_count(pat, flags)
        result = pc.count_substring_regex(self._pa_array, pat)
        return self._convert_int_dtype(result)

    def _str_find(self, sub: str, start: int = 0, end: int | None = None):
        if start != 0 and end is not None:
            slices = pc.utf8_slice_codeunits(self._pa_array, start, stop=end)
            result = pc.find_substring(slices, sub)
            not_found = pc.equal(result, -1)
            offset_result = pc.add(result, end - start)
            result = pc.if_else(not_found, result, offset_result)
        elif start == 0 and end is None:
            slices = self._pa_array
            result = pc.find_substring(slices, sub)
        else:
            return super()._str_find(sub, start, end)
        return self._convert_int_dtype(result)

    def _convert_int_dtype(self, result):
        return Int64Dtype().__from_arrow__(result)

<<<<<<< HEAD
    def _rank(
        self,
        *,
        axis: AxisInt = 0,
        method: str = "average",
        na_option: str = "keep",
        ascending: bool = True,
        pct: bool = False,
    ):
        """
        See Series.rank.__doc__.
        """
        return self._convert_int_dtype(
            self._rank_calc(
                axis=axis,
                method=method,
                na_option=na_option,
                ascending=ascending,
                pct=pct,
            )
        )
=======
    def _reduce(
        self, name: str, *, skipna: bool = True, keepdims: bool = False, **kwargs
    ):
        result = self._reduce_calc(name, skipna=skipna, keepdims=keepdims, **kwargs)
        if name in ("argmin", "argmax") and isinstance(result, pa.Array):
            return self._convert_int_dtype(result)
        elif isinstance(result, pa.Array):
            return type(self)(result)
        else:
            return result
>>>>>>> d910efac


class ArrowStringArrayNumpySemantics(ArrowStringArray):
    _storage = "pyarrow_numpy"

    def __init__(self, values) -> None:
        _chk_pyarrow_available()

        if isinstance(values, (pa.Array, pa.ChunkedArray)) and pa.types.is_large_string(
            values.type
        ):
            values = pc.cast(values, pa.string())
        super().__init__(values)

    @classmethod
    def _result_converter(cls, values, na=None):
        if not isna(na):
            values = values.fill_null(bool(na))
        return ArrowExtensionArray(values).to_numpy(na_value=np.nan)

    def __getattribute__(self, item):
        # ArrowStringArray and we both inherit from ArrowExtensionArray, which
        # creates inheritance problems (Diamond inheritance)
        if item in ArrowStringArrayMixin.__dict__ and item not in (
            "_pa_array",
            "__dict__",
        ):
            return partial(getattr(ArrowStringArrayMixin, item), self)
        return super().__getattribute__(item)

    def _str_map(
        self, f, na_value=None, dtype: Dtype | None = None, convert: bool = True
    ):
        if dtype is None:
            dtype = self.dtype
        if na_value is None:
            na_value = self.dtype.na_value

        mask = isna(self)
        arr = np.asarray(self)

        if is_integer_dtype(dtype) or is_bool_dtype(dtype):
            if is_integer_dtype(dtype):
                na_value = np.nan
            else:
                na_value = False
            try:
                result = lib.map_infer_mask(
                    arr,
                    f,
                    mask.view("uint8"),
                    convert=False,
                    na_value=na_value,
                    dtype=np.dtype(dtype),  # type: ignore[arg-type]
                )
                return result

            except ValueError:
                result = lib.map_infer_mask(
                    arr,
                    f,
                    mask.view("uint8"),
                    convert=False,
                    na_value=na_value,
                )
                if convert and result.dtype == object:
                    result = lib.maybe_convert_objects(result)
                return result

        elif is_string_dtype(dtype) and not is_object_dtype(dtype):
            # i.e. StringDtype
            result = lib.map_infer_mask(
                arr, f, mask.view("uint8"), convert=False, na_value=na_value
            )
            result = pa.array(result, mask=mask, type=pa.string(), from_pandas=True)
            return type(self)(result)
        else:
            # This is when the result type is object. We reach this when
            # -> We know the result type is truly object (e.g. .encode returns bytes
            #    or .findall returns a list).
            # -> We don't know the result type. E.g. `.get` can return anything.
            return lib.map_infer_mask(arr, f, mask.view("uint8"))

    def _convert_int_dtype(self, result):
        result = result.to_numpy()
        if result.dtype == np.int32:
            result = result.astype(np.int64)
        return result

    def _cmp_method(self, other, op):
        result = super()._cmp_method(other, op)
        return result.to_numpy(np.bool_, na_value=False)

    def value_counts(self, dropna: bool = True) -> Series:
        from pandas import Series

        result = super().value_counts(dropna)
        return Series(
            result._values.to_numpy(), index=result.index, name=result.name, copy=False
        )

    def _reduce(
        self, name: str, *, skipna: bool = True, keepdims: bool = False, **kwargs
    ):
        if name in ["any", "all"]:
            arr = pc.and_kleene(
                pc.invert(pc.is_null(self._pa_array)), pc.not_equal(self._pa_array, "")
            )
            return ArrowExtensionArray(arr)._reduce(
                name, skipna=skipna, keepdims=keepdims, **kwargs
            )
        else:
            return super()._reduce(name, skipna=skipna, keepdims=keepdims, **kwargs)

    def insert(self, loc: int, item) -> ArrowStringArrayNumpySemantics:
        if item is np.nan:
            item = libmissing.NA
        return super().insert(loc, item)  # type: ignore[return-value]<|MERGE_RESOLUTION|>--- conflicted
+++ resolved
@@ -502,7 +502,6 @@
     def _convert_int_dtype(self, result):
         return Int64Dtype().__from_arrow__(result)
 
-<<<<<<< HEAD
     def _rank(
         self,
         *,
@@ -524,7 +523,7 @@
                 pct=pct,
             )
         )
-=======
+
     def _reduce(
         self, name: str, *, skipna: bool = True, keepdims: bool = False, **kwargs
     ):
@@ -535,7 +534,6 @@
             return type(self)(result)
         else:
             return result
->>>>>>> d910efac
 
 
 class ArrowStringArrayNumpySemantics(ArrowStringArray):
