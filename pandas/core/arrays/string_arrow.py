from __future__ import annotations

from functools import partial
import re
from typing import (
    TYPE_CHECKING,
    Callable,
    Union,
)
import warnings

import numpy as np

from pandas._libs import (
    lib,
    missing as libmissing,
)
from pandas.compat import (
    pa_version_under7p0,
    pa_version_under13p0,
)
from pandas.util._exceptions import find_stack_level

from pandas.core.dtypes.common import (
    is_bool_dtype,
    is_integer_dtype,
    is_object_dtype,
    is_scalar,
    is_string_dtype,
    pandas_dtype,
)
from pandas.core.dtypes.missing import isna

from pandas.core.arrays._arrow_string_mixins import ArrowStringArrayMixin
from pandas.core.arrays.arrow import ArrowExtensionArray
from pandas.core.arrays.boolean import BooleanDtype
from pandas.core.arrays.integer import Int64Dtype
from pandas.core.arrays.numeric import NumericDtype
from pandas.core.arrays.string_ import (
    BaseStringArray,
    StringDtype,
)
from pandas.core.strings.object_array import ObjectStringArrayMixin

if not pa_version_under7p0:
    import pyarrow as pa
    import pyarrow.compute as pc

    from pandas.core.arrays.arrow._arrow_utils import fallback_performancewarning


if TYPE_CHECKING:
    from pandas._typing import (
        Dtype,
        Scalar,
        npt,
    )

    from pandas import Series


ArrowStringScalarOrNAT = Union[str, libmissing.NAType]


def _chk_pyarrow_available() -> None:
    if pa_version_under7p0:
        msg = "pyarrow>=7.0.0 is required for PyArrow backed ArrowExtensionArray."
        raise ImportError(msg)


# TODO: Inherit directly from BaseStringArrayMethods. Currently we inherit from
# ObjectStringArrayMixin because we want to have the object-dtype based methods as
# fallback for the ones that pyarrow doesn't yet support


class ArrowStringArray(ObjectStringArrayMixin, ArrowExtensionArray, BaseStringArray):
    """
    Extension array for string data in a ``pyarrow.ChunkedArray``.

    .. versionadded:: 1.2.0

    .. warning::

       ArrowStringArray is considered experimental. The implementation and
       parts of the API may change without warning.

    Parameters
    ----------
    values : pyarrow.Array or pyarrow.ChunkedArray
        The array of data.

    Attributes
    ----------
    None

    Methods
    -------
    None

    See Also
    --------
    :func:`pandas.array`
        The recommended function for creating a ArrowStringArray.
    Series.str
        The string methods are available on Series backed by
        a ArrowStringArray.

    Notes
    -----
    ArrowStringArray returns a BooleanArray for comparison methods.

    Examples
    --------
    >>> pd.array(['This is', 'some text', None, 'data.'], dtype="string[pyarrow]")
    <ArrowStringArray>
    ['This is', 'some text', <NA>, 'data.']
    Length: 4, dtype: string
    """

    # error: Incompatible types in assignment (expression has type "StringDtype",
    # base class "ArrowExtensionArray" defined the type as "ArrowDtype")
    _dtype: StringDtype  # type: ignore[assignment]
    _storage = "pyarrow"

    def __init__(self, values) -> None:
        super().__init__(values)
        self._dtype = StringDtype(storage=self._storage)

        if not pa.types.is_string(self._pa_array.type) and not (
            pa.types.is_dictionary(self._pa_array.type)
            and pa.types.is_string(self._pa_array.type.value_type)
        ):
            raise ValueError(
                "ArrowStringArray requires a PyArrow (chunked) array of string type"
            )

    def __len__(self) -> int:
        """
        Length of this array.

        Returns
        -------
        length : int
        """
        return len(self._pa_array)

    @classmethod
    def _from_sequence(cls, scalars, dtype: Dtype | None = None, copy: bool = False):
        from pandas.core.arrays.masked import BaseMaskedArray

        _chk_pyarrow_available()

        if dtype and not (isinstance(dtype, str) and dtype == "string"):
            dtype = pandas_dtype(dtype)
            assert isinstance(dtype, StringDtype) and dtype.storage in (
                "pyarrow",
                "pyarrow_numpy",
            )

        if isinstance(scalars, BaseMaskedArray):
            # avoid costly conversion to object dtype in ensure_string_array and
            # numerical issues with Float32Dtype
            na_values = scalars._mask
            result = scalars._data
            result = lib.ensure_string_array(result, copy=copy, convert_na_value=False)
            return cls(pa.array(result, mask=na_values, type=pa.string()))
        elif isinstance(scalars, (pa.Array, pa.ChunkedArray)):
            return cls(pc.cast(scalars, pa.string()))

        # convert non-na-likes to str
        result = lib.ensure_string_array(scalars, copy=copy)
        return cls(pa.array(result, type=pa.string(), from_pandas=True))

    @classmethod
    def _from_sequence_of_strings(
        cls, strings, dtype: Dtype | None = None, copy: bool = False
    ):
        return cls._from_sequence(strings, dtype=dtype, copy=copy)

    @property
    def dtype(self) -> StringDtype:  # type: ignore[override]
        """
        An instance of 'string[pyarrow]'.
        """
        return self._dtype

    def insert(self, loc: int, item) -> ArrowStringArray:
        if not isinstance(item, str) and item is not libmissing.NA:
            raise TypeError("Scalar must be NA or str")
        return super().insert(loc, item)

    @classmethod
    def _result_converter(cls, values, na=None):
        return BooleanDtype().__from_arrow__(values)

    def _maybe_convert_setitem_value(self, value):
        """Maybe convert value to be pyarrow compatible."""
        if is_scalar(value):
            if isna(value):
                value = None
            elif not isinstance(value, str):
                raise TypeError("Scalar must be NA or str")
        else:
            value = np.array(value, dtype=object, copy=True)
            value[isna(value)] = None
            for v in value:
                if not (v is None or isinstance(v, str)):
                    raise TypeError("Scalar must be NA or str")
        return super()._maybe_convert_setitem_value(value)

    def isin(self, values) -> npt.NDArray[np.bool_]:
        value_set = [
            pa_scalar.as_py()
            for pa_scalar in [pa.scalar(value, from_pandas=True) for value in values]
            if pa_scalar.type in (pa.string(), pa.null())
        ]

        # short-circuit to return all False array.
        if not len(value_set):
            return np.zeros(len(self), dtype=bool)

        result = pc.is_in(self._pa_array, value_set=pa.array(value_set))
        # pyarrow 2.0.0 returned nulls, so we explicily specify dtype to convert nulls
        # to False
        return np.array(result, dtype=np.bool_)

    def astype(self, dtype, copy: bool = True):
        dtype = pandas_dtype(dtype)

        if dtype == self.dtype:
            if copy:
                return self.copy()
            return self
        elif isinstance(dtype, NumericDtype):
            data = self._pa_array.cast(pa.from_numpy_dtype(dtype.numpy_dtype))
            return dtype.__from_arrow__(data)
        elif isinstance(dtype, np.dtype) and np.issubdtype(dtype, np.floating):
            return self.to_numpy(dtype=dtype, na_value=np.nan)

        return super().astype(dtype, copy=copy)

    @property
    def _data(self):
        # dask accesses ._data directlys
        warnings.warn(
            f"{type(self).__name__}._data is a deprecated and will be removed "
            "in a future version, use ._pa_array instead",
            FutureWarning,
            stacklevel=find_stack_level(),
        )
        return self._pa_array

    # ------------------------------------------------------------------------
    # String methods interface

    # error: Incompatible types in assignment (expression has type "NAType",
    # base class "ObjectStringArrayMixin" defined the type as "float")
    _str_na_value = libmissing.NA  # type: ignore[assignment]

    def _str_map(
        self, f, na_value=None, dtype: Dtype | None = None, convert: bool = True
    ):
        # TODO: de-duplicate with StringArray method. This method is moreless copy and
        # paste.

        from pandas.arrays import (
            BooleanArray,
            IntegerArray,
        )

        if dtype is None:
            dtype = self.dtype
        if na_value is None:
            na_value = self.dtype.na_value

        mask = isna(self)
        arr = np.asarray(self)

        if is_integer_dtype(dtype) or is_bool_dtype(dtype):
            constructor: type[IntegerArray | BooleanArray]
            if is_integer_dtype(dtype):
                constructor = IntegerArray
            else:
                constructor = BooleanArray

            na_value_is_na = isna(na_value)
            if na_value_is_na:
                na_value = 1
            result = lib.map_infer_mask(
                arr,
                f,
                mask.view("uint8"),
                convert=False,
                na_value=na_value,
                # error: Argument 1 to "dtype" has incompatible type
                # "Union[ExtensionDtype, str, dtype[Any], Type[object]]"; expected
                # "Type[object]"
                dtype=np.dtype(dtype),  # type: ignore[arg-type]
            )

            if not na_value_is_na:
                mask[:] = False

            return constructor(result, mask)

        elif is_string_dtype(dtype) and not is_object_dtype(dtype):
            # i.e. StringDtype
            result = lib.map_infer_mask(
                arr, f, mask.view("uint8"), convert=False, na_value=na_value
            )
            result = pa.array(result, mask=mask, type=pa.string(), from_pandas=True)
            return type(self)(result)
        else:
            # This is when the result type is object. We reach this when
            # -> We know the result type is truly object (e.g. .encode returns bytes
            #    or .findall returns a list).
            # -> We don't know the result type. E.g. `.get` can return anything.
            return lib.map_infer_mask(arr, f, mask.view("uint8"))

    def _str_contains(
        self, pat, case: bool = True, flags: int = 0, na=np.nan, regex: bool = True
    ):
        if flags:
            fallback_performancewarning()
            return super()._str_contains(pat, case, flags, na, regex)

        if regex:
            result = pc.match_substring_regex(self._pa_array, pat, ignore_case=not case)
        else:
            result = pc.match_substring(self._pa_array, pat, ignore_case=not case)
        result = self._result_converter(result, na=na)
        if not isna(na):
            result[isna(result)] = bool(na)
        return result

    def _str_startswith(self, pat: str, na=None):
        result = pc.starts_with(self._pa_array, pattern=pat)
        if not isna(na):
            result = result.fill_null(na)
        result = self._result_converter(result)
        if not isna(na):
            result[isna(result)] = bool(na)
        return result

    def _str_endswith(self, pat: str, na=None):
        result = pc.ends_with(self._pa_array, pattern=pat)
        if not isna(na):
            result = result.fill_null(na)
        result = self._result_converter(result)
        if not isna(na):
            result[isna(result)] = bool(na)
        return result

    def _str_replace(
        self,
        pat: str | re.Pattern,
        repl: str | Callable,
        n: int = -1,
        case: bool = True,
        flags: int = 0,
        regex: bool = True,
    ):
        if isinstance(pat, re.Pattern) or callable(repl) or not case or flags:
            fallback_performancewarning()
            return super()._str_replace(pat, repl, n, case, flags, regex)

        func = pc.replace_substring_regex if regex else pc.replace_substring
        result = func(self._pa_array, pattern=pat, replacement=repl, max_replacements=n)
        return type(self)(result)

    def _str_match(
        self, pat: str, case: bool = True, flags: int = 0, na: Scalar | None = None
    ):
        if not pat.startswith("^"):
            pat = f"^{pat}"
        return self._str_contains(pat, case, flags, na, regex=True)

    def _str_fullmatch(
        self, pat, case: bool = True, flags: int = 0, na: Scalar | None = None
    ):
        if not pat.endswith("$") or pat.endswith("//$"):
            pat = f"{pat}$"
        return self._str_match(pat, case, flags, na)

    def _str_isalnum(self):
        result = pc.utf8_is_alnum(self._pa_array)
        return self._result_converter(result)

    def _str_isalpha(self):
        result = pc.utf8_is_alpha(self._pa_array)
        return self._result_converter(result)

    def _str_isdecimal(self):
        result = pc.utf8_is_decimal(self._pa_array)
        return self._result_converter(result)

    def _str_isdigit(self):
        result = pc.utf8_is_digit(self._pa_array)
        return self._result_converter(result)

    def _str_islower(self):
        result = pc.utf8_is_lower(self._pa_array)
        return self._result_converter(result)

    def _str_isnumeric(self):
        result = pc.utf8_is_numeric(self._pa_array)
        return self._result_converter(result)

    def _str_isspace(self):
        result = pc.utf8_is_space(self._pa_array)
        return self._result_converter(result)

    def _str_istitle(self):
        result = pc.utf8_is_title(self._pa_array)
        return self._result_converter(result)

    def _str_isupper(self):
        result = pc.utf8_is_upper(self._pa_array)
        return self._result_converter(result)

    def _str_len(self):
        result = pc.utf8_length(self._pa_array)
        return self._convert_int_dtype(result)

    def _str_lower(self):
        return type(self)(pc.utf8_lower(self._pa_array))

    def _str_upper(self):
        return type(self)(pc.utf8_upper(self._pa_array))

    def _str_strip(self, to_strip=None):
        if to_strip is None:
            result = pc.utf8_trim_whitespace(self._pa_array)
        else:
            result = pc.utf8_trim(self._pa_array, characters=to_strip)
        return type(self)(result)

    def _str_lstrip(self, to_strip=None):
        if to_strip is None:
            result = pc.utf8_ltrim_whitespace(self._pa_array)
        else:
            result = pc.utf8_ltrim(self._pa_array, characters=to_strip)
        return type(self)(result)

    def _str_rstrip(self, to_strip=None):
        if to_strip is None:
            result = pc.utf8_rtrim_whitespace(self._pa_array)
        else:
            result = pc.utf8_rtrim(self._pa_array, characters=to_strip)
        return type(self)(result)

<<<<<<< HEAD
    def _str_removeprefix(self, prefix: str):
        if not pa_version_under13p0:
            starts_with = pc.starts_with(self._pa_array, pattern=prefix)
            removed = pc.utf8_slice_codeunits(self._pa_array, len(prefix))
            result = pc.if_else(starts_with, removed, self._pa_array)
            return type(self)(result)
        return super()._str_removeprefix(prefix)

    def _str_removesuffix(self, suffix: str):
        ends_with = pc.ends_with(self._pa_array, pattern=suffix)
        removed = pc.utf8_slice_codeunits(self._pa_array, 0, stop=-len(suffix))
        result = pc.if_else(ends_with, removed, self._pa_array)
        return type(self)(result)
=======
    def _str_count(self, pat: str, flags: int = 0):
        if flags:
            return super()._str_count(pat, flags)
        result = pc.count_substring_regex(self._pa_array, pat)
        return self._convert_int_dtype(result)

    def _str_find(self, sub: str, start: int = 0, end: int | None = None):
        if start != 0 and end is not None:
            slices = pc.utf8_slice_codeunits(self._pa_array, start, stop=end)
            result = pc.find_substring(slices, sub)
            not_found = pc.equal(result, -1)
            offset_result = pc.add(result, end - start)
            result = pc.if_else(not_found, result, offset_result)
        elif start == 0 and end is None:
            slices = self._pa_array
            result = pc.find_substring(slices, sub)
        else:
            return super()._str_find(sub, start, end)
        return self._convert_int_dtype(result)

    def _convert_int_dtype(self, result):
        return Int64Dtype().__from_arrow__(result)
>>>>>>> 1b3ebe46


class ArrowStringArrayNumpySemantics(ArrowStringArray):
    _storage = "pyarrow_numpy"

    def __init__(self, values) -> None:
        _chk_pyarrow_available()

        if isinstance(values, (pa.Array, pa.ChunkedArray)) and pa.types.is_large_string(
            values.type
        ):
            values = pc.cast(values, pa.string())
        super().__init__(values)

    @classmethod
    def _result_converter(cls, values, na=None):
        if not isna(na):
            values = values.fill_null(bool(na))
        return ArrowExtensionArray(values).to_numpy(na_value=np.nan)

    def __getattribute__(self, item):
        # ArrowStringArray and we both inherit from ArrowExtensionArray, which
        # creates inheritance problems (Diamond inheritance)
        if item in ArrowStringArrayMixin.__dict__ and item != "_pa_array":
            return partial(getattr(ArrowStringArrayMixin, item), self)
        return super().__getattribute__(item)

    def _str_map(
        self, f, na_value=None, dtype: Dtype | None = None, convert: bool = True
    ):
        if dtype is None:
            dtype = self.dtype
        if na_value is None:
            na_value = self.dtype.na_value

        mask = isna(self)
        arr = np.asarray(self)

        if is_integer_dtype(dtype) or is_bool_dtype(dtype):
            if is_integer_dtype(dtype):
                na_value = np.nan
            else:
                na_value = False
            try:
                result = lib.map_infer_mask(
                    arr,
                    f,
                    mask.view("uint8"),
                    convert=False,
                    na_value=na_value,
                    dtype=np.dtype(dtype),  # type: ignore[arg-type]
                )
                return result

            except ValueError:
                result = lib.map_infer_mask(
                    arr,
                    f,
                    mask.view("uint8"),
                    convert=False,
                    na_value=na_value,
                )
                if convert and result.dtype == object:
                    result = lib.maybe_convert_objects(result)
                return result

        elif is_string_dtype(dtype) and not is_object_dtype(dtype):
            # i.e. StringDtype
            result = lib.map_infer_mask(
                arr, f, mask.view("uint8"), convert=False, na_value=na_value
            )
            result = pa.array(result, mask=mask, type=pa.string(), from_pandas=True)
            return type(self)(result)
        else:
            # This is when the result type is object. We reach this when
            # -> We know the result type is truly object (e.g. .encode returns bytes
            #    or .findall returns a list).
            # -> We don't know the result type. E.g. `.get` can return anything.
            return lib.map_infer_mask(arr, f, mask.view("uint8"))

    def _convert_int_dtype(self, result):
        result = result.to_numpy()
        if result.dtype == np.int32:
            result = result.astype(np.int64)
        return result

    def _cmp_method(self, other, op):
        result = super()._cmp_method(other, op)
        return result.to_numpy(np.bool_, na_value=False)

    def value_counts(self, dropna: bool = True) -> Series:
        from pandas import Series

        result = super().value_counts(dropna)
        return Series(
            result._values.to_numpy(), index=result.index, name=result.name, copy=False
        )

    def _reduce(
        self, name: str, *, skipna: bool = True, keepdims: bool = False, **kwargs
    ):
        if name in ["any", "all"]:
            arr = pc.and_kleene(
                pc.invert(pc.is_null(self._pa_array)), pc.not_equal(self._pa_array, "")
            )
            return ArrowExtensionArray(arr)._reduce(
                name, skipna=skipna, keepdims=keepdims, **kwargs
            )
        else:
            return super()._reduce(name, skipna=skipna, keepdims=keepdims, **kwargs)<|MERGE_RESOLUTION|>--- conflicted
+++ resolved
@@ -449,7 +449,6 @@
             result = pc.utf8_rtrim(self._pa_array, characters=to_strip)
         return type(self)(result)
 
-<<<<<<< HEAD
     def _str_removeprefix(self, prefix: str):
         if not pa_version_under13p0:
             starts_with = pc.starts_with(self._pa_array, pattern=prefix)
@@ -463,7 +462,7 @@
         removed = pc.utf8_slice_codeunits(self._pa_array, 0, stop=-len(suffix))
         result = pc.if_else(ends_with, removed, self._pa_array)
         return type(self)(result)
-=======
+
     def _str_count(self, pat: str, flags: int = 0):
         if flags:
             return super()._str_count(pat, flags)
@@ -486,7 +485,6 @@
 
     def _convert_int_dtype(self, result):
         return Int64Dtype().__from_arrow__(result)
->>>>>>> 1b3ebe46
 
 
 class ArrowStringArrayNumpySemantics(ArrowStringArray):
