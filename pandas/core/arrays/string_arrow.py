--- conflicted
+++ resolved
@@ -640,8 +640,4 @@
     def insert(self, loc: int, item) -> ArrowStringArrayNumpySemantics:
         if item is np.nan:
             item = libmissing.NA
-<<<<<<< HEAD
-        return super().insert(loc, item)
-=======
-        return super().insert(loc, item)  # type: ignore[return-value]
->>>>>>> 8664572f
+        return super().insert(loc, item)  # type: ignore[return-value]