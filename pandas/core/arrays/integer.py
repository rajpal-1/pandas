from __future__ import annotations

from typing import overload
import warnings

import numpy as np

from pandas._libs import (
    iNaT,
    lib,
    missing as libmissing,
)
from pandas._typing import (
    ArrayLike,
    AstypeArg,
    Dtype,
    DtypeObj,
    npt,
)
from pandas.compat.numpy import function as nv
from pandas.util._decorators import cache_readonly

from pandas.core.dtypes.base import (
    ExtensionDtype,
    register_extension_dtype,
)
from pandas.core.dtypes.common import (
    is_bool_dtype,
    is_datetime64_dtype,
    is_float,
    is_float_dtype,
    is_integer_dtype,
    is_list_like,
    is_object_dtype,
    is_string_dtype,
    pandas_dtype,
)

from pandas.core.arrays import ExtensionArray
from pandas.core.arrays.masked import (
    BaseMaskedArray,
    BaseMaskedDtype,
)
from pandas.core.arrays.numeric import (
    NumericArray,
    NumericDtype,
)
from pandas.core.ops import invalid_comparison
from pandas.core.tools.numeric import to_numeric


class _IntegerDtype(NumericDtype):
    """
    An ExtensionDtype to hold a single size & kind of integer dtype.

    These specific implementations are subclasses of the non-public
    _IntegerDtype. For example we have Int8Dtype to represent signed int 8s.

    The attributes name & type are set when these subclasses are created.
    """

    def __repr__(self) -> str:
        sign = "U" if self.is_unsigned_integer else ""
        return f"{sign}Int{8 * self.itemsize}Dtype()"

    @cache_readonly
    def is_signed_integer(self) -> bool:
        return self.kind == "i"

    @cache_readonly
    def is_unsigned_integer(self) -> bool:
        return self.kind == "u"

    @property
    def _is_numeric(self) -> bool:
        return True

    @classmethod
    def construct_array_type(cls) -> type[IntegerArray]:
        """
        Return the array type associated with this dtype.

        Returns
        -------
        type
        """
        return IntegerArray

    def _get_common_dtype(self, dtypes: list[DtypeObj]) -> DtypeObj | None:
        # we only handle nullable EA dtypes and numeric numpy dtypes
        if not all(
            isinstance(t, BaseMaskedDtype)
            or (
                isinstance(t, np.dtype)
                and (np.issubdtype(t, np.number) or np.issubdtype(t, np.bool_))
            )
            for t in dtypes
        ):
            return None
        np_dtype = np.find_common_type(
            # error: List comprehension has incompatible type List[Union[Any,
            # dtype, ExtensionDtype]]; expected List[Union[dtype, None, type,
            # _SupportsDtype, str, Tuple[Any, Union[int, Sequence[int]]],
            # List[Any], _DtypeDict, Tuple[Any, Any]]]
            [
                t.numpy_dtype  # type: ignore[misc]
                if isinstance(t, BaseMaskedDtype)
                else t
                for t in dtypes
            ],
            [],
        )
        if np.issubdtype(np_dtype, np.integer):
            return INT_STR_TO_DTYPE[str(np_dtype)]
        elif np.issubdtype(np_dtype, np.floating):
            from pandas.core.arrays.floating import FLOAT_STR_TO_DTYPE

            return FLOAT_STR_TO_DTYPE[str(np_dtype)]
        return None


def safe_cast(values, dtype, copy: bool):
    """
    Safely cast the values to the dtype if they
    are equivalent, meaning floats must be equivalent to the
    ints.
    """
    try:
        return values.astype(dtype, casting="safe", copy=copy)
    except TypeError as err:
        casted = values.astype(dtype, copy=copy)
        if (casted == values).all():
            return casted

        raise TypeError(
            f"cannot safely cast non-equivalent {values.dtype} to {np.dtype(dtype)}"
        ) from err


def coerce_to_array(
    values, dtype, mask=None, copy: bool = False
) -> tuple[np.ndarray, np.ndarray]:
    """
    Coerce the input values array to numpy arrays with a mask.

    Parameters
    ----------
    values : 1D list-like
    dtype : integer dtype
    mask : bool 1D array, optional
    copy : bool, default False
        if True, copy the input

    Returns
    -------
    tuple of (values, mask)
    """
    # if values is integer numpy array, preserve its dtype
    if dtype is None and hasattr(values, "dtype"):
        if is_integer_dtype(values.dtype):
            dtype = values.dtype

    if dtype is not None:
        if isinstance(dtype, str) and (
            dtype.startswith("Int") or dtype.startswith("UInt")
        ):
            # Avoid DeprecationWarning from NumPy about np.dtype("Int64")
            # https://github.com/numpy/numpy/pull/7476
            dtype = dtype.lower()

        if not issubclass(type(dtype), _IntegerDtype):
            try:
                dtype = INT_STR_TO_DTYPE[str(np.dtype(dtype))]
            except KeyError as err:
                raise ValueError(f"invalid dtype specified {dtype}") from err

    if isinstance(values, IntegerArray):
        values, mask = values._data, values._mask
        if dtype is not None:
            values = values.astype(dtype.numpy_dtype, copy=False)

        if copy:
            values = values.copy()
            mask = mask.copy()
        return values, mask

    values = np.array(values, copy=copy)
    inferred_type = None
    if is_object_dtype(values) or is_string_dtype(values):
        inferred_type = lib.infer_dtype(values, skipna=True)
        if inferred_type == "empty":
            pass
        elif inferred_type not in [
            "floating",
            "integer",
            "mixed-integer",
            "integer-na",
            "mixed-integer-float",
            "string",
            "unicode",
        ]:
            raise TypeError(f"{values.dtype} cannot be converted to an IntegerDtype")

    elif is_bool_dtype(values) and is_integer_dtype(dtype):
        values = np.array(values, dtype=int, copy=copy)

    elif not (is_integer_dtype(values) or is_float_dtype(values)):
        raise TypeError(f"{values.dtype} cannot be converted to an IntegerDtype")

    if values.ndim != 1:
        raise TypeError("values must be a 1D list-like")

    if mask is None:
        mask = libmissing.is_numeric_na(values)
    else:
        assert len(mask) == len(values)

<<<<<<< HEAD
    if not mask.ndim == 1:
=======
    if values.ndim != 1:
        raise TypeError("values must be a 1D list-like")
    if mask.ndim != 1:
>>>>>>> 7f3e4f88
        raise TypeError("mask must be a 1D list-like")

    # infer dtype if needed
    if dtype is None:
        dtype = np.dtype("int64")
    else:
        dtype = dtype.type

    # if we are float, let's make sure that we can
    # safely cast

    # we copy as need to coerce here
    if mask.any():
        values = values.copy()
        values[mask] = 1
    if inferred_type in ("string", "unicode"):
        # casts from str are always safe since they raise
        # a ValueError if the str cannot be parsed into an int
        values = values.astype(dtype, copy=copy)
    else:
        values = safe_cast(values, dtype, copy=False)

    return values, mask


class IntegerArray(NumericArray):
    """
    Array of integer (optional missing) values.

    .. versionchanged:: 1.0.0

       Now uses :attr:`pandas.NA` as the missing value rather
       than :attr:`numpy.nan`.

    .. warning::

       IntegerArray is currently experimental, and its API or internal
       implementation may change without warning.

    We represent an IntegerArray with 2 numpy arrays:

    - data: contains a numpy integer array of the appropriate dtype
    - mask: a boolean array holding a mask on the data, True is missing

    To construct an IntegerArray from generic array-like input, use
    :func:`pandas.array` with one of the integer dtypes (see examples).

    See :ref:`integer_na` for more.

    Parameters
    ----------
    values : numpy.ndarray
        A 1-d integer-dtype array.
    mask : numpy.ndarray
        A 1-d boolean-dtype array indicating missing values.
    copy : bool, default False
        Whether to copy the `values` and `mask`.

    Attributes
    ----------
    None

    Methods
    -------
    None

    Returns
    -------
    IntegerArray

    Examples
    --------
    Create an IntegerArray with :func:`pandas.array`.

    >>> int_array = pd.array([1, None, 3], dtype=pd.Int32Dtype())
    >>> int_array
    <IntegerArray>
    [1, <NA>, 3]
    Length: 3, dtype: Int32

    String aliases for the dtypes are also available. They are capitalized.

    >>> pd.array([1, None, 3], dtype='Int32')
    <IntegerArray>
    [1, <NA>, 3]
    Length: 3, dtype: Int32

    >>> pd.array([1, None, 3], dtype='UInt16')
    <IntegerArray>
    [1, <NA>, 3]
    Length: 3, dtype: UInt16
    """

    # The value used to fill '_data' to avoid upcasting
    _internal_fill_value = 1
    # Fill values used for any/all
    _truthy_value = 1
    _falsey_value = 0

    @cache_readonly
    def dtype(self) -> _IntegerDtype:
        return INT_STR_TO_DTYPE[str(self._data.dtype)]

    def __init__(self, values: np.ndarray, mask: np.ndarray, copy: bool = False):
        if not (isinstance(values, np.ndarray) and values.dtype.kind in ["i", "u"]):
            raise TypeError(
                "values should be integer numpy array. Use "
                "the 'pd.array' function instead"
            )
        super().__init__(values, mask, copy=copy)

    @classmethod
    def _from_sequence(
        cls, scalars, *, dtype: Dtype | None = None, copy: bool = False
    ) -> IntegerArray:
        values, mask = coerce_to_array(scalars, dtype=dtype, copy=copy)
        return IntegerArray(values, mask)

    @classmethod
    def _from_sequence_of_strings(
        cls, strings, *, dtype: Dtype | None = None, copy: bool = False
    ) -> IntegerArray:
        scalars = to_numeric(strings, errors="raise")
        return cls._from_sequence(scalars, dtype=dtype, copy=copy)

    def _coerce_to_array(self, value) -> tuple[np.ndarray, np.ndarray]:
        return coerce_to_array(value, dtype=self.dtype)

    @overload
    def astype(self, dtype: npt.DTypeLike, copy: bool = ...) -> np.ndarray:
        ...

    @overload
    def astype(self, dtype: ExtensionDtype, copy: bool = ...) -> ExtensionArray:
        ...

    @overload
    def astype(self, dtype: AstypeArg, copy: bool = ...) -> ArrayLike:
        ...

    def astype(self, dtype: AstypeArg, copy: bool = True) -> ArrayLike:
        """
        Cast to a NumPy array or ExtensionArray with 'dtype'.

        Parameters
        ----------
        dtype : str or dtype
            Typecode or data-type to which the array is cast.
        copy : bool, default True
            Whether to copy the data, even if not necessary. If False,
            a copy is made only if the old dtype does not match the
            new dtype.

        Returns
        -------
        ndarray or ExtensionArray
            NumPy ndarray, BooleanArray or IntegerArray with 'dtype' for its dtype.

        Raises
        ------
        TypeError
            if incompatible type with an IntegerDtype, equivalent of same_kind
            casting
        """
        dtype = pandas_dtype(dtype)

        if isinstance(dtype, ExtensionDtype):
            return super().astype(dtype, copy=copy)

        na_value: float | np.datetime64 | lib.NoDefault

        # coerce
        if is_float_dtype(dtype):
            # In astype, we consider dtype=float to also mean na_value=np.nan
            na_value = np.nan
        elif is_datetime64_dtype(dtype):
            na_value = np.datetime64("NaT")
        else:
            na_value = lib.no_default

        return self.to_numpy(dtype=dtype, na_value=na_value, copy=False)

    def _values_for_argsort(self) -> np.ndarray:
        """
        Return values for sorting.

        Returns
        -------
        ndarray
            The transformed values should maintain the ordering between values
            within the array.

        See Also
        --------
        ExtensionArray.argsort : Return the indices that would sort this array.
        """
        data = self._data.copy()
        if self._mask.any():
            data[self._mask] = data.min() - 1
        return data

    def _cmp_method(self, other, op):
        from pandas.core.arrays import BooleanArray

        mask = None

        if isinstance(other, BaseMaskedArray):
            other, mask = other._data, other._mask

        elif is_list_like(other):
            other = np.asarray(other)
            if other.ndim > 1:
                raise NotImplementedError("can only perform ops with 1-d structures")
            if len(self) != len(other):
                raise ValueError("Lengths must match to compare")

        if other is libmissing.NA:
            # numpy does not handle pd.NA well as "other" scalar (it returns
            # a scalar False instead of an array)
            # This may be fixed by NA.__array_ufunc__. Revisit this check
            # once that's implemented.
            result = np.zeros(self._data.shape, dtype="bool")
            mask = np.ones(self._data.shape, dtype="bool")
        else:
            with warnings.catch_warnings():
                # numpy may show a FutureWarning:
                #     elementwise comparison failed; returning scalar instead,
                #     but in the future will perform elementwise comparison
                # before returning NotImplemented. We fall back to the correct
                # behavior today, so that should be fine to ignore.
                warnings.filterwarnings("ignore", "elementwise", FutureWarning)
                with np.errstate(all="ignore"):
                    method = getattr(self._data, f"__{op.__name__}__")
                    result = method(other)

                if result is NotImplemented:
                    result = invalid_comparison(self._data, other, op)

        # nans propagate
        if mask is None:
            mask = self._mask.copy()
        else:
            mask = self._mask | mask

        return BooleanArray(result, mask)

    def sum(self, *, skipna=True, min_count=0, axis: int | None = 0, **kwargs):
        nv.validate_sum((), kwargs)
        return super()._reduce("sum", skipna=skipna, min_count=min_count, axis=axis)

    def prod(self, *, skipna=True, min_count=0, axis: int | None = 0, **kwargs):
        nv.validate_prod((), kwargs)
        return super()._reduce("prod", skipna=skipna, min_count=min_count, axis=axis)

    def min(self, *, skipna=True, axis: int | None = 0, **kwargs):
        nv.validate_min((), kwargs)
        return super()._reduce("min", skipna=skipna, axis=axis)

    def max(self, *, skipna=True, axis: int | None = 0, **kwargs):
        nv.validate_max((), kwargs)
        return super()._reduce("max", skipna=skipna, axis=axis)

    def _maybe_mask_result(self, result, mask, other, op_name: str):
        """
        Parameters
        ----------
        result : array-like
        mask : array-like bool
        other : scalar or array-like
        op_name : str
        """
        # if we have a float operand we are by-definition
        # a float result
        # or our op is a divide
        if (is_float_dtype(other) or is_float(other)) or (
            op_name in ["rtruediv", "truediv"]
        ):
            from pandas.core.arrays import FloatingArray

            return FloatingArray(result, mask, copy=False)

        if result.dtype == "timedelta64[ns]":
            from pandas.core.arrays import TimedeltaArray

            result[mask] = iNaT
            return TimedeltaArray._simple_new(result)

        return type(self)(result, mask, copy=False)


_dtype_docstring = """
An ExtensionDtype for {dtype} integer data.

.. versionchanged:: 1.0.0

   Now uses :attr:`pandas.NA` as its missing value,
   rather than :attr:`numpy.nan`.

Attributes
----------
None

Methods
-------
None
"""

# create the Dtype


@register_extension_dtype
class Int8Dtype(_IntegerDtype):
    type = np.int8
    name = "Int8"
    __doc__ = _dtype_docstring.format(dtype="int8")


@register_extension_dtype
class Int16Dtype(_IntegerDtype):
    type = np.int16
    name = "Int16"
    __doc__ = _dtype_docstring.format(dtype="int16")


@register_extension_dtype
class Int32Dtype(_IntegerDtype):
    type = np.int32
    name = "Int32"
    __doc__ = _dtype_docstring.format(dtype="int32")


@register_extension_dtype
class Int64Dtype(_IntegerDtype):
    type = np.int64
    name = "Int64"
    __doc__ = _dtype_docstring.format(dtype="int64")


@register_extension_dtype
class UInt8Dtype(_IntegerDtype):
    type = np.uint8
    name = "UInt8"
    __doc__ = _dtype_docstring.format(dtype="uint8")


@register_extension_dtype
class UInt16Dtype(_IntegerDtype):
    type = np.uint16
    name = "UInt16"
    __doc__ = _dtype_docstring.format(dtype="uint16")


@register_extension_dtype
class UInt32Dtype(_IntegerDtype):
    type = np.uint32
    name = "UInt32"
    __doc__ = _dtype_docstring.format(dtype="uint32")


@register_extension_dtype
class UInt64Dtype(_IntegerDtype):
    type = np.uint64
    name = "UInt64"
    __doc__ = _dtype_docstring.format(dtype="uint64")


INT_STR_TO_DTYPE: dict[str, _IntegerDtype] = {
    "int8": Int8Dtype(),
    "int16": Int16Dtype(),
    "int32": Int32Dtype(),
    "int64": Int64Dtype(),
    "uint8": UInt8Dtype(),
    "uint16": UInt16Dtype(),
    "uint32": UInt32Dtype(),
    "uint64": UInt64Dtype(),
}<|MERGE_RESOLUTION|>--- conflicted
+++ resolved
@@ -215,13 +215,7 @@
     else:
         assert len(mask) == len(values)
 
-<<<<<<< HEAD
-    if not mask.ndim == 1:
-=======
-    if values.ndim != 1:
-        raise TypeError("values must be a 1D list-like")
     if mask.ndim != 1:
->>>>>>> 7f3e4f88
         raise TypeError("mask must be a 1D list-like")
 
     # infer dtype if needed
