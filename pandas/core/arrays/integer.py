--- conflicted
+++ resolved
@@ -653,6 +653,7 @@
             from pandas.arrays import BooleanArray
 
             mask = None
+            op_name = op.__name__
 
             if isinstance(other, (BooleanArray, IntegerArray)):
                 other, mask = other._data, other._mask
@@ -666,31 +667,20 @@
                 if len(self) != len(other):
                     raise ValueError("Lengths must match to compare")
 
-<<<<<<< HEAD
             if other is libmissing.NA:
                 # numpy does not handle pd.NA well as "other" scalar (it returns
                 # a scalar False instead of an array)
                 result = np.zeros(self._data.shape, dtype="bool")
                 mask = np.ones(self._data.shape, dtype="bool")
             else:
-                # numpy will show a DeprecationWarning on invalid elementwise
-                # comparisons, this will raise in the future
                 with warnings.catch_warnings():
                     warnings.filterwarnings("ignore", "elementwise", FutureWarning)
                     with np.errstate(all="ignore"):
-                        result = op(self._data, other)
-=======
-            # numpy will show a DeprecationWarning on invalid elementwise
-            # comparisons, this will raise in the future
-            with warnings.catch_warnings():
-                warnings.filterwarnings("ignore", "elementwise", FutureWarning)
-                with np.errstate(all="ignore"):
-                    method = getattr(self._data, f"__{op_name}__")
-                    result = method(other)
+                        method = getattr(self._data, f"__{op_name}__")
+                        result = method(other)
 
                     if result is NotImplemented:
                         result = invalid_comparison(self._data, other, op)
->>>>>>> ad0539ba
 
             # nans propagate
             if mask is None:
