--- conflicted
+++ resolved
@@ -568,8 +568,7 @@
         name = f"__{op.__name__}__"
         return set_function_name(cmp_method, name, cls)
 
-<<<<<<< HEAD
-    def _accumulate(self, name, skipna=True, **kwargs):
+    def _accumulate(self, name: str, skipna: bool = True, **kwargs):
         data = self._data
         mask = self._mask
 
@@ -619,10 +618,7 @@
 
         # return self
 
-    def _reduce(self, name, skipna=True, **kwargs):
-=======
     def _reduce(self, name: str, skipna: bool = True, **kwargs):
->>>>>>> a1a1cb28
         data = self._data
         mask = self._mask
 
