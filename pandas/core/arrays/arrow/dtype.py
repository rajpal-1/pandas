--- conflicted
+++ resolved
@@ -4,17 +4,12 @@
 
 import numpy as np
 
-<<<<<<< HEAD
 from pandas._typing import (
     TYPE_CHECKING,
     DtypeObj,
     type_t,
 )
-from pandas.compat import pa_version_under6p0
-=======
-from pandas._typing import DtypeObj
 from pandas.compat import pa_version_under7p0
->>>>>>> d8a1a0d3
 from pandas.util._decorators import cache_readonly
 
 from pandas.core.dtypes.base import (
