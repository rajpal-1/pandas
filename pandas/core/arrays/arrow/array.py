--- conflicted
+++ resolved
@@ -2297,13 +2297,12 @@
         if nonexistent_pa is None:
             raise NotImplementedError(f"{nonexistent=} is not supported")
         if tz is None:
-<<<<<<< HEAD
-            new_type = pa.timestamp(self.dtype.pyarrow_dtype.unit)
-            return type(self)(self._pa_array.cast(new_type))
-        pa_tz = str(tz)
-        return type(self)(
-            self._pa_array.cast(pa.timestamp(self.dtype.pyarrow_dtype.unit, pa_tz))
-        )
+            result = self._pa_array.cast(pa.timestamp(self.dtype.pyarrow_dtype.unit))
+        else:
+            result = pc.assume_timezone(
+                self._pa_array, str(tz), ambiguous=ambiguous, nonexistent=nonexistent_pa
+            )
+        return type(self)(result)
 
     def _dt_tz_convert(self, tz):
         if self.dtype.pyarrow_dtype.tz is None:
@@ -2312,11 +2311,4 @@
             )
         current_unit = self.dtype.pyarrow_dtype.unit
         result = self._pa_array.cast(pa.timestamp(current_unit, tz))
-=======
-            result = self._pa_array.cast(pa.timestamp(self.dtype.pyarrow_dtype.unit))
-        else:
-            result = pc.assume_timezone(
-                self._pa_array, str(tz), ambiguous=ambiguous, nonexistent=nonexistent_pa
-            )
->>>>>>> ff8e88a0
         return type(self)(result)