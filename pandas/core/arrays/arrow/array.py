from __future__ import annotations

<<<<<<< HEAD
import re
=======
from copy import deepcopy
>>>>>>> 0d9fdd41
from typing import (
    TYPE_CHECKING,
    Any,
    Callable,
    Literal,
    Sequence,
    TypeVar,
    cast,
)

import numpy as np

from pandas._libs import (
    lib,
    missing as libmissing,
)
from pandas._typing import (
    ArrayLike,
    AxisInt,
    Dtype,
    FillnaOptions,
    Iterator,
    NpDtype,
    PositionalIndexer,
    Scalar,
    SortKind,
    TakeIndexer,
    npt,
)
from pandas.compat import (
    pa_version_under6p0,
    pa_version_under7p0,
    pa_version_under8p0,
    pa_version_under9p0,
)
from pandas.util._decorators import doc
from pandas.util._validators import validate_fillna_kwargs

from pandas.core.dtypes.common import (
    is_array_like,
    is_bool_dtype,
    is_integer,
    is_integer_dtype,
    is_list_like,
    is_object_dtype,
    is_scalar,
)
from pandas.core.dtypes.missing import isna

from pandas.core.arraylike import OpsMixin
from pandas.core.arrays.base import ExtensionArray
import pandas.core.common as com
from pandas.core.indexers import (
    check_array_indexer,
    unpack_tuple_and_ellipses,
    validate_indices,
)
from pandas.core.strings.object_array import ObjectStringArrayMixin

if not pa_version_under6p0:
    import pyarrow as pa
    import pyarrow.compute as pc

    from pandas.core.arrays.arrow._arrow_utils import fallback_performancewarning
    from pandas.core.arrays.arrow.dtype import ArrowDtype

    ARROW_CMP_FUNCS = {
        "eq": pc.equal,
        "ne": pc.not_equal,
        "lt": pc.less,
        "gt": pc.greater,
        "le": pc.less_equal,
        "ge": pc.greater_equal,
    }

    ARROW_LOGICAL_FUNCS = {
        "and": pc.and_kleene,
        "rand": lambda x, y: pc.and_kleene(y, x),
        "or": pc.or_kleene,
        "ror": lambda x, y: pc.or_kleene(y, x),
        "xor": pc.xor,
        "rxor": lambda x, y: pc.xor(y, x),
    }

    def cast_for_truediv(
        arrow_array: pa.ChunkedArray, pa_object: pa.Array | pa.Scalar
    ) -> pa.ChunkedArray:
        # Ensure int / int -> float mirroring Python/Numpy behavior
        # as pc.divide_checked(int, int) -> int
        if pa.types.is_integer(arrow_array.type) and pa.types.is_integer(
            pa_object.type
        ):
            return arrow_array.cast(pa.float64())
        return arrow_array

    def floordiv_compat(
        left: pa.ChunkedArray | pa.Array | pa.Scalar,
        right: pa.ChunkedArray | pa.Array | pa.Scalar,
    ) -> pa.ChunkedArray:
        # Ensure int // int -> int mirroring Python/Numpy behavior
        # as pc.floor(pc.divide_checked(int, int)) -> float
        result = pc.floor(pc.divide_checked(left, right))
        if pa.types.is_integer(left.type) and pa.types.is_integer(right.type):
            result = result.cast(left.type)
        return result

    ARROW_ARITHMETIC_FUNCS = {
        "add": pc.add_checked,
        "radd": lambda x, y: pc.add_checked(y, x),
        "sub": pc.subtract_checked,
        "rsub": lambda x, y: pc.subtract_checked(y, x),
        "mul": pc.multiply_checked,
        "rmul": lambda x, y: pc.multiply_checked(y, x),
        "truediv": lambda x, y: pc.divide_checked(cast_for_truediv(x, y), y),
        "rtruediv": lambda x, y: pc.divide_checked(y, cast_for_truediv(x, y)),
        "floordiv": lambda x, y: floordiv_compat(x, y),
        "rfloordiv": lambda x, y: floordiv_compat(y, x),
        "mod": NotImplemented,
        "rmod": NotImplemented,
        "divmod": NotImplemented,
        "rdivmod": NotImplemented,
        "pow": pc.power_checked,
        "rpow": lambda x, y: pc.power_checked(y, x),
    }

if TYPE_CHECKING:
    from pandas._typing import (
        NumpySorter,
        NumpyValueArrayLike,
    )

    from pandas import Series

ArrowExtensionArrayT = TypeVar("ArrowExtensionArrayT", bound="ArrowExtensionArray")


def to_pyarrow_type(
    dtype: ArrowDtype | pa.DataType | Dtype | None,
) -> pa.DataType | None:
    """
    Convert dtype to a pyarrow type instance.
    """
    if isinstance(dtype, ArrowDtype):
        return dtype.pyarrow_dtype
    elif isinstance(dtype, pa.DataType):
        return dtype
    elif dtype:
        try:
            # Accepts python types too
            # Doesn't handle all numpy types
            return pa.from_numpy_dtype(dtype)
        except pa.ArrowNotImplementedError:
            pass
    return None


class ArrowExtensionArray(OpsMixin, ObjectStringArrayMixin, ExtensionArray):
    """
    Pandas ExtensionArray backed by a PyArrow ChunkedArray.

    .. warning::

       ArrowExtensionArray is considered experimental. The implementation and
       parts of the API may change without warning.

    Parameters
    ----------
    values : pyarrow.Array or pyarrow.ChunkedArray

    Attributes
    ----------
    None

    Methods
    -------
    None

    Returns
    -------
    ArrowExtensionArray

    Notes
    -----
    Most methods are implemented using `pyarrow compute functions. <https://arrow.apache.org/docs/python/api/compute.html>`__
    Some methods may either raise an exception or raise a ``PerformanceWarning`` if an
    associated compute function is not available based on the installed version of PyArrow.

    Please install the latest version of PyArrow to enable the best functionality and avoid
    potential bugs in prior versions of PyArrow.

    Examples
    --------
    Create an ArrowExtensionArray with :func:`pandas.array`:

    >>> pd.array([1, 1, None], dtype="int64[pyarrow]")
    <ArrowExtensionArray>
    [1, 1, <NA>]
    Length: 3, dtype: int64[pyarrow]
    """  # noqa: E501 (http link too long)

    _data: pa.ChunkedArray
    _dtype: ArrowDtype

    def __init__(self, values: pa.Array | pa.ChunkedArray) -> None:
        if pa_version_under6p0:
            msg = "pyarrow>=6.0.0 is required for PyArrow backed ArrowExtensionArray."
            raise ImportError(msg)
        if isinstance(values, pa.Array):
            self._data = pa.chunked_array([values])
        elif isinstance(values, pa.ChunkedArray):
            self._data = values
        else:
            raise ValueError(
                f"Unsupported type '{type(values)}' for ArrowExtensionArray"
            )
        self._dtype = ArrowDtype(self._data.type)
        assert self._dtype.na_value is self._str_na_value  # type: ignore[has-type]

    @classmethod
    def _from_sequence(cls, scalars, *, dtype: Dtype | None = None, copy: bool = False):
        """
        Construct a new ExtensionArray from a sequence of scalars.
        """
        pa_dtype = to_pyarrow_type(dtype)
        if isinstance(scalars, cls):
            scalars = scalars._data
        elif not isinstance(scalars, (pa.Array, pa.ChunkedArray)):
            if copy and is_array_like(scalars):
                # pa array should not get updated when numpy array is updated
                scalars = deepcopy(scalars)
            try:
                scalars = pa.array(scalars, type=pa_dtype, from_pandas=True)
            except pa.ArrowInvalid:
                # GH50430: let pyarrow infer type, then cast
                scalars = pa.array(scalars, from_pandas=True)
        if pa_dtype:
            scalars = scalars.cast(pa_dtype)
        return cls(scalars)

    @classmethod
    def _from_sequence_of_strings(
        cls, strings, *, dtype: Dtype | None = None, copy: bool = False
    ):
        """
        Construct a new ExtensionArray from a sequence of strings.
        """
        pa_type = to_pyarrow_type(dtype)
        if (
            pa_type is None
            or pa.types.is_binary(pa_type)
            or pa.types.is_string(pa_type)
        ):
            # pa_type is None: Let pa.array infer
            # pa_type is string/binary: scalars already correct type
            scalars = strings
        elif pa.types.is_timestamp(pa_type):
            from pandas.core.tools.datetimes import to_datetime

            scalars = to_datetime(strings, errors="raise")
        elif pa.types.is_date(pa_type):
            from pandas.core.tools.datetimes import to_datetime

            scalars = to_datetime(strings, errors="raise").date
        elif pa.types.is_duration(pa_type):
            from pandas.core.tools.timedeltas import to_timedelta

            scalars = to_timedelta(strings, errors="raise")
        elif pa.types.is_time(pa_type):
            from pandas.core.tools.times import to_time

            # "coerce" to allow "null times" (None) to not raise
            scalars = to_time(strings, errors="coerce")
        elif pa.types.is_boolean(pa_type):
            from pandas.core.arrays import BooleanArray

            scalars = BooleanArray._from_sequence_of_strings(strings).to_numpy()
        elif (
            pa.types.is_integer(pa_type)
            or pa.types.is_floating(pa_type)
            or pa.types.is_decimal(pa_type)
        ):
            from pandas.core.tools.numeric import to_numeric

            scalars = to_numeric(strings, errors="raise")
        else:
            raise NotImplementedError(
                f"Converting strings to {pa_type} is not implemented."
            )
        return cls._from_sequence(scalars, dtype=pa_type, copy=copy)

    def __getitem__(self, item: PositionalIndexer):
        """Select a subset of self.

        Parameters
        ----------
        item : int, slice, or ndarray
            * int: The position in 'self' to get.
            * slice: A slice object, where 'start', 'stop', and 'step' are
              integers or None
            * ndarray: A 1-d boolean NumPy ndarray the same length as 'self'

        Returns
        -------
        item : scalar or ExtensionArray

        Notes
        -----
        For scalar ``item``, return a scalar value suitable for the array's
        type. This should be an instance of ``self.dtype.type``.
        For slice ``key``, return an instance of ``ExtensionArray``, even
        if the slice is length 0 or 1.
        For a boolean mask, return an instance of ``ExtensionArray``, filtered
        to the values where ``item`` is True.
        """
        item = check_array_indexer(self, item)

        if isinstance(item, np.ndarray):
            if not len(item):
                # Removable once we migrate StringDtype[pyarrow] to ArrowDtype[string]
                if self._dtype.name == "string" and self._dtype.storage == "pyarrow":
                    pa_dtype = pa.string()
                else:
                    pa_dtype = self._dtype.pyarrow_dtype
                return type(self)(pa.chunked_array([], type=pa_dtype))
            elif is_integer_dtype(item.dtype):
                return self.take(item)
            elif is_bool_dtype(item.dtype):
                return type(self)(self._data.filter(item))
            else:
                raise IndexError(
                    "Only integers, slices and integer or "
                    "boolean arrays are valid indices."
                )
        elif isinstance(item, tuple):
            item = unpack_tuple_and_ellipses(item)

        # error: Non-overlapping identity check (left operand type:
        # "Union[Union[int, integer[Any]], Union[slice, List[int],
        # ndarray[Any, Any]]]", right operand type: "ellipsis")
        if item is Ellipsis:  # type: ignore[comparison-overlap]
            # TODO: should be handled by pyarrow?
            item = slice(None)

        if is_scalar(item) and not is_integer(item):
            # e.g. "foo" or 2.5
            # exception message copied from numpy
            raise IndexError(
                r"only integers, slices (`:`), ellipsis (`...`), numpy.newaxis "
                r"(`None`) and integer or boolean arrays are valid indices"
            )
        # We are not an array indexer, so maybe e.g. a slice or integer
        # indexer. We dispatch to pyarrow.
        value = self._data[item]
        if isinstance(value, pa.ChunkedArray):
            return type(self)(value)
        else:
            scalar = value.as_py()
            if scalar is None:
                return self._dtype.na_value
            else:
                return scalar

    def __iter__(self) -> Iterator[Any]:
        """
        Iterate over elements of the array.
        """
        na_value = self._dtype.na_value
        for value in self._data:
            val = value.as_py()
            if val is None:
                yield na_value
            else:
                yield val

    def __arrow_array__(self, type=None):
        """Convert myself to a pyarrow ChunkedArray."""
        return self._data

    def __array__(self, dtype: NpDtype | None = None) -> np.ndarray:
        """Correctly construct numpy arrays when passed to `np.asarray()`."""
        return self.to_numpy(dtype=dtype)

    def __invert__(self: ArrowExtensionArrayT) -> ArrowExtensionArrayT:
        return type(self)(pc.invert(self._data))

    def __neg__(self: ArrowExtensionArrayT) -> ArrowExtensionArrayT:
        return type(self)(pc.negate_checked(self._data))

    def __pos__(self: ArrowExtensionArrayT) -> ArrowExtensionArrayT:
        return type(self)(self._data)

    def __abs__(self: ArrowExtensionArrayT) -> ArrowExtensionArrayT:
        return type(self)(pc.abs_checked(self._data))

    # GH 42600: __getstate__/__setstate__ not necessary once
    # https://issues.apache.org/jira/browse/ARROW-10739 is addressed
    def __getstate__(self):
        state = self.__dict__.copy()
        state["_data"] = self._data.combine_chunks()
        return state

    def __setstate__(self, state) -> None:
        state["_data"] = pa.chunked_array(state["_data"])
        self.__dict__.update(state)

    def _cmp_method(self, other, op):
        from pandas.arrays import BooleanArray

        pc_func = ARROW_CMP_FUNCS[op.__name__]
        if isinstance(other, ArrowExtensionArray):
            result = pc_func(self._data, other._data)
        elif isinstance(other, (np.ndarray, list)):
            result = pc_func(self._data, other)
        elif is_scalar(other):
            try:
                result = pc_func(self._data, pa.scalar(other))
            except (pa.lib.ArrowNotImplementedError, pa.lib.ArrowInvalid):
                mask = isna(self) | isna(other)
                valid = ~mask
                result = np.zeros(len(self), dtype="bool")
                result[valid] = op(np.array(self)[valid], other)
                return BooleanArray(result, mask)
        else:
            raise NotImplementedError(
                f"{op.__name__} not implemented for {type(other)}"
            )

        if result.null_count > 0:
            # GH50524: avoid conversion to object for better perf
            values = pc.fill_null(result, False).to_numpy()
            mask = result.is_null().to_numpy()
        else:
            values = result.to_numpy()
            mask = np.zeros(len(values), dtype=np.bool_)
        return BooleanArray(values, mask)

    def _evaluate_op_method(self, other, op, arrow_funcs):
        pc_func = arrow_funcs[op.__name__]
        if pc_func is NotImplemented:
            raise NotImplementedError(f"{op.__name__} not implemented.")
        if isinstance(other, ArrowExtensionArray):
            result = pc_func(self._data, other._data)
        elif isinstance(other, (np.ndarray, list)):
            result = pc_func(self._data, pa.array(other, from_pandas=True))
        elif is_scalar(other):
            result = pc_func(self._data, pa.scalar(other))
        else:
            raise NotImplementedError(
                f"{op.__name__} not implemented for {type(other)}"
            )
        return type(self)(result)

    def _logical_method(self, other, op):
        return self._evaluate_op_method(other, op, ARROW_LOGICAL_FUNCS)

    def _arith_method(self, other, op):
        return self._evaluate_op_method(other, op, ARROW_ARITHMETIC_FUNCS)

    def equals(self, other) -> bool:
        if not isinstance(other, ArrowExtensionArray):
            return False
        # I'm told that pyarrow makes __eq__ behave like pandas' equals;
        #  TODO: is this documented somewhere?
        return self._data == other._data

    @property
    def dtype(self) -> ArrowDtype:
        """
        An instance of 'ExtensionDtype'.
        """
        return self._dtype

    @property
    def nbytes(self) -> int:
        """
        The number of bytes needed to store this object in memory.
        """
        return self._data.nbytes

    def __len__(self) -> int:
        """
        Length of this array.

        Returns
        -------
        length : int
        """
        return len(self._data)

    @property
    def _hasna(self) -> bool:
        return self._data.null_count > 0

    def isna(self) -> npt.NDArray[np.bool_]:
        """
        Boolean NumPy array indicating if each value is missing.

        This should return a 1-D array the same length as 'self'.
        """
        return self._data.is_null().to_numpy()

    def argsort(
        self,
        *,
        ascending: bool = True,
        kind: SortKind = "quicksort",
        na_position: str = "last",
        **kwargs,
    ) -> np.ndarray:
        order = "ascending" if ascending else "descending"
        null_placement = {"last": "at_end", "first": "at_start"}.get(na_position, None)
        if null_placement is None or pa_version_under7p0:
            # Although pc.array_sort_indices exists in version 6
            # there's a bug that affects the pa.ChunkedArray backing
            # https://issues.apache.org/jira/browse/ARROW-12042
            fallback_performancewarning("7")
            return super().argsort(
                ascending=ascending, kind=kind, na_position=na_position
            )

        result = pc.array_sort_indices(
            self._data, order=order, null_placement=null_placement
        )
        np_result = result.to_numpy()
        return np_result.astype(np.intp, copy=False)

    def _argmin_max(self, skipna: bool, method: str) -> int:
        if self._data.length() in (0, self._data.null_count) or (
            self._hasna and not skipna
        ):
            # For empty or all null, pyarrow returns -1 but pandas expects TypeError
            # For skipna=False and data w/ null, pandas expects NotImplementedError
            # let ExtensionArray.arg{max|min} raise
            return getattr(super(), f"arg{method}")(skipna=skipna)

        if pa_version_under6p0:
            raise NotImplementedError(
                f"arg{method} only implemented for pyarrow version >= 6.0"
            )

        data = self._data
        if pa.types.is_duration(data.type):
            data = data.cast(pa.int64())

        value = getattr(pc, method)(data, skip_nulls=skipna)
        return pc.index(data, value).as_py()

    def argmin(self, skipna: bool = True) -> int:
        return self._argmin_max(skipna, "min")

    def argmax(self, skipna: bool = True) -> int:
        return self._argmin_max(skipna, "max")

    def copy(self: ArrowExtensionArrayT) -> ArrowExtensionArrayT:
        """
        Return a shallow copy of the array.

        Underlying ChunkedArray is immutable, so a deep copy is unnecessary.

        Returns
        -------
        type(self)
        """
        return type(self)(self._data)

    def dropna(self: ArrowExtensionArrayT) -> ArrowExtensionArrayT:
        """
        Return ArrowExtensionArray without NA values.

        Returns
        -------
        ArrowExtensionArray
        """
        if pa_version_under6p0:
            fallback_performancewarning(version="6")
            return super().dropna()
        else:
            return type(self)(pc.drop_null(self._data))

    @doc(ExtensionArray.fillna)
    def fillna(
        self: ArrowExtensionArrayT,
        value: object | ArrayLike | None = None,
        method: FillnaOptions | None = None,
        limit: int | None = None,
    ) -> ArrowExtensionArrayT:

        value, method = validate_fillna_kwargs(value, method)

        if limit is not None:
            return super().fillna(value=value, method=method, limit=limit)

        if method is not None and pa_version_under7p0:
            # fill_null_{forward|backward} added in pyarrow 7.0
            fallback_performancewarning(version="7")
            return super().fillna(value=value, method=method, limit=limit)

        if is_array_like(value):
            value = cast(ArrayLike, value)
            if len(value) != len(self):
                raise ValueError(
                    f"Length of 'value' does not match. Got ({len(value)}) "
                    f" expected {len(self)}"
                )

        def convert_fill_value(value, pa_type, dtype):
            if value is None:
                return value
            if isinstance(value, (pa.Scalar, pa.Array, pa.ChunkedArray)):
                return value
            if is_array_like(value):
                pa_box = pa.array
            else:
                pa_box = pa.scalar
            try:
                value = pa_box(value, type=pa_type, from_pandas=True)
            except pa.ArrowTypeError as err:
                msg = f"Invalid value '{str(value)}' for dtype {dtype}"
                raise TypeError(msg) from err
            return value

        fill_value = convert_fill_value(value, self._data.type, self.dtype)

        try:
            if method is None:
                return type(self)(pc.fill_null(self._data, fill_value=fill_value))
            elif method == "pad":
                return type(self)(pc.fill_null_forward(self._data))
            elif method == "backfill":
                return type(self)(pc.fill_null_backward(self._data))
        except pa.ArrowNotImplementedError:
            # ArrowNotImplementedError: Function 'coalesce' has no kernel
            #   matching input types (duration[ns], duration[ns])
            # TODO: remove try/except wrapper if/when pyarrow implements
            #   a kernel for duration types.
            pass

        return super().fillna(value=value, method=method, limit=limit)

    def isin(self, values) -> npt.NDArray[np.bool_]:
        # short-circuit to return all False array.
        if not len(values):
            return np.zeros(len(self), dtype=bool)

        result = pc.is_in(self._data, value_set=pa.array(values, from_pandas=True))
        # pyarrow 2.0.0 returned nulls, so we explicitly specify dtype to convert nulls
        # to False
        return np.array(result, dtype=np.bool_)

    def _values_for_factorize(self) -> tuple[np.ndarray, Any]:
        """
        Return an array and missing value suitable for factorization.

        Returns
        -------
        values : ndarray
        na_value : pd.NA

        Notes
        -----
        The values returned by this method are also used in
        :func:`pandas.util.hash_pandas_object`.
        """
        values = self._data.to_numpy()
        return values, self.dtype.na_value

    @doc(ExtensionArray.factorize)
    def factorize(
        self,
        use_na_sentinel: bool = True,
    ) -> tuple[np.ndarray, ExtensionArray]:
        null_encoding = "mask" if use_na_sentinel else "encode"

        pa_type = self._data.type
        if pa.types.is_duration(pa_type):
            # https://github.com/apache/arrow/issues/15226#issuecomment-1376578323
            data = self._data.cast(pa.int64())
        else:
            data = self._data

        encoded = data.dictionary_encode(null_encoding=null_encoding)
        if encoded.length() == 0:
            indices = np.array([], dtype=np.intp)
            uniques = type(self)(pa.chunked_array([], type=encoded.type.value_type))
        else:
            pa_indices = encoded.combine_chunks().indices
            if pa_indices.null_count > 0:
                pa_indices = pc.fill_null(pa_indices, -1)
            indices = pa_indices.to_numpy(zero_copy_only=False, writable=True).astype(
                np.intp, copy=False
            )
            uniques = type(self)(encoded.chunk(0).dictionary)

        if pa.types.is_duration(pa_type):
            uniques = cast(ArrowExtensionArray, uniques.astype(self.dtype))
        return indices, uniques

    def reshape(self, *args, **kwargs):
        raise NotImplementedError(
            f"{type(self)} does not support reshape "
            f"as backed by a 1D pyarrow.ChunkedArray."
        )

    def round(
        self: ArrowExtensionArrayT, decimals: int = 0, *args, **kwargs
    ) -> ArrowExtensionArrayT:
        """
        Round each value in the array a to the given number of decimals.

        Parameters
        ----------
        decimals : int, default 0
            Number of decimal places to round to. If decimals is negative,
            it specifies the number of positions to the left of the decimal point.
        *args, **kwargs
            Additional arguments and keywords have no effect.

        Returns
        -------
        ArrowExtensionArray
            Rounded values of the ArrowExtensionArray.

        See Also
        --------
        DataFrame.round : Round values of a DataFrame.
        Series.round : Round values of a Series.
        """
        return type(self)(pc.round(self._data, ndigits=decimals))

    @doc(ExtensionArray.searchsorted)
    def searchsorted(
        self,
        value: NumpyValueArrayLike | ExtensionArray,
        side: Literal["left", "right"] = "left",
        sorter: NumpySorter = None,
    ) -> npt.NDArray[np.intp] | np.intp:
        if self._hasna:
            raise ValueError(
                "searchsorted requires array to be sorted, which is impossible "
                "with NAs present."
            )
        if isinstance(value, ExtensionArray):
            value = value.astype(object)
        # Base class searchsorted would cast to object, which is *much* slower.
        return self.to_numpy().searchsorted(value, side=side, sorter=sorter)

    def take(
        self,
        indices: TakeIndexer,
        allow_fill: bool = False,
        fill_value: Any = None,
    ) -> ArrowExtensionArray:
        """
        Take elements from an array.

        Parameters
        ----------
        indices : sequence of int or one-dimensional np.ndarray of int
            Indices to be taken.
        allow_fill : bool, default False
            How to handle negative values in `indices`.

            * False: negative values in `indices` indicate positional indices
              from the right (the default). This is similar to
              :func:`numpy.take`.

            * True: negative values in `indices` indicate
              missing values. These values are set to `fill_value`. Any other
              other negative values raise a ``ValueError``.

        fill_value : any, optional
            Fill value to use for NA-indices when `allow_fill` is True.
            This may be ``None``, in which case the default NA value for
            the type, ``self.dtype.na_value``, is used.

            For many ExtensionArrays, there will be two representations of
            `fill_value`: a user-facing "boxed" scalar, and a low-level
            physical NA value. `fill_value` should be the user-facing version,
            and the implementation should handle translating that to the
            physical version for processing the take if necessary.

        Returns
        -------
        ExtensionArray

        Raises
        ------
        IndexError
            When the indices are out of bounds for the array.
        ValueError
            When `indices` contains negative values other than ``-1``
            and `allow_fill` is True.

        See Also
        --------
        numpy.take
        api.extensions.take

        Notes
        -----
        ExtensionArray.take is called by ``Series.__getitem__``, ``.loc``,
        ``iloc``, when `indices` is a sequence of values. Additionally,
        it's called by :meth:`Series.reindex`, or any other method
        that causes realignment, with a `fill_value`.
        """
        # TODO: Remove once we got rid of the (indices < 0) check
        if not is_array_like(indices):
            indices_array = np.asanyarray(indices)
        else:
            # error: Incompatible types in assignment (expression has type
            # "Sequence[int]", variable has type "ndarray")
            indices_array = indices  # type: ignore[assignment]

        if len(self._data) == 0 and (indices_array >= 0).any():
            raise IndexError("cannot do a non-empty take")
        if indices_array.size > 0 and indices_array.max() >= len(self._data):
            raise IndexError("out of bounds value in 'indices'.")

        if allow_fill:
            fill_mask = indices_array < 0
            if fill_mask.any():
                validate_indices(indices_array, len(self._data))
                # TODO(ARROW-9433): Treat negative indices as NULL
                indices_array = pa.array(indices_array, mask=fill_mask)
                result = self._data.take(indices_array)
                if isna(fill_value):
                    return type(self)(result)
                # TODO: ArrowNotImplementedError: Function fill_null has no
                # kernel matching input types (array[string], scalar[string])
                result = type(self)(result)
                result[fill_mask] = fill_value
                return result
                # return type(self)(pc.fill_null(result, pa.scalar(fill_value)))
            else:
                # Nothing to fill
                return type(self)(self._data.take(indices))
        else:  # allow_fill=False
            # TODO(ARROW-9432): Treat negative indices as indices from the right.
            if (indices_array < 0).any():
                # Don't modify in-place
                indices_array = np.copy(indices_array)
                indices_array[indices_array < 0] += len(self._data)
            return type(self)(self._data.take(indices_array))

    @doc(ExtensionArray.to_numpy)
    def to_numpy(
        self,
        dtype: npt.DTypeLike | None = None,
        copy: bool = False,
        na_value: object = lib.no_default,
    ) -> np.ndarray:
        if dtype is None and self._hasna:
            dtype = object
        if na_value is lib.no_default:
            na_value = self.dtype.na_value

        pa_type = self._data.type
        if (
            is_object_dtype(dtype)
            or pa.types.is_timestamp(pa_type)
            or pa.types.is_duration(pa_type)
        ):
            result = np.array(list(self), dtype=dtype)
        else:
            result = np.asarray(self._data, dtype=dtype)
            if copy or self._hasna:
                result = result.copy()
        if self._hasna:
            result[self.isna()] = na_value
        return result

    def unique(self: ArrowExtensionArrayT) -> ArrowExtensionArrayT:
        """
        Compute the ArrowExtensionArray of unique values.

        Returns
        -------
        ArrowExtensionArray
        """
        pa_type = self._data.type

        if pa.types.is_duration(pa_type):
            # https://github.com/apache/arrow/issues/15226#issuecomment-1376578323
            data = self._data.cast(pa.int64())
        else:
            data = self._data

        pa_result = pc.unique(data)

        if pa.types.is_duration(pa_type):
            pa_result = pa_result.cast(pa_type)

        return type(self)(pa_result)

    def value_counts(self, dropna: bool = True) -> Series:
        """
        Return a Series containing counts of each unique value.

        Parameters
        ----------
        dropna : bool, default True
            Don't include counts of missing values.

        Returns
        -------
        counts : Series

        See Also
        --------
        Series.value_counts
        """
        pa_type = self._data.type
        if pa.types.is_duration(pa_type):
            # https://github.com/apache/arrow/issues/15226#issuecomment-1376578323
            data = self._data.cast(pa.int64())
        else:
            data = self._data

        from pandas import (
            Index,
            Series,
        )

        vc = data.value_counts()

        values = vc.field(0)
        counts = vc.field(1)
        if dropna and data.null_count > 0:
            mask = values.is_valid()
            values = values.filter(mask)
            counts = counts.filter(mask)

        if pa.types.is_duration(pa_type):
            values = values.cast(pa_type)

        # No missing values so we can adhere to the interface and return a numpy array.
        counts = np.array(counts)

        index = Index(type(self)(values))

        return Series(counts, index=index).astype("Int64")

    @classmethod
    def _concat_same_type(
        cls: type[ArrowExtensionArrayT], to_concat
    ) -> ArrowExtensionArrayT:
        """
        Concatenate multiple ArrowExtensionArrays.

        Parameters
        ----------
        to_concat : sequence of ArrowExtensionArrays

        Returns
        -------
        ArrowExtensionArray
        """
        chunks = [array for ea in to_concat for array in ea._data.iterchunks()]
        arr = pa.chunked_array(chunks)
        return cls(arr)

    def _accumulate(
        self, name: str, *, skipna: bool = True, **kwargs
    ) -> ArrowExtensionArray | ExtensionArray:
        """
        Return an ExtensionArray performing an accumulation operation.

        The underlying data type might change.

        Parameters
        ----------
        name : str
            Name of the function, supported values are:
            - cummin
            - cummax
            - cumsum
            - cumprod
        skipna : bool, default True
            If True, skip NA values.
        **kwargs
            Additional keyword arguments passed to the accumulation function.
            Currently, there is no supported kwarg.

        Returns
        -------
        array

        Raises
        ------
        NotImplementedError : subclass does not define accumulations
        """
        pyarrow_name = {
            "cumsum": "cumulative_sum_checked",
        }.get(name, name)
        pyarrow_meth = getattr(pc, pyarrow_name, None)
        if pyarrow_meth is None:
            return super()._accumulate(name, skipna=skipna, **kwargs)

        data_to_accum = self._data

        pa_dtype = data_to_accum.type
        if pa.types.is_duration(pa_dtype):
            data_to_accum = data_to_accum.cast(pa.int64())

        result = pyarrow_meth(data_to_accum, skip_nulls=skipna, **kwargs)

        if pa.types.is_duration(pa_dtype):
            result = result.cast(pa_dtype)

        return type(self)(result)

    def _reduce(self, name: str, *, skipna: bool = True, **kwargs):
        """
        Return a scalar result of performing the reduction operation.

        Parameters
        ----------
        name : str
            Name of the function, supported values are:
            { any, all, min, max, sum, mean, median, prod,
            std, var, sem, kurt, skew }.
        skipna : bool, default True
            If True, skip NaN values.
        **kwargs
            Additional keyword arguments passed to the reduction function.
            Currently, `ddof` is the only supported kwarg.

        Returns
        -------
        scalar

        Raises
        ------
        TypeError : subclass does not define reductions
        """
        pa_type = self._data.type

        data_to_reduce = self._data

        if name in ["any", "all"] and (
            pa.types.is_integer(pa_type)
            or pa.types.is_floating(pa_type)
            or pa.types.is_duration(pa_type)
        ):
            # pyarrow only supports any/all for boolean dtype, we allow
            #  for other dtypes, matching our non-pyarrow behavior

            if pa.types.is_duration(pa_type):
                data_to_cmp = self._data.cast(pa.int64())
            else:
                data_to_cmp = self._data

            not_eq = pc.not_equal(data_to_cmp, 0)
            data_to_reduce = not_eq

        elif name in ["min", "max", "sum"] and pa.types.is_duration(pa_type):
            data_to_reduce = self._data.cast(pa.int64())

        if name == "sem":

            def pyarrow_meth(data, skip_nulls, **kwargs):
                numerator = pc.stddev(data, skip_nulls=skip_nulls, **kwargs)
                denominator = pc.sqrt_checked(pc.count(self._data))
                return pc.divide_checked(numerator, denominator)

        else:
            pyarrow_name = {
                "median": "approximate_median",
                "prod": "product",
                "std": "stddev",
                "var": "variance",
            }.get(name, name)
            # error: Incompatible types in assignment
            # (expression has type "Optional[Any]", variable has type
            # "Callable[[Any, Any, KwArg(Any)], Any]")
            pyarrow_meth = getattr(pc, pyarrow_name, None)  # type: ignore[assignment]
            if pyarrow_meth is None:
                # Let ExtensionArray._reduce raise the TypeError
                return super()._reduce(name, skipna=skipna, **kwargs)

        try:
            result = pyarrow_meth(data_to_reduce, skip_nulls=skipna, **kwargs)
        except (AttributeError, NotImplementedError, TypeError) as err:
            msg = (
                f"'{type(self).__name__}' with dtype {self.dtype} "
                f"does not support reduction '{name}' with pyarrow "
                f"version {pa.__version__}. '{name}' may be supported by "
                f"upgrading pyarrow."
            )
            raise TypeError(msg) from err
        if pc.is_null(result).as_py():
            return self.dtype.na_value

        if name in ["min", "max", "sum"] and pa.types.is_duration(pa_type):
            result = result.cast(pa_type)
        return result.as_py()

    def __setitem__(self, key, value) -> None:
        """Set one or more values inplace.

        Parameters
        ----------
        key : int, ndarray, or slice
            When called from, e.g. ``Series.__setitem__``, ``key`` will be
            one of

            * scalar int
            * ndarray of integers.
            * boolean ndarray
            * slice object

        value : ExtensionDtype.type, Sequence[ExtensionDtype.type], or object
            value or values to be set of ``key``.

        Returns
        -------
        None
        """
        # GH50085: unwrap 1D indexers
        if isinstance(key, tuple) and len(key) == 1:
            key = key[0]

        key = check_array_indexer(self, key)
        value = self._maybe_convert_setitem_value(value)

        if com.is_null_slice(key):
            # fast path (GH50248)
            data = self._if_else(True, value, self._data)

        elif is_integer(key):
            # fast path
            key = cast(int, key)
            n = len(self)
            if key < 0:
                key += n
            if not 0 <= key < n:
                raise IndexError(
                    f"index {key} is out of bounds for axis 0 with size {n}"
                )
            if is_list_like(value):
                raise ValueError("Length of indexer and values mismatch")
            elif isinstance(value, pa.Scalar):
                value = value.as_py()
            chunks = [
                *self._data[:key].chunks,
                pa.array([value], type=self._data.type, from_pandas=True),
                *self._data[key + 1 :].chunks,
            ]
            data = pa.chunked_array(chunks).combine_chunks()

        elif is_bool_dtype(key):
            key = np.asarray(key, dtype=np.bool_)
            data = self._replace_with_mask(self._data, key, value)

        elif is_scalar(value) or isinstance(value, pa.Scalar):
            mask = np.zeros(len(self), dtype=np.bool_)
            mask[key] = True
            data = self._if_else(mask, value, self._data)

        else:
            indices = np.arange(len(self))[key]
            if len(indices) != len(value):
                raise ValueError("Length of indexer and values mismatch")
            if len(indices) == 0:
                return
            argsort = np.argsort(indices)
            indices = indices[argsort]
            value = value.take(argsort)
            mask = np.zeros(len(self), dtype=np.bool_)
            mask[indices] = True
            data = self._replace_with_mask(self._data, mask, value)

        if isinstance(data, pa.Array):
            data = pa.chunked_array([data])
        self._data = data

    def _rank(
        self,
        *,
        axis: AxisInt = 0,
        method: str = "average",
        na_option: str = "keep",
        ascending: bool = True,
        pct: bool = False,
    ):
        """
        See Series.rank.__doc__.
        """
        if pa_version_under9p0 or axis != 0:
            ranked = super()._rank(
                axis=axis,
                method=method,
                na_option=na_option,
                ascending=ascending,
                pct=pct,
            )
            # keep dtypes consistent with the implementation below
            if method == "average" or pct:
                pa_type = pa.float64()
            else:
                pa_type = pa.uint64()
            result = pa.array(ranked, type=pa_type, from_pandas=True)
            return type(self)(result)

        data = self._data.combine_chunks()
        sort_keys = "ascending" if ascending else "descending"
        null_placement = "at_start" if na_option == "top" else "at_end"
        tiebreaker = "min" if method == "average" else method

        result = pc.rank(
            data,
            sort_keys=sort_keys,
            null_placement=null_placement,
            tiebreaker=tiebreaker,
        )

        if na_option == "keep":
            mask = pc.is_null(self._data)
            null = pa.scalar(None, type=result.type)
            result = pc.if_else(mask, null, result)

        if method == "average":
            result_max = pc.rank(
                data,
                sort_keys=sort_keys,
                null_placement=null_placement,
                tiebreaker="max",
            )
            result_max = result_max.cast(pa.float64())
            result_min = result.cast(pa.float64())
            result = pc.divide(pc.add(result_min, result_max), 2)

        if pct:
            if not pa.types.is_floating(result.type):
                result = result.cast(pa.float64())
            if method == "dense":
                divisor = pc.max(result)
            else:
                divisor = pc.count(result)
            result = pc.divide(result, divisor)

        return type(self)(result)

    def _quantile(
        self: ArrowExtensionArrayT, qs: npt.NDArray[np.float64], interpolation: str
    ) -> ArrowExtensionArrayT:
        """
        Compute the quantiles of self for each quantile in `qs`.

        Parameters
        ----------
        qs : np.ndarray[float64]
        interpolation: str

        Returns
        -------
        same type as self
        """
        pa_dtype = self._data.type

        data = self._data
        if pa.types.is_temporal(pa_dtype) and interpolation in ["lower", "higher"]:
            # https://github.com/apache/arrow/issues/33769 in these cases
            #  we can cast to ints and back
            nbits = pa_dtype.bit_width
            if nbits == 32:
                data = data.cast(pa.int32())
            else:
                data = data.cast(pa.int64())

        result = pc.quantile(data, q=qs, interpolation=interpolation)

        if pa.types.is_temporal(pa_dtype) and interpolation in ["lower", "higher"]:
            result = result.cast(pa_dtype)

        return type(self)(result)

    def _mode(self: ArrowExtensionArrayT, dropna: bool = True) -> ArrowExtensionArrayT:
        """
        Returns the mode(s) of the ExtensionArray.

        Always returns `ExtensionArray` even if only one value.

        Parameters
        ----------
        dropna : bool, default True
            Don't consider counts of NA values.
            Not implemented by pyarrow.

        Returns
        -------
        same type as self
            Sorted, if possible.
        """
        if pa_version_under6p0:
            raise NotImplementedError("mode only supported for pyarrow version >= 6.0")

        pa_type = self._data.type
        if pa.types.is_temporal(pa_type):
            nbits = pa_type.bit_width
            if nbits == 32:
                data = self._data.cast(pa.int32())
            elif nbits == 64:
                data = self._data.cast(pa.int64())
            else:
                raise NotImplementedError(pa_type)
        else:
            data = self._data

        modes = pc.mode(data, pc.count_distinct(data).as_py())
        values = modes.field(0)
        counts = modes.field(1)
        # counts sorted descending i.e counts[0] = max
        mask = pc.equal(counts, counts[0])
        most_common = values.filter(mask)

        if pa.types.is_temporal(pa_type):
            most_common = most_common.cast(pa_type)

        return type(self)(most_common)

    def _maybe_convert_setitem_value(self, value):
        """Maybe convert value to be pyarrow compatible."""
        if value is None:
            return value
        if isinstance(value, (pa.Scalar, pa.Array, pa.ChunkedArray)):
            return value
        if is_list_like(value):
            pa_box = pa.array
        else:
            pa_box = pa.scalar
        try:
            value = pa_box(value, type=self._data.type, from_pandas=True)
        except pa.ArrowTypeError as err:
            msg = f"Invalid value '{str(value)}' for dtype {self.dtype}"
            raise TypeError(msg) from err
        return value

    @classmethod
    def _if_else(
        cls,
        cond: npt.NDArray[np.bool_] | bool,
        left: ArrayLike | Scalar,
        right: ArrayLike | Scalar,
    ):
        """
        Choose values based on a condition.

        Analogous to pyarrow.compute.if_else, with logic
        to fallback to numpy for unsupported types.

        Parameters
        ----------
        cond : npt.NDArray[np.bool_] or bool
        left : ArrayLike | Scalar
        right : ArrayLike | Scalar

        Returns
        -------
        pa.Array
        """
        try:
            return pc.if_else(cond, left, right)
        except pa.ArrowNotImplementedError:
            pass

        def _to_numpy_and_type(value) -> tuple[np.ndarray, pa.DataType | None]:
            if isinstance(value, (pa.Array, pa.ChunkedArray)):
                pa_type = value.type
            elif isinstance(value, pa.Scalar):
                pa_type = value.type
                value = value.as_py()
            else:
                pa_type = None
            return np.array(value, dtype=object), pa_type

        left, left_type = _to_numpy_and_type(left)
        right, right_type = _to_numpy_and_type(right)
        pa_type = left_type or right_type
        result = np.where(cond, left, right)
        return pa.array(result, type=pa_type, from_pandas=True)

    @classmethod
    def _replace_with_mask(
        cls,
        values: pa.Array | pa.ChunkedArray,
        mask: npt.NDArray[np.bool_] | bool,
        replacements: ArrayLike | Scalar,
    ):
        """
        Replace items selected with a mask.
        Analogous to pyarrow.compute.replace_with_mask, with logic
        to fallback to numpy for unsupported types.
        Parameters
        ----------
        values : pa.Array or pa.ChunkedArray
        mask : npt.NDArray[np.bool_] or bool
        replacements : ArrayLike or Scalar
            Replacement value(s)
        Returns
        -------
        pa.Array or pa.ChunkedArray
        """
        if isinstance(replacements, pa.ChunkedArray):
            # replacements must be array or scalar, not ChunkedArray
            replacements = replacements.combine_chunks()
        if pa_version_under8p0:
            # pc.replace_with_mask seems to be a bit unreliable for versions < 8.0:
            #  version <= 7: segfaults with various types
            #  version <= 6: fails to replace nulls
            if isinstance(replacements, pa.Array):
                indices = np.full(len(values), None)
                indices[mask] = np.arange(len(replacements))
                indices = pa.array(indices, type=pa.int64())
                replacements = replacements.take(indices)
            return cls._if_else(mask, replacements, values)
        try:
            return pc.replace_with_mask(values, mask, replacements)
        except pa.ArrowNotImplementedError:
            pass
        if isinstance(replacements, pa.Array):
            replacements = np.array(replacements, dtype=object)
        elif isinstance(replacements, pa.Scalar):
            replacements = replacements.as_py()
        result = np.array(values, dtype=object)
        result[mask] = replacements
        return pa.array(result, type=values.type, from_pandas=True)

    # ------------------------------------------------------------------------
    # String methods interface  (Series.str.<method>)

    # asserted to match self._dtype.na_value
    _str_na_value = libmissing.NA

    def _str_count(self, pat: str, flags: int = 0):
        if flags:
            fallback_performancewarning()
            return super()._str_count(pat, flags)
        return type(self)(pc.count_substring_regex(self._data, pat))

    def _str_pad(
        self,
        width: int,
        side: Literal["left", "right", "both"] = "left",
        fillchar: str = " ",
    ):
        if side == "left":
            pa_pad = pc.utf8_lpad
        elif side == "right":
            pa_pad = pc.utf8_rpad
        elif side == "both":
            # https://github.com/apache/arrow/issues/15053
            # pa_pad = pc.utf8_center
            return super()._str_pad(width, side, fillchar)
        else:
            raise ValueError(
                f"Invalid side: {side}. Side must be one of 'left', 'right', 'both'"
            )
        return type(self)(pa_pad(self._data, width=width, padding=fillchar))

    def _str_map(
        self, f, na_value=None, dtype: Dtype | None = None, convert: bool = True
    ):
        if na_value is None:
            na_value = self.dtype.na_value

        mask = self.isna()
        arr = np.asarray(self)

        np_result = lib.map_infer_mask(
            arr, f, mask.view("uint8"), convert=False, na_value=na_value
        )
        try:
            return type(self)(pa.array(np_result, mask=mask, from_pandas=True))
        except pa.ArrowInvalid:
            return np_result

    def _str_contains(
        self, pat, case: bool = True, flags: int = 0, na=None, regex: bool = True
    ):
        if flags:
            fallback_performancewarning()
            return super()._str_contains(pat, case, flags, na, regex)

        if regex:
            pa_contains = pc.match_substring_regex
        else:
            pa_contains = pc.match_substring
        result = pa_contains(self._data, pat, ignore_case=not case)
        if not isna(na):
            result = result.fill_null(na)
        return type(self)(result)

    def _str_startswith(self, pat: str, na=None):
        result = pc.starts_with(self._data, pattern=pat)
        if na is not None:
            result = result.fill_null(na)
        return type(self)(result)

    def _str_endswith(self, pat: str, na=None):
        result = pc.ends_with(self._data, pattern=pat)
        if na is not None:
            result = result.fill_null(na)
        return type(self)(result)

    def _str_replace(
        self,
        pat: str | re.Pattern,
        repl: str | Callable,
        n: int = -1,
        case: bool = True,
        flags: int = 0,
        regex: bool = True,
    ):
        if isinstance(pat, re.Pattern) or callable(repl) or not case or flags:
            fallback_performancewarning()
            return super()._str_replace(pat, repl, n, case, flags, regex)

        func = pc.replace_substring_regex if regex else pc.replace_substring
        result = func(self._data, pattern=pat, replacement=repl, max_replacements=n)
        return type(self)(result)

    def _str_repeat(self, repeats: int | Sequence[int]):
        if not isinstance(repeats, int):
            fallback_performancewarning()
            return super()._str_repeat(repeats)
        elif pa_version_under7p0:
            fallback_performancewarning("7")
            return super()._str_repeat(repeats)
        else:
            return type(self)(pc.binary_repeat(self._data, repeats))

    def _str_match(
        self, pat: str, case: bool = True, flags: int = 0, na: Scalar | None = None
    ):
        if not pat.startswith("^"):
            pat = f"^{pat}"
        return self._str_contains(pat, case, flags, na, regex=True)

    def _str_fullmatch(
        self, pat, case: bool = True, flags: int = 0, na: Scalar | None = None
    ):
        if not pat.endswith("$") or pat.endswith("//$"):
            pat = f"{pat}$"
        return self._str_match(pat, case, flags, na)

    def _str_find(self, sub: str, start: int = 0, end: int | None = None):
        if start != 0 and end is not None:
            slices = pc.utf8_slice_codeunits(self._data, start, stop=end)
            result = pc.find_substring(slices, sub)
            not_found = pc.equal(result, -1)
            offset_result = pc.add(result, end - start)
            result = pc.if_else(not_found, result, offset_result)
        elif start == 0 and end is None:
            slices = self._data
            result = pc.find_substring(slices, sub)
        else:
            fallback_performancewarning()
            return super()._str_find(sub, start, end)
        return type(self)(result)

    def _str_get(self, i: int):
        lengths = pc.utf8_length(self._data)
        if i >= 0:
            out_of_bounds = pc.greater_equal(i, lengths)
            start = i
            stop = i + 1
            step = 1
        else:
            out_of_bounds = pc.greater(-i, lengths)
            start = i
            stop = i - 1
            step = -1
        not_out_of_bounds = pc.invert(out_of_bounds.fill_null(True))
        selected = pc.utf8_slice_codeunits(
            self._data, start=start, stop=stop, step=step
        )
        result = pa.array([None] * self._data.length(), type=self._data.type)
        result = pc.if_else(not_out_of_bounds, selected, result)
        return type(self)(result)

    def _str_join(self, sep: str):
        if isinstance(self._dtype, ArrowDtype) and pa.types.is_list(
            self.dtype.pyarrow_dtype
        ):
            # Check ArrowDtype as ArrowString inherits and uses StringDtype
            return type(self)(pc.binary_join(self._data, sep))
        else:
            return super()._str_join(sep)

    def _str_partition(self, sep: str, expand: bool):
        result = super()._str_partition(sep, expand)
        if expand and isinstance(result, type(self)):
            # StringMethods._wrap_result needs numpy-like nested object
            result = result.to_numpy(dtype=object)
        return result

    def _str_rpartition(self, sep: str, expand: bool):
        result = super()._str_rpartition(sep, expand)
        if expand and isinstance(result, type(self)):
            # StringMethods._wrap_result needs numpy-like nested object
            result = result.to_numpy(dtype=object)
        return result

    def _str_slice(
        self, start: int | None = None, stop: int | None = None, step: int | None = None
    ):
        if stop is None:
            # TODO: TODO: Should work once https://github.com/apache/arrow/issues/14991
            #  is fixed
            return super()._str_slice(start, stop, step)
        if start is None:
            start = 0
        if step is None:
            step = 1
        return type(self)(
            pc.utf8_slice_codeunits(self._data, start=start, stop=stop, step=step)
        )

    def _str_slice_replace(
        self, start: int | None = None, stop: int | None = None, repl: str | None = None
    ):
        if stop is None:
            # Not implemented as of pyarrow=10
            fallback_performancewarning()
            return super()._str_slice_replace(start, stop, repl)
        if repl is None:
            repl = ""
        if start is None:
            start = 0
        return type(self)(pc.utf8_replace_slice(self._data, start, stop, repl))

    def _str_isalnum(self):
        return type(self)(pc.utf8_is_alnum(self._data))

    def _str_isalpha(self):
        return type(self)(pc.utf8_is_alpha(self._data))

    def _str_isdecimal(self):
        return type(self)(pc.utf8_is_decimal(self._data))

    def _str_isdigit(self):
        return type(self)(pc.utf8_is_digit(self._data))

    def _str_islower(self):
        return type(self)(pc.utf8_is_lower(self._data))

    def _str_isnumeric(self):
        return type(self)(pc.utf8_is_numeric(self._data))

    def _str_isspace(self):
        return type(self)(pc.utf8_is_space(self._data))

    def _str_istitle(self):
        return type(self)(pc.utf8_is_title(self._data))

    def _str_capitalize(self):
        return type(self)(pc.utf8_capitalize(self._data))

    def _str_title(self):
        return type(self)(pc.utf8_title(self._data))

    def _str_isupper(self):
        return type(self)(pc.utf8_is_upper(self._data))

    def _str_swapcase(self):
        return type(self)(pc.utf8_swapcase(self._data))

    def _str_len(self):
        return type(self)(pc.utf8_length(self._data))

    def _str_lower(self):
        return type(self)(pc.utf8_lower(self._data))

    def _str_upper(self):
        return type(self)(pc.utf8_upper(self._data))

    def _str_strip(self, to_strip=None):
        if to_strip is None:
            result = pc.utf8_trim_whitespace(self._data)
        else:
            result = pc.utf8_trim(self._data, characters=to_strip)
        return type(self)(result)

    def _str_lstrip(self, to_strip=None):
        if to_strip is None:
            result = pc.utf8_ltrim_whitespace(self._data)
        else:
            result = pc.utf8_ltrim(self._data, characters=to_strip)
        return type(self)(result)

    def _str_rstrip(self, to_strip=None):
        if to_strip is None:
            result = pc.utf8_rtrim_whitespace(self._data)
        else:
            result = pc.utf8_rtrim(self._data, characters=to_strip)
        return type(self)(result)

    # TODO: Should work once https://github.com/apache/arrow/issues/14991 is fixed
    # def _str_removeprefix(self, prefix: str) -> Series:
    #     starts_with = pc.starts_with(self._data, pattern=prefix)
    #     removed = pc.utf8_slice_codeunits(self._data, len(prefix))
    #     result = pc.if_else(starts_with, removed, self._data)
    #     return type(self)(result)

    def _str_removesuffix(self, suffix: str) -> Series:
        ends_with = pc.ends_with(self._data, pattern=suffix)
        removed = pc.utf8_slice_codeunits(self._data, 0, stop=-len(suffix))
        result = pc.if_else(ends_with, removed, self._data)
        return type(self)(result)<|MERGE_RESOLUTION|>--- conflicted
+++ resolved
@@ -1,10 +1,7 @@
 from __future__ import annotations
 
-<<<<<<< HEAD
+from copy import deepcopy
 import re
-=======
-from copy import deepcopy
->>>>>>> 0d9fdd41
 from typing import (
     TYPE_CHECKING,
     Any,
