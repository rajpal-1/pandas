--- conflicted
+++ resolved
@@ -1329,25 +1329,12 @@
             copy = False
 
         if pa.types.is_timestamp(pa_type) or pa.types.is_duration(pa_type):
-<<<<<<< HEAD
-            result = data._maybe_convert_datelike_array()
-            if (pa.types.is_timestamp(pa_type) and pa_type.tz is not None) or (
-                dtype is not None and dtype.kind == "O"  # type: ignore[union-attr]
-            ):
-                dtype = object
-            else:
-                # GH 55997
-                dtype = None
-                na_value = pa_type.to_pandas_dtype().type("nat", pa_type.unit)
-            result = result.to_numpy(dtype=dtype, na_value=na_value)
-=======
             # GH 55997
             if dtype != object and na_value is self.dtype.na_value:
                 na_value = lib.no_default
             result = data._maybe_convert_datelike_array().to_numpy(
                 dtype=dtype, na_value=na_value
             )
->>>>>>> 2488e5e6
         elif pa.types.is_time(pa_type) or pa.types.is_date(pa_type):
             # convert to list of python datetime.time objects before
             # wrapping in ndarray
