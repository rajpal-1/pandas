from __future__ import annotations

from copy import deepcopy
import operator
import re
from typing import (
    TYPE_CHECKING,
    Any,
    Callable,
    Literal,
    Sequence,
    TypeVar,
    cast,
)

import numpy as np

from pandas._libs import lib
from pandas._typing import (
    ArrayLike,
    AxisInt,
    Dtype,
    FillnaOptions,
    Iterator,
    NpDtype,
    PositionalIndexer,
    Scalar,
    SortKind,
    TakeIndexer,
    TimeAmbiguous,
    TimeNonexistent,
    npt,
)
from pandas.compat import (
    pa_version_under7p0,
    pa_version_under8p0,
    pa_version_under9p0,
    pa_version_under11p0,
)
from pandas.util._decorators import doc
from pandas.util._validators import validate_fillna_kwargs

from pandas.core.dtypes.common import (
    is_array_like,
    is_bool_dtype,
    is_integer,
    is_integer_dtype,
    is_list_like,
    is_object_dtype,
    is_scalar,
)
from pandas.core.dtypes.missing import isna

from pandas.core import roperator
from pandas.core.arraylike import OpsMixin
from pandas.core.arrays.base import ExtensionArray
import pandas.core.common as com
from pandas.core.indexers import (
    check_array_indexer,
    unpack_tuple_and_ellipses,
    validate_indices,
)
from pandas.core.strings.base import BaseStringArrayMethods

from pandas.tseries.frequencies import to_offset

if not pa_version_under7p0:
    import pyarrow as pa
    import pyarrow.compute as pc

    from pandas.core.arrays.arrow._arrow_utils import fallback_performancewarning
    from pandas.core.arrays.arrow.dtype import ArrowDtype

    ARROW_CMP_FUNCS = {
        "eq": pc.equal,
        "ne": pc.not_equal,
        "lt": pc.less,
        "gt": pc.greater,
        "le": pc.less_equal,
        "ge": pc.greater_equal,
    }

    ARROW_LOGICAL_FUNCS = {
        "and_": pc.and_kleene,
        "rand_": lambda x, y: pc.and_kleene(y, x),
        "or_": pc.or_kleene,
        "ror_": lambda x, y: pc.or_kleene(y, x),
        "xor": pc.xor,
        "rxor": lambda x, y: pc.xor(y, x),
    }

    def cast_for_truediv(
        arrow_array: pa.ChunkedArray, pa_object: pa.Array | pa.Scalar
    ) -> pa.ChunkedArray:
        # Ensure int / int -> float mirroring Python/Numpy behavior
        # as pc.divide_checked(int, int) -> int
        if pa.types.is_integer(arrow_array.type) and pa.types.is_integer(
            pa_object.type
        ):
            return arrow_array.cast(pa.float64())
        return arrow_array

    def floordiv_compat(
        left: pa.ChunkedArray | pa.Array | pa.Scalar,
        right: pa.ChunkedArray | pa.Array | pa.Scalar,
    ) -> pa.ChunkedArray:
        # Ensure int // int -> int mirroring Python/Numpy behavior
        # as pc.floor(pc.divide_checked(int, int)) -> float
        result = pc.floor(pc.divide(left, right))
        if pa.types.is_integer(left.type) and pa.types.is_integer(right.type):
            result = result.cast(left.type)
        return result

    ARROW_ARITHMETIC_FUNCS = {
        "add": pc.add_checked,
        "radd": lambda x, y: pc.add_checked(y, x),
        "sub": pc.subtract_checked,
        "rsub": lambda x, y: pc.subtract_checked(y, x),
        "mul": pc.multiply_checked,
        "rmul": lambda x, y: pc.multiply_checked(y, x),
        "truediv": lambda x, y: pc.divide(cast_for_truediv(x, y), y),
        "rtruediv": lambda x, y: pc.divide(y, cast_for_truediv(x, y)),
        "floordiv": lambda x, y: floordiv_compat(x, y),
        "rfloordiv": lambda x, y: floordiv_compat(y, x),
        "mod": NotImplemented,
        "rmod": NotImplemented,
        "divmod": NotImplemented,
        "rdivmod": NotImplemented,
        "pow": pc.power_checked,
        "rpow": lambda x, y: pc.power_checked(y, x),
    }

if TYPE_CHECKING:
    from pandas._typing import (
        NumpySorter,
        NumpyValueArrayLike,
    )

    from pandas import Series

ArrowExtensionArrayT = TypeVar("ArrowExtensionArrayT", bound="ArrowExtensionArray")


def get_unit_from_pa_dtype(pa_dtype):
    # https://github.com/pandas-dev/pandas/pull/50998#discussion_r1100344804
    if pa_version_under11p0:
        unit = str(pa_dtype).split("[", 1)[-1][:-1]
        if unit not in ["s", "ms", "us", "ns"]:
            raise ValueError(pa_dtype)
        return unit
    return pa_dtype.unit


def to_pyarrow_type(
    dtype: ArrowDtype | pa.DataType | Dtype | None,
) -> pa.DataType | None:
    """
    Convert dtype to a pyarrow type instance.
    """
    if isinstance(dtype, ArrowDtype):
        return dtype.pyarrow_dtype
    elif isinstance(dtype, pa.DataType):
        return dtype
    elif dtype:
        try:
            # Accepts python types too
            # Doesn't handle all numpy types
            return pa.from_numpy_dtype(dtype)
        except pa.ArrowNotImplementedError:
            pass
    return None


class ArrowExtensionArray(OpsMixin, ExtensionArray, BaseStringArrayMethods):
    """
    Pandas ExtensionArray backed by a PyArrow ChunkedArray.

    .. warning::

       ArrowExtensionArray is considered experimental. The implementation and
       parts of the API may change without warning.

    Parameters
    ----------
    values : pyarrow.Array or pyarrow.ChunkedArray

    Attributes
    ----------
    None

    Methods
    -------
    None

    Returns
    -------
    ArrowExtensionArray

    Notes
    -----
    Most methods are implemented using `pyarrow compute functions. <https://arrow.apache.org/docs/python/api/compute.html>`__
    Some methods may either raise an exception or raise a ``PerformanceWarning`` if an
    associated compute function is not available based on the installed version of PyArrow.

    Please install the latest version of PyArrow to enable the best functionality and avoid
    potential bugs in prior versions of PyArrow.

    Examples
    --------
    Create an ArrowExtensionArray with :func:`pandas.array`:

    >>> pd.array([1, 1, None], dtype="int64[pyarrow]")
    <ArrowExtensionArray>
    [1, 1, <NA>]
    Length: 3, dtype: int64[pyarrow]
    """  # noqa: E501 (http link too long)

    _data: pa.ChunkedArray
    _dtype: ArrowDtype

    def __init__(self, values: pa.Array | pa.ChunkedArray) -> None:
        if pa_version_under7p0:
            msg = "pyarrow>=7.0.0 is required for PyArrow backed ArrowExtensionArray."
            raise ImportError(msg)
        if isinstance(values, pa.Array):
            self._pa_array = pa.chunked_array([values])
        elif isinstance(values, pa.ChunkedArray):
            self._pa_array = values
        else:
            raise ValueError(
                f"Unsupported type '{type(values)}' for ArrowExtensionArray"
            )
        self._dtype = ArrowDtype(self._pa_array.type)

    @classmethod
    def _from_sequence(cls, scalars, *, dtype: Dtype | None = None, copy: bool = False):
        """
        Construct a new ExtensionArray from a sequence of scalars.
        """
        pa_dtype = to_pyarrow_type(dtype)
        if isinstance(scalars, cls):
            scalars = scalars._pa_array
        elif not isinstance(scalars, (pa.Array, pa.ChunkedArray)):
            if copy and is_array_like(scalars):
                # pa array should not get updated when numpy array is updated
                scalars = deepcopy(scalars)
            try:
                scalars = pa.array(scalars, type=pa_dtype, from_pandas=True)
            except pa.ArrowInvalid:
                # GH50430: let pyarrow infer type, then cast
                scalars = pa.array(scalars, from_pandas=True)
        if pa_dtype:
            scalars = scalars.cast(pa_dtype)
        return cls(scalars)

    @classmethod
    def _from_sequence_of_strings(
        cls, strings, *, dtype: Dtype | None = None, copy: bool = False
    ):
        """
        Construct a new ExtensionArray from a sequence of strings.
        """
        pa_type = to_pyarrow_type(dtype)
        if (
            pa_type is None
            or pa.types.is_binary(pa_type)
            or pa.types.is_string(pa_type)
        ):
            # pa_type is None: Let pa.array infer
            # pa_type is string/binary: scalars already correct type
            scalars = strings
        elif pa.types.is_timestamp(pa_type):
            from pandas.core.tools.datetimes import to_datetime

            scalars = to_datetime(strings, errors="raise")
        elif pa.types.is_date(pa_type):
            from pandas.core.tools.datetimes import to_datetime

            scalars = to_datetime(strings, errors="raise").date
        elif pa.types.is_duration(pa_type):
            from pandas.core.tools.timedeltas import to_timedelta

            scalars = to_timedelta(strings, errors="raise")
            if pa_type.unit != "ns":
                # GH51175: test_from_sequence_of_strings_pa_array
                # attempt to parse as int64 reflecting pyarrow's
                # duration to string casting behavior
                mask = isna(scalars)
                if not isinstance(strings, (pa.Array, pa.ChunkedArray)):
                    strings = pa.array(strings, type=pa.string(), from_pandas=True)
                strings = pc.if_else(mask, None, strings)
                try:
                    scalars = strings.cast(pa.int64())
                except pa.ArrowInvalid:
                    pass
        elif pa.types.is_time(pa_type):
            from pandas.core.tools.times import to_time

            # "coerce" to allow "null times" (None) to not raise
            scalars = to_time(strings, errors="coerce")
        elif pa.types.is_boolean(pa_type):
            # pyarrow string->bool casting is case-insensitive:
            #   "true" or "1" -> True
            #   "false" or "0" -> False
            # Note: BooleanArray was previously used to parse these strings
            #   and allows "1.0" and "0.0". Pyarrow casting does not support
            #   this, but we allow it here.
            if isinstance(strings, (pa.Array, pa.ChunkedArray)):
                scalars = strings
            else:
                scalars = pa.array(strings, type=pa.string(), from_pandas=True)
            scalars = pc.if_else(pc.equal(scalars, "1.0"), "1", scalars)
            scalars = pc.if_else(pc.equal(scalars, "0.0"), "0", scalars)
            scalars = scalars.cast(pa.bool_())
        elif (
            pa.types.is_integer(pa_type)
            or pa.types.is_floating(pa_type)
            or pa.types.is_decimal(pa_type)
        ):
            from pandas.core.tools.numeric import to_numeric

            scalars = to_numeric(strings, errors="raise")
        else:
            raise NotImplementedError(
                f"Converting strings to {pa_type} is not implemented."
            )
        return cls._from_sequence(scalars, dtype=pa_type, copy=copy)

    def __getitem__(self, item: PositionalIndexer):
        """Select a subset of self.

        Parameters
        ----------
        item : int, slice, or ndarray
            * int: The position in 'self' to get.
            * slice: A slice object, where 'start', 'stop', and 'step' are
              integers or None
            * ndarray: A 1-d boolean NumPy ndarray the same length as 'self'

        Returns
        -------
        item : scalar or ExtensionArray

        Notes
        -----
        For scalar ``item``, return a scalar value suitable for the array's
        type. This should be an instance of ``self.dtype.type``.
        For slice ``key``, return an instance of ``ExtensionArray``, even
        if the slice is length 0 or 1.
        For a boolean mask, return an instance of ``ExtensionArray``, filtered
        to the values where ``item`` is True.
        """
        item = check_array_indexer(self, item)

        if isinstance(item, np.ndarray):
            if not len(item):
                # Removable once we migrate StringDtype[pyarrow] to ArrowDtype[string]
                if self._dtype.name == "string" and self._dtype.storage == "pyarrow":
                    pa_dtype = pa.string()
                else:
                    pa_dtype = self._dtype.pyarrow_dtype
                return type(self)(pa.chunked_array([], type=pa_dtype))
            elif is_integer_dtype(item.dtype):
                return self.take(item)
            elif is_bool_dtype(item.dtype):
                return type(self)(self._pa_array.filter(item))
            else:
                raise IndexError(
                    "Only integers, slices and integer or "
                    "boolean arrays are valid indices."
                )
        elif isinstance(item, tuple):
            item = unpack_tuple_and_ellipses(item)

        if item is Ellipsis:
            # TODO: should be handled by pyarrow?
            item = slice(None)

        if is_scalar(item) and not is_integer(item):
            # e.g. "foo" or 2.5
            # exception message copied from numpy
            raise IndexError(
                r"only integers, slices (`:`), ellipsis (`...`), numpy.newaxis "
                r"(`None`) and integer or boolean arrays are valid indices"
            )
        # We are not an array indexer, so maybe e.g. a slice or integer
        # indexer. We dispatch to pyarrow.
        value = self._pa_array[item]
        if isinstance(value, pa.ChunkedArray):
            return type(self)(value)
        else:
            scalar = value.as_py()
            if scalar is None:
                return self._dtype.na_value
            else:
                return scalar

    def __iter__(self) -> Iterator[Any]:
        """
        Iterate over elements of the array.
        """
        na_value = self._dtype.na_value
        for value in self._pa_array:
            val = value.as_py()
            if val is None:
                yield na_value
            else:
                yield val

    def __arrow_array__(self, type=None):
        """Convert myself to a pyarrow ChunkedArray."""
        return self._pa_array

    def __array__(self, dtype: NpDtype | None = None) -> np.ndarray:
        """Correctly construct numpy arrays when passed to `np.asarray()`."""
        return self.to_numpy(dtype=dtype)

    def __invert__(self: ArrowExtensionArrayT) -> ArrowExtensionArrayT:
        return type(self)(pc.invert(self._pa_array))

    def __neg__(self: ArrowExtensionArrayT) -> ArrowExtensionArrayT:
        return type(self)(pc.negate_checked(self._pa_array))

    def __pos__(self: ArrowExtensionArrayT) -> ArrowExtensionArrayT:
        return type(self)(self._pa_array)

    def __abs__(self: ArrowExtensionArrayT) -> ArrowExtensionArrayT:
        return type(self)(pc.abs_checked(self._pa_array))

    # GH 42600: __getstate__/__setstate__ not necessary once
    # https://issues.apache.org/jira/browse/ARROW-10739 is addressed
    def __getstate__(self):
        state = self.__dict__.copy()
        state["_data"] = self._pa_array.combine_chunks()
        return state

    def __setstate__(self, state) -> None:
        state["_data"] = pa.chunked_array(state["_data"])
        self.__dict__.update(state)

    def _cmp_method(self, other, op):
        from pandas.arrays import BooleanArray

        pc_func = ARROW_CMP_FUNCS[op.__name__]
        if isinstance(other, ArrowExtensionArray):
            result = pc_func(self._pa_array, other._pa_array)
        elif isinstance(other, (np.ndarray, list)):
            result = pc_func(self._pa_array, other)
        elif is_scalar(other):
            try:
                result = pc_func(self._pa_array, pa.scalar(other))
            except (pa.lib.ArrowNotImplementedError, pa.lib.ArrowInvalid):
                mask = isna(self) | isna(other)
                valid = ~mask
                result = np.zeros(len(self), dtype="bool")
                result[valid] = op(np.array(self)[valid], other)
                return BooleanArray(result, mask)
        else:
            raise NotImplementedError(
                f"{op.__name__} not implemented for {type(other)}"
            )

        if result.null_count > 0:
            # GH50524: avoid conversion to object for better perf
            values = pc.fill_null(result, False).to_numpy()
            mask = result.is_null().to_numpy()
        else:
            values = result.to_numpy()
            mask = np.zeros(len(values), dtype=np.bool_)
        return BooleanArray(values, mask)

    def _evaluate_op_method(self, other, op, arrow_funcs):
        pa_type = self._pa_array.type
        if (pa.types.is_string(pa_type) or pa.types.is_binary(pa_type)) and op in [
            operator.add,
            roperator.radd,
        ]:
            length = self._pa_array.length()

            seps: list[str] | list[bytes]
            if pa.types.is_string(pa_type):
                seps = [""] * length
            else:
                seps = [b""] * length

            if is_scalar(other):
                other = [other] * length
            elif isinstance(other, type(self)):
                other = other._pa_array
            if op is operator.add:
                result = pc.binary_join_element_wise(self._pa_array, other, seps)
            else:
                result = pc.binary_join_element_wise(other, self._pa_array, seps)
            return type(self)(result)

        pc_func = arrow_funcs[op.__name__]
        if pc_func is NotImplemented:
            raise NotImplementedError(f"{op.__name__} not implemented.")
        if isinstance(other, ArrowExtensionArray):
            result = pc_func(self._pa_array, other._pa_array)
        elif isinstance(other, (np.ndarray, list)):
            result = pc_func(self._pa_array, pa.array(other, from_pandas=True))
        elif is_scalar(other):
<<<<<<< HEAD
            result = pc_func(self._pa_array, pa.scalar(other))
=======
            if isna(other) and op.__name__ in ARROW_LOGICAL_FUNCS:
                # pyarrow kleene ops require null to be typed
                pa_scalar = pa.scalar(None, type=self._data.type)
            else:
                pa_scalar = pa.scalar(other)
            result = pc_func(self._data, pa_scalar)
>>>>>>> 27f7365e
        else:
            raise NotImplementedError(
                f"{op.__name__} not implemented for {type(other)}"
            )
        return type(self)(result)

    def _logical_method(self, other, op):
        return self._evaluate_op_method(other, op, ARROW_LOGICAL_FUNCS)

    def _arith_method(self, other, op):
        return self._evaluate_op_method(other, op, ARROW_ARITHMETIC_FUNCS)

    def equals(self, other) -> bool:
        if not isinstance(other, ArrowExtensionArray):
            return False
        # I'm told that pyarrow makes __eq__ behave like pandas' equals;
        #  TODO: is this documented somewhere?
        return self._pa_array == other._pa_array

    @property
    def dtype(self) -> ArrowDtype:
        """
        An instance of 'ExtensionDtype'.
        """
        return self._dtype

    @property
    def nbytes(self) -> int:
        """
        The number of bytes needed to store this object in memory.
        """
        return self._pa_array.nbytes

    def __len__(self) -> int:
        """
        Length of this array.

        Returns
        -------
        length : int
        """
        return len(self._pa_array)

    def __contains__(self, key) -> bool:
        # https://github.com/pandas-dev/pandas/pull/51307#issuecomment-1426372604
        if isna(key) and key is not self.dtype.na_value:
            if self.dtype.kind == "f" and lib.is_float(key) and isna(key):
                return pc.any(pc.is_nan(self._pa_array)).as_py()

            # e.g. date or timestamp types we do not allow None here to match pd.NA
            return False
            # TODO: maybe complex? object?

        return bool(super().__contains__(key))

    @property
    def _hasna(self) -> bool:
        return self._pa_array.null_count > 0

    def isna(self) -> npt.NDArray[np.bool_]:
        """
        Boolean NumPy array indicating if each value is missing.

        This should return a 1-D array the same length as 'self'.
        """
        # GH51630: fast paths
        null_count = self._pa_array.null_count
        if null_count == 0:
            return np.zeros(len(self), dtype=np.bool_)
        elif null_count == len(self):
            return np.ones(len(self), dtype=np.bool_)

        return self._pa_array.is_null().to_numpy()

    def argsort(
        self,
        *,
        ascending: bool = True,
        kind: SortKind = "quicksort",
        na_position: str = "last",
        **kwargs,
    ) -> np.ndarray:
        order = "ascending" if ascending else "descending"
        null_placement = {"last": "at_end", "first": "at_start"}.get(na_position, None)
        if null_placement is None:
            raise ValueError(f"invalid na_position: {na_position}")

        result = pc.array_sort_indices(
            self._pa_array, order=order, null_placement=null_placement
        )
        np_result = result.to_numpy()
        return np_result.astype(np.intp, copy=False)

    def _argmin_max(self, skipna: bool, method: str) -> int:
        if self._pa_array.length() in (0, self._pa_array.null_count) or (
            self._hasna and not skipna
        ):
            # For empty or all null, pyarrow returns -1 but pandas expects TypeError
            # For skipna=False and data w/ null, pandas expects NotImplementedError
            # let ExtensionArray.arg{max|min} raise
            return getattr(super(), f"arg{method}")(skipna=skipna)

        data = self._pa_array
        if pa.types.is_duration(data.type):
            data = data.cast(pa.int64())

        value = getattr(pc, method)(data, skip_nulls=skipna)
        return pc.index(data, value).as_py()

    def argmin(self, skipna: bool = True) -> int:
        return self._argmin_max(skipna, "min")

    def argmax(self, skipna: bool = True) -> int:
        return self._argmin_max(skipna, "max")

    def copy(self: ArrowExtensionArrayT) -> ArrowExtensionArrayT:
        """
        Return a shallow copy of the array.

        Underlying ChunkedArray is immutable, so a deep copy is unnecessary.

        Returns
        -------
        type(self)
        """
        return type(self)(self._pa_array)

    def dropna(self: ArrowExtensionArrayT) -> ArrowExtensionArrayT:
        """
        Return ArrowExtensionArray without NA values.

        Returns
        -------
        ArrowExtensionArray
        """
        return type(self)(pc.drop_null(self._pa_array))

    @doc(ExtensionArray.fillna)
    def fillna(
        self: ArrowExtensionArrayT,
        value: object | ArrayLike | None = None,
        method: FillnaOptions | None = None,
        limit: int | None = None,
    ) -> ArrowExtensionArrayT:
        value, method = validate_fillna_kwargs(value, method)

        if limit is not None:
            return super().fillna(value=value, method=method, limit=limit)

        if method is not None:
            fallback_performancewarning()
            return super().fillna(value=value, method=method, limit=limit)

        if is_array_like(value):
            value = cast(ArrayLike, value)
            if len(value) != len(self):
                raise ValueError(
                    f"Length of 'value' does not match. Got ({len(value)}) "
                    f" expected {len(self)}"
                )

        def convert_fill_value(value, pa_type, dtype):
            if value is None:
                return value
            if isinstance(value, (pa.Scalar, pa.Array, pa.ChunkedArray)):
                return value
            if is_array_like(value):
                pa_box = pa.array
            else:
                pa_box = pa.scalar
            try:
                value = pa_box(value, type=pa_type, from_pandas=True)
            except pa.ArrowTypeError as err:
                msg = f"Invalid value '{str(value)}' for dtype {dtype}"
                raise TypeError(msg) from err
            return value

        fill_value = convert_fill_value(value, self._pa_array.type, self.dtype)

        try:
            if method is None:
                return type(self)(pc.fill_null(self._pa_array, fill_value=fill_value))
            elif method == "pad":
                return type(self)(pc.fill_null_forward(self._pa_array))
            elif method == "backfill":
                return type(self)(pc.fill_null_backward(self._pa_array))
        except pa.ArrowNotImplementedError:
            # ArrowNotImplementedError: Function 'coalesce' has no kernel
            #   matching input types (duration[ns], duration[ns])
            # TODO: remove try/except wrapper if/when pyarrow implements
            #   a kernel for duration types.
            pass

        return super().fillna(value=value, method=method, limit=limit)

    def isin(self, values) -> npt.NDArray[np.bool_]:
        # short-circuit to return all False array.
        if not len(values):
            return np.zeros(len(self), dtype=bool)

        result = pc.is_in(self._pa_array, value_set=pa.array(values, from_pandas=True))
        # pyarrow 2.0.0 returned nulls, so we explicitly specify dtype to convert nulls
        # to False
        return np.array(result, dtype=np.bool_)

    def _values_for_factorize(self) -> tuple[np.ndarray, Any]:
        """
        Return an array and missing value suitable for factorization.

        Returns
        -------
        values : ndarray
        na_value : pd.NA

        Notes
        -----
        The values returned by this method are also used in
        :func:`pandas.util.hash_pandas_object`.
        """
        values = self._pa_array.to_numpy()
        return values, self.dtype.na_value

    @doc(ExtensionArray.factorize)
    def factorize(
        self,
        use_na_sentinel: bool = True,
    ) -> tuple[np.ndarray, ExtensionArray]:
        null_encoding = "mask" if use_na_sentinel else "encode"

        pa_type = self._pa_array.type
        if pa.types.is_duration(pa_type):
            # https://github.com/apache/arrow/issues/15226#issuecomment-1376578323
            data = self._pa_array.cast(pa.int64())
        else:
            data = self._pa_array

        encoded = data.dictionary_encode(null_encoding=null_encoding)
        if encoded.length() == 0:
            indices = np.array([], dtype=np.intp)
            uniques = type(self)(pa.chunked_array([], type=encoded.type.value_type))
        else:
            pa_indices = encoded.combine_chunks().indices
            if pa_indices.null_count > 0:
                pa_indices = pc.fill_null(pa_indices, -1)
            indices = pa_indices.to_numpy(zero_copy_only=False, writable=True).astype(
                np.intp, copy=False
            )
            uniques = type(self)(encoded.chunk(0).dictionary)

        if pa.types.is_duration(pa_type):
            uniques = cast(ArrowExtensionArray, uniques.astype(self.dtype))
        return indices, uniques

    def reshape(self, *args, **kwargs):
        raise NotImplementedError(
            f"{type(self)} does not support reshape "
            f"as backed by a 1D pyarrow.ChunkedArray."
        )

    def round(
        self: ArrowExtensionArrayT, decimals: int = 0, *args, **kwargs
    ) -> ArrowExtensionArrayT:
        """
        Round each value in the array a to the given number of decimals.

        Parameters
        ----------
        decimals : int, default 0
            Number of decimal places to round to. If decimals is negative,
            it specifies the number of positions to the left of the decimal point.
        *args, **kwargs
            Additional arguments and keywords have no effect.

        Returns
        -------
        ArrowExtensionArray
            Rounded values of the ArrowExtensionArray.

        See Also
        --------
        DataFrame.round : Round values of a DataFrame.
        Series.round : Round values of a Series.
        """
        return type(self)(pc.round(self._pa_array, ndigits=decimals))

    @doc(ExtensionArray.searchsorted)
    def searchsorted(
        self,
        value: NumpyValueArrayLike | ExtensionArray,
        side: Literal["left", "right"] = "left",
        sorter: NumpySorter = None,
    ) -> npt.NDArray[np.intp] | np.intp:
        if self._hasna:
            raise ValueError(
                "searchsorted requires array to be sorted, which is impossible "
                "with NAs present."
            )
        if isinstance(value, ExtensionArray):
            value = value.astype(object)
        # Base class searchsorted would cast to object, which is *much* slower.
        return self.to_numpy().searchsorted(value, side=side, sorter=sorter)

    def take(
        self,
        indices: TakeIndexer,
        allow_fill: bool = False,
        fill_value: Any = None,
    ) -> ArrowExtensionArray:
        """
        Take elements from an array.

        Parameters
        ----------
        indices : sequence of int or one-dimensional np.ndarray of int
            Indices to be taken.
        allow_fill : bool, default False
            How to handle negative values in `indices`.

            * False: negative values in `indices` indicate positional indices
              from the right (the default). This is similar to
              :func:`numpy.take`.

            * True: negative values in `indices` indicate
              missing values. These values are set to `fill_value`. Any other
              other negative values raise a ``ValueError``.

        fill_value : any, optional
            Fill value to use for NA-indices when `allow_fill` is True.
            This may be ``None``, in which case the default NA value for
            the type, ``self.dtype.na_value``, is used.

            For many ExtensionArrays, there will be two representations of
            `fill_value`: a user-facing "boxed" scalar, and a low-level
            physical NA value. `fill_value` should be the user-facing version,
            and the implementation should handle translating that to the
            physical version for processing the take if necessary.

        Returns
        -------
        ExtensionArray

        Raises
        ------
        IndexError
            When the indices are out of bounds for the array.
        ValueError
            When `indices` contains negative values other than ``-1``
            and `allow_fill` is True.

        See Also
        --------
        numpy.take
        api.extensions.take

        Notes
        -----
        ExtensionArray.take is called by ``Series.__getitem__``, ``.loc``,
        ``iloc``, when `indices` is a sequence of values. Additionally,
        it's called by :meth:`Series.reindex`, or any other method
        that causes realignment, with a `fill_value`.
        """
        # TODO: Remove once we got rid of the (indices < 0) check
        if not is_array_like(indices):
            indices_array = np.asanyarray(indices)
        else:
            # error: Incompatible types in assignment (expression has type
            # "Sequence[int]", variable has type "ndarray")
            indices_array = indices  # type: ignore[assignment]

        if len(self._pa_array) == 0 and (indices_array >= 0).any():
            raise IndexError("cannot do a non-empty take")
        if indices_array.size > 0 and indices_array.max() >= len(self._pa_array):
            raise IndexError("out of bounds value in 'indices'.")

        if allow_fill:
            fill_mask = indices_array < 0
            if fill_mask.any():
                validate_indices(indices_array, len(self._pa_array))
                # TODO(ARROW-9433): Treat negative indices as NULL
                indices_array = pa.array(indices_array, mask=fill_mask)
                result = self._pa_array.take(indices_array)
                if isna(fill_value):
                    return type(self)(result)
                # TODO: ArrowNotImplementedError: Function fill_null has no
                # kernel matching input types (array[string], scalar[string])
                result = type(self)(result)
                result[fill_mask] = fill_value
                return result
                # return type(self)(pc.fill_null(result, pa.scalar(fill_value)))
            else:
                # Nothing to fill
                return type(self)(self._pa_array.take(indices))
        else:  # allow_fill=False
            # TODO(ARROW-9432): Treat negative indices as indices from the right.
            if (indices_array < 0).any():
                # Don't modify in-place
                indices_array = np.copy(indices_array)
                indices_array[indices_array < 0] += len(self._pa_array)
            return type(self)(self._pa_array.take(indices_array))

    @doc(ExtensionArray.to_numpy)
    def to_numpy(
        self,
        dtype: npt.DTypeLike | None = None,
        copy: bool = False,
        na_value: object = lib.no_default,
    ) -> np.ndarray:
        if dtype is None and self._hasna:
            dtype = object
        if na_value is lib.no_default:
            na_value = self.dtype.na_value

        pa_type = self._pa_array.type
        if pa.types.is_temporal(pa_type) and not pa.types.is_date(pa_type):
            # temporal types with units and/or timezones currently
            #  require pandas/python scalars to pass all tests
            # TODO: improve performance (this is slow)
            result = np.array(list(self), dtype=dtype)
        elif is_object_dtype(dtype) and self._hasna:
            result = np.empty(len(self), dtype=object)
            mask = ~self.isna()
            result[mask] = np.asarray(self[mask]._pa_array)
        elif self._hasna:
            data = self.copy()
            data[self.isna()] = na_value
            return np.asarray(data._pa_array, dtype=dtype)
        else:
            result = np.asarray(self._pa_array, dtype=dtype)
            if copy:
                result = result.copy()
        if self._hasna:
            result[self.isna()] = na_value
        return result

    def unique(self: ArrowExtensionArrayT) -> ArrowExtensionArrayT:
        """
        Compute the ArrowExtensionArray of unique values.

        Returns
        -------
        ArrowExtensionArray
        """
        pa_type = self._pa_array.type

        if pa.types.is_duration(pa_type):
            # https://github.com/apache/arrow/issues/15226#issuecomment-1376578323
            data = self._pa_array.cast(pa.int64())
        else:
            data = self._pa_array

        pa_result = pc.unique(data)

        if pa.types.is_duration(pa_type):
            pa_result = pa_result.cast(pa_type)

        return type(self)(pa_result)

    def value_counts(self, dropna: bool = True) -> Series:
        """
        Return a Series containing counts of each unique value.

        Parameters
        ----------
        dropna : bool, default True
            Don't include counts of missing values.

        Returns
        -------
        counts : Series

        See Also
        --------
        Series.value_counts
        """
        pa_type = self._pa_array.type
        if pa.types.is_duration(pa_type):
            # https://github.com/apache/arrow/issues/15226#issuecomment-1376578323
            data = self._pa_array.cast(pa.int64())
        else:
            data = self._pa_array

        from pandas import (
            Index,
            Series,
        )

        vc = data.value_counts()

        values = vc.field(0)
        counts = vc.field(1)
        if dropna and data.null_count > 0:
            mask = values.is_valid()
            values = values.filter(mask)
            counts = counts.filter(mask)

        if pa.types.is_duration(pa_type):
            values = values.cast(pa_type)

        counts = ArrowExtensionArray(counts)

        index = Index(type(self)(values))

        return Series(counts, index=index, name="count")

    @classmethod
    def _concat_same_type(
        cls: type[ArrowExtensionArrayT], to_concat
    ) -> ArrowExtensionArrayT:
        """
        Concatenate multiple ArrowExtensionArrays.

        Parameters
        ----------
        to_concat : sequence of ArrowExtensionArrays

        Returns
        -------
        ArrowExtensionArray
        """
        chunks = [array for ea in to_concat for array in ea._pa_array.iterchunks()]
        arr = pa.chunked_array(chunks)
        return cls(arr)

    def _accumulate(
        self, name: str, *, skipna: bool = True, **kwargs
    ) -> ArrowExtensionArray | ExtensionArray:
        """
        Return an ExtensionArray performing an accumulation operation.

        The underlying data type might change.

        Parameters
        ----------
        name : str
            Name of the function, supported values are:
            - cummin
            - cummax
            - cumsum
            - cumprod
        skipna : bool, default True
            If True, skip NA values.
        **kwargs
            Additional keyword arguments passed to the accumulation function.
            Currently, there is no supported kwarg.

        Returns
        -------
        array

        Raises
        ------
        NotImplementedError : subclass does not define accumulations
        """
        pyarrow_name = {
            "cumsum": "cumulative_sum_checked",
        }.get(name, name)
        pyarrow_meth = getattr(pc, pyarrow_name, None)
        if pyarrow_meth is None:
            return super()._accumulate(name, skipna=skipna, **kwargs)

        data_to_accum = self._pa_array

        pa_dtype = data_to_accum.type
        if pa.types.is_duration(pa_dtype):
            data_to_accum = data_to_accum.cast(pa.int64())

        result = pyarrow_meth(data_to_accum, skip_nulls=skipna, **kwargs)

        if pa.types.is_duration(pa_dtype):
            result = result.cast(pa_dtype)

        return type(self)(result)

    def _reduce(self, name: str, *, skipna: bool = True, **kwargs):
        """
        Return a scalar result of performing the reduction operation.

        Parameters
        ----------
        name : str
            Name of the function, supported values are:
            { any, all, min, max, sum, mean, median, prod,
            std, var, sem, kurt, skew }.
        skipna : bool, default True
            If True, skip NaN values.
        **kwargs
            Additional keyword arguments passed to the reduction function.
            Currently, `ddof` is the only supported kwarg.

        Returns
        -------
        scalar

        Raises
        ------
        TypeError : subclass does not define reductions
        """
        pa_type = self._pa_array.type

        data_to_reduce = self._pa_array

        if name in ["any", "all"] and (
            pa.types.is_integer(pa_type)
            or pa.types.is_floating(pa_type)
            or pa.types.is_duration(pa_type)
            or pa.types.is_decimal(pa_type)
        ):
            # pyarrow only supports any/all for boolean dtype, we allow
            #  for other dtypes, matching our non-pyarrow behavior

            if pa.types.is_duration(pa_type):
                data_to_cmp = self._pa_array.cast(pa.int64())
            else:
                data_to_cmp = self._pa_array

            not_eq = pc.not_equal(data_to_cmp, 0)
            data_to_reduce = not_eq

        elif name in ["min", "max", "sum"] and pa.types.is_duration(pa_type):
            data_to_reduce = self._pa_array.cast(pa.int64())

        elif name in ["median", "mean", "std", "sem"] and pa.types.is_temporal(pa_type):
            nbits = pa_type.bit_width
            if nbits == 32:
                data_to_reduce = self._pa_array.cast(pa.int32())
            else:
                data_to_reduce = self._pa_array.cast(pa.int64())

        if name == "sem":

            def pyarrow_meth(data, skip_nulls, **kwargs):
                numerator = pc.stddev(data, skip_nulls=skip_nulls, **kwargs)
                denominator = pc.sqrt_checked(pc.count(self._pa_array))
                return pc.divide_checked(numerator, denominator)

        else:
            pyarrow_name = {
                "median": "approximate_median",
                "prod": "product",
                "std": "stddev",
                "var": "variance",
            }.get(name, name)
            # error: Incompatible types in assignment
            # (expression has type "Optional[Any]", variable has type
            # "Callable[[Any, Any, KwArg(Any)], Any]")
            pyarrow_meth = getattr(pc, pyarrow_name, None)  # type: ignore[assignment]
            if pyarrow_meth is None:
                # Let ExtensionArray._reduce raise the TypeError
                return super()._reduce(name, skipna=skipna, **kwargs)

        # GH51624: pyarrow defaults to min_count=1, pandas behavior is min_count=0
        if name in ["any", "all"] and "min_count" not in kwargs:
            kwargs["min_count"] = 0

        try:
            result = pyarrow_meth(data_to_reduce, skip_nulls=skipna, **kwargs)
        except (AttributeError, NotImplementedError, TypeError) as err:
            msg = (
                f"'{type(self).__name__}' with dtype {self.dtype} "
                f"does not support reduction '{name}' with pyarrow "
                f"version {pa.__version__}. '{name}' may be supported by "
                f"upgrading pyarrow."
            )
            raise TypeError(msg) from err
        if pc.is_null(result).as_py():
            return self.dtype.na_value

        if name in ["min", "max", "sum"] and pa.types.is_duration(pa_type):
            result = result.cast(pa_type)
        if name in ["median", "mean"] and pa.types.is_temporal(pa_type):
            result = result.cast(pa_type)
        if name in ["std", "sem"] and pa.types.is_temporal(pa_type):
            result = result.cast(pa.int64())
            if pa.types.is_duration(pa_type):
                result = result.cast(pa_type)
            elif pa.types.is_time(pa_type):
                unit = get_unit_from_pa_dtype(pa_type)
                result = result.cast(pa.duration(unit))
            elif pa.types.is_date(pa_type):
                # go with closest available unit, i.e. "s"
                result = result.cast(pa.duration("s"))
            else:
                # i.e. timestamp
                result = result.cast(pa.duration(pa_type.unit))

        return result.as_py()

    def __setitem__(self, key, value) -> None:
        """Set one or more values inplace.

        Parameters
        ----------
        key : int, ndarray, or slice
            When called from, e.g. ``Series.__setitem__``, ``key`` will be
            one of

            * scalar int
            * ndarray of integers.
            * boolean ndarray
            * slice object

        value : ExtensionDtype.type, Sequence[ExtensionDtype.type], or object
            value or values to be set of ``key``.

        Returns
        -------
        None
        """
        # GH50085: unwrap 1D indexers
        if isinstance(key, tuple) and len(key) == 1:
            key = key[0]

        key = check_array_indexer(self, key)
        value = self._maybe_convert_setitem_value(value)

        if com.is_null_slice(key):
            # fast path (GH50248)
            data = self._if_else(True, value, self._pa_array)

        elif is_integer(key):
            # fast path
            key = cast(int, key)
            n = len(self)
            if key < 0:
                key += n
            if not 0 <= key < n:
                raise IndexError(
                    f"index {key} is out of bounds for axis 0 with size {n}"
                )
            if is_list_like(value):
                raise ValueError("Length of indexer and values mismatch")
            elif isinstance(value, pa.Scalar):
                value = value.as_py()
            chunks = [
                *self._pa_array[:key].chunks,
                pa.array([value], type=self._pa_array.type, from_pandas=True),
                *self._pa_array[key + 1 :].chunks,
            ]
            data = pa.chunked_array(chunks).combine_chunks()

        elif is_bool_dtype(key):
            key = np.asarray(key, dtype=np.bool_)
            data = self._replace_with_mask(self._pa_array, key, value)

        elif is_scalar(value) or isinstance(value, pa.Scalar):
            mask = np.zeros(len(self), dtype=np.bool_)
            mask[key] = True
            data = self._if_else(mask, value, self._pa_array)

        else:
            indices = np.arange(len(self))[key]
            if len(indices) != len(value):
                raise ValueError("Length of indexer and values mismatch")
            if len(indices) == 0:
                return
            argsort = np.argsort(indices)
            indices = indices[argsort]
            value = value.take(argsort)
            mask = np.zeros(len(self), dtype=np.bool_)
            mask[indices] = True
            data = self._replace_with_mask(self._pa_array, mask, value)

        if isinstance(data, pa.Array):
            data = pa.chunked_array([data])
        self._pa_array = data

    def _rank(
        self,
        *,
        axis: AxisInt = 0,
        method: str = "average",
        na_option: str = "keep",
        ascending: bool = True,
        pct: bool = False,
    ):
        """
        See Series.rank.__doc__.
        """
        if pa_version_under9p0 or axis != 0:
            ranked = super()._rank(
                axis=axis,
                method=method,
                na_option=na_option,
                ascending=ascending,
                pct=pct,
            )
            # keep dtypes consistent with the implementation below
            if method == "average" or pct:
                pa_type = pa.float64()
            else:
                pa_type = pa.uint64()
            result = pa.array(ranked, type=pa_type, from_pandas=True)
            return type(self)(result)

        data = self._pa_array.combine_chunks()
        sort_keys = "ascending" if ascending else "descending"
        null_placement = "at_start" if na_option == "top" else "at_end"
        tiebreaker = "min" if method == "average" else method

        result = pc.rank(
            data,
            sort_keys=sort_keys,
            null_placement=null_placement,
            tiebreaker=tiebreaker,
        )

        if na_option == "keep":
            mask = pc.is_null(self._pa_array)
            null = pa.scalar(None, type=result.type)
            result = pc.if_else(mask, null, result)

        if method == "average":
            result_max = pc.rank(
                data,
                sort_keys=sort_keys,
                null_placement=null_placement,
                tiebreaker="max",
            )
            result_max = result_max.cast(pa.float64())
            result_min = result.cast(pa.float64())
            result = pc.divide(pc.add(result_min, result_max), 2)

        if pct:
            if not pa.types.is_floating(result.type):
                result = result.cast(pa.float64())
            if method == "dense":
                divisor = pc.max(result)
            else:
                divisor = pc.count(result)
            result = pc.divide(result, divisor)

        return type(self)(result)

    def _quantile(
        self: ArrowExtensionArrayT, qs: npt.NDArray[np.float64], interpolation: str
    ) -> ArrowExtensionArrayT:
        """
        Compute the quantiles of self for each quantile in `qs`.

        Parameters
        ----------
        qs : np.ndarray[float64]
        interpolation: str

        Returns
        -------
        same type as self
        """
        pa_dtype = self._pa_array.type

        data = self._pa_array
        if pa.types.is_temporal(pa_dtype):
            # https://github.com/apache/arrow/issues/33769 in these cases
            #  we can cast to ints and back
            nbits = pa_dtype.bit_width
            if nbits == 32:
                data = data.cast(pa.int32())
            else:
                data = data.cast(pa.int64())

        result = pc.quantile(data, q=qs, interpolation=interpolation)

        if pa.types.is_temporal(pa_dtype):
            nbits = pa_dtype.bit_width
            if nbits == 32:
                result = result.cast(pa.int32())
            else:
                result = result.cast(pa.int64())
            result = result.cast(pa_dtype)

        return type(self)(result)

    def _mode(self: ArrowExtensionArrayT, dropna: bool = True) -> ArrowExtensionArrayT:
        """
        Returns the mode(s) of the ExtensionArray.

        Always returns `ExtensionArray` even if only one value.

        Parameters
        ----------
        dropna : bool, default True
            Don't consider counts of NA values.

        Returns
        -------
        same type as self
            Sorted, if possible.
        """
        pa_type = self._pa_array.type
        if pa.types.is_temporal(pa_type):
            nbits = pa_type.bit_width
            if nbits == 32:
                data = self._pa_array.cast(pa.int32())
            elif nbits == 64:
                data = self._pa_array.cast(pa.int64())
            else:
                raise NotImplementedError(pa_type)
        else:
            data = self._pa_array

        if dropna:
            data = data.drop_null()

        res = pc.value_counts(data)
        most_common = res.field("values").filter(
            pc.equal(res.field("counts"), pc.max(res.field("counts")))
        )

        if pa.types.is_temporal(pa_type):
            most_common = most_common.cast(pa_type)

        return type(self)(most_common)

    def _maybe_convert_setitem_value(self, value):
        """Maybe convert value to be pyarrow compatible."""
        if value is None:
            return value
        if isinstance(value, (pa.Scalar, pa.Array, pa.ChunkedArray)):
            return value
        if is_list_like(value):
            pa_box = pa.array
        else:
            pa_box = pa.scalar
        try:
            value = pa_box(value, type=self._pa_array.type, from_pandas=True)
        except pa.ArrowTypeError as err:
            msg = f"Invalid value '{str(value)}' for dtype {self.dtype}"
            raise TypeError(msg) from err
        return value

    @classmethod
    def _if_else(
        cls,
        cond: npt.NDArray[np.bool_] | bool,
        left: ArrayLike | Scalar,
        right: ArrayLike | Scalar,
    ):
        """
        Choose values based on a condition.

        Analogous to pyarrow.compute.if_else, with logic
        to fallback to numpy for unsupported types.

        Parameters
        ----------
        cond : npt.NDArray[np.bool_] or bool
        left : ArrayLike | Scalar
        right : ArrayLike | Scalar

        Returns
        -------
        pa.Array
        """
        try:
            return pc.if_else(cond, left, right)
        except pa.ArrowNotImplementedError:
            pass

        def _to_numpy_and_type(value) -> tuple[np.ndarray, pa.DataType | None]:
            if isinstance(value, (pa.Array, pa.ChunkedArray)):
                pa_type = value.type
            elif isinstance(value, pa.Scalar):
                pa_type = value.type
                value = value.as_py()
            else:
                pa_type = None
            return np.array(value, dtype=object), pa_type

        left, left_type = _to_numpy_and_type(left)
        right, right_type = _to_numpy_and_type(right)
        pa_type = left_type or right_type
        result = np.where(cond, left, right)
        return pa.array(result, type=pa_type, from_pandas=True)

    @classmethod
    def _replace_with_mask(
        cls,
        values: pa.Array | pa.ChunkedArray,
        mask: npt.NDArray[np.bool_] | bool,
        replacements: ArrayLike | Scalar,
    ):
        """
        Replace items selected with a mask.

        Analogous to pyarrow.compute.replace_with_mask, with logic
        to fallback to numpy for unsupported types.

        Parameters
        ----------
        values : pa.Array or pa.ChunkedArray
        mask : npt.NDArray[np.bool_] or bool
        replacements : ArrayLike or Scalar
            Replacement value(s)

        Returns
        -------
        pa.Array or pa.ChunkedArray
        """
        if isinstance(replacements, pa.ChunkedArray):
            # replacements must be array or scalar, not ChunkedArray
            replacements = replacements.combine_chunks()
        if pa_version_under8p0:
            # pc.replace_with_mask seems to be a bit unreliable for versions < 8.0:
            #  version <= 7: segfaults with various types
            #  version <= 6: fails to replace nulls
            if isinstance(replacements, pa.Array):
                indices = np.full(len(values), None)
                indices[mask] = np.arange(len(replacements))
                indices = pa.array(indices, type=pa.int64())
                replacements = replacements.take(indices)
            return cls._if_else(mask, replacements, values)
        try:
            return pc.replace_with_mask(values, mask, replacements)
        except pa.ArrowNotImplementedError:
            pass
        if isinstance(replacements, pa.Array):
            replacements = np.array(replacements, dtype=object)
        elif isinstance(replacements, pa.Scalar):
            replacements = replacements.as_py()
        result = np.array(values, dtype=object)
        result[mask] = replacements
        return pa.array(result, type=values.type, from_pandas=True)

    def _str_count(self, pat: str, flags: int = 0):
        if flags:
            raise NotImplementedError(f"count not implemented with {flags=}")
        return type(self)(pc.count_substring_regex(self._pa_array, pat))

    def _str_pad(
        self,
        width: int,
        side: Literal["left", "right", "both"] = "left",
        fillchar: str = " ",
    ):
        if side == "left":
            pa_pad = pc.utf8_lpad
        elif side == "right":
            pa_pad = pc.utf8_rpad
        elif side == "both":
            pa_pad = pc.utf8_center
        else:
            raise ValueError(
                f"Invalid side: {side}. Side must be one of 'left', 'right', 'both'"
            )
        return type(self)(pa_pad(self._pa_array, width=width, padding=fillchar))

    def _str_contains(
        self, pat, case: bool = True, flags: int = 0, na=None, regex: bool = True
    ):
        if flags:
            raise NotImplementedError(f"contains not implemented with {flags=}")

        if regex:
            pa_contains = pc.match_substring_regex
        else:
            pa_contains = pc.match_substring
        result = pa_contains(self._pa_array, pat, ignore_case=not case)
        if not isna(na):
            result = result.fill_null(na)
        return type(self)(result)

    def _str_startswith(self, pat: str, na=None):
        result = pc.starts_with(self._pa_array, pattern=pat)
        if not isna(na):
            result = result.fill_null(na)
        return type(self)(result)

    def _str_endswith(self, pat: str, na=None):
        result = pc.ends_with(self._pa_array, pattern=pat)
        if not isna(na):
            result = result.fill_null(na)
        return type(self)(result)

    def _str_replace(
        self,
        pat: str | re.Pattern,
        repl: str | Callable,
        n: int = -1,
        case: bool = True,
        flags: int = 0,
        regex: bool = True,
    ):
        if isinstance(pat, re.Pattern) or callable(repl) or not case or flags:
            raise NotImplementedError(
                "replace is not supported with a re.Pattern, callable repl, "
                "case=False, or flags!=0"
            )

        func = pc.replace_substring_regex if regex else pc.replace_substring
        result = func(self._pa_array, pattern=pat, replacement=repl, max_replacements=n)
        return type(self)(result)

    def _str_repeat(self, repeats: int | Sequence[int]):
        if not isinstance(repeats, int):
            raise NotImplementedError(
                f"repeat is not implemented when repeats is {type(repeats).__name__}"
            )
        elif pa_version_under7p0:
            raise NotImplementedError("repeat is not implemented for pyarrow < 7")
        else:
            return type(self)(pc.binary_repeat(self._pa_array, repeats))

    def _str_match(
        self, pat: str, case: bool = True, flags: int = 0, na: Scalar | None = None
    ):
        if not pat.startswith("^"):
            pat = f"^{pat}"
        return self._str_contains(pat, case, flags, na, regex=True)

    def _str_fullmatch(
        self, pat, case: bool = True, flags: int = 0, na: Scalar | None = None
    ):
        if not pat.endswith("$") or pat.endswith("//$"):
            pat = f"{pat}$"
        return self._str_match(pat, case, flags, na)

    def _str_find(self, sub: str, start: int = 0, end: int | None = None):
        if start != 0 and end is not None:
            slices = pc.utf8_slice_codeunits(self._pa_array, start, stop=end)
            result = pc.find_substring(slices, sub)
            not_found = pc.equal(result, -1)
            offset_result = pc.add(result, end - start)
            result = pc.if_else(not_found, result, offset_result)
        elif start == 0 and end is None:
            slices = self._pa_array
            result = pc.find_substring(slices, sub)
        else:
            raise NotImplementedError(
                f"find not implemented with {sub=}, {start=}, {end=}"
            )
        return type(self)(result)

    def _str_get(self, i: int):
        lengths = pc.utf8_length(self._pa_array)
        if i >= 0:
            out_of_bounds = pc.greater_equal(i, lengths)
            start = i
            stop = i + 1
            step = 1
        else:
            out_of_bounds = pc.greater(-i, lengths)
            start = i
            stop = i - 1
            step = -1
        not_out_of_bounds = pc.invert(out_of_bounds.fill_null(True))
        selected = pc.utf8_slice_codeunits(
            self._pa_array, start=start, stop=stop, step=step
        )
        result = pa.array([None] * self._pa_array.length(), type=self._pa_array.type)
        result = pc.if_else(not_out_of_bounds, selected, result)
        return type(self)(result)

    def _str_join(self, sep: str):
        return type(self)(pc.binary_join(self._pa_array, sep))

    def _str_partition(self, sep: str, expand: bool):
        raise NotImplementedError(
            "str.partition not supported with pd.ArrowDtype(pa.string())."
        )

    def _str_rpartition(self, sep: str, expand: bool):
        raise NotImplementedError(
            "str.rpartition not supported with pd.ArrowDtype(pa.string())."
        )

    def _str_slice(
        self, start: int | None = None, stop: int | None = None, step: int | None = None
    ):
        if start is None:
            start = 0
        if step is None:
            step = 1
        return type(self)(
            pc.utf8_slice_codeunits(self._pa_array, start=start, stop=stop, step=step)
        )

    def _str_slice_replace(
        self, start: int | None = None, stop: int | None = None, repl: str | None = None
    ):
        if repl is None:
            repl = ""
        if start is None:
            start = 0
        return type(self)(pc.utf8_replace_slice(self._pa_array, start, stop, repl))

    def _str_isalnum(self):
        return type(self)(pc.utf8_is_alnum(self._pa_array))

    def _str_isalpha(self):
        return type(self)(pc.utf8_is_alpha(self._pa_array))

    def _str_isdecimal(self):
        return type(self)(pc.utf8_is_decimal(self._pa_array))

    def _str_isdigit(self):
        return type(self)(pc.utf8_is_digit(self._pa_array))

    def _str_islower(self):
        return type(self)(pc.utf8_is_lower(self._pa_array))

    def _str_isnumeric(self):
        return type(self)(pc.utf8_is_numeric(self._pa_array))

    def _str_isspace(self):
        return type(self)(pc.utf8_is_space(self._pa_array))

    def _str_istitle(self):
        return type(self)(pc.utf8_is_title(self._pa_array))

    def _str_capitalize(self):
        return type(self)(pc.utf8_capitalize(self._pa_array))

    def _str_title(self):
        return type(self)(pc.utf8_title(self._pa_array))

    def _str_isupper(self):
        return type(self)(pc.utf8_is_upper(self._pa_array))

    def _str_swapcase(self):
        return type(self)(pc.utf8_swapcase(self._pa_array))

    def _str_len(self):
        return type(self)(pc.utf8_length(self._pa_array))

    def _str_lower(self):
        return type(self)(pc.utf8_lower(self._pa_array))

    def _str_upper(self):
        return type(self)(pc.utf8_upper(self._pa_array))

    def _str_strip(self, to_strip=None):
        if to_strip is None:
            result = pc.utf8_trim_whitespace(self._pa_array)
        else:
            result = pc.utf8_trim(self._pa_array, characters=to_strip)
        return type(self)(result)

    def _str_lstrip(self, to_strip=None):
        if to_strip is None:
            result = pc.utf8_ltrim_whitespace(self._pa_array)
        else:
            result = pc.utf8_ltrim(self._pa_array, characters=to_strip)
        return type(self)(result)

    def _str_rstrip(self, to_strip=None):
        if to_strip is None:
            result = pc.utf8_rtrim_whitespace(self._pa_array)
        else:
            result = pc.utf8_rtrim(self._pa_array, characters=to_strip)
        return type(self)(result)

    def _str_removeprefix(self, prefix: str):
        raise NotImplementedError(
            "str.removeprefix not supported with pd.ArrowDtype(pa.string())."
        )
        # TODO: Should work once https://github.com/apache/arrow/issues/14991 is fixed
        # starts_with = pc.starts_with(self._pa_array, pattern=prefix)
        # removed = pc.utf8_slice_codeunits(self._pa_array, len(prefix))
        # result = pc.if_else(starts_with, removed, self._pa_array)
        # return type(self)(result)

    def _str_removesuffix(self, suffix: str):
        ends_with = pc.ends_with(self._pa_array, pattern=suffix)
        removed = pc.utf8_slice_codeunits(self._pa_array, 0, stop=-len(suffix))
        result = pc.if_else(ends_with, removed, self._pa_array)
        return type(self)(result)

    def _str_casefold(self):
        raise NotImplementedError(
            "str.casefold not supported with pd.ArrowDtype(pa.string())."
        )

    def _str_encode(self, encoding, errors: str = "strict"):
        raise NotImplementedError(
            "str.encode not supported with pd.ArrowDtype(pa.string())."
        )

    def _str_extract(self, pat: str, flags: int = 0, expand: bool = True):
        raise NotImplementedError(
            "str.extract not supported with pd.ArrowDtype(pa.string())."
        )

    def _str_findall(self, pat, flags: int = 0):
        raise NotImplementedError(
            "str.findall not supported with pd.ArrowDtype(pa.string())."
        )

    def _str_get_dummies(self, sep: str = "|"):
        raise NotImplementedError(
            "str.get_dummies not supported with pd.ArrowDtype(pa.string())."
        )

    def _str_index(self, sub, start: int = 0, end=None):
        raise NotImplementedError(
            "str.index not supported with pd.ArrowDtype(pa.string())."
        )

    def _str_rindex(self, sub, start: int = 0, end=None):
        raise NotImplementedError(
            "str.rindex not supported with pd.ArrowDtype(pa.string())."
        )

    def _str_normalize(self, form):
        raise NotImplementedError(
            "str.normalize not supported with pd.ArrowDtype(pa.string())."
        )

    def _str_rfind(self, sub, start: int = 0, end=None):
        raise NotImplementedError(
            "str.rfind not supported with pd.ArrowDtype(pa.string())."
        )

    def _str_split(
        self, pat=None, n=-1, expand: bool = False, regex: bool | None = None
    ):
        raise NotImplementedError(
            "str.split not supported with pd.ArrowDtype(pa.string())."
        )

    def _str_rsplit(self, pat=None, n=-1):
        raise NotImplementedError(
            "str.rsplit not supported with pd.ArrowDtype(pa.string())."
        )

    def _str_translate(self, table):
        raise NotImplementedError(
            "str.translate not supported with pd.ArrowDtype(pa.string())."
        )

    def _str_wrap(self, width, **kwargs):
        raise NotImplementedError(
            "str.wrap not supported with pd.ArrowDtype(pa.string())."
        )

    @property
    def _dt_day(self):
        return type(self)(pc.day(self._pa_array))

    @property
    def _dt_day_of_week(self):
        return type(self)(pc.day_of_week(self._pa_array))

    _dt_dayofweek = _dt_day_of_week
    _dt_weekday = _dt_day_of_week

    @property
    def _dt_day_of_year(self):
        return type(self)(pc.day_of_year(self._pa_array))

    _dt_dayofyear = _dt_day_of_year

    @property
    def _dt_hour(self):
        return type(self)(pc.hour(self._pa_array))

    def _dt_isocalendar(self):
        return type(self)(pc.iso_calendar(self._pa_array))

    @property
    def _dt_is_leap_year(self):
        return type(self)(pc.is_leap_year(self._pa_array))

    @property
    def _dt_microsecond(self):
        return type(self)(pc.microsecond(self._pa_array))

    @property
    def _dt_minute(self):
        return type(self)(pc.minute(self._pa_array))

    @property
    def _dt_month(self):
        return type(self)(pc.month(self._pa_array))

    @property
    def _dt_nanosecond(self):
        return type(self)(pc.nanosecond(self._pa_array))

    @property
    def _dt_quarter(self):
        return type(self)(pc.quarter(self._pa_array))

    @property
    def _dt_second(self):
        return type(self)(pc.second(self._pa_array))

    @property
    def _dt_date(self):
        return type(self)(self._pa_array.cast(pa.date64()))

    @property
    def _dt_time(self):
        unit = (
            self.dtype.pyarrow_dtype.unit
            if self.dtype.pyarrow_dtype.unit in {"us", "ns"}
            else "ns"
        )
        return type(self)(self._pa_array.cast(pa.time64(unit)))

    @property
    def _dt_tz(self):
        return self.dtype.pyarrow_dtype.tz

    def _dt_strftime(self, format: str):
        return type(self)(pc.strftime(self._pa_array, format=format))

    def _round_temporally(
        self,
        method: Literal["ceil", "floor", "round"],
        freq,
        ambiguous: TimeAmbiguous = "raise",
        nonexistent: TimeNonexistent = "raise",
    ):
        if ambiguous != "raise":
            raise NotImplementedError("ambiguous is not supported.")
        if nonexistent != "raise":
            raise NotImplementedError("nonexistent is not supported.")
        offset = to_offset(freq)
        if offset is None:
            raise ValueError(f"Must specify a valid frequency: {freq}")
        pa_supported_unit = {
            "A": "year",
            "AS": "year",
            "Q": "quarter",
            "QS": "quarter",
            "M": "month",
            "MS": "month",
            "W": "week",
            "D": "day",
            "H": "hour",
            "T": "minute",
            "S": "second",
            "L": "millisecond",
            "U": "microsecond",
            "N": "nanosecond",
        }
        unit = pa_supported_unit.get(offset._prefix, None)
        if unit is None:
            raise ValueError(f"{freq=} is not supported")
        multiple = offset.n
        rounding_method = getattr(pc, f"{method}_temporal")
        return type(self)(rounding_method(self._pa_array, multiple=multiple, unit=unit))

    def _dt_ceil(
        self,
        freq,
        ambiguous: TimeAmbiguous = "raise",
        nonexistent: TimeNonexistent = "raise",
    ):
        return self._round_temporally("ceil", freq, ambiguous, nonexistent)

    def _dt_floor(
        self,
        freq,
        ambiguous: TimeAmbiguous = "raise",
        nonexistent: TimeNonexistent = "raise",
    ):
        return self._round_temporally("floor", freq, ambiguous, nonexistent)

    def _dt_round(
        self,
        freq,
        ambiguous: TimeAmbiguous = "raise",
        nonexistent: TimeNonexistent = "raise",
    ):
        return self._round_temporally("round", freq, ambiguous, nonexistent)

    def _dt_tz_localize(
        self,
        tz,
        ambiguous: TimeAmbiguous = "raise",
        nonexistent: TimeNonexistent = "raise",
    ):
        if ambiguous != "raise":
            raise NotImplementedError(f"{ambiguous=} is not supported")
        if nonexistent != "raise":
            raise NotImplementedError(f"{nonexistent=} is not supported")
        if tz is None:
            new_type = pa.timestamp(self.dtype.pyarrow_dtype.unit)
            return type(self)(self._pa_array.cast(new_type))
        pa_tz = str(tz)
        return type(self)(
            self._pa_array.cast(pa.timestamp(self.dtype.pyarrow_dtype.unit, pa_tz))
        )<|MERGE_RESOLUTION|>--- conflicted
+++ resolved
@@ -501,16 +501,12 @@
         elif isinstance(other, (np.ndarray, list)):
             result = pc_func(self._pa_array, pa.array(other, from_pandas=True))
         elif is_scalar(other):
-<<<<<<< HEAD
-            result = pc_func(self._pa_array, pa.scalar(other))
-=======
             if isna(other) and op.__name__ in ARROW_LOGICAL_FUNCS:
                 # pyarrow kleene ops require null to be typed
-                pa_scalar = pa.scalar(None, type=self._data.type)
+                pa_scalar = pa.scalar(None, type=self._pa_array.type)
             else:
                 pa_scalar = pa.scalar(other)
-            result = pc_func(self._data, pa_scalar)
->>>>>>> 27f7365e
+            result = pc_func(self._pa_array, pa_scalar)
         else:
             raise NotImplementedError(
                 f"{op.__name__} not implemented for {type(other)}"
