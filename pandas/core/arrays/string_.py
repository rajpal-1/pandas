--- conflicted
+++ resolved
@@ -198,40 +198,21 @@
         if dtype:
             assert dtype == "string"
 
-<<<<<<< HEAD
         from pandas.core.arrays.masked import BaseMaskedArray
 
         if isinstance(scalars, BaseMaskedArray):
+            # avoid costly conversion to object dtype
             na_values = scalars._mask
             result = scalars._data
+            result = lib.ensure_string_array(result, copy=copy, convert_na_value=False)
+            result[na_values] = StringDtype.na_value
+
         else:
-            result = np.asarray(scalars, dtype=object)
-            if copy and result is scalars:
-                result = result.copy()
-
-            # Standardize all missing-like values to NA
-            # TODO: it would be nice to do this in _validate / lib.is_string_array
-            # We are already doing a scan over the values there.
-            na_values = isna(result)
-
-        has_nans = na_values.any()
-        if has_nans and result is scalars:
-            # force a copy now, if we haven't already
-            result = result.copy()
-
-        # convert to str, then to object to avoid dtype like '<U3', then insert na_value
-        result = np.asarray(result, dtype=str)
-        result = np.asarray(result, dtype="object")
-        if has_nans:
-            result[na_values] = StringDtype.na_value
-
-        return cls(result)
-=======
-        result = np.asarray(scalars, dtype="object")
-        # convert non-na-likes to str, and nan-likes to StringDtype.na_value
-        result = lib.ensure_string_array(
-            result, na_value=StringDtype.na_value, copy=copy
-        )
+            result = np.asarray(scalars, dtype="object")
+            # convert non-na-likes to str, and nan-likes to StringDtype.na_value
+            result = lib.ensure_string_array(
+                result, na_value=StringDtype.na_value, copy=copy
+            )
 
         # Manually creating new array avoids the validation step in the __init__, so is
         # faster. Refactor need for validation?
@@ -240,7 +221,6 @@
         new_string_array._ndarray = result
 
         return new_string_array
->>>>>>> a0e0571b
 
     @classmethod
     def _from_sequence_of_strings(cls, strings, dtype=None, copy=False):
