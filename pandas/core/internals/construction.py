"""
Functions for preparing various inputs passed to the DataFrame or Series
constructors before passing them to a BlockManager.
"""
from collections import abc

import numpy as np
import numpy.ma as ma

from pandas._libs import lib

from pandas.core.dtypes.cast import (
    construct_1d_arraylike_from_scalar,
    maybe_cast_to_datetime,
    maybe_convert_platform,
    maybe_infer_to_datetimelike,
    maybe_upcast,
)
from pandas.core.dtypes.common import (
    is_categorical_dtype,
    is_datetime64tz_dtype,
    is_dtype_equal,
    is_extension_array_dtype,
    is_integer_dtype,
    is_list_like,
    is_object_dtype,
)
from pandas.core.dtypes.generic import (
    ABCDataFrame,
    ABCDatetimeIndex,
    ABCIndexClass,
    ABCPeriodIndex,
    ABCSeries,
    ABCTimedeltaIndex,
)

from pandas.core import algorithms, common as com
from pandas.core.arrays import Categorical
from pandas.core.construction import sanitize_array
from pandas.core.index import Index, ensure_index, get_objs_combined_axis
from pandas.core.indexes import base as ibase
from pandas.core.indexes.api import union_indexes
from pandas.core.internals import (
    create_block_manager_from_arrays,
    create_block_manager_from_blocks,
)

# ---------------------------------------------------------------------
# BlockManager Interface


def arrays_to_mgr(arrays, arr_names, index, columns, dtype=None):
    """
    Segregate Series based on type and coerce into matrices.

    Needs to handle a lot of exceptional cases.
    """
    # figure out the index, if necessary
    if index is None:
        index = extract_index(arrays)
    else:
        index = ensure_index(index)

    # don't force copy because getting jammed in an ndarray anyway
    arrays = _homogenize(arrays, index, dtype)

    # from BlockManager perspective
    axes = [ensure_index(columns), index]

    return create_block_manager_from_arrays(arrays, arr_names, axes)


def masked_rec_array_to_mgr(data, index, columns, dtype, copy):
    """
    Extract from a masked rec array and create the manager.
    """

    # essentially process a record array then fill it
    fill_value = data.fill_value
    fdata = ma.getdata(data)
    if index is None:
        index = get_names_from_index(fdata)
        if index is None:
            index = ibase.default_index(len(data))
    index = ensure_index(index)

    if columns is not None:
        columns = ensure_index(columns)
    arrays, arr_columns = to_arrays(fdata, columns)

    # fill if needed
    new_arrays = []
    for fv, arr, col in zip(fill_value, arrays, arr_columns):
        # TODO: numpy docs suggest fv must be scalar, but could it be
        #  non-scalar for object dtype?
        assert lib.is_scalar(fv), fv
        mask = ma.getmaskarray(data[col])
        if mask.any():
            arr, fv = maybe_upcast(arr, fill_value=fv, copy=True)
            arr[mask] = fv
        new_arrays.append(arr)

    # create the manager
    arrays, arr_columns = reorder_arrays(new_arrays, arr_columns, columns)
    if columns is None:
        columns = arr_columns

    mgr = arrays_to_mgr(arrays, arr_columns, index, columns, dtype)

    if copy:
        mgr = mgr.copy()
    return mgr


# ---------------------------------------------------------------------
# DataFrame Constructor Interface


def init_ndarray(values, index, columns, dtype=None, copy=False):
    # input must be a ndarray, list, Series, index

    if isinstance(values, ABCSeries):
        if columns is None:
            if values.name is not None:
                columns = [values.name]
        if index is None:
            index = values.index
        else:
            values = values.reindex(index)

        # zero len case (GH #2234)
        if not len(values) and columns is not None and len(columns):
            values = np.empty((0, 1), dtype=object)

    # we could have a categorical type passed or coerced to 'category'
    # recast this to an arrays_to_mgr
    if is_categorical_dtype(getattr(values, "dtype", None)) or is_categorical_dtype(
        dtype
    ):

        if not hasattr(values, "dtype"):
            values = prep_ndarray(values, copy=copy)
            values = values.ravel()
        elif copy:
            values = values.copy()

        index, columns = _get_axes(len(values), 1, index, columns)
        return arrays_to_mgr([values], columns, index, columns, dtype=dtype)
    elif is_extension_array_dtype(values):
        # GH#19157
        if columns is None:
            columns = [0]
        return arrays_to_mgr([values], columns, index, columns, dtype=dtype)

    # by definition an array here
    # the dtypes will be coerced to a single dtype
    values = prep_ndarray(values, copy=copy)

    if dtype is not None:
        if not is_dtype_equal(values.dtype, dtype):
            try:
                values = values.astype(dtype)
            except Exception as orig:
                # e.g. ValueError when trying to cast object dtype to float64
                raise ValueError(
                    "failed to cast to '{dtype}' (Exception "
                    "was: {orig})".format(dtype=dtype, orig=orig)
                ) from orig

    index, columns = _get_axes(*values.shape, index=index, columns=columns)
    values = values.T

    # if we don't have a dtype specified, then try to convert objects
    # on the entire block; this is to convert if we have datetimelike's
    # embedded in an object type
    if dtype is None and is_object_dtype(values):

        if values.ndim == 2 and values.shape[0] != 1:
            # transpose and separate blocks

            dvals_list = [maybe_infer_to_datetimelike(row) for row in values]
            for n in range(len(dvals_list)):
                if isinstance(dvals_list[n], np.ndarray):
                    dvals_list[n] = dvals_list[n].reshape(1, -1)

            from pandas.core.internals.blocks import make_block

            # TODO: What about re-joining object columns?
            block_values = [
                make_block(dvals_list[n], placement=[n]) for n in range(len(dvals_list))
            ]

        else:
            datelike_vals = maybe_infer_to_datetimelike(values)
            block_values = [datelike_vals]
    else:
        block_values = [values]

    return create_block_manager_from_blocks(block_values, [columns, index])


def init_dict(data, index, columns, dtype=None):
    """
    Segregate Series based on type and coerce into matrices.
    Needs to handle a lot of exceptional cases.
    """
    if columns is not None:
        from pandas.core.series import Series

        arrays = Series(data, index=columns, dtype=object)
        data_names = arrays.index

        missing = arrays.isna()
        if index is None:
            # GH10856
            # raise ValueError if only scalars in dict
            index = extract_index(arrays[~missing])
        else:
            index = ensure_index(index)

        # no obvious "empty" int column
        if missing.any() and not is_integer_dtype(dtype):
            if dtype is None or np.issubdtype(dtype, np.flexible):
                # GH#1783
                nan_dtype = object
            else:
                nan_dtype = dtype
            val = construct_1d_arraylike_from_scalar(np.nan, len(index), nan_dtype)
            arrays.loc[missing] = [val] * missing.sum()

    else:
        keys = list(data.keys())
        columns = data_names = Index(keys)
        arrays = (com.maybe_iterable_to_list(data[k]) for k in keys)
        # GH#24096 need copy to be deep for datetime64tz case
        # TODO: See if we can avoid these copies
        arrays = [
            arr if not isinstance(arr, ABCIndexClass) else arr._data for arr in arrays
        ]
        arrays = [
            arr if not is_datetime64tz_dtype(arr) else arr.copy() for arr in arrays
        ]
    return arrays_to_mgr(arrays, data_names, index, columns, dtype=dtype)


# ---------------------------------------------------------------------


def prep_ndarray(values, copy=True):
    if not isinstance(values, (np.ndarray, ABCSeries, Index)):
        if len(values) == 0:
            return np.empty((0, 0), dtype=object)

        def convert(v):
            return maybe_convert_platform(v)

        # we could have a 1-dim or 2-dim list here
        # this is equiv of np.asarray, but does object conversion
        # and platform dtype preservation
        try:
            if is_list_like(values[0]) or hasattr(values[0], "len"):
                values = np.array([convert(v) for v in values])
            elif isinstance(values[0], np.ndarray) and values[0].ndim == 0:
                # GH#21861
                values = np.array([convert(v) for v in values])
            else:
                values = convert(values)
        except (ValueError, TypeError):
            values = convert(values)

    else:

        # drop subclass info, do not copy data
        values = np.asarray(values)
        if copy:
            values = values.copy()

    if values.ndim == 1:
        values = values.reshape((values.shape[0], 1))
    elif values.ndim != 2:
        raise ValueError("Must pass 2-d input")

    return values


def _homogenize(data, index, dtype=None):
    oindex = None
    homogenized = []

    for val in data:
        if isinstance(val, ABCSeries):
            if dtype is not None:
                val = val.astype(dtype)
            if val.index is not index:
                # Forces alignment. No need to copy data since we
                # are putting it into an ndarray later
                val = val.reindex(index, copy=False)
        else:
            if isinstance(val, dict):
                if oindex is None:
                    oindex = index.astype("O")

                if isinstance(index, (ABCDatetimeIndex, ABCTimedeltaIndex)):
                    val = com.dict_compat(val)
                else:
                    val = dict(val)
                val = lib.fast_multiget(val, oindex.values, default=np.nan)
            val = sanitize_array(
                val, index, dtype=dtype, copy=False, raise_cast_failure=False
            )

        homogenized.append(val)

    return homogenized


def extract_index(data):
    index = None
    if len(data) == 0:
        index = Index([])
    elif len(data) > 0:
        raw_lengths = []
        indexes = []

        have_raw_arrays = False
        have_series = False
        have_dicts = False

        for val in data:
            if isinstance(val, ABCSeries):
                have_series = True
                indexes.append(val.index)
            elif isinstance(val, dict):
                have_dicts = True
                indexes.append(list(val.keys()))
            elif is_list_like(val) and getattr(val, "ndim", 1) == 1:
                have_raw_arrays = True
                raw_lengths.append(len(val))

        if not indexes and not raw_lengths:
            raise ValueError("If using all scalar values, you must pass an index")

        if have_series:
            index = union_indexes(indexes)
        elif have_dicts:
            index = union_indexes(indexes, sort=False)

        if have_raw_arrays:
            lengths = list(set(raw_lengths))
            if len(lengths) > 1:
                raise ValueError("arrays must all be same length")

            if have_dicts:
                raise ValueError(
                    "Mixing dicts with non-Series may lead to ambiguous ordering."
                )

            if have_series:
                if lengths[0] != len(index):
                    msg = (
                        "array length {length} does not match index "
                        "length {idx_len}".format(length=lengths[0], idx_len=len(index))
                    )
                    raise ValueError(msg)
            else:
                index = ibase.default_index(lengths[0])

    return ensure_index(index)


def reorder_arrays(arrays, arr_columns, columns):
    # reorder according to the columns
    if (
        columns is not None
        and len(columns)
        and arr_columns is not None
        and len(arr_columns)
    ):
        indexer = ensure_index(arr_columns).get_indexer(columns)
        arr_columns = ensure_index([arr_columns[i] for i in indexer])
        arrays = [arrays[i] for i in indexer]
    return arrays, arr_columns


def get_names_from_index(data):
    has_some_name = any(getattr(s, "name", None) is not None for s in data)
    if not has_some_name:
        return ibase.default_index(len(data))

    index = list(range(len(data)))
    count = 0
    for i, s in enumerate(data):
        n = getattr(s, "name", None)
        if n is not None:
            index[i] = n
        else:
            index[i] = "Unnamed {count}".format(count=count)
            count += 1

    return index


def _get_axes(N, K, index, columns):
    # helper to create the axes as indexes
    # return axes or defaults

    if index is None:
        index = ibase.default_index(N)
    else:
        index = ensure_index(index)

    if columns is None:
        columns = ibase.default_index(K)
    else:
        columns = ensure_index(columns)
    return index, columns


# ---------------------------------------------------------------------
# Conversion of Inputs to Arrays


def to_arrays(data, columns, coerce_float=False, dtype=None):
    """
    Return list of arrays, columns.
    """
    if isinstance(data, ABCDataFrame):
        if columns is not None:
            arrays = [
                data._ixs(i, axis=1).values
                for i, col in enumerate(data.columns)
                if col in columns
            ]
        else:
            columns = data.columns
            arrays = [data._ixs(i, axis=1).values for i in range(len(columns))]

        return arrays, columns

    if not len(data):
        if isinstance(data, np.ndarray):
            columns = data.dtype.names
            if columns is not None:
                return [[]] * len(columns), columns
        return [], []  # columns if columns is not None else []
    if isinstance(data[0], (list, tuple)):
        return _list_to_arrays(data, columns, coerce_float=coerce_float, dtype=dtype)
    elif isinstance(data[0], abc.Mapping):
        return _list_of_dict_to_arrays(
            data, columns, coerce_float=coerce_float, dtype=dtype
        )
    elif isinstance(data[0], ABCSeries):
        return _list_of_series_to_arrays(
            data, columns, coerce_float=coerce_float, dtype=dtype
        )
    elif isinstance(data[0], Categorical):
        if columns is None:
            columns = ibase.default_index(len(data))
        return data, columns
    elif (
        isinstance(data, (np.ndarray, ABCSeries, Index))
        and data.dtype.names is not None
    ):

        columns = list(data.dtype.names)
        arrays = [data[k] for k in columns]
        return arrays, columns
    else:
        # last ditch effort
        data = [tuple(x) for x in data]
        return _list_to_arrays(data, columns, coerce_float=coerce_float, dtype=dtype)


def _list_to_arrays(data, columns, coerce_float=False, dtype=None):
    if len(data) > 0 and isinstance(data[0], tuple):
        content = list(lib.to_object_array_tuples(data).T)
    else:
        # list of lists
        content = list(lib.to_object_array(data).T)
    # gh-26429 do not raise user-facing AssertionError
    try:
        result = _convert_object_array(
            content, columns, dtype=dtype, coerce_float=coerce_float
        )
    except AssertionError as e:
        raise ValueError(e) from e
    return result


def _list_of_series_to_arrays(data, columns, coerce_float=False, dtype=None):
    if columns is None:
<<<<<<< HEAD
        # We know pass_data is non-empty because data[0] is a Series
        pass_data = [x for x in data if isinstance(x, (ABCSeries, ABCDataFrame))]
        columns = _get_objs_combined_axis(pass_data, sort=False)
=======
        columns = get_objs_combined_axis(data, sort=False)
>>>>>>> 43132670

    indexer_cache = {}

    aligned_values = []
    for s in data:
        index = getattr(s, "index", None)
        if index is None:
            index = ibase.default_index(len(s))

        if id(index) in indexer_cache:
            indexer = indexer_cache[id(index)]
        else:
            indexer = indexer_cache[id(index)] = index.get_indexer(columns)

        values = com.values_from_object(s)
        aligned_values.append(algorithms.take_1d(values, indexer))

    values = np.vstack(aligned_values)

    if values.dtype == np.object_:
        content = list(values.T)
        return _convert_object_array(
            content, columns, dtype=dtype, coerce_float=coerce_float
        )
    else:
        return values.T, columns


def _list_of_dict_to_arrays(data, columns, coerce_float=False, dtype=None):
    """Convert list of dicts to numpy arrays

    if `columns` is not passed, column names are inferred from the records
    - for OrderedDict and dicts, the column names match
      the key insertion-order from the first record to the last.
    - For other kinds of dict-likes, the keys are lexically sorted.

    Parameters
    ----------
    data : iterable
        collection of records (OrderedDict, dict)
    columns: iterables or None
    coerce_float : bool
    dtype : np.dtype

    Returns
    -------
    tuple
        arrays, columns
    """

    if columns is None:
        gen = (list(x.keys()) for x in data)
        sort = not any(isinstance(d, dict) for d in data)
        columns = lib.fast_unique_multiple_list_gen(gen, sort=sort)

    # assure that they are of the base dict class and not of derived
    # classes
    data = [(type(d) is dict) and d or dict(d) for d in data]

    content = list(lib.dicts_to_array(data, list(columns)).T)
    return _convert_object_array(
        content, columns, dtype=dtype, coerce_float=coerce_float
    )


def _convert_object_array(content, columns, coerce_float=False, dtype=None):
    if columns is None:
        columns = ibase.default_index(len(content))
    else:
        if len(columns) != len(content):  # pragma: no cover
            # caller's responsibility to check for this...
            raise AssertionError(
                "{col:d} columns passed, passed data had "
                "{con} columns".format(col=len(columns), con=len(content))
            )

    # provide soft conversion of object dtypes
    def convert(arr):
        if dtype != object and dtype != np.object:
            arr = lib.maybe_convert_objects(arr, try_float=coerce_float)
            arr = maybe_cast_to_datetime(arr, dtype)
        return arr

    arrays = [convert(arr) for arr in content]

    return arrays, columns


# ---------------------------------------------------------------------
# Series-Based


def sanitize_index(data, index, copy=False):
    """
    Sanitize an index type to return an ndarray of the underlying, pass
    through a non-Index.
    """

    if index is None:
        return data

    if len(data) != len(index):
        raise ValueError("Length of values does not match length of index")

    if isinstance(data, ABCIndexClass) and not copy:
        pass
    elif isinstance(data, (ABCPeriodIndex, ABCDatetimeIndex)):
        data = data._values
        if copy:
            data = data.copy()

    elif isinstance(data, np.ndarray):

        # coerce datetimelike types
        if data.dtype.kind in ["M", "m"]:
            data = sanitize_array(data, index, copy=copy)

    return data<|MERGE_RESOLUTION|>--- conflicted
+++ resolved
@@ -489,13 +489,9 @@
 
 def _list_of_series_to_arrays(data, columns, coerce_float=False, dtype=None):
     if columns is None:
-<<<<<<< HEAD
         # We know pass_data is non-empty because data[0] is a Series
         pass_data = [x for x in data if isinstance(x, (ABCSeries, ABCDataFrame))]
-        columns = _get_objs_combined_axis(pass_data, sort=False)
-=======
-        columns = get_objs_combined_axis(data, sort=False)
->>>>>>> 43132670
+        columns = get_objs_combined_axis(pass_data, sort=False)
 
     indexer_cache = {}
 
