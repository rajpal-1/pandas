--- conflicted
+++ resolved
@@ -667,11 +667,7 @@
             subarr = np.array(data, dtype=object, copy=copy)
 
     if is_object_dtype(subarr.dtype) and dtype != 'object':
-<<<<<<< HEAD
         inferred = lib.infer_dtype(subarr, skipna=True)
-=======
-        inferred = lib.infer_dtype(subarr, skipna=False)
->>>>>>> 00391586
         if inferred == 'period':
             try:
                 subarr = period_array(subarr)
