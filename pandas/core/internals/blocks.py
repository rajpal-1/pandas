from __future__ import annotations

from functools import wraps
import re
from typing import (
    TYPE_CHECKING,
    Any,
    Callable,
    List,
    Optional,
    Tuple,
    Type,
    Union,
    cast,
)

import numpy as np

from pandas._libs import (
    Interval,
    Period,
    Timestamp,
    algos as libalgos,
    internals as libinternals,
    lib,
    writers,
)
from pandas._libs.internals import BlockPlacement
from pandas._typing import (
    ArrayLike,
    Dtype,
    DtypeObj,
    F,
    Shape,
    final,
)
from pandas.util._validators import validate_bool_kwarg

from pandas.core.dtypes.cast import (
    astype_array_safe,
    can_hold_element,
    find_common_type,
    infer_dtype_from,
    maybe_downcast_numeric,
    maybe_downcast_to_dtype,
    maybe_upcast,
    soft_convert_objects,
)
from pandas.core.dtypes.common import (
    is_categorical_dtype,
    is_dtype_equal,
    is_extension_array_dtype,
    is_list_like,
    is_object_dtype,
    is_sparse,
    pandas_dtype,
)
from pandas.core.dtypes.dtypes import (
    CategoricalDtype,
    ExtensionDtype,
    PandasDtype,
)
from pandas.core.dtypes.generic import (
    ABCDataFrame,
    ABCIndex,
    ABCPandasArray,
    ABCSeries,
)
from pandas.core.dtypes.missing import (
    is_valid_na_for_dtype,
    isna,
    na_value_for_dtype,
)

import pandas.core.algorithms as algos
from pandas.core.array_algos.putmask import (
    extract_bool_array,
    putmask_inplace,
    putmask_smart,
    putmask_without_repeat,
    setitem_datetimelike_compat,
    validate_putmask,
)
from pandas.core.array_algos.quantile import quantile_compat
from pandas.core.array_algos.replace import (
    compare_or_regex_search,
    replace_regex,
    should_use_regex,
)
from pandas.core.array_algos.transforms import shift
from pandas.core.arrays import (
    Categorical,
    DatetimeArray,
    ExtensionArray,
    FloatingArray,
    IntegerArray,
    PandasArray,
    TimedeltaArray,
)
from pandas.core.base import PandasObject
import pandas.core.common as com
from pandas.core.construction import (
    ensure_wrapped_if_datetimelike,
    extract_array,
)
from pandas.core.indexers import (
    check_setitem_lengths,
    is_empty_indexer,
    is_exact_shape_match,
    is_scalar_indexer,
)
import pandas.core.missing as missing

if TYPE_CHECKING:
    from pandas import (
        Float64Index,
        Index,
    )
    from pandas.core.arrays import TimedeltaArray
    from pandas.core.arrays._mixins import NDArrayBackedExtensionArray

# comparison is faster than is_object_dtype
_dtype_obj = np.dtype("object")


def maybe_split(meth: F) -> F:
    """
    If we have a multi-column block, split and operate block-wise.  Otherwise
    use the original method.
    """

    @wraps(meth)
    def newfunc(self, *args, **kwargs) -> List[Block]:

        if self.ndim == 1 or self.shape[0] == 1:
            return meth(self, *args, **kwargs)
        else:
            # Split and operate column-by-column
            return self.split_and_operate(meth, *args, **kwargs)

    return cast(F, newfunc)


class Block(PandasObject):
    """
    Canonical n-dimensional unit of homogeneous dtype contained in a pandas
    data structure

    Index-ignorant; let the container take care of that
    """

    values: Union[np.ndarray, ExtensionArray]

    __slots__ = ["_mgr_locs", "values", "ndim"]
    is_numeric = False
    is_bool = False
    is_object = False
    is_extension = False
    _can_hold_na = False
    _can_consolidate = True
    _validate_ndim = True

    @classmethod
    def _simple_new(
        cls, values: ArrayLike, placement: BlockPlacement, ndim: int
    ) -> Block:
        """
        Fastpath constructor, does *no* validation
        """
        obj = object.__new__(cls)
        obj.ndim = ndim
        obj.values = values
        obj._mgr_locs = placement
        return obj

    def __init__(self, values, placement: BlockPlacement, ndim: int):
        """
        Parameters
        ----------
        values : np.ndarray or ExtensionArray
            We assume maybe_coerce_values has already been called.
        placement : BlockPlacement (or castable)
        ndim : int
            1 for SingleBlockManager/Series, 2 for BlockManager/DataFrame
        """
        assert isinstance(ndim, int)
        assert isinstance(placement, BlockPlacement)
        self.ndim = ndim
        self._mgr_locs = placement
        self.values = values

    @property
    def _holder(self):
        """
        The array-like that can hold the underlying values.

        None for 'Block', overridden by subclasses that don't
        use an ndarray.
        """
        return None

    @final
    @property
    def _consolidate_key(self):
        return self._can_consolidate, self.dtype.name

    @property
    def is_view(self) -> bool:
        """ return a boolean if I am possibly a view """
        values = self.values
        values = cast(np.ndarray, values)
        return values.base is not None

    @final
    @property
    def is_categorical(self) -> bool:
        return self._holder is Categorical

    def external_values(self):
        """
        The array that Series.values returns (public attribute).

        This has some historical constraints, and is overridden in block
        subclasses to return the correct array (e.g. period returns
        object ndarray and datetimetz a datetime64[ns] ndarray instead of
        proper extension array).
        """
        return self.values

    def internal_values(self):
        """
        The array that Series._values returns (internal values).
        """
        return self.values

    def array_values(self) -> ExtensionArray:
        """
        The array that Series.array returns. Always an ExtensionArray.
        """
        # error: Argument 1 to "PandasArray" has incompatible type "Union[ndarray,
        # ExtensionArray]"; expected "Union[ndarray, PandasArray]"
        return PandasArray(self.values)  # type: ignore[arg-type]

    def get_values(self, dtype: Optional[DtypeObj] = None) -> np.ndarray:
        """
        return an internal format, currently just the ndarray
        this is often overridden to handle to_dense like operations
        """
        if dtype == _dtype_obj:
            return self.values.astype(_dtype_obj)
        # error: Incompatible return value type (got "Union[ndarray, ExtensionArray]",
        # expected "ndarray")
        return self.values  # type: ignore[return-value]

    @final
    def get_block_values_for_json(self) -> np.ndarray:
        """
        This is used in the JSON C code.
        """
        # TODO(EA2D): reshape will be unnecessary with 2D EAs
        return np.asarray(self.values).reshape(self.shape)

    @final
    @property
    def fill_value(self):
        # Used in reindex_indexer
        return na_value_for_dtype(self.dtype, compat=False)

    @property
    def mgr_locs(self) -> BlockPlacement:
        return self._mgr_locs

    @mgr_locs.setter
    def mgr_locs(self, new_mgr_locs: BlockPlacement):
        assert isinstance(new_mgr_locs, BlockPlacement)
        self._mgr_locs = new_mgr_locs

    @final
    def make_block(self, values, placement=None) -> Block:
        """
        Create a new block, with type inference propagate any values that are
        not specified
        """
        if placement is None:
            placement = self._mgr_locs
        if self.is_extension:
            values = ensure_block_shape(values, ndim=self.ndim)

        # TODO: perf by not going through new_block
        # We assume maybe_coerce_values has already been called
        return new_block(values, placement=placement, ndim=self.ndim)

    @final
    def make_block_same_class(
        self, values, placement: Optional[BlockPlacement] = None
    ) -> Block:
        """ Wrap given values in a block of same type as self. """
        if placement is None:
            placement = self._mgr_locs
        # We assume maybe_coerce_values has already been called
        return type(self)(values, placement=placement, ndim=self.ndim)

    @final
    def __repr__(self) -> str:
        # don't want to print out all of the items here
        name = type(self).__name__
        if self.ndim == 1:
            result = f"{name}: {len(self)} dtype: {self.dtype}"
        else:

            shape = " x ".join(str(s) for s in self.shape)
            result = f"{name}: {self.mgr_locs.indexer}, {shape}, dtype: {self.dtype}"

        return result

    @final
    def __len__(self) -> int:
        return len(self.values)

    @final
    def __getstate__(self):
        return self.mgr_locs.indexer, self.values

    @final
    def __setstate__(self, state):
        self.mgr_locs = libinternals.BlockPlacement(state[0])
        self.values = extract_array(state[1], extract_numpy=True)
        self.ndim = self.values.ndim

    def _slice(self, slicer):
        """ return a slice of my values """

        return self.values[slicer]

    @final
    def getitem_block(self, slicer) -> Block:
        """
        Perform __getitem__-like, return result as block.

        Only supports slices that preserve dimensionality.
        """
        axis0_slicer = slicer[0] if isinstance(slicer, tuple) else slicer
        new_mgr_locs = self._mgr_locs[axis0_slicer]

        new_values = self._slice(slicer)

        if new_values.ndim != self.values.ndim:
            raise ValueError("Only same dim slicing is allowed")

        return type(self)._simple_new(new_values, new_mgr_locs, self.ndim)

    @final
    def getitem_block_index(self, slicer: slice) -> Block:
        """
        Perform __getitem__-like specialized to slicing along index.

        Assumes self.ndim == 2
        """
        # error: Invalid index type "Tuple[ellipsis, slice]" for
        # "Union[ndarray, ExtensionArray]"; expected type "Union[int, slice, ndarray]"
        new_values = self.values[..., slicer]  # type: ignore[index]
        return type(self)._simple_new(new_values, self._mgr_locs, ndim=self.ndim)

    @final
    def getitem_block_columns(self, slicer, new_mgr_locs: BlockPlacement) -> Block:
        """
        Perform __getitem__-like, return result as block.

        Only supports slices that preserve dimensionality.
        """
        new_values = self._slice(slicer)

        if new_values.ndim != self.values.ndim:
            raise ValueError("Only same dim slicing is allowed")

        return type(self)._simple_new(new_values, new_mgr_locs, self.ndim)

    @property
    def shape(self) -> Shape:
        return self.values.shape

    @final
    @property
    def dtype(self) -> DtypeObj:
        return self.values.dtype

    def iget(self, i):
        return self.values[i]

    def set_inplace(self, locs, values):
        """
        Modify block values in-place with new item value.

        Notes
        -----
        `set` never creates a new array or new Block, whereas `setitem` _may_
        create a new array and always creates a new Block.
        """
        self.values[locs] = values

    @final
    def delete(self, loc) -> None:
        """
        Delete given loc(-s) from block in-place.
        """
        self.values = np.delete(self.values, loc, 0)
        self.mgr_locs = self._mgr_locs.delete(loc)

    @final
    def apply(self, func, **kwargs) -> List[Block]:
        """
        apply the function to my values; return a block if we are not
        one
        """
        with np.errstate(all="ignore"):
            result = func(self.values, **kwargs)

        return self._split_op_result(result)

    def reduce(self, func, ignore_failures: bool = False) -> List[Block]:
        # We will apply the function and reshape the result into a single-row
        #  Block with the same mgr_locs; squeezing will be done at a higher level
        assert self.ndim == 2

        try:
            result = func(self.values)
        except (TypeError, NotImplementedError):
            if ignore_failures:
                return []
            raise

        if np.ndim(result) == 0:
            # TODO(EA2D): special case not needed with 2D EAs
            res_values = np.array([[result]])
        else:
            res_values = result.reshape(-1, 1)

        nb = self.make_block(res_values)
        return [nb]

    @final
    def _split_op_result(self, result) -> List[Block]:
        # See also: split_and_operate
        if is_extension_array_dtype(result) and result.ndim > 1:
            # TODO(EA2D): unnecessary with 2D EAs
            # if we get a 2D ExtensionArray, we need to split it into 1D pieces
            nbs = []
            for i, loc in enumerate(self._mgr_locs):
                vals = result[i]
                block = self.make_block(values=vals, placement=loc)
                nbs.append(block)
            return nbs

        if not isinstance(result, Block):
            result = maybe_coerce_values(result)
            result = self.make_block(result)

        return [result]

    def fillna(
        self, value, limit=None, inplace: bool = False, downcast=None
    ) -> List[Block]:
        """
        fillna on the block with the value. If we fail, then convert to
        ObjectBlock and try again
        """
        inplace = validate_bool_kwarg(inplace, "inplace")

        mask = isna(self.values)
        mask, noop = validate_putmask(self.values, mask)

        if limit is not None:
            limit = libalgos.validate_limit(None, limit=limit)
            mask[mask.cumsum(self.ndim - 1) > limit] = False

        if not self._can_hold_na:
            if inplace:
                return [self]
            else:
                return [self.copy()]

        if self._can_hold_element(value):
            nb = self if inplace else self.copy()
            putmask_inplace(nb.values, mask, value)
            return nb._maybe_downcast([nb], downcast)

        if noop:
            # we can't process the value, but nothing to do
            return [self] if inplace else [self.copy()]

        elif self.ndim == 1 or self.shape[0] == 1:
            blk = self.coerce_to_target_dtype(value)
            # bc we have already cast, inplace=True may avoid an extra copy
            return blk.fillna(value, limit=limit, inplace=True, downcast=None)

        else:
            # operate column-by-column
            return self.split_and_operate(
                type(self).fillna, value, limit=limit, inplace=inplace, downcast=None
            )

    @final
    def _split(self) -> List[Block]:
        """
        Split a block into a list of single-column blocks.
        """
        assert self.ndim == 2

        new_blocks = []
        for i, ref_loc in enumerate(self._mgr_locs):
            vals = self.values[slice(i, i + 1)]

            nb = self.make_block(vals, BlockPlacement(ref_loc))
            new_blocks.append(nb)
        return new_blocks

    @final
    def split_and_operate(self, func, *args, **kwargs) -> List[Block]:
        """
        Split the block and apply func column-by-column.

        Parameters
        ----------
        func : Block method
        *args
        **kwargs

        Returns
        -------
        List[Block]
        """
        assert self.ndim == 2 and self.shape[0] != 1

        res_blocks = []
        for nb in self._split():
            rbs = func(nb, *args, **kwargs)
            res_blocks.extend(rbs)
        return res_blocks

    def _maybe_downcast(self, blocks: List[Block], downcast=None) -> List[Block]:

        # no need to downcast our float
        # unless indicated
        if downcast is None and self.dtype.kind in ["f", "m", "M"]:
            # TODO: complex?  more generally, self._can_hold_na?
            return blocks

        return extend_blocks([b.downcast(downcast) for b in blocks])

    def downcast(self, dtypes=None) -> List[Block]:
        """ try to downcast each item to the dict of dtypes if present """
        # turn it off completely
        if dtypes is False:
            return [self]

        values = self.values

        if self.ndim == 1:

            # try to cast all non-floats here
            if dtypes is None:
                dtypes = "infer"

            nv = maybe_downcast_to_dtype(values, dtypes)
            return [self.make_block(nv)]

        # ndim > 1
        if dtypes is None:
            return [self]

        if not (dtypes == "infer" or isinstance(dtypes, dict)):
            raise ValueError(
                "downcast must have a dictionary or 'infer' as its argument"
            )
        elif dtypes != "infer":
            raise AssertionError("dtypes as dict is not supported yet")

        return self._downcast_2d()

    @maybe_split
    def _downcast_2d(self) -> List[Block]:
        """
        downcast specialized to 2D case post-validation.

        Refactored to allow use of maybe_split.
        """
        new_values = maybe_downcast_to_dtype(self.values, dtype="infer")
        return [self.make_block(new_values)]

    @final
    def astype(self, dtype, copy: bool = False, errors: str = "raise"):
        """
        Coerce to the new dtype.

        Parameters
        ----------
        dtype : str, dtype convertible
        copy : bool, default False
            copy if indicated
        errors : str, {'raise', 'ignore'}, default 'raise'
            - ``raise`` : allow exceptions to be raised
            - ``ignore`` : suppress exceptions. On error return original object

        Returns
        -------
        Block
        """
        values = self.values
        if values.dtype.kind in ["m", "M"]:
            values = self.array_values()

        new_values = astype_array_safe(values, dtype, copy=copy, errors=errors)

        new_values = maybe_coerce_values(new_values)
        newb = self.make_block(new_values)
        if newb.shape != self.shape:
            raise TypeError(
                f"cannot set astype for copy = [{copy}] for dtype "
                f"({self.dtype.name} [{self.shape}]) to different shape "
                f"({newb.dtype.name} [{newb.shape}])"
            )
        return newb

    def convert(
        self,
        copy: bool = True,
        datetime: bool = True,
        numeric: bool = True,
        timedelta: bool = True,
    ) -> List[Block]:
        """
        attempt to coerce any object types to better types return a copy
        of the block (if copy = True) by definition we are not an ObjectBlock
        here!
        """
        return [self.copy()] if copy else [self]

    def _can_hold_element(self, element: Any) -> bool:
        """ require the same dtype as ourselves """
        raise NotImplementedError("Implemented on subclasses")

    @final
    def should_store(self, value: ArrayLike) -> bool:
        """
        Should we set self.values[indexer] = value inplace or do we need to cast?

        Parameters
        ----------
        value : np.ndarray or ExtensionArray

        Returns
        -------
        bool
        """
        return is_dtype_equal(value.dtype, self.dtype)

    @final
    def to_native_types(self, na_rep="nan", quoting=None, **kwargs):
        """ convert to our native types format """
        result = to_native_types(self.values, na_rep=na_rep, quoting=quoting, **kwargs)
        return self.make_block(result)

    # block actions #
    @final
    def copy(self, deep: bool = True):
        """ copy constructor """
        values = self.values
        if deep:
            values = values.copy()
        return self.make_block_same_class(values)

    # ---------------------------------------------------------------------
    # Replace

    def replace(
        self,
        to_replace,
        value,
        inplace: bool = False,
        regex: bool = False,
    ) -> List[Block]:
        """
        replace the to_replace value with value, possible to create new
        blocks here this is just a call to putmask. regex is not used here.
        It is used in ObjectBlocks.  It is here for API compatibility.
        """
        inplace = validate_bool_kwarg(inplace, "inplace")

        if not self._can_hold_element(to_replace):
            # We cannot hold `to_replace`, so we know immediately that
            #  replacing it is a no-op.
            # Note: If to_replace were a list, NDFrame.replace would call
            #  replace_list instead of replace.
            return [self] if inplace else [self.copy()]

        values = self.values

        mask = missing.mask_missing(values, to_replace)
        if not mask.any():
            # Note: we get here with test_replace_extension_other incorrectly
            #  bc _can_hold_element is incorrect.
            return [self] if inplace else [self.copy()]

        elif self._can_hold_element(value):
            blk = self if inplace else self.copy()
            putmask_inplace(blk.values, mask, value)
            blocks = blk.convert(numeric=False, copy=False)
            return blocks

        elif self.ndim == 1 or self.shape[0] == 1:
            blk = self.coerce_to_target_dtype(value)
            return blk.replace(
                to_replace=to_replace,
                value=value,
                inplace=True,
                regex=regex,
            )

        else:
            # split so that we only upcast where necessary
            return self.split_and_operate(
                type(self).replace, to_replace, value, inplace=inplace, regex=regex
            )

    @final
    def _replace_regex(
        self,
        to_replace,
        value,
        inplace: bool = False,
        convert: bool = True,
        mask=None,
    ) -> List[Block]:
        """
        Replace elements by the given value.

        Parameters
        ----------
        to_replace : object or pattern
            Scalar to replace or regular expression to match.
        value : object
            Replacement object.
        inplace : bool, default False
            Perform inplace modification.
        convert : bool, default True
            If true, try to coerce any object types to better types.
        mask : array-like of bool, optional
            True indicate corresponding element is ignored.

        Returns
        -------
        List[Block]
        """
        if not self._can_hold_element(to_replace):
            # i.e. only ObjectBlock, but could in principle include a
            #  String ExtensionBlock
            return [self] if inplace else [self.copy()]

        rx = re.compile(to_replace)

        new_values = self.values if inplace else self.values.copy()
        replace_regex(new_values, rx, value, mask)

        block = self.make_block(new_values)
        return [block]

    @final
    def _replace_list(
        self,
        src_list: List[Any],
        dest_list: List[Any],
        inplace: bool = False,
        regex: bool = False,
    ) -> List[Block]:
        """
        See BlockManager._replace_list docstring.
        """
        # TODO: dont special-case Categorical
        if self.is_categorical and len(algos.unique(dest_list)) == 1:
            # We likely got here by tiling value inside NDFrame.replace,
            #  so un-tile here
            return self.replace(src_list, dest_list[0], inplace, regex)

        # Exclude anything that we know we won't contain
        pairs = [
            (x, y) for x, y in zip(src_list, dest_list) if self._can_hold_element(x)
        ]
        if not len(pairs):
            # shortcut, nothing to replace
            return [self] if inplace else [self.copy()]

        src_len = len(pairs) - 1

        if self.is_object:
            # Calculate the mask once, prior to the call of comp
            # in order to avoid repeating the same computations
            mask = ~isna(self.values)
            masks = [
                compare_or_regex_search(self.values, s[0], regex=regex, mask=mask)
                for s in pairs
            ]
        else:
            # GH#38086 faster if we know we dont need to check for regex
            masks = [missing.mask_missing(self.values, s[0]) for s in pairs]

        # error: Argument 1 to "extract_bool_array" has incompatible type
        # "Union[ExtensionArray, ndarray, bool]"; expected "Union[ExtensionArray,
        # ndarray]"
        masks = [extract_bool_array(x) for x in masks]  # type: ignore[arg-type]

        rb = [self if inplace else self.copy()]
        for i, (src, dest) in enumerate(pairs):
            new_rb: List["Block"] = []
            for blk in rb:
                m = masks[i]
                convert = i == src_len  # only convert once at the end
                result = blk._replace_coerce(
                    to_replace=src,
                    value=dest,
                    mask=m,
                    inplace=inplace,
                    regex=regex,
                )
                if convert and blk.is_object:
                    result = extend_blocks(
                        [b.convert(numeric=False, copy=True) for b in result]
                    )
                new_rb.extend(result)
            rb = new_rb
        return rb

    @final
    def _replace_coerce(
        self,
        to_replace,
        value,
        mask: np.ndarray,
        inplace: bool = True,
        regex: bool = False,
    ) -> List[Block]:
        """
        Replace value corresponding to the given boolean array with another
        value.

        Parameters
        ----------
        to_replace : object or pattern
            Scalar to replace or regular expression to match.
        value : object
            Replacement object.
        mask : np.ndarray[bool]
            True indicate corresponding element is ignored.
        inplace : bool, default True
            Perform inplace modification.
        regex : bool, default False
            If true, perform regular expression substitution.

        Returns
        -------
        List[Block]
        """
        if mask.any():
            if not regex:
                nb = self.coerce_to_target_dtype(value)
                if nb is self and not inplace:
                    nb = nb.copy()
                putmask_inplace(nb.values, mask, value)
                return [nb]
            else:
                regex = should_use_regex(regex, to_replace)
                if regex:
                    return self._replace_regex(
                        to_replace,
                        value,
                        inplace=inplace,
                        convert=False,
                        mask=mask,
                    )
                return self.replace(to_replace, value, inplace=inplace, regex=False)
        return [self]

    # ---------------------------------------------------------------------

    def setitem(self, indexer, value):
        """
        Attempt self.values[indexer] = value, possibly creating a new array.

        Parameters
        ----------
        indexer : tuple, list-like, array-like, slice
            The subset of self.values to set
        value : object
            The value being set

        Returns
        -------
        Block

        Notes
        -----
        `indexer` is a direct slice/positional indexer. `value` must
        be a compatible shape.
        """
        transpose = self.ndim == 2

        if isinstance(indexer, np.ndarray) and indexer.ndim > self.ndim:
            raise ValueError(f"Cannot set values with ndim > {self.ndim}")

        # coerce None values, if appropriate
        if value is None:
            if self.is_numeric:
                value = np.nan

        # coerce if block dtype can store value
        values = self.values
        if not self._can_hold_element(value):
            # current dtype cannot store value, coerce to common dtype
            return self.coerce_to_target_dtype(value).setitem(indexer, value)

        if self.dtype.kind in ["m", "M"]:
            arr = self.values
            if self.ndim > 1:
                # Dont transpose with ndim=1 bc we would fail to invalidate
                #  arr.freq
                arr = arr.T
            arr[indexer] = value
            return self

        # value must be storable at this moment
        if is_extension_array_dtype(getattr(value, "dtype", None)):
            # We need to be careful not to allow through strings that
            #  can be parsed to EADtypes
            is_ea_value = True
            arr_value = value
        else:
            is_ea_value = False
            arr_value = np.asarray(value)

        if transpose:
            values = values.T

        # length checking
        check_setitem_lengths(indexer, value, values)
        exact_match = is_exact_shape_match(values, arr_value)

        if is_empty_indexer(indexer, arr_value):
            # GH#8669 empty indexers
            pass

        elif is_scalar_indexer(indexer, self.ndim):
            # setting a single element for each dim and with a rhs that could
            #  be e.g. a list; see GH#6043
            values[indexer] = value

        elif exact_match and is_categorical_dtype(arr_value.dtype):
            # GH25495 - If the current dtype is not categorical,
            # we need to create a new categorical block
            values[indexer] = value

        elif exact_match and is_ea_value:
            # GH#32395 if we're going to replace the values entirely, just
            #  substitute in the new array
            if not self.is_object and isinstance(value, (IntegerArray, FloatingArray)):
                values[indexer] = value.to_numpy(value.dtype.numpy_dtype)
            else:
                values[indexer] = np.asarray(value)

        # if we are an exact match (ex-broadcasting),
        # then use the resultant dtype
        elif exact_match:
            # We are setting _all_ of the array's values, so can cast to new dtype
            values[indexer] = value

        elif is_ea_value:
            # GH#38952
            if values.ndim == 1:
                values[indexer] = value
            else:
                # TODO(EA2D): special case not needed with 2D EA
                values[indexer] = value.to_numpy(values.dtype).reshape(-1, 1)

        else:
            # error: Argument 1 to "setitem_datetimelike_compat" has incompatible type
            # "Union[ndarray, ExtensionArray]"; expected "ndarray"
            value = setitem_datetimelike_compat(
                values, len(values[indexer]), value  # type: ignore[arg-type]
            )
            values[indexer] = value

        if transpose:
            values = values.T
        block = self.make_block(values)
        return block

    def putmask(self, mask, new) -> List[Block]:
        """
        putmask the data to the block; it is possible that we may create a
        new dtype of block

        Return the resulting block(s).

        Parameters
        ----------
        mask : np.ndarray[bool], SparseArray[bool], or BooleanArray
        new : a ndarray/object

        Returns
        -------
        List[Block]
        """
        orig_mask = mask
        mask, noop = validate_putmask(self.values.T, mask)
        assert not isinstance(new, (ABCIndex, ABCSeries, ABCDataFrame))

        # if we are passed a scalar None, convert it here
        if not self.is_object and is_valid_na_for_dtype(new, self.dtype):
            new = self.fill_value

        if self._can_hold_element(new):

            # error: Argument 1 to "putmask_without_repeat" has incompatible type
            # "Union[ndarray, ExtensionArray]"; expected "ndarray"
            putmask_without_repeat(self.values.T, mask, new)  # type: ignore[arg-type]
            return [self]

        elif noop:
            return [self]

        dtype, _ = infer_dtype_from(new)
        if dtype.kind in ["m", "M"]:
            # using putmask with object dtype will incorrectly cast to object
            # Having excluded self._can_hold_element, we know we cannot operate
            #  in-place, so we are safe using `where`
            return self.where(new, ~mask)

        elif self.ndim == 1 or self.shape[0] == 1:
            # no need to split columns

            # error: Argument 1 to "putmask_smart" has incompatible type "Union[ndarray,
            # ExtensionArray]"; expected "ndarray"
            nv = putmask_smart(self.values.T, mask, new).T  # type: ignore[arg-type]
            return [self.make_block(nv)]

        else:
            is_array = isinstance(new, np.ndarray)

            res_blocks = []
            nbs = self._split()
            for i, nb in enumerate(nbs):
                n = new
                if is_array:
                    # we have a different value per-column
                    n = new[:, i : i + 1]

                submask = orig_mask[:, i : i + 1]
                rbs = nb.putmask(submask, n)
                res_blocks.extend(rbs)
            return res_blocks

    @final
    def coerce_to_target_dtype(self, other) -> Block:
        """
        coerce the current block to a dtype compat for other
        we will return a block, possibly object, and not raise

        we can also safely try to coerce to the same dtype
        and will receive the same block
        """
        # if we cannot then coerce to object
        dtype, _ = infer_dtype_from(other, pandas_dtype=True)

        new_dtype = find_common_type([self.dtype, dtype])

        return self.astype(new_dtype, copy=False)

    def interpolate(
        self,
        method: str = "pad",
        axis: int = 0,
        index: Optional[Index] = None,
        inplace: bool = False,
        limit: Optional[int] = None,
        limit_direction: str = "forward",
        limit_area: Optional[str] = None,
        fill_value: Optional[Any] = None,
        coerce: bool = False,
        downcast: Optional[str] = None,
        **kwargs,
    ) -> List[Block]:

        inplace = validate_bool_kwarg(inplace, "inplace")

        if not self._can_hold_na:
            # If there are no NAs, then interpolate is a no-op
            return [self] if inplace else [self.copy()]

        # a fill na type method
        try:
            m = missing.clean_fill_method(method)
        except ValueError:
            m = None

        if m is not None:
            if fill_value is not None:
                # similar to validate_fillna_kwargs
                raise ValueError("Cannot pass both fill_value and method")

            return self._interpolate_with_fill(
                method=m,
                axis=axis,
                inplace=inplace,
                limit=limit,
                limit_area=limit_area,
                downcast=downcast,
            )
        # validate the interp method
        m = missing.clean_interp_method(method, **kwargs)

        assert index is not None  # for mypy

        return self._interpolate(
            method=m,
            index=index,
            axis=axis,
            limit=limit,
            limit_direction=limit_direction,
            limit_area=limit_area,
            fill_value=fill_value,
            inplace=inplace,
            downcast=downcast,
            **kwargs,
        )

    @final
    def _interpolate_with_fill(
        self,
        method: str = "pad",
        axis: int = 0,
        inplace: bool = False,
        limit: Optional[int] = None,
        limit_area: Optional[str] = None,
        downcast: Optional[str] = None,
    ) -> List[Block]:
        """ fillna but using the interpolate machinery """
        inplace = validate_bool_kwarg(inplace, "inplace")

        assert self._can_hold_na  # checked by caller

        values = self.values if inplace else self.values.copy()

        values = missing.interpolate_2d(
            values,
            method=method,
            axis=axis,
            limit=limit,
            limit_area=limit_area,
        )

        values = maybe_coerce_values(values)
        blocks = [self.make_block_same_class(values)]
        return self._maybe_downcast(blocks, downcast)

    @final
    def _interpolate(
        self,
        method: str,
        index: Index,
        fill_value: Optional[Any] = None,
        axis: int = 0,
        limit: Optional[int] = None,
        limit_direction: str = "forward",
        limit_area: Optional[str] = None,
        inplace: bool = False,
        downcast: Optional[str] = None,
        **kwargs,
    ) -> List[Block]:
        """ interpolate using scipy wrappers """
        inplace = validate_bool_kwarg(inplace, "inplace")
        data = self.values if inplace else self.values.copy()

        # only deal with floats
        if self.dtype.kind != "f":
            # bc we already checked that can_hold_na, we dont have int dtype here
            return [self]

        if is_valid_na_for_dtype(fill_value, self.dtype):
            fill_value = self.fill_value

        if method in ("krogh", "piecewise_polynomial", "pchip"):
            if not index.is_monotonic:
                raise ValueError(
                    f"{method} interpolation requires that the index be monotonic."
                )
        # process 1-d slices in the axis direction

        def func(yvalues: np.ndarray) -> np.ndarray:

            # process a 1-d slice, returning it
            # should the axis argument be handled below in apply_along_axis?
            # i.e. not an arg to missing.interpolate_1d
            return missing.interpolate_1d(
                xvalues=index,
                yvalues=yvalues,
                method=method,
                limit=limit,
                limit_direction=limit_direction,
                limit_area=limit_area,
                fill_value=fill_value,
                bounds_error=False,
                **kwargs,
            )

        # interp each column independently
        interp_values = np.apply_along_axis(func, axis, data)
        interp_values = maybe_coerce_values(interp_values)

        blocks = [self.make_block_same_class(interp_values)]
        return self._maybe_downcast(blocks, downcast)

    def take_nd(
        self,
        indexer,
        axis: int,
        new_mgr_locs: Optional[BlockPlacement] = None,
        fill_value=lib.no_default,
    ) -> Block:
        """
        Take values according to indexer and return them as a block.bb

        """
        # algos.take_nd dispatches for DatetimeTZBlock, CategoricalBlock
        # so need to preserve types
        # sparse is treated like an ndarray, but needs .get_values() shaping

        values = self.values

        if fill_value is lib.no_default:
            fill_value = self.fill_value
            allow_fill = False
        else:
            allow_fill = True

        new_values = algos.take_nd(
            values, indexer, axis=axis, allow_fill=allow_fill, fill_value=fill_value
        )

        # Called from three places in managers, all of which satisfy
        #  this assertion
        assert not (axis == 0 and new_mgr_locs is None)
        if new_mgr_locs is None:
            new_mgr_locs = self._mgr_locs

        if not is_dtype_equal(new_values.dtype, self.dtype):
            return self.make_block(new_values, new_mgr_locs)
        else:
            return self.make_block_same_class(new_values, new_mgr_locs)

    def diff(self, n: int, axis: int = 1) -> List[Block]:
        """ return block for the diff of the values """
        new_values = algos.diff(self.values, n, axis=axis, stacklevel=7)
        return [self.make_block(values=new_values)]

    def shift(self, periods: int, axis: int = 0, fill_value: Any = None) -> List[Block]:
        """ shift the block by periods, possibly upcast """
        # convert integer to float if necessary. need to do a lot more than
        # that, handle boolean etc also

        # error: Argument 1 to "maybe_upcast" has incompatible type "Union[ndarray,
        # ExtensionArray]"; expected "ndarray"
        new_values, fill_value = maybe_upcast(
            self.values, fill_value  # type: ignore[arg-type]
        )

        new_values = shift(new_values, periods, axis, fill_value)

        return [self.make_block(new_values)]

    def where(self, other, cond, errors="raise", axis: int = 0) -> List[Block]:
        """
        evaluate the block; return result block(s) from the result

        Parameters
        ----------
        other : a ndarray/object
        cond : np.ndarray[bool], SparseArray[bool], or BooleanArray
        errors : str, {'raise', 'ignore'}, default 'raise'
            - ``raise`` : allow exceptions to be raised
            - ``ignore`` : suppress exceptions. On error return original object
        axis : int, default 0

        Returns
        -------
        List[Block]
        """
        import pandas.core.computation.expressions as expressions

        assert not isinstance(other, (ABCIndex, ABCSeries, ABCDataFrame))

        assert errors in ["raise", "ignore"]
        transpose = self.ndim == 2

        values = self.values
        orig_other = other
        if transpose:
            values = values.T

        icond, noop = validate_putmask(values, ~cond)

        if is_valid_na_for_dtype(other, self.dtype) and not self.is_object:
            other = self.fill_value

        if noop:
            # TODO: avoid the downcasting at the end in this case?
            result = values
        else:
            # see if we can operate on the entire block, or need item-by-item
            # or if we are a single block (ndim == 1)
            if not self._can_hold_element(other):
                # we cannot coerce, return a compat dtype
                # we are explicitly ignoring errors
                block = self.coerce_to_target_dtype(other)
                blocks = block.where(orig_other, cond, errors=errors, axis=axis)
                return self._maybe_downcast(blocks, "infer")

            # error: Argument 1 to "setitem_datetimelike_compat" has incompatible type
            # "Union[ndarray, ExtensionArray]"; expected "ndarray"
            # error: Argument 2 to "setitem_datetimelike_compat" has incompatible type
            # "number[Any]"; expected "int"
            alt = setitem_datetimelike_compat(
                values, icond.sum(), other  # type: ignore[arg-type]
            )
            if alt is not other:
                result = values.copy()
                np.putmask(result, icond, alt)
            else:
                # By the time we get here, we should have all Series/Index
                #  args extracted to ndarray
                result = expressions.where(~icond, values, other)

        if self._can_hold_na or self.ndim == 1:

            if transpose:
                result = result.T

            return [self.make_block(result)]

        # might need to separate out blocks
        cond = ~icond
        axis = cond.ndim - 1
        cond = cond.swapaxes(axis, 0)
        mask = np.array([cond[i].all() for i in range(cond.shape[0])], dtype=bool)

        result_blocks: List[Block] = []
        for m in [mask, ~mask]:
            if m.any():
                result = cast(np.ndarray, result)  # EABlock overrides where
                taken = result.take(m.nonzero()[0], axis=axis)
                r = maybe_downcast_numeric(taken, self.dtype)
                nb = self.make_block(r.T, placement=self._mgr_locs[m])
                result_blocks.append(nb)

        return result_blocks

    def _unstack(self, unstacker, fill_value, new_placement):
        """
        Return a list of unstacked blocks of self

        Parameters
        ----------
        unstacker : reshape._Unstacker
        fill_value : int
            Only used in ExtensionBlock._unstack

        Returns
        -------
        blocks : list of Block
            New blocks of unstacked values.
        mask : array_like of bool
            The mask of columns of `blocks` we should keep.
        """
        new_values, mask = unstacker.get_new_values(
            self.values.T, fill_value=fill_value
        )

        mask = mask.any(0)
        # TODO: in all tests we have mask.all(); can we rely on that?

        new_values = new_values.T[mask]
        new_placement = new_placement[mask]

        blocks = [new_block(new_values, placement=new_placement, ndim=2)]
        return blocks, mask

    def quantile(
        self, qs: Float64Index, interpolation="linear", axis: int = 0
    ) -> Block:
        """
        compute the quantiles of the

        Parameters
        ----------
        qs : Float64Index
            List of the quantiles to be computed.
        interpolation : str, default 'linear'
            Type of interpolation.
        axis : int, default 0
            Axis to compute.

        Returns
        -------
        Block
        """
        # We should always have ndim == 2 because Series dispatches to DataFrame
        assert self.ndim == 2
        assert axis == 1  # only ever called this way
        assert is_list_like(qs)  # caller is responsible for this

        result = quantile_compat(self.values, qs, interpolation, axis)

        return new_block(result, placement=self._mgr_locs, ndim=2)


class ExtensionBlock(Block):
    """
    Block for holding extension types.

    Notes
    -----
    This holds all 3rd-party extension array types. It's also the immediate
    parent class for our internal extension types' blocks, CategoricalBlock.

    ExtensionArrays are limited to 1-D.
    """

    _can_consolidate = False
    _validate_ndim = False
    is_extension = True

    values: ExtensionArray

    @property
    def shape(self) -> Shape:
        # TODO(EA2D): override unnecessary with 2D EAs
        if self.ndim == 1:
            return (len(self.values),)
        return len(self._mgr_locs), len(self.values)

    def iget(self, col):

        if self.ndim == 2 and isinstance(col, tuple):
            # TODO(EA2D): unnecessary with 2D EAs
            col, loc = col
            if not com.is_null_slice(col) and col != 0:
                raise IndexError(f"{self} only contains one item")
            elif isinstance(col, slice):
                if col != slice(None):
                    raise NotImplementedError(col)
                # error: Invalid index type "List[Any]" for "ExtensionArray"; expected
                # type "Union[int, slice, ndarray]"
                return self.values[[loc]]  # type: ignore[index]
            return self.values[loc]
        else:
            if col != 0:
                raise IndexError(f"{self} only contains one item")
            return self.values

    def set_inplace(self, locs, values):
        # NB: This is a misnomer, is supposed to be inplace but is not,
        #  see GH#33457
        assert locs.tolist() == [0]
        self.values = values

    def putmask(self, mask, new) -> List[Block]:
        """
        See Block.putmask.__doc__
        """
        mask = extract_bool_array(mask)

        new_values = self.values

        if isinstance(new, (np.ndarray, ExtensionArray)) and len(new) == len(mask):
            new = new[mask]

        if mask.ndim == new_values.ndim + 1:
            # TODO(EA2D): unnecessary with 2D EAs
            mask = mask.reshape(new_values.shape)

        new_values[mask] = new
        return [self.make_block(values=new_values)]

    @property
    def _holder(self):
        # For extension blocks, the holder is values-dependent.
        return type(self.values)

    @property
    def _can_hold_na(self):
        # The default ExtensionArray._can_hold_na is True
        return self._holder._can_hold_na

    @property
    def is_view(self) -> bool:
        """Extension arrays are never treated as views."""
        return False

    @property
    def is_numeric(self):
        return self.values.dtype._is_numeric

    def setitem(self, indexer, value):
        """
        Attempt self.values[indexer] = value, possibly creating a new array.

        This differs from Block.setitem by not allowing setitem to change
        the dtype of the Block.

        Parameters
        ----------
        indexer : tuple, list-like, array-like, slice
            The subset of self.values to set
        value : object
            The value being set

        Returns
        -------
        Block

        Notes
        -----
        `indexer` is a direct slice/positional indexer. `value` must
        be a compatible shape.
        """
        if not self._can_hold_element(value):
            # This is only relevant for DatetimeTZBlock, ObjectValuesExtensionBlock,
            #  which has a non-trivial `_can_hold_element`.
            # https://github.com/pandas-dev/pandas/issues/24020
            # Need a dedicated setitem until GH#24020 (type promotion in setitem
            #  for extension arrays) is designed and implemented.
            return self.astype(object).setitem(indexer, value)

        if isinstance(indexer, tuple):
            # TODO(EA2D): not needed with 2D EAs
            # we are always 1-D
            indexer = indexer[0]

        check_setitem_lengths(indexer, value, self.values)
        self.values[indexer] = value
        return self

    def get_values(self, dtype: Optional[DtypeObj] = None) -> np.ndarray:
        # ExtensionArrays must be iterable, so this works.
        # TODO(EA2D): reshape not needed with 2D EAs
        return np.asarray(self.values).reshape(self.shape)

    def array_values(self) -> ExtensionArray:
        return self.values

    def take_nd(
        self,
        indexer,
        axis: int = 0,
        new_mgr_locs: Optional[BlockPlacement] = None,
        fill_value=lib.no_default,
    ) -> Block:
        """
        Take values according to indexer and return them as a block.
        """
        if fill_value is lib.no_default:
            fill_value = None

        # TODO(EA2D): special case not needed with 2D EAs
        # axis doesn't matter; we are really a single-dim object
        # but are passed the axis depending on the calling routing
        # if its REALLY axis 0, then this will be a reindex and not a take
        new_values = self.values.take(indexer, fill_value=fill_value, allow_fill=True)

        # Called from three places in managers, all of which satisfy
        #  this assertion
        assert not (self.ndim == 1 and new_mgr_locs is None)
        if new_mgr_locs is None:
            new_mgr_locs = self._mgr_locs

        return self.make_block_same_class(new_values, new_mgr_locs)

    def _can_hold_element(self, element: Any) -> bool:
        # TODO: We may need to think about pushing this onto the array.
        # We're doing the same as CategoricalBlock here.
        return True

    def _slice(self, slicer):
        """
        Return a slice of my values.

        Parameters
        ----------
        slicer : slice, ndarray[int], or a tuple of these
            Valid (non-reducing) indexer for self.values.

        Returns
        -------
        np.ndarray or ExtensionArray
        """
        # return same dims as we currently have
        if not isinstance(slicer, tuple) and self.ndim == 2:
            # reached via getitem_block via _slice_take_blocks_ax0
            # TODO(EA2D): won't be necessary with 2D EAs
            slicer = (slicer, slice(None))

        if isinstance(slicer, tuple) and len(slicer) == 2:
            first = slicer[0]
            if not isinstance(first, slice):
                raise AssertionError(
                    "invalid slicing for a 1-ndim ExtensionArray", first
                )
            # GH#32959 only full-slicers along fake-dim0 are valid
            # TODO(EA2D): won't be necessary with 2D EAs
            new_locs = self._mgr_locs[first]
            if len(new_locs):
                # effectively slice(None)
                slicer = slicer[1]
            else:
                raise AssertionError(
                    "invalid slicing for a 1-ndim ExtensionArray", slicer
                )

        return self.values[slicer]

    def fillna(
        self, value, limit=None, inplace: bool = False, downcast=None
    ) -> List[Block]:
        values = self.values.fillna(value=value, limit=limit)
        return [self.make_block_same_class(values=values)]

    def interpolate(
        self, method="pad", axis=0, inplace=False, limit=None, fill_value=None, **kwargs
    ):
        new_values = self.values.fillna(value=fill_value, method=method, limit=limit)
        return self.make_block_same_class(new_values)

    def diff(self, n: int, axis: int = 1) -> List[Block]:
        if axis == 0 and n != 0:
            # n==0 case will be a no-op so let is fall through
            # Since we only have one column, the result will be all-NA.
            #  Create this result by shifting along axis=0 past the length of
            #  our values.
            return super().diff(len(self.values), axis=0)
        if axis == 1:
            # TODO(EA2D): unnecessary with 2D EAs
            # we are by definition 1D.
            axis = 0
        return super().diff(n, axis)

    def shift(self, periods: int, axis: int = 0, fill_value: Any = None) -> List[Block]:
        """
        Shift the block by `periods`.

        Dispatches to underlying ExtensionArray and re-boxes in an
        ExtensionBlock.
        """
        new_values = self.values.shift(periods=periods, fill_value=fill_value)
        return [self.make_block_same_class(new_values)]

    def where(self, other, cond, errors="raise", axis: int = 0) -> List[Block]:

        cond = extract_bool_array(cond)
        assert not isinstance(other, (ABCIndex, ABCSeries, ABCDataFrame))

        if isinstance(other, np.ndarray) and other.ndim == 2:
            # TODO(EA2D): unnecessary with 2D EAs
            assert other.shape[1] == 1
            other = other[:, 0]

        if isinstance(cond, np.ndarray) and cond.ndim == 2:
            # TODO(EA2D): unnecessary with 2D EAs
            assert cond.shape[1] == 1
            cond = cond[:, 0]

        if lib.is_scalar(other) and isna(other):
            # The default `other` for Series / Frame is np.nan
            # we want to replace that with the correct NA value
            # for the type

            # error: Item "dtype[Any]" of "Union[dtype[Any], ExtensionDtype]" has no
            # attribute "na_value"
            other = self.dtype.na_value  # type: ignore[union-attr]

        if is_sparse(self.values):
            # TODO(SparseArray.__setitem__): remove this if condition
            # We need to re-infer the type of the data after doing the
            # where, for cases where the subtypes don't match
            dtype = None
        else:
            dtype = self.dtype

        result = self.values.copy()
        icond = ~cond
        if lib.is_scalar(other):
            set_other = other
        else:
            set_other = other[icond]
        try:
            result[icond] = set_other
        except (NotImplementedError, TypeError):
            # NotImplementedError for class not implementing `__setitem__`
            # TypeError for SparseArray, which implements just to raise
            # a TypeError
            result = self._holder._from_sequence(
                np.where(cond, self.values, other), dtype=dtype
            )

        return [self.make_block_same_class(result)]

    def _unstack(self, unstacker, fill_value, new_placement):
        # ExtensionArray-safe unstack.
        # We override ObjectBlock._unstack, which unstacks directly on the
        # values of the array. For EA-backed blocks, this would require
        # converting to a 2-D ndarray of objects.
        # Instead, we unstack an ndarray of integer positions, followed by
        # a `take` on the actual values.
        n_rows = self.shape[-1]
        dummy_arr = np.arange(n_rows)

        new_values, mask = unstacker.get_new_values(dummy_arr, fill_value=-1)
        mask = mask.any(0)
        # TODO: in all tests we have mask.all(); can we rely on that?

        blocks = [
            # TODO: could cast to object depending on fill_value?
            self.make_block_same_class(
                self.values.take(indices, allow_fill=True, fill_value=fill_value),
                BlockPlacement(place),
            )
            for indices, place in zip(new_values.T, new_placement)
        ]
        return blocks, mask


class HybridMixin:
    """
    Mixin for Blocks backed (maybe indirectly) by ExtensionArrays.
    """

    array_values: Callable

    def _can_hold_element(self, element: Any) -> bool:
        values = self.array_values()

        try:
            values._validate_setitem_value(element)
            return True
        except (ValueError, TypeError):
            return False


class ObjectValuesExtensionBlock(HybridMixin, ExtensionBlock):
    """
    Block providing backwards-compatibility for `.values`.

    Used by PeriodArray and IntervalArray to ensure that
    Series[T].values is an ndarray of objects.
    """

    def external_values(self):
        return self.values.astype(object)


class NumericBlock(Block):
    __slots__ = ()
    is_numeric = True

    def _can_hold_element(self, element: Any) -> bool:
        element = extract_array(element, extract_numpy=True)
        if isinstance(element, (IntegerArray, FloatingArray)):
            if element._mask.any():
                return False
        # error: Argument 1 to "can_hold_element" has incompatible type
        # "Union[dtype[Any], ExtensionDtype]"; expected "dtype[Any]"
        return can_hold_element(self.dtype, element)  # type: ignore[arg-type]

    @property
    def _can_hold_na(self):
        return self.dtype.kind not in ["b", "i", "u"]

    @property
    def is_bool(self):
        return self.dtype.kind == "b"


class FloatBlock(NumericBlock):
    __slots__ = ()


class NDArrayBackedExtensionBlock(HybridMixin, Block):
    """
    Block backed by an NDArrayBackedExtensionArray
    """

    values: NDArrayBackedExtensionArray

    @property
    def is_view(self) -> bool:
        """ return a boolean if I am possibly a view """
        # check the ndarray values of the DatetimeIndex values
        return self.values._ndarray.base is not None

    def internal_values(self):
        # Override to return DatetimeArray and TimedeltaArray
        return self.values

    def get_values(self, dtype: Optional[DtypeObj] = None) -> np.ndarray:
        """
        return object dtype as boxed values, such as Timestamps/Timedelta
        """
        values = self.values
        if is_object_dtype(dtype):
            # DTA/TDA constructor and astype can handle 2D
            values = values.astype(object)
        # TODO(EA2D): reshape not needed with 2D EAs
        return np.asarray(values).reshape(self.shape)

    def iget(self, key):
        # GH#31649 we need to wrap scalars in Timestamp/Timedelta
        # TODO(EA2D): this can be removed if we ever have 2D EA
        return self.values.reshape(self.shape)[key]

    def putmask(self, mask, new) -> List[Block]:
        mask = extract_bool_array(mask)

        if not self._can_hold_element(new):
            return self.astype(object).putmask(mask, new)

        # TODO(EA2D): reshape unnecessary with 2D EAs
        arr = self.values.reshape(self.shape)
        arr.T.putmask(mask, new)
        return [self]

    def where(self, other, cond, errors="raise", axis: int = 0) -> List[Block]:
        # TODO(EA2D): reshape unnecessary with 2D EAs
        arr = self.values.reshape(self.shape)

        cond = extract_bool_array(cond)

        try:
            res_values = arr.T.where(cond, other).T
        except (ValueError, TypeError):
            return super().where(other, cond, errors=errors, axis=axis)

        # TODO(EA2D): reshape not needed with 2D EAs
        res_values = res_values.reshape(self.values.shape)
        nb = self.make_block_same_class(res_values)
        return [nb]

    def diff(self, n: int, axis: int = 0) -> List[Block]:
        """
        1st discrete difference.

        Parameters
        ----------
        n : int
            Number of periods to diff.
        axis : int, default 0
            Axis to diff upon.

        Returns
        -------
        A list with a new TimeDeltaBlock.

        Notes
        -----
        The arguments here are mimicking shift so they are called correctly
        by apply.
        """
        # TODO(EA2D): reshape not necessary with 2D EAs
        values = self.values.reshape(self.shape)

        new_values = values - values.shift(n, axis=axis)
        return [self.make_block(new_values)]

    def shift(self, periods: int, axis: int = 0, fill_value: Any = None) -> List[Block]:
        # TODO(EA2D) this is unnecessary if these blocks are backed by 2D EAs
        values = self.values.reshape(self.shape)
        new_values = values.shift(periods, fill_value=fill_value, axis=axis)
        return [self.make_block_same_class(new_values)]

    def fillna(
        self, value, limit=None, inplace: bool = False, downcast=None
    ) -> List[Block]:

        if not self._can_hold_element(value) and self.dtype.kind != "m":
            # We support filling a DatetimeTZ with a `value` whose timezone
            #  is different by coercing to object.
            # TODO: don't special-case td64
            return self.astype(object).fillna(value, limit, inplace, downcast)

        values = self.values
        values = values if inplace else values.copy()
        new_values = values.fillna(value=value, limit=limit)
        return [self.make_block_same_class(values=new_values)]


class DatetimeLikeBlockMixin(NDArrayBackedExtensionBlock):
    """Mixin class for DatetimeBlock, DatetimeTZBlock, and TimedeltaBlock."""

    values: Union[DatetimeArray, TimedeltaArray]

    is_numeric = False
    _can_hold_na = True

    def array_values(self):
        return self.values

    def external_values(self):
        # NB: for dt64tz this is different from np.asarray(self.values),
        #  since that return an object-dtype ndarray of Timestamps.
        return self.values._ndarray

    @property
    def _holder(self):
        return type(self.values)

<<<<<<< HEAD
    @property
    def fill_value(self):
        return na_value_for_dtype(self.dtype)

    def to_native_types(self, na_rep="NaT", **kwargs):
        """ convert to our native types format """
        arr = self.values

        result = arr._format_native_types(na_rep=na_rep, **kwargs)
        result = result.astype(object, copy=False)
        return self.make_block(result)

=======
>>>>>>> bfe734fe

class DatetimeBlock(DatetimeLikeBlockMixin):
    __slots__ = ()


class DatetimeTZBlock(ExtensionBlock, DatetimeBlock):
    """ implement a datetime64 block with a tz attribute """

    values: DatetimeArray

    __slots__ = ()
    is_extension = True
    _can_hold_na = True
    is_numeric = False

    internal_values = Block.internal_values
    _can_hold_element = DatetimeBlock._can_hold_element
    diff = DatetimeBlock.diff
    where = DatetimeBlock.where
    putmask = DatetimeLikeBlockMixin.putmask
    fillna = DatetimeLikeBlockMixin.fillna
    external_values = DatetimeLikeBlockMixin.external_values

    # error: Incompatible types in assignment (expression has type
    # "Callable[[NDArrayBackedExtensionBlock], bool]", base class "ExtensionBlock"
    # defined the type as "bool")  [assignment]
    is_view = NDArrayBackedExtensionBlock.is_view  # type: ignore[assignment]

    array_values = ExtensionBlock.array_values


class TimeDeltaBlock(DatetimeLikeBlockMixin):
    __slots__ = ()


class ObjectBlock(Block):
    __slots__ = ()
    is_object = True
    _can_hold_na = True

    values: np.ndarray

    @property
    def is_bool(self):
        """
        we can be a bool if we have only bool values but are of type
        object
        """
        return lib.is_bool_array(self.values.ravel("K"))

    @maybe_split
    def reduce(self, func, ignore_failures: bool = False) -> List[Block]:
        """
        For object-dtype, we operate column-wise.
        """
        assert self.ndim == 2

        try:
            res = func(self.values)
        except TypeError:
            if not ignore_failures:
                raise
            return []

        assert isinstance(res, np.ndarray)
        assert res.ndim == 1
        res = res.reshape(1, -1)
        return [self.make_block_same_class(res)]

    @maybe_split
    def convert(
        self,
        copy: bool = True,
        datetime: bool = True,
        numeric: bool = True,
        timedelta: bool = True,
    ) -> List[Block]:
        """
        attempt to cast any object types to better types return a copy of
        the block (if copy = True) by definition we ARE an ObjectBlock!!!!!
        """
        res_values = soft_convert_objects(
            self.values.ravel(),
            datetime=datetime,
            numeric=numeric,
            timedelta=timedelta,
            copy=copy,
        )
        res_values = ensure_block_shape(res_values, self.ndim)
        return [self.make_block(res_values)]

    def _maybe_downcast(self, blocks: List[Block], downcast=None) -> List[Block]:

        if downcast is not None:
            return blocks

        # split and convert the blocks
        return extend_blocks([b.convert(datetime=True, numeric=False) for b in blocks])

    def _can_hold_element(self, element: Any) -> bool:
        return True

    def replace(
        self,
        to_replace,
        value,
        inplace: bool = False,
        regex: bool = False,
    ) -> List[Block]:
        # Note: the checks we do in NDFrame.replace ensure we never get
        #  here with listlike to_replace or value, as those cases
        #  go through _replace_list

        regex = should_use_regex(regex, to_replace)

        if regex:
            return self._replace_regex(to_replace, value, inplace=inplace)
        else:
            return super().replace(to_replace, value, inplace=inplace, regex=False)


class CategoricalBlock(ExtensionBlock):
    __slots__ = ()

    def replace(
        self,
        to_replace,
        value,
        inplace: bool = False,
        regex: bool = False,
    ) -> List[Block]:
        inplace = validate_bool_kwarg(inplace, "inplace")
        result = self if inplace else self.copy()

        result.values.replace(to_replace, value, inplace=True)
        return [result]


# -----------------------------------------------------------------
# Constructor Helpers


def maybe_coerce_values(values) -> ArrayLike:
    """
    Input validation for values passed to __init__. Ensure that
    any datetime64/timedelta64 dtypes are in nanoseconds.  Ensure
    that we do not have string dtypes.

    Parameters
    ----------
    values : np.ndarray or ExtensionArray

    Returns
    -------
    values : np.ndarray or ExtensionArray
    """

    # Note: the only test that needs extract_array here is one where we
    #  pass PandasDtype to Series.astype, then need to extract PandasArray here.
    values = extract_array(values, extract_numpy=True)

    if isinstance(values, np.ndarray):
        values = ensure_wrapped_if_datetimelike(values)

        if issubclass(values.dtype.type, str):
            values = np.array(values, dtype=object)

    return values


def get_block_type(values, dtype: Optional[Dtype] = None):
    """
    Find the appropriate Block subclass to use for the given values and dtype.

    Parameters
    ----------
    values : ndarray-like
    dtype : numpy or pandas dtype

    Returns
    -------
    cls : class, subclass of Block
    """
    # We use vtype and kind checks because they are much more performant
    #  than is_foo_dtype
    dtype = cast(np.dtype, pandas_dtype(dtype) if dtype else values.dtype)
    vtype = dtype.type
    kind = dtype.kind

    cls: Type[Block]

    if is_sparse(dtype):
        # Need this first(ish) so that Sparse[datetime] is sparse
        cls = ExtensionBlock
    elif isinstance(dtype, CategoricalDtype):
        cls = CategoricalBlock
    elif vtype is Timestamp:
        cls = DatetimeTZBlock
    elif vtype is Interval or vtype is Period:
        cls = ObjectValuesExtensionBlock
    elif isinstance(dtype, ExtensionDtype):
        # Note: need to be sure PandasArray is unwrapped before we get here
        cls = ExtensionBlock

    elif kind == "M":
        cls = DatetimeBlock
    elif kind == "m":
        cls = TimeDeltaBlock
    elif kind == "f":
        cls = FloatBlock
    elif kind in ["c", "i", "u", "b"]:
        cls = NumericBlock
    else:
        cls = ObjectBlock
    return cls


def new_block(values, placement, *, ndim: int, klass=None) -> Block:

    if not isinstance(placement, BlockPlacement):
        placement = BlockPlacement(placement)

    values, _ = extract_pandas_array(values, None, ndim)
    check_ndim(values, placement, ndim)

    if klass is None:
        klass = get_block_type(values, values.dtype)

    values = maybe_coerce_values(values)
    return klass(values, ndim=ndim, placement=placement)


def check_ndim(values, placement: BlockPlacement, ndim: int):
    """
    ndim inference and validation.

    Validates that values.ndim and ndim are consistent.
    Validates that len(values) and len(placement) are consistent.

    Parameters
    ----------
    values : array-like
    placement : BlockPlacement
    ndim : int

    Raises
    ------
    ValueError : the number of dimensions do not match
    """

    if values.ndim > ndim:
        # Check for both np.ndarray and ExtensionArray
        raise ValueError(
            "Wrong number of dimensions. "
            f"values.ndim > ndim [{values.ndim} > {ndim}]"
        )

    elif isinstance(values.dtype, np.dtype):
        # TODO(EA2D): special case not needed with 2D EAs
        if values.ndim != ndim:
            raise ValueError(
                "Wrong number of dimensions. "
                f"values.ndim != ndim [{values.ndim} != {ndim}]"
            )
        if len(placement) != len(values):
            raise ValueError(
                f"Wrong number of items passed {len(values)}, "
                f"placement implies {len(placement)}"
            )
    elif ndim == 2 and len(placement) != 1:
        # TODO(EA2D): special case unnecessary with 2D EAs
        raise AssertionError("block.size != values.size")


def extract_pandas_array(
    values: Union[np.ndarray, ExtensionArray], dtype: Optional[DtypeObj], ndim: int
) -> Tuple[Union[np.ndarray, ExtensionArray], Optional[DtypeObj]]:
    """
    Ensure that we don't allow PandasArray / PandasDtype in internals.
    """
    # For now, blocks should be backed by ndarrays when possible.
    if isinstance(values, ABCPandasArray):
        values = values.to_numpy()
        if ndim and ndim > 1:
            # TODO(EA2D): special case not needed with 2D EAs
            values = np.atleast_2d(values)

    if isinstance(dtype, PandasDtype):
        dtype = dtype.numpy_dtype

    return values, dtype


# -----------------------------------------------------------------


def extend_blocks(result, blocks=None) -> List[Block]:
    """ return a new extended blocks, given the result """
    if blocks is None:
        blocks = []
    if isinstance(result, list):
        for r in result:
            if isinstance(r, list):
                blocks.extend(r)
            else:
                blocks.append(r)
    else:
        assert isinstance(result, Block), type(result)
        blocks.append(result)
    return blocks


def ensure_block_shape(values: ArrayLike, ndim: int = 1) -> ArrayLike:
    """
    Reshape if possible to have values.ndim == ndim.
    """
    if values.ndim < ndim:
        if not is_extension_array_dtype(values.dtype):
            # TODO(EA2D): https://github.com/pandas-dev/pandas/issues/23023
            # block.shape is incorrect for "2D" ExtensionArrays
            # We can't, and don't need to, reshape.
            values = np.asarray(values).reshape(1, -1)
    return values


def to_native_types(
    values: ArrayLike,
    *,
    na_rep="nan",
    quoting=None,
    float_format=None,
    decimal=".",
    **kwargs,
) -> np.ndarray:
    """ convert to our native types format """
    values = ensure_wrapped_if_datetimelike(values)

    if isinstance(values, (DatetimeArray, TimedeltaArray)):
        result = values._format_native_types(na_rep=na_rep, **kwargs)
        result = result.astype(object, copy=False)
        return result

    elif isinstance(values, ExtensionArray):
        mask = isna(values)

        new_values = np.asarray(values.astype(object))
        new_values[mask] = na_rep
        return new_values

    elif values.dtype.kind == "f":
        # see GH#13418: no special formatting is desired at the
        # output (important for appropriate 'quoting' behaviour),
        # so do not pass it through the FloatArrayFormatter
        if float_format is None and decimal == ".":
            mask = isna(values)

            if not quoting:
                values = values.astype(str)
            else:
                values = np.array(values, dtype="object")

            values[mask] = na_rep
            values = values.astype(object, copy=False)
            return values

        from pandas.io.formats.format import FloatArrayFormatter

        formatter = FloatArrayFormatter(
            values,
            na_rep=na_rep,
            float_format=float_format,
            decimal=decimal,
            quoting=quoting,
            fixed_width=False,
        )
        res = formatter.get_result_as_array()
        res = res.astype(object, copy=False)
        return res

    else:

        mask = isna(values)
        itemsize = writers.word_len(na_rep)

        if values.dtype != _dtype_obj and not quoting and itemsize:
            values = values.astype(str)
            if values.dtype.itemsize / np.dtype("U1").itemsize < itemsize:
                # enlarge for the na_rep
                values = values.astype(f"<U{itemsize}")
        else:
            values = np.array(values, dtype="object")

        values[mask] = na_rep
        values = values.astype(object, copy=False)
        return values<|MERGE_RESOLUTION|>--- conflicted
+++ resolved
@@ -116,7 +116,6 @@
         Float64Index,
         Index,
     )
-    from pandas.core.arrays import TimedeltaArray
     from pandas.core.arrays._mixins import NDArrayBackedExtensionArray
 
 # comparison is faster than is_object_dtype
@@ -1918,21 +1917,6 @@
     def _holder(self):
         return type(self.values)
 
-<<<<<<< HEAD
-    @property
-    def fill_value(self):
-        return na_value_for_dtype(self.dtype)
-
-    def to_native_types(self, na_rep="NaT", **kwargs):
-        """ convert to our native types format """
-        arr = self.values
-
-        result = arr._format_native_types(na_rep=na_rep, **kwargs)
-        result = result.astype(object, copy=False)
-        return self.make_block(result)
-
-=======
->>>>>>> bfe734fe
 
 class DatetimeBlock(DatetimeLikeBlockMixin):
     __slots__ = ()
