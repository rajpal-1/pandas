from datetime import datetime, timedelta
import inspect
import re
from typing import TYPE_CHECKING, Any, List, Optional, Type, Union, cast
import warnings

import numpy as np

<<<<<<< HEAD
from pandas._libs import (
    Interval,
    NaT,
    Period,
    Timestamp,
    algos as libalgos,
    lib,
    writers,
)
import pandas._libs.internals as libinternals
=======
from pandas._libs import NaT, algos as libalgos, internals as libinternals, lib, writers
>>>>>>> 44ab7a1f
from pandas._libs.internals import BlockPlacement
from pandas._libs.tslibs import conversion
from pandas._libs.tslibs.timezones import tz_compare
from pandas._typing import ArrayLike, Scalar
from pandas.util._validators import validate_bool_kwarg

from pandas.core.dtypes.cast import (
    astype_nansafe,
    convert_scalar_for_putitemlike,
    find_common_type,
    infer_dtype_from,
    infer_dtype_from_scalar,
    maybe_downcast_numeric,
    maybe_downcast_to_dtype,
    maybe_infer_dtype_type,
    maybe_promote,
    maybe_upcast,
    soft_convert_objects,
)
from pandas.core.dtypes.common import (
    DT64NS_DTYPE,
    TD64NS_DTYPE,
    is_bool_dtype,
    is_categorical_dtype,
    is_datetime64_dtype,
    is_datetime64tz_dtype,
    is_dtype_equal,
    is_extension_array_dtype,
    is_float,
    is_float_dtype,
    is_integer,
    is_integer_dtype,
    is_list_like,
    is_object_dtype,
    is_re,
    is_re_compilable,
    is_sparse,
    is_timedelta64_dtype,
    pandas_dtype,
)
from pandas.core.dtypes.dtypes import ExtensionDtype
from pandas.core.dtypes.generic import (
    ABCDataFrame,
    ABCIndexClass,
    ABCPandasArray,
    ABCSeries,
)
from pandas.core.dtypes.missing import is_valid_nat_for_dtype, isna, isna_compat

import pandas.core.algorithms as algos
from pandas.core.array_algos.replace import compare_or_regex_search
from pandas.core.array_algos.transforms import shift
from pandas.core.arrays import (
    Categorical,
    DatetimeArray,
    ExtensionArray,
    PandasArray,
    PandasDtype,
    TimedeltaArray,
)
from pandas.core.base import PandasObject
import pandas.core.common as com
from pandas.core.construction import extract_array
from pandas.core.indexers import (
    check_setitem_lengths,
    is_empty_indexer,
    is_scalar_indexer,
)
import pandas.core.missing as missing
from pandas.core.nanops import nanpercentile

if TYPE_CHECKING:
    from pandas import Index


class Block(PandasObject):
    """
    Canonical n-dimensional unit of homogeneous dtype contained in a pandas
    data structure

    Index-ignorant; let the container take care of that
    """

    values: Union[np.ndarray, ExtensionArray]

    __slots__ = ["_mgr_locs", "values", "ndim"]
    is_numeric = False
    is_float = False
    is_integer = False
    is_complex = False
    is_datetime = False
    is_datetimetz = False
    is_timedelta = False
    is_bool = False
    is_object = False
    is_extension = False
    _can_hold_na = False
    _can_consolidate = True
    _validate_ndim = True

    @classmethod
    def _simple_new(
        cls, values: ArrayLike, placement: BlockPlacement, ndim: int
    ) -> "Block":
        """
        Fastpath constructor, does *no* validation
        """
        obj = object.__new__(cls)
        obj.ndim = ndim
        obj.values = values
        obj._mgr_locs = placement
        return obj

    def __init__(self, values, placement, ndim=None):
        self.ndim = self._check_ndim(values, ndim)
        self.mgr_locs = placement
        self.values = self._maybe_coerce_values(values)

        if self._validate_ndim and self.ndim and len(self.mgr_locs) != len(self.values):
            raise ValueError(
                f"Wrong number of items passed {len(self.values)}, "
                f"placement implies {len(self.mgr_locs)}"
            )

    def _maybe_coerce_values(self, values):
        """
        Ensure we have correctly-typed values.

        Parameters
        ----------
        values : np.ndarray, ExtensionArray, Index

        Returns
        -------
        np.ndarray or ExtensionArray
        """
        return values

    def _check_ndim(self, values, ndim):
        """
        ndim inference and validation.

        Infers ndim from 'values' if not provided to __init__.
        Validates that values.ndim and ndim are consistent if and only if
        the class variable '_validate_ndim' is True.

        Parameters
        ----------
        values : array-like
        ndim : int or None

        Returns
        -------
        ndim : int

        Raises
        ------
        ValueError : the number of dimensions do not match
        """
        if ndim is None:
            ndim = values.ndim

        if self._validate_ndim and values.ndim != ndim:
            raise ValueError(
                "Wrong number of dimensions. "
                f"values.ndim != ndim [{values.ndim} != {ndim}]"
            )
        return ndim

    @property
    def _holder(self):
        """
        The array-like that can hold the underlying values.

        None for 'Block', overridden by subclasses that don't
        use an ndarray.
        """
        return None

    @property
    def _consolidate_key(self):
        return self._can_consolidate, self.dtype.name

    @property
    def is_view(self) -> bool:
        """ return a boolean if I am possibly a view """
        values = self.values
        values = cast(np.ndarray, values)
        return values.base is not None

    @property
    def is_categorical(self) -> bool:
        return self._holder is Categorical

    @property
    def is_datelike(self) -> bool:
        """ return True if I am a non-datelike """
        return self.is_datetime or self.is_timedelta

    def external_values(self):
        """
        The array that Series.values returns (public attribute).

        This has some historical constraints, and is overridden in block
        subclasses to return the correct array (e.g. period returns
        object ndarray and datetimetz a datetime64[ns] ndarray instead of
        proper extension array).
        """
        return self.values

    def internal_values(self):
        """
        The array that Series._values returns (internal values).
        """
        return self.values

    def array_values(self) -> ExtensionArray:
        """
        The array that Series.array returns. Always an ExtensionArray.
        """
        return PandasArray(self.values)

    def get_values(self, dtype=None):
        """
        return an internal format, currently just the ndarray
        this is often overridden to handle to_dense like operations
        """
        if is_object_dtype(dtype):
            return self.values.astype(object)
        return self.values

    def get_block_values_for_json(self) -> np.ndarray:
        """
        This is used in the JSON C code.
        """
        # TODO(EA2D): reshape will be unnecessary with 2D EAs
        return np.asarray(self.values).reshape(self.shape)

    @property
    def fill_value(self):
        return np.nan

    @property
    def mgr_locs(self):
        return self._mgr_locs

    @mgr_locs.setter
    def mgr_locs(self, new_mgr_locs):
        if not isinstance(new_mgr_locs, libinternals.BlockPlacement):
            new_mgr_locs = libinternals.BlockPlacement(new_mgr_locs)

        self._mgr_locs = new_mgr_locs

    def make_block(self, values, placement=None) -> "Block":
        """
        Create a new block, with type inference propagate any values that are
        not specified
        """
        if placement is None:
            placement = self.mgr_locs
        if self.is_extension:
            values = _block_shape(values, ndim=self.ndim)

        return make_block(values, placement=placement, ndim=self.ndim)

    def make_block_same_class(self, values, placement=None, ndim=None):
        """ Wrap given values in a block of same type as self. """
        if placement is None:
            placement = self.mgr_locs
        if ndim is None:
            ndim = self.ndim
        return type(self)(values, placement=placement, ndim=ndim)

    def __repr__(self) -> str:
        # don't want to print out all of the items here
        name = type(self).__name__
        if self.ndim == 1:
            result = f"{name}: {len(self)} dtype: {self.dtype}"
        else:

            shape = " x ".join(str(s) for s in self.shape)
            result = f"{name}: {self.mgr_locs.indexer}, {shape}, dtype: {self.dtype}"

        return result

    def __len__(self) -> int:
        return len(self.values)

    def __getstate__(self):
        return self.mgr_locs.indexer, self.values

    def __setstate__(self, state):
        self.mgr_locs = libinternals.BlockPlacement(state[0])
        self.values = state[1]
        self.ndim = self.values.ndim

    def _slice(self, slicer):
        """ return a slice of my values """

        return self.values[slicer]

    def getitem_block(self, slicer, new_mgr_locs=None):
        """
        Perform __getitem__-like, return result as block.

        As of now, only supports slices that preserve dimensionality.
        """
        if new_mgr_locs is None:
            axis0_slicer = slicer[0] if isinstance(slicer, tuple) else slicer
            new_mgr_locs = self.mgr_locs[axis0_slicer]
        elif not isinstance(new_mgr_locs, BlockPlacement):
            new_mgr_locs = BlockPlacement(new_mgr_locs)

        new_values = self._slice(slicer)

        if self._validate_ndim and new_values.ndim != self.ndim:
            raise ValueError("Only same dim slicing is allowed")

        return type(self)._simple_new(new_values, new_mgr_locs, self.ndim)

    @property
    def shape(self):
        return self.values.shape

    @property
    def dtype(self):
        return self.values.dtype

    def iget(self, i):
        return self.values[i]

    def set(self, locs, values):
        """
        Modify block values in-place with new item value.

        Notes
        -----
        `set` never creates a new array or new Block, whereas `setitem` _may_
        create a new array and always creates a new Block.
        """
        self.values[locs] = values

    def delete(self, loc) -> None:
        """
        Delete given loc(-s) from block in-place.
        """
        self.values = np.delete(self.values, loc, 0)
        self.mgr_locs = self.mgr_locs.delete(loc)

    def apply(self, func, **kwargs) -> List["Block"]:
        """
        apply the function to my values; return a block if we are not
        one
        """
        with np.errstate(all="ignore"):
            result = func(self.values, **kwargs)

        return self._split_op_result(result)

    def reduce(self, func, ignore_failures: bool = False) -> List["Block"]:
        # We will apply the function and reshape the result into a single-row
        #  Block with the same mgr_locs; squeezing will be done at a higher level
        assert self.ndim == 2

        try:
            result = func(self.values)
        except (TypeError, NotImplementedError):
            if ignore_failures:
                return []
            raise

        if np.ndim(result) == 0:
            # TODO(EA2D): special case not needed with 2D EAs
            res_values = np.array([[result]])
        else:
            res_values = result.reshape(-1, 1)

        nb = self.make_block(res_values)
        return [nb]

    def _split_op_result(self, result) -> List["Block"]:
        # See also: split_and_operate
        if is_extension_array_dtype(result) and result.ndim > 1:
            # TODO(EA2D): unnecessary with 2D EAs
            # if we get a 2D ExtensionArray, we need to split it into 1D pieces
            nbs = []
            for i, loc in enumerate(self.mgr_locs):
                vals = result[i]
                block = self.make_block(values=vals, placement=[loc])
                nbs.append(block)
            return nbs

        if not isinstance(result, Block):
            result = self.make_block(result)

        return [result]

    def fillna(
        self, value, limit=None, inplace: bool = False, downcast=None
    ) -> List["Block"]:
        """
        fillna on the block with the value. If we fail, then convert to
        ObjectBlock and try again
        """
        inplace = validate_bool_kwarg(inplace, "inplace")

        mask = isna(self.values)
        if limit is not None:
            limit = libalgos.validate_limit(None, limit=limit)
            mask[mask.cumsum(self.ndim - 1) > limit] = False

        if not self._can_hold_na:
            if inplace:
                return [self]
            else:
                return [self.copy()]

        if self._can_hold_element(value):
            # equivalent: _try_coerce_args(value) would not raise
            blocks = self.putmask(mask, value, inplace=inplace)
            return self._maybe_downcast(blocks, downcast)

        # we can't process the value, but nothing to do
        if not mask.any():
            return [self] if inplace else [self.copy()]

        # operate column-by-column
        def f(mask, val, idx):
            block = self.coerce_to_target_dtype(value)

            # slice out our block
            if idx is not None:
                # i.e. self.ndim == 2
                block = block.getitem_block(slice(idx, idx + 1))
            return block.fillna(value, limit=limit, inplace=inplace, downcast=None)

        return self.split_and_operate(None, f, inplace)

    def split_and_operate(self, mask, f, inplace: bool) -> List["Block"]:
        """
        split the block per-column, and apply the callable f
        per-column, return a new block for each. Handle
        masking which will not change a block unless needed.

        Parameters
        ----------
        mask : 2-d boolean mask
        f : callable accepting (1d-mask, 1d values, indexer)
        inplace : boolean

        Returns
        -------
        list of blocks
        """
        if mask is None:
            mask = np.broadcast_to(True, shape=self.shape)

        new_values = self.values

        def make_a_block(nv, ref_loc):
            if isinstance(nv, list):
                assert len(nv) == 1, nv
                assert isinstance(nv[0], Block)
                block = nv[0]
            else:
                # Put back the dimension that was taken from it and make
                # a block out of the result.
                nv = _block_shape(nv, ndim=self.ndim)
                block = self.make_block(values=nv, placement=ref_loc)
            return block

        # ndim == 1
        if self.ndim == 1:
            if mask.any():
                nv = f(mask, new_values, None)
            else:
                nv = new_values if inplace else new_values.copy()
            block = make_a_block(nv, self.mgr_locs)
            return [block]

        # ndim > 1
        new_blocks = []
        for i, ref_loc in enumerate(self.mgr_locs):
            m = mask[i]
            v = new_values[i]

            # need a new block
            if m.any():
                nv = f(m, v, i)
            else:
                nv = v if inplace else v.copy()

            block = make_a_block(nv, [ref_loc])
            new_blocks.append(block)

        return new_blocks

    def _maybe_downcast(self, blocks: List["Block"], downcast=None) -> List["Block"]:

        # no need to downcast our float
        # unless indicated
        if downcast is None and (self.is_float or self.is_datelike):
            return blocks

        return extend_blocks([b.downcast(downcast) for b in blocks])

    def downcast(self, dtypes=None) -> List["Block"]:
        """ try to downcast each item to the dict of dtypes if present """
        # turn it off completely
        if dtypes is False:
            return [self]

        values = self.values

        if self.ndim == 1:

            # try to cast all non-floats here
            if dtypes is None:
                dtypes = "infer"

            nv = maybe_downcast_to_dtype(values, dtypes)
            return [self.make_block(nv)]

        # ndim > 1
        if dtypes is None:
            return [self]

        if not (dtypes == "infer" or isinstance(dtypes, dict)):
            raise ValueError(
                "downcast must have a dictionary or 'infer' as its argument"
            )
        elif dtypes != "infer":
            raise AssertionError("dtypes as dict is not supported yet")

        # operate column-by-column
        # this is expensive as it splits the blocks items-by-item
        def f(mask, val, idx):
            val = maybe_downcast_to_dtype(val, dtype="infer")
            return val

        return self.split_and_operate(None, f, False)

    def astype(self, dtype, copy: bool = False, errors: str = "raise"):
        """
        Coerce to the new dtype.

        Parameters
        ----------
        dtype : str, dtype convertible
        copy : bool, default False
            copy if indicated
        errors : str, {'raise', 'ignore'}, default 'ignore'
            - ``raise`` : allow exceptions to be raised
            - ``ignore`` : suppress exceptions. On error return original object

        Returns
        -------
        Block
        """
        errors_legal_values = ("raise", "ignore")

        if errors not in errors_legal_values:
            invalid_arg = (
                "Expected value of kwarg 'errors' to be one of "
                f"{list(errors_legal_values)}. Supplied value is '{errors}'"
            )
            raise ValueError(invalid_arg)

        if inspect.isclass(dtype) and issubclass(dtype, ExtensionDtype):
            msg = (
                f"Expected an instance of {dtype.__name__}, "
                "but got the class instead. Try instantiating 'dtype'."
            )
            raise TypeError(msg)

        if dtype is not None:
            dtype = pandas_dtype(dtype)

        # may need to convert to categorical
        if is_categorical_dtype(dtype):

            if is_categorical_dtype(self.values.dtype):
                # GH 10696/18593: update an existing categorical efficiently
                return self.make_block(self.values.astype(dtype, copy=copy))

            return self.make_block(Categorical(self.values, dtype=dtype))

        dtype = pandas_dtype(dtype)

        # astype processing
        if is_dtype_equal(self.dtype, dtype):
            if copy:
                return self.copy()
            return self

        # force the copy here
        if self.is_extension:
            try:
                values = self.values.astype(dtype)
            except (ValueError, TypeError):
                if errors == "ignore":
                    values = self.values
                else:
                    raise
        else:
            if issubclass(dtype.type, str):

                # use native type formatting for datetime/tz/timedelta
                if self.is_datelike:
                    values = self.to_native_types().values

                # astype formatting
                else:
                    # Because we have neither is_extension nor is_datelike,
                    #  self.values already has the correct shape
                    values = self.values

            else:
                values = self.get_values(dtype=dtype)

            # _astype_nansafe works fine with 1-d only
            vals1d = values.ravel()
            try:
                values = astype_nansafe(vals1d, dtype, copy=True)
            except (ValueError, TypeError):
                # e.g. astype_nansafe can fail on object-dtype of strings
                #  trying to convert to float
                if errors == "raise":
                    raise
                newb = self.copy() if copy else self
                return newb

        # TODO(EA2D): special case not needed with 2D EAs
        if isinstance(values, np.ndarray):
            values = values.reshape(self.shape)

        newb = self.make_block(values)

        if newb.is_numeric and self.is_numeric:
            if newb.shape != self.shape:
                raise TypeError(
                    f"cannot set astype for copy = [{copy}] for dtype "
                    f"({self.dtype.name} [{self.shape}]) to different shape "
                    f"({newb.dtype.name} [{newb.shape}])"
                )
        return newb

    def convert(
        self,
        copy: bool = True,
        datetime: bool = True,
        numeric: bool = True,
        timedelta: bool = True,
        coerce: bool = False,
    ) -> List["Block"]:
        """
        attempt to coerce any object types to better types return a copy
        of the block (if copy = True) by definition we are not an ObjectBlock
        here!
        """
        return [self.copy()] if copy else [self]

    def _can_hold_element(self, element: Any) -> bool:
        """ require the same dtype as ourselves """
        dtype = self.values.dtype.type
        tipo = maybe_infer_dtype_type(element)
        if tipo is not None:
            return issubclass(tipo.type, dtype)
        return isinstance(element, dtype)

    def should_store(self, value: ArrayLike) -> bool:
        """
        Should we set self.values[indexer] = value inplace or do we need to cast?

        Parameters
        ----------
        value : np.ndarray or ExtensionArray

        Returns
        -------
        bool
        """
        return is_dtype_equal(value.dtype, self.dtype)

    def to_native_types(self, na_rep="nan", quoting=None, **kwargs):
        """ convert to our native types format """
        values = self.values

        mask = isna(values)
        itemsize = writers.word_len(na_rep)

        if not self.is_object and not quoting and itemsize:
            values = values.astype(str)
            if values.dtype.itemsize / np.dtype("U1").itemsize < itemsize:
                # enlarge for the na_rep
                values = values.astype(f"<U{itemsize}")
        else:
            values = np.array(values, dtype="object")

        values[mask] = na_rep
        return self.make_block(values)

    # block actions #
    def copy(self, deep: bool = True):
        """ copy constructor """
        values = self.values
        if deep:
            values = values.copy()
        return self.make_block_same_class(values, ndim=self.ndim)

    def replace(
        self,
        to_replace,
        value,
        inplace: bool = False,
        regex: bool = False,
        convert: bool = True,
    ) -> List["Block"]:
        """
        replace the to_replace value with value, possible to create new
        blocks here this is just a call to putmask. regex is not used here.
        It is used in ObjectBlocks.  It is here for API compatibility.
        """
        inplace = validate_bool_kwarg(inplace, "inplace")
        original_to_replace = to_replace

        # If we cannot replace with own dtype, convert to ObjectBlock and
        # retry
        if not self._can_hold_element(to_replace):
            if not isinstance(to_replace, list):
                if inplace:
                    return [self]
                return [self.copy()]

            to_replace = [x for x in to_replace if self._can_hold_element(x)]
            if not len(to_replace):
                # GH#28084 avoid costly checks since we can infer
                #  that there is nothing to replace in this block
                if inplace:
                    return [self]
                return [self.copy()]

            if len(to_replace) == 1:
                # _can_hold_element checks have reduced this back to the
                #  scalar case and we can avoid a costly object cast
                return self.replace(
                    to_replace[0], value, inplace=inplace, regex=regex, convert=convert
                )

            # GH 22083, TypeError or ValueError occurred within error handling
            # causes infinite loop. Cast and retry only if not objectblock.
            if is_object_dtype(self):
                raise AssertionError

            # try again with a compatible block
            block = self.astype(object)
            return block.replace(
                to_replace=to_replace,
                value=value,
                inplace=inplace,
                regex=regex,
                convert=convert,
            )

        values = self.values
        if lib.is_scalar(to_replace) and isinstance(values, np.ndarray):
            # The only non-DatetimeLike class that also has a non-trivial
            #  try_coerce_args is ObjectBlock, but that overrides replace,
            #  so does not get here.
            to_replace = convert_scalar_for_putitemlike(to_replace, values.dtype)

        mask = missing.mask_missing(values, to_replace)

        try:
            blocks = self.putmask(mask, value, inplace=inplace)
            # Note: it is _not_ the case that self._can_hold_element(value)
            #  is always true at this point.  In particular, that can fail
            #  for:
            #   "2u" with bool-dtype, float-dtype
            #   0.5 with int64-dtype
            #   np.nan with int64-dtype
        except (TypeError, ValueError):
            # GH 22083, TypeError or ValueError occurred within error handling
            # causes infinite loop. Cast and retry only if not objectblock.
            if is_object_dtype(self):
                raise

            if not self.is_extension:
                # TODO: https://github.com/pandas-dev/pandas/issues/32586
                # Need an ExtensionArray._can_hold_element to indicate whether
                # a scalar value can be placed in the array.
                assert not self._can_hold_element(value), value

            # try again with a compatible block
            block = self.astype(object)
            return block.replace(
                to_replace=original_to_replace,
                value=value,
                inplace=inplace,
                regex=regex,
                convert=convert,
            )
        if convert:
            blocks = extend_blocks(
                [b.convert(numeric=False, copy=not inplace) for b in blocks]
            )
        return blocks

    def _replace_single(
        self, to_replace, value, inplace=False, regex=False, convert=True, mask=None
    ) -> List["Block"]:
        """ no-op on a non-ObjectBlock """
        return [self] if inplace else [self.copy()]

    def _replace_list(
        self,
        src_list: List[Any],
        dest_list: List[Any],
        inplace: bool = False,
        regex: bool = False,
    ) -> List["Block"]:
        """
        See BlockManager._replace_list docstring.
        """
        src_len = len(src_list) - 1

        def comp(s: Scalar, mask: np.ndarray, regex: bool = False) -> np.ndarray:
            """
            Generate a bool array by perform an equality check, or perform
            an element-wise regular expression matching
            """
            if isna(s):
                return ~mask

            s = com.maybe_box_datetimelike(s)
            return compare_or_regex_search(self.values, s, regex, mask)

        # Calculate the mask once, prior to the call of comp
        # in order to avoid repeating the same computations
        mask = ~isna(self.values)

        masks = [comp(s, mask, regex) for s in src_list]

        rb = [self if inplace else self.copy()]
        for i, (src, dest) in enumerate(zip(src_list, dest_list)):
            new_rb: List["Block"] = []
            for blk in rb:
                m = masks[i]
                convert = i == src_len  # only convert once at the end
                result = blk._replace_coerce(
                    mask=m,
                    to_replace=src,
                    value=dest,
                    inplace=inplace,
                    regex=regex,
                )
                if convert and blk.is_object:
                    result = extend_blocks(
                        [b.convert(numeric=False, copy=True) for b in result]
                    )
                new_rb.extend(result)
            rb = new_rb
        return rb

    def setitem(self, indexer, value):
        """
        Attempt self.values[indexer] = value, possibly creating a new array.

        Parameters
        ----------
        indexer : tuple, list-like, array-like, slice
            The subset of self.values to set
        value : object
            The value being set

        Returns
        -------
        Block

        Notes
        -----
        `indexer` is a direct slice/positional indexer. `value` must
        be a compatible shape.
        """
        transpose = self.ndim == 2

        if isinstance(indexer, np.ndarray) and indexer.ndim > self.ndim:
            raise ValueError(f"Cannot set values with ndim > {self.ndim}")

        # coerce None values, if appropriate
        if value is None:
            if self.is_numeric:
                value = np.nan

        # coerce if block dtype can store value
        values = self.values
        if self._can_hold_element(value):
            # We only get here for non-Extension Blocks, so _try_coerce_args
            #  is only relevant for DatetimeBlock and TimedeltaBlock
            if lib.is_scalar(value):
                value = convert_scalar_for_putitemlike(value, values.dtype)

        else:
            # current dtype cannot store value, coerce to common dtype

            if hasattr(value, "dtype"):
                dtype = value.dtype

            elif lib.is_scalar(value) and not isna(value):
                dtype, _ = infer_dtype_from_scalar(value, pandas_dtype=True)

            else:
                # e.g. we are bool dtype and value is nan
                # TODO: watch out for case with listlike value and scalar/empty indexer
                dtype, _ = maybe_promote(np.array(value).dtype)
                return self.astype(dtype).setitem(indexer, value)

            dtype = find_common_type([values.dtype, dtype])
            assert not is_dtype_equal(self.dtype, dtype)
            # otherwise should have _can_hold_element

            return self.astype(dtype).setitem(indexer, value)

        # value must be storable at this moment
        if is_extension_array_dtype(getattr(value, "dtype", None)):
            # We need to be careful not to allow through strings that
            #  can be parsed to EADtypes
            is_ea_value = True
            arr_value = value
        else:
            is_ea_value = False
            arr_value = np.array(value)

        if transpose:
            values = values.T

        # length checking
        check_setitem_lengths(indexer, value, values)
        exact_match = (
            len(arr_value.shape)
            and arr_value.shape[0] == values.shape[0]
            and arr_value.size == values.size
        )
        if is_empty_indexer(indexer, arr_value):
            # GH#8669 empty indexers
            pass

        elif is_scalar_indexer(indexer, self.ndim):
            # setting a single element for each dim and with a rhs that could
            #  be e.g. a list; see GH#6043
            values[indexer] = value

        elif exact_match and is_categorical_dtype(arr_value.dtype):
            # GH25495 - If the current dtype is not categorical,
            # we need to create a new categorical block
            values[indexer] = value
            return self.make_block(Categorical(self.values, dtype=arr_value.dtype))

        elif exact_match and is_ea_value:
            # GH#32395 if we're going to replace the values entirely, just
            #  substitute in the new array
            return self.make_block(arr_value)

        # if we are an exact match (ex-broadcasting),
        # then use the resultant dtype
        elif exact_match:
            # We are setting _all_ of the array's values, so can cast to new dtype
            values[indexer] = value

            values = values.astype(arr_value.dtype, copy=False)

        # set
        else:
            values[indexer] = value

        if transpose:
            values = values.T
        block = self.make_block(values)
        return block

    def putmask(
        self, mask, new, inplace: bool = False, axis: int = 0, transpose: bool = False
    ) -> List["Block"]:
        """
        putmask the data to the block; it is possible that we may create a
        new dtype of block

        Return the resulting block(s).

        Parameters
        ----------
        mask : np.ndarray[bool], SparseArray[bool], or BooleanArray
        new : a ndarray/object
        inplace : bool, default False
            Perform inplace modification.
        axis : int
        transpose : bool, default False
            Set to True if self is stored with axes reversed.

        Returns
        -------
        List[Block]
        """
        mask = _extract_bool_array(mask)
        assert not isinstance(new, (ABCIndexClass, ABCSeries, ABCDataFrame))

        new_values = self.values  # delay copy if possible.
        # if we are passed a scalar None, convert it here
        if not is_list_like(new) and isna(new) and not self.is_object:
            # FIXME: make sure we have compatible NA
            new = self.fill_value

        if self._can_hold_element(new):
            # We only get here for non-Extension Blocks, so _try_coerce_args
            #  is only relevant for DatetimeBlock and TimedeltaBlock
            if lib.is_scalar(new):
                new = convert_scalar_for_putitemlike(new, self.values.dtype)

            if transpose:
                new_values = new_values.T

            # If the default repeat behavior in np.putmask would go in the
            # wrong direction, then explicitly repeat and reshape new instead
            if getattr(new, "ndim", 0) >= 1:
                if self.ndim - 1 == new.ndim and axis == 1:
                    new = np.repeat(new, new_values.shape[-1]).reshape(self.shape)
                new = new.astype(new_values.dtype)

            if new_values is self.values and not inplace:
                new_values = new_values.copy()
            # we require exact matches between the len of the
            # values we are setting (or is compat). np.putmask
            # doesn't check this and will simply truncate / pad
            # the output, but we want sane error messages
            #
            # TODO: this prob needs some better checking
            # for 2D cases
            if (
                is_list_like(new)
                and np.any(mask[mask])
                and getattr(new, "ndim", 1) == 1
            ):
                if mask[mask].shape[-1] == len(new):
                    # GH 30567
                    # If length of ``new`` is less than the length of ``new_values``,
                    # `np.putmask` would first repeat the ``new`` array and then
                    # assign the masked values hence produces incorrect result.
                    # `np.place` on the other hand uses the ``new`` values at it is
                    # to place in the masked locations of ``new_values``
                    np.place(new_values, mask, new)
                elif mask.shape[-1] == len(new) or len(new) == 1:
                    np.putmask(new_values, mask, new)
                else:
                    raise ValueError("cannot assign mismatch length to masked array")
            else:
                np.putmask(new_values, mask, new)

        # maybe upcast me
        elif mask.any():
            if transpose:
                mask = mask.T
                if isinstance(new, np.ndarray):
                    new = new.T
                axis = new_values.ndim - axis - 1

            # Pseudo-broadcast
            if getattr(new, "ndim", 0) >= 1:
                if self.ndim - 1 == new.ndim:
                    new_shape = list(new.shape)
                    new_shape.insert(axis, 1)
                    new = new.reshape(tuple(new_shape))

            # operate column-by-column
            def f(mask, val, idx):

                if idx is None:
                    # ndim==1 case.
                    n = new
                else:

                    if isinstance(new, np.ndarray):
                        n = np.squeeze(new[idx % new.shape[0]])
                    else:
                        n = np.array(new)

                    # type of the new block
                    dtype, _ = maybe_promote(n.dtype)

                    # we need to explicitly astype here to make a copy
                    n = n.astype(dtype)

                nv = _putmask_smart(val, mask, n)
                return nv

            new_blocks = self.split_and_operate(mask, f, inplace)
            return new_blocks

        if inplace:
            return [self]

        if transpose:
            if new_values is None:
                new_values = self.values if inplace else self.values.copy()
            new_values = new_values.T

        return [self.make_block(new_values)]

    def coerce_to_target_dtype(self, other):
        """
        coerce the current block to a dtype compat for other
        we will return a block, possibly object, and not raise

        we can also safely try to coerce to the same dtype
        and will receive the same block
        """
        # if we cannot then coerce to object
        dtype, _ = infer_dtype_from(other, pandas_dtype=True)

        if is_dtype_equal(self.dtype, dtype):
            return self

        if self.is_bool or is_object_dtype(dtype) or is_bool_dtype(dtype):
            # we don't upcast to bool
            return self.astype(object)

        elif (self.is_float or self.is_complex) and (
            is_integer_dtype(dtype) or is_float_dtype(dtype)
        ):
            # don't coerce float/complex to int
            return self

        elif (
            self.is_datetime
            or is_datetime64_dtype(dtype)
            or is_datetime64tz_dtype(dtype)
        ):

            # not a datetime
            if not (
                (is_datetime64_dtype(dtype) or is_datetime64tz_dtype(dtype))
                and self.is_datetime
            ):
                return self.astype(object)

            # don't upcast timezone with different timezone or no timezone
            mytz = getattr(self.dtype, "tz", None)
            othertz = getattr(dtype, "tz", None)

            if not tz_compare(mytz, othertz):
                return self.astype(object)

            raise AssertionError(
                f"possible recursion in coerce_to_target_dtype: {self} {other}"
            )

        elif self.is_timedelta or is_timedelta64_dtype(dtype):

            # not a timedelta
            if not (is_timedelta64_dtype(dtype) and self.is_timedelta):
                return self.astype(object)

            raise AssertionError(
                f"possible recursion in coerce_to_target_dtype: {self} {other}"
            )

        try:
            return self.astype(dtype)
        except (ValueError, TypeError, OverflowError):
            return self.astype(object)

    def interpolate(
        self,
        method: str = "pad",
        axis: int = 0,
        index: Optional["Index"] = None,
        inplace: bool = False,
        limit: Optional[int] = None,
        limit_direction: str = "forward",
        limit_area: Optional[str] = None,
        fill_value: Optional[Any] = None,
        coerce: bool = False,
        downcast: Optional[str] = None,
        **kwargs,
    ):

        inplace = validate_bool_kwarg(inplace, "inplace")

        if not self._can_hold_na:
            # If there are no NAs, then interpolate is a no-op
            return self if inplace else self.copy()

        # a fill na type method
        try:
            m = missing.clean_fill_method(method)
        except ValueError:
            m = None

        if m is not None:
            if fill_value is not None:
                # similar to validate_fillna_kwargs
                raise ValueError("Cannot pass both fill_value and method")

            return self._interpolate_with_fill(
                method=m,
                axis=axis,
                inplace=inplace,
                limit=limit,
                coerce=coerce,
                downcast=downcast,
            )
        # validate the interp method
        m = missing.clean_interp_method(method, **kwargs)

        assert index is not None  # for mypy

        return self._interpolate(
            method=m,
            index=index,
            axis=axis,
            limit=limit,
            limit_direction=limit_direction,
            limit_area=limit_area,
            fill_value=fill_value,
            inplace=inplace,
            downcast=downcast,
            **kwargs,
        )

    def _interpolate_with_fill(
        self,
        method: str = "pad",
        axis: int = 0,
        inplace: bool = False,
        limit: Optional[int] = None,
        coerce: bool = False,
        downcast: Optional[str] = None,
    ) -> List["Block"]:
        """ fillna but using the interpolate machinery """
        inplace = validate_bool_kwarg(inplace, "inplace")

        # if we are coercing, then don't force the conversion
        # if the block can't hold the type
        if coerce:
            if not self._can_hold_na:
                if inplace:
                    return [self]
                else:
                    return [self.copy()]

        values = self.values if inplace else self.values.copy()

        values = missing.interpolate_2d(
            values,
            method=method,
            axis=axis,
            limit=limit,
        )

        blocks = [self.make_block_same_class(values, ndim=self.ndim)]
        return self._maybe_downcast(blocks, downcast)

    def _interpolate(
        self,
        method: str,
        index: "Index",
        fill_value: Optional[Any] = None,
        axis: int = 0,
        limit: Optional[int] = None,
        limit_direction: str = "forward",
        limit_area: Optional[str] = None,
        inplace: bool = False,
        downcast: Optional[str] = None,
        **kwargs,
    ) -> List["Block"]:
        """ interpolate using scipy wrappers """
        inplace = validate_bool_kwarg(inplace, "inplace")
        data = self.values if inplace else self.values.copy()

        # only deal with floats
        if not self.is_float:
            if not self.is_integer:
                return [self]
            data = data.astype(np.float64)

        if fill_value is None:
            fill_value = self.fill_value

        if method in ("krogh", "piecewise_polynomial", "pchip"):
            if not index.is_monotonic:
                raise ValueError(
                    f"{method} interpolation requires that the index be monotonic."
                )
        # process 1-d slices in the axis direction

        def func(yvalues: np.ndarray) -> np.ndarray:

            # process a 1-d slice, returning it
            # should the axis argument be handled below in apply_along_axis?
            # i.e. not an arg to missing.interpolate_1d
            return missing.interpolate_1d(
                xvalues=index,
                yvalues=yvalues,
                method=method,
                limit=limit,
                limit_direction=limit_direction,
                limit_area=limit_area,
                fill_value=fill_value,
                bounds_error=False,
                **kwargs,
            )

        # interp each column independently
        interp_values = np.apply_along_axis(func, axis, data)

        blocks = [self.make_block_same_class(interp_values)]
        return self._maybe_downcast(blocks, downcast)

    def take_nd(self, indexer, axis: int, new_mgr_locs=None, fill_value=lib.no_default):
        """
        Take values according to indexer and return them as a block.bb

        """
        # algos.take_nd dispatches for DatetimeTZBlock, CategoricalBlock
        # so need to preserve types
        # sparse is treated like an ndarray, but needs .get_values() shaping

        values = self.values

        if fill_value is lib.no_default:
            fill_value = self.fill_value
            allow_fill = False
        else:
            allow_fill = True

        new_values = algos.take_nd(
            values, indexer, axis=axis, allow_fill=allow_fill, fill_value=fill_value
        )

        # Called from three places in managers, all of which satisfy
        #  this assertion
        assert not (axis == 0 and new_mgr_locs is None)
        if new_mgr_locs is None:
            new_mgr_locs = self.mgr_locs

        if not is_dtype_equal(new_values.dtype, self.dtype):
            return self.make_block(new_values, new_mgr_locs)
        else:
            return self.make_block_same_class(new_values, new_mgr_locs)

    def diff(self, n: int, axis: int = 1) -> List["Block"]:
        """ return block for the diff of the values """
        new_values = algos.diff(self.values, n, axis=axis, stacklevel=7)
        return [self.make_block(values=new_values)]

    def shift(self, periods: int, axis: int = 0, fill_value=None):
        """ shift the block by periods, possibly upcast """
        # convert integer to float if necessary. need to do a lot more than
        # that, handle boolean etc also
        new_values, fill_value = maybe_upcast(self.values, fill_value)

        new_values = shift(new_values, periods, axis, fill_value)

        return [self.make_block(new_values)]

    def where(
        self, other, cond, errors="raise", try_cast: bool = False, axis: int = 0
    ) -> List["Block"]:
        """
        evaluate the block; return result block(s) from the result

        Parameters
        ----------
        other : a ndarray/object
        cond : np.ndarray[bool], SparseArray[bool], or BooleanArray
        errors : str, {'raise', 'ignore'}, default 'raise'
            - ``raise`` : allow exceptions to be raised
            - ``ignore`` : suppress exceptions. On error return original object
        try_cast: bool, default False
        axis : int, default 0

        Returns
        -------
        List[Block]
        """
        import pandas.core.computation.expressions as expressions

        cond = _extract_bool_array(cond)
        assert not isinstance(other, (ABCIndexClass, ABCSeries, ABCDataFrame))

        assert errors in ["raise", "ignore"]
        transpose = self.ndim == 2

        values = self.values
        orig_other = other
        if transpose:
            values = values.T

        # If the default broadcasting would go in the wrong direction, then
        # explicitly reshape other instead
        if getattr(other, "ndim", 0) >= 1:
            if values.ndim - 1 == other.ndim and axis == 1:
                other = other.reshape(tuple(other.shape + (1,)))
            elif transpose and values.ndim == self.ndim - 1:
                cond = cond.T

        if not hasattr(cond, "shape"):
            raise ValueError("where must have a condition that is ndarray like")

        def where_func(cond, values, other):

            if not (
                (self.is_integer or self.is_bool)
                and lib.is_float(other)
                and np.isnan(other)
            ):
                # np.where will cast integer array to floats in this case
                if not self._can_hold_element(other):
                    raise TypeError
                if lib.is_scalar(other) and isinstance(values, np.ndarray):
                    # convert datetime to datetime64, timedelta to timedelta64
                    other = convert_scalar_for_putitemlike(other, values.dtype)

            # By the time we get here, we should have all Series/Index
            #  args extracted to  ndarray
            fastres = expressions.where(cond, values, other)
            return fastres

        if cond.ravel("K").all():
            result = values
        else:
            # see if we can operate on the entire block, or need item-by-item
            # or if we are a single block (ndim == 1)
            try:
                result = where_func(cond, values, other)
            except TypeError:

                # we cannot coerce, return a compat dtype
                # we are explicitly ignoring errors
                block = self.coerce_to_target_dtype(other)
                blocks = block.where(
                    orig_other, cond, errors=errors, try_cast=try_cast, axis=axis
                )
                return self._maybe_downcast(blocks, "infer")

        if self._can_hold_na or self.ndim == 1:

            if transpose:
                result = result.T

            return [self.make_block(result)]

        # might need to separate out blocks
        axis = cond.ndim - 1
        cond = cond.swapaxes(axis, 0)
        mask = np.array([cond[i].all() for i in range(cond.shape[0])], dtype=bool)

        result_blocks: List["Block"] = []
        for m in [mask, ~mask]:
            if m.any():
                result = cast(np.ndarray, result)  # EABlock overrides where
                taken = result.take(m.nonzero()[0], axis=axis)
                r = maybe_downcast_numeric(taken, self.dtype)
                nb = self.make_block(r.T, placement=self.mgr_locs[m])
                result_blocks.append(nb)

        return result_blocks

    def _unstack(self, unstacker, fill_value, new_placement):
        """
        Return a list of unstacked blocks of self

        Parameters
        ----------
        unstacker : reshape._Unstacker
        fill_value : int
            Only used in ExtensionBlock._unstack

        Returns
        -------
        blocks : list of Block
            New blocks of unstacked values.
        mask : array_like of bool
            The mask of columns of `blocks` we should keep.
        """
        new_values, mask = unstacker.get_new_values(
            self.values.T, fill_value=fill_value
        )

        mask = mask.any(0)
        # TODO: in all tests we have mask.all(); can we rely on that?

        new_values = new_values.T[mask]
        new_placement = new_placement[mask]

        blocks = [self.make_block_same_class(new_values, placement=new_placement)]
        return blocks, mask

    def quantile(self, qs, interpolation="linear", axis: int = 0):
        """
        compute the quantiles of the

        Parameters
        ----------
        qs: a scalar or list of the quantiles to be computed
        interpolation: type of interpolation, default 'linear'
        axis: axis to compute, default 0

        Returns
        -------
        Block
        """
        # We should always have ndim == 2 because Series dispatches to DataFrame
        assert self.ndim == 2

        values = self.get_values()

        is_empty = values.shape[axis] == 0
        orig_scalar = not is_list_like(qs)
        if orig_scalar:
            # make list-like, unpack later
            qs = [qs]

        if is_empty:
            # create the array of na_values
            # 2d len(values) * len(qs)
            result = np.repeat(
                np.array([self.fill_value] * len(qs)), len(values)
            ).reshape(len(values), len(qs))
        else:
            # asarray needed for Sparse, see GH#24600
            mask = np.asarray(isna(values))
            result = nanpercentile(
                values,
                np.array(qs) * 100,
                axis=axis,
                na_value=self.fill_value,
                mask=mask,
                ndim=values.ndim,
                interpolation=interpolation,
            )

            result = np.array(result, copy=False)
            result = result.T

        if orig_scalar and not lib.is_scalar(result):
            # result could be scalar in case with is_empty and self.ndim == 1
            assert result.shape[-1] == 1, result.shape
            result = result[..., 0]
            result = lib.item_from_zerodim(result)

        ndim = np.ndim(result)
        return make_block(result, placement=np.arange(len(result)), ndim=ndim)

    def _replace_coerce(
        self,
        to_replace,
        value,
        inplace: bool = True,
        regex: bool = False,
        mask=None,
    ) -> List["Block"]:
        """
        Replace value corresponding to the given boolean array with another
        value.

        Parameters
        ----------
        to_replace : object or pattern
            Scalar to replace or regular expression to match.
        value : object
            Replacement object.
        inplace : bool, default True
            Perform inplace modification.
        regex : bool, default False
            If true, perform regular expression substitution.
        mask : array-like of bool, optional
            True indicate corresponding element is ignored.

        Returns
        -------
        List[Block]
        """
        if mask.any():
            if not regex:
                self = self.coerce_to_target_dtype(value)
                return self.putmask(mask, value, inplace=inplace)
            else:
                return self._replace_single(
                    to_replace,
                    value,
                    inplace=inplace,
                    regex=regex,
                    convert=False,
                    mask=mask,
                )
        return [self]


class ExtensionBlock(Block):
    """
    Block for holding extension types.

    Notes
    -----
    This holds all 3rd-party extension array types. It's also the immediate
    parent class for our internal extension types' blocks, CategoricalBlock.

    ExtensionArrays are limited to 1-D.
    """

    _can_consolidate = False
    _validate_ndim = False
    is_extension = True

    values: ExtensionArray

    def __init__(self, values, placement, ndim=None):
        """
        Initialize a non-consolidatable block.

        'ndim' may be inferred from 'placement'.

        This will call continue to call __init__ for the other base
        classes mixed in with this Mixin.
        """

        # Placement must be converted to BlockPlacement so that we can check
        # its length
        if not isinstance(placement, libinternals.BlockPlacement):
            placement = libinternals.BlockPlacement(placement)

        # Maybe infer ndim from placement
        if ndim is None:
            if len(placement) != 1:
                ndim = 1
            else:
                ndim = 2
        super().__init__(values, placement, ndim=ndim)

        if self.ndim == 2 and len(self.mgr_locs) != 1:
            # TODO(EA2D): check unnecessary with 2D EAs
            raise AssertionError("block.size != values.size")

    @property
    def shape(self):
        # TODO(EA2D): override unnecessary with 2D EAs
        if self.ndim == 1:
            return (len(self.values),)
        return len(self.mgr_locs), len(self.values)

    def iget(self, col):

        if self.ndim == 2 and isinstance(col, tuple):
            # TODO(EA2D): unnecessary with 2D EAs
            col, loc = col
            if not com.is_null_slice(col) and col != 0:
                raise IndexError(f"{self} only contains one item")
            elif isinstance(col, slice):
                if col != slice(None):
                    raise NotImplementedError(col)
                return self.values[[loc]]
            return self.values[loc]
        else:
            if col != 0:
                raise IndexError(f"{self} only contains one item")
            return self.values

    def set(self, locs, values):
        assert locs.tolist() == [0]
        self.values = values

    def putmask(
        self, mask, new, inplace: bool = False, axis: int = 0, transpose: bool = False
    ) -> List["Block"]:
        """
        See Block.putmask.__doc__
        """
        inplace = validate_bool_kwarg(inplace, "inplace")

        mask = _extract_bool_array(mask)

        new_values = self.values if inplace else self.values.copy()

        if isinstance(new, (np.ndarray, ExtensionArray)) and len(new) == len(mask):
            new = new[mask]

        mask = safe_reshape(mask, new_values.shape)

        new_values[mask] = new
        return [self.make_block(values=new_values)]

    def _maybe_coerce_values(self, values):
        """
        Unbox to an extension array.

        This will unbox an ExtensionArray stored in an Index or Series.
        ExtensionArrays pass through. No dtype coercion is done.

        Parameters
        ----------
        values : Index, Series, ExtensionArray

        Returns
        -------
        ExtensionArray
        """
        return extract_array(values)

    @property
    def _holder(self):
        # For extension blocks, the holder is values-dependent.
        return type(self.values)

    @property
    def fill_value(self):
        # Used in reindex_indexer
        return self.values.dtype.na_value

    @property
    def _can_hold_na(self):
        # The default ExtensionArray._can_hold_na is True
        return self._holder._can_hold_na

    @property
    def is_view(self) -> bool:
        """Extension arrays are never treated as views."""
        return False

    @property
    def is_numeric(self):
        return self.values.dtype._is_numeric

    def setitem(self, indexer, value):
        """
        Attempt self.values[indexer] = value, possibly creating a new array.

        This differs from Block.setitem by not allowing setitem to change
        the dtype of the Block.

        Parameters
        ----------
        indexer : tuple, list-like, array-like, slice
            The subset of self.values to set
        value : object
            The value being set

        Returns
        -------
        Block

        Notes
        -----
        `indexer` is a direct slice/positional indexer. `value` must
        be a compatible shape.
        """
        if not self._can_hold_element(value):
            # This is only relevant for DatetimeTZBlock, which has a
            #  non-trivial `_can_hold_element`.
            # https://github.com/pandas-dev/pandas/issues/24020
            # Need a dedicated setitem until GH#24020 (type promotion in setitem
            #  for extension arrays) is designed and implemented.
            return self.astype(object).setitem(indexer, value)

        if isinstance(indexer, tuple):
            # TODO(EA2D): not needed with 2D EAs
            # we are always 1-D
            indexer = indexer[0]

        check_setitem_lengths(indexer, value, self.values)
        self.values[indexer] = value
        return self

    def get_values(self, dtype=None):
        # ExtensionArrays must be iterable, so this works.
        # TODO(EA2D): reshape not needed with 2D EAs
        return np.asarray(self.values).reshape(self.shape)

    def array_values(self) -> ExtensionArray:
        return self.values

    def to_native_types(self, na_rep="nan", quoting=None, **kwargs):
        """override to use ExtensionArray astype for the conversion"""
        values = self.values
        mask = isna(values)

        values = np.asarray(values.astype(object))
        values[mask] = na_rep

        # TODO(EA2D): reshape not needed with 2D EAs
        # we are expected to return a 2-d ndarray
        return self.make_block(values)

    def take_nd(
        self, indexer, axis: int = 0, new_mgr_locs=None, fill_value=lib.no_default
    ):
        """
        Take values according to indexer and return them as a block.
        """
        if fill_value is lib.no_default:
            fill_value = None

        # TODO(EA2D): special case not needed with 2D EAs
        # axis doesn't matter; we are really a single-dim object
        # but are passed the axis depending on the calling routing
        # if its REALLY axis 0, then this will be a reindex and not a take
        new_values = self.values.take(indexer, fill_value=fill_value, allow_fill=True)

        # Called from three places in managers, all of which satisfy
        #  this assertion
        assert not (self.ndim == 1 and new_mgr_locs is None)
        if new_mgr_locs is None:
            new_mgr_locs = self.mgr_locs

        return self.make_block_same_class(new_values, new_mgr_locs)

    def _can_hold_element(self, element: Any) -> bool:
        # TODO: We may need to think about pushing this onto the array.
        # We're doing the same as CategoricalBlock here.
        return True

    def _slice(self, slicer):
        """
        Return a slice of my values.

        Parameters
        ----------
        slicer : slice, ndarray[int], or a tuple of these
            Valid (non-reducing) indexer for self.values.

        Returns
        -------
        np.ndarray or ExtensionArray
        """
        # return same dims as we currently have
        if not isinstance(slicer, tuple) and self.ndim == 2:
            # reached via getitem_block via _slice_take_blocks_ax0
            # TODO(EA2D): wont be necessary with 2D EAs
            slicer = (slicer, slice(None))

        if isinstance(slicer, tuple) and len(slicer) == 2:
            first = slicer[0]
            if not isinstance(first, slice):
                raise AssertionError(
                    "invalid slicing for a 1-ndim ExtensionArray", first
                )
            # GH#32959 only full-slicers along fake-dim0 are valid
            # TODO(EA2D): wont be necessary with 2D EAs
            new_locs = self.mgr_locs[first]
            if len(new_locs):
                # effectively slice(None)
                slicer = slicer[1]
            else:
                raise AssertionError(
                    "invalid slicing for a 1-ndim ExtensionArray", slicer
                )

        return self.values[slicer]

    def fillna(self, value, limit=None, inplace=False, downcast=None):
        values = self.values if inplace else self.values.copy()
        values = values.fillna(value=value, limit=limit)
        return [
            self.make_block_same_class(
                values=values, placement=self.mgr_locs, ndim=self.ndim
            )
        ]

    def interpolate(
        self, method="pad", axis=0, inplace=False, limit=None, fill_value=None, **kwargs
    ):

        values = self.values if inplace else self.values.copy()
        return self.make_block_same_class(
            values=values.fillna(value=fill_value, method=method, limit=limit),
            placement=self.mgr_locs,
        )

    def diff(self, n: int, axis: int = 1) -> List["Block"]:
        if axis == 0 and n != 0:
            # n==0 case will be a no-op so let is fall through
            # Since we only have one column, the result will be all-NA.
            #  Create this result by shifting along axis=0 past the length of
            #  our values.
            return super().diff(len(self.values), axis=0)
        if axis == 1:
            # TODO(EA2D): unnecessary with 2D EAs
            # we are by definition 1D.
            axis = 0
        return super().diff(n, axis)

    def shift(
        self, periods: int, axis: int = 0, fill_value: Any = None
    ) -> List["ExtensionBlock"]:
        """
        Shift the block by `periods`.

        Dispatches to underlying ExtensionArray and re-boxes in an
        ExtensionBlock.
        """
        return [
            self.make_block_same_class(
                self.values.shift(periods=periods, fill_value=fill_value),
                placement=self.mgr_locs,
                ndim=self.ndim,
            )
        ]

    def where(
        self, other, cond, errors="raise", try_cast: bool = False, axis: int = 0
    ) -> List["Block"]:

        cond = _extract_bool_array(cond)
        assert not isinstance(other, (ABCIndexClass, ABCSeries, ABCDataFrame))

        if isinstance(other, np.ndarray) and other.ndim == 2:
            # TODO(EA2D): unnecessary with 2D EAs
            assert other.shape[1] == 1
            other = other[:, 0]

        if isinstance(cond, np.ndarray) and cond.ndim == 2:
            # TODO(EA2D): unnecessary with 2D EAs
            assert cond.shape[1] == 1
            cond = cond[:, 0]

        if lib.is_scalar(other) and isna(other):
            # The default `other` for Series / Frame is np.nan
            # we want to replace that with the correct NA value
            # for the type
            other = self.dtype.na_value

        if is_sparse(self.values):
            # TODO(SparseArray.__setitem__): remove this if condition
            # We need to re-infer the type of the data after doing the
            # where, for cases where the subtypes don't match
            dtype = None
        else:
            dtype = self.dtype

        result = self.values.copy()
        icond = ~cond
        if lib.is_scalar(other):
            set_other = other
        else:
            set_other = other[icond]
        try:
            result[icond] = set_other
        except (NotImplementedError, TypeError):
            # NotImplementedError for class not implementing `__setitem__`
            # TypeError for SparseArray, which implements just to raise
            # a TypeError
            result = self._holder._from_sequence(
                np.where(cond, self.values, other), dtype=dtype
            )

        return [self.make_block_same_class(result, placement=self.mgr_locs)]

    def _unstack(self, unstacker, fill_value, new_placement):
        # ExtensionArray-safe unstack.
        # We override ObjectBlock._unstack, which unstacks directly on the
        # values of the array. For EA-backed blocks, this would require
        # converting to a 2-D ndarray of objects.
        # Instead, we unstack an ndarray of integer positions, followed by
        # a `take` on the actual values.
        n_rows = self.shape[-1]
        dummy_arr = np.arange(n_rows)

        new_values, mask = unstacker.get_new_values(dummy_arr, fill_value=-1)
        mask = mask.any(0)
        # TODO: in all tests we have mask.all(); can we rely on that?

        blocks = [
            self.make_block_same_class(
                self.values.take(indices, allow_fill=True, fill_value=fill_value),
                [place],
            )
            for indices, place in zip(new_values.T, new_placement)
        ]
        return blocks, mask


class ObjectValuesExtensionBlock(ExtensionBlock):
    """
    Block providing backwards-compatibility for `.values`.

    Used by PeriodArray and IntervalArray to ensure that
    Series[T].values is an ndarray of objects.
    """

    def external_values(self):
        return self.values.astype(object)


class NumericBlock(Block):
    __slots__ = ()
    is_numeric = True
    _can_hold_na = True


class FloatBlock(NumericBlock):
    __slots__ = ()
    is_float = True

    def _can_hold_element(self, element: Any) -> bool:
        tipo = maybe_infer_dtype_type(element)
        if tipo is not None:
            return issubclass(tipo.type, (np.floating, np.integer)) and not issubclass(
                tipo.type, np.timedelta64
            )
        return isinstance(
            element, (float, int, np.floating, np.int_)
        ) and not isinstance(
            element,
            (bool, np.bool_, np.timedelta64),
        )

    def to_native_types(
        self, na_rep="", float_format=None, decimal=".", quoting=None, **kwargs
    ):
        """ convert to our native types format """
        values = self.values

        # see gh-13418: no special formatting is desired at the
        # output (important for appropriate 'quoting' behaviour),
        # so do not pass it through the FloatArrayFormatter
        if float_format is None and decimal == ".":
            mask = isna(values)

            if not quoting:
                values = values.astype(str)
            else:
                values = np.array(values, dtype="object")

            values[mask] = na_rep
            return self.make_block(values)

        from pandas.io.formats.format import FloatArrayFormatter

        formatter = FloatArrayFormatter(
            values,
            na_rep=na_rep,
            float_format=float_format,
            decimal=decimal,
            quoting=quoting,
            fixed_width=False,
        )
        res = formatter.get_result_as_array()
        return self.make_block(res)


class ComplexBlock(NumericBlock):
    __slots__ = ()
    is_complex = True

    def _can_hold_element(self, element: Any) -> bool:
        tipo = maybe_infer_dtype_type(element)
        if tipo is not None:
            return issubclass(tipo.type, (np.floating, np.integer, np.complexfloating))
        return isinstance(
            element, (float, int, complex, np.float_, np.int_)
        ) and not isinstance(element, (bool, np.bool_))


class IntBlock(NumericBlock):
    __slots__ = ()
    is_integer = True
    _can_hold_na = False

    def _can_hold_element(self, element: Any) -> bool:
        tipo = maybe_infer_dtype_type(element)
        if tipo is not None:
            return (
                issubclass(tipo.type, np.integer)
                and not issubclass(tipo.type, np.timedelta64)
                and self.dtype.itemsize >= tipo.itemsize
            )
        # We have not inferred an integer from the dtype
        # check if we have a builtin int or a float equal to an int
        return is_integer(element) or (is_float(element) and element.is_integer())


class DatetimeLikeBlockMixin(Block):
    """Mixin class for DatetimeBlock, DatetimeTZBlock, and TimedeltaBlock."""

    _can_hold_na = True

    def get_values(self, dtype=None):
        """
        return object dtype as boxed values, such as Timestamps/Timedelta
        """
        if is_object_dtype(dtype):
            # DTA/TDA constructor and astype can handle 2D
            return self._holder(self.values).astype(object)
        return self.values

    def internal_values(self):
        # Override to return DatetimeArray and TimedeltaArray
        return self.array_values()

    def array_values(self):
        return self._holder._simple_new(self.values)

    def iget(self, key):
        # GH#31649 we need to wrap scalars in Timestamp/Timedelta
        # TODO(EA2D): this can be removed if we ever have 2D EA
        return self.array_values().reshape(self.shape)[key]

    def diff(self, n: int, axis: int = 0) -> List["Block"]:
        """
        1st discrete difference.

        Parameters
        ----------
        n : int
            Number of periods to diff.
        axis : int, default 0
            Axis to diff upon.

        Returns
        -------
        A list with a new TimeDeltaBlock.

        Notes
        -----
        The arguments here are mimicking shift so they are called correctly
        by apply.
        """
        # TODO(EA2D): reshape not necessary with 2D EAs
        values = self.array_values().reshape(self.shape)

        new_values = values - values.shift(n, axis=axis)
        return [TimeDeltaBlock(new_values, placement=self.mgr_locs.indexer)]

    def shift(self, periods, axis=0, fill_value=None):
        # TODO(EA2D) this is unnecessary if these blocks are backed by 2D EAs
        values = self.array_values()
        new_values = values.shift(periods, fill_value=fill_value, axis=axis)
        return self.make_block_same_class(new_values)

    def to_native_types(self, na_rep="NaT", **kwargs):
        """ convert to our native types format """
        arr = self.array_values()

        result = arr._format_native_types(na_rep=na_rep, **kwargs)
        return self.make_block(result)


class DatetimeBlock(DatetimeLikeBlockMixin):
    __slots__ = ()
    is_datetime = True
    _holder = DatetimeArray
    fill_value = np.datetime64("NaT", "ns")

    def _maybe_coerce_values(self, values):
        """
        Input validation for values passed to __init__. Ensure that
        we have datetime64ns, coercing if necessary.

        Parameters
        ----------
        values : array-like
            Must be convertible to datetime64

        Returns
        -------
        values : ndarray[datetime64ns]

        Overridden by DatetimeTZBlock.
        """
        if values.dtype != DT64NS_DTYPE:
            values = conversion.ensure_datetime64ns(values)

        if isinstance(values, DatetimeArray):
            values = values._data

        assert isinstance(values, np.ndarray), type(values)
        return values

    def astype(self, dtype, copy: bool = False, errors: str = "raise"):
        """
        these automatically copy, so copy=True has no effect
        raise on an except if raise == True
        """
        dtype = pandas_dtype(dtype)

        # if we are passed a datetime64[ns, tz]
        if is_datetime64tz_dtype(dtype):
            values = self.values
            if copy:
                # this should be the only copy
                values = values.copy()
            values = DatetimeArray._simple_new(values.view("i8"), dtype=dtype)
            return self.make_block(values)

        # delegate
        return super().astype(dtype=dtype, copy=copy, errors=errors)

    def _can_hold_element(self, element: Any) -> bool:
        tipo = maybe_infer_dtype_type(element)
        if tipo is not None:
            if isinstance(element, list) and len(element) == 0:
                # Following DatetimeArray._validate_setitem_value
                #  convention, we treat this as object-dtype
                #  (even though tipo is float64)
                return True

            elif self.is_datetimetz:
                # require exact match, since non-nano does not exist
                return is_dtype_equal(tipo, self.dtype) or is_valid_nat_for_dtype(
                    element, self.dtype
                )

            # GH#27419 if we get a non-nano datetime64 object
            return is_datetime64_dtype(tipo)
        elif element is NaT:
            return True
        elif isinstance(element, datetime):
            if self.is_datetimetz:
                return tz_compare(element.tzinfo, self.dtype.tz)
            return element.tzinfo is None

        return is_valid_nat_for_dtype(element, self.dtype)

    def set(self, locs, values):
        """
        See Block.set.__doc__
        """
        values = conversion.ensure_datetime64ns(values, copy=False)

        self.values[locs] = values


class DatetimeTZBlock(ExtensionBlock, DatetimeBlock):
    """ implement a datetime64 block with a tz attribute """

    values: DatetimeArray

    __slots__ = ()
    is_datetimetz = True
    is_extension = True

    internal_values = Block.internal_values

    _holder = DatetimeBlock._holder
    _can_hold_element = DatetimeBlock._can_hold_element
    to_native_types = DatetimeBlock.to_native_types
    diff = DatetimeBlock.diff
    fillna = DatetimeBlock.fillna  # i.e. Block.fillna
    fill_value = DatetimeBlock.fill_value
    _can_hold_na = DatetimeBlock._can_hold_na

    array_values = ExtensionBlock.array_values

    def _maybe_coerce_values(self, values):
        """
        Input validation for values passed to __init__. Ensure that
        we have datetime64TZ, coercing if necessary.

        Parameters
        ----------
        values : array-like
            Must be convertible to datetime64

        Returns
        -------
        values : DatetimeArray
        """
        if not isinstance(values, self._holder):
            values = self._holder(values)

        if values.tz is None:
            raise ValueError("cannot create a DatetimeTZBlock without a tz")

        return values

    @property
    def is_view(self) -> bool:
        """ return a boolean if I am possibly a view """
        # check the ndarray values of the DatetimeIndex values
        return self.values._data.base is not None

    def get_values(self, dtype=None):
        """
        Returns an ndarray of values.

        Parameters
        ----------
        dtype : np.dtype
            Only `object`-like dtypes are respected here (not sure
            why).

        Returns
        -------
        values : ndarray
            When ``dtype=object``, then and object-dtype ndarray of
            boxed values is returned. Otherwise, an M8[ns] ndarray
            is returned.

            DatetimeArray is always 1-d. ``get_values`` will reshape
            the return value to be the same dimensionality as the
            block.
        """
        values = self.values
        if is_object_dtype(dtype):
            values = values.astype(object)

        # TODO(EA2D): reshape unnecessary with 2D EAs
        # Ensure that our shape is correct for DataFrame.
        # ExtensionArrays are always 1-D, even in a DataFrame when
        # the analogous NumPy-backed column would be a 2-D ndarray.
        return np.asarray(values).reshape(self.shape)

    def external_values(self):
        # NB: this is different from np.asarray(self.values), since that
        #  return an object-dtype ndarray of Timestamps.
        return np.asarray(self.values.astype("datetime64[ns]", copy=False))

    def quantile(self, qs, interpolation="linear", axis=0):
        naive = self.values.view("M8[ns]")

        # TODO(EA2D): kludge for 2D block with 1D values
        naive = naive.reshape(self.shape)

        blk = self.make_block(naive)
        res_blk = blk.quantile(qs, interpolation=interpolation, axis=axis)

        # TODO(EA2D): ravel is kludge for 2D block with 1D values, assumes column-like
        aware = self._holder(res_blk.values.ravel(), dtype=self.dtype)
        return self.make_block_same_class(aware, ndim=res_blk.ndim)


class TimeDeltaBlock(DatetimeLikeBlockMixin):
    __slots__ = ()
    is_timedelta = True
    fill_value = np.timedelta64("NaT", "ns")

    def _maybe_coerce_values(self, values):
        if values.dtype != TD64NS_DTYPE:
            # non-nano we will convert to nano
            if values.dtype.kind != "m":
                # caller is responsible for ensuring timedelta64 dtype
                raise TypeError(values.dtype)  # pragma: no cover

            values = TimedeltaArray._from_sequence(values)._data
        if isinstance(values, TimedeltaArray):
            values = values._data
        assert isinstance(values, np.ndarray), type(values)
        return values

    @property
    def _holder(self):
        return TimedeltaArray

    def _can_hold_element(self, element: Any) -> bool:
        tipo = maybe_infer_dtype_type(element)
        if tipo is not None:
            return issubclass(tipo.type, np.timedelta64)
        elif element is NaT:
            return True
        elif isinstance(element, (timedelta, np.timedelta64)):
            return True
        return is_valid_nat_for_dtype(element, self.dtype)

    def fillna(self, value, **kwargs):

        # allow filling with integers to be
        # interpreted as nanoseconds
        if is_integer(value):
            # Deprecation GH#24694, GH#19233
            raise TypeError(
                "Passing integers to fillna for timedelta64[ns] dtype is no "
                "longer supported.  To obtain the old behavior, pass "
                "`pd.Timedelta(seconds=n)` instead."
            )
        return super().fillna(value, **kwargs)


class BoolBlock(NumericBlock):
    __slots__ = ()
    is_bool = True
    _can_hold_na = False

    def _can_hold_element(self, element: Any) -> bool:
        tipo = maybe_infer_dtype_type(element)
        if tipo is not None:
            return issubclass(tipo.type, np.bool_)
        return isinstance(element, (bool, np.bool_))


class ObjectBlock(Block):
    __slots__ = ()
    is_object = True
    _can_hold_na = True

    def _maybe_coerce_values(self, values):
        if issubclass(values.dtype.type, str):
            values = np.array(values, dtype=object)
        return values

    @property
    def is_bool(self):
        """
        we can be a bool if we have only bool values but are of type
        object
        """
        return lib.is_bool_array(self.values.ravel("K"))

    def reduce(self, func, ignore_failures: bool = False) -> List[Block]:
        """
        For object-dtype, we operate column-wise.
        """
        assert self.ndim == 2

        values = self.values
        if len(values) > 1:
            # split_and_operate expects func with signature (mask, values, inplace)
            def mask_func(mask, values, inplace):
                if values.ndim == 1:
                    values = values.reshape(1, -1)
                return func(values)

            return self.split_and_operate(None, mask_func, False)

        try:
            res = func(values)
        except TypeError:
            if not ignore_failures:
                raise
            return []

        assert isinstance(res, np.ndarray)
        assert res.ndim == 1
        res = res.reshape(1, -1)
        return [self.make_block_same_class(res)]

    def convert(
        self,
        copy: bool = True,
        datetime: bool = True,
        numeric: bool = True,
        timedelta: bool = True,
        coerce: bool = False,
    ) -> List["Block"]:
        """
        attempt to coerce any object types to better types return a copy of
        the block (if copy = True) by definition we ARE an ObjectBlock!!!!!
        """
        # operate column-by-column
        def f(mask, val, idx):
            shape = val.shape
            values = soft_convert_objects(
                val.ravel(),
                datetime=datetime,
                numeric=numeric,
                timedelta=timedelta,
                coerce=coerce,
                copy=copy,
            )
            if isinstance(values, np.ndarray):
                # TODO(EA2D): allow EA once reshape is supported
                values = values.reshape(shape)

            return values

        if self.ndim == 2:
            blocks = self.split_and_operate(None, f, False)
        else:
            values = f(None, self.values.ravel(), None)
            blocks = [self.make_block(values)]

        return blocks

    def _maybe_downcast(self, blocks: List["Block"], downcast=None) -> List["Block"]:

        if downcast is not None:
            return blocks

        # split and convert the blocks
        return extend_blocks([b.convert(datetime=True, numeric=False) for b in blocks])

    def _can_hold_element(self, element: Any) -> bool:
        return True

    def replace(
        self, to_replace, value, inplace=False, regex=False, convert=True
    ) -> List["Block"]:
        to_rep_is_list = is_list_like(to_replace)
        value_is_list = is_list_like(value)
        both_lists = to_rep_is_list and value_is_list
        either_list = to_rep_is_list or value_is_list

        result_blocks: List["Block"] = []
        blocks: List["Block"] = [self]

        if not either_list and is_re(to_replace):
            return self._replace_single(
                to_replace, value, inplace=inplace, regex=True, convert=convert
            )
        elif not (either_list or regex):
            return super().replace(
                to_replace, value, inplace=inplace, regex=regex, convert=convert
            )
        elif both_lists:
            for to_rep, v in zip(to_replace, value):
                result_blocks = []
                for b in blocks:
                    result = b._replace_single(
                        to_rep, v, inplace=inplace, regex=regex, convert=convert
                    )
                    result_blocks.extend(result)
                blocks = result_blocks
            return result_blocks

        elif to_rep_is_list and regex:
            for to_rep in to_replace:
                result_blocks = []
                for b in blocks:
                    result = b._replace_single(
                        to_rep, value, inplace=inplace, regex=regex, convert=convert
                    )
                    result_blocks.extend(result)
                blocks = result_blocks
            return result_blocks

        return self._replace_single(
            to_replace, value, inplace=inplace, convert=convert, regex=regex
        )

    def _replace_single(
        self, to_replace, value, inplace=False, regex=False, convert=True, mask=None
    ) -> List["Block"]:
        """
        Replace elements by the given value.

        Parameters
        ----------
        to_replace : object or pattern
            Scalar to replace or regular expression to match.
        value : object
            Replacement object.
        inplace : bool, default False
            Perform inplace modification.
        regex : bool, default False
            If true, perform regular expression substitution.
        convert : bool, default True
            If true, try to coerce any object types to better types.
        mask : array-like of bool, optional
            True indicate corresponding element is ignored.

        Returns
        -------
        List[Block]
        """
        inplace = validate_bool_kwarg(inplace, "inplace")

        # to_replace is regex compilable
        to_rep_re = regex and is_re_compilable(to_replace)

        # regex is regex compilable
        regex_re = is_re_compilable(regex)

        # only one will survive
        if to_rep_re and regex_re:
            raise AssertionError(
                "only one of to_replace and regex can be regex compilable"
            )

        # if regex was passed as something that can be a regex (rather than a
        # boolean)
        if regex_re:
            to_replace = regex

        regex = regex_re or to_rep_re

        # try to get the pattern attribute (compiled re) or it's a string
        if is_re(to_replace):
            pattern = to_replace.pattern
        else:
            pattern = to_replace

        # if the pattern is not empty and to_replace is either a string or a
        # regex
        if regex and pattern:
            rx = re.compile(to_replace)
        else:
            # if the thing to replace is not a string or compiled regex call
            # the superclass method -> to_replace is some kind of object
            return super().replace(to_replace, value, inplace=inplace, regex=regex)

        new_values = self.values if inplace else self.values.copy()

        # deal with replacing values with objects (strings) that match but
        # whose replacement is not a string (numeric, nan, object)
        if isna(value) or not isinstance(value, str):

            def re_replacer(s):
                if is_re(rx) and isinstance(s, str):
                    return value if rx.search(s) is not None else s
                else:
                    return s

        else:
            # value is guaranteed to be a string here, s can be either a string
            # or null if it's null it gets returned
            def re_replacer(s):
                if is_re(rx) and isinstance(s, str):
                    return rx.sub(value, s)
                else:
                    return s

        f = np.vectorize(re_replacer, otypes=[self.dtype])

        if mask is None:
            new_values[:] = f(new_values)
        else:
            new_values[mask] = f(new_values[mask])

        # convert
        block = self.make_block(new_values)
        if convert:
            nbs = block.convert(numeric=False)
        else:
            nbs = [block]
        return nbs


class CategoricalBlock(ExtensionBlock):
    __slots__ = ()

    def replace(
        self,
        to_replace,
        value,
        inplace: bool = False,
        regex: bool = False,
        convert: bool = True,
    ) -> List["Block"]:
        inplace = validate_bool_kwarg(inplace, "inplace")
        result = self if inplace else self.copy()

        result.values.replace(to_replace, value, inplace=True)
        return [result]


# -----------------------------------------------------------------
# Constructor Helpers


def get_block_type(values, dtype=None):
    """
    Find the appropriate Block subclass to use for the given values and dtype.

    Parameters
    ----------
    values : ndarray-like
    dtype : numpy or pandas dtype

    Returns
    -------
    cls : class, subclass of Block
    """
    # We use vtype and kind checks because they are much more performant
    #  than is_foo_dtype
    dtype = dtype or values.dtype
    vtype = dtype.type
    kind = dtype.kind

    cls: Type[Block]

    if is_sparse(dtype):
        # Need this first(ish) so that Sparse[datetime] is sparse
        cls = ExtensionBlock
    elif dtype.name == "category":
        cls = CategoricalBlock
    elif vtype is Timestamp:
        cls = DatetimeTZBlock
    elif vtype is Interval or vtype is Period:
        cls = ObjectValuesExtensionBlock
    elif isinstance(dtype, ExtensionDtype):
        cls = ExtensionBlock

    elif kind == "M":
        cls = DatetimeBlock
    elif kind == "m":
        cls = TimeDeltaBlock
    elif kind == "f":
        cls = FloatBlock
    elif kind == "c":
        cls = ComplexBlock
    elif kind == "i" or kind == "u":
        cls = IntBlock
    elif kind == "b":
        cls = BoolBlock
    else:
        cls = ObjectBlock
    return cls


def make_block(values, placement, klass=None, ndim=None, dtype=None):
    # Ensure that we don't allow PandasArray / PandasDtype in internals.
    # For now, blocks should be backed by ndarrays when possible.
    if isinstance(values, ABCPandasArray):
        values = values.to_numpy()
        if ndim and ndim > 1:
            # TODO(EA2D): special case not needed with 2D EAs
            values = np.atleast_2d(values)

    if isinstance(dtype, PandasDtype):
        dtype = dtype.numpy_dtype

    if klass is None:
        dtype = dtype or values.dtype
        klass = get_block_type(values, dtype)

    elif klass is DatetimeTZBlock and not is_datetime64tz_dtype(values.dtype):
        # TODO: This is no longer hit internally; does it need to be retained
        #  for e.g. pyarrow?
        values = DatetimeArray._simple_new(values, dtype=dtype)

    return klass(values, ndim=ndim, placement=placement)


# -----------------------------------------------------------------


def extend_blocks(result, blocks=None):
    """ return a new extended blocks, given the result """
    if blocks is None:
        blocks = []
    if isinstance(result, list):
        for r in result:
            if isinstance(r, list):
                blocks.extend(r)
            else:
                blocks.append(r)
    else:
        assert isinstance(result, Block), type(result)
        blocks.append(result)
    return blocks


def _block_shape(values: ArrayLike, ndim: int = 1) -> ArrayLike:
    """ guarantee the shape of the values to be at least 1 d """
    if values.ndim < ndim:
        shape = values.shape
        if not is_extension_array_dtype(values.dtype):
            # TODO(EA2D): https://github.com/pandas-dev/pandas/issues/23023
            # block.shape is incorrect for "2D" ExtensionArrays
            # We can't, and don't need to, reshape.
            # error: "ExtensionArray" has no attribute "reshape"
            values = values.reshape(tuple((1,) + shape))  # type: ignore[attr-defined]
    return values


def safe_reshape(arr, new_shape):
    """
    If possible, reshape `arr` to have shape `new_shape`,
    with a couple of exceptions (see gh-13012):

    1) If `arr` is a ExtensionArray or Index, `arr` will be
       returned as is.
    2) If `arr` is a Series, the `_values` attribute will
       be reshaped and returned.

    Parameters
    ----------
    arr : array-like, object to be reshaped
    new_shape : int or tuple of ints, the new shape
    """
    if isinstance(arr, ABCSeries):
        arr = arr._values
    if not is_extension_array_dtype(arr.dtype):
        # Note: this will include TimedeltaArray and tz-naive DatetimeArray
        # TODO(EA2D): special case will be unnecessary with 2D EAs
        arr = np.asarray(arr).reshape(new_shape)
    return arr


def _putmask_smart(v: np.ndarray, mask: np.ndarray, n) -> np.ndarray:
    """
    Return a new ndarray, try to preserve dtype if possible.

    Parameters
    ----------
    v : np.ndarray
        `values`, updated in-place.
    mask : np.ndarray[bool]
        Applies to both sides (array like).
    n : `new values` either scalar or an array like aligned with `values`

    Returns
    -------
    values : ndarray with updated values
        this *may* be a copy of the original

    See Also
    --------
    ndarray.putmask
    """
    # we cannot use np.asarray() here as we cannot have conversions
    # that numpy does when numeric are mixed with strings

    # n should be the length of the mask or a scalar here
    if not is_list_like(n):
        n = np.repeat(n, len(mask))

    # see if we are only masking values that if putted
    # will work in the current dtype
    try:
        nn = n[mask]
    except TypeError:
        # TypeError: only integer scalar arrays can be converted to a scalar index
        pass
    else:
        # make sure that we have a nullable type
        # if we have nulls
        if not isna_compat(v, nn[0]):
            pass
        elif not (is_float_dtype(nn.dtype) or is_integer_dtype(nn.dtype)):
            # only compare integers/floats
            pass
        elif not (is_float_dtype(v.dtype) or is_integer_dtype(v.dtype)):
            # only compare integers/floats
            pass
        else:

            # we ignore ComplexWarning here
            with warnings.catch_warnings(record=True):
                warnings.simplefilter("ignore", np.ComplexWarning)
                nn_at = nn.astype(v.dtype)

            comp = nn == nn_at
            if is_list_like(comp) and comp.all():
                nv = v.copy()
                nv[mask] = nn_at
                return nv

    n = np.asarray(n)

    def _putmask_preserve(nv, n):
        try:
            nv[mask] = n[mask]
        except (IndexError, ValueError):
            nv[mask] = n
        return nv

    # preserves dtype if possible
    if v.dtype.kind == n.dtype.kind:
        return _putmask_preserve(v, n)

    # change the dtype if needed
    dtype, _ = maybe_promote(n.dtype)

    v = v.astype(dtype)

    return _putmask_preserve(v, n)


def _extract_bool_array(mask: ArrayLike) -> np.ndarray:
    """
    If we have a SparseArray or BooleanArray, convert it to ndarray[bool].
    """
    if isinstance(mask, ExtensionArray):
        # We could have BooleanArray, Sparse[bool], ...
        #  Except for BooleanArray, this is equivalent to just
        #  np.asarray(mask, dtype=bool)
        mask = mask.to_numpy(dtype=bool, na_value=False)

    assert isinstance(mask, np.ndarray), type(mask)
    assert mask.dtype == bool, mask.dtype
    return mask<|MERGE_RESOLUTION|>--- conflicted
+++ resolved
@@ -6,20 +6,16 @@
 
 import numpy as np
 
-<<<<<<< HEAD
 from pandas._libs import (
     Interval,
     NaT,
     Period,
     Timestamp,
     algos as libalgos,
+    internals as libinternals,
     lib,
     writers,
 )
-import pandas._libs.internals as libinternals
-=======
-from pandas._libs import NaT, algos as libalgos, internals as libinternals, lib, writers
->>>>>>> 44ab7a1f
 from pandas._libs.internals import BlockPlacement
 from pandas._libs.tslibs import conversion
 from pandas._libs.tslibs.timezones import tz_compare
