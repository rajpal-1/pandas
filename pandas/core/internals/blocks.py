from datetime import date, datetime, timedelta
import functools
import inspect
import re
from typing import Any, List
import warnings

import numpy as np

from pandas._libs import lib, tslib, tslibs
import pandas._libs.internals as libinternals
from pandas._libs.tslibs import Timedelta, conversion, is_null_datetimelike
from pandas.util._validators import validate_bool_kwarg

from pandas.core.dtypes.cast import (
    astype_nansafe, find_common_type, infer_dtype_from,
    infer_dtype_from_scalar, maybe_convert_objects, maybe_downcast_to_dtype,
    maybe_infer_dtype_type, maybe_promote, maybe_upcast, soft_convert_objects)
from pandas.core.dtypes.common import (
    _NS_DTYPE, _TD_DTYPE, ensure_platform_int, is_bool_dtype, is_categorical,
    is_categorical_dtype, is_datetime64_dtype, is_datetime64tz_dtype,
    is_dtype_equal, is_extension_array_dtype, is_extension_type,
    is_float_dtype, is_integer, is_integer_dtype, is_interval_dtype,
    is_list_like, is_numeric_v_string_like, is_object_dtype, is_period_dtype,
    is_re, is_re_compilable, is_sparse, is_timedelta64_dtype, pandas_dtype)
import pandas.core.dtypes.concat as _concat
from pandas.core.dtypes.dtypes import CategoricalDtype, ExtensionDtype
from pandas.core.dtypes.generic import (
    ABCDataFrame, ABCDatetimeIndex, ABCExtensionArray, ABCIndexClass,
    ABCPandasArray, ABCSeries)
from pandas.core.dtypes.missing import (
    _isna_compat, array_equivalent, isna, notna)

import pandas.core.algorithms as algos
from pandas.core.arrays import (
    Categorical, DatetimeArray, ExtensionArray, PandasDtype, TimedeltaArray)
from pandas.core.base import PandasObject
import pandas.core.common as com
from pandas.core.indexing import check_setitem_lengths
from pandas.core.internals.arrays import extract_array
import pandas.core.missing as missing
from pandas.core.nanops import nanpercentile

from pandas.io.formats.printing import pprint_thing


class Block(PandasObject):
    """
    Canonical n-dimensional unit of homogeneous dtype contained in a pandas
    data structure

    Index-ignorant; let the container take care of that
    """
    __slots__ = ['_mgr_locs', 'values', 'ndim']
    is_numeric = False
    is_float = False
    is_integer = False
    is_complex = False
    is_datetime = False
    is_datetimetz = False
    is_timedelta = False
    is_bool = False
    is_object = False
    is_categorical = False
    is_extension = False
    _can_hold_na = False
    _can_consolidate = True
    _verify_integrity = True
    _validate_ndim = True
    _ftype = 'dense'
    _concatenator = staticmethod(np.concatenate)

    def __init__(self, values, placement, ndim=None):
        self.ndim = self._check_ndim(values, ndim)
        self.mgr_locs = placement
        self.values = values

        if (self._validate_ndim and self.ndim and
                len(self.mgr_locs) != len(self.values)):
            raise ValueError(
                'Wrong number of items passed {val}, placement implies '
                '{mgr}'.format(val=len(self.values), mgr=len(self.mgr_locs)))

    def _check_ndim(self, values, ndim):
        """
        ndim inference and validation.

        Infers ndim from 'values' if not provided to __init__.
        Validates that values.ndim and ndim are consistent if and only if
        the class variable '_validate_ndim' is True.

        Parameters
        ----------
        values : array-like
        ndim : int or None

        Returns
        -------
        ndim : int

        Raises
        ------
        ValueError : the number of dimensions do not match
        """
        if ndim is None:
            ndim = values.ndim

        if self._validate_ndim and values.ndim != ndim:
            msg = ("Wrong number of dimensions. values.ndim != ndim "
                   "[{} != {}]")
            raise ValueError(msg.format(values.ndim, ndim))

        return ndim

    @property
    def _holder(self):
        """The array-like that can hold the underlying values.

        None for 'Block', overridden by subclasses that don't
        use an ndarray.
        """
        return None

    @property
    def _consolidate_key(self):
        return (self._can_consolidate, self.dtype.name)

    @property
    def _is_single_block(self):
        return self.ndim == 1

    @property
    def is_view(self):
        """ return a boolean if I am possibly a view """
        return self.values.base is not None

    @property
    def is_datelike(self):
        """ return True if I am a non-datelike """
        return self.is_datetime or self.is_timedelta

    def is_categorical_astype(self, dtype):
        """
        validate that we have a astypeable to categorical,
        returns a boolean if we are a categorical
        """
        if dtype is Categorical or dtype is CategoricalDtype:
            # this is a pd.Categorical, but is not
            # a valid type for astypeing
            raise TypeError("invalid type {0} for astype".format(dtype))

        elif is_categorical_dtype(dtype):
            return True

        return False

    def external_values(self, dtype=None):
        """ return an outside world format, currently just the ndarray """
        return self.values

    def internal_values(self, dtype=None):
        """ return an internal format, currently just the ndarray
        this should be the pure internal API format
        """
        return self.values

    def formatting_values(self):
        """Return the internal values used by the DataFrame/SeriesFormatter"""
        return self.internal_values()

    def get_values(self, dtype=None):
        """
        return an internal format, currently just the ndarray
        this is often overridden to handle to_dense like operations
        """
        if is_object_dtype(dtype):
            return self.values.astype(object)
        return self.values

    def get_block_values(self, dtype=None):
        """
        This is used in the JSON C code
        """
        return self.get_values(dtype=dtype)

    def to_dense(self):
        return self.values.view()

    @property
    def fill_value(self):
        return np.nan

    @property
    def mgr_locs(self):
        return self._mgr_locs

    @mgr_locs.setter
    def mgr_locs(self, new_mgr_locs):
        if not isinstance(new_mgr_locs, libinternals.BlockPlacement):
            new_mgr_locs = libinternals.BlockPlacement(new_mgr_locs)

        self._mgr_locs = new_mgr_locs

    @property
    def array_dtype(self):
        """ the dtype to return if I want to construct this block as an
        array
        """
        return self.dtype

    def make_block(self, values, placement=None):
        """
        Create a new block, with type inference propagate any values that are
        not specified
        """
        if placement is None:
            placement = self.mgr_locs

        return make_block(values, placement=placement, ndim=self.ndim)

    def make_block_same_class(self, values, placement=None, ndim=None,
                              dtype=None):
        """ Wrap given values in a block of same type as self. """
        if dtype is not None:
            # issue 19431 fastparquet is passing this
            warnings.warn("dtype argument is deprecated, will be removed "
                          "in a future release.", FutureWarning)
        if placement is None:
            placement = self.mgr_locs
        return make_block(values, placement=placement, ndim=ndim,
                          klass=self.__class__, dtype=dtype)

    def __repr__(self):
        # don't want to print out all of the items here
        name = pprint_thing(self.__class__.__name__)
        if self._is_single_block:

            result = '{name}: {len} dtype: {dtype}'.format(
                name=name, len=len(self), dtype=self.dtype)

        else:

            shape = ' x '.join(pprint_thing(s) for s in self.shape)
            result = '{name}: {index}, {shape}, dtype: {dtype}'.format(
                name=name, index=pprint_thing(self.mgr_locs.indexer),
                shape=shape, dtype=self.dtype)

        return result

    def __len__(self):
        return len(self.values)

    def __getstate__(self):
        return self.mgr_locs.indexer, self.values

    def __setstate__(self, state):
        self.mgr_locs = libinternals.BlockPlacement(state[0])
        self.values = state[1]
        self.ndim = self.values.ndim

    def _slice(self, slicer):
        """ return a slice of my values """
        return self.values[slicer]

    def getitem_block(self, slicer, new_mgr_locs=None):
        """
        Perform __getitem__-like, return result as block.

        As of now, only supports slices that preserve dimensionality.
        """
        if new_mgr_locs is None:
            if isinstance(slicer, tuple):
                axis0_slicer = slicer[0]
            else:
                axis0_slicer = slicer
            new_mgr_locs = self.mgr_locs[axis0_slicer]

        new_values = self._slice(slicer)

        if self._validate_ndim and new_values.ndim != self.ndim:
            raise ValueError("Only same dim slicing is allowed")

        return self.make_block_same_class(new_values, new_mgr_locs)

    @property
    def shape(self):
        return self.values.shape

    @property
    def dtype(self):
        return self.values.dtype

    @property
    def ftype(self):
        if getattr(self.values, '_pandas_ftype', False):
            dtype = self.dtype.subtype
        else:
            dtype = self.dtype
        return "{dtype}:{ftype}".format(dtype=dtype, ftype=self._ftype)

    def merge(self, other):
        return _merge_blocks([self, other])

    def concat_same_type(self, to_concat, placement=None):
        """
        Concatenate list of single blocks of the same type.
        """
        values = self._concatenator([blk.values for blk in to_concat],
                                    axis=self.ndim - 1)
        return self.make_block_same_class(
            values, placement=placement or slice(0, len(values), 1))

    def iget(self, i):
        return self.values[i]

    def set(self, locs, values):
        """
        Modify Block in-place with new item value

        Returns
        -------
        None
        """
        self.values[locs] = values

    def delete(self, loc):
        """
        Delete given loc(-s) from block in-place.
        """
        self.values = np.delete(self.values, loc, 0)
        self.mgr_locs = self.mgr_locs.delete(loc)

    def apply(self, func, **kwargs):
        """ apply the function to my values; return a block if we are not
        one
        """
        with np.errstate(all='ignore'):
            result = func(self.values, **kwargs)
        if not isinstance(result, Block):
            result = self.make_block(values=_block_shape(result,
                                                         ndim=self.ndim))

        return result

    def fillna(self, value, limit=None, inplace=False, downcast=None):
        """ fillna on the block with the value. If we fail, then convert to
        ObjectBlock and try again
        """
        inplace = validate_bool_kwarg(inplace, 'inplace')

        mask = isna(self.values)
        if limit is not None:
            if not is_integer(limit):
                raise ValueError('Limit must be an integer')
            if limit < 1:
                raise ValueError('Limit must be greater than 0')
            if self.ndim > 2:
                raise NotImplementedError("number of dimensions for 'fillna' "
                                          "is currently limited to 2")
            mask[mask.cumsum(self.ndim - 1) > limit] = False

        if not self._can_hold_na:
            if inplace:
                return self
            else:
                return self.copy()

        # fillna, but if we cannot coerce, then try again as an ObjectBlock
        try:
            # Note: we only call try_coerce_args to let it raise
            self._try_coerce_args(value)

            blocks = self.putmask(mask, value, inplace=inplace)
            blocks = [b.make_block(values=self._try_coerce_result(b.values))
                      for b in blocks]
            return self._maybe_downcast(blocks, downcast)
        except (TypeError, ValueError):

            # we can't process the value, but nothing to do
            if not mask.any():
                return self if inplace else self.copy()

            # operate column-by-column
            def f(m, v, i):
                block = self.coerce_to_target_dtype(value)

                # slice out our block
                if i is not None:
                    block = block.getitem_block(slice(i, i + 1))
                return block.fillna(value,
                                    limit=limit,
                                    inplace=inplace,
                                    downcast=None)

            return self.split_and_operate(mask, f, inplace)

    def split_and_operate(self, mask, f, inplace):
        """
        split the block per-column, and apply the callable f
        per-column, return a new block for each. Handle
        masking which will not change a block unless needed.

        Parameters
        ----------
        mask : 2-d boolean mask
        f : callable accepting (1d-mask, 1d values, indexer)
        inplace : boolean

        Returns
        -------
        list of blocks
        """

        if mask is None:
            mask = np.ones(self.shape, dtype=bool)
        new_values = self.values

        def make_a_block(nv, ref_loc):
            if isinstance(nv, list):
                assert len(nv) == 1, nv
                assert isinstance(nv[0], Block)
                block = nv[0]
            else:
                # Put back the dimension that was taken from it and make
                # a block out of the result.
                nv = _block_shape(nv, ndim=self.ndim)
                block = self.make_block(values=nv,
                                        placement=ref_loc)
            return block

        # ndim == 1
        if self.ndim == 1:
            if mask.any():
                nv = f(mask, new_values, None)
            else:
                nv = new_values if inplace else new_values.copy()
            block = make_a_block(nv, self.mgr_locs)
            return [block]

        # ndim > 1
        new_blocks = []
        for i, ref_loc in enumerate(self.mgr_locs):
            m = mask[i]
            v = new_values[i]

            # need a new block
            if m.any():
                nv = f(m, v, i)
            else:
                nv = v if inplace else v.copy()

            block = make_a_block(nv, [ref_loc])
            new_blocks.append(block)

        return new_blocks

    def _maybe_downcast(self, blocks, downcast=None):

        # no need to downcast our float
        # unless indicated
        if downcast is None and self.is_float:
            return blocks
        elif downcast is None and (self.is_timedelta or self.is_datetime):
            return blocks

        if not isinstance(blocks, list):
            blocks = [blocks]
        return _extend_blocks([b.downcast(downcast) for b in blocks])

    def downcast(self, dtypes=None):
        """ try to downcast each item to the dict of dtypes if present """

        # turn it off completely
        if dtypes is False:
            return self

        values = self.values

        # single block handling
        if self._is_single_block:

            # try to cast all non-floats here
            if dtypes is None:
                dtypes = 'infer'

            nv = maybe_downcast_to_dtype(values, dtypes)
            return self.make_block(nv)

        # ndim > 1
        if dtypes is None:
            return self

        if not (dtypes == 'infer' or isinstance(dtypes, dict)):
            raise ValueError("downcast must have a dictionary or 'infer' as "
                             "its argument")

        # operate column-by-column
        # this is expensive as it splits the blocks items-by-item
        def f(m, v, i):

            if dtypes == 'infer':
                dtype = 'infer'
            else:
                raise AssertionError("dtypes as dict is not supported yet")

            if dtype is not None:
                v = maybe_downcast_to_dtype(v, dtype)
            return v

        return self.split_and_operate(None, f, False)

    def astype(self, dtype, copy=False, errors='raise', values=None, **kwargs):
        return self._astype(dtype, copy=copy, errors=errors, values=values,
                            **kwargs)

    def _astype(self, dtype, copy=False, errors='raise', values=None,
                **kwargs):
        """Coerce to the new type

        Parameters
        ----------
        dtype : str, dtype convertible
        copy : boolean, default False
            copy if indicated
        errors : str, {'raise', 'ignore'}, default 'ignore'
            - ``raise`` : allow exceptions to be raised
            - ``ignore`` : suppress exceptions. On error return original object

        Returns
        -------
        Block
        """
        errors_legal_values = ('raise', 'ignore')

        if errors not in errors_legal_values:
            invalid_arg = ("Expected value of kwarg 'errors' to be one of {}. "
                           "Supplied value is '{}'".format(
                               list(errors_legal_values), errors))
            raise ValueError(invalid_arg)

        if (inspect.isclass(dtype) and
                issubclass(dtype, ExtensionDtype)):
            msg = ("Expected an instance of {}, but got the class instead. "
                   "Try instantiating 'dtype'.".format(dtype.__name__))
            raise TypeError(msg)

        # may need to convert to categorical
        if self.is_categorical_astype(dtype):

            # deprecated 17636
            for deprecated_arg in ('categories', 'ordered'):
                if deprecated_arg in kwargs:
                    raise ValueError('Got an unexpected argument: {}'.format(
                        deprecated_arg))

            categories = kwargs.get('categories', None)
            ordered = kwargs.get('ordered', None)
            if com._any_not_none(categories, ordered):
                dtype = CategoricalDtype(categories, ordered)

            if is_categorical_dtype(self.values):
                # GH 10696/18593: update an existing categorical efficiently
                return self.make_block(self.values.astype(dtype, copy=copy))

            return self.make_block(Categorical(self.values, dtype=dtype))

        dtype = pandas_dtype(dtype)

        # astype processing
        if is_dtype_equal(self.dtype, dtype):
            if copy:
                return self.copy()
            return self

        try:
            # force the copy here
            if values is None:

                if self.is_extension:
                    values = self.values.astype(dtype)
                else:
                    if issubclass(dtype.type, str):

                        # use native type formatting for datetime/tz/timedelta
                        if self.is_datelike:
                            values = self.to_native_types()

                        # astype formatting
                        else:
                            values = self.get_values()

                    else:
                        values = self.get_values(dtype=dtype)

                    # _astype_nansafe works fine with 1-d only
                    vals1d = values.ravel()
                    values = astype_nansafe(vals1d, dtype, copy=True, **kwargs)

                # TODO(extension)
                # should we make this attribute?
                if isinstance(values, np.ndarray):
                    values = values.reshape(self.shape)

        except Exception:  # noqa: E722
            if errors == 'raise':
                raise
            newb = self.copy() if copy else self
        else:
            newb = make_block(values, placement=self.mgr_locs,
                              ndim=self.ndim)

        if newb.is_numeric and self.is_numeric:
            if newb.shape != self.shape:
                raise TypeError(
                    "cannot set astype for copy = [{copy}] for dtype "
                    "({dtype} [{shape}]) to different shape "
                    "({newb_dtype} [{newb_shape}])".format(
                        copy=copy, dtype=self.dtype.name,
                        shape=self.shape, newb_dtype=newb.dtype.name,
                        newb_shape=newb.shape))
        return newb

    def convert(self, copy=True, **kwargs):
        """ attempt to coerce any object types to better types return a copy
        of the block (if copy = True) by definition we are not an ObjectBlock
        here!
        """

        return self.copy() if copy else self

    def _can_hold_element(self, element):
        """ require the same dtype as ourselves """
        dtype = self.values.dtype.type
        tipo = maybe_infer_dtype_type(element)
        if tipo is not None:
            return issubclass(tipo.type, dtype)
        return isinstance(element, dtype)

    def _try_cast_result(self, result, dtype=None):
        """ try to cast the result to our original type, we may have
        roundtripped thru object in the mean-time
        """
        if dtype is None:
            dtype = self.dtype

        if self.is_integer or self.is_bool or self.is_datetime:
            pass
        elif self.is_float and result.dtype == self.dtype:
            # protect against a bool/object showing up here
            if isinstance(dtype, str) and dtype == 'infer':
                return result

            # This is only reached via Block.setitem, where dtype is always
            #  either "infer", self.dtype, or values.dtype.
            assert dtype == self.dtype, (dtype, self.dtype)
            return result

        # may need to change the dtype here
        return maybe_downcast_to_dtype(result, dtype)

    def _coerce_values(self, values):
        """
        Coerce values (usually derived from self.values) for an operation.

        Parameters
        ----------
        values : ndarray or ExtensionArray

        Returns
        -------
        ndarray or ExtensionArray
        """
        return values

    def _try_coerce_args(self, other):
        """ provide coercion to our input arguments """

        if np.any(notna(other)) and not self._can_hold_element(other):
            # coercion issues
            # let higher levels handle
            raise TypeError("cannot convert {} to an {}".format(
                type(other).__name__,
                type(self).__name__.lower().replace('Block', '')))

        return other

    def _try_coerce_result(self, result):
        """ reverse of try_coerce_args """
        return result

    def _try_coerce_and_cast_result(self, result, dtype=None):
        result = self._try_coerce_result(result)
        result = self._try_cast_result(result, dtype=dtype)
        return result

    def to_native_types(self, slicer=None, na_rep='nan', quoting=None,
                        **kwargs):
        """ convert to our native types format, slicing if desired """

        values = self.get_values()

        if slicer is not None:
            values = values[:, slicer]
        mask = isna(values)

        if not self.is_object and not quoting:
            values = values.astype(str)
        else:
            values = np.array(values, dtype='object')

        values[mask] = na_rep
        return values

    # block actions ####
    def copy(self, deep=True):
        """ copy constructor """
        values = self.values
        if deep:
            values = values.copy()
        return self.make_block_same_class(values, ndim=self.ndim)

    def replace(self, to_replace, value, inplace=False, filter=None,
                regex=False, convert=True):
        """replace the to_replace value with value, possible to create new
        blocks here this is just a call to putmask. regex is not used here.
        It is used in ObjectBlocks.  It is here for API compatibility.
        """

        inplace = validate_bool_kwarg(inplace, 'inplace')
        original_to_replace = to_replace

        # try to replace, if we raise an error, convert to ObjectBlock and
        # retry
        values = self._coerce_values(self.values)
        try:
            to_replace = self._try_coerce_args(to_replace)
        except (TypeError, ValueError):
            # GH 22083, TypeError or ValueError occurred within error handling
            # causes infinite loop. Cast and retry only if not objectblock.
            if is_object_dtype(self):
                raise

            # try again with a compatible block
            block = self.astype(object)
            return block.replace(to_replace=original_to_replace,
                                 value=value,
                                 inplace=inplace,
                                 filter=filter,
                                 regex=regex,
                                 convert=convert)

        mask = missing.mask_missing(values, to_replace)
        if filter is not None:
            filtered_out = ~self.mgr_locs.isin(filter)
            mask[filtered_out.nonzero()[0]] = False

        try:
            blocks = self.putmask(mask, value, inplace=inplace)
        except (TypeError, ValueError):
            # GH 22083, TypeError or ValueError occurred within error handling
            # causes infinite loop. Cast and retry only if not objectblock.
            if is_object_dtype(self):
                raise

            # try again with a compatible block
            block = self.astype(object)
            return block.replace(to_replace=original_to_replace,
                                 value=value,
                                 inplace=inplace,
                                 filter=filter,
                                 regex=regex,
                                 convert=convert)
        if convert:
            blocks = [b.convert(by_item=True, numeric=False,
                                copy=not inplace) for b in blocks]
        return blocks

    def _replace_single(self, *args, **kwargs):
        """ no-op on a non-ObjectBlock """
        return self if kwargs['inplace'] else self.copy()

    def setitem(self, indexer, value):
        """Set the value inplace, returning a a maybe different typed block.

        Parameters
        ----------
        indexer : tuple, list-like, array-like, slice
            The subset of self.values to set
        value : object
            The value being set

        Returns
        -------
        Block

        Notes
        -----
        `indexer` is a direct slice/positional indexer. `value` must
        be a compatible shape.
        """
        # coerce None values, if appropriate
        if value is None:
            if self.is_numeric:
                value = np.nan

        # coerce if block dtype can store value
        values = self.values
        try:
            value = self._try_coerce_args(value)
            values = self._coerce_values(values)
            # can keep its own dtype
            if hasattr(value, 'dtype') and is_dtype_equal(values.dtype,
                                                          value.dtype):
                dtype = self.dtype
            else:
                dtype = 'infer'

        except (TypeError, ValueError):
            # current dtype cannot store value, coerce to common dtype
            find_dtype = False

            if hasattr(value, 'dtype'):
                dtype = value.dtype
                find_dtype = True

            elif lib.is_scalar(value):
                if isna(value):
                    # NaN promotion is handled in latter path
                    dtype = False
                else:
                    dtype, _ = infer_dtype_from_scalar(value,
                                                       pandas_dtype=True)
                    find_dtype = True
            else:
                dtype = 'infer'

            if find_dtype:
                dtype = find_common_type([values.dtype, dtype])
                if not is_dtype_equal(self.dtype, dtype):
                    b = self.astype(dtype)
                    return b.setitem(indexer, value)

        # value must be storeable at this moment
        arr_value = np.array(value)

        # cast the values to a type that can hold nan (if necessary)
        if not self._can_hold_element(value):
            dtype, _ = maybe_promote(arr_value.dtype)
            values = values.astype(dtype)

        transf = (lambda x: x.T) if self.ndim == 2 else (lambda x: x)
        values = transf(values)

        # length checking
        check_setitem_lengths(indexer, value, values)

        def _is_scalar_indexer(indexer):
            # return True if we are all scalar indexers

            if arr_value.ndim == 1:
                if not isinstance(indexer, tuple):
                    indexer = tuple([indexer])
                    return any(isinstance(idx, np.ndarray) and len(idx) == 0
                               for idx in indexer)
            return False

        def _is_empty_indexer(indexer):
            # return a boolean if we have an empty indexer

            if is_list_like(indexer) and not len(indexer):
                return True
            if arr_value.ndim == 1:
                if not isinstance(indexer, tuple):
                    indexer = tuple([indexer])
                return any(isinstance(idx, np.ndarray) and len(idx) == 0
                           for idx in indexer)
            return False

        # empty indexers
        # 8669 (empty)
        if _is_empty_indexer(indexer):
            pass

        # setting a single element for each dim and with a rhs that could
        # be say a list
        # GH 6043
        elif _is_scalar_indexer(indexer):
            values[indexer] = value

        # if we are an exact match (ex-broadcasting),
        # then use the resultant dtype
        elif (len(arr_value.shape) and
              arr_value.shape[0] == values.shape[0] and
              np.prod(arr_value.shape) == np.prod(values.shape)):
            values[indexer] = value
            try:
                values = values.astype(arr_value.dtype)
            except ValueError:
                pass

        # set
        else:
            values[indexer] = value

        # coerce and try to infer the dtypes of the result
        values = self._try_coerce_and_cast_result(values, dtype)
        block = self.make_block(transf(values))
        return block

    def putmask(self, mask, new, align=True, inplace=False, axis=0,
                transpose=False):
        """ putmask the data to the block; it is possible that we may create a
        new dtype of block

        return the resulting block(s)

        Parameters
        ----------
        mask  : the condition to respect
        new : a ndarray/object
        align : boolean, perform alignment on other/cond, default is True
        inplace : perform inplace modification, default is False
        axis : int
        transpose : boolean
            Set to True if self is stored with axes reversed

        Returns
        -------
        a list of new blocks, the result of the putmask
        """

        new_values = self.values if inplace else self.values.copy()

        new = getattr(new, 'values', new)
        mask = getattr(mask, 'values', mask)

        # if we are passed a scalar None, convert it here
        if not is_list_like(new) and isna(new) and not self.is_object:
            new = self.fill_value

        if self._can_hold_element(new):
            new = self._try_coerce_args(new)

            if transpose:
                new_values = new_values.T

            # If the default repeat behavior in np.putmask would go in the
            # wrong direction, then explicitly repeat and reshape new instead
            if getattr(new, 'ndim', 0) >= 1:
                if self.ndim - 1 == new.ndim and axis == 1:
                    new = np.repeat(
                        new, new_values.shape[-1]).reshape(self.shape)
                new = new.astype(new_values.dtype)

            # we require exact matches between the len of the
            # values we are setting (or is compat). np.putmask
            # doesn't check this and will simply truncate / pad
            # the output, but we want sane error messages
            #
            # TODO: this prob needs some better checking
            # for 2D cases
            if ((is_list_like(new) and
                 np.any(mask[mask]) and
                 getattr(new, 'ndim', 1) == 1)):

                if not (mask.shape[-1] == len(new) or
                        mask[mask].shape[-1] == len(new) or
                        len(new) == 1):
                    raise ValueError("cannot assign mismatch "
                                     "length to masked array")

            np.putmask(new_values, mask, new)

        # maybe upcast me
        elif mask.any():
            if transpose:
                mask = mask.T
                if isinstance(new, np.ndarray):
                    new = new.T
                axis = new_values.ndim - axis - 1

            # Pseudo-broadcast
            if getattr(new, 'ndim', 0) >= 1:
                if self.ndim - 1 == new.ndim:
                    new_shape = list(new.shape)
                    new_shape.insert(axis, 1)
                    new = new.reshape(tuple(new_shape))

            # operate column-by-column
            def f(m, v, i):

                if i is None:
                    # ndim==1 case.
                    n = new
                else:

                    if isinstance(new, np.ndarray):
                        n = np.squeeze(new[i % new.shape[0]])
                    else:
                        n = np.array(new)

                    # type of the new block
                    dtype, _ = maybe_promote(n.dtype)

                    # we need to explicitly astype here to make a copy
                    n = n.astype(dtype)

                nv = _putmask_smart(v, m, n)
                return nv

            new_blocks = self.split_and_operate(mask, f, inplace)
            return new_blocks

        if inplace:
            return [self]

        if transpose:
            new_values = new_values.T

        return [self.make_block(new_values)]

    def coerce_to_target_dtype(self, other):
        """
        coerce the current block to a dtype compat for other
        we will return a block, possibly object, and not raise

        we can also safely try to coerce to the same dtype
        and will receive the same block
        """

        # if we cannot then coerce to object
        dtype, _ = infer_dtype_from(other, pandas_dtype=True)

        if is_dtype_equal(self.dtype, dtype):
            return self

        if self.is_bool or is_object_dtype(dtype) or is_bool_dtype(dtype):
            # we don't upcast to bool
            return self.astype(object)

        elif ((self.is_float or self.is_complex) and
              (is_integer_dtype(dtype) or is_float_dtype(dtype))):
            # don't coerce float/complex to int
            return self

        elif (self.is_datetime or
              is_datetime64_dtype(dtype) or
              is_datetime64tz_dtype(dtype)):

            # not a datetime
            if not ((is_datetime64_dtype(dtype) or
                     is_datetime64tz_dtype(dtype)) and self.is_datetime):
                return self.astype(object)

            # don't upcast timezone with different timezone or no timezone
            mytz = getattr(self.dtype, 'tz', None)
            othertz = getattr(dtype, 'tz', None)

            if str(mytz) != str(othertz):
                return self.astype(object)

            raise AssertionError("possible recursion in "
                                 "coerce_to_target_dtype: {} {}".format(
                                     self, other))

        elif (self.is_timedelta or is_timedelta64_dtype(dtype)):

            # not a timedelta
            if not (is_timedelta64_dtype(dtype) and self.is_timedelta):
                return self.astype(object)

            raise AssertionError("possible recursion in "
                                 "coerce_to_target_dtype: {} {}".format(
                                     self, other))

        try:
            return self.astype(dtype)
        except (ValueError, TypeError, OverflowError):
            pass

        return self.astype(object)

    def interpolate(self, method='pad', axis=0, index=None, values=None,
                    inplace=False, limit=None, limit_direction='forward',
                    limit_area=None, fill_value=None, coerce=False,
                    downcast=None, **kwargs):

        inplace = validate_bool_kwarg(inplace, 'inplace')

        def check_int_bool(self, inplace):
            # Only FloatBlocks will contain NaNs.
            # timedelta subclasses IntBlock
            if (self.is_bool or self.is_integer) and not self.is_timedelta:
                if inplace:
                    return self
                else:
                    return self.copy()

        # a fill na type method
        try:
            m = missing.clean_fill_method(method)
        except ValueError:
            m = None

        if m is not None:
            r = check_int_bool(self, inplace)
            if r is not None:
                return r
            return self._interpolate_with_fill(method=m, axis=axis,
                                               inplace=inplace, limit=limit,
                                               fill_value=fill_value,
                                               coerce=coerce,
                                               downcast=downcast)
        # validate the interp method
        m = missing.clean_interp_method(method, **kwargs)

        r = check_int_bool(self, inplace)
        if r is not None:
            return r
        return self._interpolate(method=m, index=index, values=values,
                                 axis=axis, limit=limit,
                                 limit_direction=limit_direction,
                                 limit_area=limit_area,
                                 fill_value=fill_value, inplace=inplace,
                                 downcast=downcast, **kwargs)

    def _interpolate_with_fill(self, method='pad', axis=0, inplace=False,
                               limit=None, fill_value=None, coerce=False,
                               downcast=None):
        """ fillna but using the interpolate machinery """

        inplace = validate_bool_kwarg(inplace, 'inplace')

        # if we are coercing, then don't force the conversion
        # if the block can't hold the type
        if coerce:
            if not self._can_hold_na:
                if inplace:
                    return [self]
                else:
                    return [self.copy()]

        values = self.values if inplace else self.values.copy()
        values = self._coerce_values(values)
        fill_value = self._try_coerce_args(fill_value)
        values = missing.interpolate_2d(values, method=method, axis=axis,
                                        limit=limit, fill_value=fill_value,
                                        dtype=self.dtype)
        values = self._try_coerce_result(values)

        blocks = [self.make_block_same_class(values, ndim=self.ndim)]
        return self._maybe_downcast(blocks, downcast)

    def _interpolate(self, method=None, index=None, values=None,
                     fill_value=None, axis=0, limit=None,
                     limit_direction='forward', limit_area=None,
                     inplace=False, downcast=None, **kwargs):
        """ interpolate using scipy wrappers """

        inplace = validate_bool_kwarg(inplace, 'inplace')
        data = self.values if inplace else self.values.copy()

        # only deal with floats
        if not self.is_float:
            if not self.is_integer:
                return self
            data = data.astype(np.float64)

        if fill_value is None:
            fill_value = self.fill_value

        if method in ('krogh', 'piecewise_polynomial', 'pchip'):
            if not index.is_monotonic:
                raise ValueError("{0} interpolation requires that the "
                                 "index be monotonic.".format(method))
        # process 1-d slices in the axis direction

        def func(x):

            # process a 1-d slice, returning it
            # should the axis argument be handled below in apply_along_axis?
            # i.e. not an arg to missing.interpolate_1d
            return missing.interpolate_1d(index, x, method=method, limit=limit,
                                          limit_direction=limit_direction,
                                          limit_area=limit_area,
                                          fill_value=fill_value,
                                          bounds_error=False, **kwargs)

        # interp each column independently
        interp_values = np.apply_along_axis(func, axis, data)

        blocks = [self.make_block_same_class(interp_values)]
        return self._maybe_downcast(blocks, downcast)

    def take_nd(self, indexer, axis, new_mgr_locs=None, fill_tuple=None):
        """
        Take values according to indexer and return them as a block.bb

        """

        # algos.take_nd dispatches for DatetimeTZBlock, CategoricalBlock
        # so need to preserve types
        # sparse is treated like an ndarray, but needs .get_values() shaping

        values = self.values

        if fill_tuple is None:
            fill_value = self.fill_value
            new_values = algos.take_nd(values, indexer, axis=axis,
                                       allow_fill=False, fill_value=fill_value)
        else:
            fill_value = fill_tuple[0]
            new_values = algos.take_nd(values, indexer, axis=axis,
                                       allow_fill=True, fill_value=fill_value)

        if new_mgr_locs is None:
            if axis == 0:
                slc = libinternals.indexer_as_slice(indexer)
                if slc is not None:
                    new_mgr_locs = self.mgr_locs[slc]
                else:
                    new_mgr_locs = self.mgr_locs[indexer]
            else:
                new_mgr_locs = self.mgr_locs

        if not is_dtype_equal(new_values.dtype, self.dtype):
            return self.make_block(new_values, new_mgr_locs)
        else:
            return self.make_block_same_class(new_values, new_mgr_locs)

    def diff(self, n, axis=1):
        """ return block for the diff of the values """
        new_values = algos.diff(self.values, n, axis=axis)
        return [self.make_block(values=new_values)]

    def shift(self, periods, axis=0, fill_value=None):
        """ shift the block by periods, possibly upcast """

        # convert integer to float if necessary. need to do a lot more than
        # that, handle boolean etc also
        new_values, fill_value = maybe_upcast(self.values, fill_value)

        # make sure array sent to np.roll is c_contiguous
        f_ordered = new_values.flags.f_contiguous
        if f_ordered:
            new_values = new_values.T
            axis = new_values.ndim - axis - 1

        if np.prod(new_values.shape):
            new_values = np.roll(new_values, ensure_platform_int(periods),
                                 axis=axis)

        axis_indexer = [slice(None)] * self.ndim
        if periods > 0:
            axis_indexer[axis] = slice(None, periods)
        else:
            axis_indexer[axis] = slice(periods, None)
        new_values[tuple(axis_indexer)] = fill_value

        # restore original order
        if f_ordered:
            new_values = new_values.T

        return [self.make_block(new_values)]

    def where(self, other, cond, align=True, errors='raise',
              try_cast=False, axis=0, transpose=False):
        """
        evaluate the block; return result block(s) from the result

        Parameters
        ----------
        other : a ndarray/object
        cond  : the condition to respect
        align : boolean, perform alignment on other/cond
        errors : str, {'raise', 'ignore'}, default 'raise'
            - ``raise`` : allow exceptions to be raised
            - ``ignore`` : suppress exceptions. On error return original object

        axis : int
        transpose : boolean
            Set to True if self is stored with axes reversed

        Returns
        -------
        a new block(s), the result of the func
        """
        import pandas.core.computation.expressions as expressions
        assert errors in ['raise', 'ignore']

        values = self.values
        orig_other = other
        if transpose:
            values = values.T

        other = getattr(other, '_values', getattr(other, 'values', other))
        cond = getattr(cond, 'values', cond)

        # If the default broadcasting would go in the wrong direction, then
        # explicitly reshape other instead
        if getattr(other, 'ndim', 0) >= 1:
            if values.ndim - 1 == other.ndim and axis == 1:
                other = other.reshape(tuple(other.shape + (1, )))
            elif transpose and values.ndim == self.ndim - 1:
                cond = cond.T

        if not hasattr(cond, 'shape'):
            raise ValueError("where must have a condition that is ndarray "
                             "like")

        # our where function
        def func(cond, values, other):
<<<<<<< HEAD
            values, other = self._try_coerce_args(values, other)

            try:
                wvalues = expressions.where(cond, values, other)
                return self._try_coerce_result(wvalues)
=======
            if cond.ravel().all():
                return values

            values = self._coerce_values(values)
            other = self._try_coerce_args(other)

            try:
                fastres = expressions.where(cond, values, other)
                return self._try_coerce_result(fastres)
>>>>>>> 7ab9ff57
            except Exception as detail:
                if errors == 'raise':
                    raise TypeError(
                        'Could not operate [{other!r}] with block values '
                        '[{detail!s}]'.format(other=other, detail=detail))
                else:
                    # return the values
                    result = np.empty(values.shape, dtype='float64')
                    result.fill(np.nan)
                    return result

        if cond.ravel().all():
            result = values
        else:
            # see if we can operate on the entire block, or need item-by-item
            # or if we are a single block (ndim == 1)
            try:
                result = func(cond, values, other)
            except TypeError:

                # we cannot coerce, return a compat dtype
                # we are explicitly ignoring errors
                block = self.coerce_to_target_dtype(other)
                blocks = block.where(orig_other, cond, align=align,
                                     errors=errors,
                                     try_cast=try_cast, axis=axis,
                                     transpose=transpose)
                return self._maybe_downcast(blocks, 'infer')

        if self._can_hold_na or self.ndim == 1:

            if transpose:
                result = result.T

            # try to cast if requested
            if try_cast:
                result = self._try_cast_result(result)

            return self.make_block(result)

        # might need to separate out blocks
        axis = cond.ndim - 1
        cond = cond.swapaxes(axis, 0)
        mask = np.array([cond[i].all() for i in range(cond.shape[0])],
                        dtype=bool)

        result_blocks = []
        for m in [mask, ~mask]:
            if m.any():
                taken = result.take(m.nonzero()[0], axis=axis)
                r = self._try_cast_result(taken)
                nb = self.make_block(r.T, placement=self.mgr_locs[m])
                result_blocks.append(nb)

        return result_blocks

    def equals(self, other):
        if self.dtype != other.dtype or self.shape != other.shape:
            return False
        return array_equivalent(self.values, other.values)

    def _unstack(self, unstacker_func, new_columns, n_rows, fill_value):
        """Return a list of unstacked blocks of self

        Parameters
        ----------
        unstacker_func : callable
            Partially applied unstacker.
        new_columns : Index
            All columns of the unstacked BlockManager.
        n_rows : int
            Only used in ExtensionBlock.unstack
        fill_value : int
            Only used in ExtensionBlock.unstack

        Returns
        -------
        blocks : list of Block
            New blocks of unstacked values.
        mask : array_like of bool
            The mask of columns of `blocks` we should keep.
        """
        unstacker = unstacker_func(self.values.T)
        new_items = unstacker.get_new_columns()
        new_placement = new_columns.get_indexer(new_items)
        new_values, mask = unstacker.get_new_values()

        mask = mask.any(0)
        new_values = new_values.T[mask]
        new_placement = new_placement[mask]

        blocks = [make_block(new_values, placement=new_placement)]
        return blocks, mask

    def quantile(self, qs, interpolation='linear', axis=0):
        """
        compute the quantiles of the

        Parameters
        ----------
        qs: a scalar or list of the quantiles to be computed
        interpolation: type of interpolation, default 'linear'
        axis: axis to compute, default 0

        Returns
        -------
        Block
        """
        # We should always have ndim == 2 becase Series dispatches to DataFrame
        assert self.ndim == 2

        if self.is_datetimetz:
            # TODO: cleanup this special case.
            # We need to operate on i8 values for datetimetz
            # but `Block.get_values()` returns an ndarray of objects
            # right now. We need an API for "values to do numeric-like ops on"
            values = self.values.asi8

            # TODO: NonConsolidatableMixin shape
            # Usual shape inconsistencies for ExtensionBlocks
            values = values[None, :]
        else:
            values = self.get_values()
            values = self._coerce_values(values)

        is_empty = values.shape[axis] == 0
        orig_scalar = not is_list_like(qs)
        if orig_scalar:
            # make list-like, unpack later
            qs = [qs]

        if is_empty:
            # create the array of na_values
            # 2d len(values) * len(qs)
            result = np.repeat(np.array([self.fill_value] * len(qs)),
                               len(values)).reshape(len(values),
                                                    len(qs))
        else:
            # asarray needed for Sparse, see GH#24600
            # TODO: Why self.values and not values?
            mask = np.asarray(isna(self.values))
            result = nanpercentile(values, np.array(qs) * 100,
                                   axis=axis, na_value=self.fill_value,
                                   mask=mask, ndim=self.ndim,
                                   interpolation=interpolation)

            result = np.array(result, copy=False)
            result = result.T

        if orig_scalar and not lib.is_scalar(result):
            # result could be scalar in case with is_empty and self.ndim == 1
            assert result.shape[-1] == 1, result.shape
            result = result[..., 0]
            result = lib.item_from_zerodim(result)

        ndim = getattr(result, 'ndim', None) or 0
        result = self._try_coerce_result(result)
        return make_block(result,
                          placement=np.arange(len(result)),
                          ndim=ndim)

    def _replace_coerce(self, to_replace, value, inplace=True, regex=False,
                        convert=False, mask=None):
        """
        Replace value corresponding to the given boolean array with another
        value.

        Parameters
        ----------
        to_replace : object or pattern
            Scalar to replace or regular expression to match.
        value : object
            Replacement object.
        inplace : bool, default False
            Perform inplace modification.
        regex : bool, default False
            If true, perform regular expression substitution.
        convert : bool, default True
            If true, try to coerce any object types to better types.
        mask : array-like of bool, optional
            True indicate corresponding element is ignored.

        Returns
        -------
        A new block if there is anything to replace or the original block.
        """

        if mask.any():
            if not regex:
                self = self.coerce_to_target_dtype(value)
                return self.putmask(mask, value, inplace=inplace)
            else:
                return self._replace_single(to_replace, value, inplace=inplace,
                                            regex=regex,
                                            convert=convert,
                                            mask=mask)
        return self


class NonConsolidatableMixIn:
    """ hold methods for the nonconsolidatable blocks """
    _can_consolidate = False
    _verify_integrity = False
    _validate_ndim = False

    def __init__(self, values, placement, ndim=None):
        """Initialize a non-consolidatable block.

        'ndim' may be inferred from 'placement'.

        This will call continue to call __init__ for the other base
        classes mixed in with this Mixin.
        """
        # Placement must be converted to BlockPlacement so that we can check
        # its length
        if not isinstance(placement, libinternals.BlockPlacement):
            placement = libinternals.BlockPlacement(placement)

        # Maybe infer ndim from placement
        if ndim is None:
            if len(placement) != 1:
                ndim = 1
            else:
                ndim = 2
        super().__init__(values, placement, ndim=ndim)

    @property
    def shape(self):
        if self.ndim == 1:
            return (len(self.values)),
        return (len(self.mgr_locs), len(self.values))

    def iget(self, col):

        if self.ndim == 2 and isinstance(col, tuple):
            col, loc = col
            if not com.is_null_slice(col) and col != 0:
                raise IndexError("{0} only contains one item".format(self))
            elif isinstance(col, slice):
                if col != slice(None):
                    raise NotImplementedError(col)
                return self.values[[loc]]
            return self.values[loc]
        else:
            if col != 0:
                raise IndexError("{0} only contains one item".format(self))
            return self.values

    def should_store(self, value):
        return isinstance(value, self._holder)

    def set(self, locs, values, check=False):
        assert locs.tolist() == [0]
        self.values = values

    def putmask(self, mask, new, align=True, inplace=False, axis=0,
                transpose=False):
        """
        putmask the data to the block; we must be a single block and not
        generate other blocks

        return the resulting block

        Parameters
        ----------
        mask  : the condition to respect
        new : a ndarray/object
        align : boolean, perform alignment on other/cond, default is True
        inplace : perform inplace modification, default is False

        Returns
        -------
        a new block, the result of the putmask
        """
        inplace = validate_bool_kwarg(inplace, 'inplace')

        # use block's copy logic.
        # .values may be an Index which does shallow copy by default
        new_values = self.values if inplace else self.copy().values
        new_values = self._coerce_values(new_values)
        new = self._try_coerce_args(new)

        if isinstance(new, np.ndarray) and len(new) == len(mask):
            new = new[mask]

        mask = _safe_reshape(mask, new_values.shape)

        new_values[mask] = new
        new_values = self._try_coerce_result(new_values)
        return [self.make_block(values=new_values)]

    def _try_cast_result(self, result, dtype=None):
        return result

    def _get_unstack_items(self, unstacker, new_columns):
        """
        Get the placement, values, and mask for a Block unstack.

        This is shared between ObjectBlock and ExtensionBlock. They
        differ in that ObjectBlock passes the values, while ExtensionBlock
        passes the dummy ndarray of positions to be used by a take
        later.

        Parameters
        ----------
        unstacker : pandas.core.reshape.reshape._Unstacker
        new_columns : Index
            All columns of the unstacked BlockManager.

        Returns
        -------
        new_placement : ndarray[int]
            The placement of the new columns in `new_columns`.
        new_values : Union[ndarray, ExtensionArray]
            The first return value from _Unstacker.get_new_values.
        mask : ndarray[bool]
            The second return value from _Unstacker.get_new_values.
        """
        # shared with ExtensionBlock
        new_items = unstacker.get_new_columns()
        new_placement = new_columns.get_indexer(new_items)
        new_values, mask = unstacker.get_new_values()

        mask = mask.any(0)
        return new_placement, new_values, mask


class ExtensionBlock(NonConsolidatableMixIn, Block):
    """Block for holding extension types.

    Notes
    -----
    This holds all 3rd-party extension array types. It's also the immediate
    parent class for our internal extension types' blocks, CategoricalBlock.

    ExtensionArrays are limited to 1-D.
    """
    is_extension = True

    def __init__(self, values, placement, ndim=None):
        values = self._maybe_coerce_values(values)
        super().__init__(values, placement, ndim)

    def _maybe_coerce_values(self, values):
        """Unbox to an extension array.

        This will unbox an ExtensionArray stored in an Index or Series.
        ExtensionArrays pass through. No dtype coercion is done.

        Parameters
        ----------
        values : Index, Series, ExtensionArray

        Returns
        -------
        ExtensionArray
        """
        if isinstance(values, (ABCIndexClass, ABCSeries)):
            values = values._values
        return values

    @property
    def _holder(self):
        # For extension blocks, the holder is values-dependent.
        return type(self.values)

    @property
    def fill_value(self):
        # Used in reindex_indexer
        return self.values.dtype.na_value

    @property
    def _can_hold_na(self):
        # The default ExtensionArray._can_hold_na is True
        return self._holder._can_hold_na

    @property
    def is_view(self):
        """Extension arrays are never treated as views."""
        return False

    @property
    def is_numeric(self):
        return self.values.dtype._is_numeric

    def setitem(self, indexer, value):
        """Set the value inplace, returning a same-typed block.

        This differs from Block.setitem by not allowing setitem to change
        the dtype of the Block.

        Parameters
        ----------
        indexer : tuple, list-like, array-like, slice
            The subset of self.values to set
        value : object
            The value being set

        Returns
        -------
        Block

        Notes
        -----
        `indexer` is a direct slice/positional indexer. `value` must
        be a compatible shape.
        """
        if isinstance(indexer, tuple):
            # we are always 1-D
            indexer = indexer[0]

        check_setitem_lengths(indexer, value, self.values)
        self.values[indexer] = value
        return self

    def get_values(self, dtype=None):
        # ExtensionArrays must be iterable, so this works.
        values = np.asarray(self.values)
        if values.ndim == self.ndim - 1:
            values = values.reshape((1,) + values.shape)
        return values

    def to_dense(self):
        return np.asarray(self.values)

    def take_nd(self, indexer, axis=0, new_mgr_locs=None, fill_tuple=None):
        """
        Take values according to indexer and return them as a block.
        """
        if fill_tuple is None:
            fill_value = None
        else:
            fill_value = fill_tuple[0]

        # axis doesn't matter; we are really a single-dim object
        # but are passed the axis depending on the calling routing
        # if its REALLY axis 0, then this will be a reindex and not a take
        new_values = self.values.take(indexer, fill_value=fill_value,
                                      allow_fill=True)

        if self.ndim == 1 and new_mgr_locs is None:
            new_mgr_locs = [0]
        else:
            if new_mgr_locs is None:
                new_mgr_locs = self.mgr_locs

        return self.make_block_same_class(new_values, new_mgr_locs)

    def _can_hold_element(self, element):
        # XXX: We may need to think about pushing this onto the array.
        # We're doing the same as CategoricalBlock here.
        return True

    def _slice(self, slicer):
        """ return a slice of my values """

        # slice the category
        # return same dims as we currently have

        if isinstance(slicer, tuple) and len(slicer) == 2:
            if not com.is_null_slice(slicer[0]):
                raise AssertionError("invalid slicing for a 1-ndim "
                                     "categorical")
            slicer = slicer[1]

        return self.values[slicer]

    def _try_cast_result(self, result, dtype=None):
        """
        if we have an operation that operates on for example floats
        we want to try to cast back to our EA here if possible

        result could be a 2-D numpy array, e.g. the result of
        a numeric operation; but it must be shape (1, X) because
        we by-definition operate on the ExtensionBlocks one-by-one

        result could also be an EA Array itself, in which case it
        is already a 1-D array
        """
        try:

            result = self._holder._from_sequence(
                result.ravel(), dtype=dtype)
        except Exception:
            pass

        return result

    def formatting_values(self):
        # Deprecating the ability to override _formatting_values.
        # Do the warning here, it's only user in pandas, since we
        # have to check if the subclass overrode it.
        fv = getattr(type(self.values), '_formatting_values', None)
        if fv and fv != ExtensionArray._formatting_values:
            msg = (
                "'ExtensionArray._formatting_values' is deprecated. "
                "Specify 'ExtensionArray._formatter' instead."
            )
            warnings.warn(msg, FutureWarning, stacklevel=10)
            return self.values._formatting_values()

        return self.values

    def concat_same_type(self, to_concat, placement=None):
        """
        Concatenate list of single blocks of the same type.
        """
        values = self._holder._concat_same_type(
            [blk.values for blk in to_concat])
        placement = placement or slice(0, len(values), 1)
        return self.make_block_same_class(values, ndim=self.ndim,
                                          placement=placement)

    def fillna(self, value, limit=None, inplace=False, downcast=None):
        values = self.values if inplace else self.values.copy()
        values = values.fillna(value=value, limit=limit)
        return [self.make_block_same_class(values=values,
                                           placement=self.mgr_locs,
                                           ndim=self.ndim)]

    def interpolate(self, method='pad', axis=0, inplace=False, limit=None,
                    fill_value=None, **kwargs):

        values = self.values if inplace else self.values.copy()
        return self.make_block_same_class(
            values=values.fillna(value=fill_value, method=method,
                                 limit=limit),
            placement=self.mgr_locs)

    def shift(self,
              periods: int,
              axis: libinternals.BlockPlacement = 0,
              fill_value: Any = None) -> List['ExtensionBlock']:
        """
        Shift the block by `periods`.

        Dispatches to underlying ExtensionArray and re-boxes in an
        ExtensionBlock.
        """
        return [
            self.make_block_same_class(
                self.values.shift(periods=periods, fill_value=fill_value),
                placement=self.mgr_locs, ndim=self.ndim)
        ]

    def where(self, other, cond, align=True, errors='raise',
              try_cast=False, axis=0, transpose=False):
        if isinstance(other, ABCDataFrame):
            # ExtensionArrays are 1-D, so if we get here then
            # `other` should be a DataFrame with a single column.
            assert other.shape[1] == 1
            other = other.iloc[:, 0]

        other = extract_array(other, extract_numpy=True)

        if isinstance(cond, ABCDataFrame):
            assert cond.shape[1] == 1
            cond = cond.iloc[:, 0]

        cond = extract_array(cond, extract_numpy=True)

        if lib.is_scalar(other) and isna(other):
            # The default `other` for Series / Frame is np.nan
            # we want to replace that with the correct NA value
            # for the type
            other = self.dtype.na_value

        if is_sparse(self.values):
            # TODO(SparseArray.__setitem__): remove this if condition
            # We need to re-infer the type of the data after doing the
            # where, for cases where the subtypes don't match
            dtype = None
        else:
            dtype = self.dtype

        try:
            result = self.values.copy()
            icond = ~cond
            if lib.is_scalar(other):
                result[icond] = other
            else:
                result[icond] = other[icond]
        except (NotImplementedError, TypeError):
            # NotImplementedError for class not implementing `__setitem__`
            # TypeError for SparseArray, which implements just to raise
            # a TypeError
            result = self._holder._from_sequence(
                np.where(cond, self.values, other),
                dtype=dtype,
            )

        return self.make_block_same_class(result, placement=self.mgr_locs)

    @property
    def _ftype(self):
        return getattr(self.values, '_pandas_ftype', Block._ftype)

    def _unstack(self, unstacker_func, new_columns, n_rows, fill_value):
        # ExtensionArray-safe unstack.
        # We override ObjectBlock._unstack, which unstacks directly on the
        # values of the array. For EA-backed blocks, this would require
        # converting to a 2-D ndarray of objects.
        # Instead, we unstack an ndarray of integer positions, followed by
        # a `take` on the actual values.
        dummy_arr = np.arange(n_rows)
        dummy_unstacker = functools.partial(unstacker_func, fill_value=-1)
        unstacker = dummy_unstacker(dummy_arr)

        new_placement, new_values, mask = self._get_unstack_items(
            unstacker, new_columns
        )

        blocks = [
            self.make_block_same_class(
                self.values.take(indices, allow_fill=True,
                                 fill_value=fill_value),
                [place])
            for indices, place in zip(new_values.T, new_placement)
        ]
        return blocks, mask


class ObjectValuesExtensionBlock(ExtensionBlock):
    """
    Block providing backwards-compatibility for `.values`.

    Used by PeriodArray and IntervalArray to ensure that
    Series[T].values is an ndarray of objects.
    """

    def external_values(self, dtype=None):
        return self.values.astype(object)


class NumericBlock(Block):
    __slots__ = ()
    is_numeric = True
    _can_hold_na = True


class FloatOrComplexBlock(NumericBlock):
    __slots__ = ()

    def equals(self, other):
        if self.dtype != other.dtype or self.shape != other.shape:
            return False
        left, right = self.values, other.values
        return ((left == right) | (np.isnan(left) & np.isnan(right))).all()


class FloatBlock(FloatOrComplexBlock):
    __slots__ = ()
    is_float = True

    def _can_hold_element(self, element):
        tipo = maybe_infer_dtype_type(element)
        if tipo is not None:
            return (issubclass(tipo.type, (np.floating, np.integer)) and
                    not issubclass(tipo.type, (np.datetime64, np.timedelta64)))
        return (
            isinstance(
                element, (float, int, np.floating, np.int_)) and
            not isinstance(element, (bool, np.bool_, datetime, timedelta,
                                     np.datetime64, np.timedelta64)))

    def to_native_types(self, slicer=None, na_rep='', float_format=None,
                        decimal='.', quoting=None, **kwargs):
        """ convert to our native types format, slicing if desired """

        values = self.values
        if slicer is not None:
            values = values[:, slicer]

        # see gh-13418: no special formatting is desired at the
        # output (important for appropriate 'quoting' behaviour),
        # so do not pass it through the FloatArrayFormatter
        if float_format is None and decimal == '.':
            mask = isna(values)

            if not quoting:
                values = values.astype(str)
            else:
                values = np.array(values, dtype='object')

            values[mask] = na_rep
            return values

        from pandas.io.formats.format import FloatArrayFormatter
        formatter = FloatArrayFormatter(values, na_rep=na_rep,
                                        float_format=float_format,
                                        decimal=decimal, quoting=quoting,
                                        fixed_width=False)
        return formatter.get_result_as_array()

    def should_store(self, value):
        # when inserting a column should not coerce integers to floats
        # unnecessarily
        return (issubclass(value.dtype.type, np.floating) and
                value.dtype == self.dtype)


class ComplexBlock(FloatOrComplexBlock):
    __slots__ = ()
    is_complex = True

    def _can_hold_element(self, element):
        tipo = maybe_infer_dtype_type(element)
        if tipo is not None:
            return issubclass(tipo.type,
                              (np.floating, np.integer, np.complexfloating))
        return (
            isinstance(
                element,
                (float, int, complex, np.float_, np.int_)) and
            not isinstance(element, (bool, np.bool_)))

    def should_store(self, value):
        return issubclass(value.dtype.type, np.complexfloating)


class IntBlock(NumericBlock):
    __slots__ = ()
    is_integer = True
    _can_hold_na = False

    def _can_hold_element(self, element):
        tipo = maybe_infer_dtype_type(element)
        if tipo is not None:
            return (issubclass(tipo.type, np.integer) and
                    not issubclass(tipo.type, (np.datetime64,
                                               np.timedelta64)) and
                    self.dtype.itemsize >= tipo.itemsize)
        return is_integer(element)

    def should_store(self, value):
        return is_integer_dtype(value) and value.dtype == self.dtype


class DatetimeLikeBlockMixin:
    """Mixin class for DatetimeBlock, DatetimeTZBlock, and TimedeltaBlock."""

    @property
    def _holder(self):
        return DatetimeArray

    @property
    def fill_value(self):
        return tslibs.iNaT

    def get_values(self, dtype=None):
        """
        return object dtype as boxed values, such as Timestamps/Timedelta
        """
        if is_object_dtype(dtype):
            values = self.values.ravel()
            result = self._holder(values).astype(object)
            return result.reshape(self.values.shape)
        return self.values


class DatetimeBlock(DatetimeLikeBlockMixin, Block):
    __slots__ = ()
    is_datetime = True

    def __init__(self, values, placement, ndim=None):
        values = self._maybe_coerce_values(values)
        super().__init__(values, placement=placement, ndim=ndim)

    @property
    def _can_hold_na(self):
        return True

    def _maybe_coerce_values(self, values):
        """Input validation for values passed to __init__. Ensure that
        we have datetime64ns, coercing if necessary.

        Parameters
        ----------
        values : array-like
            Must be convertible to datetime64

        Returns
        -------
        values : ndarray[datetime64ns]

        Overridden by DatetimeTZBlock.
        """
        if values.dtype != _NS_DTYPE:
            values = conversion.ensure_datetime64ns(values)

        if isinstance(values, DatetimeArray):
            values = values._data

        assert isinstance(values, np.ndarray), type(values)
        return values

    def _astype(self, dtype, **kwargs):
        """
        these automatically copy, so copy=True has no effect
        raise on an except if raise == True
        """
        dtype = pandas_dtype(dtype)

        # if we are passed a datetime64[ns, tz]
        if is_datetime64tz_dtype(dtype):
            values = self.values
            if getattr(values, 'tz', None) is None:
                values = DatetimeArray(values).tz_localize('UTC')
            values = values.tz_convert(dtype.tz)
            return self.make_block(values)

        # delegate
        return super()._astype(dtype=dtype, **kwargs)

    def _can_hold_element(self, element):
        tipo = maybe_infer_dtype_type(element)
        if tipo is not None:
            return tipo == _NS_DTYPE or tipo == np.int64
        return (is_integer(element) or isinstance(element, datetime) or
                isna(element))

    def _coerce_values(self, values):
        return values.view('i8')

    def _try_coerce_args(self, other):
        """
        Coerce other to dtype 'i8'. NaN and NaT convert to
        the smallest i8, and will correctly round-trip to NaT if converted
        back in _try_coerce_result. values is always ndarray-like, other
        may not be

        Parameters
        ----------
        other : ndarray-like or scalar

        Returns
        -------
        base-type other
        """

        if isinstance(other, bool):
            raise TypeError
        elif is_null_datetimelike(other):
            other = tslibs.iNaT
        elif isinstance(other, (datetime, np.datetime64, date)):
            other = self._box_func(other)
            if getattr(other, 'tz') is not None:
                raise TypeError("cannot coerce a Timestamp with a tz on a "
                                "naive Block")
            other = other.asm8.view('i8')
        elif hasattr(other, 'dtype') and is_datetime64_dtype(other):
            other = other.astype('i8', copy=False).view('i8')
        else:
            # coercion issues
            # let higher levels handle
            raise TypeError(other)

        return other

    def _try_coerce_result(self, result):
        """ reverse of try_coerce_args """
        if isinstance(result, np.ndarray):
            if result.dtype.kind in ['i', 'f']:
                result = result.astype('M8[ns]')

        elif isinstance(result, (np.integer, np.float, np.datetime64)):
            result = self._box_func(result)
        return result

    @property
    def _box_func(self):
        return tslibs.Timestamp

    def to_native_types(self, slicer=None, na_rep=None, date_format=None,
                        quoting=None, **kwargs):
        """ convert to our native types format, slicing if desired """

        values = self.values
        i8values = self.values.view('i8')

        if slicer is not None:
            values = values[..., slicer]
            i8values = i8values[..., slicer]

        from pandas.io.formats.format import _get_format_datetime64_from_values
        fmt = _get_format_datetime64_from_values(values, date_format)

        result = tslib.format_array_from_datetime(
            i8values.ravel(), tz=getattr(self.values, 'tz', None),
            format=fmt, na_rep=na_rep).reshape(i8values.shape)
        return np.atleast_2d(result)

    def should_store(self, value):
        return (issubclass(value.dtype.type, np.datetime64) and
                not is_datetime64tz_dtype(value) and
                not is_extension_array_dtype(value))

    def set(self, locs, values):
        """
        Modify Block in-place with new item value

        Returns
        -------
        None
        """
        values = conversion.ensure_datetime64ns(values, copy=False)

        self.values[locs] = values

    def external_values(self):
        return np.asarray(self.values.astype('datetime64[ns]', copy=False))


class DatetimeTZBlock(ExtensionBlock, DatetimeBlock):
    """ implement a datetime64 block with a tz attribute """
    __slots__ = ()
    is_datetimetz = True
    is_extension = True

    @property
    def _holder(self):
        return DatetimeArray

    def _maybe_coerce_values(self, values):
        """Input validation for values passed to __init__. Ensure that
        we have datetime64TZ, coercing if necessary.

        Parameters
        ----------
        values : array-like
            Must be convertible to datetime64

        Returns
        -------
        values : DatetimeArray
        """
        if not isinstance(values, self._holder):
            values = self._holder(values)

        if values.tz is None:
            raise ValueError("cannot create a DatetimeTZBlock without a tz")

        return values

    @property
    def is_view(self):
        """ return a boolean if I am possibly a view """
        # check the ndarray values of the DatetimeIndex values
        return self.values._data.base is not None

    def get_values(self, dtype=None):
        """
        Returns an ndarray of values.

        Parameters
        ----------
        dtype : np.dtype
            Only `object`-like dtypes are respected here (not sure
            why).

        Returns
        -------
        values : ndarray
            When ``dtype=object``, then and object-dtype ndarray of
            boxed values is returned. Otherwise, an M8[ns] ndarray
            is returned.

            DatetimeArray is always 1-d. ``get_values`` will reshape
            the return value to be the same dimensionality as the
            block.
        """
        values = self.values
        if is_object_dtype(dtype):
            values = values._box_values(values._data)

        values = np.asarray(values)

        if self.ndim == 2:
            # Ensure that our shape is correct for DataFrame.
            # ExtensionArrays are always 1-D, even in a DataFrame when
            # the analogous NumPy-backed column would be a 2-D ndarray.
            values = values.reshape(1, -1)
        return values

    def to_dense(self):
        # we request M8[ns] dtype here, even though it discards tzinfo,
        # as lots of code (e.g. anything using values_from_object)
        # expects that behavior.
        return np.asarray(self.values, dtype=_NS_DTYPE)

    def _slice(self, slicer):
        """ return a slice of my values """
        if isinstance(slicer, tuple):
            col, loc = slicer
            if not com.is_null_slice(col) and col != 0:
                raise IndexError("{0} only contains one item".format(self))
            return self.values[loc]
        return self.values[slicer]

    def _coerce_values(self, values):
        # asi8 is a view, needs copy
        return _block_shape(values.view("i8"), ndim=self.ndim)

    def _try_coerce_args(self, other):
        """
        localize and return i8 for the values

        Parameters
        ----------
        other : ndarray-like or scalar

        Returns
        -------
        base-type other
        """

        if isinstance(other, ABCSeries):
            other = self._holder(other)

        if isinstance(other, bool):
            raise TypeError
        elif is_datetime64_dtype(other):
            # add the tz back
            other = self._holder(other, dtype=self.dtype)

        elif is_null_datetimelike(other):
            other = tslibs.iNaT
        elif isinstance(other, self._holder):
            if other.tz != self.values.tz:
                raise ValueError("incompatible or non tz-aware value")
            other = _block_shape(other.asi8, ndim=self.ndim)
        elif isinstance(other, (np.datetime64, datetime, date)):
            other = tslibs.Timestamp(other)
            tz = getattr(other, 'tz', None)

            # test we can have an equal time zone
            if tz is None or str(tz) != str(self.values.tz):
                raise ValueError("incompatible or non tz-aware value")
            other = other.value
        else:
            raise TypeError(other)

        return other

    def _try_coerce_result(self, result):
        """ reverse of try_coerce_args """
        if isinstance(result, np.ndarray):
            if result.dtype.kind in ['i', 'f']:
                result = result.astype('M8[ns]')

        elif isinstance(result, (np.integer, np.float, np.datetime64)):
            result = self._box_func(result)

        if isinstance(result, np.ndarray):
            # allow passing of > 1dim if its trivial

            if result.ndim > 1:
                result = result.reshape(np.prod(result.shape))
            # GH#24096 new values invalidates a frequency
            result = self._holder._simple_new(result, freq=None,
                                              dtype=self.values.dtype)

        return result

    @property
    def _box_func(self):
        return lambda x: tslibs.Timestamp(x, tz=self.dtype.tz)

    def diff(self, n, axis=0):
        """1st discrete difference

        Parameters
        ----------
        n : int, number of periods to diff
        axis : int, axis to diff upon. default 0

        Returns
        -------
        A list with a new TimeDeltaBlock.

        Notes
        -----
        The arguments here are mimicking shift so they are called correctly
        by apply.
        """
        if axis == 0:
            # Cannot currently calculate diff across multiple blocks since this
            # function is invoked via apply
            raise NotImplementedError
        new_values = (self.values - self.shift(n, axis=axis)[0].values).asi8

        # Reshape the new_values like how algos.diff does for timedelta data
        new_values = new_values.reshape(1, len(new_values))
        new_values = new_values.astype('timedelta64[ns]')
        return [TimeDeltaBlock(new_values, placement=self.mgr_locs.indexer)]

    def concat_same_type(self, to_concat, placement=None):
        # need to handle concat([tz1, tz2]) here, since DatetimeArray
        # only handles cases where all the tzs are the same.
        # Instead of placing the condition here, it could also go into the
        # is_uniform_join_units check, but I'm not sure what is better.
        if len({x.dtype for x in to_concat}) > 1:
            values = _concat._concat_datetime([x.values for x in to_concat])
            placement = placement or slice(0, len(values), 1)

            if self.ndim > 1:
                values = np.atleast_2d(values)
            return ObjectBlock(values, ndim=self.ndim, placement=placement)
        return super().concat_same_type(to_concat, placement)

    def fillna(self, value, limit=None, inplace=False, downcast=None):
        # We support filling a DatetimeTZ with a `value` whose timezone
        # is different by coercing to object.
        try:
            return super().fillna(value, limit, inplace, downcast)
        except (ValueError, TypeError):
            # different timezones, or a non-tz
            return self.astype(object).fillna(
                value, limit=limit, inplace=inplace, downcast=downcast
            )

    def setitem(self, indexer, value):
        # https://github.com/pandas-dev/pandas/issues/24020
        # Need a dedicated setitem until #24020 (type promotion in setitem
        # for extension arrays) is designed and implemented.
        try:
            return super().setitem(indexer, value)
        except (ValueError, TypeError):
            newb = make_block(self.values.astype(object),
                              placement=self.mgr_locs,
                              klass=ObjectBlock)
            return newb.setitem(indexer, value)

    def equals(self, other):
        # override for significant performance improvement
        if self.dtype != other.dtype or self.shape != other.shape:
            return False
        return (self.values.view('i8') == other.values.view('i8')).all()


class TimeDeltaBlock(DatetimeLikeBlockMixin, IntBlock):
    __slots__ = ()
    is_timedelta = True
    _can_hold_na = True
    is_numeric = False

    def __init__(self, values, placement, ndim=None):
        if values.dtype != _TD_DTYPE:
            values = conversion.ensure_timedelta64ns(values)
        if isinstance(values, TimedeltaArray):
            values = values._data
        assert isinstance(values, np.ndarray), type(values)
        super().__init__(values, placement=placement, ndim=ndim)

    @property
    def _holder(self):
        return TimedeltaArray

    @property
    def _box_func(self):
        return lambda x: Timedelta(x, unit='ns')

    def _can_hold_element(self, element):
        tipo = maybe_infer_dtype_type(element)
        if tipo is not None:
            return issubclass(tipo.type, (np.timedelta64, np.int64))
        return is_integer(element) or isinstance(
            element, (timedelta, np.timedelta64, np.int64))

    def fillna(self, value, **kwargs):

        # allow filling with integers to be
        # interpreted as nanoseconds
        if is_integer(value) and not isinstance(value, np.timedelta64):
            # Deprecation GH#24694, GH#19233
            warnings.warn("Passing integers to fillna is deprecated, will "
                          "raise a TypeError in a future version.  To retain "
                          "the old behavior, pass pd.Timedelta(seconds=n) "
                          "instead.",
                          FutureWarning, stacklevel=6)
            value = Timedelta(value, unit='s')
        return super().fillna(value, **kwargs)

    def _coerce_values(self, values):
        return values.view('i8')

    def _try_coerce_args(self, other):
        """
        Coerce values and other to int64, with null values converted to
        iNaT. values is always ndarray-like, other may not be

        Parameters
        ----------
        other : ndarray-like or scalar

        Returns
        -------
        base-type other
        """

        if isinstance(other, bool):
            raise TypeError
        elif is_null_datetimelike(other):
            other = tslibs.iNaT
        elif isinstance(other, (timedelta, np.timedelta64)):
            other = Timedelta(other).value
        elif hasattr(other, 'dtype') and is_timedelta64_dtype(other):
            other = other.astype('i8', copy=False).view('i8')
        else:
            # coercion issues
            # let higher levels handle
            raise TypeError(other)

        return other

    def _try_coerce_result(self, result):
        """ reverse of try_coerce_args / try_operate """
        if isinstance(result, np.ndarray):
            mask = isna(result)
            if result.dtype.kind in ['i', 'f']:
                result = result.astype('m8[ns]')
            result[mask] = tslibs.iNaT

        elif isinstance(result, (np.integer, np.float)):
            result = self._box_func(result)

        return result

    def should_store(self, value):
        return (issubclass(value.dtype.type, np.timedelta64) and
                not is_extension_array_dtype(value))

    def to_native_types(self, slicer=None, na_rep=None, quoting=None,
                        **kwargs):
        """ convert to our native types format, slicing if desired """

        values = self.values
        if slicer is not None:
            values = values[:, slicer]
        mask = isna(values)

        rvalues = np.empty(values.shape, dtype=object)
        if na_rep is None:
            na_rep = 'NaT'
        rvalues[mask] = na_rep
        imask = (~mask).ravel()

        # FIXME:
        # should use the formats.format.Timedelta64Formatter here
        # to figure what format to pass to the Timedelta
        # e.g. to not show the decimals say
        rvalues.flat[imask] = np.array([Timedelta(val)._repr_base(format='all')
                                        for val in values.ravel()[imask]],
                                       dtype=object)
        return rvalues

    def external_values(self, dtype=None):
        return np.asarray(self.values.astype("timedelta64[ns]", copy=False))


class BoolBlock(NumericBlock):
    __slots__ = ()
    is_bool = True
    _can_hold_na = False

    def _can_hold_element(self, element):
        tipo = maybe_infer_dtype_type(element)
        if tipo is not None:
            return issubclass(tipo.type, np.bool_)
        return isinstance(element, (bool, np.bool_))

    def should_store(self, value):
        return (issubclass(value.dtype.type, np.bool_) and not
                is_extension_array_dtype(value))

    def replace(self, to_replace, value, inplace=False, filter=None,
                regex=False, convert=True):
        inplace = validate_bool_kwarg(inplace, 'inplace')
        to_replace_values = np.atleast_1d(to_replace)
        if not np.can_cast(to_replace_values, bool):
            return self
        return super().replace(to_replace, value, inplace=inplace,
                               filter=filter, regex=regex, convert=convert)


class ObjectBlock(Block):
    __slots__ = ()
    is_object = True
    _can_hold_na = True

    def __init__(self, values, placement=None, ndim=2):
        if issubclass(values.dtype.type, str):
            values = np.array(values, dtype=object)

        super().__init__(values, ndim=ndim, placement=placement)

    @property
    def is_bool(self):
        """ we can be a bool if we have only bool values but are of type
        object
        """
        return lib.is_bool_array(self.values.ravel())

    # TODO: Refactor when convert_objects is removed since there will be 1 path
    def convert(self, *args, **kwargs):
        """ attempt to coerce any object types to better types return a copy of
        the block (if copy = True) by definition we ARE an ObjectBlock!!!!!

        can return multiple blocks!
        """

        if args:
            raise NotImplementedError
        by_item = kwargs.get('by_item', True)

        new_inputs = ['coerce', 'datetime', 'numeric', 'timedelta']
        new_style = False
        for kw in new_inputs:
            new_style |= kw in kwargs

        if new_style:
            fn = soft_convert_objects
            fn_inputs = new_inputs
        else:
            fn = maybe_convert_objects
            fn_inputs = ['convert_dates', 'convert_numeric',
                         'convert_timedeltas']
        fn_inputs += ['copy']

        fn_kwargs = {key: kwargs[key] for key in fn_inputs if key in kwargs}

        # operate column-by-column
        def f(m, v, i):
            shape = v.shape
            values = fn(v.ravel(), **fn_kwargs)
            if isinstance(values, np.ndarray):
                # TODO: allow EA once reshape is supported
                values = values.reshape(shape)

            values = _block_shape(values, ndim=self.ndim)
            return values

        if by_item and not self._is_single_block:
            blocks = self.split_and_operate(None, f, False)
        else:
            values = f(None, self.values.ravel(), None)
            blocks = [make_block(values, ndim=self.ndim,
                                 placement=self.mgr_locs)]

        return blocks

    def _maybe_downcast(self, blocks, downcast=None):

        if downcast is not None:
            return blocks

        # split and convert the blocks
        return _extend_blocks([b.convert(datetime=True, numeric=False)
                               for b in blocks])

    def _can_hold_element(self, element):
        return True

    def _try_coerce_args(self, other):
        """ provide coercion to our input arguments """

        if isinstance(other, ABCDatetimeIndex):
            # May get a DatetimeIndex here. Unbox it.
            other = other.array

        if isinstance(other, DatetimeArray):
            # hit in pandas/tests/indexing/test_coercion.py
            # ::TestWhereCoercion::test_where_series_datetime64[datetime64tz]
            # when falling back to ObjectBlock.where
            other = other.astype(object)

        return other

    def should_store(self, value):
        return not (issubclass(value.dtype.type,
                               (np.integer, np.floating, np.complexfloating,
                                np.datetime64, np.bool_)) or
                    # TODO(ExtensionArray): remove is_extension_type
                    # when all extension arrays have been ported.
                    is_extension_type(value) or
                    is_extension_array_dtype(value))

    def replace(self, to_replace, value, inplace=False, filter=None,
                regex=False, convert=True):
        to_rep_is_list = is_list_like(to_replace)
        value_is_list = is_list_like(value)
        both_lists = to_rep_is_list and value_is_list
        either_list = to_rep_is_list or value_is_list

        result_blocks = []
        blocks = [self]

        if not either_list and is_re(to_replace):
            return self._replace_single(to_replace, value, inplace=inplace,
                                        filter=filter, regex=True,
                                        convert=convert)
        elif not (either_list or regex):
            return super().replace(to_replace, value, inplace=inplace,
                                   filter=filter, regex=regex, convert=convert)
        elif both_lists:
            for to_rep, v in zip(to_replace, value):
                result_blocks = []
                for b in blocks:
                    result = b._replace_single(to_rep, v, inplace=inplace,
                                               filter=filter, regex=regex,
                                               convert=convert)
                    result_blocks = _extend_blocks(result, result_blocks)
                blocks = result_blocks
            return result_blocks

        elif to_rep_is_list and regex:
            for to_rep in to_replace:
                result_blocks = []
                for b in blocks:
                    result = b._replace_single(to_rep, value, inplace=inplace,
                                               filter=filter, regex=regex,
                                               convert=convert)
                    result_blocks = _extend_blocks(result, result_blocks)
                blocks = result_blocks
            return result_blocks

        return self._replace_single(to_replace, value, inplace=inplace,
                                    filter=filter, convert=convert,
                                    regex=regex)

    def _replace_single(self, to_replace, value, inplace=False, filter=None,
                        regex=False, convert=True, mask=None):
        """
        Replace elements by the given value.

        Parameters
        ----------
        to_replace : object or pattern
            Scalar to replace or regular expression to match.
        value : object
            Replacement object.
        inplace : bool, default False
            Perform inplace modification.
        filter : list, optional
        regex : bool, default False
            If true, perform regular expression substitution.
        convert : bool, default True
            If true, try to coerce any object types to better types.
        mask : array-like of bool, optional
            True indicate corresponding element is ignored.

        Returns
        -------
        a new block, the result after replacing
        """
        inplace = validate_bool_kwarg(inplace, 'inplace')

        # to_replace is regex compilable
        to_rep_re = regex and is_re_compilable(to_replace)

        # regex is regex compilable
        regex_re = is_re_compilable(regex)

        # only one will survive
        if to_rep_re and regex_re:
            raise AssertionError('only one of to_replace and regex can be '
                                 'regex compilable')

        # if regex was passed as something that can be a regex (rather than a
        # boolean)
        if regex_re:
            to_replace = regex

        regex = regex_re or to_rep_re

        # try to get the pattern attribute (compiled re) or it's a string
        try:
            pattern = to_replace.pattern
        except AttributeError:
            pattern = to_replace

        # if the pattern is not empty and to_replace is either a string or a
        # regex
        if regex and pattern:
            rx = re.compile(to_replace)
        else:
            # if the thing to replace is not a string or compiled regex call
            # the superclass method -> to_replace is some kind of object
            return super().replace(to_replace, value, inplace=inplace,
                                   filter=filter, regex=regex)

        new_values = self.values if inplace else self.values.copy()

        # deal with replacing values with objects (strings) that match but
        # whose replacement is not a string (numeric, nan, object)
        if isna(value) or not isinstance(value, str):

            def re_replacer(s):
                try:
                    return value if rx.search(s) is not None else s
                except TypeError:
                    return s
        else:
            # value is guaranteed to be a string here, s can be either a string
            # or null if it's null it gets returned
            def re_replacer(s):
                try:
                    return rx.sub(value, s)
                except TypeError:
                    return s

        f = np.vectorize(re_replacer, otypes=[self.dtype])

        if filter is None:
            filt = slice(None)
        else:
            filt = self.mgr_locs.isin(filter).nonzero()[0]

        if mask is None:
            new_values[filt] = f(new_values[filt])
        else:
            new_values[filt][mask] = f(new_values[filt][mask])

        # convert
        block = self.make_block(new_values)
        if convert:
            block = block.convert(by_item=True, numeric=False)
        return block

    def _replace_coerce(self, to_replace, value, inplace=True, regex=False,
                        convert=False, mask=None):
        """
        Replace value corresponding to the given boolean array with another
        value.

        Parameters
        ----------
        to_replace : object or pattern
            Scalar to replace or regular expression to match.
        value : object
            Replacement object.
        inplace : bool, default False
            Perform inplace modification.
        regex : bool, default False
            If true, perform regular expression substitution.
        convert : bool, default True
            If true, try to coerce any object types to better types.
        mask : array-like of bool, optional
            True indicate corresponding element is ignored.

        Returns
        -------
        A new block if there is anything to replace or the original block.
        """
        if mask.any():
            block = super()._replace_coerce(
                to_replace=to_replace, value=value, inplace=inplace,
                regex=regex, convert=convert, mask=mask)
            if convert:
                block = [b.convert(by_item=True, numeric=False, copy=True)
                         for b in block]
            return block
        return self


class CategoricalBlock(ExtensionBlock):
    __slots__ = ()
    is_categorical = True
    _verify_integrity = True
    _can_hold_na = True
    _concatenator = staticmethod(_concat._concat_categorical)

    def __init__(self, values, placement, ndim=None):
        from pandas.core.arrays.categorical import _maybe_to_categorical

        # coerce to categorical if we can
        super().__init__(_maybe_to_categorical(values),
                         placement=placement,
                         ndim=ndim)

    @property
    def _holder(self):
        return Categorical

    @property
    def array_dtype(self):
        """ the dtype to return if I want to construct this block as an
        array
        """
        return np.object_

    def _try_coerce_result(self, result):
        """ reverse of try_coerce_args """

        # GH12564: CategoricalBlock is 1-dim only
        # while returned results could be any dim
        if ((not is_categorical_dtype(result)) and
                isinstance(result, np.ndarray)):
            result = _block_shape(result, ndim=self.ndim)

        return result

    def to_dense(self):
        # Categorical.get_values returns a DatetimeIndex for datetime
        # categories, so we can't simply use `np.asarray(self.values)` like
        # other types.
        return self.values._internal_get_values()

    def to_native_types(self, slicer=None, na_rep='', quoting=None, **kwargs):
        """ convert to our native types format, slicing if desired """

        values = self.values
        if slicer is not None:
            # Categorical is always one dimension
            values = values[slicer]
        mask = isna(values)
        values = np.array(values, dtype='object')
        values[mask] = na_rep

        # we are expected to return a 2-d ndarray
        return values.reshape(1, len(values))

    def concat_same_type(self, to_concat, placement=None):
        """
        Concatenate list of single blocks of the same type.

        Note that this CategoricalBlock._concat_same_type *may* not
        return a CategoricalBlock. When the categories in `to_concat`
        differ, this will return an object ndarray.

        If / when we decide we don't like that behavior:

        1. Change Categorical._concat_same_type to use union_categoricals
        2. Delete this method.
        """
        values = self._concatenator([blk.values for blk in to_concat],
                                    axis=self.ndim - 1)
        # not using self.make_block_same_class as values can be object dtype
        return make_block(
            values, placement=placement or slice(0, len(values), 1),
            ndim=self.ndim)

    def where(self, other, cond, align=True, errors='raise',
              try_cast=False, axis=0, transpose=False):
        # TODO(CategoricalBlock.where):
        # This can all be deleted in favor of ExtensionBlock.where once
        # we enforce the deprecation.
        object_msg = (
            "Implicitly converting categorical to object-dtype ndarray. "
            "One or more of the values in 'other' are not present in this "
            "categorical's categories. A future version of pandas will raise "
            "a ValueError when 'other' contains different categories.\n\n"
            "To preserve the current behavior, add the new categories to "
            "the categorical before calling 'where', or convert the "
            "categorical to a different dtype."
        )
        try:
            # Attempt to do preserve categorical dtype.
            result = super().where(
                other, cond, align, errors, try_cast, axis, transpose
            )
        except (TypeError, ValueError):
            warnings.warn(object_msg, FutureWarning, stacklevel=6)
            result = self.astype(object).where(other, cond, align=align,
                                               errors=errors,
                                               try_cast=try_cast,
                                               axis=axis, transpose=transpose)
        return result


# -----------------------------------------------------------------
# Constructor Helpers

def get_block_type(values, dtype=None):
    """
    Find the appropriate Block subclass to use for the given values and dtype.

    Parameters
    ----------
    values : ndarray-like
    dtype : numpy or pandas dtype

    Returns
    -------
    cls : class, subclass of Block
    """
    dtype = dtype or values.dtype
    vtype = dtype.type

    if is_sparse(dtype):
        # Need this first(ish) so that Sparse[datetime] is sparse
        cls = ExtensionBlock
    elif is_categorical(values):
        cls = CategoricalBlock
    elif issubclass(vtype, np.datetime64):
        assert not is_datetime64tz_dtype(values)
        cls = DatetimeBlock
    elif is_datetime64tz_dtype(values):
        cls = DatetimeTZBlock
    elif is_interval_dtype(dtype) or is_period_dtype(dtype):
        cls = ObjectValuesExtensionBlock
    elif is_extension_array_dtype(values):
        cls = ExtensionBlock
    elif issubclass(vtype, np.floating):
        cls = FloatBlock
    elif issubclass(vtype, np.timedelta64):
        assert issubclass(vtype, np.integer)
        cls = TimeDeltaBlock
    elif issubclass(vtype, np.complexfloating):
        cls = ComplexBlock
    elif issubclass(vtype, np.integer):
        cls = IntBlock
    elif dtype == np.bool_:
        cls = BoolBlock
    else:
        cls = ObjectBlock
    return cls


def make_block(values, placement, klass=None, ndim=None, dtype=None,
               fastpath=None):
    # Ensure that we don't allow PandasArray / PandasDtype in internals.
    # For now, blocks should be backed by ndarrays when possible.
    if isinstance(values, ABCPandasArray):
        values = values.to_numpy()
        if ndim and ndim > 1:
            values = np.atleast_2d(values)

    if isinstance(dtype, PandasDtype):
        dtype = dtype.numpy_dtype

    if fastpath is not None:
        # GH#19265 pyarrow is passing this
        warnings.warn("fastpath argument is deprecated, will be removed "
                      "in a future release.", FutureWarning)
    if klass is None:
        dtype = dtype or values.dtype
        klass = get_block_type(values, dtype)

    elif klass is DatetimeTZBlock and not is_datetime64tz_dtype(values):
        # TODO: This is no longer hit internally; does it need to be retained
        #  for e.g. pyarrow?
        values = DatetimeArray._simple_new(values, dtype=dtype)

    return klass(values, ndim=ndim, placement=placement)


# -----------------------------------------------------------------

def _extend_blocks(result, blocks=None):
    """ return a new extended blocks, givin the result """
    from pandas.core.internals import BlockManager
    if blocks is None:
        blocks = []
    if isinstance(result, list):
        for r in result:
            if isinstance(r, list):
                blocks.extend(r)
            else:
                blocks.append(r)
    elif isinstance(result, BlockManager):
        blocks.extend(result.blocks)
    else:
        blocks.append(result)
    return blocks


def _block_shape(values, ndim=1, shape=None):
    """ guarantee the shape of the values to be at least 1 d """
    if values.ndim < ndim:
        if shape is None:
            shape = values.shape
        if not is_extension_array_dtype(values):
            # TODO: https://github.com/pandas-dev/pandas/issues/23023
            # block.shape is incorrect for "2D" ExtensionArrays
            # We can't, and don't need to, reshape.
            values = values.reshape(tuple((1, ) + shape))
    return values


def _merge_blocks(blocks, dtype=None, _can_consolidate=True):

    if len(blocks) == 1:
        return blocks[0]

    if _can_consolidate:

        if dtype is None:
            if len({b.dtype for b in blocks}) != 1:
                raise AssertionError("_merge_blocks are invalid!")
            dtype = blocks[0].dtype

        # FIXME: optimization potential in case all mgrs contain slices and
        # combination of those slices is a slice, too.
        new_mgr_locs = np.concatenate([b.mgr_locs.as_array for b in blocks])
        new_values = np.vstack([b.values for b in blocks])

        argsort = np.argsort(new_mgr_locs)
        new_values = new_values[argsort]
        new_mgr_locs = new_mgr_locs[argsort]

        return make_block(new_values, placement=new_mgr_locs)

    # no merge
    return blocks


def _safe_reshape(arr, new_shape):
    """
    If possible, reshape `arr` to have shape `new_shape`,
    with a couple of exceptions (see gh-13012):

    1) If `arr` is a ExtensionArray or Index, `arr` will be
       returned as is.
    2) If `arr` is a Series, the `_values` attribute will
       be reshaped and returned.

    Parameters
    ----------
    arr : array-like, object to be reshaped
    new_shape : int or tuple of ints, the new shape
    """
    if isinstance(arr, ABCSeries):
        arr = arr._values
    if not isinstance(arr, ABCExtensionArray):
        arr = arr.reshape(new_shape)
    return arr


def _putmask_smart(v, m, n):
    """
    Return a new ndarray, try to preserve dtype if possible.

    Parameters
    ----------
    v : `values`, updated in-place (array like)
    m : `mask`, applies to both sides (array like)
    n : `new values` either scalar or an array like aligned with `values`

    Returns
    -------
    values : ndarray with updated values
        this *may* be a copy of the original

    See Also
    --------
    ndarray.putmask
    """

    # we cannot use np.asarray() here as we cannot have conversions
    # that numpy does when numeric are mixed with strings

    # n should be the length of the mask or a scalar here
    if not is_list_like(n):
        n = np.repeat(n, len(m))

    # see if we are only masking values that if putted
    # will work in the current dtype
    try:
        nn = n[m]

        # make sure that we have a nullable type
        # if we have nulls
        if not _isna_compat(v, nn[0]):
            raise ValueError

        # we ignore ComplexWarning here
        with warnings.catch_warnings(record=True):
            warnings.simplefilter("ignore", np.ComplexWarning)
            nn_at = nn.astype(v.dtype)

        # avoid invalid dtype comparisons
        # between numbers & strings

        # only compare integers/floats
        # don't compare integers to datetimelikes
        if (not is_numeric_v_string_like(nn, nn_at) and
            (is_float_dtype(nn.dtype) or
             is_integer_dtype(nn.dtype) and
             is_float_dtype(nn_at.dtype) or
             is_integer_dtype(nn_at.dtype))):

            comp = (nn == nn_at)
            if is_list_like(comp) and comp.all():
                nv = v.copy()
                nv[m] = nn_at
                return nv
    except (ValueError, IndexError, TypeError, OverflowError):
        pass

    n = np.asarray(n)

    def _putmask_preserve(nv, n):
        try:
            nv[m] = n[m]
        except (IndexError, ValueError):
            nv[m] = n
        return nv

    # preserves dtype if possible
    if v.dtype.kind == n.dtype.kind:
        return _putmask_preserve(v, n)

    # change the dtype if needed
    dtype, _ = maybe_promote(n.dtype)

    if is_extension_type(v.dtype) and is_object_dtype(dtype):
        v = v._internal_get_values(dtype)
    else:
        v = v.astype(dtype)

    return _putmask_preserve(v, n)<|MERGE_RESOLUTION|>--- conflicted
+++ resolved
@@ -1310,23 +1310,12 @@
 
         # our where function
         def func(cond, values, other):
-<<<<<<< HEAD
-            values, other = self._try_coerce_args(values, other)
-
-            try:
-                wvalues = expressions.where(cond, values, other)
-                return self._try_coerce_result(wvalues)
-=======
-            if cond.ravel().all():
-                return values
-
             values = self._coerce_values(values)
             other = self._try_coerce_args(other)
 
             try:
                 fastres = expressions.where(cond, values, other)
                 return self._try_coerce_result(fastres)
->>>>>>> 7ab9ff57
             except Exception as detail:
                 if errors == 'raise':
                     raise TypeError(
