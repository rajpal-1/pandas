from datetime import datetime, timedelta
import inspect
import re
from typing import TYPE_CHECKING, Any, List, Optional, Type, Union, cast
import warnings

import numpy as np

from pandas._libs import NaT, algos as libalgos, internals as libinternals, lib, writers
from pandas._libs.internals import BlockPlacement
from pandas._libs.tslibs import conversion
from pandas._libs.tslibs.timezones import tz_compare
from pandas._typing import ArrayLike, Scalar, Shape
from pandas.util._validators import validate_bool_kwarg

from pandas.core.dtypes.cast import (
    astype_nansafe,
    convert_scalar_for_putitemlike,
    find_common_type,
    infer_dtype_from,
    infer_dtype_from_scalar,
    maybe_box_datetimelike,
    maybe_downcast_numeric,
    maybe_downcast_to_dtype,
    maybe_infer_dtype_type,
    maybe_promote,
    maybe_upcast,
    soft_convert_objects,
)
from pandas.core.dtypes.common import (
    DT64NS_DTYPE,
    TD64NS_DTYPE,
    is_bool_dtype,
    is_categorical_dtype,
    is_datetime64_dtype,
    is_datetime64tz_dtype,
    is_dtype_equal,
    is_extension_array_dtype,
    is_float,
    is_float_dtype,
    is_integer,
    is_integer_dtype,
    is_interval_dtype,
    is_list_like,
    is_object_dtype,
    is_period_dtype,
    is_re,
    is_re_compilable,
    is_sparse,
    is_timedelta64_dtype,
    pandas_dtype,
)
from pandas.core.dtypes.dtypes import ExtensionDtype
from pandas.core.dtypes.generic import (
    ABCDataFrame,
    ABCIndexClass,
    ABCPandasArray,
    ABCSeries,
)
from pandas.core.dtypes.missing import is_valid_nat_for_dtype, isna, isna_compat

import pandas.core.algorithms as algos
from pandas.core.array_algos.replace import compare_or_regex_search
from pandas.core.array_algos.transforms import shift
from pandas.core.arrays import (
    Categorical,
    DatetimeArray,
    ExtensionArray,
    PandasArray,
    PandasDtype,
    TimedeltaArray,
)
from pandas.core.base import PandasObject
import pandas.core.common as com
from pandas.core.construction import extract_array
from pandas.core.indexers import (
    check_setitem_lengths,
    is_empty_indexer,
    is_scalar_indexer,
)
import pandas.core.missing as missing
from pandas.core.nanops import nanpercentile

if TYPE_CHECKING:
    from pandas import Index


class Block(PandasObject):
    """
    Canonical n-dimensional unit of homogeneous dtype contained in a pandas
    data structure

    Index-ignorant; let the container take care of that
    """

    values: Union[np.ndarray, ExtensionArray]

    __slots__ = ["_mgr_locs", "values", "ndim"]
    is_numeric = False
    is_float = False
    is_integer = False
    is_complex = False
    is_datetime = False
    is_datetimetz = False
    is_timedelta = False
    is_bool = False
    is_object = False
    is_extension = False
    _can_hold_na = False
    _can_consolidate = True
    _validate_ndim = True

    @classmethod
    def _simple_new(
        cls, values: ArrayLike, placement: BlockPlacement, ndim: int
    ) -> "Block":
        """
        Fastpath constructor, does *no* validation
        """
        obj = object.__new__(cls)
        obj.ndim = ndim
        obj.values = values
        obj._mgr_locs = placement
        return obj

    def __init__(self, values, placement, ndim=None):
        self.ndim = self._check_ndim(values, ndim)
        self.mgr_locs = placement
        self.values = self._maybe_coerce_values(values)

        if self._validate_ndim and self.ndim and len(self.mgr_locs) != len(self.values):
            raise ValueError(
                f"Wrong number of items passed {len(self.values)}, "
                f"placement implies {len(self.mgr_locs)}"
            )

    def _maybe_coerce_values(self, values):
        """
        Ensure we have correctly-typed values.

        Parameters
        ----------
        values : np.ndarray, ExtensionArray, Index

        Returns
        -------
        np.ndarray or ExtensionArray
        """
        return values

    def _check_ndim(self, values, ndim):
        """
        ndim inference and validation.

        Infers ndim from 'values' if not provided to __init__.
        Validates that values.ndim and ndim are consistent if and only if
        the class variable '_validate_ndim' is True.

        Parameters
        ----------
        values : array-like
        ndim : int or None

        Returns
        -------
        ndim : int

        Raises
        ------
        ValueError : the number of dimensions do not match
        """
        if ndim is None:
            ndim = values.ndim

        if self._validate_ndim and values.ndim != ndim:
            raise ValueError(
                "Wrong number of dimensions. "
                f"values.ndim != ndim [{values.ndim} != {ndim}]"
            )
        return ndim

    @property
    def _holder(self):
        """
        The array-like that can hold the underlying values.

        None for 'Block', overridden by subclasses that don't
        use an ndarray.
        """
        return None

    @property
    def _consolidate_key(self):
        return self._can_consolidate, self.dtype.name

    @property
    def is_view(self) -> bool:
        """ return a boolean if I am possibly a view """
        values = self.values
        values = cast(np.ndarray, values)
        return values.base is not None

    @property
    def is_categorical(self) -> bool:
        return self._holder is Categorical

    @property
    def is_datelike(self) -> bool:
        """ return True if I am a non-datelike """
        return self.is_datetime or self.is_timedelta

    def external_values(self):
        """
        The array that Series.values returns (public attribute).

        This has some historical constraints, and is overridden in block
        subclasses to return the correct array (e.g. period returns
        object ndarray and datetimetz a datetime64[ns] ndarray instead of
        proper extension array).
        """
        return self.values

    def internal_values(self):
        """
        The array that Series._values returns (internal values).
        """
        return self.values

    def array_values(self) -> ExtensionArray:
        """
        The array that Series.array returns. Always an ExtensionArray.
        """
        # pandas\core\internals\blocks.py:232: error: Argument 1 to
        # "PandasArray" has incompatible type "Union[ndarray, ExtensionArray]";
        # expected "Union[ndarray, PandasArray]"  [arg-type]
        return PandasArray(self.values)  # type: ignore[arg-type]

    def get_values(self, dtype=None):
        """
        return an internal format, currently just the ndarray
        this is often overridden to handle to_dense like operations
        """
        if is_object_dtype(dtype):
            return self.values.astype(object)
        return self.values

    def get_block_values_for_json(self) -> np.ndarray:
        """
        This is used in the JSON C code.
        """
        # TODO(EA2D): reshape will be unnecessary with 2D EAs
        return np.asarray(self.values).reshape(self.shape)

    @property
    def fill_value(self):
        return np.nan

    @property
    def mgr_locs(self):
        return self._mgr_locs

    @mgr_locs.setter
    def mgr_locs(self, new_mgr_locs):
        if not isinstance(new_mgr_locs, libinternals.BlockPlacement):
            new_mgr_locs = libinternals.BlockPlacement(new_mgr_locs)

        self._mgr_locs = new_mgr_locs

    def make_block(self, values, placement=None) -> "Block":
        """
        Create a new block, with type inference propagate any values that are
        not specified
        """
        if placement is None:
            placement = self.mgr_locs
        if self.is_extension:
            values = _block_shape(values, ndim=self.ndim)

        return make_block(values, placement=placement, ndim=self.ndim)

    def make_block_same_class(self, values, placement=None, ndim=None):
        """ Wrap given values in a block of same type as self. """
        if placement is None:
            placement = self.mgr_locs
        if ndim is None:
            ndim = self.ndim
        return type(self)(values, placement=placement, ndim=ndim)

    def __repr__(self) -> str:
        # don't want to print out all of the items here
        name = type(self).__name__
        if self.ndim == 1:
            result = f"{name}: {len(self)} dtype: {self.dtype}"
        else:

            shape = " x ".join(str(s) for s in self.shape)
            result = f"{name}: {self.mgr_locs.indexer}, {shape}, dtype: {self.dtype}"

        return result

    def __len__(self) -> int:
        return len(self.values)

    def __getstate__(self):
        return self.mgr_locs.indexer, self.values

    def __setstate__(self, state):
        self.mgr_locs = libinternals.BlockPlacement(state[0])
        self.values = state[1]
        self.ndim = self.values.ndim

    def _slice(self, slicer):
        """ return a slice of my values """

        return self.values[slicer]

    def getitem_block(self, slicer, new_mgr_locs=None):
        """
        Perform __getitem__-like, return result as block.

        As of now, only supports slices that preserve dimensionality.
        """
        if new_mgr_locs is None:
            axis0_slicer = slicer[0] if isinstance(slicer, tuple) else slicer
            new_mgr_locs = self.mgr_locs[axis0_slicer]
        elif not isinstance(new_mgr_locs, BlockPlacement):
            new_mgr_locs = BlockPlacement(new_mgr_locs)

        new_values = self._slice(slicer)

        if self._validate_ndim and new_values.ndim != self.ndim:
            raise ValueError("Only same dim slicing is allowed")

        return type(self)._simple_new(new_values, new_mgr_locs, self.ndim)

    @property
    def shape(self):
        return self.values.shape

    @property
    def dtype(self):
        return self.values.dtype

    def iget(self, i):
        return self.values[i]

    def set_inplace(self, locs, values):
        """
        Modify block values in-place with new item value.

        Notes
        -----
        `set` never creates a new array or new Block, whereas `setitem` _may_
        create a new array and always creates a new Block.
        """
        self.values[locs] = values

    def delete(self, loc) -> None:
        """
        Delete given loc(-s) from block in-place.
        """
        self.values = np.delete(self.values, loc, 0)
        self.mgr_locs = self.mgr_locs.delete(loc)

    def apply(self, func, **kwargs) -> List["Block"]:
        """
        apply the function to my values; return a block if we are not
        one
        """
        with np.errstate(all="ignore"):
            result = func(self.values, **kwargs)

        return self._split_op_result(result)

    def reduce(self, func, ignore_failures: bool = False) -> List["Block"]:
        # We will apply the function and reshape the result into a single-row
        #  Block with the same mgr_locs; squeezing will be done at a higher level
        assert self.ndim == 2

        try:
            result = func(self.values)
        except (TypeError, NotImplementedError):
            if ignore_failures:
                return []
            raise

        if np.ndim(result) == 0:
            # TODO(EA2D): special case not needed with 2D EAs
            res_values = np.array([[result]])
        else:
            res_values = result.reshape(-1, 1)

        nb = self.make_block(res_values)
        return [nb]

    def _split_op_result(self, result) -> List["Block"]:
        # See also: split_and_operate
        if is_extension_array_dtype(result) and result.ndim > 1:
            # TODO(EA2D): unnecessary with 2D EAs
            # if we get a 2D ExtensionArray, we need to split it into 1D pieces
            nbs = []
            for i, loc in enumerate(self.mgr_locs):
                vals = result[i]
                block = self.make_block(values=vals, placement=[loc])
                nbs.append(block)
            return nbs

        if not isinstance(result, Block):
            result = self.make_block(result)

        return [result]

    def fillna(
        self, value, limit=None, inplace: bool = False, downcast=None
    ) -> List["Block"]:
        """
        fillna on the block with the value. If we fail, then convert to
        ObjectBlock and try again
        """
        inplace = validate_bool_kwarg(inplace, "inplace")

        mask = isna(self.values)
        if limit is not None:
            limit = libalgos.validate_limit(None, limit=limit)
            mask[mask.cumsum(self.ndim - 1) > limit] = False

        if not self._can_hold_na:
            if inplace:
                return [self]
            else:
                return [self.copy()]

        if self._can_hold_element(value):
            # equivalent: _try_coerce_args(value) would not raise
            blocks = self.putmask(mask, value, inplace=inplace)
            return self._maybe_downcast(blocks, downcast)

        # we can't process the value, but nothing to do
        if not mask.any():
            return [self] if inplace else [self.copy()]

        # operate column-by-column
        def f(mask, val, idx):
            block = self.coerce_to_target_dtype(value)

            # slice out our block
            if idx is not None:
                # i.e. self.ndim == 2
                block = block.getitem_block(slice(idx, idx + 1))
            return block.fillna(value, limit=limit, inplace=inplace, downcast=None)

        return self.split_and_operate(None, f, inplace)

    def split_and_operate(self, mask, f, inplace: bool) -> List["Block"]:
        """
        split the block per-column, and apply the callable f
        per-column, return a new block for each. Handle
        masking which will not change a block unless needed.

        Parameters
        ----------
        mask : 2-d boolean mask
        f : callable accepting (1d-mask, 1d values, indexer)
        inplace : boolean

        Returns
        -------
        list of blocks
        """
        if mask is None:
            mask = np.broadcast_to(True, shape=self.shape)

        new_values = self.values

        def make_a_block(nv, ref_loc):
            if isinstance(nv, list):
                assert len(nv) == 1, nv
                assert isinstance(nv[0], Block)
                block = nv[0]
            else:
                # Put back the dimension that was taken from it and make
                # a block out of the result.
                nv = _block_shape(nv, ndim=self.ndim)
                block = self.make_block(values=nv, placement=ref_loc)
            return block

        # ndim == 1
        if self.ndim == 1:
            if mask.any():
                nv = f(mask, new_values, None)
            else:
                nv = new_values if inplace else new_values.copy()
            block = make_a_block(nv, self.mgr_locs)
            return [block]

        # ndim > 1
        new_blocks = []
        for i, ref_loc in enumerate(self.mgr_locs):
            m = mask[i]
            v = new_values[i]

            # need a new block
            if m.any():
                nv = f(m, v, i)
            else:
                nv = v if inplace else v.copy()

            block = make_a_block(nv, [ref_loc])
            new_blocks.append(block)

        return new_blocks

    def _maybe_downcast(self, blocks: List["Block"], downcast=None) -> List["Block"]:

        # no need to downcast our float
        # unless indicated
        if downcast is None and (self.is_float or self.is_datelike):
            return blocks

        return extend_blocks([b.downcast(downcast) for b in blocks])

    def downcast(self, dtypes=None) -> List["Block"]:
        """ try to downcast each item to the dict of dtypes if present """
        # turn it off completely
        if dtypes is False:
            return [self]

        values = self.values

        if self.ndim == 1:

            # try to cast all non-floats here
            if dtypes is None:
                dtypes = "infer"

            nv = maybe_downcast_to_dtype(values, dtypes)
            return [self.make_block(nv)]

        # ndim > 1
        if dtypes is None:
            return [self]

        if not (dtypes == "infer" or isinstance(dtypes, dict)):
            raise ValueError(
                "downcast must have a dictionary or 'infer' as its argument"
            )
        elif dtypes != "infer":
            raise AssertionError("dtypes as dict is not supported yet")

        # operate column-by-column
        # this is expensive as it splits the blocks items-by-item
        def f(mask, val, idx):
            val = maybe_downcast_to_dtype(val, dtype="infer")
            return val

        return self.split_and_operate(None, f, False)

    def astype(self, dtype, copy: bool = False, errors: str = "raise"):
        """
        Coerce to the new dtype.

        Parameters
        ----------
        dtype : str, dtype convertible
        copy : bool, default False
            copy if indicated
        errors : str, {'raise', 'ignore'}, default 'ignore'
            - ``raise`` : allow exceptions to be raised
            - ``ignore`` : suppress exceptions. On error return original object

        Returns
        -------
        Block
        """
        errors_legal_values = ("raise", "ignore")

        if errors not in errors_legal_values:
            invalid_arg = (
                "Expected value of kwarg 'errors' to be one of "
                f"{list(errors_legal_values)}. Supplied value is '{errors}'"
            )
            raise ValueError(invalid_arg)

        if inspect.isclass(dtype) and issubclass(dtype, ExtensionDtype):
            msg = (
                f"Expected an instance of {dtype.__name__}, "
                "but got the class instead. Try instantiating 'dtype'."
            )
            raise TypeError(msg)

        if dtype is not None:
            dtype = pandas_dtype(dtype)

        # may need to convert to categorical
        if is_categorical_dtype(dtype):

            if is_categorical_dtype(self.values.dtype):
                # GH 10696/18593: update an existing categorical efficiently
                return self.make_block(self.values.astype(dtype, copy=copy))

            return self.make_block(Categorical(self.values, dtype=dtype))

        dtype = pandas_dtype(dtype)

        # astype processing
        if is_dtype_equal(self.dtype, dtype):
            if copy:
                return self.copy()
            return self

        # force the copy here
        if self.is_extension:
            try:
                values = self.values.astype(dtype)
            except (ValueError, TypeError):
                if errors == "ignore":
                    values = self.values
                else:
                    raise
        else:
            if issubclass(dtype.type, str):

                # use native type formatting for datetime/tz/timedelta
                if self.is_datelike:
                    values = self.to_native_types().values

                # astype formatting
                else:
                    # Because we have neither is_extension nor is_datelike,
                    #  self.values already has the correct shape
                    values = self.values

            else:
                values = self.get_values(dtype=dtype)

            # _astype_nansafe works fine with 1-d only
            vals1d = values.ravel()
            try:
                values = astype_nansafe(vals1d, dtype, copy=True)
            except (ValueError, TypeError):
                # e.g. astype_nansafe can fail on object-dtype of strings
                #  trying to convert to float
                if errors == "raise":
                    raise
                newb = self.copy() if copy else self
                return newb

        # TODO(EA2D): special case not needed with 2D EAs
        if isinstance(values, np.ndarray):
            values = values.reshape(self.shape)

        newb = self.make_block(values)

        if newb.is_numeric and self.is_numeric:
            if newb.shape != self.shape:
                raise TypeError(
                    f"cannot set astype for copy = [{copy}] for dtype "
                    f"({self.dtype.name} [{self.shape}]) to different shape "
                    f"({newb.dtype.name} [{newb.shape}])"
                )
        return newb

    def convert(
        self,
        copy: bool = True,
        datetime: bool = True,
        numeric: bool = True,
        timedelta: bool = True,
        coerce: bool = False,
    ) -> List["Block"]:
        """
        attempt to coerce any object types to better types return a copy
        of the block (if copy = True) by definition we are not an ObjectBlock
        here!
        """
        return [self.copy()] if copy else [self]

    def _can_hold_element(self, element: Any) -> bool:
        """ require the same dtype as ourselves """
        dtype = self.values.dtype.type
        tipo = maybe_infer_dtype_type(element)
        if tipo is not None:
            return issubclass(tipo.type, dtype)
        return isinstance(element, dtype)

    def should_store(self, value: ArrayLike) -> bool:
        """
        Should we set self.values[indexer] = value inplace or do we need to cast?

        Parameters
        ----------
        value : np.ndarray or ExtensionArray

        Returns
        -------
        bool
        """
        return is_dtype_equal(value.dtype, self.dtype)

    def to_native_types(self, na_rep="nan", quoting=None, **kwargs):
        """ convert to our native types format """
        values = self.values

        mask = isna(values)
        itemsize = writers.word_len(na_rep)

        if not self.is_object and not quoting and itemsize:
            values = values.astype(str)
            if values.dtype.itemsize / np.dtype("U1").itemsize < itemsize:
                # enlarge for the na_rep
                values = values.astype(f"<U{itemsize}")
        else:
            values = np.array(values, dtype="object")

        values[mask] = na_rep
        return self.make_block(values)

    # block actions #
    def copy(self, deep: bool = True):
        """ copy constructor """
        values = self.values
        if deep:
            values = values.copy()
        return self.make_block_same_class(values, ndim=self.ndim)

    def replace(
        self,
        to_replace,
        value,
        inplace: bool = False,
        regex: bool = False,
    ) -> List["Block"]:
        """
        replace the to_replace value with value, possible to create new
        blocks here this is just a call to putmask. regex is not used here.
        It is used in ObjectBlocks.  It is here for API compatibility.
        """
        inplace = validate_bool_kwarg(inplace, "inplace")
        original_to_replace = to_replace

        # If we cannot replace with own dtype, convert to ObjectBlock and
        # retry
        if not self._can_hold_element(to_replace):
            if not isinstance(to_replace, list):
                if inplace:
                    return [self]
                return [self.copy()]

            to_replace = [x for x in to_replace if self._can_hold_element(x)]
            if not len(to_replace):
                # GH#28084 avoid costly checks since we can infer
                #  that there is nothing to replace in this block
                if inplace:
                    return [self]
                return [self.copy()]

            if len(to_replace) == 1:
                # _can_hold_element checks have reduced this back to the
                #  scalar case and we can avoid a costly object cast
                return self.replace(to_replace[0], value, inplace=inplace, regex=regex)

            # GH 22083, TypeError or ValueError occurred within error handling
            # causes infinite loop. Cast and retry only if not objectblock.
            if is_object_dtype(self):
                raise AssertionError

            # try again with a compatible block
            block = self.astype(object)
            return block.replace(
                to_replace=to_replace,
                value=value,
                inplace=inplace,
                regex=regex,
            )

        values = self.values
        if lib.is_scalar(to_replace) and isinstance(values, np.ndarray):
            # The only non-DatetimeLike class that also has a non-trivial
            #  try_coerce_args is ObjectBlock, but that overrides replace,
            #  so does not get here.
            to_replace = convert_scalar_for_putitemlike(to_replace, values.dtype)

        mask = missing.mask_missing(values, to_replace)

        try:
            blocks = self.putmask(mask, value, inplace=inplace)
            # Note: it is _not_ the case that self._can_hold_element(value)
            #  is always true at this point.  In particular, that can fail
            #  for:
            #   "2u" with bool-dtype, float-dtype
            #   0.5 with int64-dtype
            #   np.nan with int64-dtype
        except (TypeError, ValueError):
            # GH 22083, TypeError or ValueError occurred within error handling
            # causes infinite loop. Cast and retry only if not objectblock.
            if is_object_dtype(self):
                raise

            if not self.is_extension:
                # TODO: https://github.com/pandas-dev/pandas/issues/32586
                # Need an ExtensionArray._can_hold_element to indicate whether
                # a scalar value can be placed in the array.
                assert not self._can_hold_element(value), value

            # try again with a compatible block
            block = self.astype(object)
            return block.replace(
                to_replace=original_to_replace,
                value=value,
                inplace=inplace,
                regex=regex,
            )

        blocks = extend_blocks(
            [b.convert(numeric=False, copy=not inplace) for b in blocks]
        )
        return blocks

    def _replace_single(
        self,
        to_replace,
        value,
        inplace: bool = False,
        regex: bool = False,
        convert: bool = True,
        mask=None,
    ) -> List["Block"]:
        """ no-op on a non-ObjectBlock """
        return [self] if inplace else [self.copy()]

    def _replace_list(
        self,
        src_list: List[Any],
        dest_list: List[Any],
        inplace: bool = False,
        regex: bool = False,
    ) -> List["Block"]:
        """
        See BlockManager._replace_list docstring.
        """
        src_len = len(src_list) - 1

        def comp(s: Scalar, mask: np.ndarray, regex: bool = False) -> np.ndarray:
            """
            Generate a bool array by perform an equality check, or perform
            an element-wise regular expression matching
            """
            if isna(s):
                # pandas\core\internals\blocks.py:844: error: Incompatible
                # return value type (got "Union[ndarray, integer, bool_]",
                # expected "ndarray")  [return-value]
                return ~mask  # type: ignore[return-value]

<<<<<<< HEAD
            s = com.maybe_box_datetimelike(s)
            # error: Incompatible return value type (got "Union[ndarray,
            # bool]", expected "ndarray")

            # pandas\core\internals\blocks.py:849: error: Value of type
            # variable "ArrayLike" of "compare_or_regex_search" cannot be
            # "Union[ndarray, ExtensionArray]"  [type-var]
            tmp = compare_or_regex_search(
                self.values, s, regex, mask  # type: ignore[type-var]
            )
            return tmp  # type: ignore[return-value]
=======
            s = maybe_box_datetimelike(s)
            return compare_or_regex_search(self.values, s, regex, mask)
>>>>>>> 07559156

        # Calculate the mask once, prior to the call of comp
        # in order to avoid repeating the same computations
        mask = ~isna(self.values)

        masks = [comp(s, mask, regex) for s in src_list]

        rb = [self if inplace else self.copy()]
        for i, (src, dest) in enumerate(zip(src_list, dest_list)):
            new_rb: List["Block"] = []
            for blk in rb:
                m = masks[i]
                convert = i == src_len  # only convert once at the end
                result = blk._replace_coerce(
                    to_replace=src,
                    value=dest,
                    mask=m,
                    inplace=inplace,
                    regex=regex,
                )
                if convert and blk.is_object:
                    result = extend_blocks(
                        [b.convert(numeric=False, copy=True) for b in result]
                    )
                new_rb.extend(result)
            rb = new_rb
        return rb

    def setitem(self, indexer, value):
        """
        Attempt self.values[indexer] = value, possibly creating a new array.

        Parameters
        ----------
        indexer : tuple, list-like, array-like, slice
            The subset of self.values to set
        value : object
            The value being set

        Returns
        -------
        Block

        Notes
        -----
        `indexer` is a direct slice/positional indexer. `value` must
        be a compatible shape.
        """
        transpose = self.ndim == 2

        if isinstance(indexer, np.ndarray) and indexer.ndim > self.ndim:
            raise ValueError(f"Cannot set values with ndim > {self.ndim}")

        # coerce None values, if appropriate
        if value is None:
            if self.is_numeric:
                value = np.nan

        # coerce if block dtype can store value
        values = self.values
        if self._can_hold_element(value):
            # We only get here for non-Extension Blocks, so _try_coerce_args
            #  is only relevant for DatetimeBlock and TimedeltaBlock
            if lib.is_scalar(value):
                # pandas\core\internals\blocks.py:915: error: Argument 2 to
                # "convert_scalar_for_putitemlike" has incompatible type
                # "Union[dtype, ExtensionDtype]"; expected "dtype"  [arg-type]
                value = convert_scalar_for_putitemlike(
                    value, values.dtype  # type: ignore[arg-type]
                )

        else:
            # current dtype cannot store value, coerce to common dtype

            if hasattr(value, "dtype"):
                dtype = value.dtype

            elif lib.is_scalar(value) and not isna(value):
                dtype, _ = infer_dtype_from_scalar(value, pandas_dtype=True)

            else:
                # e.g. we are bool dtype and value is nan
                # TODO: watch out for case with listlike value and scalar/empty indexer
                dtype, _ = maybe_promote(np.array(value).dtype)
                return self.astype(dtype).setitem(indexer, value)

            dtype = find_common_type([values.dtype, dtype])
            assert not is_dtype_equal(self.dtype, dtype)
            # otherwise should have _can_hold_element

            return self.astype(dtype).setitem(indexer, value)

        # value must be storable at this moment
        if is_extension_array_dtype(getattr(value, "dtype", None)):
            # We need to be careful not to allow through strings that
            #  can be parsed to EADtypes
            is_ea_value = True
            arr_value = value
        else:
            is_ea_value = False
            arr_value = np.array(value)

        if transpose:
            values = values.T

        # length checking
        check_setitem_lengths(indexer, value, values)
        exact_match = (
            len(arr_value.shape)
            and arr_value.shape[0] == values.shape[0]
            and arr_value.size == values.size
        )
        if is_empty_indexer(indexer, arr_value):
            # GH#8669 empty indexers
            pass

        elif is_scalar_indexer(indexer, self.ndim):
            # setting a single element for each dim and with a rhs that could
            #  be e.g. a list; see GH#6043
            values[indexer] = value

        elif exact_match and is_categorical_dtype(arr_value.dtype):
            # GH25495 - If the current dtype is not categorical,
            # we need to create a new categorical block
            values[indexer] = value
            return self.make_block(Categorical(self.values, dtype=arr_value.dtype))

        elif exact_match and is_ea_value:
            # GH#32395 if we're going to replace the values entirely, just
            #  substitute in the new array
            return self.make_block(arr_value)

        # if we are an exact match (ex-broadcasting),
        # then use the resultant dtype
        elif exact_match:
            # We are setting _all_ of the array's values, so can cast to new dtype
            values[indexer] = value

            values = values.astype(arr_value.dtype, copy=False)

        # set
        else:
            values[indexer] = value

        if transpose:
            values = values.T
        block = self.make_block(values)
        return block

    def putmask(
        self, mask, new, inplace: bool = False, axis: int = 0, transpose: bool = False
    ) -> List["Block"]:
        """
        putmask the data to the block; it is possible that we may create a
        new dtype of block

        Return the resulting block(s).

        Parameters
        ----------
        mask : np.ndarray[bool], SparseArray[bool], or BooleanArray
        new : a ndarray/object
        inplace : bool, default False
            Perform inplace modification.
        axis : int
        transpose : bool, default False
            Set to True if self is stored with axes reversed.

        Returns
        -------
        List[Block]
        """
        mask = _extract_bool_array(mask)
        assert not isinstance(new, (ABCIndexClass, ABCSeries, ABCDataFrame))

        new_values = self.values  # delay copy if possible.
        # if we are passed a scalar None, convert it here
        if not is_list_like(new) and isna(new) and not self.is_object:
            # FIXME: make sure we have compatible NA
            new = self.fill_value

        if self._can_hold_element(new):
            # We only get here for non-Extension Blocks, so _try_coerce_args
            #  is only relevant for DatetimeBlock and TimedeltaBlock
            if lib.is_scalar(new):
                # pandas\core\internals\blocks.py:1031: error: Argument 2 to
                # "convert_scalar_for_putitemlike" has incompatible type
                # "Union[dtype, ExtensionDtype]"; expected "dtype"  [arg-type]
                new = convert_scalar_for_putitemlike(
                    new, self.values.dtype  # type: ignore[arg-type]
                )

            if transpose:
                new_values = new_values.T

            # If the default repeat behavior in np.putmask would go in the
            # wrong direction, then explicitly repeat and reshape new instead
            if getattr(new, "ndim", 0) >= 1:
                if self.ndim - 1 == new.ndim and axis == 1:
                    new = np.repeat(new, new_values.shape[-1]).reshape(self.shape)
                new = new.astype(new_values.dtype)

            if new_values is self.values and not inplace:
                new_values = new_values.copy()
            # we require exact matches between the len of the
            # values we are setting (or is compat). np.putmask
            # doesn't check this and will simply truncate / pad
            # the output, but we want sane error messages
            #
            # TODO: this prob needs some better checking
            # for 2D cases
            if (
                is_list_like(new)
                and np.any(mask[mask])
                and getattr(new, "ndim", 1) == 1
            ):
                if mask[mask].shape[-1] == len(new):
                    # GH 30567
                    # If length of ``new`` is less than the length of ``new_values``,
                    # `np.putmask` would first repeat the ``new`` array and then
                    # assign the masked values hence produces incorrect result.
                    # `np.place` on the other hand uses the ``new`` values at it is
                    # to place in the masked locations of ``new_values``
                    np.place(new_values, mask, new)
                elif mask.shape[-1] == len(new) or len(new) == 1:
                    np.putmask(new_values, mask, new)
                else:
                    raise ValueError("cannot assign mismatch length to masked array")
            else:
                np.putmask(new_values, mask, new)

        # maybe upcast me
        elif mask.any():
            if transpose:
                mask = mask.T
                if isinstance(new, np.ndarray):
                    new = new.T
                axis = new_values.ndim - axis - 1

            # Pseudo-broadcast
            if getattr(new, "ndim", 0) >= 1:
                if self.ndim - 1 == new.ndim:
                    new_shape = list(new.shape)
                    new_shape.insert(axis, 1)
                    new = new.reshape(tuple(new_shape))

            # operate column-by-column
            def f(mask, val, idx):

                if idx is None:
                    # ndim==1 case.
                    n = new
                else:

                    if isinstance(new, np.ndarray):
                        n = np.squeeze(new[idx % new.shape[0]])
                    else:
                        n = np.array(new)

                    # type of the new block
                    dtype, _ = maybe_promote(n.dtype)

                    # we need to explicitly astype here to make a copy
                    n = n.astype(dtype)

                nv = _putmask_smart(val, mask, n)
                return nv

            new_blocks = self.split_and_operate(mask, f, inplace)
            return new_blocks

        if inplace:
            return [self]

        if transpose:
            if new_values is None:
                new_values = self.values if inplace else self.values.copy()
            new_values = new_values.T

        return [self.make_block(new_values)]

    def coerce_to_target_dtype(self, other):
        """
        coerce the current block to a dtype compat for other
        we will return a block, possibly object, and not raise

        we can also safely try to coerce to the same dtype
        and will receive the same block
        """
        # if we cannot then coerce to object
        dtype, _ = infer_dtype_from(other, pandas_dtype=True)

        if is_dtype_equal(self.dtype, dtype):
            return self

        if self.is_bool or is_object_dtype(dtype) or is_bool_dtype(dtype):
            # we don't upcast to bool
            return self.astype(object)

        elif (self.is_float or self.is_complex) and (
            is_integer_dtype(dtype) or is_float_dtype(dtype)
        ):
            # don't coerce float/complex to int
            return self

        elif (
            self.is_datetime
            or is_datetime64_dtype(dtype)
            or is_datetime64tz_dtype(dtype)
        ):

            # not a datetime
            if not (
                (is_datetime64_dtype(dtype) or is_datetime64tz_dtype(dtype))
                and self.is_datetime
            ):
                return self.astype(object)

            # don't upcast timezone with different timezone or no timezone
            mytz = getattr(self.dtype, "tz", None)
            othertz = getattr(dtype, "tz", None)

            if not tz_compare(mytz, othertz):
                return self.astype(object)

            raise AssertionError(
                f"possible recursion in coerce_to_target_dtype: {self} {other}"
            )

        elif self.is_timedelta or is_timedelta64_dtype(dtype):

            # not a timedelta
            if not (is_timedelta64_dtype(dtype) and self.is_timedelta):
                return self.astype(object)

            raise AssertionError(
                f"possible recursion in coerce_to_target_dtype: {self} {other}"
            )

        try:
            return self.astype(dtype)
        except (ValueError, TypeError, OverflowError):
            return self.astype(object)

    def interpolate(
        self,
        method: str = "pad",
        axis: int = 0,
        index: Optional["Index"] = None,
        inplace: bool = False,
        limit: Optional[int] = None,
        limit_direction: str = "forward",
        limit_area: Optional[str] = None,
        fill_value: Optional[Any] = None,
        coerce: bool = False,
        downcast: Optional[str] = None,
        **kwargs,
    ):

        inplace = validate_bool_kwarg(inplace, "inplace")

        if not self._can_hold_na:
            # If there are no NAs, then interpolate is a no-op
            return self if inplace else self.copy()

        # a fill na type method
        try:
            m = missing.clean_fill_method(method)
        except ValueError:
            m = None

        if m is not None:
            if fill_value is not None:
                # similar to validate_fillna_kwargs
                raise ValueError("Cannot pass both fill_value and method")

            return self._interpolate_with_fill(
                method=m,
                axis=axis,
                inplace=inplace,
                limit=limit,
                coerce=coerce,
                downcast=downcast,
            )
        # validate the interp method
        m = missing.clean_interp_method(method, **kwargs)

        assert index is not None  # for mypy

        return self._interpolate(
            method=m,
            index=index,
            axis=axis,
            limit=limit,
            limit_direction=limit_direction,
            limit_area=limit_area,
            fill_value=fill_value,
            inplace=inplace,
            downcast=downcast,
            **kwargs,
        )

    def _interpolate_with_fill(
        self,
        method: str = "pad",
        axis: int = 0,
        inplace: bool = False,
        limit: Optional[int] = None,
        coerce: bool = False,
        downcast: Optional[str] = None,
    ) -> List["Block"]:
        """ fillna but using the interpolate machinery """
        inplace = validate_bool_kwarg(inplace, "inplace")

        # if we are coercing, then don't force the conversion
        # if the block can't hold the type
        if coerce:
            if not self._can_hold_na:
                if inplace:
                    return [self]
                else:
                    return [self.copy()]

        values = self.values if inplace else self.values.copy()

        values = missing.interpolate_2d(
            values,
            method=method,
            axis=axis,
            limit=limit,
        )

        blocks = [self.make_block_same_class(values, ndim=self.ndim)]
        return self._maybe_downcast(blocks, downcast)

    def _interpolate(
        self,
        method: str,
        index: "Index",
        fill_value: Optional[Any] = None,
        axis: int = 0,
        limit: Optional[int] = None,
        limit_direction: str = "forward",
        limit_area: Optional[str] = None,
        inplace: bool = False,
        downcast: Optional[str] = None,
        **kwargs,
    ) -> List["Block"]:
        """ interpolate using scipy wrappers """
        inplace = validate_bool_kwarg(inplace, "inplace")
        data = self.values if inplace else self.values.copy()

        # only deal with floats
        if not self.is_float:
            if not self.is_integer:
                return [self]
            data = data.astype(np.float64)

        if fill_value is None:
            fill_value = self.fill_value

        if method in ("krogh", "piecewise_polynomial", "pchip"):
            if not index.is_monotonic:
                raise ValueError(
                    f"{method} interpolation requires that the index be monotonic."
                )
        # process 1-d slices in the axis direction

        def func(yvalues: np.ndarray) -> np.ndarray:

            # process a 1-d slice, returning it
            # should the axis argument be handled below in apply_along_axis?
            # i.e. not an arg to missing.interpolate_1d

            # error: Argument "xvalues" to "interpolate_1d" has incompatible
            # type "Index"; expected "ndarray"
            return missing.interpolate_1d(
                xvalues=index,  # type: ignore[arg-type]
                yvalues=yvalues,
                method=method,
                limit=limit,
                limit_direction=limit_direction,
                limit_area=limit_area,
                fill_value=fill_value,
                bounds_error=False,
                **kwargs,
            )

        # interp each column independently
        interp_values = np.apply_along_axis(func, axis, data)

        blocks = [self.make_block_same_class(interp_values)]
        return self._maybe_downcast(blocks, downcast)

    def take_nd(self, indexer, axis: int, new_mgr_locs=None, fill_value=lib.no_default):
        """
        Take values according to indexer and return them as a block.bb

        """
        # algos.take_nd dispatches for DatetimeTZBlock, CategoricalBlock
        # so need to preserve types
        # sparse is treated like an ndarray, but needs .get_values() shaping

        values = self.values

        if fill_value is lib.no_default:
            fill_value = self.fill_value
            allow_fill = False
        else:
            allow_fill = True

        new_values = algos.take_nd(
            values, indexer, axis=axis, allow_fill=allow_fill, fill_value=fill_value
        )

        # Called from three places in managers, all of which satisfy
        #  this assertion
        assert not (axis == 0 and new_mgr_locs is None)
        if new_mgr_locs is None:
            new_mgr_locs = self.mgr_locs

        if not is_dtype_equal(new_values.dtype, self.dtype):
            return self.make_block(new_values, new_mgr_locs)
        else:
            return self.make_block_same_class(new_values, new_mgr_locs)

    def diff(self, n: int, axis: int = 1) -> List["Block"]:
        """ return block for the diff of the values """
        new_values = algos.diff(self.values, n, axis=axis, stacklevel=7)
        return [self.make_block(values=new_values)]

    def shift(self, periods: int, axis: int = 0, fill_value=None):
        """ shift the block by periods, possibly upcast """
        # convert integer to float if necessary. need to do a lot more than
        # that, handle boolean etc also

        # pandas\core\internals\blocks.py:1376: error: Value of type variable
        # "ArrayLike" of "maybe_upcast" cannot be "Union[ndarray,
        # ExtensionArray]"  [type-var]
        new_values, fill_value = maybe_upcast(
            self.values, fill_value  # type: ignore[type-var]
        )

        # pandas\core\internals\blocks.py:1378: error: Argument 1 to "shift"
        # has incompatible type "Union[ndarray, ExtensionArray]"; expected
        # "ndarray"  [arg-type]
        new_values = shift(
            new_values, periods, axis, fill_value  # type: ignore[arg-type]
        )

        return [self.make_block(new_values)]

    def where(
        self, other, cond, errors="raise", try_cast: bool = False, axis: int = 0
    ) -> List["Block"]:
        """
        evaluate the block; return result block(s) from the result

        Parameters
        ----------
        other : a ndarray/object
        cond : np.ndarray[bool], SparseArray[bool], or BooleanArray
        errors : str, {'raise', 'ignore'}, default 'raise'
            - ``raise`` : allow exceptions to be raised
            - ``ignore`` : suppress exceptions. On error return original object
        try_cast: bool, default False
        axis : int, default 0

        Returns
        -------
        List[Block]
        """
        import pandas.core.computation.expressions as expressions

        cond = _extract_bool_array(cond)
        assert not isinstance(other, (ABCIndexClass, ABCSeries, ABCDataFrame))

        assert errors in ["raise", "ignore"]
        transpose = self.ndim == 2

        values = self.values
        orig_other = other
        if transpose:
            values = values.T

        # If the default broadcasting would go in the wrong direction, then
        # explicitly reshape other instead
        if getattr(other, "ndim", 0) >= 1:
            if values.ndim - 1 == other.ndim and axis == 1:
                other = other.reshape(tuple(other.shape + (1,)))
            elif transpose and values.ndim == self.ndim - 1:
                cond = cond.T

        if not hasattr(cond, "shape"):
            raise ValueError("where must have a condition that is ndarray like")

        def where_func(cond, values, other):

            if not (
                (self.is_integer or self.is_bool)
                and lib.is_float(other)
                and np.isnan(other)
            ):
                # np.where will cast integer array to floats in this case
                if not self._can_hold_element(other):
                    raise TypeError
                if lib.is_scalar(other) and isinstance(values, np.ndarray):
                    # convert datetime to datetime64, timedelta to timedelta64
                    other = convert_scalar_for_putitemlike(other, values.dtype)

            # By the time we get here, we should have all Series/Index
            #  args extracted to  ndarray
            fastres = expressions.where(cond, values, other)
            return fastres

        if cond.ravel("K").all():
            result = values
        else:
            # see if we can operate on the entire block, or need item-by-item
            # or if we are a single block (ndim == 1)
            try:
                result = where_func(cond, values, other)
            except TypeError:

                # we cannot coerce, return a compat dtype
                # we are explicitly ignoring errors
                block = self.coerce_to_target_dtype(other)
                blocks = block.where(
                    orig_other, cond, errors=errors, try_cast=try_cast, axis=axis
                )
                return self._maybe_downcast(blocks, "infer")

        if self._can_hold_na or self.ndim == 1:

            if transpose:
                result = result.T

            return [self.make_block(result)]

        # might need to separate out blocks
        axis = cond.ndim - 1
        cond = cond.swapaxes(axis, 0)
        mask = np.array([cond[i].all() for i in range(cond.shape[0])], dtype=bool)

        result_blocks: List["Block"] = []
        for m in [mask, ~mask]:
            if m.any():
                result = cast(np.ndarray, result)  # EABlock overrides where

                # pandas\core\internals\blocks.py:1478: error: Item "integer"
                # of "Union[ndarray, integer, bool_]" has no attribute
                # "nonzero"  [union-attr]

                # pandas\core\internals\blocks.py:1478: error: Item "bool_" of
                # "Union[ndarray, integer, bool_]" has no attribute "nonzero"
                # [union-attr]
                taken = result.take(
                    m.nonzero()[0], axis=axis  # type: ignore[union-attr]
                )
                r = maybe_downcast_numeric(taken, self.dtype)
                nb = self.make_block(r.T, placement=self.mgr_locs[m])
                result_blocks.append(nb)

        return result_blocks

    def _unstack(self, unstacker, fill_value, new_placement):
        """
        Return a list of unstacked blocks of self

        Parameters
        ----------
        unstacker : reshape._Unstacker
        fill_value : int
            Only used in ExtensionBlock._unstack

        Returns
        -------
        blocks : list of Block
            New blocks of unstacked values.
        mask : array_like of bool
            The mask of columns of `blocks` we should keep.
        """
        new_values, mask = unstacker.get_new_values(
            self.values.T, fill_value=fill_value
        )

        mask = mask.any(0)
        # TODO: in all tests we have mask.all(); can we rely on that?

        new_values = new_values.T[mask]
        new_placement = new_placement[mask]

        blocks = [self.make_block_same_class(new_values, placement=new_placement)]
        return blocks, mask

    def quantile(self, qs, interpolation="linear", axis: int = 0):
        """
        compute the quantiles of the

        Parameters
        ----------
        qs: a scalar or list of the quantiles to be computed
        interpolation: type of interpolation, default 'linear'
        axis: axis to compute, default 0

        Returns
        -------
        Block
        """
        # We should always have ndim == 2 because Series dispatches to DataFrame
        assert self.ndim == 2

        values = self.get_values()

        is_empty = values.shape[axis] == 0
        orig_scalar = not is_list_like(qs)
        if orig_scalar:
            # make list-like, unpack later
            qs = [qs]

        if is_empty:
            # create the array of na_values
            # 2d len(values) * len(qs)
            result = np.repeat(
                np.array([self.fill_value] * len(qs)), len(values)
            ).reshape(len(values), len(qs))
        else:
            # asarray needed for Sparse, see GH#24600
            mask = np.asarray(isna(values))
            result = nanpercentile(
                values,
                np.array(qs) * 100,
                axis=axis,
                na_value=self.fill_value,
                mask=mask,
                ndim=values.ndim,
                interpolation=interpolation,
            )

            result = np.array(result, copy=False)
            result = result.T

        if orig_scalar and not lib.is_scalar(result):
            # result could be scalar in case with is_empty and self.ndim == 1
            assert result.shape[-1] == 1, result.shape
            result = result[..., 0]
            result = lib.item_from_zerodim(result)

        ndim = np.ndim(result)
        return make_block(result, placement=np.arange(len(result)), ndim=ndim)

    def _replace_coerce(
        self,
        to_replace,
        value,
        mask: np.ndarray,
        inplace: bool = True,
        regex: bool = False,
    ) -> List["Block"]:
        """
        Replace value corresponding to the given boolean array with another
        value.

        Parameters
        ----------
        to_replace : object or pattern
            Scalar to replace or regular expression to match.
        value : object
            Replacement object.
        mask : np.ndarray[bool]
            True indicate corresponding element is ignored.
        inplace : bool, default True
            Perform inplace modification.
        regex : bool, default False
            If true, perform regular expression substitution.

        Returns
        -------
        List[Block]
        """
        if mask.any():
            if not regex:
                self = self.coerce_to_target_dtype(value)
                return self.putmask(mask, value, inplace=inplace)
            else:
                return self._replace_single(
                    to_replace,
                    value,
                    inplace=inplace,
                    regex=regex,
                    convert=False,
                    mask=mask,
                )
        return [self]


class ExtensionBlock(Block):
    """
    Block for holding extension types.

    Notes
    -----
    This holds all 3rd-party extension array types. It's also the immediate
    parent class for our internal extension types' blocks, CategoricalBlock.

    ExtensionArrays are limited to 1-D.
    """

    _can_consolidate = False
    _validate_ndim = False
    is_extension = True

    values: ExtensionArray

    def __init__(self, values, placement, ndim=None):
        """
        Initialize a non-consolidatable block.

        'ndim' may be inferred from 'placement'.

        This will call continue to call __init__ for the other base
        classes mixed in with this Mixin.
        """

        # Placement must be converted to BlockPlacement so that we can check
        # its length
        if not isinstance(placement, libinternals.BlockPlacement):
            placement = libinternals.BlockPlacement(placement)

        # Maybe infer ndim from placement
        if ndim is None:
            if len(placement) != 1:
                ndim = 1
            else:
                ndim = 2
        super().__init__(values, placement, ndim=ndim)

        if self.ndim == 2 and len(self.mgr_locs) != 1:
            # TODO(EA2D): check unnecessary with 2D EAs
            raise AssertionError("block.size != values.size")

    @property
    def shape(self):
        # TODO(EA2D): override unnecessary with 2D EAs
        if self.ndim == 1:
            return (len(self.values),)
        return len(self.mgr_locs), len(self.values)

    def iget(self, col):

        if self.ndim == 2 and isinstance(col, tuple):
            # TODO(EA2D): unnecessary with 2D EAs
            col, loc = col
            if not com.is_null_slice(col) and col != 0:
                raise IndexError(f"{self} only contains one item")
            elif isinstance(col, slice):
                if col != slice(None):
                    raise NotImplementedError(col)
                return self.values[[loc]]
            return self.values[loc]
        else:
            if col != 0:
                raise IndexError(f"{self} only contains one item")
            return self.values

    def set_inplace(self, locs, values):
        # NB: This is a misnomer, is supposed to be inplace but is not,
        #  see GH#33457
        assert locs.tolist() == [0]
        self.values = values

    def putmask(
        self, mask, new, inplace: bool = False, axis: int = 0, transpose: bool = False
    ) -> List["Block"]:
        """
        See Block.putmask.__doc__
        """
        inplace = validate_bool_kwarg(inplace, "inplace")

        mask = _extract_bool_array(mask)

        new_values = self.values if inplace else self.values.copy()

        if isinstance(new, (np.ndarray, ExtensionArray)) and len(new) == len(mask):
            new = new[mask]

        mask = safe_reshape(mask, new_values.shape)

        new_values[mask] = new
        return [self.make_block(values=new_values)]

    def _maybe_coerce_values(self, values):
        """
        Unbox to an extension array.

        This will unbox an ExtensionArray stored in an Index or Series.
        ExtensionArrays pass through. No dtype coercion is done.

        Parameters
        ----------
        values : Index, Series, ExtensionArray

        Returns
        -------
        ExtensionArray
        """
        return extract_array(values)

    @property
    def _holder(self):
        # For extension blocks, the holder is values-dependent.
        return type(self.values)

    @property
    def fill_value(self):
        # Used in reindex_indexer
        return self.values.dtype.na_value

    @property
    def _can_hold_na(self):
        # The default ExtensionArray._can_hold_na is True
        return self._holder._can_hold_na

    @property
    def is_view(self) -> bool:
        """Extension arrays are never treated as views."""
        return False

    @property
    def is_numeric(self):
        return self.values.dtype._is_numeric

    def setitem(self, indexer, value):
        """
        Attempt self.values[indexer] = value, possibly creating a new array.

        This differs from Block.setitem by not allowing setitem to change
        the dtype of the Block.

        Parameters
        ----------
        indexer : tuple, list-like, array-like, slice
            The subset of self.values to set
        value : object
            The value being set

        Returns
        -------
        Block

        Notes
        -----
        `indexer` is a direct slice/positional indexer. `value` must
        be a compatible shape.
        """
        if not self._can_hold_element(value):
            # This is only relevant for DatetimeTZBlock, which has a
            #  non-trivial `_can_hold_element`.
            # https://github.com/pandas-dev/pandas/issues/24020
            # Need a dedicated setitem until GH#24020 (type promotion in setitem
            #  for extension arrays) is designed and implemented.
            return self.astype(object).setitem(indexer, value)

        if isinstance(indexer, tuple):
            # TODO(EA2D): not needed with 2D EAs
            # we are always 1-D
            indexer = indexer[0]

        check_setitem_lengths(indexer, value, self.values)
        self.values[indexer] = value
        return self

    def get_values(self, dtype=None):
        # ExtensionArrays must be iterable, so this works.
        # TODO(EA2D): reshape not needed with 2D EAs
        return np.asarray(self.values).reshape(self.shape)

    def array_values(self) -> ExtensionArray:
        return self.values

    def to_native_types(self, na_rep="nan", quoting=None, **kwargs):
        """override to use ExtensionArray astype for the conversion"""
        values = self.values
        mask = isna(values)

        # pandas\core\internals\blocks.py:1803: error: Incompatible types in
        # assignment (expression has type "ndarray", variable has type
        # "ExtensionArray")  [assignment]
        values = np.asarray(values.astype(object))  # type: ignore[assignment]
        values[mask] = na_rep

        # TODO(EA2D): reshape not needed with 2D EAs
        # we are expected to return a 2-d ndarray
        return self.make_block(values)

    def take_nd(
        self, indexer, axis: int = 0, new_mgr_locs=None, fill_value=lib.no_default
    ):
        """
        Take values according to indexer and return them as a block.
        """
        if fill_value is lib.no_default:
            fill_value = None

        # TODO(EA2D): special case not needed with 2D EAs
        # axis doesn't matter; we are really a single-dim object
        # but are passed the axis depending on the calling routing
        # if its REALLY axis 0, then this will be a reindex and not a take
        new_values = self.values.take(indexer, fill_value=fill_value, allow_fill=True)

        # Called from three places in managers, all of which satisfy
        #  this assertion
        assert not (self.ndim == 1 and new_mgr_locs is None)
        if new_mgr_locs is None:
            new_mgr_locs = self.mgr_locs

        return self.make_block_same_class(new_values, new_mgr_locs)

    def _can_hold_element(self, element: Any) -> bool:
        # TODO: We may need to think about pushing this onto the array.
        # We're doing the same as CategoricalBlock here.
        return True

    def _slice(self, slicer):
        """
        Return a slice of my values.

        Parameters
        ----------
        slicer : slice, ndarray[int], or a tuple of these
            Valid (non-reducing) indexer for self.values.

        Returns
        -------
        np.ndarray or ExtensionArray
        """
        # return same dims as we currently have
        if not isinstance(slicer, tuple) and self.ndim == 2:
            # reached via getitem_block via _slice_take_blocks_ax0
            # TODO(EA2D): wont be necessary with 2D EAs
            slicer = (slicer, slice(None))

        if isinstance(slicer, tuple) and len(slicer) == 2:
            first = slicer[0]
            if not isinstance(first, slice):
                raise AssertionError(
                    "invalid slicing for a 1-ndim ExtensionArray", first
                )
            # GH#32959 only full-slicers along fake-dim0 are valid
            # TODO(EA2D): wont be necessary with 2D EAs
            new_locs = self.mgr_locs[first]
            if len(new_locs):
                # effectively slice(None)
                slicer = slicer[1]
            else:
                raise AssertionError(
                    "invalid slicing for a 1-ndim ExtensionArray", slicer
                )

        return self.values[slicer]

    def fillna(self, value, limit=None, inplace=False, downcast=None):
        values = self.values if inplace else self.values.copy()
        values = values.fillna(value=value, limit=limit)
        return [
            self.make_block_same_class(
                values=values, placement=self.mgr_locs, ndim=self.ndim
            )
        ]

    def interpolate(
        self, method="pad", axis=0, inplace=False, limit=None, fill_value=None, **kwargs
    ):

        values = self.values if inplace else self.values.copy()
        return self.make_block_same_class(
            values=values.fillna(value=fill_value, method=method, limit=limit),
            placement=self.mgr_locs,
        )

    def diff(self, n: int, axis: int = 1) -> List["Block"]:
        if axis == 0 and n != 0:
            # n==0 case will be a no-op so let is fall through
            # Since we only have one column, the result will be all-NA.
            #  Create this result by shifting along axis=0 past the length of
            #  our values.
            return super().diff(len(self.values), axis=0)
        if axis == 1:
            # TODO(EA2D): unnecessary with 2D EAs
            # we are by definition 1D.
            axis = 0
        return super().diff(n, axis)

    def shift(
        self, periods: int, axis: int = 0, fill_value: Any = None
    ) -> List["ExtensionBlock"]:
        """
        Shift the block by `periods`.

        Dispatches to underlying ExtensionArray and re-boxes in an
        ExtensionBlock.
        """
        return [
            self.make_block_same_class(
                self.values.shift(periods=periods, fill_value=fill_value),
                placement=self.mgr_locs,
                ndim=self.ndim,
            )
        ]

    def where(
        self, other, cond, errors="raise", try_cast: bool = False, axis: int = 0
    ) -> List["Block"]:

        cond = _extract_bool_array(cond)
        assert not isinstance(other, (ABCIndexClass, ABCSeries, ABCDataFrame))

        if isinstance(other, np.ndarray) and other.ndim == 2:
            # TODO(EA2D): unnecessary with 2D EAs
            assert other.shape[1] == 1
            other = other[:, 0]

        if isinstance(cond, np.ndarray) and cond.ndim == 2:
            # TODO(EA2D): unnecessary with 2D EAs
            assert cond.shape[1] == 1
            cond = cond[:, 0]

        if lib.is_scalar(other) and isna(other):
            # The default `other` for Series / Frame is np.nan
            # we want to replace that with the correct NA value
            # for the type
            other = self.dtype.na_value

        if is_sparse(self.values):
            # TODO(SparseArray.__setitem__): remove this if condition
            # We need to re-infer the type of the data after doing the
            # where, for cases where the subtypes don't match
            dtype = None
        else:
            dtype = self.dtype

        result = self.values.copy()
        icond = ~cond
        if lib.is_scalar(other):
            set_other = other
        else:
            set_other = other[icond]
        try:
            result[icond] = set_other
        except (NotImplementedError, TypeError):
            # NotImplementedError for class not implementing `__setitem__`
            # TypeError for SparseArray, which implements just to raise
            # a TypeError
            result = self._holder._from_sequence(
                np.where(cond, self.values, other), dtype=dtype
            )

        return [self.make_block_same_class(result, placement=self.mgr_locs)]

    def _unstack(self, unstacker, fill_value, new_placement):
        # ExtensionArray-safe unstack.
        # We override ObjectBlock._unstack, which unstacks directly on the
        # values of the array. For EA-backed blocks, this would require
        # converting to a 2-D ndarray of objects.
        # Instead, we unstack an ndarray of integer positions, followed by
        # a `take` on the actual values.
        n_rows = self.shape[-1]
        dummy_arr = np.arange(n_rows)

        new_values, mask = unstacker.get_new_values(dummy_arr, fill_value=-1)
        mask = mask.any(0)
        # TODO: in all tests we have mask.all(); can we rely on that?

        blocks = [
            self.make_block_same_class(
                self.values.take(indices, allow_fill=True, fill_value=fill_value),
                [place],
            )
            for indices, place in zip(new_values.T, new_placement)
        ]
        return blocks, mask


class ObjectValuesExtensionBlock(ExtensionBlock):
    """
    Block providing backwards-compatibility for `.values`.

    Used by PeriodArray and IntervalArray to ensure that
    Series[T].values is an ndarray of objects.
    """

    def external_values(self):
        return self.values.astype(object)


class NumericBlock(Block):
    __slots__ = ()
    is_numeric = True
    _can_hold_na = True


class FloatBlock(NumericBlock):
    __slots__ = ()
    is_float = True

    def _can_hold_element(self, element: Any) -> bool:
        tipo = maybe_infer_dtype_type(element)
        if tipo is not None:
            return issubclass(tipo.type, (np.floating, np.integer)) and not issubclass(
                tipo.type, np.timedelta64
            )
        return isinstance(
            element, (float, int, np.floating, np.int_)
        ) and not isinstance(
            element,
            (bool, np.bool_, np.timedelta64),
        )

    def to_native_types(
        self, na_rep="", float_format=None, decimal=".", quoting=None, **kwargs
    ):
        """ convert to our native types format """
        values = self.values

        # see gh-13418: no special formatting is desired at the
        # output (important for appropriate 'quoting' behaviour),
        # so do not pass it through the FloatArrayFormatter
        if float_format is None and decimal == ".":
            mask = isna(values)

            if not quoting:
                values = values.astype(str)
            else:
                values = np.array(values, dtype="object")

            values[mask] = na_rep
            return self.make_block(values)

        from pandas.io.formats.format import FloatArrayFormatter

        formatter = FloatArrayFormatter(
            values,
            na_rep=na_rep,
            float_format=float_format,
            decimal=decimal,
            quoting=quoting,
            fixed_width=False,
        )
        res = formatter.get_result_as_array()
        return self.make_block(res)


class ComplexBlock(NumericBlock):
    __slots__ = ()
    is_complex = True

    def _can_hold_element(self, element: Any) -> bool:
        tipo = maybe_infer_dtype_type(element)
        if tipo is not None:
            return issubclass(tipo.type, (np.floating, np.integer, np.complexfloating))
        return isinstance(
            element, (float, int, complex, np.float_, np.int_)
        ) and not isinstance(element, (bool, np.bool_))


class IntBlock(NumericBlock):
    __slots__ = ()
    is_integer = True
    _can_hold_na = False

    def _can_hold_element(self, element: Any) -> bool:
        tipo = maybe_infer_dtype_type(element)
        if tipo is not None:
            return (
                issubclass(tipo.type, np.integer)
                and not issubclass(tipo.type, np.timedelta64)
                and self.dtype.itemsize >= tipo.itemsize
            )
        # We have not inferred an integer from the dtype
        # check if we have a builtin int or a float equal to an int
        return is_integer(element) or (is_float(element) and element.is_integer())


class DatetimeLikeBlockMixin(Block):
    """Mixin class for DatetimeBlock, DatetimeTZBlock, and TimedeltaBlock."""

    _can_hold_na = True

    def get_values(self, dtype=None):
        """
        return object dtype as boxed values, such as Timestamps/Timedelta
        """
        if is_object_dtype(dtype):
            # DTA/TDA constructor and astype can handle 2D
            return self._holder(self.values).astype(object)
        return self.values

    def internal_values(self):
        # Override to return DatetimeArray and TimedeltaArray
        return self.array_values()

    def array_values(self):
        return self._holder._simple_new(self.values)

    def iget(self, key):
        # GH#31649 we need to wrap scalars in Timestamp/Timedelta
        # TODO(EA2D): this can be removed if we ever have 2D EA
        return self.array_values().reshape(self.shape)[key]

    def diff(self, n: int, axis: int = 0) -> List["Block"]:
        """
        1st discrete difference.

        Parameters
        ----------
        n : int
            Number of periods to diff.
        axis : int, default 0
            Axis to diff upon.

        Returns
        -------
        A list with a new TimeDeltaBlock.

        Notes
        -----
        The arguments here are mimicking shift so they are called correctly
        by apply.
        """
        # TODO(EA2D): reshape not necessary with 2D EAs
        values = self.array_values().reshape(self.shape)

        new_values = values - values.shift(n, axis=axis)
        return [TimeDeltaBlock(new_values, placement=self.mgr_locs.indexer)]

    def shift(self, periods, axis=0, fill_value=None):
        # TODO(EA2D) this is unnecessary if these blocks are backed by 2D EAs
        values = self.array_values()
        new_values = values.shift(periods, fill_value=fill_value, axis=axis)
        return self.make_block_same_class(new_values)

    def to_native_types(self, na_rep="NaT", **kwargs):
        """ convert to our native types format """
        arr = self.array_values()

        result = arr._format_native_types(na_rep=na_rep, **kwargs)
        return self.make_block(result)


class DatetimeBlock(DatetimeLikeBlockMixin):
    __slots__ = ()
    is_datetime = True
    _holder = DatetimeArray
    fill_value = np.datetime64("NaT", "ns")

    def _maybe_coerce_values(self, values):
        """
        Input validation for values passed to __init__. Ensure that
        we have datetime64ns, coercing if necessary.

        Parameters
        ----------
        values : array-like
            Must be convertible to datetime64

        Returns
        -------
        values : ndarray[datetime64ns]

        Overridden by DatetimeTZBlock.
        """
        if values.dtype != DT64NS_DTYPE:
            values = conversion.ensure_datetime64ns(values)

        if isinstance(values, DatetimeArray):
            values = values._data

        assert isinstance(values, np.ndarray), type(values)
        return values

    def astype(self, dtype, copy: bool = False, errors: str = "raise"):
        """
        these automatically copy, so copy=True has no effect
        raise on an except if raise == True
        """
        dtype = pandas_dtype(dtype)

        # if we are passed a datetime64[ns, tz]
        if is_datetime64tz_dtype(dtype):
            values = self.values
            if copy:
                # this should be the only copy
                values = values.copy()
            values = DatetimeArray._simple_new(values.view("i8"), dtype=dtype)
            return self.make_block(values)

        # delegate
        return super().astype(dtype=dtype, copy=copy, errors=errors)

    def _can_hold_element(self, element: Any) -> bool:
        tipo = maybe_infer_dtype_type(element)
        if tipo is not None:
            if isinstance(element, list) and len(element) == 0:
                # Following DatetimeArray._validate_setitem_value
                #  convention, we treat this as object-dtype
                #  (even though tipo is float64)
                return True

            elif self.is_datetimetz:
                # require exact match, since non-nano does not exist
                return is_dtype_equal(tipo, self.dtype) or is_valid_nat_for_dtype(
                    element, self.dtype
                )

            # GH#27419 if we get a non-nano datetime64 object
            return is_datetime64_dtype(tipo)
        elif element is NaT:
            return True
        elif isinstance(element, datetime):
            if self.is_datetimetz:
                return tz_compare(element.tzinfo, self.dtype.tz)
            return element.tzinfo is None

        return is_valid_nat_for_dtype(element, self.dtype)

    def set_inplace(self, locs, values):
        """
        See Block.set.__doc__
        """
        values = conversion.ensure_datetime64ns(values, copy=False)

        self.values[locs] = values


class DatetimeTZBlock(ExtensionBlock, DatetimeBlock):
    """ implement a datetime64 block with a tz attribute """

    values: DatetimeArray

    __slots__ = ()
    is_datetimetz = True
    is_extension = True

    internal_values = Block.internal_values

    _holder = DatetimeBlock._holder
    _can_hold_element = DatetimeBlock._can_hold_element
    to_native_types = DatetimeBlock.to_native_types
    diff = DatetimeBlock.diff
    fillna = DatetimeBlock.fillna  # i.e. Block.fillna
    fill_value = DatetimeBlock.fill_value
    _can_hold_na = DatetimeBlock._can_hold_na

    array_values = ExtensionBlock.array_values

    def _maybe_coerce_values(self, values):
        """
        Input validation for values passed to __init__. Ensure that
        we have datetime64TZ, coercing if necessary.

        Parameters
        ----------
        values : array-like
            Must be convertible to datetime64

        Returns
        -------
        values : DatetimeArray
        """
        if not isinstance(values, self._holder):
            values = self._holder(values)

        if values.tz is None:
            raise ValueError("cannot create a DatetimeTZBlock without a tz")

        return values

    @property
    def is_view(self) -> bool:
        """ return a boolean if I am possibly a view """
        # check the ndarray values of the DatetimeIndex values
        return self.values._data.base is not None

    def get_values(self, dtype=None):
        """
        Returns an ndarray of values.

        Parameters
        ----------
        dtype : np.dtype
            Only `object`-like dtypes are respected here (not sure
            why).

        Returns
        -------
        values : ndarray
            When ``dtype=object``, then and object-dtype ndarray of
            boxed values is returned. Otherwise, an M8[ns] ndarray
            is returned.

            DatetimeArray is always 1-d. ``get_values`` will reshape
            the return value to be the same dimensionality as the
            block.
        """
        values = self.values
        if is_object_dtype(dtype):
            values = values.astype(object)

        # TODO(EA2D): reshape unnecessary with 2D EAs
        # Ensure that our shape is correct for DataFrame.
        # ExtensionArrays are always 1-D, even in a DataFrame when
        # the analogous NumPy-backed column would be a 2-D ndarray.
        return np.asarray(values).reshape(self.shape)

    def external_values(self):
        # NB: this is different from np.asarray(self.values), since that
        #  return an object-dtype ndarray of Timestamps.
        return np.asarray(self.values.astype("datetime64[ns]", copy=False))

    def quantile(self, qs, interpolation="linear", axis=0):
        naive = self.values.view("M8[ns]")

        # TODO(EA2D): kludge for 2D block with 1D values
        naive = naive.reshape(self.shape)

        blk = self.make_block(naive)
        res_blk = blk.quantile(qs, interpolation=interpolation, axis=axis)

        # TODO(EA2D): ravel is kludge for 2D block with 1D values, assumes column-like
        aware = self._holder(res_blk.values.ravel(), dtype=self.dtype)
        return self.make_block_same_class(aware, ndim=res_blk.ndim)


class TimeDeltaBlock(DatetimeLikeBlockMixin):
    __slots__ = ()
    is_timedelta = True
    fill_value = np.timedelta64("NaT", "ns")

    def _maybe_coerce_values(self, values):
        if values.dtype != TD64NS_DTYPE:
            # non-nano we will convert to nano
            if values.dtype.kind != "m":
                # caller is responsible for ensuring timedelta64 dtype
                raise TypeError(values.dtype)  # pragma: no cover

            values = TimedeltaArray._from_sequence(values)._data
        if isinstance(values, TimedeltaArray):
            values = values._data
        assert isinstance(values, np.ndarray), type(values)
        return values

    @property
    def _holder(self):
        return TimedeltaArray

    def _can_hold_element(self, element: Any) -> bool:
        tipo = maybe_infer_dtype_type(element)
        if tipo is not None:
            return issubclass(tipo.type, np.timedelta64)
        elif element is NaT:
            return True
        elif isinstance(element, (timedelta, np.timedelta64)):
            return True
        return is_valid_nat_for_dtype(element, self.dtype)

    def fillna(self, value, **kwargs):

        # allow filling with integers to be
        # interpreted as nanoseconds
        if is_integer(value):
            # Deprecation GH#24694, GH#19233
            raise TypeError(
                "Passing integers to fillna for timedelta64[ns] dtype is no "
                "longer supported.  To obtain the old behavior, pass "
                "`pd.Timedelta(seconds=n)` instead."
            )
        return super().fillna(value, **kwargs)


class BoolBlock(NumericBlock):
    __slots__ = ()
    is_bool = True
    _can_hold_na = False

    def _can_hold_element(self, element: Any) -> bool:
        tipo = maybe_infer_dtype_type(element)
        if tipo is not None:
            return issubclass(tipo.type, np.bool_)
        return isinstance(element, (bool, np.bool_))


class ObjectBlock(Block):
    __slots__ = ()
    is_object = True
    _can_hold_na = True

    def _maybe_coerce_values(self, values):
        if issubclass(values.dtype.type, str):
            values = np.array(values, dtype=object)
        return values

    @property
    def is_bool(self):
        """
        we can be a bool if we have only bool values but are of type
        object
        """
        return lib.is_bool_array(self.values.ravel("K"))

    def reduce(self, func, ignore_failures: bool = False) -> List[Block]:
        """
        For object-dtype, we operate column-wise.
        """
        assert self.ndim == 2

        values = self.values
        if len(values) > 1:
            # split_and_operate expects func with signature (mask, values, inplace)
            def mask_func(mask, values, inplace):
                if values.ndim == 1:
                    values = values.reshape(1, -1)
                return func(values)

            return self.split_and_operate(None, mask_func, False)

        try:
            res = func(values)
        except TypeError:
            if not ignore_failures:
                raise
            return []

        assert isinstance(res, np.ndarray)
        assert res.ndim == 1
        res = res.reshape(1, -1)
        return [self.make_block_same_class(res)]

    def convert(
        self,
        copy: bool = True,
        datetime: bool = True,
        numeric: bool = True,
        timedelta: bool = True,
        coerce: bool = False,
    ) -> List["Block"]:
        """
        attempt to coerce any object types to better types return a copy of
        the block (if copy = True) by definition we ARE an ObjectBlock!!!!!
        """
        # operate column-by-column
        def f(mask, val, idx):
            shape = val.shape
            values = soft_convert_objects(
                val.ravel(),
                datetime=datetime,
                numeric=numeric,
                timedelta=timedelta,
                coerce=coerce,
                copy=copy,
            )
            if isinstance(values, np.ndarray):
                # TODO(EA2D): allow EA once reshape is supported
                values = values.reshape(shape)

            return values

        if self.ndim == 2:
            blocks = self.split_and_operate(None, f, False)
        else:
            values = f(None, self.values.ravel(), None)
            blocks = [self.make_block(values)]

        return blocks

    def _maybe_downcast(self, blocks: List["Block"], downcast=None) -> List["Block"]:

        if downcast is not None:
            return blocks

        # split and convert the blocks
        return extend_blocks([b.convert(datetime=True, numeric=False) for b in blocks])

    def _can_hold_element(self, element: Any) -> bool:
        return True

    def replace(
        self,
        to_replace,
        value,
        inplace: bool = False,
        regex: bool = False,
    ) -> List["Block"]:
        to_rep_is_list = is_list_like(to_replace)
        value_is_list = is_list_like(value)
        both_lists = to_rep_is_list and value_is_list
        either_list = to_rep_is_list or value_is_list

        result_blocks: List["Block"] = []
        blocks: List["Block"] = [self]

        if not either_list and is_re(to_replace):
            return self._replace_single(to_replace, value, inplace=inplace, regex=True)
        elif not (either_list or regex):
            return super().replace(to_replace, value, inplace=inplace, regex=regex)
        elif both_lists:
            for to_rep, v in zip(to_replace, value):
                result_blocks = []
                for b in blocks:
                    result = b._replace_single(to_rep, v, inplace=inplace, regex=regex)
                    result_blocks.extend(result)
                blocks = result_blocks
            return result_blocks

        elif to_rep_is_list and regex:
            for to_rep in to_replace:
                result_blocks = []
                for b in blocks:
                    result = b._replace_single(
                        to_rep, value, inplace=inplace, regex=regex
                    )
                    result_blocks.extend(result)
                blocks = result_blocks
            return result_blocks

        return self._replace_single(to_replace, value, inplace=inplace, regex=regex)

    def _replace_single(
        self,
        to_replace,
        value,
        inplace: bool = False,
        regex: bool = False,
        convert: bool = True,
        mask=None,
    ) -> List["Block"]:
        """
        Replace elements by the given value.

        Parameters
        ----------
        to_replace : object or pattern
            Scalar to replace or regular expression to match.
        value : object
            Replacement object.
        inplace : bool, default False
            Perform inplace modification.
        regex : bool, default False
            If true, perform regular expression substitution.
        convert : bool, default True
            If true, try to coerce any object types to better types.
        mask : array-like of bool, optional
            True indicate corresponding element is ignored.

        Returns
        -------
        List[Block]
        """
        inplace = validate_bool_kwarg(inplace, "inplace")

        # to_replace is regex compilable
        regex = regex and is_re_compilable(to_replace)

        # try to get the pattern attribute (compiled re) or it's a string
        if is_re(to_replace):
            pattern = to_replace.pattern
        else:
            pattern = to_replace

        # if the pattern is not empty and to_replace is either a string or a
        # regex
        if regex and pattern:
            rx = re.compile(to_replace)
        else:
            # if the thing to replace is not a string or compiled regex call
            # the superclass method -> to_replace is some kind of object
            return super().replace(to_replace, value, inplace=inplace, regex=regex)

        new_values = self.values if inplace else self.values.copy()

        # deal with replacing values with objects (strings) that match but
        # whose replacement is not a string (numeric, nan, object)
        if isna(value) or not isinstance(value, str):

            def re_replacer(s):
                if is_re(rx) and isinstance(s, str):
                    return value if rx.search(s) is not None else s
                else:
                    return s

        else:
            # value is guaranteed to be a string here, s can be either a string
            # or null if it's null it gets returned
            def re_replacer(s):
                if is_re(rx) and isinstance(s, str):
                    return rx.sub(value, s)
                else:
                    return s

        f = np.vectorize(re_replacer, otypes=[self.dtype])

        if mask is None:
            # pandas\core\internals\blocks.py:2630: error: Invalid index type
            # "slice" for "ExtensionArray"; expected type "Union[int, ndarray]"
            # [index]
            new_values[:] = f(new_values)  # type: ignore[index]
        else:
            new_values[mask] = f(new_values[mask])

        # convert
        block = self.make_block(new_values)
        if convert:
            nbs = block.convert(numeric=False)
        else:
            nbs = [block]
        return nbs


class CategoricalBlock(ExtensionBlock):
    __slots__ = ()

    def replace(
        self,
        to_replace,
        value,
        inplace: bool = False,
        regex: bool = False,
    ) -> List["Block"]:
        inplace = validate_bool_kwarg(inplace, "inplace")
        result = self if inplace else self.copy()

        result.values.replace(to_replace, value, inplace=True)
        return [result]


# -----------------------------------------------------------------
# Constructor Helpers


def get_block_type(values, dtype=None):
    """
    Find the appropriate Block subclass to use for the given values and dtype.

    Parameters
    ----------
    values : ndarray-like
    dtype : numpy or pandas dtype

    Returns
    -------
    cls : class, subclass of Block
    """
    dtype = dtype or values.dtype
    vtype = dtype.type

    cls: Type[Block]

    if is_sparse(dtype):
        # Need this first(ish) so that Sparse[datetime] is sparse
        cls = ExtensionBlock
    elif is_categorical_dtype(values.dtype):
        cls = CategoricalBlock
    elif issubclass(vtype, np.datetime64):
        assert not is_datetime64tz_dtype(values.dtype)
        cls = DatetimeBlock
    elif is_datetime64tz_dtype(values.dtype):
        cls = DatetimeTZBlock
    elif is_interval_dtype(dtype) or is_period_dtype(dtype):
        cls = ObjectValuesExtensionBlock
    elif is_extension_array_dtype(values.dtype):
        cls = ExtensionBlock
    elif issubclass(vtype, np.floating):
        cls = FloatBlock
    elif issubclass(vtype, np.timedelta64):
        assert issubclass(vtype, np.integer)
        cls = TimeDeltaBlock
    elif issubclass(vtype, np.complexfloating):
        cls = ComplexBlock
    elif issubclass(vtype, np.integer):
        cls = IntBlock
    elif dtype == np.bool_:
        cls = BoolBlock
    else:
        cls = ObjectBlock
    return cls


def make_block(values, placement, klass=None, ndim=None, dtype=None):
    # Ensure that we don't allow PandasArray / PandasDtype in internals.
    # For now, blocks should be backed by ndarrays when possible.
    if isinstance(values, ABCPandasArray):
        values = values.to_numpy()
        if ndim and ndim > 1:
            # TODO(EA2D): special case not needed with 2D EAs
            values = np.atleast_2d(values)

    if isinstance(dtype, PandasDtype):
        dtype = dtype.numpy_dtype

    if klass is None:
        dtype = dtype or values.dtype
        klass = get_block_type(values, dtype)

    elif klass is DatetimeTZBlock and not is_datetime64tz_dtype(values.dtype):
        # TODO: This is no longer hit internally; does it need to be retained
        #  for e.g. pyarrow?
        values = DatetimeArray._simple_new(values, dtype=dtype)

    return klass(values, ndim=ndim, placement=placement)


# -----------------------------------------------------------------


def extend_blocks(result, blocks=None):
    """ return a new extended blocks, given the result """
    if blocks is None:
        blocks = []
    if isinstance(result, list):
        for r in result:
            if isinstance(r, list):
                blocks.extend(r)
            else:
                blocks.append(r)
    else:
        assert isinstance(result, Block), type(result)
        blocks.append(result)
    return blocks


def _block_shape(values: ArrayLike, ndim: int = 1) -> ArrayLike:
    """ guarantee the shape of the values to be at least 1 d """
    if values.ndim < ndim:
        shape = values.shape
        if not is_extension_array_dtype(values.dtype):
            # TODO(EA2D): https://github.com/pandas-dev/pandas/issues/23023
            # block.shape is incorrect for "2D" ExtensionArrays
            # We can't, and don't need to, reshape.
            # error: "ExtensionArray" has no attribute "reshape"
            values = values.reshape(tuple((1,) + shape))  # type: ignore[attr-defined]
    return values


def safe_reshape(arr, new_shape: Shape):
    """
    If possible, reshape `arr` to have shape `new_shape`,
    with a couple of exceptions (see gh-13012):

    1) If `arr` is a ExtensionArray or Index, `arr` will be
       returned as is.
    2) If `arr` is a Series, the `_values` attribute will
       be reshaped and returned.

    Parameters
    ----------
    arr : array-like, object to be reshaped
    new_shape : int or tuple of ints, the new shape
    """
    if isinstance(arr, ABCSeries):
        arr = arr._values
    if not is_extension_array_dtype(arr.dtype):
        # Note: this will include TimedeltaArray and tz-naive DatetimeArray
        # TODO(EA2D): special case will be unnecessary with 2D EAs
        arr = np.asarray(arr).reshape(new_shape)
    return arr


def _putmask_smart(v: np.ndarray, mask: np.ndarray, n) -> np.ndarray:
    """
    Return a new ndarray, try to preserve dtype if possible.

    Parameters
    ----------
    v : np.ndarray
        `values`, updated in-place.
    mask : np.ndarray[bool]
        Applies to both sides (array like).
    n : `new values` either scalar or an array like aligned with `values`

    Returns
    -------
    values : ndarray with updated values
        this *may* be a copy of the original

    See Also
    --------
    ndarray.putmask
    """
    # we cannot use np.asarray() here as we cannot have conversions
    # that numpy does when numeric are mixed with strings

    # n should be the length of the mask or a scalar here
    if not is_list_like(n):
        n = np.repeat(n, len(mask))

    # see if we are only masking values that if putted
    # will work in the current dtype
    try:
        nn = n[mask]
    except TypeError:
        # TypeError: only integer scalar arrays can be converted to a scalar index
        pass
    else:
        # make sure that we have a nullable type
        # if we have nulls
        if not isna_compat(v, nn[0]):
            pass
        elif not (is_float_dtype(nn.dtype) or is_integer_dtype(nn.dtype)):
            # only compare integers/floats
            pass
        elif not (is_float_dtype(v.dtype) or is_integer_dtype(v.dtype)):
            # only compare integers/floats
            pass
        else:

            # we ignore ComplexWarning here
            with warnings.catch_warnings(record=True):
                warnings.simplefilter("ignore", np.ComplexWarning)
                nn_at = nn.astype(v.dtype)

            comp = nn == nn_at
            if is_list_like(comp) and comp.all():
                nv = v.copy()
                nv[mask] = nn_at
                return nv

    n = np.asarray(n)

    def _putmask_preserve(nv, n):
        try:
            nv[mask] = n[mask]
        except (IndexError, ValueError):
            nv[mask] = n
        return nv

    # preserves dtype if possible
    if v.dtype.kind == n.dtype.kind:
        return _putmask_preserve(v, n)

    # change the dtype if needed
    dtype, _ = maybe_promote(n.dtype)

    v = v.astype(dtype)

    return _putmask_preserve(v, n)


def _extract_bool_array(mask: ArrayLike) -> np.ndarray:
    """
    If we have a SparseArray or BooleanArray, convert it to ndarray[bool].
    """
    if isinstance(mask, ExtensionArray):
        # We could have BooleanArray, Sparse[bool], ...
        #  Except for BooleanArray, this is equivalent to just
        #  np.asarray(mask, dtype=bool)

        #  error: Incompatible types in assignment (expression has type
        #  "ndarray", variable has type "ExtensionArray")
        mask = mask.to_numpy(dtype=bool, na_value=False)  # type: ignore[assignment]

    assert isinstance(mask, np.ndarray), type(mask)
    assert mask.dtype == bool, mask.dtype
    return mask<|MERGE_RESOLUTION|>--- conflicted
+++ resolved
@@ -851,8 +851,7 @@
                 # expected "ndarray")  [return-value]
                 return ~mask  # type: ignore[return-value]
 
-<<<<<<< HEAD
-            s = com.maybe_box_datetimelike(s)
+            s = maybe_box_datetimelike(s)
             # error: Incompatible return value type (got "Union[ndarray,
             # bool]", expected "ndarray")
 
@@ -863,10 +862,6 @@
                 self.values, s, regex, mask  # type: ignore[type-var]
             )
             return tmp  # type: ignore[return-value]
-=======
-            s = maybe_box_datetimelike(s)
-            return compare_or_regex_search(self.values, s, regex, mask)
->>>>>>> 07559156
 
         # Calculate the mask once, prior to the call of comp
         # in order to avoid repeating the same computations
