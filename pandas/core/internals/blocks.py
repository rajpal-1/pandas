--- conflicted
+++ resolved
@@ -2116,22 +2116,9 @@
 
         return is_valid_nat_for_dtype(element, self.dtype)
 
-<<<<<<< HEAD
-    def to_native_types(self, slicer=None, na_rep="NaT", date_format=None, **kwargs):
-        """ convert to our native types format, slicing if desired """
-        values = self.values
-        if slicer is not None:
-            values = values[..., slicer]
-
-        dta = self._holder(values)
-=======
-    def to_native_types(self, na_rep=None, date_format=None, quoting=None, **kwargs):
-        """ convert to our native types format, slicing if desired """
-        values = self.values
-        i8values = self.values.view("i8")
-
-        from pandas.io.formats.format import _get_format_datetime64_from_values
->>>>>>> 1bb5417f
+    def to_native_types(self, na_rep="NaT", date_format=None, **kwargs):
+        """ convert to our native types format """
+        dta = self.array_values()
 
         result = dta._format_native_types(
             na_rep=na_rep, date_format=date_format, **kwargs
