from __future__ import annotations

from functools import wraps
import re
from typing import (
    TYPE_CHECKING,
    Any,
    Callable,
    Iterable,
    Literal,
    Sequence,
    cast,
    final,
)

import numpy as np

from pandas._config import using_copy_on_write

from pandas._libs import (
    internals as libinternals,
    lib,
    writers,
)
from pandas._libs.internals import (
    BlockPlacement,
    BlockValuesRefs,
)
from pandas._libs.missing import NA
from pandas._libs.tslibs import IncompatibleFrequency
from pandas._typing import (
    ArrayLike,
    AxisInt,
    DtypeObj,
    F,
    FillnaOptions,
    IgnoreRaise,
    QuantileInterpolation,
    Self,
    Shape,
    npt,
)
from pandas.errors import AbstractMethodError
from pandas.util._decorators import cache_readonly
from pandas.util._validators import validate_bool_kwarg

from pandas.core.dtypes.astype import (
    astype_array_safe,
    astype_is_view,
)
from pandas.core.dtypes.cast import (
    LossySetitemError,
    can_hold_element,
    find_result_type,
    maybe_downcast_to_dtype,
    np_can_hold_element,
)
from pandas.core.dtypes.common import (
    ensure_platform_int,
    is_1d_only_ea_dtype,
    is_legacy_string_dtype,
    is_list_like,
    is_string_dtype,
)
from pandas.core.dtypes.dtypes import (
    DatetimeTZDtype,
    ExtensionDtype,
    IntervalDtype,
    PandasDtype,
    PeriodDtype,
    SparseDtype,
)
from pandas.core.dtypes.generic import (
    ABCDataFrame,
    ABCIndex,
    ABCPandasArray,
    ABCSeries,
)
from pandas.core.dtypes.missing import (
    is_valid_na_for_dtype,
    isna,
    na_value_for_dtype,
)

from pandas.core import missing
import pandas.core.algorithms as algos
from pandas.core.array_algos.putmask import (
    extract_bool_array,
    putmask_inplace,
    putmask_without_repeat,
    setitem_datetimelike_compat,
    validate_putmask,
)
from pandas.core.array_algos.quantile import quantile_compat
from pandas.core.array_algos.replace import (
    compare_or_regex_search,
    replace_regex,
    should_use_regex,
)
from pandas.core.array_algos.transforms import shift
from pandas.core.arrays import (
    Categorical,
    DatetimeArray,
    ExtensionArray,
    IntervalArray,
    PandasArray,
    PeriodArray,
    TimedeltaArray,
)
from pandas.core.base import PandasObject
import pandas.core.common as com
from pandas.core.computation import expressions
from pandas.core.construction import (
    ensure_wrapped_if_datetimelike,
    extract_array,
)
from pandas.core.indexers import check_setitem_lengths

if TYPE_CHECKING:
    from pandas.core.api import Index
    from pandas.core.arrays._mixins import NDArrayBackedExtensionArray

# comparison is faster than is_object_dtype
_dtype_obj = np.dtype("object")


def maybe_split(meth: F) -> F:
    """
    If we have a multi-column block, split and operate block-wise.  Otherwise
    use the original method.
    """

    @wraps(meth)
    def newfunc(self, *args, **kwargs) -> list[Block]:
        if self.ndim == 1 or self.shape[0] == 1:
            return meth(self, *args, **kwargs)
        else:
            # Split and operate column-by-column
            return self.split_and_operate(meth, *args, **kwargs)

    return cast(F, newfunc)


class Block(PandasObject):
    """
    Canonical n-dimensional unit of homogeneous dtype contained in a pandas
    data structure

    Index-ignorant; let the container take care of that
    """

    values: np.ndarray | ExtensionArray
    ndim: int
    refs: BlockValuesRefs
    __init__: Callable

    __slots__ = ()
    is_numeric = False
    is_object = False
    is_extension = False
    _can_consolidate = True
    _validate_ndim = True

    @final
    @cache_readonly
    def _consolidate_key(self):
        return self._can_consolidate, self.dtype.name

    @final
    @cache_readonly
    def _can_hold_na(self) -> bool:
        """
        Can we store NA values in this Block?
        """
        dtype = self.dtype
        if isinstance(dtype, np.dtype):
            return dtype.kind not in "iub"
        return dtype._can_hold_na

    @final
    @property
    def is_bool(self) -> bool:
        """
        We can be bool if a) we are bool dtype or b) object dtype with bool objects.
        """
        return self.values.dtype == np.dtype(bool)

    @final
    def external_values(self):
        return external_values(self.values)

    @final
    @cache_readonly
    def fill_value(self):
        # Used in reindex_indexer
        return na_value_for_dtype(self.dtype, compat=False)

    @final
    def _standardize_fill_value(self, value):
        # if we are passed a scalar None, convert it here
        if self.dtype != _dtype_obj and is_valid_na_for_dtype(value, self.dtype):
            value = self.fill_value
        return value

    @property
    def mgr_locs(self) -> BlockPlacement:
        return self._mgr_locs

    @mgr_locs.setter
    def mgr_locs(self, new_mgr_locs: BlockPlacement) -> None:
        self._mgr_locs = new_mgr_locs

    @final
    def make_block(
        self,
        values,
        placement: BlockPlacement | None = None,
        refs: BlockValuesRefs | None = None,
    ) -> Block:
        """
        Create a new block, with type inference propagate any values that are
        not specified
        """
        if placement is None:
            placement = self._mgr_locs
        if self.is_extension:
            values = ensure_block_shape(values, ndim=self.ndim)

        return new_block(values, placement=placement, ndim=self.ndim, refs=refs)

    @final
    def make_block_same_class(
        self,
        values,
        placement: BlockPlacement | None = None,
        refs: BlockValuesRefs | None = None,
    ) -> Block:
        """Wrap given values in a block of same type as self."""
        # Pre-2.0 we called ensure_wrapped_if_datetimelike because fastparquet
        #  relied on it, as of 2.0 the caller is responsible for this.
        if placement is None:
            placement = self._mgr_locs

        # We assume maybe_coerce_values has already been called
        return type(self)(values, placement=placement, ndim=self.ndim, refs=refs)

    @final
    def __repr__(self) -> str:
        # don't want to print out all of the items here
        name = type(self).__name__
        if self.ndim == 1:
            result = f"{name}: {len(self)} dtype: {self.dtype}"
        else:
            shape = " x ".join([str(s) for s in self.shape])
            result = f"{name}: {self.mgr_locs.indexer}, {shape}, dtype: {self.dtype}"

        return result

    @final
    def __len__(self) -> int:
        return len(self.values)

    @final
    def slice_block_columns(self, slc: slice) -> Self:
        """
        Perform __getitem__-like, return result as block.
        """
        new_mgr_locs = self._mgr_locs[slc]

        new_values = self._slice(slc)
        refs = self.refs
        return type(self)(new_values, new_mgr_locs, self.ndim, refs=refs)

    @final
    def take_block_columns(self, indices: npt.NDArray[np.intp]) -> Self:
        """
        Perform __getitem__-like, return result as block.

        Only supports slices that preserve dimensionality.
        """
        # Note: only called from is from internals.concat, and we can verify
        #  that never happens with 1-column blocks, i.e. never for ExtensionBlock.

        new_mgr_locs = self._mgr_locs[indices]

        new_values = self._slice(indices)
        return type(self)(new_values, new_mgr_locs, self.ndim, refs=None)

    @final
    def getitem_block_columns(
        self, slicer: slice, new_mgr_locs: BlockPlacement
    ) -> Self:
        """
        Perform __getitem__-like, return result as block.

        Only supports slices that preserve dimensionality.
        """
        new_values = self._slice(slicer)
        return type(self)(new_values, new_mgr_locs, self.ndim, refs=self.refs)

    @final
    def _can_hold_element(self, element: Any) -> bool:
        """require the same dtype as ourselves"""
        element = extract_array(element, extract_numpy=True)
        return can_hold_element(self.values, element)

    @final
    def should_store(self, value: ArrayLike) -> bool:
        """
        Should we set self.values[indexer] = value inplace or do we need to cast?

        Parameters
        ----------
        value : np.ndarray or ExtensionArray

        Returns
        -------
        bool
        """
        return value.dtype == self.dtype

    # ---------------------------------------------------------------------
    # Apply/Reduce and Helpers

    @final
    def apply(self, func, **kwargs) -> list[Block]:
        """
        apply the function to my values; return a block if we are not
        one
        """
        result = func(self.values, **kwargs)

        result = maybe_coerce_values(result)
        return self._split_op_result(result)

    @final
    def reduce(self, func) -> list[Block]:
        # We will apply the function and reshape the result into a single-row
        #  Block with the same mgr_locs; squeezing will be done at a higher level
        assert self.ndim == 2

        result = func(self.values)

        if self.values.ndim == 1:
            # TODO(EA2D): special case not needed with 2D EAs
            res_values = np.array([[result]])
        else:
            res_values = result.reshape(-1, 1)

        nb = self.make_block(res_values)
        return [nb]

    @final
    def _split_op_result(self, result: ArrayLike) -> list[Block]:
        # See also: split_and_operate
        if result.ndim > 1 and isinstance(result.dtype, ExtensionDtype):
            # TODO(EA2D): unnecessary with 2D EAs
            # if we get a 2D ExtensionArray, we need to split it into 1D pieces
            nbs = []
            for i, loc in enumerate(self._mgr_locs):
                if not is_1d_only_ea_dtype(result.dtype):
                    vals = result[i : i + 1]
                else:
                    vals = result[i]

                bp = BlockPlacement(loc)
                block = self.make_block(values=vals, placement=bp)
                nbs.append(block)
            return nbs

        nb = self.make_block(result)

        return [nb]

    @final
    def _split(self) -> list[Block]:
        """
        Split a block into a list of single-column blocks.
        """
        assert self.ndim == 2

        new_blocks = []
        for i, ref_loc in enumerate(self._mgr_locs):
            vals = self.values[slice(i, i + 1)]

            bp = BlockPlacement(ref_loc)
            nb = type(self)(vals, placement=bp, ndim=2, refs=self.refs)
            new_blocks.append(nb)
        return new_blocks

    @final
    def split_and_operate(self, func, *args, **kwargs) -> list[Block]:
        """
        Split the block and apply func column-by-column.

        Parameters
        ----------
        func : Block method
        *args
        **kwargs

        Returns
        -------
        List[Block]
        """
        assert self.ndim == 2 and self.shape[0] != 1

        res_blocks = []
        for nb in self._split():
            rbs = func(nb, *args, **kwargs)
            res_blocks.extend(rbs)
        return res_blocks

    # ---------------------------------------------------------------------
    # Up/Down-casting

    @final
    def coerce_to_target_dtype(self, other) -> Block:
        """
        coerce the current block to a dtype compat for other
        we will return a block, possibly object, and not raise

        we can also safely try to coerce to the same dtype
        and will receive the same block
        """
        new_dtype = find_result_type(self.values, other)

        return self.astype(new_dtype, copy=False)

    @final
    def _maybe_downcast(
        self, blocks: list[Block], downcast=None, using_cow: bool = False
    ) -> list[Block]:
        if downcast is False:
            return blocks

        if self.dtype == _dtype_obj:
            # TODO: does it matter that self.dtype might not match blocks[i].dtype?
            # GH#44241 We downcast regardless of the argument;
            #  respecting 'downcast=None' may be worthwhile at some point,
            #  but ATM it breaks too much existing code.
            # split and convert the blocks

            return extend_blocks(
                [blk.convert(using_cow=using_cow, copy=not using_cow) for blk in blocks]
            )

        if downcast is None:
            return blocks

        return extend_blocks([b._downcast_2d(downcast, using_cow) for b in blocks])

    @final
    @maybe_split
    def _downcast_2d(self, dtype, using_cow: bool = False) -> list[Block]:
        """
        downcast specialized to 2D case post-validation.

        Refactored to allow use of maybe_split.
        """
        new_values = maybe_downcast_to_dtype(self.values, dtype=dtype)
        new_values = maybe_coerce_values(new_values)
        refs = self.refs if using_cow and new_values is self.values else None
        return [self.make_block(new_values, refs=refs)]

    def convert(
        self,
        *,
        copy: bool = True,
        using_cow: bool = False,
    ) -> list[Block]:
        """
        Attempt to coerce any object types to better types. Return a copy
        of the block (if copy = True).
        """
        if not self.is_object:
            if not copy and using_cow:
                return [self.copy(deep=False)]
            return [self.copy()] if copy else [self]

        if self.ndim != 1 and self.shape[0] != 1:
            return self.split_and_operate(Block.convert, copy=copy, using_cow=using_cow)

        values = self.values
        if values.ndim == 2:
            # the check above ensures we only get here with values.shape[0] == 1,
            # avoid doing .ravel as that might make a copy
            values = values[0]

        res_values = lib.maybe_convert_objects(
            values,  # type: ignore[arg-type]
            convert_non_numeric=True,
        )
        refs = None
        if copy and res_values is values:
            res_values = values.copy()
        elif res_values is values and using_cow:
            refs = self.refs

        res_values = ensure_block_shape(res_values, self.ndim)
        res_values = maybe_coerce_values(res_values)
        return [self.make_block(res_values, refs=refs)]

    # ---------------------------------------------------------------------
    # Array-Like Methods

    @cache_readonly
    def dtype(self) -> DtypeObj:
        return self.values.dtype

    @final
    def astype(
        self,
        dtype: DtypeObj,
        copy: bool = False,
        errors: IgnoreRaise = "raise",
        using_cow: bool = False,
    ) -> Block:
        """
        Coerce to the new dtype.

        Parameters
        ----------
        dtype : np.dtype or ExtensionDtype
        copy : bool, default False
            copy if indicated
        errors : str, {'raise', 'ignore'}, default 'raise'
            - ``raise`` : allow exceptions to be raised
            - ``ignore`` : suppress exceptions. On error return original object
        using_cow: bool, default False
            Signaling if copy on write copy logic is used.

        Returns
        -------
        Block
        """
        values = self.values

        new_values = astype_array_safe(values, dtype, copy=copy, errors=errors)

        new_values = maybe_coerce_values(new_values)

        refs = None
        if using_cow and astype_is_view(values.dtype, new_values.dtype):
            refs = self.refs

        newb = self.make_block(new_values, refs=refs)
        if newb.shape != self.shape:
            raise TypeError(
                f"cannot set astype for copy = [{copy}] for dtype "
                f"({self.dtype.name} [{self.shape}]) to different shape "
                f"({newb.dtype.name} [{newb.shape}])"
            )
        return newb

    @final
    def to_native_types(self, na_rep: str = "nan", quoting=None, **kwargs) -> Block:
        """convert to our native types format"""
        result = to_native_types(self.values, na_rep=na_rep, quoting=quoting, **kwargs)
        return self.make_block(result)

    @final
    def copy(self, deep: bool = True) -> Block:
        """copy constructor"""
        values = self.values
        refs: BlockValuesRefs | None
        if deep:
            values = values.copy()
            refs = None
        else:
            refs = self.refs
        return type(self)(values, placement=self._mgr_locs, ndim=self.ndim, refs=refs)

    # ---------------------------------------------------------------------
    # Replace

    @final
    def replace(
        self,
        to_replace,
        value,
        inplace: bool = False,
        # mask may be pre-computed if we're called from replace_list
        mask: npt.NDArray[np.bool_] | None = None,
        using_cow: bool = False,
    ) -> list[Block]:
        """
        replace the to_replace value with value, possible to create new
        blocks here this is just a call to putmask.
        """

        # Note: the checks we do in NDFrame.replace ensure we never get
        #  here with listlike to_replace or value, as those cases
        #  go through replace_list
        values = self.values

        if isinstance(values, Categorical):
            # TODO: avoid special-casing
            # GH49404
            if using_cow and (self.refs.has_reference() or not inplace):
                blk = self.copy()
            elif using_cow:
                blk = self.copy(deep=False)
            else:
                blk = self if inplace else self.copy()
            values = cast(Categorical, blk.values)
            values._replace(to_replace=to_replace, value=value, inplace=True)
            return [blk]

        if not self._can_hold_element(to_replace):
            # We cannot hold `to_replace`, so we know immediately that
            #  replacing it is a no-op.
            # Note: If to_replace were a list, NDFrame.replace would call
            #  replace_list instead of replace.
            if using_cow:
                return [self.copy(deep=False)]
            else:
                return [self] if inplace else [self.copy()]

        if mask is None:
            mask = missing.mask_missing(values, to_replace)
        if not mask.any():
            # Note: we get here with test_replace_extension_other incorrectly
            #  bc _can_hold_element is incorrect.
            if using_cow:
                return [self.copy(deep=False)]
            else:
                return [self] if inplace else [self.copy()]

        elif self._can_hold_element(value):
            # TODO(CoW): Maybe split here as well into columns where mask has True
            # and rest?
            if using_cow:
                if inplace:
                    blk = self.copy(deep=self.refs.has_reference())
                else:
                    blk = self.copy()
            else:
                blk = self if inplace else self.copy()
            putmask_inplace(blk.values, mask, value)
            if not (self.is_object and value is None):
                # if the user *explicitly* gave None, we keep None, otherwise
                #  may downcast to NaN
                blocks = blk.convert(copy=False, using_cow=using_cow)
            else:
                blocks = [blk]
            return blocks

        elif self.ndim == 1 or self.shape[0] == 1:
            if value is None or value is NA:
                blk = self.astype(np.dtype(object))
            else:
                blk = self.coerce_to_target_dtype(value)
            return blk.replace(
                to_replace=to_replace,
                value=value,
                inplace=True,
                mask=mask,
            )

        else:
            # split so that we only upcast where necessary
            blocks = []
            for i, nb in enumerate(self._split()):
                blocks.extend(
                    type(self).replace(
                        nb,
                        to_replace=to_replace,
                        value=value,
                        inplace=True,
                        mask=mask[i : i + 1],
                        using_cow=using_cow,
                    )
                )
            return blocks

    @final
    def _replace_regex(
        self,
        to_replace,
        value,
        inplace: bool = False,
        mask=None,
        using_cow: bool = False,
    ) -> list[Block]:
        """
        Replace elements by the given value.

        Parameters
        ----------
        to_replace : object or pattern
            Scalar to replace or regular expression to match.
        value : object
            Replacement object.
        inplace : bool, default False
            Perform inplace modification.
        mask : array-like of bool, optional
            True indicate corresponding element is ignored.
        using_cow: bool, default False
            Specifying if copy on write is enabled.

        Returns
        -------
        List[Block]
        """
        if not self._can_hold_element(to_replace):
            # i.e. only if self.is_object is True, but could in principle include a
            #  String ExtensionBlock
            if using_cow:
                return [self.copy(deep=False)]
            return [self] if inplace else [self.copy()]

        rx = re.compile(to_replace)

        if using_cow:
            if inplace and not self.refs.has_reference():
                refs = self.refs
                new_values = self.values
            else:
                refs = None
                new_values = self.values.copy()
        else:
            refs = None
            new_values = self.values if inplace else self.values.copy()

        replace_regex(new_values, rx, value, mask)

        block = self.make_block(new_values, refs=refs)
        return block.convert(copy=False, using_cow=using_cow)

    @final
    def replace_list(
        self,
        src_list: Iterable[Any],
        dest_list: Sequence[Any],
        inplace: bool = False,
        regex: bool = False,
        using_cow: bool = False,
    ) -> list[Block]:
        """
        See BlockManager.replace_list docstring.
        """
        values = self.values

        if isinstance(values, Categorical):
            # TODO: avoid special-casing
            # GH49404
            if using_cow and inplace:
                blk = self.copy(deep=self.refs.has_reference())
            else:
                blk = self if inplace else self.copy()
            values = cast(Categorical, blk.values)
            values._replace(to_replace=src_list, value=dest_list, inplace=True)
            return [blk]

        # Exclude anything that we know we won't contain
        pairs = [
            (x, y) for x, y in zip(src_list, dest_list) if self._can_hold_element(x)
        ]
        if not len(pairs):
            if using_cow:
                return [self.copy(deep=False)]
            # shortcut, nothing to replace
            return [self] if inplace else [self.copy()]

        src_len = len(pairs) - 1

        if is_string_dtype(values.dtype):
            # Calculate the mask once, prior to the call of comp
            # in order to avoid repeating the same computations
            na_mask = ~isna(values)
            masks: Iterable[npt.NDArray[np.bool_]] = (
                extract_bool_array(
                    cast(
                        ArrayLike,
                        compare_or_regex_search(
                            values, s[0], regex=regex, mask=na_mask
                        ),
                    )
                )
                for s in pairs
            )
        else:
            # GH#38086 faster if we know we dont need to check for regex
            masks = (missing.mask_missing(values, s[0]) for s in pairs)
        # Materialize if inplace = True, since the masks can change
        # as we replace
        if inplace:
            masks = list(masks)

        if using_cow and inplace:
            # Don't set up refs here, otherwise we will think that we have
            # references when we check again later
            rb = [self]
        else:
            rb = [self if inplace else self.copy()]

        for i, ((src, dest), mask) in enumerate(zip(pairs, masks)):
            convert = i == src_len  # only convert once at the end
            new_rb: list[Block] = []

            # GH-39338: _replace_coerce can split a block into
            # single-column blocks, so track the index so we know
            # where to index into the mask
            for blk_num, blk in enumerate(rb):
                if len(rb) == 1:
                    m = mask
                else:
                    mib = mask
                    assert not isinstance(mib, bool)
                    m = mib[blk_num : blk_num + 1]

                # error: Argument "mask" to "_replace_coerce" of "Block" has
                # incompatible type "Union[ExtensionArray, ndarray[Any, Any], bool]";
                # expected "ndarray[Any, dtype[bool_]]"
                result = blk._replace_coerce(
                    to_replace=src,
                    value=dest,
                    mask=m,
                    inplace=inplace,
                    regex=regex,
                    using_cow=using_cow,
                )
                if convert and blk.is_object and not all(x is None for x in dest_list):
                    # GH#44498 avoid unwanted cast-back
                    result = extend_blocks(
                        [
                            b.convert(copy=True and not using_cow, using_cow=using_cow)
                            for b in result
                        ]
                    )
                new_rb.extend(result)
            rb = new_rb
        return rb

    @final
    def _replace_coerce(
        self,
        to_replace,
        value,
        mask: npt.NDArray[np.bool_],
        inplace: bool = True,
        regex: bool = False,
        using_cow: bool = False,
    ) -> list[Block]:
        """
        Replace value corresponding to the given boolean array with another
        value.

        Parameters
        ----------
        to_replace : object or pattern
            Scalar to replace or regular expression to match.
        value : object
            Replacement object.
        mask : np.ndarray[bool]
            True indicate corresponding element is ignored.
        inplace : bool, default True
            Perform inplace modification.
        regex : bool, default False
            If true, perform regular expression substitution.

        Returns
        -------
        List[Block]
        """
        if should_use_regex(regex, to_replace):
            return self._replace_regex(
                to_replace,
                value,
                inplace=inplace,
                mask=mask,
            )
        else:
            if value is None:
                # gh-45601, gh-45836, gh-46634
                if mask.any():
                    has_ref = self.refs.has_reference()
                    nb = self.astype(np.dtype(object), copy=False, using_cow=using_cow)
                    if (nb is self or using_cow) and not inplace:
                        nb = nb.copy()
                    elif inplace and has_ref and nb.refs.has_reference():
                        # no copy in astype and we had refs before
                        nb = nb.copy()
                    putmask_inplace(nb.values, mask, value)
                    return [nb]
                if using_cow:
                    return [self.copy(deep=False)]
                return [self] if inplace else [self.copy()]
            return self.replace(
                to_replace=to_replace,
                value=value,
                inplace=inplace,
                mask=mask,
                using_cow=using_cow,
            )

    # ---------------------------------------------------------------------
    # 2D Methods - Shared by NumpyBlock and NDArrayBackedExtensionBlock
    #  but not ExtensionBlock

    def _maybe_squeeze_arg(self, arg: np.ndarray) -> np.ndarray:
        """
        For compatibility with 1D-only ExtensionArrays.
        """
        return arg

    def _unwrap_setitem_indexer(self, indexer):
        """
        For compatibility with 1D-only ExtensionArrays.
        """
        return indexer

    # NB: this cannot be made cache_readonly because in mgr.set_values we pin
    #  new .values that can have different shape GH#42631
    @property
    def shape(self) -> Shape:
        return self.values.shape

    def iget(self, i: int | tuple[int, int] | tuple[slice, int]) -> np.ndarray:
        # In the case where we have a tuple[slice, int], the slice will always
        #  be slice(None)
        # Note: only reached with self.ndim == 2
        # Invalid index type "Union[int, Tuple[int, int], Tuple[slice, int]]"
        # for "Union[ndarray[Any, Any], ExtensionArray]"; expected type
        # "Union[int, integer[Any]]"
        return self.values[i]  # type: ignore[index]

    def _slice(
        self, slicer: slice | npt.NDArray[np.bool_] | npt.NDArray[np.intp]
    ) -> ArrayLike:
        """return a slice of my values"""

        return self.values[slicer]

    def set_inplace(self, locs, values: ArrayLike, copy: bool = False) -> None:
        """
        Modify block values in-place with new item value.

        If copy=True, first copy the underlying values in place before modifying
        (for Copy-on-Write).

        Notes
        -----
        `set_inplace` never creates a new array or new Block, whereas `setitem`
        _may_ create a new array and always creates a new Block.

        Caller is responsible for checking values.dtype == self.dtype.
        """
        if copy:
            self.values = self.values.copy()
        self.values[locs] = values

    def take_nd(
        self,
        indexer: npt.NDArray[np.intp],
        axis: AxisInt,
        new_mgr_locs: BlockPlacement | None = None,
        fill_value=lib.no_default,
    ) -> Block:
        """
        Take values according to indexer and return them as a block.
        """
        values = self.values

        if fill_value is lib.no_default:
            fill_value = self.fill_value
            allow_fill = False
        else:
            allow_fill = True

        # Note: algos.take_nd has upcast logic similar to coerce_to_target_dtype
        new_values = algos.take_nd(
            values, indexer, axis=axis, allow_fill=allow_fill, fill_value=fill_value
        )

        # Called from three places in managers, all of which satisfy
        #  these assertions
        if isinstance(self, ExtensionBlock):
            # NB: in this case, the 'axis' kwarg will be ignored in the
            #  algos.take_nd call above.
            assert not (self.ndim == 1 and new_mgr_locs is None)
        assert not (axis == 0 and new_mgr_locs is None)

        if new_mgr_locs is None:
            new_mgr_locs = self._mgr_locs

        if new_values.dtype != self.dtype:
            return self.make_block(new_values, new_mgr_locs)
        else:
            return self.make_block_same_class(new_values, new_mgr_locs)

    def _unstack(
        self,
        unstacker,
        fill_value,
        new_placement: npt.NDArray[np.intp],
        needs_masking: npt.NDArray[np.bool_],
    ):
        """
        Return a list of unstacked blocks of self

        Parameters
        ----------
        unstacker : reshape._Unstacker
        fill_value : int
            Only used in ExtensionBlock._unstack
        new_placement : np.ndarray[np.intp]
        allow_fill : bool
        needs_masking : np.ndarray[bool]

        Returns
        -------
        blocks : list of Block
            New blocks of unstacked values.
        mask : array-like of bool
            The mask of columns of `blocks` we should keep.
        """
        new_values, mask = unstacker.get_new_values(
            self.values.T, fill_value=fill_value
        )

        mask = mask.any(0)
        # TODO: in all tests we have mask.all(); can we rely on that?

        # Note: these next two lines ensure that
        #  mask.sum() == sum(len(nb.mgr_locs) for nb in blocks)
        #  which the calling function needs in order to pass verify_integrity=False
        #  to the BlockManager constructor
        new_values = new_values.T[mask]
        new_placement = new_placement[mask]

        bp = BlockPlacement(new_placement)
        blocks = [new_block_2d(new_values, placement=bp)]
        return blocks, mask

    # ---------------------------------------------------------------------

    def setitem(self, indexer, value, using_cow: bool = False) -> Block:
        """
        Attempt self.values[indexer] = value, possibly creating a new array.

        Parameters
        ----------
        indexer : tuple, list-like, array-like, slice, int
            The subset of self.values to set
        value : object
            The value being set
        using_cow: bool, default False
            Signaling if CoW is used.

        Returns
        -------
        Block

        Notes
        -----
        `indexer` is a direct slice/positional indexer. `value` must
        be a compatible shape.
        """

        value = self._standardize_fill_value(value)

        values = cast(np.ndarray, self.values)
        if self.ndim == 2:
            values = values.T

        # length checking
        check_setitem_lengths(indexer, value, values)

        value = extract_array(value, extract_numpy=True)
        try:
            casted = np_can_hold_element(values.dtype, value)
        except LossySetitemError:
            # current dtype cannot store value, coerce to common dtype
            nb = self.coerce_to_target_dtype(value)
            return nb.setitem(indexer, value)
        else:
            if self.dtype == _dtype_obj:
                # TODO: avoid having to construct values[indexer]
                vi = values[indexer]
                if lib.is_list_like(vi):
                    # checking lib.is_scalar here fails on
                    #  test_iloc_setitem_custom_object
                    casted = setitem_datetimelike_compat(values, len(vi), casted)

            if using_cow and self.refs.has_reference():
                values = values.copy()
                self = self.make_block_same_class(
                    values.T if values.ndim == 2 else values
                )
            if isinstance(casted, np.ndarray) and casted.ndim == 1 and len(casted) == 1:
                # NumPy 1.25 deprecation: https://github.com/numpy/numpy/pull/10615
                casted = casted[0, ...]
            values[indexer] = casted
        return self

    def putmask(self, mask, new, using_cow: bool = False) -> list[Block]:
        """
        putmask the data to the block; it is possible that we may create a
        new dtype of block

        Return the resulting block(s).

        Parameters
        ----------
        mask : np.ndarray[bool], SparseArray[bool], or BooleanArray
        new : a ndarray/object
        using_cow: bool, default False

        Returns
        -------
        List[Block]
        """
        orig_mask = mask
        values = cast(np.ndarray, self.values)
        mask, noop = validate_putmask(values.T, mask)
        assert not isinstance(new, (ABCIndex, ABCSeries, ABCDataFrame))

        if new is lib.no_default:
            new = self.fill_value

        new = self._standardize_fill_value(new)
        new = extract_array(new, extract_numpy=True)

        if noop:
            if using_cow:
                return [self.copy(deep=False)]
            return [self]

        try:
            casted = np_can_hold_element(values.dtype, new)

            if using_cow and self.refs.has_reference():
                # Do this here to avoid copying twice
                values = values.copy()
                self = self.make_block_same_class(values)

            putmask_without_repeat(values.T, mask, casted)
            if using_cow:
                return [self.copy(deep=False)]
            return [self]
        except LossySetitemError:
            if self.ndim == 1 or self.shape[0] == 1:
                # no need to split columns

                if not is_list_like(new):
                    # using just new[indexer] can't save us the need to cast
                    return self.coerce_to_target_dtype(new).putmask(mask, new)
                else:
                    indexer = mask.nonzero()[0]
                    nb = self.setitem(indexer, new[indexer], using_cow=using_cow)
                    return [nb]

            else:
                is_array = isinstance(new, np.ndarray)

                res_blocks = []
                nbs = self._split()
                for i, nb in enumerate(nbs):
                    n = new
                    if is_array:
                        # we have a different value per-column
                        n = new[:, i : i + 1]

                    submask = orig_mask[:, i : i + 1]
                    rbs = nb.putmask(submask, n, using_cow=using_cow)
                    res_blocks.extend(rbs)
                return res_blocks

    def where(
        self, other, cond, _downcast: str | bool = "infer", using_cow: bool = False
    ) -> list[Block]:
        """
        evaluate the block; return result block(s) from the result

        Parameters
        ----------
        other : a ndarray/object
        cond : np.ndarray[bool], SparseArray[bool], or BooleanArray
        _downcast : str or None, default "infer"
            Private because we only specify it when calling from fillna.

        Returns
        -------
        List[Block]
        """
        assert cond.ndim == self.ndim
        assert not isinstance(other, (ABCIndex, ABCSeries, ABCDataFrame))

        transpose = self.ndim == 2

        cond = extract_bool_array(cond)

        # EABlocks override where
        values = cast(np.ndarray, self.values)
        orig_other = other
        if transpose:
            values = values.T

        icond, noop = validate_putmask(values, ~cond)
        if noop:
            # GH-39595: Always return a copy; short-circuit up/downcasting
            if using_cow:
                return [self.copy(deep=False)]
            return [self.copy()]

        if other is lib.no_default:
            other = self.fill_value

        other = self._standardize_fill_value(other)

        try:
            # try/except here is equivalent to a self._can_hold_element check,
            #  but this gets us back 'casted' which we will re-use below;
            #  without using 'casted', expressions.where may do unwanted upcasts.
            casted = np_can_hold_element(values.dtype, other)
        except (ValueError, TypeError, LossySetitemError):
            # we cannot coerce, return a compat dtype

            if self.ndim == 1 or self.shape[0] == 1:
                # no need to split columns

                block = self.coerce_to_target_dtype(other)
                blocks = block.where(orig_other, cond, using_cow=using_cow)
                return self._maybe_downcast(
                    blocks, downcast=_downcast, using_cow=using_cow
                )

            else:
                # since _maybe_downcast would split blocks anyway, we
                #  can avoid some potential upcast/downcast by splitting
                #  on the front end.
                is_array = isinstance(other, (np.ndarray, ExtensionArray))

                res_blocks = []
                nbs = self._split()
                for i, nb in enumerate(nbs):
                    oth = other
                    if is_array:
                        # we have a different value per-column
                        oth = other[:, i : i + 1]

                    submask = cond[:, i : i + 1]
                    rbs = nb.where(
                        oth, submask, _downcast=_downcast, using_cow=using_cow
                    )
                    res_blocks.extend(rbs)
                return res_blocks

        else:
            other = casted
            alt = setitem_datetimelike_compat(values, icond.sum(), other)
            if alt is not other:
                if is_list_like(other) and len(other) < len(values):
                    # call np.where with other to get the appropriate ValueError
                    np.where(~icond, values, other)
                    raise NotImplementedError(
                        "This should not be reached; call to np.where above is "
                        "expected to raise ValueError. Please report a bug at "
                        "github.com/pandas-dev/pandas"
                    )
                result = values.copy()
                np.putmask(result, icond, alt)
            else:
                # By the time we get here, we should have all Series/Index
                #  args extracted to ndarray
                if (
                    is_list_like(other)
                    and not isinstance(other, np.ndarray)
                    and len(other) == self.shape[-1]
                ):
                    # If we don't do this broadcasting here, then expressions.where
                    #  will broadcast a 1D other to be row-like instead of
                    #  column-like.
                    other = np.array(other).reshape(values.shape)
                    # If lengths don't match (or len(other)==1), we will raise
                    #  inside expressions.where, see test_series_where

                # Note: expressions.where may upcast.
                result = expressions.where(~icond, values, other)
                # The np_can_hold_element check _should_ ensure that we always
                #  have result.dtype == self.dtype here.

        if transpose:
            result = result.T

        return [self.make_block(result)]

    def fillna(
        self,
        value,
        limit: int | None = None,
        inplace: bool = False,
        downcast=None,
        using_cow: bool = False,
    ) -> list[Block]:
        """
        fillna on the block with the value. If we fail, then convert to
        block to hold objects instead and try again
        """
        # Caller is responsible for validating limit; if int it is strictly positive
        inplace = validate_bool_kwarg(inplace, "inplace")

        if not self._can_hold_na:
            # can short-circuit the isna call
            noop = True
        else:
            mask = isna(self.values)
            mask, noop = validate_putmask(self.values, mask)

        if noop:
            # we can't process the value, but nothing to do
            if inplace:
                if using_cow:
                    return [self.copy(deep=False)]
                # Arbitrarily imposing the convention that we ignore downcast
                #  on no-op when inplace=True
                return [self]
            else:
                # GH#45423 consistent downcasting on no-ops.
                nb = self.copy(deep=not using_cow)
                nbs = nb._maybe_downcast([nb], downcast=downcast, using_cow=using_cow)
                return nbs

        if limit is not None:
            mask[mask.cumsum(self.ndim - 1) > limit] = False

        if inplace:
            nbs = self.putmask(mask.T, value, using_cow=using_cow)
        else:
            # without _downcast, we would break
            #  test_fillna_dtype_conversion_equiv_replace
            nbs = self.where(value, ~mask.T, _downcast=False)

        # Note: blk._maybe_downcast vs self._maybe_downcast(nbs)
        #  makes a difference bc blk may have object dtype, which has
        #  different behavior in _maybe_downcast.
        return extend_blocks(
            [
                blk._maybe_downcast([blk], downcast=downcast, using_cow=using_cow)
                for blk in nbs
            ]
        )

    def interpolate(
        self,
        *,
        method: FillnaOptions = "pad",
        axis: AxisInt = 0,
        index: Index | None = None,
        inplace: bool = False,
        limit: int | None = None,
        limit_direction: str = "forward",
        limit_area: str | None = None,
        fill_value: Any | None = None,
        downcast: Literal["infer"] | None = None,
        using_cow: bool = False,
        **kwargs,
    ) -> list[Block]:
        inplace = validate_bool_kwarg(inplace, "inplace")

        if not self._can_hold_na:
            # If there are no NAs, then interpolate is a no-op
            if using_cow:
                return [self.copy(deep=False)]
            return [self] if inplace else [self.copy()]

        try:
            m = missing.clean_fill_method(method)
        except ValueError:
            m = None
        if m is None and self.dtype.kind != "f":
            # only deal with floats
            # bc we already checked that can_hold_na, we don't have int dtype here
            # test_interp_basic checks that we make a copy here
            if using_cow:
                return [self.copy(deep=False)]
            return [self] if inplace else [self.copy()]

        if self.is_object and self.ndim == 2 and self.shape[0] != 1 and axis == 0:
            # split improves performance in ndarray.copy()
            return self.split_and_operate(
                type(self).interpolate,
                method=method,
                axis=axis,
                index=index,
                inplace=inplace,
                limit=limit,
                limit_direction=limit_direction,
                limit_area=limit_area,
                fill_value=fill_value,
                downcast=downcast,
                **kwargs,
            )

        refs = None
        if inplace:
            if using_cow and self.refs.has_reference():
                data = self.values.copy()
            else:
                data = self.values
                refs = self.refs
        else:
            data = self.values.copy()
        data = cast(np.ndarray, data)  # bc overridden by ExtensionBlock

        missing.interpolate_array_2d(
            data,
            method=method,
            axis=axis,
            index=index,
            limit=limit,
            limit_direction=limit_direction,
            limit_area=limit_area,
            fill_value=fill_value,
            **kwargs,
        )

        nb = self.make_block_same_class(data, refs=refs)
        return nb._maybe_downcast([nb], downcast, using_cow)

    def diff(self, n: int, axis: AxisInt = 1) -> list[Block]:
        """return block for the diff of the values"""
        # only reached with ndim == 2 and axis == 1
        new_values = algos.diff(self.values, n, axis=axis)
        return [self.make_block(values=new_values)]

    def shift(
        self, periods: int, axis: AxisInt = 0, fill_value: Any = None
    ) -> list[Block]:
        """shift the block by periods, possibly upcast"""
        # convert integer to float if necessary. need to do a lot more than
        # that, handle boolean etc also

        # Note: periods is never 0 here, as that is handled at the top of
        #  NDFrame.shift.  If that ever changes, we can do a check for periods=0
        #  and possibly avoid coercing.

        if not lib.is_scalar(fill_value) and self.dtype != _dtype_obj:
            # with object dtype there is nothing to promote, and the user can
            #  pass pretty much any weird fill_value they like
            # see test_shift_object_non_scalar_fill
            raise ValueError("fill_value must be a scalar")

        fill_value = self._standardize_fill_value(fill_value)

        try:
            # error: Argument 1 to "np_can_hold_element" has incompatible type
            # "Union[dtype[Any], ExtensionDtype]"; expected "dtype[Any]"
            casted = np_can_hold_element(
                self.dtype, fill_value  # type: ignore[arg-type]
            )
        except LossySetitemError:
            nb = self.coerce_to_target_dtype(fill_value)
            return nb.shift(periods, axis=axis, fill_value=fill_value)

        else:
            values = cast(np.ndarray, self.values)
            new_values = shift(values, periods, axis, casted)
            return [self.make_block(new_values)]

    @final
    def quantile(
        self,
        qs: Index,  # with dtype float64
        interpolation: QuantileInterpolation = "linear",
        axis: AxisInt = 0,
    ) -> Block:
        """
        compute the quantiles of the

        Parameters
        ----------
        qs : Index
            The quantiles to be computed in float64.
        interpolation : str, default 'linear'
            Type of interpolation.
        axis : int, default 0
            Axis to compute.

        Returns
        -------
        Block
        """
        # We should always have ndim == 2 because Series dispatches to DataFrame
        assert self.ndim == 2
        assert axis == 1  # only ever called this way
        assert is_list_like(qs)  # caller is responsible for this

        result = quantile_compat(self.values, np.asarray(qs._values), interpolation)
        # ensure_block_shape needed for cases where we start with EA and result
        #  is ndarray, e.g. IntegerArray, SparseArray
        result = ensure_block_shape(result, ndim=2)
        return new_block_2d(result, placement=self._mgr_locs)

    def round(self, decimals: int, using_cow: bool = False) -> Block:
        """
        Rounds the values.
        If the block is not of an integer or float dtype, nothing happens.
        This is consistent with DataFrame.round behavivor.
        (Note: Series.round would raise)

        Parameters
        ----------
        decimals: int,
            Number of decimal places to round to.
            Caller is responsible for validating this
        using_cow: bool,
            Whether Copy on Write is enabled right now
        """
        if not self.is_numeric or self.is_bool:
            return self.copy(deep=not using_cow)
        refs = None
        # TODO: round only defined on BaseMaskedArray
        # Series also does this, so would need to fix both places
        # error: Item "ExtensionArray" of "Union[ndarray[Any, Any], ExtensionArray]"
        # has no attribute "round"
        values = self.values.round(decimals)  # type: ignore[union-attr]
        if values is self.values:
            refs = self.refs
            if not using_cow:
                # Normally would need to do this before, but
                # numpy only returns same array when round operation
                # is no-op
                # https://github.com/numpy/numpy/blob/486878b37fc7439a3b2b87747f50db9b62fea8eb/numpy/core/src/multiarray/calculation.c#L625-L636
                values = values.copy()
        return self.make_block_same_class(values, refs=refs)

    # ---------------------------------------------------------------------
    # Abstract Methods Overridden By EABackedBlock and NumpyBlock

    def delete(self, loc) -> list[Block]:
        """Deletes the locs from the block.

        We split the block to avoid copying the underlying data. We create new
        blocks for every connected segment of the initial block that is not deleted.
        The new blocks point to the initial array.
        """
        if not is_list_like(loc):
            loc = [loc]

        if self.ndim == 1:
            values = cast(np.ndarray, self.values)
            values = np.delete(values, loc)
            mgr_locs = self._mgr_locs.delete(loc)
            return [type(self)(values, placement=mgr_locs, ndim=self.ndim)]

        if np.max(loc) >= self.values.shape[0]:
            raise IndexError

        # Add one out-of-bounds indexer as maximum to collect
        # all columns after our last indexer if any
        loc = np.concatenate([loc, [self.values.shape[0]]])
        mgr_locs_arr = self._mgr_locs.as_array
        new_blocks: list[Block] = []

        previous_loc = -1
        # TODO(CoW): This is tricky, if parent block goes out of scope
        # all split blocks are referencing each other even though they
        # don't share data
        refs = self.refs if self.refs.has_reference() else None
        for idx in loc:
            if idx == previous_loc + 1:
                # There is no column between current and last idx
                pass
            else:
                # No overload variant of "__getitem__" of "ExtensionArray" matches
                # argument type "Tuple[slice, slice]"
                values = self.values[previous_loc + 1 : idx, :]  # type: ignore[call-overload]  # noqa: E501
                locs = mgr_locs_arr[previous_loc + 1 : idx]
                nb = type(self)(
                    values, placement=BlockPlacement(locs), ndim=self.ndim, refs=refs
                )
                new_blocks.append(nb)

            previous_loc = idx

        return new_blocks

    @property
    def is_view(self) -> bool:
        """return a boolean if I am possibly a view"""
        raise AbstractMethodError(self)

    @property
    def array_values(self) -> ExtensionArray:
        """
        The array that Series.array returns. Always an ExtensionArray.
        """
        raise AbstractMethodError(self)

    def get_values(self, dtype: DtypeObj | None = None) -> np.ndarray:
        """
        return an internal format, currently just the ndarray
        this is often overridden to handle to_dense like operations
        """
        raise AbstractMethodError(self)

    def values_for_json(self) -> np.ndarray:
        raise AbstractMethodError(self)


class EABackedBlock(Block):
    """
    Mixin for Block subclasses backed by ExtensionArray.
    """

    values: ExtensionArray

    def setitem(self, indexer, value, using_cow: bool = False):
        """
        Attempt self.values[indexer] = value, possibly creating a new array.

        This differs from Block.setitem by not allowing setitem to change
        the dtype of the Block.

        Parameters
        ----------
        indexer : tuple, list-like, array-like, slice, int
            The subset of self.values to set
        value : object
            The value being set
        using_cow: bool, default False
            Signaling if CoW is used.

        Returns
        -------
        Block

        Notes
        -----
        `indexer` is a direct slice/positional indexer. `value` must
        be a compatible shape.
        """
        orig_indexer = indexer
        orig_value = value

        indexer = self._unwrap_setitem_indexer(indexer)
        value = self._maybe_squeeze_arg(value)

        values = self.values
        if values.ndim == 2:
            # TODO(GH#45419): string[pyarrow] tests break if we transpose
            #  unconditionally
            values = values.T
        check_setitem_lengths(indexer, value, values)

        try:
            values[indexer] = value
        except (ValueError, TypeError) as err:
            _catch_deprecated_value_error(err)

            if isinstance(self.dtype, IntervalDtype):
                # see TestSetitemFloatIntervalWithIntIntervalValues
                nb = self.coerce_to_target_dtype(orig_value)
                return nb.setitem(orig_indexer, orig_value)

            elif isinstance(self, NDArrayBackedExtensionBlock):
                nb = self.coerce_to_target_dtype(orig_value)
                return nb.setitem(orig_indexer, orig_value)

            else:
                raise

        else:
            return self

    def where(
        self, other, cond, _downcast: str | bool = "infer", using_cow: bool = False
    ) -> list[Block]:
        # _downcast private bc we only specify it when calling from fillna
        arr = self.values.T

        cond = extract_bool_array(cond)

        orig_other = other
        orig_cond = cond
        other = self._maybe_squeeze_arg(other)
        cond = self._maybe_squeeze_arg(cond)

        if other is lib.no_default:
            other = self.fill_value

        icond, noop = validate_putmask(arr, ~cond)
        if noop:
            # GH#44181, GH#45135
            # Avoid a) raising for Interval/PeriodDtype and b) unnecessary object upcast
            if using_cow:
                return [self.copy(deep=False)]
            return [self.copy()]

        try:
            res_values = arr._where(cond, other).T
        except (ValueError, TypeError) as err:
            _catch_deprecated_value_error(err)

            if self.ndim == 1 or self.shape[0] == 1:
                if isinstance(self.dtype, IntervalDtype):
                    # TestSetitemFloatIntervalWithIntIntervalValues
                    blk = self.coerce_to_target_dtype(orig_other)
                    nbs = blk.where(orig_other, orig_cond, using_cow=using_cow)
                    return self._maybe_downcast(
                        nbs, downcast=_downcast, using_cow=using_cow
                    )

                elif isinstance(self, NDArrayBackedExtensionBlock):
                    # NB: not (yet) the same as
                    #  isinstance(values, NDArrayBackedExtensionArray)
                    blk = self.coerce_to_target_dtype(orig_other)
                    nbs = blk.where(orig_other, orig_cond, using_cow=using_cow)
                    return self._maybe_downcast(
                        nbs, downcast=_downcast, using_cow=using_cow
                    )

                else:
                    raise

            else:
                # Same pattern we use in Block.putmask
                is_array = isinstance(orig_other, (np.ndarray, ExtensionArray))

                res_blocks = []
                nbs = self._split()
                for i, nb in enumerate(nbs):
                    n = orig_other
                    if is_array:
                        # we have a different value per-column
                        n = orig_other[:, i : i + 1]

                    submask = orig_cond[:, i : i + 1]
                    rbs = nb.where(n, submask, using_cow=using_cow)
                    res_blocks.extend(rbs)
                return res_blocks

        nb = self.make_block_same_class(res_values)
        return [nb]

    def putmask(self, mask, new, using_cow: bool = False) -> list[Block]:
        """
        See Block.putmask.__doc__
        """
        mask = extract_bool_array(mask)
        if new is lib.no_default:
            new = self.fill_value

        values = self.values
        if values.ndim == 2:
            values = values.T

        orig_new = new
        orig_mask = mask
        new = self._maybe_squeeze_arg(new)
        mask = self._maybe_squeeze_arg(mask)

        if not mask.any():
            if using_cow:
                return [self.copy(deep=False)]
            return [self]

        if using_cow and self.refs.has_reference():
            values = values.copy()
            self = self.make_block_same_class(  # type: ignore[assignment]
                values.T if values.ndim == 2 else values
            )

        try:
            # Caller is responsible for ensuring matching lengths
            values._putmask(mask, new)
        except (TypeError, ValueError) as err:
            _catch_deprecated_value_error(err)

            if self.ndim == 1 or self.shape[0] == 1:
                if isinstance(self.dtype, IntervalDtype):
                    # Discussion about what we want to support in the general
                    #  case GH#39584
                    blk = self.coerce_to_target_dtype(orig_new)
                    return blk.putmask(orig_mask, orig_new)

                elif isinstance(self, NDArrayBackedExtensionBlock):
                    # NB: not (yet) the same as
                    #  isinstance(values, NDArrayBackedExtensionArray)
                    blk = self.coerce_to_target_dtype(orig_new)
                    return blk.putmask(orig_mask, orig_new)

                else:
                    raise

            else:
                # Same pattern we use in Block.putmask
                is_array = isinstance(orig_new, (np.ndarray, ExtensionArray))

                res_blocks = []
                nbs = self._split()
                for i, nb in enumerate(nbs):
                    n = orig_new
                    if is_array:
                        # we have a different value per-column
                        n = orig_new[:, i : i + 1]

                    submask = orig_mask[:, i : i + 1]
                    rbs = nb.putmask(submask, n)
                    res_blocks.extend(rbs)
                return res_blocks

        return [self]

    def delete(self, loc) -> list[Block]:
        # This will be unnecessary if/when __array_function__ is implemented
        if self.ndim == 1:
            values = self.values.delete(loc)
            mgr_locs = self._mgr_locs.delete(loc)
            return [type(self)(values, placement=mgr_locs, ndim=self.ndim)]
        elif self.values.ndim == 1:
            # We get here through to_stata
            return []
        return super().delete(loc)

    @cache_readonly
    def array_values(self) -> ExtensionArray:
        return self.values

    def get_values(self, dtype: DtypeObj | None = None) -> np.ndarray:
        """
        return object dtype as boxed values, such as Timestamps/Timedelta
        """
        values: ArrayLike = self.values
        if dtype == _dtype_obj:
            values = values.astype(object)
        # TODO(EA2D): reshape not needed with 2D EAs
        return np.asarray(values).reshape(self.shape)

    def values_for_json(self) -> np.ndarray:
        return np.asarray(self.values)

    def interpolate(
        self,
        *,
        method: FillnaOptions = "pad",
        axis: int = 0,
        inplace: bool = False,
        limit: int | None = None,
        fill_value=None,
        using_cow: bool = False,
        **kwargs,
    ):
        values = self.values
        if values.ndim == 2 and axis == 0:
            # NDArrayBackedExtensionArray.fillna assumes axis=1
            new_values = values.T.fillna(value=fill_value, method=method, limit=limit).T
        else:
            new_values = values.fillna(value=fill_value, method=method, limit=limit)
        return self.make_block_same_class(new_values)


class ExtensionBlock(libinternals.Block, EABackedBlock):
    """
    Block for holding extension types.

    Notes
    -----
    This holds all 3rd-party extension array types. It's also the immediate
    parent class for our internal extension types' blocks.

    ExtensionArrays are limited to 1-D.
    """

    _can_consolidate = False
    _validate_ndim = False
    is_extension = True

    values: ExtensionArray

    def fillna(
        self,
        value,
        limit: int | None = None,
        inplace: bool = False,
        downcast=None,
        using_cow: bool = False,
    ) -> list[Block]:
        if isinstance(self.dtype, IntervalDtype):
            # Block.fillna handles coercion (test_fillna_interval)
            return super().fillna(
                value=value,
                limit=limit,
                inplace=inplace,
                downcast=downcast,
                using_cow=using_cow,
            )
        if using_cow and self._can_hold_na and not self.values._hasna:
            refs = self.refs
            new_values = self.values
        else:
            refs = None
            new_values = self.values.fillna(value=value, method=None, limit=limit)
        nb = self.make_block_same_class(new_values, refs=refs)
        return nb._maybe_downcast([nb], downcast, using_cow=using_cow)

    @cache_readonly
    def shape(self) -> Shape:
        # TODO(EA2D): override unnecessary with 2D EAs
        if self.ndim == 1:
            return (len(self.values),)
        return len(self._mgr_locs), len(self.values)

    def iget(self, i: int | tuple[int, int] | tuple[slice, int]):
        # In the case where we have a tuple[slice, int], the slice will always
        #  be slice(None)
        # We _could_ make the annotation more specific, but mypy would
        #  complain about override mismatch:
        #  Literal[0] | tuple[Literal[0], int] | tuple[slice, int]

        # Note: only reached with self.ndim == 2

        if isinstance(i, tuple):
            # TODO(EA2D): unnecessary with 2D EAs
            col, loc = i
            if not com.is_null_slice(col) and col != 0:
                raise IndexError(f"{self} only contains one item")
            if isinstance(col, slice):
                # the is_null_slice check above assures that col is slice(None)
                #  so what we want is a view on all our columns and row loc
                if loc < 0:
                    loc += len(self.values)
                # Note: loc:loc+1 vs [[loc]] makes a difference when called
                #  from fast_xs because we want to get a view back.
                return self.values[loc : loc + 1]
            return self.values[loc]
        else:
            if i != 0:
                raise IndexError(f"{self} only contains one item")
            return self.values

    def set_inplace(self, locs, values: ArrayLike, copy: bool = False) -> None:
        # When an ndarray, we should have locs.tolist() == [0]
        # When a BlockPlacement we should have list(locs) == [0]
        if copy:
            self.values = self.values.copy()
        self.values[:] = values

    def _maybe_squeeze_arg(self, arg):
        """
        If necessary, squeeze a (N, 1) ndarray to (N,)
        """
        # e.g. if we are passed a 2D mask for putmask
        if (
            isinstance(arg, (np.ndarray, ExtensionArray))
            and arg.ndim == self.values.ndim + 1
        ):
            # TODO(EA2D): unnecessary with 2D EAs
            assert arg.shape[1] == 1
            # error: No overload variant of "__getitem__" of "ExtensionArray"
            # matches argument type "Tuple[slice, int]"
            arg = arg[:, 0]  # type: ignore[call-overload]
        elif isinstance(arg, ABCDataFrame):
            # 2022-01-06 only reached for setitem
            # TODO: should we avoid getting here with DataFrame?
            assert arg.shape[1] == 1
            arg = arg._ixs(0, axis=1)._values

        return arg

    def _unwrap_setitem_indexer(self, indexer):
        """
        Adapt a 2D-indexer to our 1D values.

        This is intended for 'setitem', not 'iget' or '_slice'.
        """
        # TODO: ATM this doesn't work for iget/_slice, can we change that?

        if isinstance(indexer, tuple) and len(indexer) == 2:
            # TODO(EA2D): not needed with 2D EAs
            #  Should never have length > 2.  Caller is responsible for checking.
            #  Length 1 is reached vis setitem_single_block and setitem_single_column
            #  each of which pass indexer=(pi,)
            if all(isinstance(x, np.ndarray) and x.ndim == 2 for x in indexer):
                # GH#44703 went through indexing.maybe_convert_ix
                first, second = indexer
                if not (
                    second.size == 1 and (second == 0).all() and first.shape[1] == 1
                ):
                    raise NotImplementedError(
                        "This should not be reached. Please report a bug at "
                        "github.com/pandas-dev/pandas/"
                    )
                indexer = first[:, 0]

            elif lib.is_integer(indexer[1]) and indexer[1] == 0:
                # reached via setitem_single_block passing the whole indexer
                indexer = indexer[0]

            elif com.is_null_slice(indexer[1]):
                indexer = indexer[0]

            elif is_list_like(indexer[1]) and indexer[1][0] == 0:
                indexer = indexer[0]

            else:
                raise NotImplementedError(
                    "This should not be reached. Please report a bug at "
                    "github.com/pandas-dev/pandas/"
                )
        return indexer

    @property
    def is_view(self) -> bool:
        """Extension arrays are never treated as views."""
        return False

    @cache_readonly
    def is_numeric(self):
        return self.values.dtype._is_numeric

    def _slice(
        self, slicer: slice | npt.NDArray[np.bool_] | npt.NDArray[np.intp]
    ) -> ExtensionArray:
        """
        Return a slice of my values.

        Parameters
        ----------
        slicer : slice, ndarray[int], or ndarray[bool]
            Valid (non-reducing) indexer for self.values.

        Returns
        -------
        ExtensionArray
        """
        # Notes: ndarray[bool] is only reachable when via get_rows_with_mask, which
        #  is only for Series, i.e. self.ndim == 1.

        # return same dims as we currently have
        if self.ndim == 2:
            # reached via getitem_block via _slice_take_blocks_ax0
            # TODO(EA2D): won't be necessary with 2D EAs

            if not isinstance(slicer, slice):
                raise AssertionError(
                    "invalid slicing for a 1-ndim ExtensionArray", slicer
                )
            # GH#32959 only full-slicers along fake-dim0 are valid
            # TODO(EA2D): won't be necessary with 2D EAs
            # range(1) instead of self._mgr_locs to avoid exception on [::-1]
            #  see test_iloc_getitem_slice_negative_step_ea_block
            new_locs = range(1)[slicer]
            if not len(new_locs):
                raise AssertionError(
                    "invalid slicing for a 1-ndim ExtensionArray", slicer
                )
            slicer = slice(None)

        return self.values[slicer]

    @final
    def slice_block_rows(self, slicer: slice) -> Self:
        """
        Perform __getitem__-like specialized to slicing along index.
        """
        # GH#42787 in principle this is equivalent to values[..., slicer], but we don't
        # require subclasses of ExtensionArray to support that form (for now).
        new_values = self.values[slicer]
        return type(self)(new_values, self._mgr_locs, ndim=self.ndim, refs=self.refs)

    def diff(self, n: int, axis: AxisInt = 1) -> list[Block]:
        # only reached with ndim == 2 and axis == 1
        # TODO(EA2D): Can share with NDArrayBackedExtensionBlock
        new_values = algos.diff(self.values, n, axis=0)
        return [self.make_block(values=new_values)]

    def shift(
        self, periods: int, axis: AxisInt = 0, fill_value: Any = None
    ) -> list[Block]:
        """
        Shift the block by `periods`.

        Dispatches to underlying ExtensionArray and re-boxes in an
        ExtensionBlock.
        """
        new_values = self.values.shift(periods=periods, fill_value=fill_value)
        return [self.make_block_same_class(new_values)]

    def _unstack(
        self,
        unstacker,
        fill_value,
        new_placement: npt.NDArray[np.intp],
        needs_masking: npt.NDArray[np.bool_],
    ):
        # ExtensionArray-safe unstack.
        # We override Block._unstack, which unstacks directly on the
        # values of the array. For EA-backed blocks, this would require
        # converting to a 2-D ndarray of objects.
        # Instead, we unstack an ndarray of integer positions, followed by
        # a `take` on the actual values.

        # Caller is responsible for ensuring self.shape[-1] == len(unstacker.index)
        new_values, mask = unstacker.arange_result

        # Note: these next two lines ensure that
        #  mask.sum() == sum(len(nb.mgr_locs) for nb in blocks)
        #  which the calling function needs in order to pass verify_integrity=False
        #  to the BlockManager constructor
        new_values = new_values.T[mask]
        new_placement = new_placement[mask]

        # needs_masking[i] calculated once in BlockManager.unstack tells
        #  us if there are any -1s in the relevant indices.  When False,
        #  that allows us to go through a faster path in 'take', among
        #  other things avoiding e.g. Categorical._validate_scalar.
        blocks = [
            # TODO: could cast to object depending on fill_value?
            type(self)(
                self.values.take(
                    indices, allow_fill=needs_masking[i], fill_value=fill_value
                ),
                BlockPlacement(place),
                ndim=2,
            )
            for i, (indices, place) in enumerate(zip(new_values, new_placement))
        ]
        return blocks, mask


class NumpyBlock(libinternals.NumpyBlock, Block):
    values: np.ndarray
    __slots__ = ()

    @property
    def is_view(self) -> bool:
        """return a boolean if I am possibly a view"""
        return self.values.base is not None

    @property
    def array_values(self) -> ExtensionArray:
        return PandasArray(self.values)

    def get_values(self, dtype: DtypeObj | None = None) -> np.ndarray:
        if dtype == _dtype_obj:
            return self.values.astype(_dtype_obj)
        return self.values

    def values_for_json(self) -> np.ndarray:
        return self.values

    @cache_readonly
    def is_numeric(self) -> bool:  # type: ignore[override]
        dtype = self.values.dtype
        kind = dtype.kind

        return kind in "fciub"

    @cache_readonly
    def is_object(self) -> bool:  # type: ignore[override]
        return self.values.dtype.kind == "O"


class NumericBlock(NumpyBlock):
    # this Block type is kept for backwards-compatibility
    # TODO(3.0): delete and remove deprecation in __init__.py.
    __slots__ = ()


class ObjectBlock(NumpyBlock):
    # this Block type is kept for backwards-compatibility
    # TODO(3.0): delete and remove deprecation in __init__.py.
    __slots__ = ()


class NDArrayBackedExtensionBlock(libinternals.NDArrayBackedBlock, EABackedBlock):
    """
    Block backed by an NDArrayBackedExtensionArray
    """

    values: NDArrayBackedExtensionArray

    # error: Signature of "is_extension" incompatible with supertype "Block"
    @cache_readonly
    def is_extension(self) -> bool:  # type: ignore[override]
        # i.e. datetime64tz, PeriodDtype
        return not isinstance(self.dtype, np.dtype)

    @property
    def is_view(self) -> bool:
        """return a boolean if I am possibly a view"""
        # check the ndarray values of the DatetimeIndex values
        return self.values._ndarray.base is not None

    def diff(self, n: int, axis: AxisInt = 0) -> list[Block]:
        """
        1st discrete difference.

        Parameters
        ----------
        n : int
            Number of periods to diff.
        axis : int, default 0
            Axis to diff upon.

        Returns
        -------
        A list with a new Block.

        Notes
        -----
        The arguments here are mimicking shift so they are called correctly
        by apply.
        """
        # only reached with ndim == 2 and axis == 1
        values = self.values

        new_values = values - values.shift(n, axis=axis)
        return [self.make_block(new_values)]

    def shift(
        self, periods: int, axis: AxisInt = 0, fill_value: Any = None
    ) -> list[Block]:
        values = self.values
        new_values = values.shift(periods, fill_value=fill_value, axis=axis)
        return [self.make_block_same_class(new_values)]


def _catch_deprecated_value_error(err: Exception) -> None:
    """
    We catch ValueError for now, but only a specific one raised by DatetimeArray
    which will no longer be raised in version 2.0.
    """
    if isinstance(err, ValueError):
        if isinstance(err, IncompatibleFrequency):
            pass
        elif "'value.closed' is" in str(err):
            # IntervalDtype mismatched 'closed'
            pass


class DatetimeLikeBlock(NDArrayBackedExtensionBlock):
    """Block for datetime64[ns], timedelta64[ns]."""

    __slots__ = ()
    is_numeric = False
    values: DatetimeArray | TimedeltaArray

    def values_for_json(self) -> np.ndarray:
        return self.values._ndarray

    def interpolate(
        self,
        *,
        method: FillnaOptions = "pad",
        index: Index | None = None,
        axis: int = 0,
        inplace: bool = False,
        limit: int | None = None,
        fill_value=None,
        using_cow: bool = False,
        **kwargs,
    ):
        values = self.values

        # error: Non-overlapping equality check (left operand type:
        # "Literal['backfill', 'bfill', 'ffill', 'pad']", right operand type:
        # "Literal['linear']")  [comparison-overlap]
        if method == "linear":  # type: ignore[comparison-overlap]
            # TODO: GH#50950 implement for arbitrary EAs
            refs = None
            if using_cow:
                if inplace and not self.refs.has_reference():
                    data_out = values._ndarray
                    refs = self.refs
                else:
                    data_out = values._ndarray.copy()
            else:
                data_out = values._ndarray if inplace else values._ndarray.copy()
            missing.interpolate_array_2d(
                data_out, method=method, limit=limit, index=index, axis=axis
            )
            new_values = type(values)._simple_new(data_out, dtype=values.dtype)
            return self.make_block_same_class(new_values, refs=refs)

        elif values.ndim == 2 and axis == 0:
            # NDArrayBackedExtensionArray.fillna assumes axis=1
            new_values = values.T.fillna(value=fill_value, method=method, limit=limit).T
        else:
            new_values = values.fillna(value=fill_value, method=method, limit=limit)
        return self.make_block_same_class(new_values)


class DatetimeTZBlock(DatetimeLikeBlock):
    """implement a datetime64 block with a tz attribute"""

    values: DatetimeArray

    __slots__ = ()
    is_extension = True
    _validate_ndim = True
    _can_consolidate = False

    # Don't use values_for_json from DatetimeLikeBlock since it is
    # an invalid optimization here(drop the tz)
    values_for_json = NDArrayBackedExtensionBlock.values_for_json


# -----------------------------------------------------------------
# Constructor Helpers


def maybe_coerce_values(values: ArrayLike) -> ArrayLike:
    """
    Input validation for values passed to __init__. Ensure that
    any datetime64/timedelta64 dtypes are in nanoseconds.  Ensure
    that we do not have string dtypes.

    Parameters
    ----------
    values : np.ndarray or ExtensionArray

    Returns
    -------
    values : np.ndarray or ExtensionArray
    """
    # Caller is responsible for ensuring PandasArray is already extracted.

    if isinstance(values, np.ndarray):
        values = ensure_wrapped_if_datetimelike(values)

        if is_legacy_string_dtype(values.dtype):
            values = np.array(values, dtype=object)

    if isinstance(values, (DatetimeArray, TimedeltaArray)) and values.freq is not None:
        # freq is only stored in DatetimeIndex/TimedeltaIndex, not in Series/DataFrame
        values = values._with_freq(None)

    return values


def get_block_type(dtype: DtypeObj) -> type[Block]:
    """
    Find the appropriate Block subclass to use for the given values and dtype.

    Parameters
    ----------
    dtype : numpy or pandas dtype

    Returns
    -------
    cls : class, subclass of Block
    """
    if isinstance(dtype, DatetimeTZDtype):
        return DatetimeTZBlock
    elif isinstance(dtype, PeriodDtype):
        return NDArrayBackedExtensionBlock
    elif isinstance(dtype, ExtensionDtype):
        # Note: need to be sure PandasArray is unwrapped before we get here
        return ExtensionBlock

<<<<<<< HEAD
    dtype_class = type(dtype)

    # the _is_numeric attribute was added in Numpy 1.25, default to checking
    # dtype.kind and finally use ObjectBlock if numpy isn't sufficiently new.
    try:
        is_numeric = dtype_class._is_numeric
    except AttributeError:
        # We use kind checks because it is much more performant
        #  than is_foo_dtype
        kind = dtype.kind
        if kind in "Mm":
            return DatetimeLikeBlock
        elif kind in "fciub":
            return NumericBlock
        else:
            return ObjectBlock

    if is_numeric:
        return NumericBlock
    else:
        if dtype_class == _dtype_obj or is_legacy_string_dtype(dtype):
            return ObjectBlock
        return NumpyBlock
=======
    # We use kind checks because it is much more performant
    #  than is_foo_dtype
    kind = dtype.kind
    if kind in "Mm":
        return DatetimeLikeBlock

    return NumpyBlock
>>>>>>> 10ef2ef7


def new_block_2d(
    values: ArrayLike, placement: BlockPlacement, refs: BlockValuesRefs | None = None
):
    # new_block specialized to case with
    #  ndim=2
    #  isinstance(placement, BlockPlacement)
    #  check_ndim/ensure_block_shape already checked
    klass = get_block_type(values.dtype)

    values = maybe_coerce_values(values)
    return klass(values, ndim=2, placement=placement, refs=refs)


def new_block(
    values,
    placement: BlockPlacement,
    *,
    ndim: int,
    refs: BlockValuesRefs | None = None,
) -> Block:
    # caller is responsible for ensuring:
    # - values is NOT a PandasArray
    # - check_ndim/ensure_block_shape already checked
    # - maybe_coerce_values already called/unnecessary
    klass = get_block_type(values.dtype)
    return klass(values, ndim=ndim, placement=placement, refs=refs)


def check_ndim(values, placement: BlockPlacement, ndim: int) -> None:
    """
    ndim inference and validation.

    Validates that values.ndim and ndim are consistent.
    Validates that len(values) and len(placement) are consistent.

    Parameters
    ----------
    values : array-like
    placement : BlockPlacement
    ndim : int

    Raises
    ------
    ValueError : the number of dimensions do not match
    """

    if values.ndim > ndim:
        # Check for both np.ndarray and ExtensionArray
        raise ValueError(
            "Wrong number of dimensions. "
            f"values.ndim > ndim [{values.ndim} > {ndim}]"
        )

    if not is_1d_only_ea_dtype(values.dtype):
        # TODO(EA2D): special case not needed with 2D EAs
        if values.ndim != ndim:
            raise ValueError(
                "Wrong number of dimensions. "
                f"values.ndim != ndim [{values.ndim} != {ndim}]"
            )
        if len(placement) != len(values):
            raise ValueError(
                f"Wrong number of items passed {len(values)}, "
                f"placement implies {len(placement)}"
            )
    elif ndim == 2 and len(placement) != 1:
        # TODO(EA2D): special case unnecessary with 2D EAs
        raise ValueError("need to split")


def extract_pandas_array(
    values: ArrayLike, dtype: DtypeObj | None, ndim: int
) -> tuple[ArrayLike, DtypeObj | None]:
    """
    Ensure that we don't allow PandasArray / PandasDtype in internals.
    """
    # For now, blocks should be backed by ndarrays when possible.
    if isinstance(values, ABCPandasArray):
        values = values.to_numpy()
        if ndim and ndim > 1:
            # TODO(EA2D): special case not needed with 2D EAs
            values = np.atleast_2d(values)

    if isinstance(dtype, PandasDtype):
        dtype = dtype.numpy_dtype

    return values, dtype


# -----------------------------------------------------------------


def extend_blocks(result, blocks=None) -> list[Block]:
    """return a new extended blocks, given the result"""
    if blocks is None:
        blocks = []
    if isinstance(result, list):
        for r in result:
            if isinstance(r, list):
                blocks.extend(r)
            else:
                blocks.append(r)
    else:
        assert isinstance(result, Block), type(result)
        blocks.append(result)
    return blocks


def ensure_block_shape(values: ArrayLike, ndim: int = 1) -> ArrayLike:
    """
    Reshape if possible to have values.ndim == ndim.
    """

    if values.ndim < ndim:
        if not is_1d_only_ea_dtype(values.dtype):
            # TODO(EA2D): https://github.com/pandas-dev/pandas/issues/23023
            # block.shape is incorrect for "2D" ExtensionArrays
            # We can't, and don't need to, reshape.
            values = cast("np.ndarray | DatetimeArray | TimedeltaArray", values)
            values = values.reshape(1, -1)

    return values


def to_native_types(
    values: ArrayLike,
    *,
    na_rep: str = "nan",
    quoting=None,
    float_format=None,
    decimal: str = ".",
    **kwargs,
) -> npt.NDArray[np.object_]:
    """convert to our native types format"""
    if isinstance(values, Categorical) and values.categories.dtype.kind in "Mm":
        # GH#40754 Convert categorical datetimes to datetime array
        values = algos.take_nd(
            values.categories._values,
            ensure_platform_int(values._codes),
            fill_value=na_rep,
        )

    values = ensure_wrapped_if_datetimelike(values)

    if isinstance(values, (DatetimeArray, TimedeltaArray)):
        if values.ndim == 1:
            result = values._format_native_types(na_rep=na_rep, **kwargs)
            result = result.astype(object, copy=False)
            return result

        # GH#21734 Process every column separately, they might have different formats
        results_converted = []
        for i in range(len(values)):
            result = values[i, :]._format_native_types(na_rep=na_rep, **kwargs)
            results_converted.append(result.astype(object, copy=False))
        return np.vstack(results_converted)

    elif values.dtype.kind == "f" and not isinstance(values.dtype, SparseDtype):
        # see GH#13418: no special formatting is desired at the
        # output (important for appropriate 'quoting' behaviour),
        # so do not pass it through the FloatArrayFormatter
        if float_format is None and decimal == ".":
            mask = isna(values)

            if not quoting:
                values = values.astype(str)
            else:
                values = np.array(values, dtype="object")

            values[mask] = na_rep
            values = values.astype(object, copy=False)
            return values

        from pandas.io.formats.format import FloatArrayFormatter

        formatter = FloatArrayFormatter(
            values,
            na_rep=na_rep,
            float_format=float_format,
            decimal=decimal,
            quoting=quoting,
            fixed_width=False,
        )
        res = formatter.get_result_as_array()
        res = res.astype(object, copy=False)
        return res

    elif isinstance(values, ExtensionArray):
        mask = isna(values)

        new_values = np.asarray(values.astype(object))
        new_values[mask] = na_rep
        return new_values

    else:
        mask = isna(values)
        itemsize = writers.word_len(na_rep)

        if values.dtype != _dtype_obj and not quoting and itemsize:
            values = values.astype(str)
            if values.dtype.itemsize / np.dtype("U1").itemsize < itemsize:
                # enlarge for the na_rep
                values = values.astype(f"<U{itemsize}")
        else:
            values = np.array(values, dtype="object")

        values[mask] = na_rep
        values = values.astype(object, copy=False)
        return values


def external_values(values: ArrayLike) -> ArrayLike:
    """
    The array that Series.values returns (public attribute).

    This has some historical constraints, and is overridden in block
    subclasses to return the correct array (e.g. period returns
    object ndarray and datetimetz a datetime64[ns] ndarray instead of
    proper extension array).
    """
    if isinstance(values, (PeriodArray, IntervalArray)):
        return values.astype(object)
    elif isinstance(values, (DatetimeArray, TimedeltaArray)):
        # NB: for datetime64tz this is different from np.asarray(values), since
        #  that returns an object-dtype ndarray of Timestamps.
        # Avoid raising in .astype in casting from dt64tz to dt64
        values = values._ndarray

    if isinstance(values, np.ndarray) and using_copy_on_write():
        values = values.view()
        values.flags.writeable = False

    # TODO(CoW) we should also mark our ExtensionArrays as read-only

    return values<|MERGE_RESOLUTION|>--- conflicted
+++ resolved
@@ -2353,31 +2353,6 @@
         # Note: need to be sure PandasArray is unwrapped before we get here
         return ExtensionBlock
 
-<<<<<<< HEAD
-    dtype_class = type(dtype)
-
-    # the _is_numeric attribute was added in Numpy 1.25, default to checking
-    # dtype.kind and finally use ObjectBlock if numpy isn't sufficiently new.
-    try:
-        is_numeric = dtype_class._is_numeric
-    except AttributeError:
-        # We use kind checks because it is much more performant
-        #  than is_foo_dtype
-        kind = dtype.kind
-        if kind in "Mm":
-            return DatetimeLikeBlock
-        elif kind in "fciub":
-            return NumericBlock
-        else:
-            return ObjectBlock
-
-    if is_numeric:
-        return NumericBlock
-    else:
-        if dtype_class == _dtype_obj or is_legacy_string_dtype(dtype):
-            return ObjectBlock
-        return NumpyBlock
-=======
     # We use kind checks because it is much more performant
     #  than is_foo_dtype
     kind = dtype.kind
@@ -2385,7 +2360,6 @@
         return DatetimeLikeBlock
 
     return NumpyBlock
->>>>>>> 10ef2ef7
 
 
 def new_block_2d(
