--- conflicted
+++ resolved
@@ -1416,15 +1416,7 @@
             if transpose:
                 result = result.T
 
-<<<<<<< HEAD
-            return self.make_block(result)
-=======
-            # try to cast if requested
-            if try_cast:
-                result = self._try_cast_result(result)
-
             return [self.make_block(result)]
->>>>>>> ac693331
 
         # might need to separate out blocks
         axis = cond.ndim - 1
