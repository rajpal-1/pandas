from __future__ import annotations

from functools import wraps
import re
from typing import (
    TYPE_CHECKING,
    Any,
    Callable,
    Literal,
    cast,
    final,
)
import warnings
import weakref

import numpy as np

from pandas._config import using_copy_on_write

from pandas._libs import (
    NaT,
    internals as libinternals,
    lib,
    writers,
)
from pandas._libs.internals import (
    BlockPlacement,
    BlockValuesRefs,
)
from pandas._libs.missing import NA
from pandas._typing import (
    ArrayLike,
    AxisInt,
    DtypeObj,
    F,
    FillnaOptions,
    IgnoreRaise,
    InterpolateOptions,
    QuantileInterpolation,
    Self,
    Shape,
    npt,
)
from pandas.errors import AbstractMethodError
from pandas.util._decorators import cache_readonly
from pandas.util._exceptions import find_stack_level
from pandas.util._validators import validate_bool_kwarg

from pandas.core.dtypes.astype import (
    astype_array_safe,
    astype_is_view,
)
from pandas.core.dtypes.cast import (
    LossySetitemError,
    can_hold_element,
    find_result_type,
    maybe_downcast_to_dtype,
    np_can_hold_element,
)
from pandas.core.dtypes.common import (
    ensure_platform_int,
    is_1d_only_ea_dtype,
<<<<<<< HEAD
    is_legacy_string_dtype,
=======
    is_float_dtype,
    is_integer_dtype,
>>>>>>> 3c041bc1
    is_list_like,
    is_scalar,
    is_string_dtype,
)
from pandas.core.dtypes.dtypes import (
    DatetimeTZDtype,
    ExtensionDtype,
    IntervalDtype,
    NumpyEADtype,
    PeriodDtype,
    SparseDtype,
)
from pandas.core.dtypes.generic import (
    ABCDataFrame,
    ABCIndex,
    ABCNumpyExtensionArray,
    ABCSeries,
)
from pandas.core.dtypes.missing import (
    is_valid_na_for_dtype,
    isna,
    na_value_for_dtype,
)

from pandas.core import missing
import pandas.core.algorithms as algos
from pandas.core.array_algos.putmask import (
    extract_bool_array,
    putmask_inplace,
    putmask_without_repeat,
    setitem_datetimelike_compat,
    validate_putmask,
)
from pandas.core.array_algos.quantile import quantile_compat
from pandas.core.array_algos.replace import (
    compare_or_regex_search,
    replace_regex,
    should_use_regex,
)
from pandas.core.array_algos.transforms import shift
from pandas.core.arrays import (
    Categorical,
    DatetimeArray,
    ExtensionArray,
    IntervalArray,
    NumpyExtensionArray,
    PeriodArray,
    TimedeltaArray,
)
from pandas.core.base import PandasObject
import pandas.core.common as com
from pandas.core.computation import expressions
from pandas.core.construction import (
    ensure_wrapped_if_datetimelike,
    extract_array,
)
from pandas.core.indexers import check_setitem_lengths

if TYPE_CHECKING:
    from collections.abc import (
        Iterable,
        Sequence,
    )

    from pandas.core.api import Index
    from pandas.core.arrays._mixins import NDArrayBackedExtensionArray

# comparison is faster than is_object_dtype
_dtype_obj = np.dtype("object")


def maybe_split(meth: F) -> F:
    """
    If we have a multi-column block, split and operate block-wise.  Otherwise
    use the original method.
    """

    @wraps(meth)
    def newfunc(self, *args, **kwargs) -> list[Block]:
        if self.ndim == 1 or self.shape[0] == 1:
            return meth(self, *args, **kwargs)
        else:
            # Split and operate column-by-column
            return self.split_and_operate(meth, *args, **kwargs)

    return cast(F, newfunc)


class Block(PandasObject, libinternals.Block):
    """
    Canonical n-dimensional unit of homogeneous dtype contained in a pandas
    data structure

    Index-ignorant; let the container take care of that
    """

    values: np.ndarray | ExtensionArray
    ndim: int
    refs: BlockValuesRefs
    __init__: Callable

    __slots__ = ()
    is_numeric = False

    @final
    @cache_readonly
    def _validate_ndim(self) -> bool:
        """
        We validate dimension for blocks that can hold 2D values, which for now
        means numpy dtypes or DatetimeTZDtype.
        """
        dtype = self.dtype
        return not isinstance(dtype, ExtensionDtype) or isinstance(
            dtype, DatetimeTZDtype
        )

    @final
    @cache_readonly
    def is_object(self) -> bool:
        return self.values.dtype == _dtype_obj

    @final
    @cache_readonly
    def is_extension(self) -> bool:
        return not lib.is_np_dtype(self.values.dtype)

    @final
    @cache_readonly
    def _can_consolidate(self) -> bool:
        # We _could_ consolidate for DatetimeTZDtype but don't for now.
        return not self.is_extension

    @final
    @cache_readonly
    def _consolidate_key(self):
        return self._can_consolidate, self.dtype.name

    @final
    @cache_readonly
    def _can_hold_na(self) -> bool:
        """
        Can we store NA values in this Block?
        """
        dtype = self.dtype
        if isinstance(dtype, np.dtype):
            return dtype.kind not in "iub"
        return dtype._can_hold_na

    @final
    @property
    def is_bool(self) -> bool:
        """
        We can be bool if a) we are bool dtype or b) object dtype with bool objects.
        """
        return self.values.dtype == np.dtype(bool)

    @final
    def external_values(self):
        return external_values(self.values)

    @final
    @cache_readonly
    def fill_value(self):
        # Used in reindex_indexer
        return na_value_for_dtype(self.dtype, compat=False)

    @final
    def _standardize_fill_value(self, value):
        # if we are passed a scalar None, convert it here
        if self.dtype != _dtype_obj and is_valid_na_for_dtype(value, self.dtype):
            value = self.fill_value
        return value

    @property
    def mgr_locs(self) -> BlockPlacement:
        return self._mgr_locs

    @mgr_locs.setter
    def mgr_locs(self, new_mgr_locs: BlockPlacement) -> None:
        self._mgr_locs = new_mgr_locs

    @final
    def make_block(
        self,
        values,
        placement: BlockPlacement | None = None,
        refs: BlockValuesRefs | None = None,
    ) -> Block:
        """
        Create a new block, with type inference propagate any values that are
        not specified
        """
        if placement is None:
            placement = self._mgr_locs
        if self.is_extension:
            values = ensure_block_shape(values, ndim=self.ndim)

        return new_block(values, placement=placement, ndim=self.ndim, refs=refs)

    @final
    def make_block_same_class(
        self,
        values,
        placement: BlockPlacement | None = None,
        refs: BlockValuesRefs | None = None,
    ) -> Self:
        """Wrap given values in a block of same type as self."""
        # Pre-2.0 we called ensure_wrapped_if_datetimelike because fastparquet
        #  relied on it, as of 2.0 the caller is responsible for this.
        if placement is None:
            placement = self._mgr_locs

        # We assume maybe_coerce_values has already been called
        return type(self)(values, placement=placement, ndim=self.ndim, refs=refs)

    @final
    def __repr__(self) -> str:
        # don't want to print out all of the items here
        name = type(self).__name__
        if self.ndim == 1:
            result = f"{name}: {len(self)} dtype: {self.dtype}"
        else:
            shape = " x ".join([str(s) for s in self.shape])
            result = f"{name}: {self.mgr_locs.indexer}, {shape}, dtype: {self.dtype}"

        return result

    @final
    def __len__(self) -> int:
        return len(self.values)

    @final
    def slice_block_columns(self, slc: slice) -> Self:
        """
        Perform __getitem__-like, return result as block.
        """
        new_mgr_locs = self._mgr_locs[slc]

        new_values = self._slice(slc)
        refs = self.refs
        return type(self)(new_values, new_mgr_locs, self.ndim, refs=refs)

    @final
    def take_block_columns(self, indices: npt.NDArray[np.intp]) -> Self:
        """
        Perform __getitem__-like, return result as block.

        Only supports slices that preserve dimensionality.
        """
        # Note: only called from is from internals.concat, and we can verify
        #  that never happens with 1-column blocks, i.e. never for ExtensionBlock.

        new_mgr_locs = self._mgr_locs[indices]

        new_values = self._slice(indices)
        return type(self)(new_values, new_mgr_locs, self.ndim, refs=None)

    @final
    def getitem_block_columns(
        self, slicer: slice, new_mgr_locs: BlockPlacement, ref_inplace_op: bool = False
    ) -> Self:
        """
        Perform __getitem__-like, return result as block.

        Only supports slices that preserve dimensionality.
        """
        new_values = self._slice(slicer)
        refs = self.refs if not ref_inplace_op or self.refs.has_reference() else None
        return type(self)(new_values, new_mgr_locs, self.ndim, refs=refs)

    @final
    def _can_hold_element(self, element: Any) -> bool:
        """require the same dtype as ourselves"""
        element = extract_array(element, extract_numpy=True)
        return can_hold_element(self.values, element)

    @final
    def should_store(self, value: ArrayLike) -> bool:
        """
        Should we set self.values[indexer] = value inplace or do we need to cast?

        Parameters
        ----------
        value : np.ndarray or ExtensionArray

        Returns
        -------
        bool
        """
        return value.dtype == self.dtype

    # ---------------------------------------------------------------------
    # Apply/Reduce and Helpers

    @final
    def apply(self, func, **kwargs) -> list[Block]:
        """
        apply the function to my values; return a block if we are not
        one
        """
        result = func(self.values, **kwargs)

        result = maybe_coerce_values(result)
        return self._split_op_result(result)

    @final
    def reduce(self, func) -> list[Block]:
        # We will apply the function and reshape the result into a single-row
        #  Block with the same mgr_locs; squeezing will be done at a higher level
        assert self.ndim == 2

        result = func(self.values)

        if self.values.ndim == 1:
            res_values = result
        else:
            res_values = result.reshape(-1, 1)

        nb = self.make_block(res_values)
        return [nb]

    @final
    def _split_op_result(self, result: ArrayLike) -> list[Block]:
        # See also: split_and_operate
        if result.ndim > 1 and isinstance(result.dtype, ExtensionDtype):
            # TODO(EA2D): unnecessary with 2D EAs
            # if we get a 2D ExtensionArray, we need to split it into 1D pieces
            nbs = []
            for i, loc in enumerate(self._mgr_locs):
                if not is_1d_only_ea_dtype(result.dtype):
                    vals = result[i : i + 1]
                else:
                    vals = result[i]

                bp = BlockPlacement(loc)
                block = self.make_block(values=vals, placement=bp)
                nbs.append(block)
            return nbs

        nb = self.make_block(result)

        return [nb]

    @final
    def _split(self) -> list[Block]:
        """
        Split a block into a list of single-column blocks.
        """
        assert self.ndim == 2

        new_blocks = []
        for i, ref_loc in enumerate(self._mgr_locs):
            vals = self.values[slice(i, i + 1)]

            bp = BlockPlacement(ref_loc)
            nb = type(self)(vals, placement=bp, ndim=2, refs=self.refs)
            new_blocks.append(nb)
        return new_blocks

    @final
    def split_and_operate(self, func, *args, **kwargs) -> list[Block]:
        """
        Split the block and apply func column-by-column.

        Parameters
        ----------
        func : Block method
        *args
        **kwargs

        Returns
        -------
        List[Block]
        """
        assert self.ndim == 2 and self.shape[0] != 1

        res_blocks = []
        for nb in self._split():
            rbs = func(nb, *args, **kwargs)
            res_blocks.extend(rbs)
        return res_blocks

    # ---------------------------------------------------------------------
    # Up/Down-casting

    @final
    def coerce_to_target_dtype(self, other, warn_on_upcast: bool = False) -> Block:
        """
        coerce the current block to a dtype compat for other
        we will return a block, possibly object, and not raise

        we can also safely try to coerce to the same dtype
        and will receive the same block
        """
        new_dtype = find_result_type(self.values.dtype, other)

        # In a future version of pandas, the default will be that
        # setting `nan` into an integer series won't raise.
        if (
            is_scalar(other)
            and is_integer_dtype(self.values.dtype)
            and isna(other)
            and other is not NaT
        ):
            warn_on_upcast = False
        elif (
            isinstance(other, np.ndarray)
            and other.ndim == 1
            and is_integer_dtype(self.values.dtype)
            and is_float_dtype(other.dtype)
            and lib.has_only_ints_or_nan(other)
        ):
            warn_on_upcast = False

        if warn_on_upcast:
            warnings.warn(
                f"Setting an item of incompatible dtype is deprecated "
                "and will raise in a future error of pandas. "
                f"Value '{other}' has dtype incompatible with {self.values.dtype}, "
                "please explicitly cast to a compatible dtype first.",
                FutureWarning,
                stacklevel=find_stack_level(),
            )
        if self.values.dtype == new_dtype:
            raise AssertionError(
                f"Did not expect new dtype {new_dtype} to equal self.dtype "
                f"{self.values.dtype}. Please report a bug at "
                "https://github.com/pandas-dev/pandas/issues."
            )
        return self.astype(new_dtype, copy=False)

    @final
    def _maybe_downcast(
        self, blocks: list[Block], downcast=None, using_cow: bool = False
    ) -> list[Block]:
        if downcast is False:
            return blocks

        if self.dtype == _dtype_obj:
            # TODO: does it matter that self.dtype might not match blocks[i].dtype?
            # GH#44241 We downcast regardless of the argument;
            #  respecting 'downcast=None' may be worthwhile at some point,
            #  but ATM it breaks too much existing code.
            # split and convert the blocks

            return extend_blocks(
                [blk.convert(using_cow=using_cow, copy=not using_cow) for blk in blocks]
            )

        if downcast is None:
            return blocks

        return extend_blocks([b._downcast_2d(downcast, using_cow) for b in blocks])

    @final
    @maybe_split
    def _downcast_2d(self, dtype, using_cow: bool = False) -> list[Block]:
        """
        downcast specialized to 2D case post-validation.

        Refactored to allow use of maybe_split.
        """
        new_values = maybe_downcast_to_dtype(self.values, dtype=dtype)
        new_values = maybe_coerce_values(new_values)
        refs = self.refs if new_values is self.values else None
        return [self.make_block(new_values, refs=refs)]

    @final
    def convert(
        self,
        *,
        copy: bool = True,
        using_cow: bool = False,
    ) -> list[Block]:
        """
        Attempt to coerce any object types to better types. Return a copy
        of the block (if copy = True).
        """
        if not self.is_object:
            if not copy and using_cow:
                return [self.copy(deep=False)]
            return [self.copy()] if copy else [self]

        if self.ndim != 1 and self.shape[0] != 1:
            blocks = self.split_and_operate(
                Block.convert, copy=copy, using_cow=using_cow
            )
            if all(blk.dtype.kind == "O" for blk in blocks):
                # Avoid fragmenting the block if convert is a no-op
                if using_cow:
                    return [self.copy(deep=False)]
                return [self.copy()] if copy else [self]
            return blocks

        values = self.values
        if values.ndim == 2:
            # the check above ensures we only get here with values.shape[0] == 1,
            # avoid doing .ravel as that might make a copy
            values = values[0]

        res_values = lib.maybe_convert_objects(
            values,  # type: ignore[arg-type]
            convert_non_numeric=True,
        )
        refs = None
        if copy and res_values is values:
            res_values = values.copy()
        elif res_values is values:
            refs = self.refs

        res_values = ensure_block_shape(res_values, self.ndim)
        res_values = maybe_coerce_values(res_values)
        return [self.make_block(res_values, refs=refs)]

    # ---------------------------------------------------------------------
    # Array-Like Methods

    @final
    @cache_readonly
    def dtype(self) -> DtypeObj:
        return self.values.dtype

    @final
    def astype(
        self,
        dtype: DtypeObj,
        copy: bool = False,
        errors: IgnoreRaise = "raise",
        using_cow: bool = False,
    ) -> Block:
        """
        Coerce to the new dtype.

        Parameters
        ----------
        dtype : np.dtype or ExtensionDtype
        copy : bool, default False
            copy if indicated
        errors : str, {'raise', 'ignore'}, default 'raise'
            - ``raise`` : allow exceptions to be raised
            - ``ignore`` : suppress exceptions. On error return original object
        using_cow: bool, default False
            Signaling if copy on write copy logic is used.

        Returns
        -------
        Block
        """
        values = self.values

        new_values = astype_array_safe(values, dtype, copy=copy, errors=errors)

        new_values = maybe_coerce_values(new_values)

        refs = None
        if (using_cow or not copy) and astype_is_view(values.dtype, new_values.dtype):
            refs = self.refs

        newb = self.make_block(new_values, refs=refs)
        if newb.shape != self.shape:
            raise TypeError(
                f"cannot set astype for copy = [{copy}] for dtype "
                f"({self.dtype.name} [{self.shape}]) to different shape "
                f"({newb.dtype.name} [{newb.shape}])"
            )
        return newb

    @final
    def to_native_types(self, na_rep: str = "nan", quoting=None, **kwargs) -> Block:
        """convert to our native types format"""
        result = to_native_types(self.values, na_rep=na_rep, quoting=quoting, **kwargs)
        return self.make_block(result)

    @final
    def copy(self, deep: bool = True) -> Self:
        """copy constructor"""
        values = self.values
        refs: BlockValuesRefs | None
        if deep:
            values = values.copy()
            refs = None
        else:
            refs = self.refs
        return type(self)(values, placement=self._mgr_locs, ndim=self.ndim, refs=refs)

    # ---------------------------------------------------------------------
    # Copy-on-Write Helpers

    @final
    def _maybe_copy(self, using_cow: bool, inplace: bool) -> Self:
        if using_cow and inplace:
            deep = self.refs.has_reference()
            blk = self.copy(deep=deep)
        else:
            blk = self if inplace else self.copy()
        return blk

    @final
    def _get_refs_and_copy(self, using_cow: bool, inplace: bool):
        refs = None
        copy = not inplace
        if inplace:
            if using_cow and self.refs.has_reference():
                copy = True
            else:
                refs = self.refs
        return copy, refs

    # ---------------------------------------------------------------------
    # Replace

    @final
    def replace(
        self,
        to_replace,
        value,
        inplace: bool = False,
        # mask may be pre-computed if we're called from replace_list
        mask: npt.NDArray[np.bool_] | None = None,
        using_cow: bool = False,
    ) -> list[Block]:
        """
        replace the to_replace value with value, possible to create new
        blocks here this is just a call to putmask.
        """

        # Note: the checks we do in NDFrame.replace ensure we never get
        #  here with listlike to_replace or value, as those cases
        #  go through replace_list
        values = self.values

        if isinstance(values, Categorical):
            # TODO: avoid special-casing
            # GH49404
            blk = self._maybe_copy(using_cow, inplace)
            values = cast(Categorical, blk.values)
            values._replace(to_replace=to_replace, value=value, inplace=True)
            return [blk]

        if not self._can_hold_element(to_replace):
            # We cannot hold `to_replace`, so we know immediately that
            #  replacing it is a no-op.
            # Note: If to_replace were a list, NDFrame.replace would call
            #  replace_list instead of replace.
            if using_cow:
                return [self.copy(deep=False)]
            else:
                return [self] if inplace else [self.copy()]

        if mask is None:
            mask = missing.mask_missing(values, to_replace)
        if not mask.any():
            # Note: we get here with test_replace_extension_other incorrectly
            #  bc _can_hold_element is incorrect.
            if using_cow:
                return [self.copy(deep=False)]
            else:
                return [self] if inplace else [self.copy()]

        elif self._can_hold_element(value):
            # TODO(CoW): Maybe split here as well into columns where mask has True
            # and rest?
            blk = self._maybe_copy(using_cow, inplace)
            putmask_inplace(blk.values, mask, value)
            if not (self.is_object and value is None):
                # if the user *explicitly* gave None, we keep None, otherwise
                #  may downcast to NaN
                blocks = blk.convert(copy=False, using_cow=using_cow)
            else:
                blocks = [blk]
            return blocks

        elif self.ndim == 1 or self.shape[0] == 1:
            if value is None or value is NA:
                blk = self.astype(np.dtype(object))
            else:
                blk = self.coerce_to_target_dtype(value)
            return blk.replace(
                to_replace=to_replace,
                value=value,
                inplace=True,
                mask=mask,
            )

        else:
            # split so that we only upcast where necessary
            blocks = []
            for i, nb in enumerate(self._split()):
                blocks.extend(
                    type(self).replace(
                        nb,
                        to_replace=to_replace,
                        value=value,
                        inplace=True,
                        mask=mask[i : i + 1],
                        using_cow=using_cow,
                    )
                )
            return blocks

    @final
    def _replace_regex(
        self,
        to_replace,
        value,
        inplace: bool = False,
        mask=None,
        using_cow: bool = False,
    ) -> list[Block]:
        """
        Replace elements by the given value.

        Parameters
        ----------
        to_replace : object or pattern
            Scalar to replace or regular expression to match.
        value : object
            Replacement object.
        inplace : bool, default False
            Perform inplace modification.
        mask : array-like of bool, optional
            True indicate corresponding element is ignored.
        using_cow: bool, default False
            Specifying if copy on write is enabled.

        Returns
        -------
        List[Block]
        """
        if not self._can_hold_element(to_replace):
            # i.e. only if self.is_object is True, but could in principle include a
            #  String ExtensionBlock
            if using_cow:
                return [self.copy(deep=False)]
            return [self] if inplace else [self.copy()]

        rx = re.compile(to_replace)

        block = self._maybe_copy(using_cow, inplace)

        replace_regex(block.values, rx, value, mask)

        return block.convert(copy=False, using_cow=using_cow)

    @final
    def replace_list(
        self,
        src_list: Iterable[Any],
        dest_list: Sequence[Any],
        inplace: bool = False,
        regex: bool = False,
        using_cow: bool = False,
    ) -> list[Block]:
        """
        See BlockManager.replace_list docstring.
        """
        values = self.values

        if isinstance(values, Categorical):
            # TODO: avoid special-casing
            # GH49404
            blk = self._maybe_copy(using_cow, inplace)
            values = cast(Categorical, blk.values)
            values._replace(to_replace=src_list, value=dest_list, inplace=True)
            return [blk]

        # Exclude anything that we know we won't contain
        pairs = [
            (x, y) for x, y in zip(src_list, dest_list) if self._can_hold_element(x)
        ]
        if not len(pairs):
            if using_cow:
                return [self.copy(deep=False)]
            # shortcut, nothing to replace
            return [self] if inplace else [self.copy()]

        src_len = len(pairs) - 1

        if is_string_dtype(values.dtype):
            # Calculate the mask once, prior to the call of comp
            # in order to avoid repeating the same computations
            na_mask = ~isna(values)
            masks: Iterable[npt.NDArray[np.bool_]] = (
                extract_bool_array(
                    cast(
                        ArrayLike,
                        compare_or_regex_search(
                            values, s[0], regex=regex, mask=na_mask
                        ),
                    )
                )
                for s in pairs
            )
        else:
            # GH#38086 faster if we know we dont need to check for regex
            masks = (missing.mask_missing(values, s[0]) for s in pairs)
        # Materialize if inplace = True, since the masks can change
        # as we replace
        if inplace:
            masks = list(masks)

        if using_cow:
            # Don't set up refs here, otherwise we will think that we have
            # references when we check again later
            rb = [self]
        else:
            rb = [self if inplace else self.copy()]

        for i, ((src, dest), mask) in enumerate(zip(pairs, masks)):
            convert = i == src_len  # only convert once at the end
            new_rb: list[Block] = []

            # GH-39338: _replace_coerce can split a block into
            # single-column blocks, so track the index so we know
            # where to index into the mask
            for blk_num, blk in enumerate(rb):
                if len(rb) == 1:
                    m = mask
                else:
                    mib = mask
                    assert not isinstance(mib, bool)
                    m = mib[blk_num : blk_num + 1]

                # error: Argument "mask" to "_replace_coerce" of "Block" has
                # incompatible type "Union[ExtensionArray, ndarray[Any, Any], bool]";
                # expected "ndarray[Any, dtype[bool_]]"
                result = blk._replace_coerce(
                    to_replace=src,
                    value=dest,
                    mask=m,
                    inplace=inplace,
                    regex=regex,
                    using_cow=using_cow,
                )

                if using_cow and i != src_len:
                    # This is ugly, but we have to get rid of intermediate refs
                    # that did not go out of scope yet, otherwise we will trigger
                    # many unnecessary copies
                    for b in result:
                        ref = weakref.ref(b)
                        b.refs.referenced_blocks.pop(
                            b.refs.referenced_blocks.index(ref)
                        )

                if convert and blk.is_object and not all(x is None for x in dest_list):
                    # GH#44498 avoid unwanted cast-back
                    result = extend_blocks(
                        [
                            b.convert(copy=True and not using_cow, using_cow=using_cow)
                            for b in result
                        ]
                    )
                new_rb.extend(result)
            rb = new_rb
        return rb

    @final
    def _replace_coerce(
        self,
        to_replace,
        value,
        mask: npt.NDArray[np.bool_],
        inplace: bool = True,
        regex: bool = False,
        using_cow: bool = False,
    ) -> list[Block]:
        """
        Replace value corresponding to the given boolean array with another
        value.

        Parameters
        ----------
        to_replace : object or pattern
            Scalar to replace or regular expression to match.
        value : object
            Replacement object.
        mask : np.ndarray[bool]
            True indicate corresponding element is ignored.
        inplace : bool, default True
            Perform inplace modification.
        regex : bool, default False
            If true, perform regular expression substitution.

        Returns
        -------
        List[Block]
        """
        if should_use_regex(regex, to_replace):
            return self._replace_regex(
                to_replace,
                value,
                inplace=inplace,
                mask=mask,
            )
        else:
            if value is None:
                # gh-45601, gh-45836, gh-46634
                if mask.any():
                    has_ref = self.refs.has_reference()
                    nb = self.astype(np.dtype(object), copy=False, using_cow=using_cow)
                    if (nb is self or using_cow) and not inplace:
                        nb = nb.copy()
                    elif inplace and has_ref and nb.refs.has_reference() and using_cow:
                        # no copy in astype and we had refs before
                        nb = nb.copy()
                    putmask_inplace(nb.values, mask, value)
                    return [nb]
                if using_cow:
                    return [self]
                return [self] if inplace else [self.copy()]
            return self.replace(
                to_replace=to_replace,
                value=value,
                inplace=inplace,
                mask=mask,
                using_cow=using_cow,
            )

    # ---------------------------------------------------------------------
    # 2D Methods - Shared by NumpyBlock and NDArrayBackedExtensionBlock
    #  but not ExtensionBlock

    def _maybe_squeeze_arg(self, arg: np.ndarray) -> np.ndarray:
        """
        For compatibility with 1D-only ExtensionArrays.
        """
        return arg

    def _unwrap_setitem_indexer(self, indexer):
        """
        For compatibility with 1D-only ExtensionArrays.
        """
        return indexer

    # NB: this cannot be made cache_readonly because in mgr.set_values we pin
    #  new .values that can have different shape GH#42631
    @property
    def shape(self) -> Shape:
        return self.values.shape

    def iget(self, i: int | tuple[int, int] | tuple[slice, int]) -> np.ndarray:
        # In the case where we have a tuple[slice, int], the slice will always
        #  be slice(None)
        # Note: only reached with self.ndim == 2
        # Invalid index type "Union[int, Tuple[int, int], Tuple[slice, int]]"
        # for "Union[ndarray[Any, Any], ExtensionArray]"; expected type
        # "Union[int, integer[Any]]"
        return self.values[i]  # type: ignore[index]

    def _slice(
        self, slicer: slice | npt.NDArray[np.bool_] | npt.NDArray[np.intp]
    ) -> ArrayLike:
        """return a slice of my values"""

        return self.values[slicer]

    def set_inplace(self, locs, values: ArrayLike, copy: bool = False) -> None:
        """
        Modify block values in-place with new item value.

        If copy=True, first copy the underlying values in place before modifying
        (for Copy-on-Write).

        Notes
        -----
        `set_inplace` never creates a new array or new Block, whereas `setitem`
        _may_ create a new array and always creates a new Block.

        Caller is responsible for checking values.dtype == self.dtype.
        """
        if copy:
            self.values = self.values.copy()
        self.values[locs] = values

    @final
    def take_nd(
        self,
        indexer: npt.NDArray[np.intp],
        axis: AxisInt,
        new_mgr_locs: BlockPlacement | None = None,
        fill_value=lib.no_default,
    ) -> Block:
        """
        Take values according to indexer and return them as a block.
        """
        values = self.values

        if fill_value is lib.no_default:
            fill_value = self.fill_value
            allow_fill = False
        else:
            allow_fill = True

        # Note: algos.take_nd has upcast logic similar to coerce_to_target_dtype
        new_values = algos.take_nd(
            values, indexer, axis=axis, allow_fill=allow_fill, fill_value=fill_value
        )

        # Called from three places in managers, all of which satisfy
        #  these assertions
        if isinstance(self, ExtensionBlock):
            # NB: in this case, the 'axis' kwarg will be ignored in the
            #  algos.take_nd call above.
            assert not (self.ndim == 1 and new_mgr_locs is None)
        assert not (axis == 0 and new_mgr_locs is None)

        if new_mgr_locs is None:
            new_mgr_locs = self._mgr_locs

        if new_values.dtype != self.dtype:
            return self.make_block(new_values, new_mgr_locs)
        else:
            return self.make_block_same_class(new_values, new_mgr_locs)

    def _unstack(
        self,
        unstacker,
        fill_value,
        new_placement: npt.NDArray[np.intp],
        needs_masking: npt.NDArray[np.bool_],
    ):
        """
        Return a list of unstacked blocks of self

        Parameters
        ----------
        unstacker : reshape._Unstacker
        fill_value : int
            Only used in ExtensionBlock._unstack
        new_placement : np.ndarray[np.intp]
        allow_fill : bool
        needs_masking : np.ndarray[bool]

        Returns
        -------
        blocks : list of Block
            New blocks of unstacked values.
        mask : array-like of bool
            The mask of columns of `blocks` we should keep.
        """
        new_values, mask = unstacker.get_new_values(
            self.values.T, fill_value=fill_value
        )

        mask = mask.any(0)
        # TODO: in all tests we have mask.all(); can we rely on that?

        # Note: these next two lines ensure that
        #  mask.sum() == sum(len(nb.mgr_locs) for nb in blocks)
        #  which the calling function needs in order to pass verify_integrity=False
        #  to the BlockManager constructor
        new_values = new_values.T[mask]
        new_placement = new_placement[mask]

        bp = BlockPlacement(new_placement)
        blocks = [new_block_2d(new_values, placement=bp)]
        return blocks, mask

    # ---------------------------------------------------------------------

    def setitem(self, indexer, value, using_cow: bool = False) -> Block:
        """
        Attempt self.values[indexer] = value, possibly creating a new array.

        Parameters
        ----------
        indexer : tuple, list-like, array-like, slice, int
            The subset of self.values to set
        value : object
            The value being set
        using_cow: bool, default False
            Signaling if CoW is used.

        Returns
        -------
        Block

        Notes
        -----
        `indexer` is a direct slice/positional indexer. `value` must
        be a compatible shape.
        """

        value = self._standardize_fill_value(value)

        values = cast(np.ndarray, self.values)
        if self.ndim == 2:
            values = values.T

        # length checking
        check_setitem_lengths(indexer, value, values)

        if self.dtype != _dtype_obj:
            # GH48933: extract_array would convert a pd.Series value to np.ndarray
            value = extract_array(value, extract_numpy=True)
        try:
            casted = np_can_hold_element(values.dtype, value)
        except LossySetitemError:
            # current dtype cannot store value, coerce to common dtype
            nb = self.coerce_to_target_dtype(value, warn_on_upcast=True)
            return nb.setitem(indexer, value)
        else:
            if self.dtype == _dtype_obj:
                # TODO: avoid having to construct values[indexer]
                vi = values[indexer]
                if lib.is_list_like(vi):
                    # checking lib.is_scalar here fails on
                    #  test_iloc_setitem_custom_object
                    casted = setitem_datetimelike_compat(values, len(vi), casted)

            self = self._maybe_copy(using_cow, inplace=True)
            values = cast(np.ndarray, self.values.T)
            if isinstance(casted, np.ndarray) and casted.ndim == 1 and len(casted) == 1:
                # NumPy 1.25 deprecation: https://github.com/numpy/numpy/pull/10615
                casted = casted[0, ...]
            values[indexer] = casted
        return self

    def putmask(self, mask, new, using_cow: bool = False) -> list[Block]:
        """
        putmask the data to the block; it is possible that we may create a
        new dtype of block

        Return the resulting block(s).

        Parameters
        ----------
        mask : np.ndarray[bool], SparseArray[bool], or BooleanArray
        new : a ndarray/object
        using_cow: bool, default False

        Returns
        -------
        List[Block]
        """
        orig_mask = mask
        values = cast(np.ndarray, self.values)
        mask, noop = validate_putmask(values.T, mask)
        assert not isinstance(new, (ABCIndex, ABCSeries, ABCDataFrame))

        if new is lib.no_default:
            new = self.fill_value

        new = self._standardize_fill_value(new)
        new = extract_array(new, extract_numpy=True)

        if noop:
            if using_cow:
                return [self.copy(deep=False)]
            return [self]

        try:
            casted = np_can_hold_element(values.dtype, new)

            self = self._maybe_copy(using_cow, inplace=True)
            values = cast(np.ndarray, self.values)

            putmask_without_repeat(values.T, mask, casted)
            return [self]
        except LossySetitemError:
            if self.ndim == 1 or self.shape[0] == 1:
                # no need to split columns

                if not is_list_like(new):
                    # using just new[indexer] can't save us the need to cast
                    return self.coerce_to_target_dtype(
                        new, warn_on_upcast=True
                    ).putmask(mask, new)
                else:
                    indexer = mask.nonzero()[0]
                    nb = self.setitem(indexer, new[indexer], using_cow=using_cow)
                    return [nb]

            else:
                is_array = isinstance(new, np.ndarray)

                res_blocks = []
                nbs = self._split()
                for i, nb in enumerate(nbs):
                    n = new
                    if is_array:
                        # we have a different value per-column
                        n = new[:, i : i + 1]

                    submask = orig_mask[:, i : i + 1]
                    rbs = nb.putmask(submask, n, using_cow=using_cow)
                    res_blocks.extend(rbs)
                return res_blocks

    def where(
        self, other, cond, _downcast: str | bool = "infer", using_cow: bool = False
    ) -> list[Block]:
        """
        evaluate the block; return result block(s) from the result

        Parameters
        ----------
        other : a ndarray/object
        cond : np.ndarray[bool], SparseArray[bool], or BooleanArray
        _downcast : str or None, default "infer"
            Private because we only specify it when calling from fillna.

        Returns
        -------
        List[Block]
        """
        assert cond.ndim == self.ndim
        assert not isinstance(other, (ABCIndex, ABCSeries, ABCDataFrame))

        transpose = self.ndim == 2

        cond = extract_bool_array(cond)

        # EABlocks override where
        values = cast(np.ndarray, self.values)
        orig_other = other
        if transpose:
            values = values.T

        icond, noop = validate_putmask(values, ~cond)
        if noop:
            # GH-39595: Always return a copy; short-circuit up/downcasting
            if using_cow:
                return [self.copy(deep=False)]
            return [self.copy()]

        if other is lib.no_default:
            other = self.fill_value

        other = self._standardize_fill_value(other)

        try:
            # try/except here is equivalent to a self._can_hold_element check,
            #  but this gets us back 'casted' which we will re-use below;
            #  without using 'casted', expressions.where may do unwanted upcasts.
            casted = np_can_hold_element(values.dtype, other)
        except (ValueError, TypeError, LossySetitemError):
            # we cannot coerce, return a compat dtype

            if self.ndim == 1 or self.shape[0] == 1:
                # no need to split columns

                block = self.coerce_to_target_dtype(other)
                blocks = block.where(orig_other, cond, using_cow=using_cow)
                return self._maybe_downcast(
                    blocks, downcast=_downcast, using_cow=using_cow
                )

            else:
                # since _maybe_downcast would split blocks anyway, we
                #  can avoid some potential upcast/downcast by splitting
                #  on the front end.
                is_array = isinstance(other, (np.ndarray, ExtensionArray))

                res_blocks = []
                nbs = self._split()
                for i, nb in enumerate(nbs):
                    oth = other
                    if is_array:
                        # we have a different value per-column
                        oth = other[:, i : i + 1]

                    submask = cond[:, i : i + 1]
                    rbs = nb.where(
                        oth, submask, _downcast=_downcast, using_cow=using_cow
                    )
                    res_blocks.extend(rbs)
                return res_blocks

        else:
            other = casted
            alt = setitem_datetimelike_compat(values, icond.sum(), other)
            if alt is not other:
                if is_list_like(other) and len(other) < len(values):
                    # call np.where with other to get the appropriate ValueError
                    np.where(~icond, values, other)
                    raise NotImplementedError(
                        "This should not be reached; call to np.where above is "
                        "expected to raise ValueError. Please report a bug at "
                        "github.com/pandas-dev/pandas"
                    )
                result = values.copy()
                np.putmask(result, icond, alt)
            else:
                # By the time we get here, we should have all Series/Index
                #  args extracted to ndarray
                if (
                    is_list_like(other)
                    and not isinstance(other, np.ndarray)
                    and len(other) == self.shape[-1]
                ):
                    # If we don't do this broadcasting here, then expressions.where
                    #  will broadcast a 1D other to be row-like instead of
                    #  column-like.
                    other = np.array(other).reshape(values.shape)
                    # If lengths don't match (or len(other)==1), we will raise
                    #  inside expressions.where, see test_series_where

                # Note: expressions.where may upcast.
                result = expressions.where(~icond, values, other)
                # The np_can_hold_element check _should_ ensure that we always
                #  have result.dtype == self.dtype here.

        if transpose:
            result = result.T

        return [self.make_block(result)]

    def fillna(
        self,
        value,
        limit: int | None = None,
        inplace: bool = False,
        downcast=None,
        using_cow: bool = False,
    ) -> list[Block]:
        """
        fillna on the block with the value. If we fail, then convert to
        block to hold objects instead and try again
        """
        # Caller is responsible for validating limit; if int it is strictly positive
        inplace = validate_bool_kwarg(inplace, "inplace")

        if not self._can_hold_na:
            # can short-circuit the isna call
            noop = True
        else:
            mask = isna(self.values)
            mask, noop = validate_putmask(self.values, mask)

        if noop:
            # we can't process the value, but nothing to do
            if inplace:
                if using_cow:
                    return [self.copy(deep=False)]
                # Arbitrarily imposing the convention that we ignore downcast
                #  on no-op when inplace=True
                return [self]
            else:
                # GH#45423 consistent downcasting on no-ops.
                nb = self.copy(deep=not using_cow)
                nbs = nb._maybe_downcast([nb], downcast=downcast, using_cow=using_cow)
                return nbs

        if limit is not None:
            mask[mask.cumsum(self.ndim - 1) > limit] = False

        if inplace:
            nbs = self.putmask(mask.T, value, using_cow=using_cow)
        else:
            # without _downcast, we would break
            #  test_fillna_dtype_conversion_equiv_replace
            nbs = self.where(value, ~mask.T, _downcast=False)

        # Note: blk._maybe_downcast vs self._maybe_downcast(nbs)
        #  makes a difference bc blk may have object dtype, which has
        #  different behavior in _maybe_downcast.
        return extend_blocks(
            [
                blk._maybe_downcast([blk], downcast=downcast, using_cow=using_cow)
                for blk in nbs
            ]
        )

    def pad_or_backfill(
        self,
        *,
        method: FillnaOptions,
        axis: AxisInt = 0,
        inplace: bool = False,
        limit: int | None = None,
        limit_area: Literal["inside", "outside"] | None = None,
        downcast: Literal["infer"] | None = None,
        using_cow: bool = False,
    ) -> list[Block]:
        if not self._can_hold_na:
            # If there are no NAs, then interpolate is a no-op
            if using_cow:
                return [self.copy(deep=False)]
            return [self] if inplace else [self.copy()]

        copy, refs = self._get_refs_and_copy(using_cow, inplace)

        # Dispatch to the NumpyExtensionArray method.
        # We know self.array_values is a NumpyExtensionArray bc EABlock overrides
        vals = cast(NumpyExtensionArray, self.array_values)
        if axis == 1:
            vals = vals.T
        new_values = vals._pad_or_backfill(
            method=method,
            limit=limit,
            limit_area=limit_area,
            copy=copy,
        )
        if axis == 1:
            new_values = new_values.T

        data = extract_array(new_values, extract_numpy=True)

        nb = self.make_block_same_class(data, refs=refs)
        return nb._maybe_downcast([nb], downcast, using_cow)

    @final
    def interpolate(
        self,
        *,
        method: InterpolateOptions,
        index: Index,
        inplace: bool = False,
        limit: int | None = None,
        limit_direction: Literal["forward", "backward", "both"] = "forward",
        limit_area: Literal["inside", "outside"] | None = None,
        downcast: Literal["infer"] | None = None,
        using_cow: bool = False,
        **kwargs,
    ) -> list[Block]:
        inplace = validate_bool_kwarg(inplace, "inplace")
        # error: Non-overlapping equality check [...]
        if method == "asfreq":  # type: ignore[comparison-overlap]
            # clean_fill_method used to allow this
            missing.clean_fill_method(method)

        if not self._can_hold_na:
            # If there are no NAs, then interpolate is a no-op
            if using_cow:
                return [self.copy(deep=False)]
            return [self] if inplace else [self.copy()]

        # TODO(3.0): this case will not be reachable once GH#53638 is enforced
        if self.dtype == _dtype_obj:
            # only deal with floats
            # bc we already checked that can_hold_na, we don't have int dtype here
            # test_interp_basic checks that we make a copy here
            if using_cow:
                return [self.copy(deep=False)]
            return [self] if inplace else [self.copy()]

        copy, refs = self._get_refs_and_copy(using_cow, inplace)

        # Dispatch to the EA method.
        new_values = self.array_values.interpolate(
            method=method,
            axis=self.ndim - 1,
            index=index,
            limit=limit,
            limit_direction=limit_direction,
            limit_area=limit_area,
            copy=copy,
            **kwargs,
        )
        data = extract_array(new_values, extract_numpy=True)

        nb = self.make_block_same_class(data, refs=refs)
        return nb._maybe_downcast([nb], downcast, using_cow)

    @final
    def diff(self, n: int) -> list[Block]:
        """return block for the diff of the values"""
        # only reached with ndim == 2
        # TODO(EA2D): transpose will be unnecessary with 2D EAs
        new_values = algos.diff(self.values.T, n, axis=0).T
        return [self.make_block(values=new_values)]

    def shift(self, periods: int, fill_value: Any = None) -> list[Block]:
        """shift the block by periods, possibly upcast"""
        # convert integer to float if necessary. need to do a lot more than
        # that, handle boolean etc also
        axis = self.ndim - 1

        # Note: periods is never 0 here, as that is handled at the top of
        #  NDFrame.shift.  If that ever changes, we can do a check for periods=0
        #  and possibly avoid coercing.

        if not lib.is_scalar(fill_value) and self.dtype != _dtype_obj:
            # with object dtype there is nothing to promote, and the user can
            #  pass pretty much any weird fill_value they like
            # see test_shift_object_non_scalar_fill
            raise ValueError("fill_value must be a scalar")

        fill_value = self._standardize_fill_value(fill_value)

        try:
            # error: Argument 1 to "np_can_hold_element" has incompatible type
            # "Union[dtype[Any], ExtensionDtype]"; expected "dtype[Any]"
            casted = np_can_hold_element(
                self.dtype, fill_value  # type: ignore[arg-type]
            )
        except LossySetitemError:
            nb = self.coerce_to_target_dtype(fill_value)
            return nb.shift(periods, fill_value=fill_value)

        else:
            values = cast(np.ndarray, self.values)
            new_values = shift(values, periods, axis, casted)
            return [self.make_block_same_class(new_values)]

    @final
    def quantile(
        self,
        qs: Index,  # with dtype float64
        interpolation: QuantileInterpolation = "linear",
    ) -> Block:
        """
        compute the quantiles of the

        Parameters
        ----------
        qs : Index
            The quantiles to be computed in float64.
        interpolation : str, default 'linear'
            Type of interpolation.

        Returns
        -------
        Block
        """
        # We should always have ndim == 2 because Series dispatches to DataFrame
        assert self.ndim == 2
        assert is_list_like(qs)  # caller is responsible for this

        result = quantile_compat(self.values, np.asarray(qs._values), interpolation)
        # ensure_block_shape needed for cases where we start with EA and result
        #  is ndarray, e.g. IntegerArray, SparseArray
        result = ensure_block_shape(result, ndim=2)
        return new_block_2d(result, placement=self._mgr_locs)

    @final
    def round(self, decimals: int, using_cow: bool = False) -> Self:
        """
        Rounds the values.
        If the block is not of an integer or float dtype, nothing happens.
        This is consistent with DataFrame.round behavivor.
        (Note: Series.round would raise)

        Parameters
        ----------
        decimals: int,
            Number of decimal places to round to.
            Caller is responsible for validating this
        using_cow: bool,
            Whether Copy on Write is enabled right now
        """
        if not self.is_numeric or self.is_bool:
            return self.copy(deep=not using_cow)
        refs = None
        # TODO: round only defined on BaseMaskedArray
        # Series also does this, so would need to fix both places
        # error: Item "ExtensionArray" of "Union[ndarray[Any, Any], ExtensionArray]"
        # has no attribute "round"
        values = self.values.round(decimals)  # type: ignore[union-attr]
        if values is self.values:
            refs = self.refs
            if not using_cow:
                # Normally would need to do this before, but
                # numpy only returns same array when round operation
                # is no-op
                # https://github.com/numpy/numpy/blob/486878b37fc7439a3b2b87747f50db9b62fea8eb/numpy/core/src/multiarray/calculation.c#L625-L636
                values = values.copy()
        return self.make_block_same_class(values, refs=refs)

    # ---------------------------------------------------------------------
    # Abstract Methods Overridden By EABackedBlock and NumpyBlock

    def delete(self, loc) -> list[Block]:
        """Deletes the locs from the block.

        We split the block to avoid copying the underlying data. We create new
        blocks for every connected segment of the initial block that is not deleted.
        The new blocks point to the initial array.
        """
        if not is_list_like(loc):
            loc = [loc]

        if self.ndim == 1:
            values = cast(np.ndarray, self.values)
            values = np.delete(values, loc)
            mgr_locs = self._mgr_locs.delete(loc)
            return [type(self)(values, placement=mgr_locs, ndim=self.ndim)]

        if np.max(loc) >= self.values.shape[0]:
            raise IndexError

        # Add one out-of-bounds indexer as maximum to collect
        # all columns after our last indexer if any
        loc = np.concatenate([loc, [self.values.shape[0]]])
        mgr_locs_arr = self._mgr_locs.as_array
        new_blocks: list[Block] = []

        previous_loc = -1
        # TODO(CoW): This is tricky, if parent block goes out of scope
        # all split blocks are referencing each other even though they
        # don't share data
        refs = self.refs if self.refs.has_reference() else None
        for idx in loc:
            if idx == previous_loc + 1:
                # There is no column between current and last idx
                pass
            else:
                # No overload variant of "__getitem__" of "ExtensionArray" matches
                # argument type "Tuple[slice, slice]"
                values = self.values[previous_loc + 1 : idx, :]  # type: ignore[call-overload]  # noqa: E501
                locs = mgr_locs_arr[previous_loc + 1 : idx]
                nb = type(self)(
                    values, placement=BlockPlacement(locs), ndim=self.ndim, refs=refs
                )
                new_blocks.append(nb)

            previous_loc = idx

        return new_blocks

    @property
    def is_view(self) -> bool:
        """return a boolean if I am possibly a view"""
        raise AbstractMethodError(self)

    @property
    def array_values(self) -> ExtensionArray:
        """
        The array that Series.array returns. Always an ExtensionArray.
        """
        raise AbstractMethodError(self)

    def get_values(self, dtype: DtypeObj | None = None) -> np.ndarray:
        """
        return an internal format, currently just the ndarray
        this is often overridden to handle to_dense like operations
        """
        raise AbstractMethodError(self)


class EABackedBlock(Block):
    """
    Mixin for Block subclasses backed by ExtensionArray.
    """

    values: ExtensionArray

    @final
    def shift(self, periods: int, fill_value: Any = None) -> list[Block]:
        """
        Shift the block by `periods`.

        Dispatches to underlying ExtensionArray and re-boxes in an
        ExtensionBlock.
        """
        # Transpose since EA.shift is always along axis=0, while we want to shift
        #  along rows.
        new_values = self.values.T.shift(periods=periods, fill_value=fill_value).T
        return [self.make_block_same_class(new_values)]

    @final
    def setitem(self, indexer, value, using_cow: bool = False):
        """
        Attempt self.values[indexer] = value, possibly creating a new array.

        This differs from Block.setitem by not allowing setitem to change
        the dtype of the Block.

        Parameters
        ----------
        indexer : tuple, list-like, array-like, slice, int
            The subset of self.values to set
        value : object
            The value being set
        using_cow: bool, default False
            Signaling if CoW is used.

        Returns
        -------
        Block

        Notes
        -----
        `indexer` is a direct slice/positional indexer. `value` must
        be a compatible shape.
        """
        orig_indexer = indexer
        orig_value = value

        indexer = self._unwrap_setitem_indexer(indexer)
        value = self._maybe_squeeze_arg(value)

        values = self.values
        if values.ndim == 2:
            # TODO(GH#45419): string[pyarrow] tests break if we transpose
            #  unconditionally
            values = values.T
        check_setitem_lengths(indexer, value, values)

        try:
            values[indexer] = value
        except (ValueError, TypeError):
            if isinstance(self.dtype, IntervalDtype):
                # see TestSetitemFloatIntervalWithIntIntervalValues
                nb = self.coerce_to_target_dtype(orig_value, warn_on_upcast=True)
                return nb.setitem(orig_indexer, orig_value)

            elif isinstance(self, NDArrayBackedExtensionBlock):
                nb = self.coerce_to_target_dtype(orig_value, warn_on_upcast=True)
                return nb.setitem(orig_indexer, orig_value)

            else:
                raise

        else:
            return self

    @final
    def where(
        self, other, cond, _downcast: str | bool = "infer", using_cow: bool = False
    ) -> list[Block]:
        # _downcast private bc we only specify it when calling from fillna
        arr = self.values.T

        cond = extract_bool_array(cond)

        orig_other = other
        orig_cond = cond
        other = self._maybe_squeeze_arg(other)
        cond = self._maybe_squeeze_arg(cond)

        if other is lib.no_default:
            other = self.fill_value

        icond, noop = validate_putmask(arr, ~cond)
        if noop:
            # GH#44181, GH#45135
            # Avoid a) raising for Interval/PeriodDtype and b) unnecessary object upcast
            if using_cow:
                return [self.copy(deep=False)]
            return [self.copy()]

        try:
            res_values = arr._where(cond, other).T
        except (ValueError, TypeError):
            if self.ndim == 1 or self.shape[0] == 1:
                if isinstance(self.dtype, IntervalDtype):
                    # TestSetitemFloatIntervalWithIntIntervalValues
                    blk = self.coerce_to_target_dtype(orig_other)
                    nbs = blk.where(orig_other, orig_cond, using_cow=using_cow)
                    return self._maybe_downcast(
                        nbs, downcast=_downcast, using_cow=using_cow
                    )

                elif isinstance(self, NDArrayBackedExtensionBlock):
                    # NB: not (yet) the same as
                    #  isinstance(values, NDArrayBackedExtensionArray)
                    blk = self.coerce_to_target_dtype(orig_other)
                    nbs = blk.where(orig_other, orig_cond, using_cow=using_cow)
                    return self._maybe_downcast(
                        nbs, downcast=_downcast, using_cow=using_cow
                    )

                else:
                    raise

            else:
                # Same pattern we use in Block.putmask
                is_array = isinstance(orig_other, (np.ndarray, ExtensionArray))

                res_blocks = []
                nbs = self._split()
                for i, nb in enumerate(nbs):
                    n = orig_other
                    if is_array:
                        # we have a different value per-column
                        n = orig_other[:, i : i + 1]

                    submask = orig_cond[:, i : i + 1]
                    rbs = nb.where(n, submask, using_cow=using_cow)
                    res_blocks.extend(rbs)
                return res_blocks

        nb = self.make_block_same_class(res_values)
        return [nb]

    @final
    def putmask(self, mask, new, using_cow: bool = False) -> list[Block]:
        """
        See Block.putmask.__doc__
        """
        mask = extract_bool_array(mask)
        if new is lib.no_default:
            new = self.fill_value

        orig_new = new
        orig_mask = mask
        new = self._maybe_squeeze_arg(new)
        mask = self._maybe_squeeze_arg(mask)

        if not mask.any():
            if using_cow:
                return [self.copy(deep=False)]
            return [self]

        self = self._maybe_copy(using_cow, inplace=True)
        values = self.values
        if values.ndim == 2:
            values = values.T

        try:
            # Caller is responsible for ensuring matching lengths
            values._putmask(mask, new)
        except (TypeError, ValueError):
            if self.ndim == 1 or self.shape[0] == 1:
                if isinstance(self.dtype, IntervalDtype):
                    # Discussion about what we want to support in the general
                    #  case GH#39584
                    blk = self.coerce_to_target_dtype(orig_new, warn_on_upcast=True)
                    return blk.putmask(orig_mask, orig_new)

                elif isinstance(self, NDArrayBackedExtensionBlock):
                    # NB: not (yet) the same as
                    #  isinstance(values, NDArrayBackedExtensionArray)
                    blk = self.coerce_to_target_dtype(orig_new, warn_on_upcast=True)
                    return blk.putmask(orig_mask, orig_new)

                else:
                    raise

            else:
                # Same pattern we use in Block.putmask
                is_array = isinstance(orig_new, (np.ndarray, ExtensionArray))

                res_blocks = []
                nbs = self._split()
                for i, nb in enumerate(nbs):
                    n = orig_new
                    if is_array:
                        # we have a different value per-column
                        n = orig_new[:, i : i + 1]

                    submask = orig_mask[:, i : i + 1]
                    rbs = nb.putmask(submask, n)
                    res_blocks.extend(rbs)
                return res_blocks

        return [self]

    @final
    def delete(self, loc) -> list[Block]:
        # This will be unnecessary if/when __array_function__ is implemented
        if self.ndim == 1:
            values = self.values.delete(loc)
            mgr_locs = self._mgr_locs.delete(loc)
            return [type(self)(values, placement=mgr_locs, ndim=self.ndim)]
        elif self.values.ndim == 1:
            # We get here through to_stata
            return []
        return super().delete(loc)

    @final
    @cache_readonly
    def array_values(self) -> ExtensionArray:
        return self.values

    @final
    def get_values(self, dtype: DtypeObj | None = None) -> np.ndarray:
        """
        return object dtype as boxed values, such as Timestamps/Timedelta
        """
        values: ArrayLike = self.values
        if dtype == _dtype_obj:
            values = values.astype(object)
        # TODO(EA2D): reshape not needed with 2D EAs
        return np.asarray(values).reshape(self.shape)

    @final
    def pad_or_backfill(
        self,
        *,
        method: FillnaOptions,
        axis: AxisInt = 0,
        inplace: bool = False,
        limit: int | None = None,
        limit_area: Literal["inside", "outside"] | None = None,
        downcast: Literal["infer"] | None = None,
        using_cow: bool = False,
    ) -> list[Block]:
        values = self.values
        copy, refs = self._get_refs_and_copy(using_cow, inplace)

        if values.ndim == 2 and axis == 1:
            # NDArrayBackedExtensionArray.fillna assumes axis=0
            new_values = values.T._pad_or_backfill(method=method, limit=limit).T
        else:
            new_values = values._pad_or_backfill(method=method, limit=limit)
        return [self.make_block_same_class(new_values)]


class ExtensionBlock(EABackedBlock):
    """
    Block for holding extension types.

    Notes
    -----
    This holds all 3rd-party extension array types. It's also the immediate
    parent class for our internal extension types' blocks.

    ExtensionArrays are limited to 1-D.
    """

    values: ExtensionArray

    def fillna(
        self,
        value,
        limit: int | None = None,
        inplace: bool = False,
        downcast=None,
        using_cow: bool = False,
    ) -> list[Block]:
        if isinstance(self.dtype, IntervalDtype):
            # Block.fillna handles coercion (test_fillna_interval)
            return super().fillna(
                value=value,
                limit=limit,
                inplace=inplace,
                downcast=downcast,
                using_cow=using_cow,
            )
        if using_cow and self._can_hold_na and not self.values._hasna:
            refs = self.refs
            new_values = self.values
        else:
            copy, refs = self._get_refs_and_copy(using_cow, inplace)

            try:
                new_values = self.values.fillna(
                    value=value, method=None, limit=limit, copy=copy
                )
            except TypeError:
                # 3rd party EA that has not implemented copy keyword yet
                refs = None
                new_values = self.values.fillna(value=value, method=None, limit=limit)
                # issue the warning *after* retrying, in case the TypeError
                #  was caused by an invalid fill_value
                warnings.warn(
                    # GH#53278
                    "ExtensionArray.fillna added a 'copy' keyword in pandas "
                    "2.1.0. In a future version, ExtensionArray subclasses will "
                    "need to implement this keyword or an exception will be "
                    "raised. In the interim, the keyword is ignored by "
                    f"{type(self.values).__name__}.",
                    DeprecationWarning,
                    stacklevel=find_stack_level(),
                )

        nb = self.make_block_same_class(new_values, refs=refs)
        return nb._maybe_downcast([nb], downcast, using_cow=using_cow)

    @cache_readonly
    def shape(self) -> Shape:
        # TODO(EA2D): override unnecessary with 2D EAs
        if self.ndim == 1:
            return (len(self.values),)
        return len(self._mgr_locs), len(self.values)

    def iget(self, i: int | tuple[int, int] | tuple[slice, int]):
        # In the case where we have a tuple[slice, int], the slice will always
        #  be slice(None)
        # We _could_ make the annotation more specific, but mypy would
        #  complain about override mismatch:
        #  Literal[0] | tuple[Literal[0], int] | tuple[slice, int]

        # Note: only reached with self.ndim == 2

        if isinstance(i, tuple):
            # TODO(EA2D): unnecessary with 2D EAs
            col, loc = i
            if not com.is_null_slice(col) and col != 0:
                raise IndexError(f"{self} only contains one item")
            if isinstance(col, slice):
                # the is_null_slice check above assures that col is slice(None)
                #  so what we want is a view on all our columns and row loc
                if loc < 0:
                    loc += len(self.values)
                # Note: loc:loc+1 vs [[loc]] makes a difference when called
                #  from fast_xs because we want to get a view back.
                return self.values[loc : loc + 1]
            return self.values[loc]
        else:
            if i != 0:
                raise IndexError(f"{self} only contains one item")
            return self.values

    def set_inplace(self, locs, values: ArrayLike, copy: bool = False) -> None:
        # When an ndarray, we should have locs.tolist() == [0]
        # When a BlockPlacement we should have list(locs) == [0]
        if copy:
            self.values = self.values.copy()
        self.values[:] = values

    def _maybe_squeeze_arg(self, arg):
        """
        If necessary, squeeze a (N, 1) ndarray to (N,)
        """
        # e.g. if we are passed a 2D mask for putmask
        if (
            isinstance(arg, (np.ndarray, ExtensionArray))
            and arg.ndim == self.values.ndim + 1
        ):
            # TODO(EA2D): unnecessary with 2D EAs
            assert arg.shape[1] == 1
            # error: No overload variant of "__getitem__" of "ExtensionArray"
            # matches argument type "Tuple[slice, int]"
            arg = arg[:, 0]  # type: ignore[call-overload]
        elif isinstance(arg, ABCDataFrame):
            # 2022-01-06 only reached for setitem
            # TODO: should we avoid getting here with DataFrame?
            assert arg.shape[1] == 1
            arg = arg._ixs(0, axis=1)._values

        return arg

    def _unwrap_setitem_indexer(self, indexer):
        """
        Adapt a 2D-indexer to our 1D values.

        This is intended for 'setitem', not 'iget' or '_slice'.
        """
        # TODO: ATM this doesn't work for iget/_slice, can we change that?

        if isinstance(indexer, tuple) and len(indexer) == 2:
            # TODO(EA2D): not needed with 2D EAs
            #  Should never have length > 2.  Caller is responsible for checking.
            #  Length 1 is reached vis setitem_single_block and setitem_single_column
            #  each of which pass indexer=(pi,)
            if all(isinstance(x, np.ndarray) and x.ndim == 2 for x in indexer):
                # GH#44703 went through indexing.maybe_convert_ix
                first, second = indexer
                if not (
                    second.size == 1 and (second == 0).all() and first.shape[1] == 1
                ):
                    raise NotImplementedError(
                        "This should not be reached. Please report a bug at "
                        "github.com/pandas-dev/pandas/"
                    )
                indexer = first[:, 0]

            elif lib.is_integer(indexer[1]) and indexer[1] == 0:
                # reached via setitem_single_block passing the whole indexer
                indexer = indexer[0]

            elif com.is_null_slice(indexer[1]):
                indexer = indexer[0]

            elif is_list_like(indexer[1]) and indexer[1][0] == 0:
                indexer = indexer[0]

            else:
                raise NotImplementedError(
                    "This should not be reached. Please report a bug at "
                    "github.com/pandas-dev/pandas/"
                )
        return indexer

    @property
    def is_view(self) -> bool:
        """Extension arrays are never treated as views."""
        return False

    @cache_readonly
    def is_numeric(self):
        return self.values.dtype._is_numeric

    def _slice(
        self, slicer: slice | npt.NDArray[np.bool_] | npt.NDArray[np.intp]
    ) -> ExtensionArray:
        """
        Return a slice of my values.

        Parameters
        ----------
        slicer : slice, ndarray[int], or ndarray[bool]
            Valid (non-reducing) indexer for self.values.

        Returns
        -------
        ExtensionArray
        """
        # Notes: ndarray[bool] is only reachable when via get_rows_with_mask, which
        #  is only for Series, i.e. self.ndim == 1.

        # return same dims as we currently have
        if self.ndim == 2:
            # reached via getitem_block via _slice_take_blocks_ax0
            # TODO(EA2D): won't be necessary with 2D EAs

            if not isinstance(slicer, slice):
                raise AssertionError(
                    "invalid slicing for a 1-ndim ExtensionArray", slicer
                )
            # GH#32959 only full-slicers along fake-dim0 are valid
            # TODO(EA2D): won't be necessary with 2D EAs
            # range(1) instead of self._mgr_locs to avoid exception on [::-1]
            #  see test_iloc_getitem_slice_negative_step_ea_block
            new_locs = range(1)[slicer]
            if not len(new_locs):
                raise AssertionError(
                    "invalid slicing for a 1-ndim ExtensionArray", slicer
                )
            slicer = slice(None)

        return self.values[slicer]

    @final
    def slice_block_rows(self, slicer: slice) -> Self:
        """
        Perform __getitem__-like specialized to slicing along index.
        """
        # GH#42787 in principle this is equivalent to values[..., slicer], but we don't
        # require subclasses of ExtensionArray to support that form (for now).
        new_values = self.values[slicer]
        return type(self)(new_values, self._mgr_locs, ndim=self.ndim, refs=self.refs)

    def _unstack(
        self,
        unstacker,
        fill_value,
        new_placement: npt.NDArray[np.intp],
        needs_masking: npt.NDArray[np.bool_],
    ):
        # ExtensionArray-safe unstack.
        # We override Block._unstack, which unstacks directly on the
        # values of the array. For EA-backed blocks, this would require
        # converting to a 2-D ndarray of objects.
        # Instead, we unstack an ndarray of integer positions, followed by
        # a `take` on the actual values.

        # Caller is responsible for ensuring self.shape[-1] == len(unstacker.index)
        new_values, mask = unstacker.arange_result

        # Note: these next two lines ensure that
        #  mask.sum() == sum(len(nb.mgr_locs) for nb in blocks)
        #  which the calling function needs in order to pass verify_integrity=False
        #  to the BlockManager constructor
        new_values = new_values.T[mask]
        new_placement = new_placement[mask]

        # needs_masking[i] calculated once in BlockManager.unstack tells
        #  us if there are any -1s in the relevant indices.  When False,
        #  that allows us to go through a faster path in 'take', among
        #  other things avoiding e.g. Categorical._validate_scalar.
        blocks = [
            # TODO: could cast to object depending on fill_value?
            type(self)(
                self.values.take(
                    indices, allow_fill=needs_masking[i], fill_value=fill_value
                ),
                BlockPlacement(place),
                ndim=2,
            )
            for i, (indices, place) in enumerate(zip(new_values, new_placement))
        ]
        return blocks, mask


class NumpyBlock(Block):
    values: np.ndarray
    __slots__ = ()

    @property
    def is_view(self) -> bool:
        """return a boolean if I am possibly a view"""
        return self.values.base is not None

    @property
    def array_values(self) -> ExtensionArray:
        return NumpyExtensionArray(self.values)

    def get_values(self, dtype: DtypeObj | None = None) -> np.ndarray:
        if dtype == _dtype_obj:
            return self.values.astype(_dtype_obj)
        return self.values

    @cache_readonly
    def is_numeric(self) -> bool:  # type: ignore[override]
        dtype = self.values.dtype
        kind = dtype.kind

        return kind in "fciub"


class NumericBlock(NumpyBlock):
    # this Block type is kept for backwards-compatibility
    # TODO(3.0): delete and remove deprecation in __init__.py.
    __slots__ = ()


class ObjectBlock(NumpyBlock):
    # this Block type is kept for backwards-compatibility
    # TODO(3.0): delete and remove deprecation in __init__.py.
    __slots__ = ()


class NDArrayBackedExtensionBlock(EABackedBlock):
    """
    Block backed by an NDArrayBackedExtensionArray
    """

    values: NDArrayBackedExtensionArray

    @property
    def is_view(self) -> bool:
        """return a boolean if I am possibly a view"""
        # check the ndarray values of the DatetimeIndex values
        return self.values._ndarray.base is not None


class DatetimeLikeBlock(NDArrayBackedExtensionBlock):
    """Block for datetime64[ns], timedelta64[ns]."""

    __slots__ = ()
    is_numeric = False
    values: DatetimeArray | TimedeltaArray


class DatetimeTZBlock(DatetimeLikeBlock):
    """implement a datetime64 block with a tz attribute"""

    values: DatetimeArray

    __slots__ = ()


# -----------------------------------------------------------------
# Constructor Helpers


def maybe_coerce_values(values: ArrayLike) -> ArrayLike:
    """
    Input validation for values passed to __init__. Ensure that
    any datetime64/timedelta64 dtypes are in nanoseconds.  Ensure
    that we do not have string dtypes.

    Parameters
    ----------
    values : np.ndarray or ExtensionArray

    Returns
    -------
    values : np.ndarray or ExtensionArray
    """
    # Caller is responsible for ensuring NumpyExtensionArray is already extracted.

    if isinstance(values, np.ndarray):
        values = ensure_wrapped_if_datetimelike(values)

        if is_legacy_string_dtype(values.dtype):
            values = np.array(values, dtype=object)

    if isinstance(values, (DatetimeArray, TimedeltaArray)) and values.freq is not None:
        # freq is only stored in DatetimeIndex/TimedeltaIndex, not in Series/DataFrame
        values = values._with_freq(None)

    return values


def get_block_type(dtype: DtypeObj) -> type[Block]:
    """
    Find the appropriate Block subclass to use for the given values and dtype.

    Parameters
    ----------
    dtype : numpy or pandas dtype

    Returns
    -------
    cls : class, subclass of Block
    """
    if isinstance(dtype, DatetimeTZDtype):
        return DatetimeTZBlock
    elif isinstance(dtype, PeriodDtype):
        return NDArrayBackedExtensionBlock
    elif isinstance(dtype, ExtensionDtype):
        # Note: need to be sure NumpyExtensionArray is unwrapped before we get here
        return ExtensionBlock

    # We use kind checks because it is much more performant
    #  than is_foo_dtype
    kind = dtype.kind
    if kind in "Mm":
        return DatetimeLikeBlock

    return NumpyBlock


def new_block_2d(
    values: ArrayLike, placement: BlockPlacement, refs: BlockValuesRefs | None = None
):
    # new_block specialized to case with
    #  ndim=2
    #  isinstance(placement, BlockPlacement)
    #  check_ndim/ensure_block_shape already checked
    klass = get_block_type(values.dtype)

    values = maybe_coerce_values(values)
    return klass(values, ndim=2, placement=placement, refs=refs)


def new_block(
    values,
    placement: BlockPlacement,
    *,
    ndim: int,
    refs: BlockValuesRefs | None = None,
) -> Block:
    # caller is responsible for ensuring:
    # - values is NOT a NumpyExtensionArray
    # - check_ndim/ensure_block_shape already checked
    # - maybe_coerce_values already called/unnecessary
    klass = get_block_type(values.dtype)
    return klass(values, ndim=ndim, placement=placement, refs=refs)


def check_ndim(values, placement: BlockPlacement, ndim: int) -> None:
    """
    ndim inference and validation.

    Validates that values.ndim and ndim are consistent.
    Validates that len(values) and len(placement) are consistent.

    Parameters
    ----------
    values : array-like
    placement : BlockPlacement
    ndim : int

    Raises
    ------
    ValueError : the number of dimensions do not match
    """

    if values.ndim > ndim:
        # Check for both np.ndarray and ExtensionArray
        raise ValueError(
            "Wrong number of dimensions. "
            f"values.ndim > ndim [{values.ndim} > {ndim}]"
        )

    if not is_1d_only_ea_dtype(values.dtype):
        # TODO(EA2D): special case not needed with 2D EAs
        if values.ndim != ndim:
            raise ValueError(
                "Wrong number of dimensions. "
                f"values.ndim != ndim [{values.ndim} != {ndim}]"
            )
        if len(placement) != len(values):
            raise ValueError(
                f"Wrong number of items passed {len(values)}, "
                f"placement implies {len(placement)}"
            )
    elif ndim == 2 and len(placement) != 1:
        # TODO(EA2D): special case unnecessary with 2D EAs
        raise ValueError("need to split")


def extract_pandas_array(
    values: ArrayLike, dtype: DtypeObj | None, ndim: int
) -> tuple[ArrayLike, DtypeObj | None]:
    """
    Ensure that we don't allow NumpyExtensionArray / NumpyEADtype in internals.
    """
    # For now, blocks should be backed by ndarrays when possible.
    if isinstance(values, ABCNumpyExtensionArray):
        values = values.to_numpy()
        if ndim and ndim > 1:
            # TODO(EA2D): special case not needed with 2D EAs
            values = np.atleast_2d(values)

    if isinstance(dtype, NumpyEADtype):
        dtype = dtype.numpy_dtype

    return values, dtype


# -----------------------------------------------------------------


def extend_blocks(result, blocks=None) -> list[Block]:
    """return a new extended blocks, given the result"""
    if blocks is None:
        blocks = []
    if isinstance(result, list):
        for r in result:
            if isinstance(r, list):
                blocks.extend(r)
            else:
                blocks.append(r)
    else:
        assert isinstance(result, Block), type(result)
        blocks.append(result)
    return blocks


def ensure_block_shape(values: ArrayLike, ndim: int = 1) -> ArrayLike:
    """
    Reshape if possible to have values.ndim == ndim.
    """

    if values.ndim < ndim:
        if not is_1d_only_ea_dtype(values.dtype):
            # TODO(EA2D): https://github.com/pandas-dev/pandas/issues/23023
            # block.shape is incorrect for "2D" ExtensionArrays
            # We can't, and don't need to, reshape.
            values = cast("np.ndarray | DatetimeArray | TimedeltaArray", values)
            values = values.reshape(1, -1)

    return values


def to_native_types(
    values: ArrayLike,
    *,
    na_rep: str = "nan",
    quoting=None,
    float_format=None,
    decimal: str = ".",
    **kwargs,
) -> npt.NDArray[np.object_]:
    """convert to our native types format"""
    if isinstance(values, Categorical) and values.categories.dtype.kind in "Mm":
        # GH#40754 Convert categorical datetimes to datetime array
        values = algos.take_nd(
            values.categories._values,
            ensure_platform_int(values._codes),
            fill_value=na_rep,
        )

    values = ensure_wrapped_if_datetimelike(values)

    if isinstance(values, (DatetimeArray, TimedeltaArray)):
        if values.ndim == 1:
            result = values._format_native_types(na_rep=na_rep, **kwargs)
            result = result.astype(object, copy=False)
            return result

        # GH#21734 Process every column separately, they might have different formats
        results_converted = []
        for i in range(len(values)):
            result = values[i, :]._format_native_types(na_rep=na_rep, **kwargs)
            results_converted.append(result.astype(object, copy=False))
        return np.vstack(results_converted)

    elif values.dtype.kind == "f" and not isinstance(values.dtype, SparseDtype):
        # see GH#13418: no special formatting is desired at the
        # output (important for appropriate 'quoting' behaviour),
        # so do not pass it through the FloatArrayFormatter
        if float_format is None and decimal == ".":
            mask = isna(values)

            if not quoting:
                values = values.astype(str)
            else:
                values = np.array(values, dtype="object")

            values[mask] = na_rep
            values = values.astype(object, copy=False)
            return values

        from pandas.io.formats.format import FloatArrayFormatter

        formatter = FloatArrayFormatter(
            values,
            na_rep=na_rep,
            float_format=float_format,
            decimal=decimal,
            quoting=quoting,
            fixed_width=False,
        )
        res = formatter.get_result_as_array()
        res = res.astype(object, copy=False)
        return res

    elif isinstance(values, ExtensionArray):
        mask = isna(values)

        new_values = np.asarray(values.astype(object))
        new_values[mask] = na_rep
        return new_values

    else:
        mask = isna(values)
        itemsize = writers.word_len(na_rep)

        if values.dtype != _dtype_obj and not quoting and itemsize:
            values = values.astype(str)
            if values.dtype.itemsize / np.dtype("U1").itemsize < itemsize:
                # enlarge for the na_rep
                values = values.astype(f"<U{itemsize}")
        else:
            values = np.array(values, dtype="object")

        values[mask] = na_rep
        values = values.astype(object, copy=False)
        return values


def external_values(values: ArrayLike) -> ArrayLike:
    """
    The array that Series.values returns (public attribute).

    This has some historical constraints, and is overridden in block
    subclasses to return the correct array (e.g. period returns
    object ndarray and datetimetz a datetime64[ns] ndarray instead of
    proper extension array).
    """
    if isinstance(values, (PeriodArray, IntervalArray)):
        return values.astype(object)
    elif isinstance(values, (DatetimeArray, TimedeltaArray)):
        # NB: for datetime64tz this is different from np.asarray(values), since
        #  that returns an object-dtype ndarray of Timestamps.
        # Avoid raising in .astype in casting from dt64tz to dt64
        values = values._ndarray

    if isinstance(values, np.ndarray) and using_copy_on_write():
        values = values.view()
        values.flags.writeable = False

    # TODO(CoW) we should also mark our ExtensionArrays as read-only

    return values<|MERGE_RESOLUTION|>--- conflicted
+++ resolved
@@ -60,12 +60,9 @@
 from pandas.core.dtypes.common import (
     ensure_platform_int,
     is_1d_only_ea_dtype,
-<<<<<<< HEAD
-    is_legacy_string_dtype,
-=======
     is_float_dtype,
     is_integer_dtype,
->>>>>>> 3c041bc1
+    is_legacy_string_dtype,
     is_list_like,
     is_scalar,
     is_string_dtype,
