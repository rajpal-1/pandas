--- conflicted
+++ resolved
@@ -1972,7 +1972,6 @@
     Series[T].values is an ndarray of objects.
     """
 
-<<<<<<< HEAD
     def diff(self, n: int, axis: int = 1) -> List["Block"]:
         # Block.shape vs. Block.values.shape mismatch
         # Do the op, get the object-dtype ndarray, and reshape
@@ -1981,10 +1980,7 @@
         new_values = np.atleast_2d(new_values)
         return [self.make_block(values=new_values)]
 
-    def external_values(self, dtype=None):
-=======
     def external_values(self):
->>>>>>> a0c7a8ab
         return self.values.astype(object)
 
 
