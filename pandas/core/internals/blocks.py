--- conflicted
+++ resolved
@@ -206,16 +206,6 @@
     def external_values(self):
         return external_values(self.values)
 
-<<<<<<< HEAD
-=======
-    @final
-    def internal_values(self):
-        """
-        The array that Series._values returns (internal values).
-        """
-        return self.values
-
->>>>>>> dc207e2f
     @property
     def array_values(self) -> ExtensionArray:
         """
@@ -1768,13 +1758,6 @@
         # check the ndarray values of the DatetimeIndex values
         return self.values._ndarray.base is not None
 
-<<<<<<< HEAD
-    @cache_readonly
-    def array_values(self) -> ExtensionArray:
-        return self.values
-
-=======
->>>>>>> dc207e2f
     def get_values(self, dtype: Optional[DtypeObj] = None) -> np.ndarray:
         """
         return object dtype as boxed values, such as Timestamps/Timedelta
@@ -1885,13 +1868,7 @@
     __slots__ = ()
     is_numeric = False
 
-<<<<<<< HEAD
     values: Union[DatetimeArray, TimedeltaArray]
-=======
-
-class DatetimeBlock(DatetimeLikeBlockMixin):
-    __slots__ = ()
->>>>>>> dc207e2f
 
 
 class DatetimeTZBlock(ExtensionBlock, DatetimeLikeBlock):
@@ -1903,7 +1880,6 @@
     is_extension = True
     is_numeric = False
 
-<<<<<<< HEAD
     _can_hold_element = NDArrayBackedExtensionBlock._can_hold_element
     diff = NDArrayBackedExtensionBlock.diff
     where = NDArrayBackedExtensionBlock.where
@@ -1912,12 +1888,6 @@
 
     array_values = NDArrayBackedExtensionBlock.array_values
     get_values = NDArrayBackedExtensionBlock.get_values
-=======
-    diff = DatetimeBlock.diff
-    where = DatetimeBlock.where
-    putmask = DatetimeLikeBlockMixin.putmask
-    fillna = DatetimeLikeBlockMixin.fillna
->>>>>>> dc207e2f
 
     # error: Incompatible types in assignment (expression has type
     # "Callable[[NDArrayBackedExtensionBlock], bool]", base class "ExtensionBlock"
