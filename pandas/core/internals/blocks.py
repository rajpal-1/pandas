--- conflicted
+++ resolved
@@ -8,11 +8,7 @@
 import numpy as np
 
 from pandas._libs import NaT, Timestamp, algos as libalgos, lib, tslib, writers
-<<<<<<< HEAD
 from pandas._libs.index import validate_numeric_casting
-=======
-from pandas._libs.index import convert_scalar
->>>>>>> 1d5d5a36
 import pandas._libs.internals as libinternals
 from pandas._libs.tslibs import Timedelta, conversion
 from pandas._libs.tslibs.timezones import tz_compare
