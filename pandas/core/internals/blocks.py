from __future__ import annotations

import inspect
import re
from typing import TYPE_CHECKING, Any, Callable, List, Optional, Type, Union, cast

import numpy as np

from pandas._libs import (
    Interval,
    Period,
    Timestamp,
    algos as libalgos,
    internals as libinternals,
    lib,
    writers,
)
from pandas._libs.internals import BlockPlacement
from pandas._libs.tslibs import conversion
from pandas._typing import ArrayLike, Dtype, DtypeObj, Scalar, Shape
from pandas.util._validators import validate_bool_kwarg

from pandas.core.dtypes.cast import (
    astype_dt64_to_dt64tz,
    astype_nansafe,
    can_hold_element,
    convert_scalar_for_putitemlike,
    find_common_type,
    infer_dtype_from,
    maybe_downcast_numeric,
    maybe_downcast_to_dtype,
    maybe_promote,
    maybe_upcast,
    soft_convert_objects,
)
from pandas.core.dtypes.common import (
    DT64NS_DTYPE,
    TD64NS_DTYPE,
    is_categorical_dtype,
    is_datetime64_dtype,
    is_datetime64tz_dtype,
    is_dtype_equal,
    is_extension_array_dtype,
    is_integer,
    is_list_like,
    is_object_dtype,
    is_re,
    is_re_compilable,
    is_sparse,
    pandas_dtype,
)
from pandas.core.dtypes.dtypes import CategoricalDtype, ExtensionDtype
from pandas.core.dtypes.generic import ABCDataFrame, ABCIndex, ABCPandasArray, ABCSeries
from pandas.core.dtypes.missing import isna

import pandas.core.algorithms as algos
from pandas.core.array_algos.putmask import (
    putmask_inplace,
    putmask_smart,
    putmask_without_repeat,
)
from pandas.core.array_algos.replace import compare_or_regex_search, replace_regex
from pandas.core.array_algos.transforms import shift
from pandas.core.arrays import (
    Categorical,
    DatetimeArray,
    ExtensionArray,
    PandasArray,
    PandasDtype,
    TimedeltaArray,
)
from pandas.core.base import PandasObject
import pandas.core.common as com
from pandas.core.construction import extract_array
from pandas.core.indexers import (
    check_setitem_lengths,
    is_empty_indexer,
    is_exact_shape_match,
    is_scalar_indexer,
)
import pandas.core.missing as missing
from pandas.core.nanops import nanpercentile

if TYPE_CHECKING:
    from pandas import Index
    from pandas.core.arrays._mixins import NDArrayBackedExtensionArray


class Block(PandasObject):
    """
    Canonical n-dimensional unit of homogeneous dtype contained in a pandas
    data structure

    Index-ignorant; let the container take care of that
    """

    values: Union[np.ndarray, ExtensionArray]

    __slots__ = ["_mgr_locs", "values", "ndim"]
    is_numeric = False
    is_float = False
    is_datetime = False
    is_datetimetz = False
    is_timedelta = False
    is_bool = False
    is_object = False
    is_extension = False
    _can_hold_na = False
    _can_consolidate = True
    _validate_ndim = True

    @classmethod
    def _simple_new(
        cls, values: ArrayLike, placement: BlockPlacement, ndim: int
    ) -> Block:
        """
        Fastpath constructor, does *no* validation
        """
        obj = object.__new__(cls)
        obj.ndim = ndim
        obj.values = values
        obj._mgr_locs = placement
        return obj

    def __init__(self, values, placement, ndim: int):
        """
        Parameters
        ----------
        values : np.ndarray or ExtensionArray
        placement : BlockPlacement (or castable)
        ndim : int
            1 for SingleBlockManager/Series, 2 for BlockManager/DataFrame
        """
        # TODO(EA2D): ndim will be unnecessary with 2D EAs
        self.ndim = self._check_ndim(values, ndim)
        self.mgr_locs = placement
        self.values = self._maybe_coerce_values(values)

        if self._validate_ndim and self.ndim and len(self.mgr_locs) != len(self.values):
            raise ValueError(
                f"Wrong number of items passed {len(self.values)}, "
                f"placement implies {len(self.mgr_locs)}"
            )

    def _maybe_coerce_values(self, values):
        """
        Ensure we have correctly-typed values.

        Parameters
        ----------
        values : np.ndarray, ExtensionArray, Index

        Returns
        -------
        np.ndarray or ExtensionArray
        """
        return values

    def _check_ndim(self, values, ndim):
        """
        ndim inference and validation.

        Infers ndim from 'values' if not provided to __init__.
        Validates that values.ndim and ndim are consistent if and only if
        the class variable '_validate_ndim' is True.

        Parameters
        ----------
        values : array-like
        ndim : int or None

        Returns
        -------
        ndim : int

        Raises
        ------
        ValueError : the number of dimensions do not match
        """
        if ndim is None:
            ndim = values.ndim

        if self._validate_ndim and values.ndim != ndim:
            raise ValueError(
                "Wrong number of dimensions. "
                f"values.ndim != ndim [{values.ndim} != {ndim}]"
            )
        return ndim

    @property
    def _holder(self):
        """
        The array-like that can hold the underlying values.

        None for 'Block', overridden by subclasses that don't
        use an ndarray.
        """
        return None

    @property
    def _consolidate_key(self):
        return self._can_consolidate, self.dtype.name

    @property
    def is_view(self) -> bool:
        """ return a boolean if I am possibly a view """
        values = self.values
        values = cast(np.ndarray, values)
        return values.base is not None

    @property
    def is_categorical(self) -> bool:
        return self._holder is Categorical

    @property
    def is_datelike(self) -> bool:
        """ return True if I am a non-datelike """
        return self.is_datetime or self.is_timedelta

    def external_values(self):
        """
        The array that Series.values returns (public attribute).

        This has some historical constraints, and is overridden in block
        subclasses to return the correct array (e.g. period returns
        object ndarray and datetimetz a datetime64[ns] ndarray instead of
        proper extension array).
        """
        return self.values

    def internal_values(self):
        """
        The array that Series._values returns (internal values).
        """
        return self.values

    def array_values(self) -> ExtensionArray:
        """
        The array that Series.array returns. Always an ExtensionArray.
        """
        return PandasArray(self.values)

    def get_values(self, dtype: Optional[Dtype] = None):
        """
        return an internal format, currently just the ndarray
        this is often overridden to handle to_dense like operations
        """
        if is_object_dtype(dtype):
            return self.values.astype(object)
        return self.values

    def get_block_values_for_json(self) -> np.ndarray:
        """
        This is used in the JSON C code.
        """
        # TODO(EA2D): reshape will be unnecessary with 2D EAs
        return np.asarray(self.values).reshape(self.shape)

    @property
    def fill_value(self):
        return np.nan

    @property
    def mgr_locs(self):
        return self._mgr_locs

    @mgr_locs.setter
    def mgr_locs(self, new_mgr_locs):
        if not isinstance(new_mgr_locs, libinternals.BlockPlacement):
            new_mgr_locs = libinternals.BlockPlacement(new_mgr_locs)

        self._mgr_locs = new_mgr_locs

    def make_block(self, values, placement=None) -> Block:
        """
        Create a new block, with type inference propagate any values that are
        not specified
        """
        if placement is None:
            placement = self.mgr_locs
        if self.is_extension:
            values = _block_shape(values, ndim=self.ndim)

        return make_block(values, placement=placement, ndim=self.ndim)

    def make_block_same_class(self, values, placement=None, ndim=None):
        """ Wrap given values in a block of same type as self. """
        if placement is None:
            placement = self.mgr_locs
        if ndim is None:
            ndim = self.ndim
        return type(self)(values, placement=placement, ndim=ndim)

    def __repr__(self) -> str:
        # don't want to print out all of the items here
        name = type(self).__name__
        if self.ndim == 1:
            result = f"{name}: {len(self)} dtype: {self.dtype}"
        else:

            shape = " x ".join(str(s) for s in self.shape)
            result = f"{name}: {self.mgr_locs.indexer}, {shape}, dtype: {self.dtype}"

        return result

    def __len__(self) -> int:
        return len(self.values)

    def __getstate__(self):
        return self.mgr_locs.indexer, self.values

    def __setstate__(self, state):
        self.mgr_locs = libinternals.BlockPlacement(state[0])
        self.values = state[1]
        self.ndim = self.values.ndim

    def _slice(self, slicer):
        """ return a slice of my values """

        return self.values[slicer]

    def getitem_block(self, slicer, new_mgr_locs=None):
        """
        Perform __getitem__-like, return result as block.

        As of now, only supports slices that preserve dimensionality.
        """
        if new_mgr_locs is None:
            axis0_slicer = slicer[0] if isinstance(slicer, tuple) else slicer
            new_mgr_locs = self.mgr_locs[axis0_slicer]
        elif not isinstance(new_mgr_locs, BlockPlacement):
            new_mgr_locs = BlockPlacement(new_mgr_locs)

        new_values = self._slice(slicer)

        if self._validate_ndim and new_values.ndim != self.ndim:
            raise ValueError("Only same dim slicing is allowed")

        return type(self)._simple_new(new_values, new_mgr_locs, self.ndim)

    @property
    def shape(self):
        return self.values.shape

    @property
    def dtype(self):
        return self.values.dtype

    def iget(self, i):
        return self.values[i]

    def set_inplace(self, locs, values):
        """
        Modify block values in-place with new item value.

        Notes
        -----
        `set` never creates a new array or new Block, whereas `setitem` _may_
        create a new array and always creates a new Block.
        """
        self.values[locs] = values

    def delete(self, loc) -> None:
        """
        Delete given loc(-s) from block in-place.
        """
        self.values = np.delete(self.values, loc, 0)
        self.mgr_locs = self.mgr_locs.delete(loc)

    def apply(self, func, **kwargs) -> List["Block"]:
        """
        apply the function to my values; return a block if we are not
        one
        """
        with np.errstate(all="ignore"):
            result = func(self.values, **kwargs)

        return self._split_op_result(result)

    def reduce(self, func, ignore_failures: bool = False) -> List["Block"]:
        # We will apply the function and reshape the result into a single-row
        #  Block with the same mgr_locs; squeezing will be done at a higher level
        assert self.ndim == 2

        try:
            result = func(self.values)
        except (TypeError, NotImplementedError):
            if ignore_failures:
                return []
            raise

        if np.ndim(result) == 0:
            # TODO(EA2D): special case not needed with 2D EAs
            res_values = np.array([[result]])
        else:
            res_values = result.reshape(-1, 1)

        nb = self.make_block(res_values)
        return [nb]

    def _split_op_result(self, result) -> List["Block"]:
        # See also: split_and_operate
        if is_extension_array_dtype(result) and result.ndim > 1:
            # TODO(EA2D): unnecessary with 2D EAs
            # if we get a 2D ExtensionArray, we need to split it into 1D pieces
            nbs = []
            for i, loc in enumerate(self.mgr_locs):
                vals = result[i]
                block = self.make_block(values=vals, placement=[loc])
                nbs.append(block)
            return nbs

        if not isinstance(result, Block):
            result = self.make_block(result)

        return [result]

    def fillna(
        self, value, limit=None, inplace: bool = False, downcast=None
    ) -> List["Block"]:
        """
        fillna on the block with the value. If we fail, then convert to
        ObjectBlock and try again
        """
        inplace = validate_bool_kwarg(inplace, "inplace")

        mask = isna(self.values)
        mask = _extract_bool_array(mask)
        if limit is not None:
            limit = libalgos.validate_limit(None, limit=limit)
            mask[mask.cumsum(self.ndim - 1) > limit] = False

        if not self._can_hold_na:
            if inplace:
                return [self]
            else:
                return [self.copy()]

        if self._can_hold_element(value):
            nb = self if inplace else self.copy()
            putmask_inplace(nb.values, mask, value)
            # TODO: should be nb._maybe_downcast?
            return self._maybe_downcast([nb], downcast)

        # we can't process the value, but nothing to do
        if not mask.any():
            return [self] if inplace else [self.copy()]

        # operate column-by-column
        def f(mask, val, idx):
            block = self.coerce_to_target_dtype(value)

            # slice out our block
            if idx is not None:
                # i.e. self.ndim == 2
                block = block.getitem_block(slice(idx, idx + 1))
            return block.fillna(value, limit=limit, inplace=inplace, downcast=None)

        return self.split_and_operate(None, f, inplace)

    def _split(self) -> List["Block"]:
        """
        Split a block into a list of single-column blocks.
        """
        assert self.ndim == 2

        new_blocks = []
        for i, ref_loc in enumerate(self.mgr_locs):
            vals = self.values[slice(i, i + 1)]

            nb = self.make_block(vals, [ref_loc])
            new_blocks.append(nb)
        return new_blocks

    def split_and_operate(
        self, mask, f, inplace: bool, ignore_failures: bool = False
    ) -> List["Block"]:
        """
        split the block per-column, and apply the callable f
        per-column, return a new block for each. Handle
        masking which will not change a block unless needed.

        Parameters
        ----------
        mask : 2-d boolean mask
        f : callable accepting (1d-mask, 1d values, indexer)
        inplace : bool
        ignore_failures : bool, default False

        Returns
        -------
        list of blocks
        """
        if mask is None:
            mask = np.broadcast_to(True, shape=self.shape)

        new_values = self.values

        def make_a_block(nv, ref_loc):
            if isinstance(nv, list):
                assert len(nv) == 1, nv
                assert isinstance(nv[0], Block)
                block = nv[0]
            else:
                # Put back the dimension that was taken from it and make
                # a block out of the result.
                nv = _block_shape(nv, ndim=self.ndim)
                block = self.make_block(values=nv, placement=ref_loc)
            return block

        # ndim == 1
        if self.ndim == 1:
            if mask.any():
                nv = f(mask, new_values, None)
            else:
                nv = new_values if inplace else new_values.copy()
            block = make_a_block(nv, self.mgr_locs)
            return [block]

        # ndim > 1
        new_blocks = []
        for i, ref_loc in enumerate(self.mgr_locs):
            m = mask[i]
            v = new_values[i]

            # need a new block
            if m.any() or m.size == 0:
                # Apply our function; we may ignore_failures if this is a
                #  reduction that is dropping nuisance columns GH#37827
                try:
                    nv = f(m, v, i)
                except TypeError:
                    if ignore_failures:
                        continue
                    else:
                        raise
            else:
                nv = v if inplace else v.copy()

            block = make_a_block(nv, [ref_loc])
            new_blocks.append(block)

        return new_blocks

    def _maybe_downcast(self, blocks: List["Block"], downcast=None) -> List["Block"]:

        # no need to downcast our float
        # unless indicated
        if downcast is None and (self.is_float or self.is_datelike):
            return blocks

        return extend_blocks([b.downcast(downcast) for b in blocks])

    def downcast(self, dtypes=None) -> List["Block"]:
        """ try to downcast each item to the dict of dtypes if present """
        # turn it off completely
        if dtypes is False:
            return [self]

        values = self.values

        if self.ndim == 1:

            # try to cast all non-floats here
            if dtypes is None:
                dtypes = "infer"

            nv = maybe_downcast_to_dtype(values, dtypes)
            return [self.make_block(nv)]

        # ndim > 1
        if dtypes is None:
            return [self]

        if not (dtypes == "infer" or isinstance(dtypes, dict)):
            raise ValueError(
                "downcast must have a dictionary or 'infer' as its argument"
            )
        elif dtypes != "infer":
            raise AssertionError("dtypes as dict is not supported yet")

        # operate column-by-column
        # this is expensive as it splits the blocks items-by-item
        def f(mask, val, idx):
            val = maybe_downcast_to_dtype(val, dtype="infer")
            return val

        return self.split_and_operate(None, f, False)

    def astype(self, dtype, copy: bool = False, errors: str = "raise"):
        """
        Coerce to the new dtype.

        Parameters
        ----------
        dtype : str, dtype convertible
        copy : bool, default False
            copy if indicated
        errors : str, {'raise', 'ignore'}, default 'raise'
            - ``raise`` : allow exceptions to be raised
            - ``ignore`` : suppress exceptions. On error return original object

        Returns
        -------
        Block
        """
        errors_legal_values = ("raise", "ignore")

        if errors not in errors_legal_values:
            invalid_arg = (
                "Expected value of kwarg 'errors' to be one of "
                f"{list(errors_legal_values)}. Supplied value is '{errors}'"
            )
            raise ValueError(invalid_arg)

        if inspect.isclass(dtype) and issubclass(dtype, ExtensionDtype):
            msg = (
                f"Expected an instance of {dtype.__name__}, "
                "but got the class instead. Try instantiating 'dtype'."
            )
            raise TypeError(msg)

        dtype = pandas_dtype(dtype)

        try:
            new_values = self._astype(dtype, copy=copy)
        except (ValueError, TypeError):
            # e.g. astype_nansafe can fail on object-dtype of strings
            #  trying to convert to float
            if errors == "ignore":
                new_values = self.values
            else:
                raise

        newb = self.make_block(new_values)
        if newb.is_numeric and self.is_numeric:
            if newb.shape != self.shape:
                raise TypeError(
                    f"cannot set astype for copy = [{copy}] for dtype "
                    f"({self.dtype.name} [{self.shape}]) to different shape "
                    f"({newb.dtype.name} [{newb.shape}])"
                )
        return newb

    def _astype(self, dtype: DtypeObj, copy: bool) -> ArrayLike:
        values = self.values

        if is_datetime64tz_dtype(dtype) and is_datetime64_dtype(values.dtype):
            return astype_dt64_to_dt64tz(values, dtype, copy, via_utc=True)

        if is_dtype_equal(values.dtype, dtype):
            if copy:
                return values.copy()
            return values

        if isinstance(values, ExtensionArray):
            values = values.astype(dtype, copy=copy)

        else:
            values = astype_nansafe(values, dtype, copy=copy)

        return values

    def convert(
        self,
        copy: bool = True,
        datetime: bool = True,
        numeric: bool = True,
        timedelta: bool = True,
    ) -> List["Block"]:
        """
        attempt to coerce any object types to better types return a copy
        of the block (if copy = True) by definition we are not an ObjectBlock
        here!
        """
        return [self.copy()] if copy else [self]

    def _can_hold_element(self, element: Any) -> bool:
        """ require the same dtype as ourselves """
        raise NotImplementedError("Implemented on subclasses")

    def should_store(self, value: ArrayLike) -> bool:
        """
        Should we set self.values[indexer] = value inplace or do we need to cast?

        Parameters
        ----------
        value : np.ndarray or ExtensionArray

        Returns
        -------
        bool
        """
        return is_dtype_equal(value.dtype, self.dtype)

    def to_native_types(self, na_rep="nan", quoting=None, **kwargs):
        """ convert to our native types format """
        values = self.values

        mask = isna(values)
        itemsize = writers.word_len(na_rep)

        if not self.is_object and not quoting and itemsize:
            values = values.astype(str)
            if values.dtype.itemsize / np.dtype("U1").itemsize < itemsize:
                # enlarge for the na_rep
                values = values.astype(f"<U{itemsize}")
        else:
            values = np.array(values, dtype="object")

        values[mask] = na_rep
        return self.make_block(values)

    # block actions #
    def copy(self, deep: bool = True):
        """ copy constructor """
        values = self.values
        if deep:
            values = values.copy()
        return self.make_block_same_class(values, ndim=self.ndim)

    def replace(
        self,
        to_replace,
        value,
        inplace: bool = False,
        regex: bool = False,
    ) -> List["Block"]:
        """
        replace the to_replace value with value, possible to create new
        blocks here this is just a call to putmask. regex is not used here.
        It is used in ObjectBlocks.  It is here for API compatibility.
        """
        inplace = validate_bool_kwarg(inplace, "inplace")
        original_to_replace = to_replace

        if not self._can_hold_element(to_replace):
            # We cannot hold `to_replace`, so we know immediately that
            #  replacing it is a no-op.
            # Note: If to_replace were a list, NDFrame.replace would call
            #  replace_list instead of replace.
            return [self] if inplace else [self.copy()]

        values = self.values

        mask = missing.mask_missing(values, to_replace)
        if not mask.any():
            # Note: we get here with test_replace_extension_other incorrectly
            #  bc _can_hold_element is incorrect.
            return [self] if inplace else [self.copy()]

        if not self._can_hold_element(value):
            blk = self.astype(object)
            return blk.replace(
                to_replace=original_to_replace,
                value=value,
                inplace=True,
                regex=regex,
            )

        blk = self if inplace else self.copy()
        putmask_inplace(blk.values, mask, value)
        blocks = blk.convert(numeric=False, copy=not inplace)
        return blocks

    def _replace_regex(
        self,
        to_replace,
        value,
        inplace: bool = False,
        convert: bool = True,
        mask=None,
    ) -> List["Block"]:
        """
        Replace elements by the given value.

        Parameters
        ----------
        to_replace : object or pattern
            Scalar to replace or regular expression to match.
        value : object
            Replacement object.
        inplace : bool, default False
            Perform inplace modification.
        convert : bool, default True
            If true, try to coerce any object types to better types.
        mask : array-like of bool, optional
            True indicate corresponding element is ignored.

        Returns
        -------
        List[Block]
        """
        if not self._can_hold_element(to_replace):
            # i.e. only ObjectBlock, but could in principle include a
            #  String ExtensionBlock
            return [self] if inplace else [self.copy()]

        rx = re.compile(to_replace)

        new_values = self.values if inplace else self.values.copy()
        replace_regex(new_values, rx, value, mask)

        block = self.make_block(new_values)
        if convert:
            nbs = block.convert(numeric=False)
        else:
            nbs = [block]
        return nbs

    def _replace_list(
        self,
        src_list: List[Any],
        dest_list: List[Any],
        inplace: bool = False,
        regex: bool = False,
    ) -> List["Block"]:
        """
        See BlockManager._replace_list docstring.
        """
        # Exclude anything that we know we won't contain
        pairs = [
            (x, y) for x, y in zip(src_list, dest_list) if self._can_hold_element(x)
        ]
        if not len(pairs):
            # shortcut, nothing to replace
            return [self] if inplace else [self.copy()]

        src_len = len(pairs) - 1

        def comp(s: Scalar, mask: np.ndarray, regex: bool = False) -> np.ndarray:
            """
            Generate a bool array by perform an equality check, or perform
            an element-wise regular expression matching
            """
            if isna(s):
                return ~mask

            return compare_or_regex_search(self.values, s, regex, mask)

        if self.is_object:
            # Calculate the mask once, prior to the call of comp
            # in order to avoid repeating the same computations
            mask = ~isna(self.values)
            masks = [comp(s[0], mask, regex) for s in pairs]
        else:
            # GH#38086 faster if we know we dont need to check for regex
            masks = [missing.mask_missing(self.values, s[0]) for s in pairs]

        masks = [_extract_bool_array(x) for x in masks]

        rb = [self if inplace else self.copy()]
        for i, (src, dest) in enumerate(pairs):
            new_rb: List["Block"] = []
            for blk in rb:
                m = masks[i]
                convert = i == src_len  # only convert once at the end
                result = blk._replace_coerce(
                    to_replace=src,
                    value=dest,
                    mask=m,
                    inplace=inplace,
                    regex=regex,
                )
                if convert and blk.is_object:
                    result = extend_blocks(
                        [b.convert(numeric=False, copy=True) for b in result]
                    )
                new_rb.extend(result)
            rb = new_rb
        return rb

    def setitem(self, indexer, value):
        """
        Attempt self.values[indexer] = value, possibly creating a new array.

        Parameters
        ----------
        indexer : tuple, list-like, array-like, slice
            The subset of self.values to set
        value : object
            The value being set

        Returns
        -------
        Block

        Notes
        -----
        `indexer` is a direct slice/positional indexer. `value` must
        be a compatible shape.
        """
        transpose = self.ndim == 2

        if isinstance(indexer, np.ndarray) and indexer.ndim > self.ndim:
            raise ValueError(f"Cannot set values with ndim > {self.ndim}")

        # coerce None values, if appropriate
        if value is None:
            if self.is_numeric:
                value = np.nan

        # coerce if block dtype can store value
        values = self.values
        if not self._can_hold_element(value):
            # current dtype cannot store value, coerce to common dtype
            return self.coerce_to_target_dtype(value).setitem(indexer, value)

        if self.dtype.kind in ["m", "M"]:
            arr = self.array_values().T
            arr[indexer] = value
            return self

        # value must be storable at this moment
        if is_extension_array_dtype(getattr(value, "dtype", None)):
            # We need to be careful not to allow through strings that
            #  can be parsed to EADtypes
            is_ea_value = True
            arr_value = value
        else:
            is_ea_value = False
            arr_value = np.array(value)

        if transpose:
            values = values.T

        # length checking
        check_setitem_lengths(indexer, value, values)
        exact_match = is_exact_shape_match(values, arr_value)
        if is_empty_indexer(indexer, arr_value):
            # GH#8669 empty indexers
            pass

        elif is_scalar_indexer(indexer, self.ndim):
            # setting a single element for each dim and with a rhs that could
            #  be e.g. a list; see GH#6043
            values[indexer] = value

        elif exact_match and is_categorical_dtype(arr_value.dtype):
            # GH25495 - If the current dtype is not categorical,
            # we need to create a new categorical block
            values[indexer] = value
            if values.ndim == 2:
                # TODO(EA2D): special case not needed with 2D EAs
                if values.shape[-1] != 1:
                    # shouldn't get here (at least until 2D EAs)
                    raise NotImplementedError
                values = values[:, 0]
            return self.make_block(Categorical(values, dtype=arr_value.dtype))

        elif exact_match and is_ea_value:
            # GH#32395 if we're going to replace the values entirely, just
            #  substitute in the new array
            return self.make_block(arr_value)

        # if we are an exact match (ex-broadcasting),
        # then use the resultant dtype
        elif exact_match:
            # We are setting _all_ of the array's values, so can cast to new dtype
            values[indexer] = value

            values = values.astype(arr_value.dtype, copy=False)

        elif is_ea_value:
            # GH#38952
            if values.ndim == 1:
                values[indexer] = value
            else:
                # TODO(EA2D): special case not needed with 2D EA
                values[indexer] = value.to_numpy(values.dtype).reshape(-1, 1)

        # set
        else:
            values[indexer] = value

        if transpose:
            values = values.T
        block = self.make_block(values)
        return block

    def putmask(self, mask, new) -> List["Block"]:
        """
        putmask the data to the block; it is possible that we may create a
        new dtype of block

        Return the resulting block(s).

        Parameters
        ----------
        mask : np.ndarray[bool], SparseArray[bool], or BooleanArray
        new : a ndarray/object

        Returns
        -------
        List[Block]
        """
        transpose = self.ndim == 2
        mask = _extract_bool_array(mask)
        assert not isinstance(new, (ABCIndex, ABCSeries, ABCDataFrame))

        new_values = self.values  # delay copy if possible.
        # if we are passed a scalar None, convert it here
        if not is_list_like(new) and isna(new) and not self.is_object:
            # FIXME: make sure we have compatible NA
            new = self.fill_value

        if self._can_hold_element(new):
            if self.dtype.kind in ["m", "M"]:
                arr = self.array_values()
                arr = cast("NDArrayBackedExtensionArray", arr)
                if transpose:
                    arr = arr.T
                arr.putmask(mask, new)
                return [self]

            if transpose:
                new_values = new_values.T

            putmask_without_repeat(new_values, mask, new)
            return [self]

        elif not mask.any():
            return [self]

        else:
            # may need to upcast
            if transpose:
                mask = mask.T
                if isinstance(new, np.ndarray):
                    new = new.T

            # operate column-by-column
            def f(mask, val, idx):

                if idx is None:
                    # ndim==1 case.
                    n = new
                else:

                    if isinstance(new, np.ndarray):
                        n = np.squeeze(new[idx % new.shape[0]])
                    else:
                        n = np.array(new)

                    # type of the new block
                    dtype, _ = maybe_promote(n.dtype)

                    # we need to explicitly astype here to make a copy
                    n = n.astype(dtype)

                nv = putmask_smart(val, mask, n)
                return nv

            new_blocks = self.split_and_operate(mask, f, True)
            return new_blocks

    def coerce_to_target_dtype(self, other):
        """
        coerce the current block to a dtype compat for other
        we will return a block, possibly object, and not raise

        we can also safely try to coerce to the same dtype
        and will receive the same block
        """
        # if we cannot then coerce to object
        dtype, _ = infer_dtype_from(other, pandas_dtype=True)

        new_dtype = find_common_type([self.dtype, dtype])

        return self.astype(new_dtype, copy=False)

    def interpolate(
        self,
        method: str = "pad",
        axis: int = 0,
        index: Optional["Index"] = None,
        inplace: bool = False,
        limit: Optional[int] = None,
        limit_direction: str = "forward",
        limit_area: Optional[str] = None,
        fill_value: Optional[Any] = None,
        coerce: bool = False,
        downcast: Optional[str] = None,
        **kwargs,
    ):

        inplace = validate_bool_kwarg(inplace, "inplace")

        if not self._can_hold_na:
            # If there are no NAs, then interpolate is a no-op
            return self if inplace else self.copy()

        # a fill na type method
        try:
            m = missing.clean_fill_method(method)
        except ValueError:
            m = None

        if m is not None:
            if fill_value is not None:
                # similar to validate_fillna_kwargs
                raise ValueError("Cannot pass both fill_value and method")

            return self._interpolate_with_fill(
                method=m,
                axis=axis,
                inplace=inplace,
                limit=limit,
                limit_area=limit_area,
                downcast=downcast,
            )
        # validate the interp method
        m = missing.clean_interp_method(method, **kwargs)

        assert index is not None  # for mypy

        return self._interpolate(
            method=m,
            index=index,
            axis=axis,
            limit=limit,
            limit_direction=limit_direction,
            limit_area=limit_area,
            fill_value=fill_value,
            inplace=inplace,
            downcast=downcast,
            **kwargs,
        )

    def _interpolate_with_fill(
        self,
        method: str = "pad",
        axis: int = 0,
        inplace: bool = False,
        limit: Optional[int] = None,
        limit_area: Optional[str] = None,
        downcast: Optional[str] = None,
    ) -> List["Block"]:
        """ fillna but using the interpolate machinery """
        inplace = validate_bool_kwarg(inplace, "inplace")

        assert self._can_hold_na  # checked by caller

        values = self.values if inplace else self.values.copy()

        values = missing.interpolate_2d(
            values,
            method=method,
            axis=axis,
            limit=limit,
            limit_area=limit_area,
        )

        blocks = [self.make_block_same_class(values, ndim=self.ndim)]
        return self._maybe_downcast(blocks, downcast)

    def _interpolate(
        self,
        method: str,
        index: "Index",
        fill_value: Optional[Any] = None,
        axis: int = 0,
        limit: Optional[int] = None,
        limit_direction: str = "forward",
        limit_area: Optional[str] = None,
        inplace: bool = False,
        downcast: Optional[str] = None,
        **kwargs,
    ) -> List["Block"]:
        """ interpolate using scipy wrappers """
        inplace = validate_bool_kwarg(inplace, "inplace")
        data = self.values if inplace else self.values.copy()

        # only deal with floats
        if not self.is_float:
            if self.dtype.kind not in ["i", "u"]:
                return [self]
            data = data.astype(np.float64)

        if fill_value is None:
            fill_value = self.fill_value

        if method in ("krogh", "piecewise_polynomial", "pchip"):
            if not index.is_monotonic:
                raise ValueError(
                    f"{method} interpolation requires that the index be monotonic."
                )
        # process 1-d slices in the axis direction

        def func(yvalues: np.ndarray) -> np.ndarray:

            # process a 1-d slice, returning it
            # should the axis argument be handled below in apply_along_axis?
            # i.e. not an arg to missing.interpolate_1d
            return missing.interpolate_1d(
                xvalues=index,
                yvalues=yvalues,
                method=method,
                limit=limit,
                limit_direction=limit_direction,
                limit_area=limit_area,
                fill_value=fill_value,
                bounds_error=False,
                **kwargs,
            )

        # interp each column independently
        interp_values = np.apply_along_axis(func, axis, data)

        blocks = [self.make_block_same_class(interp_values)]
        return self._maybe_downcast(blocks, downcast)

    def take_nd(self, indexer, axis: int, new_mgr_locs=None, fill_value=lib.no_default):
        """
        Take values according to indexer and return them as a block.bb

        """
        # algos.take_nd dispatches for DatetimeTZBlock, CategoricalBlock
        # so need to preserve types
        # sparse is treated like an ndarray, but needs .get_values() shaping

        values = self.values

        if fill_value is lib.no_default:
            fill_value = self.fill_value
            allow_fill = False
        else:
            allow_fill = True

        new_values = algos.take_nd(
            values, indexer, axis=axis, allow_fill=allow_fill, fill_value=fill_value
        )

        # Called from three places in managers, all of which satisfy
        #  this assertion
        assert not (axis == 0 and new_mgr_locs is None)
        if new_mgr_locs is None:
            new_mgr_locs = self.mgr_locs

        if not is_dtype_equal(new_values.dtype, self.dtype):
            return self.make_block(new_values, new_mgr_locs)
        else:
            return self.make_block_same_class(new_values, new_mgr_locs)

    def diff(self, n: int, axis: int = 1) -> List["Block"]:
        """ return block for the diff of the values """
        new_values = algos.diff(self.values, n, axis=axis, stacklevel=7)
        return [self.make_block(values=new_values)]

    def shift(self, periods: int, axis: int = 0, fill_value=None):
        """ shift the block by periods, possibly upcast """
        # convert integer to float if necessary. need to do a lot more than
        # that, handle boolean etc also
        new_values, fill_value = maybe_upcast(self.values, fill_value)

        new_values = shift(new_values, periods, axis, fill_value)

        return [self.make_block(new_values)]

    def where(self, other, cond, errors="raise", axis: int = 0) -> List["Block"]:
        """
        evaluate the block; return result block(s) from the result

        Parameters
        ----------
        other : a ndarray/object
        cond : np.ndarray[bool], SparseArray[bool], or BooleanArray
        errors : str, {'raise', 'ignore'}, default 'raise'
            - ``raise`` : allow exceptions to be raised
            - ``ignore`` : suppress exceptions. On error return original object
        axis : int, default 0

        Returns
        -------
        List[Block]
        """
        import pandas.core.computation.expressions as expressions

        assert not isinstance(other, (ABCIndex, ABCSeries, ABCDataFrame))

        assert errors in ["raise", "ignore"]
        transpose = self.ndim == 2

        values = self.values
        orig_other = other
        if transpose:
            values = values.T

        cond = _extract_bool_array(cond)

        if cond.ravel("K").all():
            result = values
        else:
            # see if we can operate on the entire block, or need item-by-item
            # or if we are a single block (ndim == 1)
<<<<<<< HEAD
            if not self._can_hold_element(other):
=======
            if (
                (self.dtype.kind in ["b", "i", "u"])
                and lib.is_float(other)
                and np.isnan(other)
            ):
                # GH#3733 special case to avoid object-dtype casting
                #  and go through numexpr path instead.
                # In integer case, np.where will cast to floats
                pass
            elif not self._can_hold_element(other):
>>>>>>> ae71dc1c
                # we cannot coerce, return a compat dtype
                # we are explicitly ignoring errors
                block = self.coerce_to_target_dtype(other)
                blocks = block.where(orig_other, cond, errors=errors, axis=axis)
                return self._maybe_downcast(blocks, "infer")

<<<<<<< HEAD
            # convert datetime to datetime64, timedelta to timedelta64
            other = convert_scalar_for_putitemlike(other, values.dtype)
=======
            if not (
                (self.dtype.kind in ["b", "i", "u"])
                and lib.is_float(other)
                and np.isnan(other)
            ):
                # convert datetime to datetime64, timedelta to timedelta64
                other = convert_scalar_for_putitemlike(other, values.dtype)
>>>>>>> ae71dc1c

            # By the time we get here, we should have all Series/Index
            #  args extracted to ndarray
            result = expressions.where(cond, values, other)

        if self._can_hold_na or self.ndim == 1:

            if transpose:
                result = result.T

            return [self.make_block(result)]

        # might need to separate out blocks
        axis = cond.ndim - 1
        cond = cond.swapaxes(axis, 0)
        mask = np.array([cond[i].all() for i in range(cond.shape[0])], dtype=bool)

        result_blocks: List["Block"] = []
        for m in [mask, ~mask]:
            if m.any():
                result = cast(np.ndarray, result)  # EABlock overrides where
                taken = result.take(m.nonzero()[0], axis=axis)
                r = maybe_downcast_numeric(taken, self.dtype)
                nb = self.make_block(r.T, placement=self.mgr_locs[m])
                result_blocks.append(nb)

        return result_blocks

    def _unstack(self, unstacker, fill_value, new_placement):
        """
        Return a list of unstacked blocks of self

        Parameters
        ----------
        unstacker : reshape._Unstacker
        fill_value : int
            Only used in ExtensionBlock._unstack

        Returns
        -------
        blocks : list of Block
            New blocks of unstacked values.
        mask : array_like of bool
            The mask of columns of `blocks` we should keep.
        """
        new_values, mask = unstacker.get_new_values(
            self.values.T, fill_value=fill_value
        )

        mask = mask.any(0)
        # TODO: in all tests we have mask.all(); can we rely on that?

        new_values = new_values.T[mask]
        new_placement = new_placement[mask]

        blocks = [make_block(new_values, placement=new_placement)]
        return blocks, mask

    def quantile(self, qs, interpolation="linear", axis: int = 0):
        """
        compute the quantiles of the

        Parameters
        ----------
        qs: a scalar or list of the quantiles to be computed
        interpolation: type of interpolation, default 'linear'
        axis: axis to compute, default 0

        Returns
        -------
        Block
        """
        # We should always have ndim == 2 because Series dispatches to DataFrame
        assert self.ndim == 2

        values = self.get_values()

        is_empty = values.shape[axis] == 0
        orig_scalar = not is_list_like(qs)
        if orig_scalar:
            # make list-like, unpack later
            qs = [qs]

        if is_empty:
            # create the array of na_values
            # 2d len(values) * len(qs)
            result = np.repeat(
                np.array([self.fill_value] * len(qs)), len(values)
            ).reshape(len(values), len(qs))
        else:
            # asarray needed for Sparse, see GH#24600
            mask = np.asarray(isna(values))
            result = nanpercentile(
                values,
                np.array(qs) * 100,
                axis=axis,
                na_value=self.fill_value,
                mask=mask,
                ndim=values.ndim,
                interpolation=interpolation,
            )

            result = np.array(result, copy=False)
            result = result.T

        if orig_scalar and not lib.is_scalar(result):
            # result could be scalar in case with is_empty and self.ndim == 1
            assert result.shape[-1] == 1, result.shape
            result = result[..., 0]
            result = lib.item_from_zerodim(result)

        ndim = np.ndim(result)
        return make_block(result, placement=np.arange(len(result)), ndim=ndim)

    def _replace_coerce(
        self,
        to_replace,
        value,
        mask: np.ndarray,
        inplace: bool = True,
        regex: bool = False,
    ) -> List["Block"]:
        """
        Replace value corresponding to the given boolean array with another
        value.

        Parameters
        ----------
        to_replace : object or pattern
            Scalar to replace or regular expression to match.
        value : object
            Replacement object.
        mask : np.ndarray[bool]
            True indicate corresponding element is ignored.
        inplace : bool, default True
            Perform inplace modification.
        regex : bool, default False
            If true, perform regular expression substitution.

        Returns
        -------
        List[Block]
        """
        if mask.any():
            if not regex:
                nb = self.coerce_to_target_dtype(value)
                if nb is self and not inplace:
                    nb = nb.copy()
                putmask_inplace(nb.values, mask, value)
                return [nb]
            else:
                regex = _should_use_regex(regex, to_replace)
                if regex:
                    return self._replace_regex(
                        to_replace,
                        value,
                        inplace=inplace,
                        convert=False,
                        mask=mask,
                    )
                return self.replace(to_replace, value, inplace=inplace, regex=False)
        return [self]


class ExtensionBlock(Block):
    """
    Block for holding extension types.

    Notes
    -----
    This holds all 3rd-party extension array types. It's also the immediate
    parent class for our internal extension types' blocks, CategoricalBlock.

    ExtensionArrays are limited to 1-D.
    """

    _can_consolidate = False
    _validate_ndim = False
    is_extension = True

    values: ExtensionArray

    def __init__(self, values, placement, ndim: int):
        """
        Initialize a non-consolidatable block.

        'ndim' may be inferred from 'placement'.

        This will call continue to call __init__ for the other base
        classes mixed in with this Mixin.
        """

        # Placement must be converted to BlockPlacement so that we can check
        # its length
        if not isinstance(placement, libinternals.BlockPlacement):
            placement = libinternals.BlockPlacement(placement)

        # Maybe infer ndim from placement
        if ndim is None:
            if len(placement) != 1:
                ndim = 1
            else:
                ndim = 2
        super().__init__(values, placement, ndim=ndim)

        if self.ndim == 2 and len(self.mgr_locs) != 1:
            # TODO(EA2D): check unnecessary with 2D EAs
            raise AssertionError("block.size != values.size")

    @property
    def shape(self):
        # TODO(EA2D): override unnecessary with 2D EAs
        if self.ndim == 1:
            return (len(self.values),)
        return len(self.mgr_locs), len(self.values)

    def iget(self, col):

        if self.ndim == 2 and isinstance(col, tuple):
            # TODO(EA2D): unnecessary with 2D EAs
            col, loc = col
            if not com.is_null_slice(col) and col != 0:
                raise IndexError(f"{self} only contains one item")
            elif isinstance(col, slice):
                if col != slice(None):
                    raise NotImplementedError(col)
                return self.values[[loc]]
            return self.values[loc]
        else:
            if col != 0:
                raise IndexError(f"{self} only contains one item")
            return self.values

    def set_inplace(self, locs, values):
        # NB: This is a misnomer, is supposed to be inplace but is not,
        #  see GH#33457
        assert locs.tolist() == [0]
        self.values = values

    def putmask(self, mask, new) -> List["Block"]:
        """
        See Block.putmask.__doc__
        """
        mask = _extract_bool_array(mask)

        new_values = self.values

        if isinstance(new, (np.ndarray, ExtensionArray)) and len(new) == len(mask):
            new = new[mask]

        mask = safe_reshape(mask, new_values.shape)

        new_values[mask] = new
        return [self.make_block(values=new_values)]

    def _maybe_coerce_values(self, values):
        """
        Unbox to an extension array.

        This will unbox an ExtensionArray stored in an Index or Series.
        ExtensionArrays pass through. No dtype coercion is done.

        Parameters
        ----------
        values : Index, Series, ExtensionArray

        Returns
        -------
        ExtensionArray
        """
        return extract_array(values)

    @property
    def _holder(self):
        # For extension blocks, the holder is values-dependent.
        return type(self.values)

    @property
    def fill_value(self):
        # Used in reindex_indexer
        return self.values.dtype.na_value

    @property
    def _can_hold_na(self):
        # The default ExtensionArray._can_hold_na is True
        return self._holder._can_hold_na

    @property
    def is_view(self) -> bool:
        """Extension arrays are never treated as views."""
        return False

    @property
    def is_numeric(self):
        return self.values.dtype._is_numeric

    def setitem(self, indexer, value):
        """
        Attempt self.values[indexer] = value, possibly creating a new array.

        This differs from Block.setitem by not allowing setitem to change
        the dtype of the Block.

        Parameters
        ----------
        indexer : tuple, list-like, array-like, slice
            The subset of self.values to set
        value : object
            The value being set

        Returns
        -------
        Block

        Notes
        -----
        `indexer` is a direct slice/positional indexer. `value` must
        be a compatible shape.
        """
        if not self._can_hold_element(value):
            # This is only relevant for DatetimeTZBlock, which has a
            #  non-trivial `_can_hold_element`.
            # https://github.com/pandas-dev/pandas/issues/24020
            # Need a dedicated setitem until GH#24020 (type promotion in setitem
            #  for extension arrays) is designed and implemented.
            return self.astype(object).setitem(indexer, value)

        if isinstance(indexer, tuple):
            # TODO(EA2D): not needed with 2D EAs
            # we are always 1-D
            indexer = indexer[0]

        check_setitem_lengths(indexer, value, self.values)
        self.values[indexer] = value
        return self

    def get_values(self, dtype: Optional[Dtype] = None):
        # ExtensionArrays must be iterable, so this works.
        # TODO(EA2D): reshape not needed with 2D EAs
        return np.asarray(self.values).reshape(self.shape)

    def array_values(self) -> ExtensionArray:
        return self.values

    def to_native_types(self, na_rep="nan", quoting=None, **kwargs):
        """override to use ExtensionArray astype for the conversion"""
        values = self.values
        mask = isna(values)

        values = np.asarray(values.astype(object))
        values[mask] = na_rep

        # TODO(EA2D): reshape not needed with 2D EAs
        # we are expected to return a 2-d ndarray
        return self.make_block(values)

    def take_nd(
        self, indexer, axis: int = 0, new_mgr_locs=None, fill_value=lib.no_default
    ):
        """
        Take values according to indexer and return them as a block.
        """
        if fill_value is lib.no_default:
            fill_value = None

        # TODO(EA2D): special case not needed with 2D EAs
        # axis doesn't matter; we are really a single-dim object
        # but are passed the axis depending on the calling routing
        # if its REALLY axis 0, then this will be a reindex and not a take
        new_values = self.values.take(indexer, fill_value=fill_value, allow_fill=True)

        # Called from three places in managers, all of which satisfy
        #  this assertion
        assert not (self.ndim == 1 and new_mgr_locs is None)
        if new_mgr_locs is None:
            new_mgr_locs = self.mgr_locs

        return self.make_block_same_class(new_values, new_mgr_locs)

    def _can_hold_element(self, element: Any) -> bool:
        # TODO: We may need to think about pushing this onto the array.
        # We're doing the same as CategoricalBlock here.
        return True

    def _slice(self, slicer):
        """
        Return a slice of my values.

        Parameters
        ----------
        slicer : slice, ndarray[int], or a tuple of these
            Valid (non-reducing) indexer for self.values.

        Returns
        -------
        np.ndarray or ExtensionArray
        """
        # return same dims as we currently have
        if not isinstance(slicer, tuple) and self.ndim == 2:
            # reached via getitem_block via _slice_take_blocks_ax0
            # TODO(EA2D): won't be necessary with 2D EAs
            slicer = (slicer, slice(None))

        if isinstance(slicer, tuple) and len(slicer) == 2:
            first = slicer[0]
            if not isinstance(first, slice):
                raise AssertionError(
                    "invalid slicing for a 1-ndim ExtensionArray", first
                )
            # GH#32959 only full-slicers along fake-dim0 are valid
            # TODO(EA2D): won't be necessary with 2D EAs
            new_locs = self.mgr_locs[first]
            if len(new_locs):
                # effectively slice(None)
                slicer = slicer[1]
            else:
                raise AssertionError(
                    "invalid slicing for a 1-ndim ExtensionArray", slicer
                )

        return self.values[slicer]

    def fillna(self, value, limit=None, inplace=False, downcast=None):
        values = self.values if inplace else self.values.copy()
        values = values.fillna(value=value, limit=limit)
        return [
            self.make_block_same_class(
                values=values, placement=self.mgr_locs, ndim=self.ndim
            )
        ]

    def interpolate(
        self, method="pad", axis=0, inplace=False, limit=None, fill_value=None, **kwargs
    ):

        values = self.values if inplace else self.values.copy()
        return self.make_block_same_class(
            values=values.fillna(value=fill_value, method=method, limit=limit),
            placement=self.mgr_locs,
        )

    def diff(self, n: int, axis: int = 1) -> List["Block"]:
        if axis == 0 and n != 0:
            # n==0 case will be a no-op so let is fall through
            # Since we only have one column, the result will be all-NA.
            #  Create this result by shifting along axis=0 past the length of
            #  our values.
            return super().diff(len(self.values), axis=0)
        if axis == 1:
            # TODO(EA2D): unnecessary with 2D EAs
            # we are by definition 1D.
            axis = 0
        return super().diff(n, axis)

    def shift(
        self, periods: int, axis: int = 0, fill_value: Any = None
    ) -> List["ExtensionBlock"]:
        """
        Shift the block by `periods`.

        Dispatches to underlying ExtensionArray and re-boxes in an
        ExtensionBlock.
        """
        return [
            self.make_block_same_class(
                self.values.shift(periods=periods, fill_value=fill_value),
                placement=self.mgr_locs,
                ndim=self.ndim,
            )
        ]

    def where(self, other, cond, errors="raise", axis: int = 0) -> List["Block"]:

        cond = _extract_bool_array(cond)
        assert not isinstance(other, (ABCIndex, ABCSeries, ABCDataFrame))

        if isinstance(other, np.ndarray) and other.ndim == 2:
            # TODO(EA2D): unnecessary with 2D EAs
            assert other.shape[1] == 1
            other = other[:, 0]

        if isinstance(cond, np.ndarray) and cond.ndim == 2:
            # TODO(EA2D): unnecessary with 2D EAs
            assert cond.shape[1] == 1
            cond = cond[:, 0]

        if lib.is_scalar(other) and isna(other):
            # The default `other` for Series / Frame is np.nan
            # we want to replace that with the correct NA value
            # for the type
            other = self.dtype.na_value

        if is_sparse(self.values):
            # TODO(SparseArray.__setitem__): remove this if condition
            # We need to re-infer the type of the data after doing the
            # where, for cases where the subtypes don't match
            dtype = None
        else:
            dtype = self.dtype

        result = self.values.copy()
        icond = ~cond
        if lib.is_scalar(other):
            set_other = other
        else:
            set_other = other[icond]
        try:
            result[icond] = set_other
        except (NotImplementedError, TypeError):
            # NotImplementedError for class not implementing `__setitem__`
            # TypeError for SparseArray, which implements just to raise
            # a TypeError
            result = self._holder._from_sequence(
                np.where(cond, self.values, other), dtype=dtype
            )

        return [self.make_block_same_class(result, placement=self.mgr_locs)]

    def _unstack(self, unstacker, fill_value, new_placement):
        # ExtensionArray-safe unstack.
        # We override ObjectBlock._unstack, which unstacks directly on the
        # values of the array. For EA-backed blocks, this would require
        # converting to a 2-D ndarray of objects.
        # Instead, we unstack an ndarray of integer positions, followed by
        # a `take` on the actual values.
        n_rows = self.shape[-1]
        dummy_arr = np.arange(n_rows)

        new_values, mask = unstacker.get_new_values(dummy_arr, fill_value=-1)
        mask = mask.any(0)
        # TODO: in all tests we have mask.all(); can we rely on that?

        blocks = [
            self.make_block_same_class(
                self.values.take(indices, allow_fill=True, fill_value=fill_value),
                [place],
            )
            for indices, place in zip(new_values.T, new_placement)
        ]
        return blocks, mask


class HybridMixin:
    """
    Mixin for Blocks backed (maybe indirectly) by ExtensionArrays.
    """

    array_values: Callable

    def _can_hold_element(self, element: Any) -> bool:
        values = self.array_values()

        try:
            values._validate_setitem_value(element)
            return True
        except (ValueError, TypeError):
            return False


class ObjectValuesExtensionBlock(HybridMixin, ExtensionBlock):
    """
    Block providing backwards-compatibility for `.values`.

    Used by PeriodArray and IntervalArray to ensure that
    Series[T].values is an ndarray of objects.
    """

    def external_values(self):
        return self.values.astype(object)


class NumericBlock(Block):
    __slots__ = ()
    is_numeric = True

    def _can_hold_element(self, element: Any) -> bool:
        return can_hold_element(self.dtype, element)

    @property
    def _can_hold_na(self):
        return self.dtype.kind not in ["b", "i", "u"]

    @property
    def is_bool(self):
        return self.dtype.kind == "b"


class FloatBlock(NumericBlock):
    __slots__ = ()
    is_float = True

    def to_native_types(
        self, na_rep="", float_format=None, decimal=".", quoting=None, **kwargs
    ):
        """ convert to our native types format """
        values = self.values

        # see gh-13418: no special formatting is desired at the
        # output (important for appropriate 'quoting' behaviour),
        # so do not pass it through the FloatArrayFormatter
        if float_format is None and decimal == ".":
            mask = isna(values)

            if not quoting:
                values = values.astype(str)
            else:
                values = np.array(values, dtype="object")

            values[mask] = na_rep
            return self.make_block(values)

        from pandas.io.formats.format import FloatArrayFormatter

        formatter = FloatArrayFormatter(
            values,
            na_rep=na_rep,
            float_format=float_format,
            decimal=decimal,
            quoting=quoting,
            fixed_width=False,
        )
        res = formatter.get_result_as_array()
        return self.make_block(res)


class DatetimeLikeBlockMixin(HybridMixin, Block):
    """Mixin class for DatetimeBlock, DatetimeTZBlock, and TimedeltaBlock."""

    @property
    def _holder(self):
        return DatetimeArray

    @property
    def fill_value(self):
        return np.datetime64("NaT", "ns")

    def get_values(self, dtype: Optional[Dtype] = None):
        """
        return object dtype as boxed values, such as Timestamps/Timedelta
        """
        if is_object_dtype(dtype):
            # DTA/TDA constructor and astype can handle 2D
            return self._holder(self.values).astype(object)
        return self.values

    def internal_values(self):
        # Override to return DatetimeArray and TimedeltaArray
        return self.array_values()

    def array_values(self):
        return self._holder._simple_new(self.values)

    def iget(self, key):
        # GH#31649 we need to wrap scalars in Timestamp/Timedelta
        # TODO(EA2D): this can be removed if we ever have 2D EA
        return self.array_values().reshape(self.shape)[key]

    def diff(self, n: int, axis: int = 0) -> List["Block"]:
        """
        1st discrete difference.

        Parameters
        ----------
        n : int
            Number of periods to diff.
        axis : int, default 0
            Axis to diff upon.

        Returns
        -------
        A list with a new TimeDeltaBlock.

        Notes
        -----
        The arguments here are mimicking shift so they are called correctly
        by apply.
        """
        # TODO(EA2D): reshape not necessary with 2D EAs
        values = self.array_values().reshape(self.shape)

        new_values = values - values.shift(n, axis=axis)
        return [
            TimeDeltaBlock(new_values, placement=self.mgr_locs.indexer, ndim=self.ndim)
        ]

    def shift(self, periods, axis=0, fill_value=None):
        # TODO(EA2D) this is unnecessary if these blocks are backed by 2D EAs
        values = self.array_values()
        new_values = values.shift(periods, fill_value=fill_value, axis=axis)
        return self.make_block_same_class(new_values)

    def to_native_types(self, na_rep="NaT", **kwargs):
        """ convert to our native types format """
        arr = self.array_values()

        result = arr._format_native_types(na_rep=na_rep, **kwargs)
        return self.make_block(result)

    def where(self, other, cond, errors="raise", axis: int = 0) -> List["Block"]:
        # TODO(EA2D): reshape unnecessary with 2D EAs
        arr = self.array_values().reshape(self.shape)

        cond = _extract_bool_array(cond)

        try:
            res_values = arr.T.where(cond, other).T
        except (ValueError, TypeError):
            return super().where(other, cond, errors=errors, axis=axis)

        # TODO(EA2D): reshape not needed with 2D EAs
        res_values = res_values.reshape(self.values.shape)
        nb = self.make_block_same_class(res_values)
        return [nb]


class DatetimeBlock(DatetimeLikeBlockMixin):
    __slots__ = ()
    is_datetime = True

    @property
    def _can_hold_na(self):
        return True

    def _maybe_coerce_values(self, values):
        """
        Input validation for values passed to __init__. Ensure that
        we have datetime64ns, coercing if necessary.

        Parameters
        ----------
        values : array-like
            Must be convertible to datetime64

        Returns
        -------
        values : ndarray[datetime64ns]

        Overridden by DatetimeTZBlock.
        """
        if values.dtype != DT64NS_DTYPE:
            values = conversion.ensure_datetime64ns(values)

        if isinstance(values, DatetimeArray):
            values = values._data

        assert isinstance(values, np.ndarray), type(values)
        return values

    def set_inplace(self, locs, values):
        """
        See Block.set.__doc__
        """
        values = conversion.ensure_datetime64ns(values, copy=False)

        self.values[locs] = values


class DatetimeTZBlock(ExtensionBlock, DatetimeBlock):
    """ implement a datetime64 block with a tz attribute """

    values: DatetimeArray

    __slots__ = ()
    is_datetimetz = True
    is_extension = True

    internal_values = Block.internal_values
    _can_hold_element = DatetimeBlock._can_hold_element
    to_native_types = DatetimeBlock.to_native_types
    diff = DatetimeBlock.diff
    fill_value = np.datetime64("NaT", "ns")
    where = DatetimeBlock.where

    array_values = ExtensionBlock.array_values

    @property
    def _holder(self):
        return DatetimeArray

    def _maybe_coerce_values(self, values):
        """
        Input validation for values passed to __init__. Ensure that
        we have datetime64TZ, coercing if necessary.

        Parameters
        ----------
        values : array-like
            Must be convertible to datetime64

        Returns
        -------
        values : DatetimeArray
        """
        if not isinstance(values, self._holder):
            values = self._holder(values)

        if values.tz is None:
            raise ValueError("cannot create a DatetimeTZBlock without a tz")

        return values

    @property
    def is_view(self) -> bool:
        """ return a boolean if I am possibly a view """
        # check the ndarray values of the DatetimeIndex values
        return self.values._data.base is not None

    def get_values(self, dtype: Optional[Dtype] = None):
        """
        Returns an ndarray of values.

        Parameters
        ----------
        dtype : np.dtype
            Only `object`-like dtypes are respected here (not sure
            why).

        Returns
        -------
        values : ndarray
            When ``dtype=object``, then and object-dtype ndarray of
            boxed values is returned. Otherwise, an M8[ns] ndarray
            is returned.

            DatetimeArray is always 1-d. ``get_values`` will reshape
            the return value to be the same dimensionality as the
            block.
        """
        values = self.values
        if is_object_dtype(dtype):
            values = values.astype(object)

        # TODO(EA2D): reshape unnecessary with 2D EAs
        # Ensure that our shape is correct for DataFrame.
        # ExtensionArrays are always 1-D, even in a DataFrame when
        # the analogous NumPy-backed column would be a 2-D ndarray.
        return np.asarray(values).reshape(self.shape)

    def external_values(self):
        # NB: this is different from np.asarray(self.values), since that
        #  return an object-dtype ndarray of Timestamps.
        return np.asarray(self.values.astype("datetime64[ns]", copy=False))

    def fillna(self, value, limit=None, inplace=False, downcast=None):
        # We support filling a DatetimeTZ with a `value` whose timezone
        # is different by coercing to object.
        if self._can_hold_element(value):
            return super().fillna(value, limit, inplace, downcast)

        # different timezones, or a non-tz
        return self.astype(object).fillna(
            value, limit=limit, inplace=inplace, downcast=downcast
        )

    def quantile(self, qs, interpolation="linear", axis=0):
        naive = self.values.view("M8[ns]")

        # TODO(EA2D): kludge for 2D block with 1D values
        naive = naive.reshape(self.shape)

        blk = self.make_block(naive)
        res_blk = blk.quantile(qs, interpolation=interpolation, axis=axis)

        # TODO(EA2D): ravel is kludge for 2D block with 1D values, assumes column-like
        aware = self._holder(res_blk.values.ravel(), dtype=self.dtype)
        return self.make_block_same_class(aware, ndim=res_blk.ndim)

    def _check_ndim(self, values, ndim):
        """
        ndim inference and validation.

        This is overridden by the DatetimeTZBlock to check the case of 2D
        data (values.ndim == 2), which should only be allowed if ndim is
        also 2.
        The case of 1D array is still allowed with both ndim of 1 or 2, as
        if the case for other EAs. Therefore, we are only checking
        `values.ndim > ndim` instead of `values.ndim != ndim` as for
        consolidated blocks.
        """
        if ndim is None:
            ndim = values.ndim

        if values.ndim > ndim:
            raise ValueError(
                "Wrong number of dimensions. "
                f"values.ndim != ndim [{values.ndim} != {ndim}]"
            )
        return ndim


class TimeDeltaBlock(DatetimeLikeBlockMixin):
    __slots__ = ()
    is_timedelta = True
    _can_hold_na = True
    is_numeric = False
    fill_value = np.timedelta64("NaT", "ns")

    def _maybe_coerce_values(self, values):
        if values.dtype != TD64NS_DTYPE:
            # non-nano we will convert to nano
            if values.dtype.kind != "m":
                # caller is responsible for ensuring timedelta64 dtype
                raise TypeError(values.dtype)  # pragma: no cover

            values = TimedeltaArray._from_sequence(values)._data
        if isinstance(values, TimedeltaArray):
            values = values._data
        assert isinstance(values, np.ndarray), type(values)
        return values

    @property
    def _holder(self):
        return TimedeltaArray

    def fillna(self, value, **kwargs):
        # TODO(EA2D): if we operated on array_values, TDA.fillna would handle
        #  raising here.
        if is_integer(value):
            # Deprecation GH#24694, GH#19233
            raise TypeError(
                "Passing integers to fillna for timedelta64[ns] dtype is no "
                "longer supported.  To obtain the old behavior, pass "
                "`pd.Timedelta(seconds=n)` instead."
            )
        return super().fillna(value, **kwargs)


class ObjectBlock(Block):
    __slots__ = ()
    is_object = True
    _can_hold_na = True

    def _maybe_coerce_values(self, values):
        if issubclass(values.dtype.type, (str, bytes)):
            values = np.array(values, dtype=object)
        return values

    @property
    def is_bool(self):
        """
        we can be a bool if we have only bool values but are of type
        object
        """
        return lib.is_bool_array(self.values.ravel("K"))

    def reduce(self, func, ignore_failures: bool = False) -> List[Block]:
        """
        For object-dtype, we operate column-wise.
        """
        assert self.ndim == 2

        values = self.values
        if len(values) > 1:
            # split_and_operate expects func with signature (mask, values, inplace)
            def mask_func(mask, values, inplace):
                if values.ndim == 1:
                    values = values.reshape(1, -1)
                return func(values)

            return self.split_and_operate(
                None, mask_func, False, ignore_failures=ignore_failures
            )

        try:
            res = func(values)
        except TypeError:
            if not ignore_failures:
                raise
            return []

        assert isinstance(res, np.ndarray)
        assert res.ndim == 1
        res = res.reshape(1, -1)
        return [self.make_block_same_class(res)]

    def convert(
        self,
        copy: bool = True,
        datetime: bool = True,
        numeric: bool = True,
        timedelta: bool = True,
    ) -> List["Block"]:
        """
        attempt to cast any object types to better types return a copy of
        the block (if copy = True) by definition we ARE an ObjectBlock!!!!!
        """

        # operate column-by-column
        def f(mask, val, idx):
            shape = val.shape
            values = soft_convert_objects(
                val.ravel(),
                datetime=datetime,
                numeric=numeric,
                timedelta=timedelta,
                copy=copy,
            )
            if isinstance(values, np.ndarray):
                # TODO(EA2D): allow EA once reshape is supported
                values = values.reshape(shape)

            return values

        if self.ndim == 2:
            blocks = self.split_and_operate(None, f, False)
        else:
            values = f(None, self.values.ravel(), None)
            blocks = [self.make_block(values)]

        return blocks

    def _maybe_downcast(self, blocks: List["Block"], downcast=None) -> List["Block"]:

        if downcast is not None:
            return blocks

        # split and convert the blocks
        return extend_blocks([b.convert(datetime=True, numeric=False) for b in blocks])

    def _can_hold_element(self, element: Any) -> bool:
        return True

    def replace(
        self,
        to_replace,
        value,
        inplace: bool = False,
        regex: bool = False,
    ) -> List["Block"]:
        # Note: the checks we do in NDFrame.replace ensure we never get
        #  here with listlike to_replace or value, as those cases
        #  go through _replace_list

        regex = _should_use_regex(regex, to_replace)

        if regex:
            return self._replace_regex(to_replace, value, inplace=inplace)
        else:
            return super().replace(to_replace, value, inplace=inplace, regex=False)


def _should_use_regex(regex: bool, to_replace: Any) -> bool:
    """
    Decide whether to treat `to_replace` as a regular expression.
    """
    if is_re(to_replace):
        regex = True

    regex = regex and is_re_compilable(to_replace)

    # Don't use regex if the pattern is empty.
    regex = regex and re.compile(to_replace).pattern != ""
    return regex


class CategoricalBlock(ExtensionBlock):
    __slots__ = ()

    def _replace_list(
        self,
        src_list: List[Any],
        dest_list: List[Any],
        inplace: bool = False,
        regex: bool = False,
    ) -> List["Block"]:
        if len(algos.unique(dest_list)) == 1:
            # We likely got here by tiling value inside NDFrame.replace,
            #  so un-tile here
            return self.replace(src_list, dest_list[0], inplace, regex)
        return super()._replace_list(src_list, dest_list, inplace, regex)

    def replace(
        self,
        to_replace,
        value,
        inplace: bool = False,
        regex: bool = False,
    ) -> List["Block"]:
        inplace = validate_bool_kwarg(inplace, "inplace")
        result = self if inplace else self.copy()

        result.values.replace(to_replace, value, inplace=True)
        return [result]


# -----------------------------------------------------------------
# Constructor Helpers


def get_block_type(values, dtype: Optional[Dtype] = None):
    """
    Find the appropriate Block subclass to use for the given values and dtype.

    Parameters
    ----------
    values : ndarray-like
    dtype : numpy or pandas dtype

    Returns
    -------
    cls : class, subclass of Block
    """
    # We use vtype and kind checks because they are much more performant
    #  than is_foo_dtype
    dtype = cast(np.dtype, pandas_dtype(dtype) if dtype else values.dtype)
    vtype = dtype.type
    kind = dtype.kind

    cls: Type[Block]

    if is_sparse(dtype):
        # Need this first(ish) so that Sparse[datetime] is sparse
        cls = ExtensionBlock
    elif isinstance(dtype, CategoricalDtype):
        cls = CategoricalBlock
    elif vtype is Timestamp:
        cls = DatetimeTZBlock
    elif vtype is Interval or vtype is Period:
        cls = ObjectValuesExtensionBlock
    elif isinstance(dtype, ExtensionDtype):
        # Note: need to be sure PandasArray is unwrapped before we get here
        cls = ExtensionBlock

    elif kind == "M":
        cls = DatetimeBlock
    elif kind == "m":
        cls = TimeDeltaBlock
    elif kind == "f":
        cls = FloatBlock
    elif kind in ["c", "i", "u", "b"]:
        cls = NumericBlock
    else:
        cls = ObjectBlock
    return cls


def make_block(values, placement, klass=None, ndim=None, dtype: Optional[Dtype] = None):
    # Ensure that we don't allow PandasArray / PandasDtype in internals.
    # For now, blocks should be backed by ndarrays when possible.
    if isinstance(values, ABCPandasArray):
        values = values.to_numpy()
        if ndim and ndim > 1:
            # TODO(EA2D): special case not needed with 2D EAs
            values = np.atleast_2d(values)

    if isinstance(dtype, PandasDtype):
        dtype = dtype.numpy_dtype

    if klass is None:
        dtype = dtype or values.dtype
        klass = get_block_type(values, dtype)

    elif klass is DatetimeTZBlock and not is_datetime64tz_dtype(values.dtype):
        # TODO: This is no longer hit internally; does it need to be retained
        #  for e.g. pyarrow?
        values = DatetimeArray._simple_new(values, dtype=dtype)

    return klass(values, ndim=ndim, placement=placement)


# -----------------------------------------------------------------


def extend_blocks(result, blocks=None):
    """ return a new extended blocks, given the result """
    if blocks is None:
        blocks = []
    if isinstance(result, list):
        for r in result:
            if isinstance(r, list):
                blocks.extend(r)
            else:
                blocks.append(r)
    else:
        assert isinstance(result, Block), type(result)
        blocks.append(result)
    return blocks


def _block_shape(values: ArrayLike, ndim: int = 1) -> ArrayLike:
    """ guarantee the shape of the values to be at least 1 d """
    if values.ndim < ndim:
        shape = values.shape
        if not is_extension_array_dtype(values.dtype):
            # TODO(EA2D): https://github.com/pandas-dev/pandas/issues/23023
            # block.shape is incorrect for "2D" ExtensionArrays
            # We can't, and don't need to, reshape.
            # error: "ExtensionArray" has no attribute "reshape"
            values = values.reshape(tuple((1,) + shape))  # type: ignore[attr-defined]
    return values


def safe_reshape(arr: ArrayLike, new_shape: Shape) -> ArrayLike:
    """
    Reshape `arr` to have shape `new_shape`, unless it is an ExtensionArray,
    in which case it will be returned unchanged (see gh-13012).

    Parameters
    ----------
    arr : np.ndarray or ExtensionArray
    new_shape : Tuple[int]

    Returns
    -------
    np.ndarray or ExtensionArray
    """
    if not is_extension_array_dtype(arr.dtype):
        # Note: this will include TimedeltaArray and tz-naive DatetimeArray
        # TODO(EA2D): special case will be unnecessary with 2D EAs
        arr = np.asarray(arr).reshape(new_shape)
    return arr


def _extract_bool_array(mask: ArrayLike) -> np.ndarray:
    """
    If we have a SparseArray or BooleanArray, convert it to ndarray[bool].
    """
    if isinstance(mask, ExtensionArray):
        # We could have BooleanArray, Sparse[bool], ...
        #  Except for BooleanArray, this is equivalent to just
        #  np.asarray(mask, dtype=bool)
        mask = mask.to_numpy(dtype=bool, na_value=False)

    assert isinstance(mask, np.ndarray), type(mask)
    assert mask.dtype == bool, mask.dtype
    return mask<|MERGE_RESOLUTION|>--- conflicted
+++ resolved
@@ -1293,38 +1293,15 @@
         else:
             # see if we can operate on the entire block, or need item-by-item
             # or if we are a single block (ndim == 1)
-<<<<<<< HEAD
             if not self._can_hold_element(other):
-=======
-            if (
-                (self.dtype.kind in ["b", "i", "u"])
-                and lib.is_float(other)
-                and np.isnan(other)
-            ):
-                # GH#3733 special case to avoid object-dtype casting
-                #  and go through numexpr path instead.
-                # In integer case, np.where will cast to floats
-                pass
-            elif not self._can_hold_element(other):
->>>>>>> ae71dc1c
                 # we cannot coerce, return a compat dtype
                 # we are explicitly ignoring errors
                 block = self.coerce_to_target_dtype(other)
                 blocks = block.where(orig_other, cond, errors=errors, axis=axis)
                 return self._maybe_downcast(blocks, "infer")
 
-<<<<<<< HEAD
             # convert datetime to datetime64, timedelta to timedelta64
             other = convert_scalar_for_putitemlike(other, values.dtype)
-=======
-            if not (
-                (self.dtype.kind in ["b", "i", "u"])
-                and lib.is_float(other)
-                and np.isnan(other)
-            ):
-                # convert datetime to datetime64, timedelta to timedelta64
-                other = convert_scalar_for_putitemlike(other, values.dtype)
->>>>>>> ae71dc1c
 
             # By the time we get here, we should have all Series/Index
             #  args extracted to ndarray
