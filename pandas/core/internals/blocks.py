--- conflicted
+++ resolved
@@ -1819,25 +1819,16 @@
         arr.T.putmask(mask, new)
         return [self]
 
-<<<<<<< HEAD
-    def where(self, other, cond, errors="raise", axis: int = 0) -> List[Block]:
-        arr = self.values
-=======
     def where(self, other, cond, errors="raise") -> List[Block]:
         # TODO(EA2D): reshape unnecessary with 2D EAs
-        arr = self.array_values().reshape(self.shape)
+        arr = self.values
 
         cond = extract_bool_array(cond)
->>>>>>> c7c9c6b5
 
         try:
             res_values = arr.T.where(cond, other).T
         except (ValueError, TypeError):
-<<<<<<< HEAD
-            return Block.where(self, other, cond, errors=errors, axis=axis)
-=======
-            return super().where(other, cond, errors=errors)
->>>>>>> c7c9c6b5
+            return Block.where(self, other, cond, errors=errors)
 
         nb = self.make_block_same_class(res_values)
         return [nb]
@@ -1946,25 +1937,13 @@
 
     __slots__ = ()
     is_extension = True
-<<<<<<< HEAD
-=======
-    is_numeric = False
-
-    internal_values = Block.internal_values
-    _can_hold_element = DatetimeBlock._can_hold_element
-    diff = DatetimeBlock.diff
-    where = DatetimeBlock.where
-    putmask = DatetimeLikeBlockMixin.putmask
-    fillna = DatetimeLikeBlockMixin.fillna
->>>>>>> c7c9c6b5
 
     _validate_ndim = True
     _can_consolidate = False
 
-<<<<<<< HEAD
-    get_values = Block.get_values
+    iget = Block.iget
     set_inplace = Block.set_inplace
-    iget = Block.iget
+
     _slice = Block._slice
     # Incompatible types in assignment (expression has type
     #  "Callable[[Block], Tuple[int, ...]]", base class "ExtensionBlock"
@@ -1978,7 +1957,6 @@
     #  DefaultArg(Any, 'new_mgr_locs'), DefaultArg(Any, 'fill_value')], Block]")
     take_nd = Block.take_nd  # type:ignore[assignment]
     _unstack = Block._unstack
-    get_block_values_for_json = Block.get_block_values_for_json
 
     # TODO: we still share these with ExtensionBlock (and not DatetimeBlock)
     # ['interpolate']
@@ -1986,8 +1964,6 @@
     #  and getattr(DatetimeTZBlock, x) is getattr(ExtensionBlock, x)
     #  and getattr(ExtensionBlock, x) is not getattr(Block, x)]
 
-=======
->>>>>>> c7c9c6b5
 
 class TimeDeltaBlock(DatetimeLikeBlockMixin):
     __slots__ = ()
