from __future__ import annotations

import re
from typing import (
    TYPE_CHECKING,
    Any,
    Callable,
    List,
    Optional,
    Tuple,
    Type,
    Union,
    cast,
)

import numpy as np

from pandas._libs import (
    Interval,
    Period,
    Timestamp,
    algos as libalgos,
    internals as libinternals,
    lib,
    writers,
)
from pandas._libs.internals import BlockPlacement
from pandas._typing import (
    ArrayLike,
    Dtype,
    DtypeObj,
    Shape,
    final,
)
from pandas.util._validators import validate_bool_kwarg

from pandas.core.dtypes.cast import (
    astype_array_safe,
    can_hold_element,
    find_common_type,
    infer_dtype_from,
    maybe_downcast_numeric,
    maybe_downcast_to_dtype,
    maybe_upcast,
    soft_convert_objects,
)
from pandas.core.dtypes.common import (
    is_1d_only_ea_dtype,
    is_1d_only_ea_obj,
    is_categorical_dtype,
    is_dtype_equal,
    is_extension_array_dtype,
    is_list_like,
    is_sparse,
    pandas_dtype,
)
from pandas.core.dtypes.dtypes import (
    CategoricalDtype,
    ExtensionDtype,
    PandasDtype,
)
from pandas.core.dtypes.generic import (
    ABCDataFrame,
    ABCIndex,
    ABCPandasArray,
    ABCSeries,
)
from pandas.core.dtypes.missing import (
    is_valid_na_for_dtype,
    isna,
    na_value_for_dtype,
)

import pandas.core.algorithms as algos
from pandas.core.array_algos.putmask import (
    extract_bool_array,
    putmask_inplace,
    putmask_smart,
    putmask_without_repeat,
    setitem_datetimelike_compat,
    validate_putmask,
)
from pandas.core.array_algos.quantile import quantile_compat
from pandas.core.array_algos.replace import (
    compare_or_regex_search,
    replace_regex,
    should_use_regex,
)
from pandas.core.array_algos.transforms import shift
from pandas.core.arrays import (
    Categorical,
    DatetimeArray,
    ExtensionArray,
    FloatingArray,
    IntegerArray,
    PandasArray,
    TimedeltaArray,
)
from pandas.core.base import PandasObject
import pandas.core.common as com
from pandas.core.construction import (
    ensure_wrapped_if_datetimelike,
    extract_array,
)
from pandas.core.indexers import (
    check_setitem_lengths,
    is_empty_indexer,
    is_exact_shape_match,
    is_scalar_indexer,
)
import pandas.core.missing as missing

if TYPE_CHECKING:
    from pandas import (
        Float64Index,
        Index,
    )
    from pandas.core.arrays._mixins import NDArrayBackedExtensionArray

# comparison is faster than is_object_dtype
_dtype_obj = np.dtype("object")


class Block(PandasObject):
    """
    Canonical n-dimensional unit of homogeneous dtype contained in a pandas
    data structure

    Index-ignorant; let the container take care of that
    """

    values: Union[np.ndarray, ExtensionArray]

    __slots__ = ["_mgr_locs", "values", "ndim"]
    is_numeric = False
    is_bool = False
    is_object = False
    is_extension = False
    _can_hold_na = False
    _can_consolidate = True
    _validate_ndim = True

    @classmethod
    def _simple_new(
        cls, values: ArrayLike, placement: BlockPlacement, ndim: int
    ) -> Block:
        """
        Fastpath constructor, does *no* validation
        """
        obj = object.__new__(cls)
        obj.ndim = ndim
        obj.values = values
        obj._mgr_locs = placement
        return obj

    def __init__(self, values, placement, ndim: int):
        """
        Parameters
        ----------
        values : np.ndarray or ExtensionArray
            We assume maybe_coerce_values has already been called.
        placement : BlockPlacement (or castable)
        ndim : int
            1 for SingleBlockManager/Series, 2 for BlockManager/DataFrame
        """
        self.ndim = ndim
        self.mgr_locs = placement
        self.values = values

    @property
    def _holder(self):
        """
        The array-like that can hold the underlying values.

        None for 'Block', overridden by subclasses that don't
        use an ndarray.
        """
        return None

    @final
    @property
    def _consolidate_key(self):
        return self._can_consolidate, self.dtype.name

    @property
    def is_view(self) -> bool:
        """ return a boolean if I am possibly a view """
        values = self.values
        values = cast(np.ndarray, values)
        return values.base is not None

    @final
    @property
    def is_categorical(self) -> bool:
        return self._holder is Categorical

    def external_values(self):
        """
        The array that Series.values returns (public attribute).

        This has some historical constraints, and is overridden in block
        subclasses to return the correct array (e.g. period returns
        object ndarray and datetimetz a datetime64[ns] ndarray instead of
        proper extension array).
        """
        return self.values

    def internal_values(self):
        """
        The array that Series._values returns (internal values).
        """
        return self.values

    def array_values(self) -> ExtensionArray:
        """
        The array that Series.array returns. Always an ExtensionArray.
        """
        # error: Argument 1 to "PandasArray" has incompatible type "Union[ndarray,
        # ExtensionArray]"; expected "Union[ndarray, PandasArray]"
        return PandasArray(self.values)  # type: ignore[arg-type]

    def get_values(self, dtype: Optional[DtypeObj] = None) -> np.ndarray:
        """
        return an internal format, currently just the ndarray
        this is often overridden to handle to_dense like operations
        """
        if dtype == _dtype_obj:
            return self.values.astype(_dtype_obj)
        # error: Incompatible return value type (got "Union[ndarray, ExtensionArray]",
        # expected "ndarray")
        return self.values  # type: ignore[return-value]

    def get_block_values_for_json(self) -> np.ndarray:
        """
        This is used in the JSON C code.
        """
        # TODO(EA2D): reshape will be unnecessary with 2D EAs
        return np.asarray(self.values).reshape(self.shape)

    @property
    def fill_value(self):
        return np.nan

    @property
    def mgr_locs(self):
        return self._mgr_locs

    @mgr_locs.setter
    def mgr_locs(self, new_mgr_locs):
        if not isinstance(new_mgr_locs, libinternals.BlockPlacement):
            new_mgr_locs = libinternals.BlockPlacement(new_mgr_locs)

        self._mgr_locs = new_mgr_locs

    @final
    def make_block(self, values, placement=None) -> Block:
        """
        Create a new block, with type inference propagate any values that are
        not specified
        """
        if placement is None:
            placement = self._mgr_locs
        if self.is_extension:
            values = ensure_block_shape(values, ndim=self.ndim)

        # TODO: perf by not going through new_block
        # We assume maybe_coerce_values has already been called
        return new_block(values, placement=placement, ndim=self.ndim)

    @final
    def make_block_same_class(self, values, placement=None) -> Block:
        """ Wrap given values in a block of same type as self. """
        if placement is None:
            placement = self._mgr_locs
        # We assume maybe_coerce_values has already been called
        return type(self)(values, placement=placement, ndim=self.ndim)

    @final
    def __repr__(self) -> str:
        # don't want to print out all of the items here
        name = type(self).__name__
        if self.ndim == 1:
            result = f"{name}: {len(self)} dtype: {self.dtype}"
        else:

            shape = " x ".join(str(s) for s in self.shape)
            result = f"{name}: {self.mgr_locs.indexer}, {shape}, dtype: {self.dtype}"

        return result

    @final
    def __len__(self) -> int:
        return len(self.values)

    @final
    def __getstate__(self):
        return self.mgr_locs.indexer, self.values

    @final
    def __setstate__(self, state):
        self.mgr_locs = libinternals.BlockPlacement(state[0])
        self.values = extract_array(state[1], extract_numpy=True)
        self.ndim = self.values.ndim

    def _slice(self, slicer):
        """ return a slice of my values """

        return self.values[slicer]

    @final
    def getitem_block(self, slicer, new_mgr_locs=None) -> Block:
        """
        Perform __getitem__-like, return result as block.

        Only supports slices that preserve dimensionality.
        """
        if new_mgr_locs is None:
            axis0_slicer = slicer[0] if isinstance(slicer, tuple) else slicer
            new_mgr_locs = self._mgr_locs[axis0_slicer]
        elif not isinstance(new_mgr_locs, BlockPlacement):
            new_mgr_locs = BlockPlacement(new_mgr_locs)

        new_values = self._slice(slicer)

        if new_values.ndim != self.values.ndim:
            raise ValueError("Only same dim slicing is allowed")

        return type(self)._simple_new(new_values, new_mgr_locs, self.ndim)

    @property
    def shape(self) -> Shape:
        return self.values.shape

    @final
    @property
    def dtype(self) -> DtypeObj:
        return self.values.dtype

    def iget(self, i):
        return self.values[i]

    def set_inplace(self, locs, values):
        """
        Modify block values in-place with new item value.

        Notes
        -----
        `set` never creates a new array or new Block, whereas `setitem` _may_
        create a new array and always creates a new Block.
        """
        self.values[locs] = values

    def delete(self, loc) -> None:
        """
        Delete given loc(-s) from block in-place.
        """
        self.values = np.delete(self.values, loc, 0)
        self.mgr_locs = self._mgr_locs.delete(loc)

    @final
    def apply(self, func, **kwargs) -> List[Block]:
        """
        apply the function to my values; return a block if we are not
        one
        """
        with np.errstate(all="ignore"):
            result = func(self.values, **kwargs)

        return self._split_op_result(result)

    def reduce(self, func, ignore_failures: bool = False) -> List[Block]:
        # We will apply the function and reshape the result into a single-row
        #  Block with the same mgr_locs; squeezing will be done at a higher level
        assert self.ndim == 2

        try:
            result = func(self.values)
        except (TypeError, NotImplementedError):
            if ignore_failures:
                return []
            raise

        if np.ndim(result) == 0:
            # TODO(EA2D): special case not needed with 2D EAs
            res_values = np.array([[result]])
        else:
            res_values = result.reshape(-1, 1)

        nb = self.make_block(res_values)
        return [nb]

    @final
    def _split_op_result(self, result) -> List[Block]:
        # See also: split_and_operate
        if is_extension_array_dtype(result) and result.ndim > 1:
            # TODO(EA2D): unnecessary with 2D EAs
            # if we get a 2D ExtensionArray, we need to split it into 1D pieces
            nbs = []
<<<<<<< HEAD
            for i, loc in enumerate(self.mgr_locs):
                if not is_1d_only_ea_obj(result):
                    vals = result[i : i + 1]
                else:
                    vals = result[i]

=======
            for i, loc in enumerate(self._mgr_locs):
                vals = result[i]
>>>>>>> 5dc5b1a4
                block = self.make_block(values=vals, placement=loc)
                nbs.append(block)
            return nbs

        if not isinstance(result, Block):
            result = maybe_coerce_values(result)
            result = self.make_block(result)

        return [result]

    def fillna(
        self, value, limit=None, inplace: bool = False, downcast=None
    ) -> List[Block]:
        """
        fillna on the block with the value. If we fail, then convert to
        ObjectBlock and try again
        """
        inplace = validate_bool_kwarg(inplace, "inplace")

        mask = isna(self.values)
        mask, noop = validate_putmask(self.values, mask)

        if limit is not None:
            limit = libalgos.validate_limit(None, limit=limit)
            mask[mask.cumsum(self.ndim - 1) > limit] = False

        if not self._can_hold_na:
            if inplace:
                return [self]
            else:
                return [self.copy()]

        if self._can_hold_element(value):
            nb = self if inplace else self.copy()
            putmask_inplace(nb.values, mask, value)
            return nb._maybe_downcast([nb], downcast)

        if noop:
            # we can't process the value, but nothing to do
            return [self] if inplace else [self.copy()]

        # operate column-by-column
        def f(mask, val, idx):
            block = self.coerce_to_target_dtype(value)

            # slice out our block
            if idx is not None:
                # i.e. self.ndim == 2
                block = block.getitem_block(slice(idx, idx + 1))
            return block.fillna(value, limit=limit, inplace=inplace, downcast=None)

        return self.split_and_operate(None, f, inplace)

    @final
    def _split(self) -> List[Block]:
        """
        Split a block into a list of single-column blocks.
        """
        assert self.ndim == 2

        new_blocks = []
        for i, ref_loc in enumerate(self._mgr_locs):
            vals = self.values[slice(i, i + 1)]

            nb = self.make_block(vals, BlockPlacement(ref_loc))
            new_blocks.append(nb)
        return new_blocks

    @final
    def split_and_operate(
        self, mask, f, inplace: bool, ignore_failures: bool = False
    ) -> List[Block]:
        """
        split the block per-column, and apply the callable f
        per-column, return a new block for each. Handle
        masking which will not change a block unless needed.

        Parameters
        ----------
        mask : 2-d boolean mask
        f : callable accepting (1d-mask, 1d values, indexer)
        inplace : bool
        ignore_failures : bool, default False

        Returns
        -------
        list of blocks
        """
        if mask is None:
            mask = np.broadcast_to(True, shape=self.shape)

        new_values = self.values

        def make_a_block(nv, ref_loc):
            if isinstance(nv, list):
                assert len(nv) == 1, nv
                assert isinstance(nv[0], Block)
                block = nv[0]
            else:
                # Put back the dimension that was taken from it and make
                # a block out of the result.
                nv = ensure_block_shape(nv, ndim=self.ndim)
                block = self.make_block(values=nv, placement=ref_loc)
            return block

        # ndim == 1
        if self.ndim == 1:
            if mask.any():
                nv = f(mask, new_values, None)
            else:
                nv = new_values if inplace else new_values.copy()
            block = make_a_block(nv, self._mgr_locs)
            return [block]

        # ndim > 1
        new_blocks = []
        for i, ref_loc in enumerate(self._mgr_locs):
            m = mask[i]
            v = new_values[i]

            # need a new block
            if m.any() or m.size == 0:
                # Apply our function; we may ignore_failures if this is a
                #  reduction that is dropping nuisance columns GH#37827
                try:
                    nv = f(m, v, i)
                except TypeError:
                    if ignore_failures:
                        continue
                    else:
                        raise
            else:
                nv = v if inplace else v.copy()

            block = make_a_block(nv, [ref_loc])
            new_blocks.append(block)

        return new_blocks

    def _maybe_downcast(self, blocks: List[Block], downcast=None) -> List[Block]:

        # no need to downcast our float
        # unless indicated
        if downcast is None and self.dtype.kind in ["f", "m", "M"]:
            # TODO: complex?  more generally, self._can_hold_na?
            return blocks

        return extend_blocks([b.downcast(downcast) for b in blocks])

    def downcast(self, dtypes=None) -> List[Block]:
        """ try to downcast each item to the dict of dtypes if present """
        # turn it off completely
        if dtypes is False:
            return [self]

        values = self.values

        if self.ndim == 1:

            # try to cast all non-floats here
            if dtypes is None:
                dtypes = "infer"

            nv = maybe_downcast_to_dtype(values, dtypes)
            return [self.make_block(nv)]

        # ndim > 1
        if dtypes is None:
            return [self]

        if not (dtypes == "infer" or isinstance(dtypes, dict)):
            raise ValueError(
                "downcast must have a dictionary or 'infer' as its argument"
            )
        elif dtypes != "infer":
            raise AssertionError("dtypes as dict is not supported yet")

        # operate column-by-column
        # this is expensive as it splits the blocks items-by-item
        def f(mask, val, idx):
            val = maybe_downcast_to_dtype(val, dtype="infer")
            return val

        return self.split_and_operate(None, f, False)

    @final
    def astype(self, dtype, copy: bool = False, errors: str = "raise"):
        """
        Coerce to the new dtype.

        Parameters
        ----------
        dtype : str, dtype convertible
        copy : bool, default False
            copy if indicated
        errors : str, {'raise', 'ignore'}, default 'raise'
            - ``raise`` : allow exceptions to be raised
            - ``ignore`` : suppress exceptions. On error return original object

        Returns
        -------
        Block
        """
        values = self.values
        if values.dtype.kind in ["m", "M"]:
            values = self.array_values()

        new_values = astype_array_safe(values, dtype, copy=copy, errors=errors)

        new_values = maybe_coerce_values(new_values)
        newb = self.make_block(new_values)
        if newb.shape != self.shape:
            raise TypeError(
                f"cannot set astype for copy = [{copy}] for dtype "
                f"({self.dtype.name} [{self.shape}]) to different shape "
                f"({newb.dtype.name} [{newb.shape}])"
            )
        return newb

    def convert(
        self,
        copy: bool = True,
        datetime: bool = True,
        numeric: bool = True,
        timedelta: bool = True,
    ) -> List[Block]:
        """
        attempt to coerce any object types to better types return a copy
        of the block (if copy = True) by definition we are not an ObjectBlock
        here!
        """
        return [self.copy()] if copy else [self]

    def _can_hold_element(self, element: Any) -> bool:
        """ require the same dtype as ourselves """
        raise NotImplementedError("Implemented on subclasses")

    @final
    def should_store(self, value: ArrayLike) -> bool:
        """
        Should we set self.values[indexer] = value inplace or do we need to cast?

        Parameters
        ----------
        value : np.ndarray or ExtensionArray

        Returns
        -------
        bool
        """
        return is_dtype_equal(value.dtype, self.dtype)

    def to_native_types(self, na_rep="nan", quoting=None, **kwargs):
        """ convert to our native types format """
        values = self.values

        mask = isna(values)
        itemsize = writers.word_len(na_rep)

        if not self.is_object and not quoting and itemsize:
            values = values.astype(str)
            if values.dtype.itemsize / np.dtype("U1").itemsize < itemsize:
                # enlarge for the na_rep
                values = values.astype(f"<U{itemsize}")
        else:
            values = np.array(values, dtype="object")

        values[mask] = na_rep
        values = values.astype(object, copy=False)
        return self.make_block(values)

    # block actions #
    @final
    def copy(self, deep: bool = True):
        """ copy constructor """
        values = self.values
        if deep:
            values = values.copy()
        return self.make_block_same_class(values)

    # ---------------------------------------------------------------------
    # Replace

    def replace(
        self,
        to_replace,
        value,
        inplace: bool = False,
        regex: bool = False,
    ) -> List[Block]:
        """
        replace the to_replace value with value, possible to create new
        blocks here this is just a call to putmask. regex is not used here.
        It is used in ObjectBlocks.  It is here for API compatibility.
        """
        inplace = validate_bool_kwarg(inplace, "inplace")

        if not self._can_hold_element(to_replace):
            # We cannot hold `to_replace`, so we know immediately that
            #  replacing it is a no-op.
            # Note: If to_replace were a list, NDFrame.replace would call
            #  replace_list instead of replace.
            return [self] if inplace else [self.copy()]

        values = self.values

        mask = missing.mask_missing(values, to_replace)
        if not mask.any():
            # Note: we get here with test_replace_extension_other incorrectly
            #  bc _can_hold_element is incorrect.
            return [self] if inplace else [self.copy()]

        if not self._can_hold_element(value):
            if self.ndim == 2 and self.shape[0] > 1:
                # split so that we only upcast where necessary
                nbs = self._split()
                res_blocks = extend_blocks(
                    [
                        blk.replace(to_replace, value, inplace=inplace, regex=regex)
                        for blk in nbs
                    ]
                )
                return res_blocks

            blk = self.coerce_to_target_dtype(value)
            return blk.replace(
                to_replace=to_replace,
                value=value,
                inplace=True,
                regex=regex,
            )

        blk = self if inplace else self.copy()
        putmask_inplace(blk.values, mask, value)
        blocks = blk.convert(numeric=False, copy=False)
        return blocks

    @final
    def _replace_regex(
        self,
        to_replace,
        value,
        inplace: bool = False,
        convert: bool = True,
        mask=None,
    ) -> List[Block]:
        """
        Replace elements by the given value.

        Parameters
        ----------
        to_replace : object or pattern
            Scalar to replace or regular expression to match.
        value : object
            Replacement object.
        inplace : bool, default False
            Perform inplace modification.
        convert : bool, default True
            If true, try to coerce any object types to better types.
        mask : array-like of bool, optional
            True indicate corresponding element is ignored.

        Returns
        -------
        List[Block]
        """
        if not self._can_hold_element(to_replace):
            # i.e. only ObjectBlock, but could in principle include a
            #  String ExtensionBlock
            return [self] if inplace else [self.copy()]

        rx = re.compile(to_replace)

        new_values = self.values if inplace else self.values.copy()
        replace_regex(new_values, rx, value, mask)

        block = self.make_block(new_values)
        return [block]

    @final
    def _replace_list(
        self,
        src_list: List[Any],
        dest_list: List[Any],
        inplace: bool = False,
        regex: bool = False,
    ) -> List[Block]:
        """
        See BlockManager._replace_list docstring.
        """
        # TODO: dont special-case Categorical
        if self.is_categorical and len(algos.unique(dest_list)) == 1:
            # We likely got here by tiling value inside NDFrame.replace,
            #  so un-tile here
            return self.replace(src_list, dest_list[0], inplace, regex)

        # Exclude anything that we know we won't contain
        pairs = [
            (x, y) for x, y in zip(src_list, dest_list) if self._can_hold_element(x)
        ]
        if not len(pairs):
            # shortcut, nothing to replace
            return [self] if inplace else [self.copy()]

        src_len = len(pairs) - 1

        if self.is_object:
            # Calculate the mask once, prior to the call of comp
            # in order to avoid repeating the same computations
            mask = ~isna(self.values)
            masks = [
                compare_or_regex_search(self.values, s[0], regex=regex, mask=mask)
                for s in pairs
            ]
        else:
            # GH#38086 faster if we know we dont need to check for regex
            masks = [missing.mask_missing(self.values, s[0]) for s in pairs]

        # error: Argument 1 to "extract_bool_array" has incompatible type
        # "Union[ExtensionArray, ndarray, bool]"; expected "Union[ExtensionArray,
        # ndarray]"
        masks = [extract_bool_array(x) for x in masks]  # type: ignore[arg-type]

        rb = [self if inplace else self.copy()]
        for i, (src, dest) in enumerate(pairs):
            new_rb: List["Block"] = []
            for blk in rb:
                m = masks[i]
                convert = i == src_len  # only convert once at the end
                result = blk._replace_coerce(
                    to_replace=src,
                    value=dest,
                    mask=m,
                    inplace=inplace,
                    regex=regex,
                )
                if convert and blk.is_object:
                    result = extend_blocks(
                        [b.convert(numeric=False, copy=True) for b in result]
                    )
                new_rb.extend(result)
            rb = new_rb
        return rb

    @final
    def _replace_coerce(
        self,
        to_replace,
        value,
        mask: np.ndarray,
        inplace: bool = True,
        regex: bool = False,
    ) -> List[Block]:
        """
        Replace value corresponding to the given boolean array with another
        value.

        Parameters
        ----------
        to_replace : object or pattern
            Scalar to replace or regular expression to match.
        value : object
            Replacement object.
        mask : np.ndarray[bool]
            True indicate corresponding element is ignored.
        inplace : bool, default True
            Perform inplace modification.
        regex : bool, default False
            If true, perform regular expression substitution.

        Returns
        -------
        List[Block]
        """
        if mask.any():
            if not regex:
                nb = self.coerce_to_target_dtype(value)
                if nb is self and not inplace:
                    nb = nb.copy()
                putmask_inplace(nb.values, mask, value)
                return [nb]
            else:
                regex = should_use_regex(regex, to_replace)
                if regex:
                    return self._replace_regex(
                        to_replace,
                        value,
                        inplace=inplace,
                        convert=False,
                        mask=mask,
                    )
                return self.replace(to_replace, value, inplace=inplace, regex=False)
        return [self]

    # ---------------------------------------------------------------------

    def setitem(self, indexer, value):
        """
        Attempt self.values[indexer] = value, possibly creating a new array.

        Parameters
        ----------
        indexer : tuple, list-like, array-like, slice
            The subset of self.values to set
        value : object
            The value being set

        Returns
        -------
        Block

        Notes
        -----
        `indexer` is a direct slice/positional indexer. `value` must
        be a compatible shape.
        """
        transpose = self.ndim == 2

        if isinstance(indexer, np.ndarray) and indexer.ndim > self.ndim:
            raise ValueError(f"Cannot set values with ndim > {self.ndim}")

        # coerce None values, if appropriate
        if value is None:
            if self.is_numeric:
                value = np.nan

        # coerce if block dtype can store value
        values = self.values
        if not self._can_hold_element(value):
            # current dtype cannot store value, coerce to common dtype
            return self.coerce_to_target_dtype(value).setitem(indexer, value)

        # value must be storable at this moment
        if is_extension_array_dtype(getattr(value, "dtype", None)):
            # We need to be careful not to allow through strings that
            #  can be parsed to EADtypes
            is_ea_value = True
            arr_value = value
        else:
            is_ea_value = False
            arr_value = np.asarray(value)

        if transpose:
            values = values.T

        # length checking
        check_setitem_lengths(indexer, value, values)
        exact_match = is_exact_shape_match(values, arr_value)

        if is_empty_indexer(indexer, arr_value):
            # GH#8669 empty indexers
            pass

        elif is_scalar_indexer(indexer, self.ndim):
            # setting a single element for each dim and with a rhs that could
            #  be e.g. a list; see GH#6043
            values[indexer] = value

        elif exact_match and is_categorical_dtype(arr_value.dtype):
            # GH25495 - If the current dtype is not categorical,
            # we need to create a new categorical block
            values[indexer] = value

        elif exact_match and is_ea_value:
            # GH#32395 if we're going to replace the values entirely, just
            #  substitute in the new array
            if not self.is_object and isinstance(value, (IntegerArray, FloatingArray)):
                values[indexer] = value.to_numpy(value.dtype.numpy_dtype)
            else:
                values[indexer] = np.asarray(value)

        # if we are an exact match (ex-broadcasting),
        # then use the resultant dtype
        elif exact_match:
            # We are setting _all_ of the array's values, so can cast to new dtype
            values[indexer] = value

        elif is_ea_value:
            # GH#38952
            if values.ndim == 1:
                values[indexer] = value
            else:
                # TODO(EA2D): special case not needed with 2D EA
                values[indexer] = value.to_numpy(values.dtype).reshape(-1, 1)

        else:
            # error: Argument 1 to "setitem_datetimelike_compat" has incompatible type
            # "Union[ndarray, ExtensionArray]"; expected "ndarray"
            value = setitem_datetimelike_compat(
                values, len(values[indexer]), value  # type: ignore[arg-type]
            )
            values[indexer] = value

        if transpose:
            values = values.T
        block = self.make_block(values)
        return block

    def putmask(self, mask, new) -> List[Block]:
        """
        putmask the data to the block; it is possible that we may create a
        new dtype of block

        Return the resulting block(s).

        Parameters
        ----------
        mask : np.ndarray[bool], SparseArray[bool], or BooleanArray
        new : a ndarray/object

        Returns
        -------
        List[Block]
        """
        orig_mask = mask
        mask, noop = validate_putmask(self.values.T, mask)
        assert not isinstance(new, (ABCIndex, ABCSeries, ABCDataFrame))

        # if we are passed a scalar None, convert it here
        if not self.is_object and is_valid_na_for_dtype(new, self.dtype):
            new = self.fill_value

        if self._can_hold_element(new):

            # error: Argument 1 to "putmask_without_repeat" has incompatible type
            # "Union[ndarray, ExtensionArray]"; expected "ndarray"
            putmask_without_repeat(self.values.T, mask, new)  # type: ignore[arg-type]
            return [self]

        elif noop:
            return [self]

        dtype, _ = infer_dtype_from(new)
        if dtype.kind in ["m", "M"]:
            # using putmask with object dtype will incorrectly cast to object
            # Having excluded self._can_hold_element, we know we cannot operate
            #  in-place, so we are safe using `where`
            return self.where(new, ~mask)

        elif self.ndim == 1 or self.shape[0] == 1:
            # no need to split columns

            # error: Argument 1 to "putmask_smart" has incompatible type "Union[ndarray,
            # ExtensionArray]"; expected "ndarray"
            nv = putmask_smart(self.values.T, mask, new).T  # type: ignore[arg-type]
            return [self.make_block(nv)]

        else:
            is_array = isinstance(new, np.ndarray)

            res_blocks = []
            nbs = self._split()
            for i, nb in enumerate(nbs):
                n = new
                if is_array:
                    # we have a different value per-column
                    n = new[:, i : i + 1]

                submask = orig_mask[:, i : i + 1]
                rbs = nb.putmask(submask, n)
                res_blocks.extend(rbs)
            return res_blocks

    @final
    def coerce_to_target_dtype(self, other) -> Block:
        """
        coerce the current block to a dtype compat for other
        we will return a block, possibly object, and not raise

        we can also safely try to coerce to the same dtype
        and will receive the same block
        """
        # if we cannot then coerce to object
        dtype, _ = infer_dtype_from(other, pandas_dtype=True)

        new_dtype = find_common_type([self.dtype, dtype])

        return self.astype(new_dtype, copy=False)

    def interpolate(
        self,
        method: str = "pad",
        axis: int = 0,
        index: Optional[Index] = None,
        inplace: bool = False,
        limit: Optional[int] = None,
        limit_direction: str = "forward",
        limit_area: Optional[str] = None,
        fill_value: Optional[Any] = None,
        coerce: bool = False,
        downcast: Optional[str] = None,
        **kwargs,
    ) -> List[Block]:

        inplace = validate_bool_kwarg(inplace, "inplace")

        if not self._can_hold_na:
            # If there are no NAs, then interpolate is a no-op
            return [self] if inplace else [self.copy()]

        # a fill na type method
        try:
            m = missing.clean_fill_method(method)
        except ValueError:
            m = None

        if m is not None:
            if fill_value is not None:
                # similar to validate_fillna_kwargs
                raise ValueError("Cannot pass both fill_value and method")

            return self._interpolate_with_fill(
                method=m,
                axis=axis,
                inplace=inplace,
                limit=limit,
                limit_area=limit_area,
                downcast=downcast,
            )
        # validate the interp method
        m = missing.clean_interp_method(method, **kwargs)

        assert index is not None  # for mypy

        return self._interpolate(
            method=m,
            index=index,
            axis=axis,
            limit=limit,
            limit_direction=limit_direction,
            limit_area=limit_area,
            fill_value=fill_value,
            inplace=inplace,
            downcast=downcast,
            **kwargs,
        )

    @final
    def _interpolate_with_fill(
        self,
        method: str = "pad",
        axis: int = 0,
        inplace: bool = False,
        limit: Optional[int] = None,
        limit_area: Optional[str] = None,
        downcast: Optional[str] = None,
    ) -> List[Block]:
        """ fillna but using the interpolate machinery """
        inplace = validate_bool_kwarg(inplace, "inplace")

        assert self._can_hold_na  # checked by caller

        values = self.values if inplace else self.values.copy()

        values = missing.interpolate_2d(
            values,
            method=method,
            axis=axis,
            limit=limit,
            limit_area=limit_area,
        )

        values = maybe_coerce_values(values)
        blocks = [self.make_block_same_class(values)]
        return self._maybe_downcast(blocks, downcast)

    @final
    def _interpolate(
        self,
        method: str,
        index: Index,
        fill_value: Optional[Any] = None,
        axis: int = 0,
        limit: Optional[int] = None,
        limit_direction: str = "forward",
        limit_area: Optional[str] = None,
        inplace: bool = False,
        downcast: Optional[str] = None,
        **kwargs,
    ) -> List[Block]:
        """ interpolate using scipy wrappers """
        inplace = validate_bool_kwarg(inplace, "inplace")
        data = self.values if inplace else self.values.copy()

        # only deal with floats
        if self.dtype.kind != "f":
            # bc we already checked that can_hold_na, we dont have int dtype here
            return [self]

        if is_valid_na_for_dtype(fill_value, self.dtype):
            fill_value = self.fill_value

        if method in ("krogh", "piecewise_polynomial", "pchip"):
            if not index.is_monotonic:
                raise ValueError(
                    f"{method} interpolation requires that the index be monotonic."
                )
        # process 1-d slices in the axis direction

        def func(yvalues: np.ndarray) -> np.ndarray:

            # process a 1-d slice, returning it
            # should the axis argument be handled below in apply_along_axis?
            # i.e. not an arg to missing.interpolate_1d
            return missing.interpolate_1d(
                xvalues=index,
                yvalues=yvalues,
                method=method,
                limit=limit,
                limit_direction=limit_direction,
                limit_area=limit_area,
                fill_value=fill_value,
                bounds_error=False,
                **kwargs,
            )

        # interp each column independently
        interp_values = np.apply_along_axis(func, axis, data)

        interp_values = maybe_coerce_values(interp_values)
        blocks = [self.make_block_same_class(interp_values)]
        return self._maybe_downcast(blocks, downcast)

    def take_nd(
        self, indexer, axis: int, new_mgr_locs=None, fill_value=lib.no_default
    ) -> Block:
        """
        Take values according to indexer and return them as a block.bb

        """
        # algos.take_nd dispatches for DatetimeTZBlock, CategoricalBlock
        # so need to preserve types
        # sparse is treated like an ndarray, but needs .get_values() shaping

        values = self.values

        if fill_value is lib.no_default:
            fill_value = self.fill_value
            allow_fill = False
        else:
            allow_fill = True

        new_values = algos.take_nd(
            values, indexer, axis=axis, allow_fill=allow_fill, fill_value=fill_value
        )

        # Called from three places in managers, all of which satisfy
        #  this assertion
        assert not (axis == 0 and new_mgr_locs is None)
        if new_mgr_locs is None:
            new_mgr_locs = self._mgr_locs

        if not is_dtype_equal(new_values.dtype, self.dtype):
            return self.make_block(new_values, new_mgr_locs)
        else:
            return self.make_block_same_class(new_values, new_mgr_locs)

    def diff(self, n: int, axis: int = 1) -> List[Block]:
        """ return block for the diff of the values """
        new_values = algos.diff(self.values, n, axis=axis, stacklevel=7)
        return [self.make_block(values=new_values)]

    def shift(self, periods: int, axis: int = 0, fill_value: Any = None) -> List[Block]:
        """ shift the block by periods, possibly upcast """
        # convert integer to float if necessary. need to do a lot more than
        # that, handle boolean etc also

        # error: Argument 1 to "maybe_upcast" has incompatible type "Union[ndarray,
        # ExtensionArray]"; expected "ndarray"
        new_values, fill_value = maybe_upcast(
            self.values, fill_value  # type: ignore[arg-type]
        )

        new_values = shift(new_values, periods, axis, fill_value)

        return [self.make_block(new_values)]

    def where(self, other, cond, errors="raise", axis: int = 0) -> List[Block]:
        """
        evaluate the block; return result block(s) from the result

        Parameters
        ----------
        other : a ndarray/object
        cond : np.ndarray[bool], SparseArray[bool], or BooleanArray
        errors : str, {'raise', 'ignore'}, default 'raise'
            - ``raise`` : allow exceptions to be raised
            - ``ignore`` : suppress exceptions. On error return original object
        axis : int, default 0

        Returns
        -------
        List[Block]
        """
        import pandas.core.computation.expressions as expressions

        assert not isinstance(other, (ABCIndex, ABCSeries, ABCDataFrame))

        assert errors in ["raise", "ignore"]
        transpose = self.ndim == 2

        values = self.values
        orig_other = other
        if transpose:
            values = values.T

        icond, noop = validate_putmask(values, ~cond)

        if is_valid_na_for_dtype(other, self.dtype) and not self.is_object:
            other = self.fill_value

        if noop:
            # TODO: avoid the downcasting at the end in this case?
            result = values
        else:
            # see if we can operate on the entire block, or need item-by-item
            # or if we are a single block (ndim == 1)
            if not self._can_hold_element(other):
                # we cannot coerce, return a compat dtype
                # we are explicitly ignoring errors
                block = self.coerce_to_target_dtype(other)
                blocks = block.where(orig_other, cond, errors=errors, axis=axis)
                return self._maybe_downcast(blocks, "infer")

            # error: Argument 1 to "setitem_datetimelike_compat" has incompatible type
            # "Union[ndarray, ExtensionArray]"; expected "ndarray"
            # error: Argument 2 to "setitem_datetimelike_compat" has incompatible type
            # "number[Any]"; expected "int"
            alt = setitem_datetimelike_compat(
                values, icond.sum(), other  # type: ignore[arg-type]
            )
            if alt is not other:
                result = values.copy()
                np.putmask(result, icond, alt)
            else:
                # By the time we get here, we should have all Series/Index
                #  args extracted to ndarray
                result = expressions.where(~icond, values, other)

        if self._can_hold_na or self.ndim == 1:

            if transpose:
                result = result.T

            return [self.make_block(result)]

        # might need to separate out blocks
        cond = ~icond
        axis = cond.ndim - 1
        cond = cond.swapaxes(axis, 0)
        mask = np.array([cond[i].all() for i in range(cond.shape[0])], dtype=bool)

        result_blocks: List[Block] = []
        for m in [mask, ~mask]:
            if m.any():
                result = cast(np.ndarray, result)  # EABlock overrides where
                taken = result.take(m.nonzero()[0], axis=axis)
                r = maybe_downcast_numeric(taken, self.dtype)
                nb = self.make_block(r.T, placement=self._mgr_locs[m])
                result_blocks.append(nb)

        return result_blocks

    def _unstack(self, unstacker, fill_value, new_placement):
        """
        Return a list of unstacked blocks of self

        Parameters
        ----------
        unstacker : reshape._Unstacker
        fill_value : int
            Only used in ExtensionBlock._unstack

        Returns
        -------
        blocks : list of Block
            New blocks of unstacked values.
        mask : array_like of bool
            The mask of columns of `blocks` we should keep.
        """
        new_values, mask = unstacker.get_new_values(
            self.values.T, fill_value=fill_value
        )

        mask = mask.any(0)
        # TODO: in all tests we have mask.all(); can we rely on that?

        new_values = new_values.T[mask]
        new_placement = new_placement[mask]

        blocks = [new_block(new_values, placement=new_placement, ndim=2)]
        return blocks, mask

    def quantile(
        self, qs: Float64Index, interpolation="linear", axis: int = 0
    ) -> Block:
        """
        compute the quantiles of the

        Parameters
        ----------
        qs : Float64Index
            List of the quantiles to be computed.
        interpolation : str, default 'linear'
            Type of interpolation.
        axis : int, default 0
            Axis to compute.

        Returns
        -------
        Block
        """
        # We should always have ndim == 2 because Series dispatches to DataFrame
        assert self.ndim == 2
        assert axis == 1  # only ever called this way
        assert is_list_like(qs)  # caller is responsible for this

        result = quantile_compat(self.values, qs, interpolation, axis)

        return new_block(result, placement=self._mgr_locs, ndim=2)


class ExtensionBlock(Block):
    """
    Block for holding extension types.

    Notes
    -----
    This holds all 3rd-party extension array types. It's also the immediate
    parent class for our internal extension types' blocks, CategoricalBlock.

    ExtensionArrays are limited to 1-D.
    """

    _can_consolidate = False
    _validate_ndim = False
    is_extension = True

    values: ExtensionArray

    @property
    def shape(self) -> Shape:
        # TODO(EA2D): override unnecessary with 2D EAs
        if self.ndim == 1:
            return (len(self.values),)
        return len(self._mgr_locs), len(self.values)

    def iget(self, col):

        if self.ndim == 2 and isinstance(col, tuple):
            # TODO(EA2D): unnecessary with 2D EAs
            col, loc = col
            if not com.is_null_slice(col) and col != 0:
                raise IndexError(f"{self} only contains one item")
            elif isinstance(col, slice):
                if col != slice(None):
                    raise NotImplementedError(col)
                # error: Invalid index type "List[Any]" for "ExtensionArray"; expected
                # type "Union[int, slice, ndarray]"
                return self.values[[loc]]  # type: ignore[index]
            return self.values[loc]
        else:
            if col != 0:
                raise IndexError(f"{self} only contains one item")
            return self.values

    def set_inplace(self, locs, values):
        # NB: This is a misnomer, is supposed to be inplace but is not,
        #  see GH#33457
        assert locs.tolist() == [0]
        self.values = values

    def putmask(self, mask, new) -> List[Block]:
        """
        See Block.putmask.__doc__
        """
        mask = extract_bool_array(mask)

        new_values = self.values

        if isinstance(new, (np.ndarray, ExtensionArray)) and len(new) == len(mask):
            new = new[mask]

        if mask.ndim == new_values.ndim + 1:
            # TODO(EA2D): unnecessary with 2D EAs
            mask = mask.reshape(new_values.shape)

        new_values[mask] = new
        return [self.make_block(values=new_values)]

    @property
    def _holder(self):
        # For extension blocks, the holder is values-dependent.
        return type(self.values)

    @property
    def fill_value(self):
        # Used in reindex_indexer
        return self.values.dtype.na_value

    @property
    def _can_hold_na(self):
        # The default ExtensionArray._can_hold_na is True
        return self._holder._can_hold_na

    @property
    def is_view(self) -> bool:
        """Extension arrays are never treated as views."""
        return False

    @property
    def is_numeric(self):
        return self.values.dtype._is_numeric

    def setitem(self, indexer, value):
        """
        Attempt self.values[indexer] = value, possibly creating a new array.

        This differs from Block.setitem by not allowing setitem to change
        the dtype of the Block.

        Parameters
        ----------
        indexer : tuple, list-like, array-like, slice
            The subset of self.values to set
        value : object
            The value being set

        Returns
        -------
        Block

        Notes
        -----
        `indexer` is a direct slice/positional indexer. `value` must
        be a compatible shape.
        """
        if not self._can_hold_element(value):
            # This is only relevant for DatetimeTZBlock, ObjectValuesExtensionBlock,
            #  which has a non-trivial `_can_hold_element`.
            # https://github.com/pandas-dev/pandas/issues/24020
            # Need a dedicated setitem until GH#24020 (type promotion in setitem
            #  for extension arrays) is designed and implemented.
            return self.astype(object).setitem(indexer, value)

        if isinstance(indexer, tuple):
            # TODO(EA2D): not needed with 2D EAs
            # we are always 1-D
            indexer = indexer[0]

        check_setitem_lengths(indexer, value, self.values)
        self.values[indexer] = value
        return self

    def get_values(self, dtype: Optional[DtypeObj] = None) -> np.ndarray:
        # ExtensionArrays must be iterable, so this works.
        # TODO(EA2D): reshape not needed with 2D EAs
        return np.asarray(self.values).reshape(self.shape)

    def array_values(self) -> ExtensionArray:
        return self.values

    def to_native_types(self, na_rep="nan", quoting=None, **kwargs):
        """override to use ExtensionArray astype for the conversion"""
        values = self.values
        mask = isna(values)

        new_values = np.asarray(values.astype(object))
        new_values[mask] = na_rep
        return self.make_block(new_values)

    def take_nd(
        self, indexer, axis: int = 0, new_mgr_locs=None, fill_value=lib.no_default
    ) -> Block:
        """
        Take values according to indexer and return them as a block.
        """
        if fill_value is lib.no_default:
            fill_value = None

        # TODO(EA2D): special case not needed with 2D EAs
        # axis doesn't matter; we are really a single-dim object
        # but are passed the axis depending on the calling routing
        # if its REALLY axis 0, then this will be a reindex and not a take
        new_values = self.values.take(indexer, fill_value=fill_value, allow_fill=True)

        # Called from three places in managers, all of which satisfy
        #  this assertion
        assert not (self.ndim == 1 and new_mgr_locs is None)
        if new_mgr_locs is None:
            new_mgr_locs = self._mgr_locs

        return self.make_block_same_class(new_values, new_mgr_locs)

    def _can_hold_element(self, element: Any) -> bool:
        # TODO: We may need to think about pushing this onto the array.
        # We're doing the same as CategoricalBlock here.
        return True

    def _slice(self, slicer):
        """
        Return a slice of my values.

        Parameters
        ----------
        slicer : slice, ndarray[int], or a tuple of these
            Valid (non-reducing) indexer for self.values.

        Returns
        -------
        np.ndarray or ExtensionArray
        """
        # return same dims as we currently have
        if not isinstance(slicer, tuple) and self.ndim == 2:
            # reached via getitem_block via _slice_take_blocks_ax0
            # TODO(EA2D): won't be necessary with 2D EAs
            slicer = (slicer, slice(None))

        if isinstance(slicer, tuple) and len(slicer) == 2:
            first = slicer[0]
            if not isinstance(first, slice):
                raise AssertionError(
                    "invalid slicing for a 1-ndim ExtensionArray", first
                )
            # GH#32959 only full-slicers along fake-dim0 are valid
            # TODO(EA2D): won't be necessary with 2D EAs
            new_locs = self._mgr_locs[first]
            if len(new_locs):
                # effectively slice(None)
                slicer = slicer[1]
            else:
                raise AssertionError(
                    "invalid slicing for a 1-ndim ExtensionArray", slicer
                )

        return self.values[slicer]

    def fillna(
        self, value, limit=None, inplace: bool = False, downcast=None
    ) -> List[Block]:
        values = self.values.fillna(value=value, limit=limit)
        return [self.make_block_same_class(values=values)]

    def interpolate(
        self, method="pad", axis=0, inplace=False, limit=None, fill_value=None, **kwargs
    ):
        values = self.values
        if values.ndim == 2 and axis == 0:
            # NDArrayBackedExtensionArray.fillna assumes axis=1
            new_values = values.T.fillna(value=fill_value, method=method, limit=limit).T
        else:
            new_values = values.fillna(value=fill_value, method=method, limit=limit)
        return self.make_block_same_class(new_values)

    def diff(self, n: int, axis: int = 1) -> List[Block]:
        if axis == 0 and n != 0:
            # n==0 case will be a no-op so let is fall through
            # Since we only have one column, the result will be all-NA.
            #  Create this result by shifting along axis=0 past the length of
            #  our values.
            return super().diff(len(self.values), axis=0)
        if axis == 1:
            # TODO(EA2D): unnecessary with 2D EAs
            # we are by definition 1D.
            axis = 0
        return super().diff(n, axis)

    def shift(self, periods: int, axis: int = 0, fill_value: Any = None) -> List[Block]:
        """
        Shift the block by `periods`.

        Dispatches to underlying ExtensionArray and re-boxes in an
        ExtensionBlock.
        """
        new_values = self.values.shift(periods=periods, fill_value=fill_value)
        return [self.make_block_same_class(new_values)]

    def where(self, other, cond, errors="raise", axis: int = 0) -> List[Block]:

        cond = extract_bool_array(cond)
        assert not isinstance(other, (ABCIndex, ABCSeries, ABCDataFrame))

        if isinstance(other, np.ndarray) and other.ndim == 2:
            # TODO(EA2D): unnecessary with 2D EAs
            assert other.shape[1] == 1
            other = other[:, 0]

        if isinstance(cond, np.ndarray) and cond.ndim == 2:
            # TODO(EA2D): unnecessary with 2D EAs
            assert cond.shape[1] == 1
            cond = cond[:, 0]

        if lib.is_scalar(other) and isna(other):
            # The default `other` for Series / Frame is np.nan
            # we want to replace that with the correct NA value
            # for the type

            # error: Item "dtype[Any]" of "Union[dtype[Any], ExtensionDtype]" has no
            # attribute "na_value"
            other = self.dtype.na_value  # type: ignore[union-attr]

        if is_sparse(self.values):
            # TODO(SparseArray.__setitem__): remove this if condition
            # We need to re-infer the type of the data after doing the
            # where, for cases where the subtypes don't match
            dtype = None
        else:
            dtype = self.dtype

        result = self.values.copy()
        icond = ~cond
        if lib.is_scalar(other):
            set_other = other
        else:
            set_other = other[icond]
        try:
            result[icond] = set_other
        except (NotImplementedError, TypeError):
            # NotImplementedError for class not implementing `__setitem__`
            # TypeError for SparseArray, which implements just to raise
            # a TypeError
            result = self._holder._from_sequence(
                np.where(cond, self.values, other), dtype=dtype
            )

        return [self.make_block_same_class(result)]

    def _unstack(self, unstacker, fill_value, new_placement):
        # ExtensionArray-safe unstack.
        # We override ObjectBlock._unstack, which unstacks directly on the
        # values of the array. For EA-backed blocks, this would require
        # converting to a 2-D ndarray of objects.
        # Instead, we unstack an ndarray of integer positions, followed by
        # a `take` on the actual values.
        n_rows = self.shape[-1]
        dummy_arr = np.arange(n_rows)

        new_values, mask = unstacker.get_new_values(dummy_arr, fill_value=-1)
        mask = mask.any(0)
        # TODO: in all tests we have mask.all(); can we rely on that?

        blocks = [
            # TODO: could cast to object depending on fill_value?
            self.make_block_same_class(
                self.values.take(indices, allow_fill=True, fill_value=fill_value),
                BlockPlacement(place),
            )
            for indices, place in zip(new_values.T, new_placement)
        ]
        return blocks, mask


class HybridMixin:
    """
    Mixin for Blocks backed (maybe indirectly) by ExtensionArrays.
    """

    array_values: Callable

    def _can_hold_element(self, element: Any) -> bool:
        values = self.array_values()

        try:
            values._validate_setitem_value(element)
            return True
        except (ValueError, TypeError):
            return False


class ObjectValuesExtensionBlock(HybridMixin, ExtensionBlock):
    """
    Block providing backwards-compatibility for `.values`.

    Used by PeriodArray and IntervalArray to ensure that
    Series[T].values is an ndarray of objects.
    """

    def external_values(self):
        return self.values.astype(object)


class NumericBlock(Block):
    __slots__ = ()
    is_numeric = True

    def _can_hold_element(self, element: Any) -> bool:
        element = extract_array(element, extract_numpy=True)
        if isinstance(element, (IntegerArray, FloatingArray)):
            if element._mask.any():
                return False
        # error: Argument 1 to "can_hold_element" has incompatible type
        # "Union[dtype[Any], ExtensionDtype]"; expected "dtype[Any]"
        return can_hold_element(self.dtype, element)  # type: ignore[arg-type]

    @property
    def _can_hold_na(self):
        return self.dtype.kind not in ["b", "i", "u"]

    @property
    def is_bool(self):
        return self.dtype.kind == "b"


class FloatBlock(NumericBlock):
    __slots__ = ()

    def to_native_types(
        self, na_rep="", float_format=None, decimal=".", quoting=None, **kwargs
    ):
        """ convert to our native types format """
        values = self.values

        # see gh-13418: no special formatting is desired at the
        # output (important for appropriate 'quoting' behaviour),
        # so do not pass it through the FloatArrayFormatter
        if float_format is None and decimal == ".":
            mask = isna(values)

            if not quoting:
                values = values.astype(str)
            else:
                values = np.array(values, dtype="object")

            values[mask] = na_rep
            values = values.astype(object, copy=False)
            return self.make_block(values)

        from pandas.io.formats.format import FloatArrayFormatter

        formatter = FloatArrayFormatter(
            values,
            na_rep=na_rep,
            float_format=float_format,
            decimal=decimal,
            quoting=quoting,
            fixed_width=False,
        )
        res = formatter.get_result_as_array()
        res = res.astype(object, copy=False)
        return self.make_block(res)


class NDArrayBackedExtensionBlock(HybridMixin, Block):
    """
    Block backed by an NDArrayBackedExtensionArray, supporting 2D values.
    """

    values: NDArrayBackedExtensionArray

    def array_values(self):
        return self.values

    def get_values(self, dtype: Optional[DtypeObj] = None) -> np.ndarray:
        # We override instead of putting the np.asarray in Block.values for
        #  performance.
        return np.asarray(Block.get_values(self, dtype))

    def putmask(self, mask, new) -> List[Block]:
        mask = extract_bool_array(mask)

        if not self._can_hold_element(new):
            return self.astype(object).putmask(mask, new)

        arr = self.values
        arr.T.putmask(mask, new)
        return [self]

    def where(self, other, cond, errors="raise", axis: int = 0) -> List[Block]:
        arr = self.values

        try:
            res_values = arr.T.where(cond, other).T
        except (ValueError, TypeError):
            return Block.where(self, other, cond, errors=errors, axis=axis)

        nb = self.make_block_same_class(res_values)
        return [nb]

    @property
    def is_view(self) -> bool:
        """ return a boolean if I am possibly a view """
        # check the ndarray values of the DatetimeIndex values
        return self.values._ndarray.base is not None

    def setitem(self, indexer, value):
        if not self._can_hold_element(value):
            # TODO: general case needs casting logic.
            return self.astype(object).setitem(indexer, value)

        transpose = self.ndim == 2

        values = self.values
        if transpose:
            values = values.T
        values[indexer] = value
        return self

    def delete(self, loc) -> None:
        """
        Delete given loc(-s) from block in-place.
        """
        self.values = self.values.delete(loc, 0)
        self.mgr_locs = self.mgr_locs.delete(loc)

    def diff(self, n: int, axis: int = 0) -> List[Block]:
        """
        1st discrete difference.

        Parameters
        ----------
        n : int
            Number of periods to diff.
        axis : int, default 0
            Axis to diff upon.

        Returns
        -------
        A list with a new TimeDeltaBlock.

        Notes
        -----
        The arguments here are mimicking shift so they are called correctly
        by apply.
        """
        values = self.values

        new_values = values - values.shift(n, axis=axis)
        return [self.make_block(new_values)]

    def shift(self, periods: int, axis: int = 0, fill_value: Any = None) -> List[Block]:
        values = self.values
        new_values = values.shift(periods, fill_value=fill_value, axis=axis)
        return [self.make_block_same_class(new_values)]

    def fillna(
        self, value, limit=None, inplace: bool = False, downcast=None
    ) -> List[Block]:

        if not self._can_hold_element(value) and self.dtype.kind != "m":
            # We support filling a DatetimeTZ with a `value` whose timezone
            #  is different by coercing to object.
            # TODO: don't special-case td64
            return self.astype(object).fillna(value, limit, inplace, downcast)

        values = self.values
        values = values if inplace else values.copy()
        new_values = values.fillna(value=value, limit=limit)
        return [self.make_block_same_class(values=new_values)]


class DatetimeLikeBlockMixin(NDArrayBackedExtensionBlock):
    """Mixin class for DatetimeBlock, DatetimeTZBlock, and TimedeltaBlock."""

    values: Union[DatetimeArray, TimedeltaArray]

    is_numeric = False
    _can_hold_na = True

    @property
    def _holder(self):
        return type(self.values)

    @property
    def fill_value(self):
        return na_value_for_dtype(self.dtype)

    def to_native_types(self, na_rep="NaT", **kwargs):
        """ convert to our native types format """
        arr = self.values
        result = arr._format_native_types(na_rep=na_rep, **kwargs)
        result = result.astype(object, copy=False)
        return self.make_block(result)

    def external_values(self):
        # NB: for dt64tz this is different from np.asarray(self.values),
        #  since that return an object-dtype ndarray of Timestamps.
        return self.values._ndarray

    def get_block_values_for_json(self):
        # Not necessary to override, but helps perf
        return self.values._ndarray


class DatetimeBlock(DatetimeLikeBlockMixin):
    __slots__ = ()


class DatetimeTZBlock(DatetimeBlock, ExtensionBlock):
    """ implement a datetime64 block with a tz attribute """

    values: DatetimeArray

    __slots__ = ()
    is_extension = True

    _validate_ndim = True
    _can_consolidate = False

    to_native_types = DatetimeBlock.to_native_types  # needed for mypy

    get_values = Block.get_values
    set_inplace = Block.set_inplace
    iget = Block.iget
    _slice = Block._slice
    # Incompatible types in assignment (expression has type
    #  "Callable[[Block], Tuple[int, ...]]", base class "ExtensionBlock"
    #  defined the type as "Tuple[int, ...]")
    shape = Block.shape  # type:ignore[assignment]
    # Incompatible types in assignment (expression has type
    #  "Callable[[Arg(Any, 'indexer'), Arg(int, 'axis'),
    #  DefaultArg(Any, 'new_mgr_locs'), DefaultArg(Any, 'fill_value')], Block]",
    #  base class "ExtensionBlock" defined the type as
    #  "Callable[[Arg(Any, 'indexer'), DefaultArg(int, 'axis'),
    #  DefaultArg(Any, 'new_mgr_locs'), DefaultArg(Any, 'fill_value')], Block]")
    take_nd = Block.take_nd  # type:ignore[assignment]
    _unstack = Block._unstack
    get_block_values_for_json = Block.get_block_values_for_json

    # TODO: we still share these with ExtensionBlock (and not DatetimeBlock)
    # ['interpolate']
    # [x for x in dir(DatetimeTZBlock) if hasattr(ExtensionBlock, x)
    #  and getattr(DatetimeTZBlock, x) is getattr(ExtensionBlock, x)
    #  and getattr(ExtensionBlock, x) is not getattr(Block, x)]


class TimeDeltaBlock(DatetimeLikeBlockMixin):
    __slots__ = ()


class ObjectBlock(Block):
    __slots__ = ()
    is_object = True
    _can_hold_na = True

    @property
    def is_bool(self):
        """
        we can be a bool if we have only bool values but are of type
        object
        """
        return lib.is_bool_array(self.values.ravel("K"))

    def reduce(self, func, ignore_failures: bool = False) -> List[Block]:
        """
        For object-dtype, we operate column-wise.
        """
        assert self.ndim == 2

        values = self.values
        if len(values) > 1:
            # split_and_operate expects func with signature (mask, values, inplace)
            def mask_func(mask, values, inplace):
                if values.ndim == 1:
                    values = values.reshape(1, -1)
                return func(values)

            return self.split_and_operate(
                None, mask_func, False, ignore_failures=ignore_failures
            )

        try:
            res = func(values)
        except TypeError:
            if not ignore_failures:
                raise
            return []

        assert isinstance(res, np.ndarray)
        assert res.ndim == 1
        res = res.reshape(1, -1)
        return [self.make_block_same_class(res)]

    def convert(
        self,
        copy: bool = True,
        datetime: bool = True,
        numeric: bool = True,
        timedelta: bool = True,
    ) -> List[Block]:
        """
        attempt to cast any object types to better types return a copy of
        the block (if copy = True) by definition we ARE an ObjectBlock!!!!!
        """

        # operate column-by-column
        def f(mask, val, idx):
            shape = val.shape
            values = soft_convert_objects(
                val.ravel(),
                datetime=datetime,
                numeric=numeric,
                timedelta=timedelta,
                copy=copy,
            )
            if isinstance(values, np.ndarray):
                # TODO(EA2D): allow EA once reshape is supported
                values = values.reshape(shape)
            return values

        if self.ndim == 2:
            blocks = self.split_and_operate(None, f, False)
        else:
            values = f(None, self.values.ravel(), None)
            blocks = [self.make_block(values)]

        return blocks

    def _maybe_downcast(self, blocks: List[Block], downcast=None) -> List[Block]:

        if downcast is not None:
            return blocks

        # split and convert the blocks
        return extend_blocks([b.convert(datetime=True, numeric=False) for b in blocks])

    def _can_hold_element(self, element: Any) -> bool:
        return True

    def replace(
        self,
        to_replace,
        value,
        inplace: bool = False,
        regex: bool = False,
    ) -> List[Block]:
        # Note: the checks we do in NDFrame.replace ensure we never get
        #  here with listlike to_replace or value, as those cases
        #  go through _replace_list

        regex = should_use_regex(regex, to_replace)

        if regex:
            return self._replace_regex(to_replace, value, inplace=inplace)
        else:
            return super().replace(to_replace, value, inplace=inplace, regex=False)


class CategoricalBlock(ExtensionBlock):
    __slots__ = ()

    def replace(
        self,
        to_replace,
        value,
        inplace: bool = False,
        regex: bool = False,
    ) -> List[Block]:
        inplace = validate_bool_kwarg(inplace, "inplace")
        result = self if inplace else self.copy()

        result.values.replace(to_replace, value, inplace=True)
        return [result]


# -----------------------------------------------------------------
# Constructor Helpers


def maybe_coerce_values(values) -> ArrayLike:
    """
    Input validation for values passed to __init__. Ensure that
    any datetime64/timedelta64 dtypes are in nanoseconds.  Ensure
    that we do not have string dtypes.

    Parameters
    ----------
    values : np.ndarray or ExtensionArray

    Returns
    -------
    values : np.ndarray or ExtensionArray
    """

    # Note: the only test that needs extract_array here is one where we
    #  pass PandasDtype to Series.astype, then need to extract PandasArray here.
    values = extract_array(values, extract_numpy=True)

    if isinstance(values, np.ndarray):
        values = ensure_wrapped_if_datetimelike(values)

        if issubclass(values.dtype.type, str):
            values = np.array(values, dtype=object)

    return values


def get_block_type(values, dtype: Optional[Dtype] = None):
    """
    Find the appropriate Block subclass to use for the given values and dtype.

    Parameters
    ----------
    values : ndarray-like
    dtype : numpy or pandas dtype

    Returns
    -------
    cls : class, subclass of Block
    """
    # We use vtype and kind checks because they are much more performant
    #  than is_foo_dtype
    dtype = cast(np.dtype, pandas_dtype(dtype) if dtype else values.dtype)
    vtype = dtype.type
    kind = dtype.kind

    cls: Type[Block]

    if is_sparse(dtype):
        # Need this first(ish) so that Sparse[datetime] is sparse
        cls = ExtensionBlock
    elif isinstance(dtype, CategoricalDtype):
        cls = CategoricalBlock
    elif vtype is Timestamp:
        cls = DatetimeTZBlock
    elif vtype is Interval or vtype is Period:
        cls = ObjectValuesExtensionBlock
    elif isinstance(dtype, ExtensionDtype):
        # Note: need to be sure PandasArray is unwrapped before we get here
        cls = ExtensionBlock

    elif kind == "M":
        cls = DatetimeBlock
    elif kind == "m":
        cls = TimeDeltaBlock
    elif kind == "f":
        cls = FloatBlock
    elif kind in ["c", "i", "u", "b"]:
        cls = NumericBlock
    else:
        cls = ObjectBlock
    return cls


def new_block(values, placement, *, ndim: int, klass=None) -> Block:

    if not isinstance(placement, BlockPlacement):
        placement = BlockPlacement(placement)

    values, _ = extract_pandas_array(values, None, ndim)
    check_ndim(values, placement, ndim)

    if klass is None:
        klass = get_block_type(values, values.dtype)

    values = maybe_coerce_values(values)
    return klass(values, ndim=ndim, placement=placement)


def check_ndim(values, placement: BlockPlacement, ndim: int):
    """
    ndim inference and validation.

    Validates that values.ndim and ndim are consistent.
    Validates that len(values) and len(placement) are consistent.

    Parameters
    ----------
    values : array-like
    placement : BlockPlacement
    ndim : int

    Raises
    ------
    ValueError : the number of dimensions do not match
    """

    if values.ndim > ndim:
        # Check for both np.ndarray and ExtensionArray
        raise ValueError(
            "Wrong number of dimensions. "
            f"values.ndim > ndim [{values.ndim} > {ndim}]"
        )

    elif not is_1d_only_ea_dtype(values.dtype):
        # TODO(EA2D): special case not needed with 2D EAs
        if values.ndim != ndim:
            raise ValueError(
                "Wrong number of dimensions. "
                f"values.ndim != ndim [{values.ndim} != {ndim}]"
            )
        if len(placement) != len(values):
            raise ValueError(
                f"Wrong number of items passed {len(values)}, "
                f"placement implies {len(placement)}"
            )
    elif ndim == 2 and len(placement) != 1:
        # TODO(EA2D): special case unnecessary with 2D EAs
        raise ValueError("need to split")


def extract_pandas_array(
    values: ArrayLike, dtype: Optional[DtypeObj], ndim: int
) -> Tuple[ArrayLike, Optional[DtypeObj]]:
    """
    Ensure that we don't allow PandasArray / PandasDtype in internals.
    """
    # For now, blocks should be backed by ndarrays when possible.
    if isinstance(values, ABCPandasArray):
        values = values.to_numpy()
        if ndim and ndim > 1:
            # TODO(EA2D): special case not needed with 2D EAs
            values = np.atleast_2d(values)

    if isinstance(dtype, PandasDtype):
        dtype = dtype.numpy_dtype

    return values, dtype


# -----------------------------------------------------------------


def extend_blocks(result, blocks=None) -> List[Block]:
    """ return a new extended blocks, given the result """
    if blocks is None:
        blocks = []
    if isinstance(result, list):
        for r in result:
            if isinstance(r, list):
                blocks.extend(r)
            else:
                blocks.append(r)
    else:
        assert isinstance(result, Block), type(result)
        blocks.append(result)
    return blocks


def ensure_block_shape(values: ArrayLike, ndim: int = 1) -> ArrayLike:
    """
    Reshape if possible to have values.ndim == ndim.
    """

    if values.ndim < ndim:
        if not is_1d_only_ea_dtype(values.dtype):
            # TODO(EA2D): https://github.com/pandas-dev/pandas/issues/23023
            # block.shape is incorrect for "2D" ExtensionArrays
            # We can't, and don't need to, reshape.
            values = extract_array(values, extract_numpy=True)
            values = cast(Union[np.ndarray, "NDArrayBackedExtensionArray"], values)
            values = values.reshape(1, -1)

    return values<|MERGE_RESOLUTION|>--- conflicted
+++ resolved
@@ -396,17 +396,12 @@
             # TODO(EA2D): unnecessary with 2D EAs
             # if we get a 2D ExtensionArray, we need to split it into 1D pieces
             nbs = []
-<<<<<<< HEAD
-            for i, loc in enumerate(self.mgr_locs):
+            for i, loc in enumerate(self._mgr_locs):
                 if not is_1d_only_ea_obj(result):
                     vals = result[i : i + 1]
                 else:
                     vals = result[i]
 
-=======
-            for i, loc in enumerate(self._mgr_locs):
-                vals = result[i]
->>>>>>> 5dc5b1a4
                 block = self.make_block(values=vals, placement=loc)
                 nbs.append(block)
             return nbs
