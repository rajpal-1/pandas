from __future__ import annotations

from functools import wraps
import re
from typing import (
    TYPE_CHECKING,
    Any,
    Callable,
    List,
    Optional,
    Tuple,
    Type,
    Union,
    cast,
)
import warnings

import numpy as np

from pandas._libs import (
    Interval,
    Period,
    Timestamp,
    algos as libalgos,
    internals as libinternals,
    lib,
    writers,
)
from pandas._libs.internals import BlockPlacement
from pandas._typing import (
    ArrayLike,
    Dtype,
    DtypeObj,
    F,
    Shape,
    final,
)
from pandas.util._decorators import cache_readonly
from pandas.util._validators import validate_bool_kwarg

from pandas.core.dtypes.cast import (
    astype_array_safe,
    can_hold_element,
    find_common_type,
    infer_dtype_from,
    maybe_downcast_numeric,
    maybe_downcast_to_dtype,
    maybe_upcast,
    soft_convert_objects,
)
from pandas.core.dtypes.common import (
    is_1d_only_ea_dtype,
    is_1d_only_ea_obj,
    is_categorical_dtype,
    is_dtype_equal,
    is_extension_array_dtype,
    is_list_like,
    is_sparse,
    pandas_dtype,
)
from pandas.core.dtypes.dtypes import (
    CategoricalDtype,
    ExtensionDtype,
    PandasDtype,
)
from pandas.core.dtypes.generic import (
    ABCDataFrame,
    ABCIndex,
    ABCPandasArray,
    ABCSeries,
)
from pandas.core.dtypes.inference import is_inferred_bool_dtype
from pandas.core.dtypes.missing import (
    is_valid_na_for_dtype,
    isna,
    na_value_for_dtype,
)

import pandas.core.algorithms as algos
from pandas.core.array_algos.putmask import (
    extract_bool_array,
    putmask_inplace,
    putmask_smart,
    putmask_without_repeat,
    setitem_datetimelike_compat,
    validate_putmask,
)
from pandas.core.array_algos.quantile import quantile_compat
from pandas.core.array_algos.replace import (
    compare_or_regex_search,
    replace_regex,
    should_use_regex,
)
from pandas.core.array_algos.transforms import shift
from pandas.core.arrays import (
    Categorical,
    DatetimeArray,
    ExtensionArray,
    FloatingArray,
    IntegerArray,
    IntervalArray,
    PandasArray,
    PeriodArray,
    TimedeltaArray,
)
from pandas.core.base import PandasObject
import pandas.core.common as com
import pandas.core.computation.expressions as expressions
from pandas.core.construction import (
    ensure_wrapped_if_datetimelike,
    extract_array,
)
from pandas.core.indexers import (
    check_setitem_lengths,
    is_empty_indexer,
    is_exact_shape_match,
    is_scalar_indexer,
)
import pandas.core.missing as missing

if TYPE_CHECKING:
    from pandas import (
        Float64Index,
        Index,
    )
    from pandas.core.arrays._mixins import NDArrayBackedExtensionArray

# comparison is faster than is_object_dtype
_dtype_obj = np.dtype("object")


def maybe_split(meth: F) -> F:
    """
    If we have a multi-column block, split and operate block-wise.  Otherwise
    use the original method.
    """

    @wraps(meth)
    def newfunc(self, *args, **kwargs) -> List[Block]:

        if self.ndim == 1 or self.shape[0] == 1:
            return meth(self, *args, **kwargs)
        else:
            # Split and operate column-by-column
            return self.split_and_operate(meth, *args, **kwargs)

    return cast(F, newfunc)


class Block(libinternals.Block, PandasObject):
    """
    Canonical n-dimensional unit of homogeneous dtype contained in a pandas
    data structure

    Index-ignorant; let the container take care of that
    """

    values: Union[np.ndarray, ExtensionArray]

    __slots__ = ()
    is_numeric = False
    is_object = False
    is_extension = False
    _can_consolidate = True
    _validate_ndim = True

    @final
    @cache_readonly
    def _consolidate_key(self):
        return self._can_consolidate, self.dtype.name

    @property
    def is_view(self) -> bool:
        """ return a boolean if I am possibly a view """
        values = self.values
        values = cast(np.ndarray, values)
        return values.base is not None

    @final
    @property
    def _can_hold_na(self) -> bool:
        """
        Can we store NA values in this Block?
        """
        values = self.values
        if isinstance(values, np.ndarray):
            return values.dtype.kind not in ["b", "i", "u"]
        return values._can_hold_na

    @final
    @cache_readonly
    def is_categorical(self) -> bool:
        warnings.warn(
            "Block.is_categorical is deprecated and will be removed in a "
            "future version.  Use isinstance(block.values, Categorical) "
            "instead.  See https://github.com/pandas-dev/pandas/issues/40226",
            DeprecationWarning,
            stacklevel=2,
        )
        return isinstance(self.values, Categorical)

    @final
    @property
    def is_bool(self) -> bool:
        """
        We can be bool if a) we are bool dtype or b) object dtype with bool objects.
        """
        return is_inferred_bool_dtype(self.values)

    @final
    def external_values(self):
        return external_values(self.values)

    def internal_values(self):
        """
        The array that Series._values returns (internal values).
        """
        return self.values

    @property
    def array_values(self) -> ExtensionArray:
        """
        The array that Series.array returns. Always an ExtensionArray.
        """
        # error: Argument 1 to "PandasArray" has incompatible type "Union[ndarray,
        # ExtensionArray]"; expected "Union[ndarray, PandasArray]"
        return PandasArray(self.values)  # type: ignore[arg-type]

    def get_values(self, dtype: Optional[DtypeObj] = None) -> np.ndarray:
        """
        return an internal format, currently just the ndarray
        this is often overridden to handle to_dense like operations
        """
        if dtype == _dtype_obj:
            return self.values.astype(_dtype_obj)
        # error: Incompatible return value type (got "Union[ndarray, ExtensionArray]",
        # expected "ndarray")
        return self.values  # type: ignore[return-value]

    def get_block_values_for_json(self) -> np.ndarray:
        """
        This is used in the JSON C code.
        """
        # TODO(EA2D): reshape will be unnecessary with 2D EAs
        return np.asarray(self.values).reshape(self.shape)

    @final
    @cache_readonly
    def fill_value(self):
        # Used in reindex_indexer
        return na_value_for_dtype(self.dtype, compat=False)

    @property
    def mgr_locs(self) -> BlockPlacement:
        return self._mgr_locs

    @mgr_locs.setter
    def mgr_locs(self, new_mgr_locs: BlockPlacement):
        self._mgr_locs = new_mgr_locs

    @final
    def make_block(self, values, placement=None) -> Block:
        """
        Create a new block, with type inference propagate any values that are
        not specified
        """
        if placement is None:
            placement = self._mgr_locs
        if self.is_extension:
            values = ensure_block_shape(values, ndim=self.ndim)

        # TODO: perf by not going through new_block
        # We assume maybe_coerce_values has already been called
        return new_block(values, placement=placement, ndim=self.ndim)

    @final
    def make_block_same_class(
        self, values, placement: Optional[BlockPlacement] = None
    ) -> Block:
        """ Wrap given values in a block of same type as self. """
        if placement is None:
            placement = self._mgr_locs
        # We assume maybe_coerce_values has already been called
        return type(self)(values, placement=placement, ndim=self.ndim)

    @final
    def __repr__(self) -> str:
        # don't want to print out all of the items here
        name = type(self).__name__
        if self.ndim == 1:
            result = f"{name}: {len(self)} dtype: {self.dtype}"
        else:

            shape = " x ".join(str(s) for s in self.shape)
            result = f"{name}: {self.mgr_locs.indexer}, {shape}, dtype: {self.dtype}"

        return result

    @final
    def __len__(self) -> int:
        return len(self.values)

    def _slice(self, slicer):
        """ return a slice of my values """

        return self.values[slicer]

    @final
    def getitem_block(self, slicer) -> Block:
        """
        Perform __getitem__-like, return result as block.

        Only supports slices that preserve dimensionality.
        """
        axis0_slicer = slicer[0] if isinstance(slicer, tuple) else slicer
        new_mgr_locs = self._mgr_locs[axis0_slicer]

        new_values = self._slice(slicer)

        if new_values.ndim != self.values.ndim:
            raise ValueError("Only same dim slicing is allowed")

        return type(self)(new_values, new_mgr_locs, self.ndim)

    @final
    def getitem_block_index(self, slicer: slice) -> Block:
        """
        Perform __getitem__-like specialized to slicing along index.

        Assumes self.ndim == 2
        """
        # error: Invalid index type "Tuple[ellipsis, slice]" for
        # "Union[ndarray, ExtensionArray]"; expected type "Union[int, slice, ndarray]"
        new_values = self.values[..., slicer]  # type: ignore[index]
        return type(self)(new_values, self._mgr_locs, ndim=self.ndim)

    @final
    def getitem_block_columns(self, slicer, new_mgr_locs: BlockPlacement) -> Block:
        """
        Perform __getitem__-like, return result as block.

        Only supports slices that preserve dimensionality.
        """
        new_values = self._slice(slicer)

        if new_values.ndim != self.values.ndim:
            raise ValueError("Only same dim slicing is allowed")

        return type(self)(new_values, new_mgr_locs, self.ndim)

    @property
    def shape(self) -> Shape:
        return self.values.shape

    @final
    @cache_readonly
    def dtype(self) -> DtypeObj:
        return self.values.dtype

    def iget(self, i):
        return self.values[i]

    def set_inplace(self, locs, values):
        """
        Modify block values in-place with new item value.

        Notes
        -----
        `set` never creates a new array or new Block, whereas `setitem` _may_
        create a new array and always creates a new Block.
        """
        self.values[locs] = values

    def delete(self, loc) -> None:
        """
        Delete given loc(-s) from block in-place.
        """
        self.values = np.delete(self.values, loc, 0)
        self.mgr_locs = self._mgr_locs.delete(loc)
        try:
            self._cache.clear()
        except AttributeError:
            # _cache not yet initialized
            pass

    @final
    def apply(self, func, **kwargs) -> List[Block]:
        """
        apply the function to my values; return a block if we are not
        one
        """
        with np.errstate(all="ignore"):
            result = func(self.values, **kwargs)

        return self._split_op_result(result)

    def reduce(self, func, ignore_failures: bool = False) -> List[Block]:
        # We will apply the function and reshape the result into a single-row
        #  Block with the same mgr_locs; squeezing will be done at a higher level
        assert self.ndim == 2

        try:
            result = func(self.values)
        except (TypeError, NotImplementedError):
            if ignore_failures:
                return []
            raise

        if np.ndim(result) == 0:
            # TODO(EA2D): special case not needed with 2D EAs
            res_values = np.array([[result]])
        else:
            res_values = result.reshape(-1, 1)

        nb = self.make_block(res_values)
        return [nb]

    @final
    def _split_op_result(self, result) -> List[Block]:
        # See also: split_and_operate
        if is_extension_array_dtype(result) and result.ndim > 1:
            # TODO(EA2D): unnecessary with 2D EAs
            # if we get a 2D ExtensionArray, we need to split it into 1D pieces
            nbs = []
            for i, loc in enumerate(self._mgr_locs):
                if not is_1d_only_ea_obj(result):
                    vals = result[i : i + 1]
                else:
                    vals = result[i]

                block = self.make_block(values=vals, placement=loc)
                nbs.append(block)
            return nbs

        if not isinstance(result, Block):
            result = maybe_coerce_values(result)
            result = self.make_block(result)

        return [result]

    def fillna(
        self, value, limit=None, inplace: bool = False, downcast=None
    ) -> List[Block]:
        """
        fillna on the block with the value. If we fail, then convert to
        ObjectBlock and try again
        """
        inplace = validate_bool_kwarg(inplace, "inplace")

        mask = isna(self.values)
        mask, noop = validate_putmask(self.values, mask)

        if limit is not None:
            limit = libalgos.validate_limit(None, limit=limit)
            mask[mask.cumsum(self.ndim - 1) > limit] = False

        if not self._can_hold_na:
            if inplace:
                return [self]
            else:
                return [self.copy()]

        if self._can_hold_element(value):
            nb = self if inplace else self.copy()
            putmask_inplace(nb.values, mask, value)
            return nb._maybe_downcast([nb], downcast)

        if noop:
            # we can't process the value, but nothing to do
            return [self] if inplace else [self.copy()]

        elif self.ndim == 1 or self.shape[0] == 1:
            blk = self.coerce_to_target_dtype(value)
            # bc we have already cast, inplace=True may avoid an extra copy
            return blk.fillna(value, limit=limit, inplace=True, downcast=None)

        else:
            # operate column-by-column
            return self.split_and_operate(
                type(self).fillna, value, limit=limit, inplace=inplace, downcast=None
            )

    @final
    def _split(self) -> List[Block]:
        """
        Split a block into a list of single-column blocks.
        """
        assert self.ndim == 2

        new_blocks = []
        for i, ref_loc in enumerate(self._mgr_locs):
            vals = self.values[slice(i, i + 1)]

            nb = self.make_block(vals, BlockPlacement(ref_loc))
            new_blocks.append(nb)
        return new_blocks

    @final
    def split_and_operate(self, func, *args, **kwargs) -> List[Block]:
        """
        Split the block and apply func column-by-column.

        Parameters
        ----------
        func : Block method
        *args
        **kwargs

        Returns
        -------
        List[Block]
        """
        assert self.ndim == 2 and self.shape[0] != 1

        res_blocks = []
        for nb in self._split():
            rbs = func(nb, *args, **kwargs)
            res_blocks.extend(rbs)
        return res_blocks

    @final
    def _maybe_downcast(self, blocks: List[Block], downcast=None) -> List[Block]:

        if self.dtype == _dtype_obj:
            # TODO: why is behavior different for object dtype?
            if downcast is not None:
                return blocks

            # split and convert the blocks
            return extend_blocks(
                [blk.convert(datetime=True, numeric=False) for blk in blocks]
            )

        # no need to downcast our float
        # unless indicated
        if downcast is None and self.dtype.kind in ["f", "m", "M"]:
            # TODO: complex?  more generally, self._can_hold_na?
            return blocks

        return extend_blocks([b.downcast(downcast) for b in blocks])

    @final
    def downcast(self, dtypes=None) -> List[Block]:
        """ try to downcast each item to the dict of dtypes if present """
        # turn it off completely
        if dtypes is False:
            return [self]

        values = self.values

        if self.ndim == 1:

            # try to cast all non-floats here
            if dtypes is None:
                dtypes = "infer"

            nv = maybe_downcast_to_dtype(values, dtypes)
            return [self.make_block(nv)]

        # ndim > 1
        if dtypes is None:
            return [self]

        if not (dtypes == "infer" or isinstance(dtypes, dict)):
            raise ValueError(
                "downcast must have a dictionary or 'infer' as its argument"
            )
        elif dtypes != "infer":
            raise AssertionError("dtypes as dict is not supported yet")

        return self._downcast_2d()

    @maybe_split
    def _downcast_2d(self) -> List[Block]:
        """
        downcast specialized to 2D case post-validation.

        Refactored to allow use of maybe_split.
        """
        new_values = maybe_downcast_to_dtype(self.values, dtype="infer")
        return [self.make_block(new_values)]

    @final
    def astype(self, dtype, copy: bool = False, errors: str = "raise"):
        """
        Coerce to the new dtype.

        Parameters
        ----------
        dtype : str, dtype convertible
        copy : bool, default False
            copy if indicated
        errors : str, {'raise', 'ignore'}, default 'raise'
            - ``raise`` : allow exceptions to be raised
            - ``ignore`` : suppress exceptions. On error return original object

        Returns
        -------
        Block
        """
        values = self.values
        if values.dtype.kind in ["m", "M"]:
            values = self.array_values

        new_values = astype_array_safe(values, dtype, copy=copy, errors=errors)

        new_values = maybe_coerce_values(new_values)
        newb = self.make_block(new_values)
        if newb.shape != self.shape:
            raise TypeError(
                f"cannot set astype for copy = [{copy}] for dtype "
                f"({self.dtype.name} [{self.shape}]) to different shape "
                f"({newb.dtype.name} [{newb.shape}])"
            )
        return newb

    def convert(
        self,
        copy: bool = True,
        datetime: bool = True,
        numeric: bool = True,
        timedelta: bool = True,
    ) -> List[Block]:
        """
        attempt to coerce any object types to better types return a copy
        of the block (if copy = True) by definition we are not an ObjectBlock
        here!
        """
        return [self.copy()] if copy else [self]

    def _can_hold_element(self, element: Any) -> bool:
        """ require the same dtype as ourselves """
        raise NotImplementedError("Implemented on subclasses")

    @final
    def should_store(self, value: ArrayLike) -> bool:
        """
        Should we set self.values[indexer] = value inplace or do we need to cast?

        Parameters
        ----------
        value : np.ndarray or ExtensionArray

        Returns
        -------
        bool
        """
        return is_dtype_equal(value.dtype, self.dtype)

    @final
    def to_native_types(self, na_rep="nan", quoting=None, **kwargs):
        """ convert to our native types format """
        result = to_native_types(self.values, na_rep=na_rep, quoting=quoting, **kwargs)
        return self.make_block(result)

    # block actions #
    @final
    def copy(self, deep: bool = True):
        """ copy constructor """
        values = self.values
        if deep:
            values = values.copy()
        return self.make_block_same_class(values)

    # ---------------------------------------------------------------------
    # Replace

    @final
    def replace(
        self,
        to_replace,
        value,
        inplace: bool = False,
        regex: bool = False,
    ) -> List[Block]:
        """
        replace the to_replace value with value, possible to create new
        blocks here this is just a call to putmask. regex is not used here.
        It is used in ObjectBlocks.  It is here for API compatibility.
        """
        inplace = validate_bool_kwarg(inplace, "inplace")

        # Note: the checks we do in NDFrame.replace ensure we never get
        #  here with listlike to_replace or value, as those cases
        #  go through _replace_list

        values = self.values

        if isinstance(values, Categorical):
            # TODO: avoid special-casing
            blk = self if inplace else self.copy()
            blk.values.replace(to_replace, value, inplace=True)
            return [blk]

        regex = should_use_regex(regex, to_replace)

        if regex:
            return self._replace_regex(to_replace, value, inplace=inplace)

        if not self._can_hold_element(to_replace):
            # We cannot hold `to_replace`, so we know immediately that
            #  replacing it is a no-op.
            # Note: If to_replace were a list, NDFrame.replace would call
            #  replace_list instead of replace.
            return [self] if inplace else [self.copy()]

        mask = missing.mask_missing(values, to_replace)
        if not mask.any():
            # Note: we get here with test_replace_extension_other incorrectly
            #  bc _can_hold_element is incorrect.
            return [self] if inplace else [self.copy()]

        elif self._can_hold_element(value):
            blk = self if inplace else self.copy()
            putmask_inplace(blk.values, mask, value)
            blocks = blk.convert(numeric=False, copy=False)
            return blocks

        elif self.ndim == 1 or self.shape[0] == 1:
            blk = self.coerce_to_target_dtype(value)
            return blk.replace(
                to_replace=to_replace,
                value=value,
                inplace=True,
                regex=regex,
            )

        else:
            # split so that we only upcast where necessary
            return self.split_and_operate(
                type(self).replace, to_replace, value, inplace=True, regex=regex
            )

    @final
    def _replace_regex(
        self,
        to_replace,
        value,
        inplace: bool = False,
        convert: bool = True,
        mask=None,
    ) -> List[Block]:
        """
        Replace elements by the given value.

        Parameters
        ----------
        to_replace : object or pattern
            Scalar to replace or regular expression to match.
        value : object
            Replacement object.
        inplace : bool, default False
            Perform inplace modification.
        convert : bool, default True
            If true, try to coerce any object types to better types.
        mask : array-like of bool, optional
            True indicate corresponding element is ignored.

        Returns
        -------
        List[Block]
        """
        if not self._can_hold_element(to_replace):
            # i.e. only ObjectBlock, but could in principle include a
            #  String ExtensionBlock
            return [self] if inplace else [self.copy()]

        rx = re.compile(to_replace)

        new_values = self.values if inplace else self.values.copy()
        replace_regex(new_values, rx, value, mask)

        block = self.make_block(new_values)
        return [block]

    @final
    def _replace_list(
        self,
        src_list: List[Any],
        dest_list: List[Any],
        inplace: bool = False,
        regex: bool = False,
    ) -> List[Block]:
        """
        See BlockManager._replace_list docstring.
        """
        values = self.values

        # TODO: dont special-case Categorical
        if isinstance(values, Categorical) and len(algos.unique(dest_list)) == 1:
            # We likely got here by tiling value inside NDFrame.replace,
            #  so un-tile here
            return self.replace(src_list, dest_list[0], inplace, regex)

        # Exclude anything that we know we won't contain
        pairs = [
            (x, y) for x, y in zip(src_list, dest_list) if self._can_hold_element(x)
        ]
        if not len(pairs):
            # shortcut, nothing to replace
            return [self] if inplace else [self.copy()]

        src_len = len(pairs) - 1

        if values.dtype == _dtype_obj:
            # Calculate the mask once, prior to the call of comp
            # in order to avoid repeating the same computations
            mask = ~isna(values)
            masks = [
                compare_or_regex_search(values, s[0], regex=regex, mask=mask)
                for s in pairs
            ]
        else:
            # GH#38086 faster if we know we dont need to check for regex
            masks = [missing.mask_missing(values, s[0]) for s in pairs]

        # error: Argument 1 to "extract_bool_array" has incompatible type
        # "Union[ExtensionArray, ndarray, bool]"; expected "Union[ExtensionArray,
        # ndarray]"
        masks = [extract_bool_array(x) for x in masks]  # type: ignore[arg-type]

        rb = [self if inplace else self.copy()]
        for i, (src, dest) in enumerate(pairs):
            convert = i == src_len  # only convert once at the end
            new_rb: List[Block] = []

            # GH-39338: _replace_coerce can split a block into
            # single-column blocks, so track the index so we know
            # where to index into the mask
            for blk_num, blk in enumerate(rb):
                if len(rb) == 1:
                    m = masks[i]
                else:
                    mib = masks[i]
                    assert not isinstance(mib, bool)
                    m = mib[blk_num : blk_num + 1]

                result = blk._replace_coerce(
                    to_replace=src,
                    value=dest,
                    mask=m,
                    inplace=inplace,
                    regex=regex,
                )
                if convert and blk.is_object:
                    result = extend_blocks(
                        [b.convert(numeric=False, copy=True) for b in result]
                    )
                new_rb.extend(result)
            rb = new_rb
        return rb

    @final
    def _replace_coerce(
        self,
        to_replace,
        value,
        mask: np.ndarray,
        inplace: bool = True,
        regex: bool = False,
    ) -> List[Block]:
        """
        Replace value corresponding to the given boolean array with another
        value.

        Parameters
        ----------
        to_replace : object or pattern
            Scalar to replace or regular expression to match.
        value : object
            Replacement object.
        mask : np.ndarray[bool]
            True indicate corresponding element is ignored.
        inplace : bool, default True
            Perform inplace modification.
        regex : bool, default False
            If true, perform regular expression substitution.

        Returns
        -------
        List[Block]
        """
        if mask.any():
            if not regex:
                nb = self.coerce_to_target_dtype(value)
                if nb is self and not inplace:
                    nb = nb.copy()
                putmask_inplace(nb.values, mask, value)
                return [nb]
            else:
                regex = should_use_regex(regex, to_replace)
                if regex:
                    return self._replace_regex(
                        to_replace,
                        value,
                        inplace=inplace,
                        convert=False,
                        mask=mask,
                    )
                return self.replace(to_replace, value, inplace=inplace, regex=False)
        return [self]

    # ---------------------------------------------------------------------

    def setitem(self, indexer, value):
        """
        Attempt self.values[indexer] = value, possibly creating a new array.

        Parameters
        ----------
        indexer : tuple, list-like, array-like, slice
            The subset of self.values to set
        value : object
            The value being set

        Returns
        -------
        Block

        Notes
        -----
        `indexer` is a direct slice/positional indexer. `value` must
        be a compatible shape.
        """
        transpose = self.ndim == 2

        if isinstance(indexer, np.ndarray) and indexer.ndim > self.ndim:
            raise ValueError(f"Cannot set values with ndim > {self.ndim}")

        # coerce None values, if appropriate
        if value is None:
            if self.is_numeric:
                value = np.nan

        # coerce if block dtype can store value
        values = self.values
        if not self._can_hold_element(value):
            # current dtype cannot store value, coerce to common dtype
            return self.coerce_to_target_dtype(value).setitem(indexer, value)

<<<<<<< HEAD
=======
        if self.dtype.kind in ["m", "M"]:
            arr = self.values
            if self.ndim > 1:
                # Dont transpose with ndim=1 bc we would fail to invalidate
                #  arr.freq
                arr = arr.T
            arr[indexer] = value
            return self

>>>>>>> 57940025
        # value must be storable at this moment
        if is_extension_array_dtype(getattr(value, "dtype", None)):
            # We need to be careful not to allow through strings that
            #  can be parsed to EADtypes
            is_ea_value = True
            arr_value = value
        else:
            is_ea_value = False
            arr_value = np.asarray(value)

        if transpose:
            values = values.T

        # length checking
        check_setitem_lengths(indexer, value, values)
        exact_match = is_exact_shape_match(values, arr_value)

        if is_empty_indexer(indexer, arr_value):
            # GH#8669 empty indexers
            pass

        elif is_scalar_indexer(indexer, self.ndim):
            # setting a single element for each dim and with a rhs that could
            #  be e.g. a list; see GH#6043
            values[indexer] = value

        elif exact_match and is_categorical_dtype(arr_value.dtype):
            # GH25495 - If the current dtype is not categorical,
            # we need to create a new categorical block
            values[indexer] = value

        elif exact_match and is_ea_value:
            # GH#32395 if we're going to replace the values entirely, just
            #  substitute in the new array
            if not self.is_object and isinstance(value, (IntegerArray, FloatingArray)):
                values[indexer] = value.to_numpy(value.dtype.numpy_dtype)
            else:
                values[indexer] = np.asarray(value)

        # if we are an exact match (ex-broadcasting),
        # then use the resultant dtype
        elif exact_match:
            # We are setting _all_ of the array's values, so can cast to new dtype
            values[indexer] = value

        elif is_ea_value:
            # GH#38952
            if values.ndim == 1:
                values[indexer] = value
            else:
                # TODO(EA2D): special case not needed with 2D EA
                values[indexer] = value.to_numpy(values.dtype).reshape(-1, 1)

        else:
            # error: Argument 1 to "setitem_datetimelike_compat" has incompatible type
            # "Union[ndarray, ExtensionArray]"; expected "ndarray"
            value = setitem_datetimelike_compat(
                values, len(values[indexer]), value  # type: ignore[arg-type]
            )
            values[indexer] = value

        if transpose:
            values = values.T
        block = self.make_block(values)
        return block

    def putmask(self, mask, new) -> List[Block]:
        """
        putmask the data to the block; it is possible that we may create a
        new dtype of block

        Return the resulting block(s).

        Parameters
        ----------
        mask : np.ndarray[bool], SparseArray[bool], or BooleanArray
        new : a ndarray/object

        Returns
        -------
        List[Block]
        """
        orig_mask = mask
        mask, noop = validate_putmask(self.values.T, mask)
        assert not isinstance(new, (ABCIndex, ABCSeries, ABCDataFrame))

        # if we are passed a scalar None, convert it here
        if not self.is_object and is_valid_na_for_dtype(new, self.dtype):
            new = self.fill_value

        if self._can_hold_element(new):

            # error: Argument 1 to "putmask_without_repeat" has incompatible type
            # "Union[ndarray, ExtensionArray]"; expected "ndarray"
            putmask_without_repeat(self.values.T, mask, new)  # type: ignore[arg-type]
            return [self]

        elif noop:
            return [self]

        dtype, _ = infer_dtype_from(new)
        if dtype.kind in ["m", "M"]:
            # using putmask with object dtype will incorrectly cast to object
            # Having excluded self._can_hold_element, we know we cannot operate
            #  in-place, so we are safe using `where`
            return self.where(new, ~mask)

        elif self.ndim == 1 or self.shape[0] == 1:
            # no need to split columns

            # error: Argument 1 to "putmask_smart" has incompatible type "Union[ndarray,
            # ExtensionArray]"; expected "ndarray"
            nv = putmask_smart(self.values.T, mask, new).T  # type: ignore[arg-type]
            return [self.make_block(nv)]

        else:
            is_array = isinstance(new, np.ndarray)

            res_blocks = []
            nbs = self._split()
            for i, nb in enumerate(nbs):
                n = new
                if is_array:
                    # we have a different value per-column
                    n = new[:, i : i + 1]

                submask = orig_mask[:, i : i + 1]
                rbs = nb.putmask(submask, n)
                res_blocks.extend(rbs)
            return res_blocks

    @final
    def coerce_to_target_dtype(self, other) -> Block:
        """
        coerce the current block to a dtype compat for other
        we will return a block, possibly object, and not raise

        we can also safely try to coerce to the same dtype
        and will receive the same block
        """
        # if we cannot then coerce to object
        dtype, _ = infer_dtype_from(other, pandas_dtype=True)

        new_dtype = find_common_type([self.dtype, dtype])

        return self.astype(new_dtype, copy=False)

    def interpolate(
        self,
        method: str = "pad",
        axis: int = 0,
        index: Optional[Index] = None,
        inplace: bool = False,
        limit: Optional[int] = None,
        limit_direction: str = "forward",
        limit_area: Optional[str] = None,
        fill_value: Optional[Any] = None,
        coerce: bool = False,
        downcast: Optional[str] = None,
        **kwargs,
    ) -> List[Block]:

        inplace = validate_bool_kwarg(inplace, "inplace")

        if not self._can_hold_na:
            # If there are no NAs, then interpolate is a no-op
            return [self] if inplace else [self.copy()]

        # a fill na type method
        try:
            m = missing.clean_fill_method(method)
        except ValueError:
            m = None

        if m is not None:
            if fill_value is not None:
                # similar to validate_fillna_kwargs
                raise ValueError("Cannot pass both fill_value and method")

            return self._interpolate_with_fill(
                method=m,
                axis=axis,
                inplace=inplace,
                limit=limit,
                limit_area=limit_area,
                downcast=downcast,
            )
        # validate the interp method
        m = missing.clean_interp_method(method, **kwargs)

        assert index is not None  # for mypy

        return self._interpolate(
            method=m,
            index=index,
            axis=axis,
            limit=limit,
            limit_direction=limit_direction,
            limit_area=limit_area,
            fill_value=fill_value,
            inplace=inplace,
            downcast=downcast,
            **kwargs,
        )

    @final
    def _interpolate_with_fill(
        self,
        method: str = "pad",
        axis: int = 0,
        inplace: bool = False,
        limit: Optional[int] = None,
        limit_area: Optional[str] = None,
        downcast: Optional[str] = None,
    ) -> List[Block]:
        """ fillna but using the interpolate machinery """
        inplace = validate_bool_kwarg(inplace, "inplace")

        assert self._can_hold_na  # checked by caller

        values = self.values if inplace else self.values.copy()

        values = missing.interpolate_2d(
            values,
            method=method,
            axis=axis,
            limit=limit,
            limit_area=limit_area,
        )

        values = maybe_coerce_values(values)
        blocks = [self.make_block_same_class(values)]
        return self._maybe_downcast(blocks, downcast)

    @final
    def _interpolate(
        self,
        method: str,
        index: Index,
        fill_value: Optional[Any] = None,
        axis: int = 0,
        limit: Optional[int] = None,
        limit_direction: str = "forward",
        limit_area: Optional[str] = None,
        inplace: bool = False,
        downcast: Optional[str] = None,
        **kwargs,
    ) -> List[Block]:
        """ interpolate using scipy wrappers """
        inplace = validate_bool_kwarg(inplace, "inplace")
        data = self.values if inplace else self.values.copy()

        # only deal with floats
        if self.dtype.kind != "f":
            # bc we already checked that can_hold_na, we dont have int dtype here
            return [self]

        if is_valid_na_for_dtype(fill_value, self.dtype):
            fill_value = self.fill_value

        if method in ("krogh", "piecewise_polynomial", "pchip"):
            if not index.is_monotonic:
                raise ValueError(
                    f"{method} interpolation requires that the index be monotonic."
                )
        # process 1-d slices in the axis direction

        def func(yvalues: np.ndarray) -> np.ndarray:

            # process a 1-d slice, returning it
            # should the axis argument be handled below in apply_along_axis?
            # i.e. not an arg to missing.interpolate_1d
            return missing.interpolate_1d(
                xvalues=index,
                yvalues=yvalues,
                method=method,
                limit=limit,
                limit_direction=limit_direction,
                limit_area=limit_area,
                fill_value=fill_value,
                bounds_error=False,
                **kwargs,
            )

        # interp each column independently
        interp_values = np.apply_along_axis(func, axis, data)
        interp_values = maybe_coerce_values(interp_values)

        interp_values = maybe_coerce_values(interp_values)
        blocks = [self.make_block_same_class(interp_values)]
        return self._maybe_downcast(blocks, downcast)

    def take_nd(
        self,
        indexer,
        axis: int,
        new_mgr_locs: Optional[BlockPlacement] = None,
        fill_value=lib.no_default,
    ) -> Block:
        """
        Take values according to indexer and return them as a block.bb

        """
        # algos.take_nd dispatches for DatetimeTZBlock, CategoricalBlock
        # so need to preserve types
        # sparse is treated like an ndarray, but needs .get_values() shaping

        values = self.values

        if fill_value is lib.no_default:
            fill_value = self.fill_value
            allow_fill = False
        else:
            allow_fill = True

        new_values = algos.take_nd(
            values, indexer, axis=axis, allow_fill=allow_fill, fill_value=fill_value
        )

        # Called from three places in managers, all of which satisfy
        #  this assertion
        assert not (axis == 0 and new_mgr_locs is None)
        if new_mgr_locs is None:
            new_mgr_locs = self._mgr_locs

        if not is_dtype_equal(new_values.dtype, self.dtype):
            return self.make_block(new_values, new_mgr_locs)
        else:
            return self.make_block_same_class(new_values, new_mgr_locs)

    def diff(self, n: int, axis: int = 1) -> List[Block]:
        """ return block for the diff of the values """
        new_values = algos.diff(self.values, n, axis=axis, stacklevel=7)
        return [self.make_block(values=new_values)]

    def shift(self, periods: int, axis: int = 0, fill_value: Any = None) -> List[Block]:
        """ shift the block by periods, possibly upcast """
        # convert integer to float if necessary. need to do a lot more than
        # that, handle boolean etc also

        # error: Argument 1 to "maybe_upcast" has incompatible type "Union[ndarray,
        # ExtensionArray]"; expected "ndarray"
        new_values, fill_value = maybe_upcast(
            self.values, fill_value  # type: ignore[arg-type]
        )

        new_values = shift(new_values, periods, axis, fill_value)

        return [self.make_block(new_values)]

    def where(self, other, cond, errors="raise") -> List[Block]:
        """
        evaluate the block; return result block(s) from the result

        Parameters
        ----------
        other : a ndarray/object
        cond : np.ndarray[bool], SparseArray[bool], or BooleanArray
        errors : str, {'raise', 'ignore'}, default 'raise'
            - ``raise`` : allow exceptions to be raised
            - ``ignore`` : suppress exceptions. On error return original object

        Returns
        -------
        List[Block]
        """
        assert cond.ndim == self.ndim
        assert not isinstance(other, (ABCIndex, ABCSeries, ABCDataFrame))

        assert errors in ["raise", "ignore"]
        transpose = self.ndim == 2

        values = self.values
        orig_other = other
        if transpose:
            values = values.T

        icond, noop = validate_putmask(values, ~cond)

        if is_valid_na_for_dtype(other, self.dtype) and self.dtype != _dtype_obj:
            other = self.fill_value

        if noop:
            # TODO: avoid the downcasting at the end in this case?
            # GH-39595: Always return a copy
            result = values.copy()
        else:
            # see if we can operate on the entire block, or need item-by-item
            # or if we are a single block (ndim == 1)
            if not self._can_hold_element(other):
                # we cannot coerce, return a compat dtype
                # we are explicitly ignoring errors
                block = self.coerce_to_target_dtype(other)
                blocks = block.where(orig_other, cond, errors=errors)
                return self._maybe_downcast(blocks, "infer")

            # error: Argument 1 to "setitem_datetimelike_compat" has incompatible type
            # "Union[ndarray, ExtensionArray]"; expected "ndarray"
            # error: Argument 2 to "setitem_datetimelike_compat" has incompatible type
            # "number[Any]"; expected "int"
            alt = setitem_datetimelike_compat(
                values, icond.sum(), other  # type: ignore[arg-type]
            )
            if alt is not other:
                result = values.copy()
                np.putmask(result, icond, alt)
            else:
                # By the time we get here, we should have all Series/Index
                #  args extracted to ndarray
                result = expressions.where(~icond, values, other)

        if self._can_hold_na or self.ndim == 1:

            if transpose:
                result = result.T

            return [self.make_block(result)]

        # might need to separate out blocks
        cond = ~icond
        axis = cond.ndim - 1
        cond = cond.swapaxes(axis, 0)
        mask = cond.all(axis=1)

        result_blocks: List[Block] = []
        for m in [mask, ~mask]:
            if m.any():
                result = cast(np.ndarray, result)  # EABlock overrides where
                taken = result.take(m.nonzero()[0], axis=axis)
                r = maybe_downcast_numeric(taken, self.dtype)
                nb = self.make_block(r.T, placement=self._mgr_locs[m])
                result_blocks.append(nb)

        return result_blocks

    def _unstack(self, unstacker, fill_value, new_placement):
        """
        Return a list of unstacked blocks of self

        Parameters
        ----------
        unstacker : reshape._Unstacker
        fill_value : int
            Only used in ExtensionBlock._unstack

        Returns
        -------
        blocks : list of Block
            New blocks of unstacked values.
        mask : array_like of bool
            The mask of columns of `blocks` we should keep.
        """
        new_values, mask = unstacker.get_new_values(
            self.values.T, fill_value=fill_value
        )

        mask = mask.any(0)
        # TODO: in all tests we have mask.all(); can we rely on that?

        new_values = new_values.T[mask]
        new_placement = new_placement[mask]

        blocks = [new_block(new_values, placement=new_placement, ndim=2)]
        return blocks, mask

    @final
    def quantile(
        self, qs: Float64Index, interpolation="linear", axis: int = 0
    ) -> Block:
        """
        compute the quantiles of the

        Parameters
        ----------
        qs : Float64Index
            List of the quantiles to be computed.
        interpolation : str, default 'linear'
            Type of interpolation.
        axis : int, default 0
            Axis to compute.

        Returns
        -------
        Block
        """
        # We should always have ndim == 2 because Series dispatches to DataFrame
        assert self.ndim == 2
        assert axis == 1  # only ever called this way
        assert is_list_like(qs)  # caller is responsible for this

        result = quantile_compat(self.values, np.asarray(qs._values), interpolation)

        return new_block(result, placement=self._mgr_locs, ndim=2)


class ExtensionBlock(Block):
    """
    Block for holding extension types.

    Notes
    -----
    This holds all 3rd-party extension array types. It's also the immediate
    parent class for our internal extension types' blocks, CategoricalBlock.

    ExtensionArrays are limited to 1-D.
    """

    _can_consolidate = False
    _validate_ndim = False
    is_extension = True

    values: ExtensionArray

    @cache_readonly
    def shape(self) -> Shape:
        # TODO(EA2D): override unnecessary with 2D EAs
        if self.ndim == 1:
            return (len(self.values),)
        return len(self._mgr_locs), len(self.values)

    def iget(self, col):

        if self.ndim == 2 and isinstance(col, tuple):
            # TODO(EA2D): unnecessary with 2D EAs
            col, loc = col
            if not com.is_null_slice(col) and col != 0:
                raise IndexError(f"{self} only contains one item")
            elif isinstance(col, slice):
                if col != slice(None):
                    raise NotImplementedError(col)
                # error: Invalid index type "List[Any]" for "ExtensionArray"; expected
                # type "Union[int, slice, ndarray]"
                return self.values[[loc]]  # type: ignore[index]
            return self.values[loc]
        else:
            if col != 0:
                raise IndexError(f"{self} only contains one item")
            return self.values

    def set_inplace(self, locs, values):
        # NB: This is a misnomer, is supposed to be inplace but is not,
        #  see GH#33457
        assert locs.tolist() == [0]
        self.values = values
        try:
            # TODO(GH33457) this can be removed
            self._cache.clear()
        except AttributeError:
            # _cache not yet initialized
            pass

    def putmask(self, mask, new) -> List[Block]:
        """
        See Block.putmask.__doc__
        """
        mask = extract_bool_array(mask)

        new_values = self.values

        if isinstance(new, (np.ndarray, ExtensionArray)) and len(new) == len(mask):
            new = new[mask]

        if mask.ndim == new_values.ndim + 1:
            # TODO(EA2D): unnecessary with 2D EAs
            mask = mask.reshape(new_values.shape)

        new_values[mask] = new
        return [self.make_block(values=new_values)]

    @property
    def is_view(self) -> bool:
        """Extension arrays are never treated as views."""
        return False

    @cache_readonly
    def is_numeric(self):
        return self.values.dtype._is_numeric

    def setitem(self, indexer, value):
        """
        Attempt self.values[indexer] = value, possibly creating a new array.

        This differs from Block.setitem by not allowing setitem to change
        the dtype of the Block.

        Parameters
        ----------
        indexer : tuple, list-like, array-like, slice
            The subset of self.values to set
        value : object
            The value being set

        Returns
        -------
        Block

        Notes
        -----
        `indexer` is a direct slice/positional indexer. `value` must
        be a compatible shape.
        """
        if not self._can_hold_element(value):
            # This is only relevant for DatetimeTZBlock, ObjectValuesExtensionBlock,
            #  which has a non-trivial `_can_hold_element`.
            # https://github.com/pandas-dev/pandas/issues/24020
            # Need a dedicated setitem until GH#24020 (type promotion in setitem
            #  for extension arrays) is designed and implemented.
            return self.astype(object).setitem(indexer, value)

        if isinstance(indexer, tuple):
            # TODO(EA2D): not needed with 2D EAs
            # we are always 1-D
            indexer = indexer[0]

        check_setitem_lengths(indexer, value, self.values)
        self.values[indexer] = value
        return self

    def get_values(self, dtype: Optional[DtypeObj] = None) -> np.ndarray:
        # ExtensionArrays must be iterable, so this works.
        # TODO(EA2D): reshape not needed with 2D EAs
        return np.asarray(self.values).reshape(self.shape)

    @cache_readonly
    def array_values(self) -> ExtensionArray:
        return self.values

    def take_nd(
        self,
        indexer,
        axis: int = 0,
        new_mgr_locs: Optional[BlockPlacement] = None,
        fill_value=lib.no_default,
    ) -> Block:
        """
        Take values according to indexer and return them as a block.
        """
        if fill_value is lib.no_default:
            fill_value = None

        # TODO(EA2D): special case not needed with 2D EAs
        # axis doesn't matter; we are really a single-dim object
        # but are passed the axis depending on the calling routing
        # if its REALLY axis 0, then this will be a reindex and not a take
        new_values = self.values.take(indexer, fill_value=fill_value, allow_fill=True)

        # Called from three places in managers, all of which satisfy
        #  this assertion
        assert not (self.ndim == 1 and new_mgr_locs is None)
        if new_mgr_locs is None:
            new_mgr_locs = self._mgr_locs

        return self.make_block_same_class(new_values, new_mgr_locs)

    def _can_hold_element(self, element: Any) -> bool:
        # TODO: We may need to think about pushing this onto the array.
        return True

    def _slice(self, slicer):
        """
        Return a slice of my values.

        Parameters
        ----------
        slicer : slice, ndarray[int], or a tuple of these
            Valid (non-reducing) indexer for self.values.

        Returns
        -------
        np.ndarray or ExtensionArray
        """
        # return same dims as we currently have
        if not isinstance(slicer, tuple) and self.ndim == 2:
            # reached via getitem_block via _slice_take_blocks_ax0
            # TODO(EA2D): won't be necessary with 2D EAs
            slicer = (slicer, slice(None))

        if isinstance(slicer, tuple) and len(slicer) == 2:
            first = slicer[0]
            if not isinstance(first, slice):
                raise AssertionError(
                    "invalid slicing for a 1-ndim ExtensionArray", first
                )
            # GH#32959 only full-slicers along fake-dim0 are valid
            # TODO(EA2D): won't be necessary with 2D EAs
            new_locs = self._mgr_locs[first]
            if len(new_locs):
                # effectively slice(None)
                slicer = slicer[1]
            else:
                raise AssertionError(
                    "invalid slicing for a 1-ndim ExtensionArray", slicer
                )

        return self.values[slicer]

    def fillna(
        self, value, limit=None, inplace: bool = False, downcast=None
    ) -> List[Block]:
        values = self.values.fillna(value=value, limit=limit)
        return [self.make_block_same_class(values=values)]

    def interpolate(
        self, method="pad", axis=0, inplace=False, limit=None, fill_value=None, **kwargs
    ):
        values = self.values
        if values.ndim == 2 and axis == 0:
            # NDArrayBackedExtensionArray.fillna assumes axis=1
            new_values = values.T.fillna(value=fill_value, method=method, limit=limit).T
        else:
            new_values = values.fillna(value=fill_value, method=method, limit=limit)
        return self.make_block_same_class(new_values)

    def diff(self, n: int, axis: int = 1) -> List[Block]:
        if axis == 0 and n != 0:
            # n==0 case will be a no-op so let is fall through
            # Since we only have one column, the result will be all-NA.
            #  Create this result by shifting along axis=0 past the length of
            #  our values.
            return super().diff(len(self.values), axis=0)
        if axis == 1:
            # TODO(EA2D): unnecessary with 2D EAs
            # we are by definition 1D.
            axis = 0
        return super().diff(n, axis)

    def shift(self, periods: int, axis: int = 0, fill_value: Any = None) -> List[Block]:
        """
        Shift the block by `periods`.

        Dispatches to underlying ExtensionArray and re-boxes in an
        ExtensionBlock.
        """
        new_values = self.values.shift(periods=periods, fill_value=fill_value)
        return [self.make_block_same_class(new_values)]

    def where(self, other, cond, errors="raise") -> List[Block]:

        cond = extract_bool_array(cond)
        assert not isinstance(other, (ABCIndex, ABCSeries, ABCDataFrame))

        if isinstance(other, np.ndarray) and other.ndim == 2:
            # TODO(EA2D): unnecessary with 2D EAs
            assert other.shape[1] == 1
            other = other[:, 0]

        if isinstance(cond, np.ndarray) and cond.ndim == 2:
            # TODO(EA2D): unnecessary with 2D EAs
            assert cond.shape[1] == 1
            cond = cond[:, 0]

        if lib.is_scalar(other) and isna(other):
            # The default `other` for Series / Frame is np.nan
            # we want to replace that with the correct NA value
            # for the type
            other = self.dtype.na_value

        if is_sparse(self.values):
            # TODO(SparseArray.__setitem__): remove this if condition
            # We need to re-infer the type of the data after doing the
            # where, for cases where the subtypes don't match
            dtype = None
        else:
            dtype = self.dtype

        result = self.values.copy()
        icond = ~cond
        if lib.is_scalar(other):
            set_other = other
        else:
            set_other = other[icond]
        try:
            result[icond] = set_other
        except (NotImplementedError, TypeError):
            # NotImplementedError for class not implementing `__setitem__`
            # TypeError for SparseArray, which implements just to raise
            # a TypeError
            result = type(self.values)._from_sequence(
                np.where(cond, self.values, other), dtype=dtype
            )

        return [self.make_block_same_class(result)]

    def _unstack(self, unstacker, fill_value, new_placement):
        # ExtensionArray-safe unstack.
        # We override ObjectBlock._unstack, which unstacks directly on the
        # values of the array. For EA-backed blocks, this would require
        # converting to a 2-D ndarray of objects.
        # Instead, we unstack an ndarray of integer positions, followed by
        # a `take` on the actual values.
        n_rows = self.shape[-1]
        dummy_arr = np.arange(n_rows)

        new_values, mask = unstacker.get_new_values(dummy_arr, fill_value=-1)
        mask = mask.any(0)
        # TODO: in all tests we have mask.all(); can we rely on that?

        blocks = [
            # TODO: could cast to object depending on fill_value?
            self.make_block_same_class(
                self.values.take(indices, allow_fill=True, fill_value=fill_value),
                BlockPlacement(place),
            )
            for indices, place in zip(new_values.T, new_placement)
        ]
        return blocks, mask


class HybridMixin:
    """
    Mixin for Blocks backed (maybe indirectly) by ExtensionArrays.
    """

    array_values: Callable

    def _can_hold_element(self, element: Any) -> bool:
        values = self.array_values

        try:
            # error: "Callable[..., Any]" has no attribute "_validate_setitem_value"
            values._validate_setitem_value(element)  # type: ignore[attr-defined]
            return True
        except (ValueError, TypeError):
            return False


class ObjectValuesExtensionBlock(HybridMixin, ExtensionBlock):
    """
    Block providing backwards-compatibility for `.values`.

    Used by PeriodArray and IntervalArray to ensure that
    Series[T].values is an ndarray of objects.
    """

    pass


class NumericBlock(Block):
    __slots__ = ()
    is_numeric = True

    def _can_hold_element(self, element: Any) -> bool:
        element = extract_array(element, extract_numpy=True)
        if isinstance(element, (IntegerArray, FloatingArray)):
            if element._mask.any():
                return False
        return can_hold_element(self.dtype, element)


class NDArrayBackedExtensionBlock(HybridMixin, Block):
    """
    Block backed by an NDArrayBackedExtensionArray, supporting 2D values.
    """

    values: NDArrayBackedExtensionArray
<<<<<<< HEAD

    def array_values(self):
        return self.values

    def get_values(self, dtype: Optional[DtypeObj] = None) -> np.ndarray:
        # We override instead of putting the np.asarray in Block.values for
        #  performance.
        return np.asarray(Block.get_values(self, dtype))
=======

    @property
    def is_view(self) -> bool:
        """ return a boolean if I am possibly a view """
        # check the ndarray values of the DatetimeIndex values
        return self.values._ndarray.base is not None

    def internal_values(self):
        # Override to return DatetimeArray and TimedeltaArray
        return self.values

    def get_values(self, dtype: Optional[DtypeObj] = None) -> np.ndarray:
        """
        return object dtype as boxed values, such as Timestamps/Timedelta
        """
        values = self.values
        if is_object_dtype(dtype):
            values = values.astype(object)
        # TODO(EA2D): reshape not needed with 2D EAs
        return np.asarray(values).reshape(self.shape)

    def iget(self, key):
        # GH#31649 we need to wrap scalars in Timestamp/Timedelta
        # TODO(EA2D): this can be removed if we ever have 2D EA
        return self.values.reshape(self.shape)[key]
>>>>>>> 57940025

    def putmask(self, mask, new) -> List[Block]:
        mask = extract_bool_array(mask)

        if not self._can_hold_element(new):
            return self.astype(object).putmask(mask, new)

<<<<<<< HEAD
        arr = self.values
=======
        # TODO(EA2D): reshape unnecessary with 2D EAs
        arr = self.values.reshape(self.shape)
>>>>>>> 57940025
        arr.T.putmask(mask, new)
        return [self]

    def where(self, other, cond, errors="raise") -> List[Block]:
        # TODO(EA2D): reshape unnecessary with 2D EAs
<<<<<<< HEAD
        arr = self.values
=======
        arr = self.values.reshape(self.shape)
>>>>>>> 57940025

        cond = extract_bool_array(cond)

        try:
            res_values = arr.T.where(cond, other).T
        except (ValueError, TypeError):
            return Block.where(self, other, cond, errors=errors)

<<<<<<< HEAD
=======
        # TODO(EA2D): reshape not needed with 2D EAs
        res_values = res_values.reshape(self.values.shape)
>>>>>>> 57940025
        nb = self.make_block_same_class(res_values)
        return [nb]

    @property
    def is_view(self) -> bool:
        """ return a boolean if I am possibly a view """
        # check the ndarray values of the DatetimeIndex values
        return self.values._ndarray.base is not None

    def setitem(self, indexer, value):
        if not self._can_hold_element(value):
            # TODO: general case needs casting logic.
            return self.astype(object).setitem(indexer, value)

        transpose = self.ndim == 2

        values = self.values
        if transpose:
            values = values.T
        values[indexer] = value
        return self

    def delete(self, loc) -> None:
        """
        Delete given loc(-s) from block in-place.
        """
        self.values = self.values.delete(loc, 0)
        self.mgr_locs = self.mgr_locs.delete(loc)

    def diff(self, n: int, axis: int = 0) -> List[Block]:
        """
        1st discrete difference.

        Parameters
        ----------
        n : int
            Number of periods to diff.
        axis : int, default 0
            Axis to diff upon.

        Returns
        -------
        A list with a new TimeDeltaBlock.

        Notes
        -----
        The arguments here are mimicking shift so they are called correctly
        by apply.
        """
<<<<<<< HEAD
        values = self.values
=======
        # TODO(EA2D): reshape not necessary with 2D EAs
        values = self.values.reshape(self.shape)
>>>>>>> 57940025

        new_values = values - values.shift(n, axis=axis)
        return [self.make_block(new_values)]

    def shift(self, periods: int, axis: int = 0, fill_value: Any = None) -> List[Block]:
<<<<<<< HEAD
        values = self.values
=======
        # TODO(EA2D) this is unnecessary if these blocks are backed by 2D EAs
        values = self.values.reshape(self.shape)
>>>>>>> 57940025
        new_values = values.shift(periods, fill_value=fill_value, axis=axis)
        return [self.make_block_same_class(new_values)]

    def fillna(
        self, value, limit=None, inplace: bool = False, downcast=None
    ) -> List[Block]:

        if not self._can_hold_element(value) and self.dtype.kind != "m":
            # We support filling a DatetimeTZ with a `value` whose timezone
            #  is different by coercing to object.
            # TODO: don't special-case td64
            return self.astype(object).fillna(value, limit, inplace, downcast)

        values = self.values
        values = values if inplace else values.copy()
        new_values = values.fillna(value=value, limit=limit)
        return [self.make_block_same_class(values=new_values)]


class DatetimeLikeBlockMixin(NDArrayBackedExtensionBlock):
    """Mixin class for DatetimeBlock, DatetimeTZBlock, and TimedeltaBlock."""

    values: Union[DatetimeArray, TimedeltaArray]

    is_numeric = False

<<<<<<< HEAD
    def get_block_values_for_json(self):
        # Not necessary to override, but helps perf
        return self.values._ndarray
=======
    @cache_readonly
    def array_values(self):
        return self.values
>>>>>>> 57940025


class DatetimeBlock(DatetimeLikeBlockMixin):
    __slots__ = ()


class DatetimeTZBlock(DatetimeLikeBlockMixin, ExtensionBlock):
    """ implement a datetime64 block with a tz attribute """

    values: DatetimeArray

    __slots__ = ()
    is_extension = True

<<<<<<< HEAD
    _validate_ndim = True
    _can_consolidate = False

    iget = Block.iget
    set_inplace = Block.set_inplace

    _slice = Block._slice
    # Incompatible types in assignment (expression has type
    #  "Callable[[Block], Tuple[int, ...]]", base class "ExtensionBlock"
    #  defined the type as "Tuple[int, ...]")
    shape = Block.shape  # type:ignore[assignment]
    # Incompatible types in assignment (expression has type
    #  "Callable[[Arg(Any, 'indexer'), Arg(int, 'axis'),
    #  DefaultArg(Any, 'new_mgr_locs'), DefaultArg(Any, 'fill_value')], Block]",
    #  base class "ExtensionBlock" defined the type as
    #  "Callable[[Arg(Any, 'indexer'), DefaultArg(int, 'axis'),
    #  DefaultArg(Any, 'new_mgr_locs'), DefaultArg(Any, 'fill_value')], Block]")
    take_nd = Block.take_nd  # type:ignore[assignment]
    _unstack = Block._unstack

    # TODO: we still share these with ExtensionBlock (and not DatetimeBlock)
    # ['interpolate']
    # [x for x in dir(DatetimeTZBlock) if hasattr(ExtensionBlock, x)
    #  and getattr(DatetimeTZBlock, x) is getattr(ExtensionBlock, x)
    #  and getattr(ExtensionBlock, x) is not getattr(Block, x)]
=======
    internal_values = Block.internal_values
    _can_hold_element = DatetimeBlock._can_hold_element
    diff = DatetimeBlock.diff
    where = DatetimeBlock.where
    putmask = DatetimeLikeBlockMixin.putmask
    fillna = DatetimeLikeBlockMixin.fillna

    # error: Incompatible types in assignment (expression has type
    # "Callable[[NDArrayBackedExtensionBlock], bool]", base class "ExtensionBlock"
    # defined the type as "bool")  [assignment]
    is_view = NDArrayBackedExtensionBlock.is_view  # type: ignore[assignment]
>>>>>>> 57940025


class TimeDeltaBlock(DatetimeLikeBlockMixin):
    __slots__ = ()


class ObjectBlock(Block):
    __slots__ = ()
    is_object = True

    values: np.ndarray

    @maybe_split
    def reduce(self, func, ignore_failures: bool = False) -> List[Block]:
        """
        For object-dtype, we operate column-wise.
        """
        assert self.ndim == 2

        try:
            res = func(self.values)
        except TypeError:
            if not ignore_failures:
                raise
            return []

        assert isinstance(res, np.ndarray)
        assert res.ndim == 1
        res = res.reshape(1, -1)
        return [self.make_block_same_class(res)]

    @maybe_split
    def convert(
        self,
        copy: bool = True,
        datetime: bool = True,
        numeric: bool = True,
        timedelta: bool = True,
    ) -> List[Block]:
        """
        attempt to cast any object types to better types return a copy of
        the block (if copy = True) by definition we ARE an ObjectBlock!!!!!
        """
        res_values = soft_convert_objects(
            self.values.ravel(),
            datetime=datetime,
            numeric=numeric,
            timedelta=timedelta,
            copy=copy,
        )
        res_values = ensure_block_shape(res_values, self.ndim)
        return [self.make_block(res_values)]

    def _can_hold_element(self, element: Any) -> bool:
        return True


class CategoricalBlock(ExtensionBlock):
    # this Block type is kept for backwards-compatibility
    __slots__ = ()


# -----------------------------------------------------------------
# Constructor Helpers


def maybe_coerce_values(values) -> ArrayLike:
    """
    Input validation for values passed to __init__. Ensure that
    any datetime64/timedelta64 dtypes are in nanoseconds.  Ensure
    that we do not have string dtypes.

    Parameters
    ----------
    values : np.ndarray or ExtensionArray

    Returns
    -------
    values : np.ndarray or ExtensionArray
    """

    # Note: the only test that needs extract_array here is one where we
    #  pass PandasDtype to Series.astype, then need to extract PandasArray here.
    values = extract_array(values, extract_numpy=True)

    if isinstance(values, np.ndarray):
        values = ensure_wrapped_if_datetimelike(values)

        if issubclass(values.dtype.type, str):
            values = np.array(values, dtype=object)

    return values


def get_block_type(values, dtype: Optional[Dtype] = None):
    """
    Find the appropriate Block subclass to use for the given values and dtype.

    Parameters
    ----------
    values : ndarray-like
    dtype : numpy or pandas dtype

    Returns
    -------
    cls : class, subclass of Block
    """
    # We use vtype and kind checks because they are much more performant
    #  than is_foo_dtype
    dtype = cast(np.dtype, pandas_dtype(dtype) if dtype else values.dtype)
    vtype = dtype.type
    kind = dtype.kind

    cls: Type[Block]

    if is_sparse(dtype):
        # Need this first(ish) so that Sparse[datetime] is sparse
        cls = ExtensionBlock
    elif isinstance(dtype, CategoricalDtype):
        cls = CategoricalBlock
    elif vtype is Timestamp:
        cls = DatetimeTZBlock
    elif vtype is Interval or vtype is Period:
        cls = ObjectValuesExtensionBlock
    elif isinstance(dtype, ExtensionDtype):
        # Note: need to be sure PandasArray is unwrapped before we get here
        cls = ExtensionBlock

    elif kind == "M":
        cls = DatetimeBlock
    elif kind == "m":
        cls = TimeDeltaBlock
    elif kind in ["f", "c", "i", "u", "b"]:
        cls = NumericBlock
    else:
        cls = ObjectBlock
    return cls


def new_block(values, placement, *, ndim: int, klass=None) -> Block:

    if not isinstance(placement, BlockPlacement):
        placement = BlockPlacement(placement)

    values, _ = extract_pandas_array(values, None, ndim)
    check_ndim(values, placement, ndim)

    if klass is None:
        klass = get_block_type(values, values.dtype)

    values = maybe_coerce_values(values)
    return klass(values, ndim=ndim, placement=placement)


def check_ndim(values, placement: BlockPlacement, ndim: int):
    """
    ndim inference and validation.

    Validates that values.ndim and ndim are consistent.
    Validates that len(values) and len(placement) are consistent.

    Parameters
    ----------
    values : array-like
    placement : BlockPlacement
    ndim : int

    Raises
    ------
    ValueError : the number of dimensions do not match
    """

    if values.ndim > ndim:
        # Check for both np.ndarray and ExtensionArray
        raise ValueError(
            "Wrong number of dimensions. "
            f"values.ndim > ndim [{values.ndim} > {ndim}]"
        )

    elif not is_1d_only_ea_dtype(values.dtype):
        # TODO(EA2D): special case not needed with 2D EAs
        if values.ndim != ndim:
            raise ValueError(
                "Wrong number of dimensions. "
                f"values.ndim != ndim [{values.ndim} != {ndim}]"
            )
        if len(placement) != len(values):
            raise ValueError(
                f"Wrong number of items passed {len(values)}, "
                f"placement implies {len(placement)}"
            )
    elif ndim == 2 and len(placement) != 1:
        # TODO(EA2D): special case unnecessary with 2D EAs
        raise ValueError("need to split")


def extract_pandas_array(
    values: Union[np.ndarray, ExtensionArray], dtype: Optional[DtypeObj], ndim: int
) -> Tuple[Union[np.ndarray, ExtensionArray], Optional[DtypeObj]]:
    """
    Ensure that we don't allow PandasArray / PandasDtype in internals.
    """
    # For now, blocks should be backed by ndarrays when possible.
    if isinstance(values, ABCPandasArray):
        values = values.to_numpy()
        if ndim and ndim > 1:
            # TODO(EA2D): special case not needed with 2D EAs
            values = np.atleast_2d(values)

    if isinstance(dtype, PandasDtype):
        dtype = dtype.numpy_dtype

    return values, dtype


# -----------------------------------------------------------------


def extend_blocks(result, blocks=None) -> List[Block]:
    """ return a new extended blocks, given the result """
    if blocks is None:
        blocks = []
    if isinstance(result, list):
        for r in result:
            if isinstance(r, list):
                blocks.extend(r)
            else:
                blocks.append(r)
    else:
        assert isinstance(result, Block), type(result)
        blocks.append(result)
    return blocks


def ensure_block_shape(values: ArrayLike, ndim: int = 1) -> ArrayLike:
    """
    Reshape if possible to have values.ndim == ndim.
    """

    if values.ndim < ndim:
        if not is_1d_only_ea_dtype(values.dtype):
            # TODO(EA2D): https://github.com/pandas-dev/pandas/issues/23023
            # block.shape is incorrect for "2D" ExtensionArrays
            # We can't, and don't need to, reshape.
            values = extract_array(values, extract_numpy=True)
            values = cast(Union[np.ndarray, "NDArrayBackedExtensionArray"], values)
            values = values.reshape(1, -1)

    return values


def to_native_types(
    values: ArrayLike,
    *,
    na_rep="nan",
    quoting=None,
    float_format=None,
    decimal=".",
    **kwargs,
) -> np.ndarray:
    """ convert to our native types format """
    values = ensure_wrapped_if_datetimelike(values)

    if isinstance(values, (DatetimeArray, TimedeltaArray)):
        result = values._format_native_types(na_rep=na_rep, **kwargs)
        result = result.astype(object, copy=False)
        return result

    elif isinstance(values, ExtensionArray):
        mask = isna(values)

        new_values = np.asarray(values.astype(object))
        new_values[mask] = na_rep
        return new_values

    elif values.dtype.kind == "f":
        # see GH#13418: no special formatting is desired at the
        # output (important for appropriate 'quoting' behaviour),
        # so do not pass it through the FloatArrayFormatter
        if float_format is None and decimal == ".":
            mask = isna(values)

            if not quoting:
                values = values.astype(str)
            else:
                values = np.array(values, dtype="object")

            values[mask] = na_rep
            values = values.astype(object, copy=False)
            return values

        from pandas.io.formats.format import FloatArrayFormatter

        formatter = FloatArrayFormatter(
            values,
            na_rep=na_rep,
            float_format=float_format,
            decimal=decimal,
            quoting=quoting,
            fixed_width=False,
        )
        res = formatter.get_result_as_array()
        res = res.astype(object, copy=False)
        return res

    else:

        mask = isna(values)
        itemsize = writers.word_len(na_rep)

        if values.dtype != _dtype_obj and not quoting and itemsize:
            values = values.astype(str)
            if values.dtype.itemsize / np.dtype("U1").itemsize < itemsize:
                # enlarge for the na_rep
                values = values.astype(f"<U{itemsize}")
        else:
            values = np.array(values, dtype="object")

        values[mask] = na_rep
        values = values.astype(object, copy=False)
        return values


def external_values(values: ArrayLike) -> ArrayLike:
    """
    The array that Series.values returns (public attribute).

    This has some historical constraints, and is overridden in block
    subclasses to return the correct array (e.g. period returns
    object ndarray and datetimetz a datetime64[ns] ndarray instead of
    proper extension array).
    """
    if isinstance(values, (PeriodArray, IntervalArray)):
        return values.astype(object)
    elif isinstance(values, (DatetimeArray, TimedeltaArray)):
        # NB: for datetime64tz this is different from np.asarray(values), since
        #  that returns an object-dtype ndarray of Timestamps.
        # Avoid FutureWarning in .astype in casting from dt64tz to dt64
        return values._data
    else:
        return values<|MERGE_RESOLUTION|>--- conflicted
+++ resolved
@@ -938,18 +938,6 @@
             # current dtype cannot store value, coerce to common dtype
             return self.coerce_to_target_dtype(value).setitem(indexer, value)
 
-<<<<<<< HEAD
-=======
-        if self.dtype.kind in ["m", "M"]:
-            arr = self.values
-            if self.ndim > 1:
-                # Dont transpose with ndim=1 bc we would fail to invalidate
-                #  arr.freq
-                arr = arr.T
-            arr[indexer] = value
-            return self
-
->>>>>>> 57940025
         # value must be storable at this moment
         if is_extension_array_dtype(getattr(value, "dtype", None)):
             # We need to be careful not to allow through strings that
@@ -1237,8 +1225,6 @@
         # interp each column independently
         interp_values = np.apply_along_axis(func, axis, data)
         interp_values = maybe_coerce_values(interp_values)
-
-        interp_values = maybe_coerce_values(interp_values)
         blocks = [self.make_block_same_class(interp_values)]
         return self._maybe_downcast(blocks, downcast)
 
@@ -1805,8 +1791,8 @@
     """
 
     values: NDArrayBackedExtensionArray
-<<<<<<< HEAD
-
+
+    @cache_readonly
     def array_values(self):
         return self.values
 
@@ -1814,33 +1800,6 @@
         # We override instead of putting the np.asarray in Block.values for
         #  performance.
         return np.asarray(Block.get_values(self, dtype))
-=======
-
-    @property
-    def is_view(self) -> bool:
-        """ return a boolean if I am possibly a view """
-        # check the ndarray values of the DatetimeIndex values
-        return self.values._ndarray.base is not None
-
-    def internal_values(self):
-        # Override to return DatetimeArray and TimedeltaArray
-        return self.values
-
-    def get_values(self, dtype: Optional[DtypeObj] = None) -> np.ndarray:
-        """
-        return object dtype as boxed values, such as Timestamps/Timedelta
-        """
-        values = self.values
-        if is_object_dtype(dtype):
-            values = values.astype(object)
-        # TODO(EA2D): reshape not needed with 2D EAs
-        return np.asarray(values).reshape(self.shape)
-
-    def iget(self, key):
-        # GH#31649 we need to wrap scalars in Timestamp/Timedelta
-        # TODO(EA2D): this can be removed if we ever have 2D EA
-        return self.values.reshape(self.shape)[key]
->>>>>>> 57940025
 
     def putmask(self, mask, new) -> List[Block]:
         mask = extract_bool_array(mask)
@@ -1848,22 +1807,13 @@
         if not self._can_hold_element(new):
             return self.astype(object).putmask(mask, new)
 
-<<<<<<< HEAD
         arr = self.values
-=======
-        # TODO(EA2D): reshape unnecessary with 2D EAs
-        arr = self.values.reshape(self.shape)
->>>>>>> 57940025
         arr.T.putmask(mask, new)
         return [self]
 
     def where(self, other, cond, errors="raise") -> List[Block]:
         # TODO(EA2D): reshape unnecessary with 2D EAs
-<<<<<<< HEAD
         arr = self.values
-=======
-        arr = self.values.reshape(self.shape)
->>>>>>> 57940025
 
         cond = extract_bool_array(cond)
 
@@ -1872,11 +1822,6 @@
         except (ValueError, TypeError):
             return Block.where(self, other, cond, errors=errors)
 
-<<<<<<< HEAD
-=======
-        # TODO(EA2D): reshape not needed with 2D EAs
-        res_values = res_values.reshape(self.values.shape)
->>>>>>> 57940025
         nb = self.make_block_same_class(res_values)
         return [nb]
 
@@ -1926,23 +1871,13 @@
         The arguments here are mimicking shift so they are called correctly
         by apply.
         """
-<<<<<<< HEAD
         values = self.values
-=======
-        # TODO(EA2D): reshape not necessary with 2D EAs
-        values = self.values.reshape(self.shape)
->>>>>>> 57940025
 
         new_values = values - values.shift(n, axis=axis)
         return [self.make_block(new_values)]
 
     def shift(self, periods: int, axis: int = 0, fill_value: Any = None) -> List[Block]:
-<<<<<<< HEAD
         values = self.values
-=======
-        # TODO(EA2D) this is unnecessary if these blocks are backed by 2D EAs
-        values = self.values.reshape(self.shape)
->>>>>>> 57940025
         new_values = values.shift(periods, fill_value=fill_value, axis=axis)
         return [self.make_block_same_class(new_values)]
 
@@ -1969,15 +1904,9 @@
 
     is_numeric = False
 
-<<<<<<< HEAD
     def get_block_values_for_json(self):
         # Not necessary to override, but helps perf
         return self.values._ndarray
-=======
-    @cache_readonly
-    def array_values(self):
-        return self.values
->>>>>>> 57940025
 
 
 class DatetimeBlock(DatetimeLikeBlockMixin):
@@ -1992,7 +1921,6 @@
     __slots__ = ()
     is_extension = True
 
-<<<<<<< HEAD
     _validate_ndim = True
     _can_consolidate = False
 
@@ -2000,17 +1928,14 @@
     set_inplace = Block.set_inplace
 
     _slice = Block._slice
-    # Incompatible types in assignment (expression has type
-    #  "Callable[[Block], Tuple[int, ...]]", base class "ExtensionBlock"
-    #  defined the type as "Tuple[int, ...]")
-    shape = Block.shape  # type:ignore[assignment]
+    shape = Block.shape
     # Incompatible types in assignment (expression has type
     #  "Callable[[Arg(Any, 'indexer'), Arg(int, 'axis'),
     #  DefaultArg(Any, 'new_mgr_locs'), DefaultArg(Any, 'fill_value')], Block]",
     #  base class "ExtensionBlock" defined the type as
     #  "Callable[[Arg(Any, 'indexer'), DefaultArg(int, 'axis'),
     #  DefaultArg(Any, 'new_mgr_locs'), DefaultArg(Any, 'fill_value')], Block]")
-    take_nd = Block.take_nd  # type:ignore[assignment]
+    take_nd = Block.take_nd  # type: ignore[assignment]
     _unstack = Block._unstack
 
     # TODO: we still share these with ExtensionBlock (and not DatetimeBlock)
@@ -2018,19 +1943,6 @@
     # [x for x in dir(DatetimeTZBlock) if hasattr(ExtensionBlock, x)
     #  and getattr(DatetimeTZBlock, x) is getattr(ExtensionBlock, x)
     #  and getattr(ExtensionBlock, x) is not getattr(Block, x)]
-=======
-    internal_values = Block.internal_values
-    _can_hold_element = DatetimeBlock._can_hold_element
-    diff = DatetimeBlock.diff
-    where = DatetimeBlock.where
-    putmask = DatetimeLikeBlockMixin.putmask
-    fillna = DatetimeLikeBlockMixin.fillna
-
-    # error: Incompatible types in assignment (expression has type
-    # "Callable[[NDArrayBackedExtensionBlock], bool]", base class "ExtensionBlock"
-    # defined the type as "bool")  [assignment]
-    is_view = NDArrayBackedExtensionBlock.is_view  # type: ignore[assignment]
->>>>>>> 57940025
 
 
 class TimeDeltaBlock(DatetimeLikeBlockMixin):
