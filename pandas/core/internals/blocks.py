from __future__ import annotations

from functools import wraps
import re
from typing import (
    TYPE_CHECKING,
    Any,
    Callable,
    Iterable,
    Sequence,
    cast,
    final,
)
import warnings

import numpy as np

from pandas._libs import (
    Timestamp,
    algos as libalgos,
    internals as libinternals,
    lib,
    writers,
)
from pandas._libs.internals import BlockPlacement
from pandas._typing import (
    ArrayLike,
    DtypeObj,
    F,
    Shape,
    npt,
)
from pandas.compat import np_version_under1p20
from pandas.util._decorators import cache_readonly
from pandas.util._exceptions import find_stack_level
from pandas.util._validators import validate_bool_kwarg

from pandas.core.dtypes.cast import (
    astype_array_safe,
    can_hold_element,
    find_common_type,
    infer_dtype_from,
    maybe_downcast_numeric,
    maybe_downcast_to_dtype,
    maybe_upcast,
    soft_convert_objects,
)
from pandas.core.dtypes.common import (
    is_1d_only_ea_dtype,
    is_1d_only_ea_obj,
    is_dtype_equal,
    is_extension_array_dtype,
    is_interval_dtype,
    is_list_like,
    is_string_dtype,
)
from pandas.core.dtypes.dtypes import (
    CategoricalDtype,
    ExtensionDtype,
    PandasDtype,
    PeriodDtype,
)
from pandas.core.dtypes.generic import (
    ABCDataFrame,
    ABCIndex,
    ABCPandasArray,
    ABCSeries,
)
from pandas.core.dtypes.inference import is_inferred_bool_dtype
from pandas.core.dtypes.missing import (
    is_valid_na_for_dtype,
    isna,
    na_value_for_dtype,
)

import pandas.core.algorithms as algos
from pandas.core.array_algos.putmask import (
    extract_bool_array,
    putmask_inplace,
    putmask_smart,
    putmask_without_repeat,
    setitem_datetimelike_compat,
    validate_putmask,
)
from pandas.core.array_algos.quantile import quantile_compat
from pandas.core.array_algos.replace import (
    compare_or_regex_search,
    replace_regex,
    should_use_regex,
)
from pandas.core.array_algos.transforms import shift
from pandas.core.arrays import (
    Categorical,
    DatetimeArray,
    ExtensionArray,
    IntervalArray,
    PandasArray,
    PeriodArray,
    TimedeltaArray,
)
from pandas.core.arrays._mixins import NDArrayBackedExtensionArray
from pandas.core.arrays.sparse import SparseDtype
from pandas.core.base import PandasObject
import pandas.core.common as com
import pandas.core.computation.expressions as expressions
from pandas.core.construction import (
    ensure_wrapped_if_datetimelike,
    extract_array,
)
from pandas.core.indexers import (
    check_setitem_lengths,
    is_empty_indexer,
    is_scalar_indexer,
)
import pandas.core.missing as missing

if TYPE_CHECKING:
    from pandas import (
        Float64Index,
        Index,
    )

# comparison is faster than is_object_dtype
_dtype_obj = np.dtype("object")


def maybe_split(meth: F) -> F:
    """
    If we have a multi-column block, split and operate block-wise.  Otherwise
    use the original method.
    """

    @wraps(meth)
    def newfunc(self, *args, **kwargs) -> list[Block]:

        if self.ndim == 1 or self.shape[0] == 1:
            return meth(self, *args, **kwargs)
        else:
            # Split and operate column-by-column
            return self.split_and_operate(meth, *args, **kwargs)

    return cast(F, newfunc)


class Block(PandasObject):
    """
    Canonical n-dimensional unit of homogeneous dtype contained in a pandas
    data structure

    Index-ignorant; let the container take care of that
    """

    values: np.ndarray | ExtensionArray
    ndim: int
    __init__: Callable

    __slots__ = ()
    is_numeric = False
    is_object = False
    is_extension = False
    _can_consolidate = True
    _validate_ndim = True

    @final
    @cache_readonly
    def _consolidate_key(self):
        return self._can_consolidate, self.dtype.name

    @property
    def is_view(self) -> bool:
        """return a boolean if I am possibly a view"""
        values = self.values
        values = cast(np.ndarray, values)
        return values.base is not None

    @final
    @cache_readonly
    def _can_hold_na(self) -> bool:
        """
        Can we store NA values in this Block?
        """
        dtype = self.dtype
        if isinstance(dtype, np.dtype):
            return dtype.kind not in ["b", "i", "u"]
        return dtype._can_hold_na

    @final
    @cache_readonly
    def is_categorical(self) -> bool:
        warnings.warn(
            "Block.is_categorical is deprecated and will be removed in a "
            "future version.  Use isinstance(block.values, Categorical) "
            "instead. See https://github.com/pandas-dev/pandas/issues/40226",
            DeprecationWarning,
            stacklevel=find_stack_level(),
        )
        return isinstance(self.values, Categorical)

    @final
    @property
    def is_bool(self) -> bool:
        """
        We can be bool if a) we are bool dtype or b) object dtype with bool objects.
        """
        return is_inferred_bool_dtype(self.values)

    @final
    def external_values(self):
        return external_values(self.values)

    @property
    def array_values(self) -> ExtensionArray:
        """
        The array that Series.array returns. Always an ExtensionArray.
        """
        # error: Argument 1 to "PandasArray" has incompatible type "Union[ndarray,
        # ExtensionArray]"; expected "Union[ndarray, PandasArray]"
        return PandasArray(self.values)  # type: ignore[arg-type]

    def get_values(self, dtype: DtypeObj | None = None) -> np.ndarray:
        """
        return an internal format, currently just the ndarray
        this is often overridden to handle to_dense like operations
        """
        if dtype == _dtype_obj:
            return self.values.astype(_dtype_obj)
        # error: Incompatible return value type (got "Union[ndarray, ExtensionArray]",
        # expected "ndarray")
        return self.values  # type: ignore[return-value]

    def values_for_json(self) -> np.ndarray:
        # Incompatible return value type (got "Union[ndarray[Any, Any],
        # ExtensionArray]", expected "ndarray[Any, Any]")
        return self.values  # type: ignore[return-value]

    @final
    @cache_readonly
    def fill_value(self):
        # Used in reindex_indexer
        return na_value_for_dtype(self.dtype, compat=False)

    @property
    def mgr_locs(self) -> BlockPlacement:
        return self._mgr_locs

    @mgr_locs.setter
    def mgr_locs(self, new_mgr_locs: BlockPlacement):
        self._mgr_locs = new_mgr_locs

    @final
    def make_block(self, values, placement=None) -> Block:
        """
        Create a new block, with type inference propagate any values that are
        not specified
        """
        if placement is None:
            placement = self._mgr_locs
        if self.is_extension:
            values = ensure_block_shape(values, ndim=self.ndim)

        # TODO: perf by not going through new_block
        # We assume maybe_coerce_values has already been called
        return new_block(values, placement=placement, ndim=self.ndim)

    @final
    def make_block_same_class(
        self, values, placement: BlockPlacement | None = None
    ) -> Block:
        """Wrap given values in a block of same type as self."""
        if placement is None:
            placement = self._mgr_locs

        if values.dtype.kind in ["m", "M"]:

            new_values = ensure_wrapped_if_datetimelike(values)
            if new_values is not values:
                # TODO(2.0): remove once fastparquet has stopped relying on it
                warnings.warn(
                    "In a future version, Block.make_block_same_class will "
                    "assume that datetime64 and timedelta64 ndarrays have "
                    "already been cast to DatetimeArray and TimedeltaArray, "
                    "respectively.",
                    DeprecationWarning,
                    stacklevel=find_stack_level(),
                )
            values = new_values

        # We assume maybe_coerce_values has already been called
        return type(self)(values, placement=placement, ndim=self.ndim)

    @final
    def __repr__(self) -> str:
        # don't want to print out all of the items here
        name = type(self).__name__
        if self.ndim == 1:
            result = f"{name}: {len(self)} dtype: {self.dtype}"
        else:

            shape = " x ".join([str(s) for s in self.shape])
            result = f"{name}: {self.mgr_locs.indexer}, {shape}, dtype: {self.dtype}"

        return result

    @final
    def __len__(self) -> int:
        return len(self.values)

    def _slice(self, slicer) -> ArrayLike:
        """return a slice of my values"""

        return self.values[slicer]

    @final
    def getitem_block(self, slicer: slice | npt.NDArray[np.intp]) -> Block:
        """
        Perform __getitem__-like, return result as block.

        Only supports slices that preserve dimensionality.
        """
        axis0_slicer = slicer[0] if isinstance(slicer, tuple) else slicer
        new_mgr_locs = self._mgr_locs[axis0_slicer]

        new_values = self._slice(slicer)

        if new_values.ndim != self.values.ndim:
            raise ValueError("Only same dim slicing is allowed")

        return type(self)(new_values, new_mgr_locs, self.ndim)

    @final
    def getitem_block_columns(
        self, slicer: slice, new_mgr_locs: BlockPlacement
    ) -> Block:
        """
        Perform __getitem__-like, return result as block.

        Only supports slices that preserve dimensionality.
        """
        new_values = self._slice(slicer)

        if new_values.ndim != self.values.ndim:
            raise ValueError("Only same dim slicing is allowed")

        return type(self)(new_values, new_mgr_locs, self.ndim)

    # NB: this cannot be made cache_readonly because in libreduction we pin
    #  new .values that can have different shape GH#42631
    @property
    def shape(self) -> Shape:
        return self.values.shape

    @cache_readonly
    def dtype(self) -> DtypeObj:
        return self.values.dtype

    def iget(self, i):
        return self.values[i]

    def set_inplace(self, locs, values) -> None:
        """
        Modify block values in-place with new item value.

        Notes
        -----
        `set` never creates a new array or new Block, whereas `setitem` _may_
        create a new array and always creates a new Block.
        """
        self.values[locs] = values

    def delete(self, loc) -> None:
        """
        Delete given loc(-s) from block in-place.
        """
        self.values = np.delete(self.values, loc, 0)
        self.mgr_locs = self._mgr_locs.delete(loc)
        try:
            self._cache.clear()
        except AttributeError:
            # _cache not yet initialized
            pass

    @final
    def apply(self, func, **kwargs) -> list[Block]:
        """
        apply the function to my values; return a block if we are not
        one
        """
        result = func(self.values, **kwargs)

        return self._split_op_result(result)

    def reduce(self, func, ignore_failures: bool = False) -> list[Block]:
        # We will apply the function and reshape the result into a single-row
        #  Block with the same mgr_locs; squeezing will be done at a higher level
        assert self.ndim == 2

        try:
            result = func(self.values)
        except (TypeError, NotImplementedError):
            if ignore_failures:
                return []
            raise

        if self.values.ndim == 1:
            # TODO(EA2D): special case not needed with 2D EAs
            res_values = np.array([[result]])
        else:
            res_values = result.reshape(-1, 1)

        nb = self.make_block(res_values)
        return [nb]

    @final
    def _split_op_result(self, result: ArrayLike) -> list[Block]:
        # See also: split_and_operate
        if result.ndim > 1 and isinstance(result.dtype, ExtensionDtype):
            # TODO(EA2D): unnecessary with 2D EAs
            # if we get a 2D ExtensionArray, we need to split it into 1D pieces
            nbs = []
            for i, loc in enumerate(self._mgr_locs):
                if not is_1d_only_ea_obj(result):
                    vals = result[i : i + 1]
                else:
                    vals = result[i]

                block = self.make_block(values=vals, placement=loc)
                nbs.append(block)
            return nbs

        nb = self.make_block(result)

        return [nb]

    def fillna(
        self, value, limit=None, inplace: bool = False, downcast=None
    ) -> list[Block]:
        """
        fillna on the block with the value. If we fail, then convert to
        ObjectBlock and try again
        """
        inplace = validate_bool_kwarg(inplace, "inplace")

        mask = isna(self.values)
        mask, noop = validate_putmask(self.values, mask)

        if limit is not None:
            limit = libalgos.validate_limit(None, limit=limit)
            mask[mask.cumsum(self.ndim - 1) > limit] = False

        if not self._can_hold_na:
            if inplace:
                return [self]
            else:
                return [self.copy()]

        if self._can_hold_element(value):
            nb = self if inplace else self.copy()
            putmask_inplace(nb.values, mask, value)
            return nb._maybe_downcast([nb], downcast)

        if noop:
            # we can't process the value, but nothing to do
            return [self] if inplace else [self.copy()]

        elif self.ndim == 1 or self.shape[0] == 1:
            blk = self.coerce_to_target_dtype(value)
            # bc we have already cast, inplace=True may avoid an extra copy
            return blk.fillna(value, limit=limit, inplace=True, downcast=None)

        else:
            # operate column-by-column
            return self.split_and_operate(
                type(self).fillna, value, limit=limit, inplace=inplace, downcast=None
            )

    @final
    def _split(self) -> list[Block]:
        """
        Split a block into a list of single-column blocks.
        """
        assert self.ndim == 2

        new_blocks = []
        for i, ref_loc in enumerate(self._mgr_locs):
            vals = self.values[slice(i, i + 1)]

            bp = BlockPlacement(ref_loc)
            nb = type(self)(vals, placement=bp, ndim=2)
            new_blocks.append(nb)
        return new_blocks

    @final
    def split_and_operate(self, func, *args, **kwargs) -> list[Block]:
        """
        Split the block and apply func column-by-column.

        Parameters
        ----------
        func : Block method
        *args
        **kwargs

        Returns
        -------
        List[Block]
        """
        assert self.ndim == 2 and self.shape[0] != 1

        res_blocks = []
        for nb in self._split():
            rbs = func(nb, *args, **kwargs)
            res_blocks.extend(rbs)
        return res_blocks

    @final
    def _maybe_downcast(self, blocks: list[Block], downcast=None) -> list[Block]:

        if self.dtype == _dtype_obj:
            # TODO: why is behavior different for object dtype?
            if downcast is not None:
                return blocks

            # split and convert the blocks
            return extend_blocks(
                [blk.convert(datetime=True, numeric=False) for blk in blocks]
            )

        if downcast is None:
            return blocks
        if downcast is False:
            # turn if off completely
            # TODO: not reached, deprecate in favor of downcast=None
            return blocks

        return extend_blocks([b._downcast_2d(downcast) for b in blocks])

    @final
    @maybe_split
    def _downcast_2d(self, dtype) -> list[Block]:
        """
        downcast specialized to 2D case post-validation.

        Refactored to allow use of maybe_split.
        """
        new_values = maybe_downcast_to_dtype(self.values, dtype=dtype)
        return [self.make_block(new_values)]

    @final
    def astype(self, dtype: DtypeObj, copy: bool = False, errors: str = "raise"):
        """
        Coerce to the new dtype.

        Parameters
        ----------
        dtype : np.dtype or ExtensionDtype
        copy : bool, default False
            copy if indicated
        errors : str, {'raise', 'ignore'}, default 'raise'
            - ``raise`` : allow exceptions to be raised
            - ``ignore`` : suppress exceptions. On error return original object

        Returns
        -------
        Block
        """
        values = self.values

        new_values = astype_array_safe(values, dtype, copy=copy, errors=errors)

        new_values = maybe_coerce_values(new_values)
        newb = self.make_block(new_values)
        if newb.shape != self.shape:
            raise TypeError(
                f"cannot set astype for copy = [{copy}] for dtype "
                f"({self.dtype.name} [{self.shape}]) to different shape "
                f"({newb.dtype.name} [{newb.shape}])"
            )
        return newb

    def convert(
        self,
        copy: bool = True,
        datetime: bool = True,
        numeric: bool = True,
        timedelta: bool = True,
    ) -> list[Block]:
        """
        attempt to coerce any object types to better types return a copy
        of the block (if copy = True) by definition we are not an ObjectBlock
        here!
        """
        return [self.copy()] if copy else [self]

    @final
    def _can_hold_element(self, element: Any) -> bool:
        """require the same dtype as ourselves"""
        element = extract_array(element, extract_numpy=True)
        return can_hold_element(self.values, element)

    @final
    def should_store(self, value: ArrayLike) -> bool:
        """
        Should we set self.values[indexer] = value inplace or do we need to cast?

        Parameters
        ----------
        value : np.ndarray or ExtensionArray

        Returns
        -------
        bool
        """
        # faster equivalent to is_dtype_equal(value.dtype, self.dtype)
        try:
            return value.dtype == self.dtype
        except TypeError:
            return False

    @final
    def to_native_types(self, na_rep="nan", quoting=None, **kwargs):
        """convert to our native types format"""
        result = to_native_types(self.values, na_rep=na_rep, quoting=quoting, **kwargs)
        return self.make_block(result)

    # block actions #
    @final
    def copy(self, deep: bool = True):
        """copy constructor"""
        values = self.values
        if deep:
            values = values.copy()
        return type(self)(values, placement=self._mgr_locs, ndim=self.ndim)

    # ---------------------------------------------------------------------
    # Replace

    @final
    def replace(
        self,
        to_replace,
        value,
        inplace: bool = False,
    ) -> list[Block]:
        """
        replace the to_replace value with value, possible to create new
        blocks here this is just a call to putmask.
        """

        # Note: the checks we do in NDFrame.replace ensure we never get
        #  here with listlike to_replace or value, as those cases
        #  go through replace_list

        values = self.values

        if isinstance(values, Categorical):
            # TODO: avoid special-casing
            blk = self if inplace else self.copy()
            blk.values._replace(to_replace=to_replace, value=value, inplace=True)
            return [blk]

        regex = should_use_regex(regex, to_replace)
        mask = missing.mask_missing(values, to_replace)

        if regex:
            return self._replace_regex(to_replace, value, inplace=inplace)

        if not self._can_hold_element(to_replace):
            # We cannot hold `to_replace`, so we know immediately that
            #  replacing it is a no-op.
            # Note: If to_replace were a list, NDFrame.replace would call
            #  replace_list instead of replace.
            return [self] if inplace else [self.copy()]

        if not mask.any():
            # Note: we get here with test_replace_extension_other incorrectly
            #  bc _can_hold_element is incorrect.
            return [self] if inplace else [self.copy()]

        elif self._can_hold_element(value):
            blk = self if inplace else self.copy()
            putmask_inplace(blk.values, mask, value)
            blocks = blk.convert(numeric=False, copy=False)
            return blocks

        elif self.ndim == 1 or self.shape[0] == 1:
            blk = self.coerce_to_target_dtype(value)
            return blk.replace(
                to_replace=to_replace,
                value=value,
                inplace=True,
            )

        else:
            # split so that we only upcast where necessary
            return self.split_and_operate(
                type(self).replace, to_replace, value, inplace=True
            )

    @final
    def _replace_regex(
        self,
        to_replace,
        value,
        inplace: bool = False,
        convert: bool = True,
        mask=None,
    ) -> list[Block]:
        """
        Replace elements by the given value.

        Parameters
        ----------
        to_replace : object or pattern
            Scalar to replace or regular expression to match.
        value : object
            Replacement object.
        inplace : bool, default False
            Perform inplace modification.
        convert : bool, default True
            If true, try to coerce any object types to better types.
        mask : array-like of bool, optional
            True indicate corresponding element is ignored.

        Returns
        -------
        List[Block]
        """
        if not self._can_hold_element(to_replace):
            # i.e. only ObjectBlock, but could in principle include a
            #  String ExtensionBlock
            return [self] if inplace else [self.copy()]

        rx = re.compile(to_replace)

        new_values = self.values if inplace else self.values.copy()
        replace_regex(new_values, rx, value, mask)

        block = self.make_block(new_values)
        if self.ndim == 1 or self.shape[0] == 1:
            return block.convert(numeric=False, copy=False)
        else:
            return [block]
<<<<<<< HEAD
        return [block]
=======
>>>>>>> d0f3c7fc

    @final
    def replace_list(
        self,
        src_list: Iterable[Any],
        dest_list: Sequence[Any],
        inplace: bool = False,
        regex: bool = False,
    ) -> list[Block]:
        """
        See BlockManager.replace_list docstring.
        """
        values = self.values

        # TODO: dont special-case Categorical
        if (
            isinstance(values, Categorical)
            and len(algos.unique(dest_list)) == 1
            and not regex
        ):
            # We likely got here by tiling value inside NDFrame.replace,
            #  so un-tile here
            return self.replace(src_list, dest_list[0], inplace)

        # Exclude anything that we know we won't contain
        pairs = [
            (x, y) for x, y in zip(src_list, dest_list) if self._can_hold_element(x)
        ]
        if not len(pairs):
            # shortcut, nothing to replace
            return [self] if inplace else [self.copy()]

        src_len = len(pairs) - 1

        if is_string_dtype(values):
            # Calculate the mask once, prior to the call of comp
            # in order to avoid repeating the same computations
            mask = ~isna(values)
            masks = [
                compare_or_regex_search(values, s[0], regex=regex, mask=mask)
                for s in pairs
            ]
        else:
            # GH#38086 faster if we know we dont need to check for regex
            masks = [missing.mask_missing(values, s[0]) for s in pairs]

        # error: Argument 1 to "extract_bool_array" has incompatible type
        # "Union[ExtensionArray, ndarray, bool]"; expected "Union[ExtensionArray,
        # ndarray]"
        masks = [extract_bool_array(x) for x in masks]  # type: ignore[arg-type]

        rb = [self if inplace else self.copy()]
        for i, (src, dest) in enumerate(pairs):
            convert = i == src_len  # only convert once at the end
            new_rb: list[Block] = []

            # GH-39338: _replace_coerce can split a block into
            # single-column blocks, so track the index so we know
            # where to index into the mask
            for blk_num, blk in enumerate(rb):
                if len(rb) == 1:
                    m = masks[i]
                else:
                    mib = masks[i]
                    assert not isinstance(mib, bool)
                    m = mib[blk_num : blk_num + 1]

                result = blk._replace_coerce(
                    to_replace=src,
                    value=dest,
                    mask=m,
                    inplace=inplace,
                    regex=regex,
                )
                if convert and blk.is_object:
                    result = extend_blocks(
                        [b.convert(numeric=False, copy=True) for b in result]
                    )
                new_rb.extend(result)
            rb = new_rb
        return rb

    @final
    def _replace_coerce(
        self,
        to_replace,
        value,
        mask: np.ndarray,
        inplace: bool = True,
        regex: bool = False,
    ) -> list[Block]:
        """
        Replace value corresponding to the given boolean array with another
        value.

        Parameters
        ----------
        to_replace : object or pattern
            Scalar to replace or regular expression to match.
        value : object
            Replacement object.
        mask : np.ndarray[bool]
            True indicate corresponding element is ignored.
        inplace : bool, default True
            Perform inplace modification.
        regex : bool, default False
            If true, perform regular expression substitution.

        Returns
        -------
        List[Block]
        """
        if mask.any():
            if not regex:
                nb = self.coerce_to_target_dtype(value)
                if nb is self and not inplace:
                    nb = nb.copy()
                putmask_inplace(nb.values, mask, value)
                return [nb]
            else:
                regex = should_use_regex(regex, to_replace)
                if regex:
                    return self._replace_regex(
                        to_replace,
                        value,
                        inplace=inplace,
                        convert=False,
                        mask=mask,
                    )
                return self.replace(to_replace, value, inplace=inplace)
        return [self]

    # ---------------------------------------------------------------------

    def _maybe_squeeze_arg(self, arg: np.ndarray) -> np.ndarray:
        """
        For compatibility with 1D-only ExtensionArrays.
        """
        return arg

    def setitem(self, indexer, value):
        """
        Attempt self.values[indexer] = value, possibly creating a new array.

        Parameters
        ----------
        indexer : tuple, list-like, array-like, slice, int
            The subset of self.values to set
        value : object
            The value being set

        Returns
        -------
        Block

        Notes
        -----
        `indexer` is a direct slice/positional indexer. `value` must
        be a compatible shape.
        """
        transpose = self.ndim == 2

        if isinstance(indexer, np.ndarray) and indexer.ndim > self.ndim:
            raise ValueError(f"Cannot set values with ndim > {self.ndim}")

        # coerce None values, if appropriate
        if value is None:
            if self.is_numeric:
                value = np.nan

        # coerce if block dtype can store value
        values = cast(np.ndarray, self.values)
        if not self._can_hold_element(value):
            # current dtype cannot store value, coerce to common dtype
            return self.coerce_to_target_dtype(value).setitem(indexer, value)

        # value must be storable at this moment
        if is_extension_array_dtype(getattr(value, "dtype", None)):
            # We need to be careful not to allow through strings that
            #  can be parsed to EADtypes
            arr_value = value
        else:
            arr_value = np.asarray(value)

        if transpose:
            values = values.T

        # length checking
        check_setitem_lengths(indexer, value, values)

        if is_empty_indexer(indexer, arr_value):
            # GH#8669 empty indexers, test_loc_setitem_boolean_mask_allfalse
            pass

        elif is_scalar_indexer(indexer, self.ndim):
            # setting a single element for each dim and with a rhs that could
            #  be e.g. a list; see GH#6043
            values[indexer] = value

        else:
            value = setitem_datetimelike_compat(values, len(values[indexer]), value)
            values[indexer] = value

        return self

    def putmask(self, mask, new) -> list[Block]:
        """
        putmask the data to the block; it is possible that we may create a
        new dtype of block

        Return the resulting block(s).

        Parameters
        ----------
        mask : np.ndarray[bool], SparseArray[bool], or BooleanArray
        new : a ndarray/object

        Returns
        -------
        List[Block]
        """
        orig_mask = mask
        values = cast(np.ndarray, self.values)
        mask, noop = validate_putmask(values.T, mask)
        assert not isinstance(new, (ABCIndex, ABCSeries, ABCDataFrame))

        if new is lib.no_default:
            new = self.fill_value

        # if we are passed a scalar None, convert it here
        if not self.is_object and is_valid_na_for_dtype(new, self.dtype):
            new = self.fill_value

        if self._can_hold_element(new):
            putmask_without_repeat(values.T, mask, new)
            return [self]

        elif np_version_under1p20 and infer_dtype_from(new)[0].kind in ["m", "M"]:
            # using putmask with object dtype will incorrectly cast to object
            # Having excluded self._can_hold_element, we know we cannot operate
            #  in-place, so we are safe using `where`
            return self.where(new, ~mask)

        elif noop:
            return [self]

        elif self.ndim == 1 or self.shape[0] == 1:
            # no need to split columns

            if not is_list_like(new):
                # putmask_smart can't save us the need to cast
                return self.coerce_to_target_dtype(new).putmask(mask, new)

            # This differs from
            #  `self.coerce_to_target_dtype(new).putmask(mask, new)`
            # because putmask_smart will check if new[mask] may be held
            # by our dtype.
            nv = putmask_smart(values.T, mask, new).T
            return [self.make_block(nv)]

        else:
            is_array = isinstance(new, np.ndarray)

            res_blocks = []
            nbs = self._split()
            for i, nb in enumerate(nbs):
                n = new
                if is_array:
                    # we have a different value per-column
                    n = new[:, i : i + 1]

                submask = orig_mask[:, i : i + 1]
                rbs = nb.putmask(submask, n)
                res_blocks.extend(rbs)
            return res_blocks

    @final
    def coerce_to_target_dtype(self, other) -> Block:
        """
        coerce the current block to a dtype compat for other
        we will return a block, possibly object, and not raise

        we can also safely try to coerce to the same dtype
        and will receive the same block
        """
        # if we cannot then coerce to object
        dtype, _ = infer_dtype_from(other, pandas_dtype=True)

        new_dtype = find_common_type([self.dtype, dtype])

        return self.astype(new_dtype, copy=False)

    def interpolate(
        self,
        method: str = "pad",
        axis: int = 0,
        index: Index | None = None,
        inplace: bool = False,
        limit: int | None = None,
        limit_direction: str = "forward",
        limit_area: str | None = None,
        fill_value: Any | None = None,
        coerce: bool = False,
        downcast: str | None = None,
        **kwargs,
    ) -> list[Block]:

        inplace = validate_bool_kwarg(inplace, "inplace")

        if not self._can_hold_na:
            # If there are no NAs, then interpolate is a no-op
            return [self] if inplace else [self.copy()]

        if self.is_object and self.ndim == 2 and self.shape[0] != 1 and axis == 0:
            # split improves performance in ndarray.copy()
            return self.split_and_operate(
                type(self).interpolate,
                method,
                axis,
                index,
                inplace,
                limit,
                limit_direction,
                limit_area,
                fill_value,
                coerce,
                downcast,
                **kwargs,
            )

        try:
            m = missing.clean_fill_method(method)
        except ValueError:
            m = None
        if m is None and self.dtype.kind != "f":
            # only deal with floats
            # bc we already checked that can_hold_na, we dont have int dtype here
            # TODO: make a copy if not inplace?
            return [self]

        data = self.values if inplace else self.values.copy()
        data = cast(np.ndarray, data)  # bc overridden by ExtensionBlock

        missing.interpolate_array_2d(
            data,
            method=method,
            axis=axis,
            index=index,
            limit=limit,
            limit_direction=limit_direction,
            limit_area=limit_area,
            fill_value=fill_value,
            **kwargs,
        )

        nb = self.make_block_same_class(data)
        return nb._maybe_downcast([nb], downcast)

    def take_nd(
        self,
        indexer,
        axis: int,
        new_mgr_locs: BlockPlacement | None = None,
        fill_value=lib.no_default,
    ) -> Block:
        """
        Take values according to indexer and return them as a block.bb

        """
        # algos.take_nd dispatches for DatetimeTZBlock, CategoricalBlock
        # so need to preserve types
        # sparse is treated like an ndarray, but needs .get_values() shaping

        values = self.values

        if fill_value is lib.no_default:
            fill_value = self.fill_value
            allow_fill = False
        else:
            allow_fill = True

        new_values = algos.take_nd(
            values, indexer, axis=axis, allow_fill=allow_fill, fill_value=fill_value
        )

        # Called from three places in managers, all of which satisfy
        #  this assertion
        assert not (axis == 0 and new_mgr_locs is None)
        if new_mgr_locs is None:
            new_mgr_locs = self._mgr_locs

        if not is_dtype_equal(new_values.dtype, self.dtype):
            return self.make_block(new_values, new_mgr_locs)
        else:
            return self.make_block_same_class(new_values, new_mgr_locs)

    def diff(self, n: int, axis: int = 1) -> list[Block]:
        """return block for the diff of the values"""
        new_values = algos.diff(self.values, n, axis=axis)
        return [self.make_block(values=new_values)]

    def shift(self, periods: int, axis: int = 0, fill_value: Any = None) -> list[Block]:
        """shift the block by periods, possibly upcast"""
        # convert integer to float if necessary. need to do a lot more than
        # that, handle boolean etc also

        values = cast(np.ndarray, self.values)

        new_values, fill_value = maybe_upcast(values, fill_value)

        new_values = shift(new_values, periods, axis, fill_value)

        return [self.make_block(new_values)]

    def where(self, other, cond) -> list[Block]:
        """
        evaluate the block; return result block(s) from the result

        Parameters
        ----------
        other : a ndarray/object
        cond : np.ndarray[bool], SparseArray[bool], or BooleanArray

        Returns
        -------
        List[Block]
        """
        assert cond.ndim == self.ndim
        assert not isinstance(other, (ABCIndex, ABCSeries, ABCDataFrame))

        transpose = self.ndim == 2

        # EABlocks override where
        values = cast(np.ndarray, self.values)
        orig_other = other
        if transpose:
            values = values.T

        icond, noop = validate_putmask(values, ~cond)

        if other is lib.no_default:
            other = self.fill_value

        if is_valid_na_for_dtype(other, self.dtype) and self.dtype != _dtype_obj:
            other = self.fill_value

        if noop:
            # TODO: avoid the downcasting at the end in this case?
            # GH-39595: Always return a copy
            result = values.copy()

        elif not self._can_hold_element(other):
            # we cannot coerce, return a compat dtype
            block = self.coerce_to_target_dtype(other)
            blocks = block.where(orig_other, cond)
            return self._maybe_downcast(blocks, "infer")

        else:
            alt = setitem_datetimelike_compat(values, icond.sum(), other)
            if alt is not other:
                if is_list_like(other) and len(other) < len(values):
                    # call np.where with other to get the appropriate ValueError
                    np.where(~icond, values, other)
                    raise NotImplementedError(
                        "This should not be reached; call to np.where above is "
                        "expected to raise ValueError. Please report a bug at "
                        "github.com/pandas-dev/pandas"
                    )
                result = values.copy()
                np.putmask(result, icond, alt)
            else:
                # By the time we get here, we should have all Series/Index
                #  args extracted to ndarray
                if (
                    is_list_like(other)
                    and not isinstance(other, np.ndarray)
                    and len(other) == self.shape[-1]
                ):
                    # If we don't do this broadcasting here, then expressions.where
                    #  will broadcast a 1D other to be row-like instead of
                    #  column-like.
                    other = np.array(other).reshape(values.shape)
                    # If lengths don't match (or len(other)==1), we will raise
                    #  inside expressions.where, see test_series_where

                # Note: expressions.where may upcast.
                result = expressions.where(~icond, values, other)

        if self._can_hold_na or self.ndim == 1:

            if transpose:
                result = result.T

            return [self.make_block(result)]

        # might need to separate out blocks
        cond = ~icond
        axis = cond.ndim - 1
        cond = cond.swapaxes(axis, 0)
        mask = cond.all(axis=1)

        result_blocks: list[Block] = []
        for m in [mask, ~mask]:
            if m.any():
                taken = result.take(m.nonzero()[0], axis=axis)
                r = maybe_downcast_numeric(taken, self.dtype)
                nb = self.make_block(r.T, placement=self._mgr_locs[m])
                result_blocks.append(nb)

        return result_blocks

    def _unstack(
        self,
        unstacker,
        fill_value,
        new_placement: npt.NDArray[np.intp],
        needs_masking: npt.NDArray[np.bool_],
    ):
        """
        Return a list of unstacked blocks of self

        Parameters
        ----------
        unstacker : reshape._Unstacker
        fill_value : int
            Only used in ExtensionBlock._unstack
        new_placement : np.ndarray[np.intp]
        allow_fill : bool
        needs_masking : np.ndarray[bool]

        Returns
        -------
        blocks : list of Block
            New blocks of unstacked values.
        mask : array-like of bool
            The mask of columns of `blocks` we should keep.
        """
        new_values, mask = unstacker.get_new_values(
            self.values.T, fill_value=fill_value
        )

        mask = mask.any(0)
        # TODO: in all tests we have mask.all(); can we rely on that?

        # Note: these next two lines ensure that
        #  mask.sum() == sum(len(nb.mgr_locs) for nb in blocks)
        #  which the calling function needs in order to pass verify_integrity=False
        #  to the BlockManager constructor
        new_values = new_values.T[mask]
        new_placement = new_placement[mask]

        bp = BlockPlacement(new_placement)
        blocks = [new_block_2d(new_values, placement=bp)]
        return blocks, mask

    @final
    def quantile(
        self, qs: Float64Index, interpolation="linear", axis: int = 0
    ) -> Block:
        """
        compute the quantiles of the

        Parameters
        ----------
        qs : Float64Index
            List of the quantiles to be computed.
        interpolation : str, default 'linear'
            Type of interpolation.
        axis : int, default 0
            Axis to compute.

        Returns
        -------
        Block
        """
        # We should always have ndim == 2 because Series dispatches to DataFrame
        assert self.ndim == 2
        assert axis == 1  # only ever called this way
        assert is_list_like(qs)  # caller is responsible for this

        result = quantile_compat(self.values, np.asarray(qs._values), interpolation)
        # ensure_block_shape needed for cases where we start with EA and result
        #  is ndarray, e.g. IntegerArray, SparseArray
        result = ensure_block_shape(result, ndim=2)
        return new_block_2d(result, placement=self._mgr_locs)


class EABackedBlock(Block):
    """
    Mixin for Block subclasses backed by ExtensionArray.
    """

    values: ExtensionArray

    def putmask(self, mask, new) -> list[Block]:
        """
        See Block.putmask.__doc__
        """
        mask = extract_bool_array(mask)

        values = self.values

        mask = self._maybe_squeeze_arg(mask)

        try:
            # Caller is responsible for ensuring matching lengths
            values._putmask(mask, new)
        except (TypeError, ValueError) as err:
            if isinstance(err, ValueError) and "Timezones don't match" not in str(err):
                # TODO(2.0): remove catching ValueError at all since
                #  DTA raising here is deprecated
                raise

            if is_interval_dtype(self.dtype):
                # Discussion about what we want to support in the general
                #  case GH#39584
                blk = self.coerce_to_target_dtype(new)
                if blk.dtype == _dtype_obj:
                    # For now at least, only support casting e.g.
                    #  Interval[int64]->Interval[float64],
                    raise
                return blk.putmask(mask, new)

            elif isinstance(self, NDArrayBackedExtensionBlock):
                # NB: not (yet) the same as
                #  isinstance(values, NDArrayBackedExtensionArray)
                blk = self.coerce_to_target_dtype(new)
                return blk.putmask(mask, new)

            else:
                raise

        return [self]

    def delete(self, loc) -> None:
        """
        Delete given loc(-s) from block in-place.
        """
        # This will be unnecessary if/when __array_function__ is implemented
        self.values = self.values.delete(loc)
        self.mgr_locs = self._mgr_locs.delete(loc)
        try:
            self._cache.clear()
        except AttributeError:
            # _cache not yet initialized
            pass

    @cache_readonly
    def array_values(self) -> ExtensionArray:
        return self.values

    def get_values(self, dtype: DtypeObj | None = None) -> np.ndarray:
        """
        return object dtype as boxed values, such as Timestamps/Timedelta
        """
        values: ArrayLike = self.values
        if dtype == _dtype_obj:
            values = values.astype(object)
        # TODO(EA2D): reshape not needed with 2D EAs
        return np.asarray(values).reshape(self.shape)

    def values_for_json(self) -> np.ndarray:
        return np.asarray(self.values)

    def interpolate(
        self, method="pad", axis=0, inplace=False, limit=None, fill_value=None, **kwargs
    ):
        values = self.values
        if values.ndim == 2 and axis == 0:
            # NDArrayBackedExtensionArray.fillna assumes axis=1
            new_values = values.T.fillna(value=fill_value, method=method, limit=limit).T
        else:
            new_values = values.fillna(value=fill_value, method=method, limit=limit)
        return self.make_block_same_class(new_values)


class ExtensionBlock(libinternals.Block, EABackedBlock):
    """
    Block for holding extension types.

    Notes
    -----
    This holds all 3rd-party extension array types. It's also the immediate
    parent class for our internal extension types' blocks, CategoricalBlock.

    ExtensionArrays are limited to 1-D.
    """

    _can_consolidate = False
    _validate_ndim = False
    is_extension = True

    values: ExtensionArray

    @cache_readonly
    def shape(self) -> Shape:
        # TODO(EA2D): override unnecessary with 2D EAs
        if self.ndim == 1:
            return (len(self.values),)
        return len(self._mgr_locs), len(self.values)

    def iget(self, col):

        if self.ndim == 2 and isinstance(col, tuple):
            # TODO(EA2D): unnecessary with 2D EAs
            col, loc = col
            if not com.is_null_slice(col) and col != 0:
                raise IndexError(f"{self} only contains one item")
            elif isinstance(col, slice):
                if col != slice(None):
                    raise NotImplementedError(col)
                return self.values[[loc]]
            return self.values[loc]
        else:
            if col != 0:
                raise IndexError(f"{self} only contains one item")
            return self.values

    def set_inplace(self, locs, values) -> None:
        # NB: This is a misnomer, is supposed to be inplace but is not,
        #  see GH#33457
        # When an ndarray, we should have locs.tolist() == [0]
        # When a BlockPlacement we should have list(locs) == [0]
        self.values = values
        try:
            # TODO(GH33457) this can be removed
            self._cache.clear()
        except AttributeError:
            # _cache not yet initialized
            pass

    def _maybe_squeeze_arg(self, arg):
        """
        If necessary, squeeze a (N, 1) ndarray to (N,)
        """
        # e.g. if we are passed a 2D mask for putmask
        if isinstance(arg, np.ndarray) and arg.ndim == self.values.ndim + 1:
            # TODO(EA2D): unnecessary with 2D EAs
            assert arg.shape[1] == 1
            arg = arg[:, 0]
        return arg

    @property
    def is_view(self) -> bool:
        """Extension arrays are never treated as views."""
        return False

    @cache_readonly
    def is_numeric(self):
        return self.values.dtype._is_numeric

    def setitem(self, indexer, value):
        """
        Attempt self.values[indexer] = value, possibly creating a new array.

        This differs from Block.setitem by not allowing setitem to change
        the dtype of the Block.

        Parameters
        ----------
        indexer : tuple, list-like, array-like, slice, int
            The subset of self.values to set
        value : object
            The value being set

        Returns
        -------
        Block

        Notes
        -----
        `indexer` is a direct slice/positional indexer. `value` must
        be a compatible shape.
        """
        if not self._can_hold_element(value):
            # see TestSetitemFloatIntervalWithIntIntervalValues
            return self.coerce_to_target_dtype(value).setitem(indexer, value)

        if isinstance(indexer, tuple):
            # TODO(EA2D): not needed with 2D EAs
            # we are always 1-D
            indexer = indexer[0]

        # TODO(EA2D): not needed with 2D EAS
        if isinstance(value, (np.ndarray, ExtensionArray)) and value.ndim == 2:
            assert value.shape[1] == 1
            # error: No overload variant of "__getitem__" of "ExtensionArray"
            # matches argument type "Tuple[slice, int]"
            value = value[:, 0]  # type: ignore[call-overload]
        elif isinstance(value, ABCDataFrame):
            # TODO: should we avoid getting here with DataFrame?
            assert value.shape[1] == 1
            value = value._ixs(0, axis=1)._values

        check_setitem_lengths(indexer, value, self.values)
        self.values[indexer] = value
        return self

    def take_nd(
        self,
        indexer,
        axis: int = 0,
        new_mgr_locs: BlockPlacement | None = None,
        fill_value=lib.no_default,
    ) -> Block:
        """
        Take values according to indexer and return them as a block.
        """
        if fill_value is lib.no_default:
            fill_value = None

        # TODO(EA2D): special case not needed with 2D EAs
        # axis doesn't matter; we are really a single-dim object
        # but are passed the axis depending on the calling routing
        # if its REALLY axis 0, then this will be a reindex and not a take
        new_values = self.values.take(indexer, fill_value=fill_value, allow_fill=True)

        # Called from three places in managers, all of which satisfy
        #  this assertion
        assert not (self.ndim == 1 and new_mgr_locs is None)
        if new_mgr_locs is None:
            new_mgr_locs = self._mgr_locs

        return self.make_block_same_class(new_values, new_mgr_locs)

    def _slice(self, slicer) -> ExtensionArray:
        """
        Return a slice of my values.

        Parameters
        ----------
        slicer : slice, ndarray[int], or a tuple of these
            Valid (non-reducing) indexer for self.values.

        Returns
        -------
        ExtensionArray
        """
        # return same dims as we currently have
        if not isinstance(slicer, tuple) and self.ndim == 2:
            # reached via getitem_block via _slice_take_blocks_ax0
            # TODO(EA2D): won't be necessary with 2D EAs
            slicer = (slicer, slice(None))

        if isinstance(slicer, tuple) and len(slicer) == 2:
            first = slicer[0]
            if not isinstance(first, slice):
                raise AssertionError(
                    "invalid slicing for a 1-ndim ExtensionArray", first
                )
            # GH#32959 only full-slicers along fake-dim0 are valid
            # TODO(EA2D): won't be necessary with 2D EAs
            # range(1) instead of self._mgr_locs to avoid exception on [::-1]
            #  see test_iloc_getitem_slice_negative_step_ea_block
            new_locs = range(1)[first]
            if len(new_locs):
                # effectively slice(None)
                slicer = slicer[1]
            else:
                raise AssertionError(
                    "invalid slicing for a 1-ndim ExtensionArray", slicer
                )

        return self.values[slicer]

    @final
    def getitem_block_index(self, slicer: slice) -> ExtensionBlock:
        """
        Perform __getitem__-like specialized to slicing along index.
        """
        # GH#42787 in principle this is equivalent to values[..., slicer], but we don't
        # require subclasses of ExtensionArray to support that form (for now).
        new_values = self.values[slicer]
        return type(self)(new_values, self._mgr_locs, ndim=self.ndim)

    def fillna(
        self, value, limit=None, inplace: bool = False, downcast=None
    ) -> list[Block]:
        values = self.values.fillna(value=value, limit=limit)
        return [self.make_block_same_class(values=values)]

    def diff(self, n: int, axis: int = 1) -> list[Block]:
        if axis == 0 and n != 0:
            # n==0 case will be a no-op so let is fall through
            # Since we only have one column, the result will be all-NA.
            #  Create this result by shifting along axis=0 past the length of
            #  our values.
            return super().diff(len(self.values), axis=0)
        if axis == 1:
            # TODO(EA2D): unnecessary with 2D EAs
            # we are by definition 1D.
            axis = 0
        return super().diff(n, axis)

    def shift(self, periods: int, axis: int = 0, fill_value: Any = None) -> list[Block]:
        """
        Shift the block by `periods`.

        Dispatches to underlying ExtensionArray and re-boxes in an
        ExtensionBlock.
        """
        new_values = self.values.shift(periods=periods, fill_value=fill_value)
        return [self.make_block_same_class(new_values)]

    def where(self, other, cond) -> list[Block]:

        cond = extract_bool_array(cond)
        assert not isinstance(other, (ABCIndex, ABCSeries, ABCDataFrame))

        other = self._maybe_squeeze_arg(other)
        cond = self._maybe_squeeze_arg(cond)

        if other is lib.no_default:
            other = self.fill_value

        icond, noop = validate_putmask(self.values, ~cond)
        if noop:
            return self.copy()

        try:
            result = self.values._where(cond, other)
        except TypeError:
            if is_interval_dtype(self.dtype):
                # TestSetitemFloatIntervalWithIntIntervalValues
                blk = self.coerce_to_target_dtype(other)
                if blk.dtype == _dtype_obj:
                    # For now at least only support casting e.g.
                    #  Interval[int64]->Interval[float64]
                    raise
                return blk.where(other, cond)
            raise

        return [self.make_block_same_class(result)]

    def _unstack(
        self,
        unstacker,
        fill_value,
        new_placement: npt.NDArray[np.intp],
        needs_masking: npt.NDArray[np.bool_],
    ):
        # ExtensionArray-safe unstack.
        # We override ObjectBlock._unstack, which unstacks directly on the
        # values of the array. For EA-backed blocks, this would require
        # converting to a 2-D ndarray of objects.
        # Instead, we unstack an ndarray of integer positions, followed by
        # a `take` on the actual values.

        # Caller is responsible for ensuring self.shape[-1] == len(unstacker.index)
        new_values, mask = unstacker.arange_result

        # Note: these next two lines ensure that
        #  mask.sum() == sum(len(nb.mgr_locs) for nb in blocks)
        #  which the calling function needs in order to pass verify_integrity=False
        #  to the BlockManager constructor
        new_values = new_values.T[mask]
        new_placement = new_placement[mask]

        # needs_masking[i] calculated once in BlockManager.unstack tells
        #  us if there are any -1s in the relevant indices.  When False,
        #  that allows us to go through a faster path in 'take', among
        #  other things avoiding e.g. Categorical._validate_scalar.
        blocks = [
            # TODO: could cast to object depending on fill_value?
            type(self)(
                self.values.take(
                    indices, allow_fill=needs_masking[i], fill_value=fill_value
                ),
                BlockPlacement(place),
                ndim=2,
            )
            for i, (indices, place) in enumerate(zip(new_values, new_placement))
        ]
        return blocks, mask


class NumpyBlock(libinternals.NumpyBlock, Block):
    values: np.ndarray


class NumericBlock(NumpyBlock):
    __slots__ = ()
    is_numeric = True


class NDArrayBackedExtensionBlock(libinternals.NDArrayBackedBlock, EABackedBlock):
    """
    Block backed by an NDArrayBackedExtensionArray
    """

    values: NDArrayBackedExtensionArray

    # error: Signature of "is_extension" incompatible with supertype "Block"
    @cache_readonly
    def is_extension(self) -> bool:  # type: ignore[override]
        # i.e. datetime64tz, PeriodDtype
        return not isinstance(self.dtype, np.dtype)

    @property
    def is_view(self) -> bool:
        """return a boolean if I am possibly a view"""
        # check the ndarray values of the DatetimeIndex values
        return self.values._ndarray.base is not None

    def setitem(self, indexer, value):
        if not self._can_hold_element(value):
            return self.coerce_to_target_dtype(value).setitem(indexer, value)

        values = self.values
        if self.ndim > 1:
            # Dont transpose with ndim=1 bc we would fail to invalidate
            #  arr.freq
            values = values.T
        values[indexer] = value
        return self

    def where(self, other, cond) -> list[Block]:
        arr = self.values

        cond = extract_bool_array(cond)
        if other is lib.no_default:
            other = self.fill_value

        try:
            res_values = arr.T._where(cond, other).T
        except (ValueError, TypeError):
            if isinstance(self.dtype, PeriodDtype):
                # TODO: don't special-case
                raise
            blk = self.coerce_to_target_dtype(other)
            nbs = blk.where(other, cond)
            return self._maybe_downcast(nbs, "infer")

        nb = self.make_block_same_class(res_values)
        return [nb]

    def diff(self, n: int, axis: int = 0) -> list[Block]:
        """
        1st discrete difference.

        Parameters
        ----------
        n : int
            Number of periods to diff.
        axis : int, default 0
            Axis to diff upon.

        Returns
        -------
        A list with a new Block.

        Notes
        -----
        The arguments here are mimicking shift so they are called correctly
        by apply.
        """
        values = self.values

        new_values = values - values.shift(n, axis=axis)
        return [self.make_block(new_values)]

    def shift(self, periods: int, axis: int = 0, fill_value: Any = None) -> list[Block]:
        values = self.values
        new_values = values.shift(periods, fill_value=fill_value, axis=axis)
        return [self.make_block_same_class(new_values)]

    def fillna(
        self, value, limit=None, inplace: bool = False, downcast=None
    ) -> list[Block]:

        if not self._can_hold_element(value) and self.dtype.kind != "m":
            # We support filling a DatetimeTZ with a `value` whose timezone
            #  is different by coercing to object.
            # TODO: don't special-case td64
            return self.coerce_to_target_dtype(value).fillna(
                value, limit, inplace, downcast
            )

        new_values = self.values.fillna(value=value, limit=limit)
        return [self.make_block_same_class(values=new_values)]


class DatetimeLikeBlock(NDArrayBackedExtensionBlock):
    """Block for datetime64[ns], timedelta64[ns]."""

    __slots__ = ()
    is_numeric = False
    values: DatetimeArray | TimedeltaArray

    def values_for_json(self) -> np.ndarray:
        # special casing datetimetz to avoid conversion through
        #  object dtype
        return self.values._ndarray


class DatetimeTZBlock(DatetimeLikeBlock):
    """implement a datetime64 block with a tz attribute"""

    values: DatetimeArray

    __slots__ = ()
    is_extension = True
    _validate_ndim = True
    _can_consolidate = False


class ObjectBlock(NumpyBlock):
    __slots__ = ()
    is_object = True

    @maybe_split
    def reduce(self, func, ignore_failures: bool = False) -> list[Block]:
        """
        For object-dtype, we operate column-wise.
        """
        assert self.ndim == 2

        try:
            res = func(self.values)
        except TypeError:
            if not ignore_failures:
                raise
            return []

        assert isinstance(res, np.ndarray)
        assert res.ndim == 1
        res = res.reshape(1, -1)
        return [self.make_block_same_class(res)]

    @maybe_split
    def convert(
        self,
        copy: bool = True,
        datetime: bool = True,
        numeric: bool = True,
        timedelta: bool = True,
    ) -> list[Block]:
        """
        attempt to cast any object types to better types return a copy of
        the block (if copy = True) by definition we ARE an ObjectBlock!!!!!
        """
        res_values = soft_convert_objects(
            self.values.ravel(),
            datetime=datetime,
            numeric=numeric,
            timedelta=timedelta,
            copy=copy,
        )
        res_values = ensure_block_shape(res_values, self.ndim)
        return [self.make_block(res_values)]


class CategoricalBlock(ExtensionBlock):
    # this Block type is kept for backwards-compatibility
    __slots__ = ()

    # GH#43232, GH#43334 self.values.dtype can be changed inplace until 2.0,
    #  so this cannot be cached
    @property
    def dtype(self) -> DtypeObj:
        return self.values.dtype


# -----------------------------------------------------------------
# Constructor Helpers


def maybe_coerce_values(values: ArrayLike) -> ArrayLike:
    """
    Input validation for values passed to __init__. Ensure that
    any datetime64/timedelta64 dtypes are in nanoseconds.  Ensure
    that we do not have string dtypes.

    Parameters
    ----------
    values : np.ndarray or ExtensionArray

    Returns
    -------
    values : np.ndarray or ExtensionArray
    """
    # Caller is responsible for ensuring PandasArray is already extracted.

    if isinstance(values, np.ndarray):
        values = ensure_wrapped_if_datetimelike(values)

        if issubclass(values.dtype.type, str):
            values = np.array(values, dtype=object)

    if isinstance(values, (DatetimeArray, TimedeltaArray)) and values.freq is not None:
        # freq is only stored in DatetimeIndex/TimedeltaIndex, not in Series/DataFrame
        values = values._with_freq(None)

    return values


def get_block_type(dtype: DtypeObj):
    """
    Find the appropriate Block subclass to use for the given values and dtype.

    Parameters
    ----------
    dtype : numpy or pandas dtype

    Returns
    -------
    cls : class, subclass of Block
    """
    # We use vtype and kind checks because they are much more performant
    #  than is_foo_dtype
    vtype = dtype.type
    kind = dtype.kind

    cls: type[Block]

    if isinstance(dtype, SparseDtype):
        # Need this first(ish) so that Sparse[datetime] is sparse
        cls = ExtensionBlock
    elif isinstance(dtype, CategoricalDtype):
        cls = CategoricalBlock
    elif vtype is Timestamp:
        cls = DatetimeTZBlock
    elif isinstance(dtype, PeriodDtype):
        cls = NDArrayBackedExtensionBlock
    elif isinstance(dtype, ExtensionDtype):
        # Note: need to be sure PandasArray is unwrapped before we get here
        cls = ExtensionBlock

    elif kind in ["M", "m"]:
        cls = DatetimeLikeBlock
    elif kind in ["f", "c", "i", "u", "b"]:
        cls = NumericBlock
    else:
        cls = ObjectBlock
    return cls


def new_block_2d(values: ArrayLike, placement: BlockPlacement):
    # new_block specialized to case with
    #  ndim=2
    #  isinstance(placement, BlockPlacement)
    #  check_ndim/ensure_block_shape already checked
    klass = get_block_type(values.dtype)

    values = maybe_coerce_values(values)
    return klass(values, ndim=2, placement=placement)


def new_block(values, placement, *, ndim: int) -> Block:
    # caller is responsible for ensuring values is NOT a PandasArray

    if not isinstance(placement, BlockPlacement):
        placement = BlockPlacement(placement)

    check_ndim(values, placement, ndim)

    klass = get_block_type(values.dtype)

    values = maybe_coerce_values(values)
    return klass(values, ndim=ndim, placement=placement)


def check_ndim(values, placement: BlockPlacement, ndim: int):
    """
    ndim inference and validation.

    Validates that values.ndim and ndim are consistent.
    Validates that len(values) and len(placement) are consistent.

    Parameters
    ----------
    values : array-like
    placement : BlockPlacement
    ndim : int

    Raises
    ------
    ValueError : the number of dimensions do not match
    """

    if values.ndim > ndim:
        # Check for both np.ndarray and ExtensionArray
        raise ValueError(
            "Wrong number of dimensions. "
            f"values.ndim > ndim [{values.ndim} > {ndim}]"
        )

    elif not is_1d_only_ea_dtype(values.dtype):
        # TODO(EA2D): special case not needed with 2D EAs
        if values.ndim != ndim:
            raise ValueError(
                "Wrong number of dimensions. "
                f"values.ndim != ndim [{values.ndim} != {ndim}]"
            )
        if len(placement) != len(values):
            raise ValueError(
                f"Wrong number of items passed {len(values)}, "
                f"placement implies {len(placement)}"
            )
    elif ndim == 2 and len(placement) != 1:
        # TODO(EA2D): special case unnecessary with 2D EAs
        raise ValueError("need to split")


def extract_pandas_array(
    values: np.ndarray | ExtensionArray, dtype: DtypeObj | None, ndim: int
) -> tuple[np.ndarray | ExtensionArray, DtypeObj | None]:
    """
    Ensure that we don't allow PandasArray / PandasDtype in internals.
    """
    # For now, blocks should be backed by ndarrays when possible.
    if isinstance(values, ABCPandasArray):
        values = values.to_numpy()
        if ndim and ndim > 1:
            # TODO(EA2D): special case not needed with 2D EAs
            values = np.atleast_2d(values)

    if isinstance(dtype, PandasDtype):
        dtype = dtype.numpy_dtype

    return values, dtype


# -----------------------------------------------------------------


def extend_blocks(result, blocks=None) -> list[Block]:
    """return a new extended blocks, given the result"""
    if blocks is None:
        blocks = []
    if isinstance(result, list):
        for r in result:
            if isinstance(r, list):
                blocks.extend(r)
            else:
                blocks.append(r)
    else:
        assert isinstance(result, Block), type(result)
        blocks.append(result)
    return blocks


def ensure_block_shape(values: ArrayLike, ndim: int = 1) -> ArrayLike:
    """
    Reshape if possible to have values.ndim == ndim.
    """

    if values.ndim < ndim:
        if not is_1d_only_ea_dtype(values.dtype):
            # TODO(EA2D): https://github.com/pandas-dev/pandas/issues/23023
            # block.shape is incorrect for "2D" ExtensionArrays
            # We can't, and don't need to, reshape.
            values = cast("np.ndarray | DatetimeArray | TimedeltaArray", values)
            values = values.reshape(1, -1)

    return values


def to_native_types(
    values: ArrayLike,
    *,
    na_rep="nan",
    quoting=None,
    float_format=None,
    decimal=".",
    **kwargs,
) -> np.ndarray:
    """convert to our native types format"""
    values = ensure_wrapped_if_datetimelike(values)

    if isinstance(values, (DatetimeArray, TimedeltaArray)):
        result = values._format_native_types(na_rep=na_rep, **kwargs)
        result = result.astype(object, copy=False)
        return result

    elif isinstance(values, ExtensionArray):
        mask = isna(values)

        new_values = np.asarray(values.astype(object))
        new_values[mask] = na_rep
        return new_values

    elif values.dtype.kind == "f":
        # see GH#13418: no special formatting is desired at the
        # output (important for appropriate 'quoting' behaviour),
        # so do not pass it through the FloatArrayFormatter
        if float_format is None and decimal == ".":
            mask = isna(values)

            if not quoting:
                values = values.astype(str)
            else:
                values = np.array(values, dtype="object")

            values[mask] = na_rep
            values = values.astype(object, copy=False)
            return values

        from pandas.io.formats.format import FloatArrayFormatter

        formatter = FloatArrayFormatter(
            values,
            na_rep=na_rep,
            float_format=float_format,
            decimal=decimal,
            quoting=quoting,
            fixed_width=False,
        )
        res = formatter.get_result_as_array()
        res = res.astype(object, copy=False)
        return res

    else:

        mask = isna(values)
        itemsize = writers.word_len(na_rep)

        if values.dtype != _dtype_obj and not quoting and itemsize:
            values = values.astype(str)
            if values.dtype.itemsize / np.dtype("U1").itemsize < itemsize:
                # enlarge for the na_rep
                values = values.astype(f"<U{itemsize}")
        else:
            values = np.array(values, dtype="object")

        values[mask] = na_rep
        values = values.astype(object, copy=False)
        return values


def external_values(values: ArrayLike) -> ArrayLike:
    """
    The array that Series.values returns (public attribute).

    This has some historical constraints, and is overridden in block
    subclasses to return the correct array (e.g. period returns
    object ndarray and datetimetz a datetime64[ns] ndarray instead of
    proper extension array).
    """
    if isinstance(values, (PeriodArray, IntervalArray)):
        return values.astype(object)
    elif isinstance(values, (DatetimeArray, TimedeltaArray)):
        # NB: for datetime64tz this is different from np.asarray(values), since
        #  that returns an object-dtype ndarray of Timestamps.
        # Avoid FutureWarning in .astype in casting from dt64tz to dt64
        return values._data
    else:
        return values<|MERGE_RESOLUTION|>--- conflicted
+++ resolved
@@ -658,12 +658,6 @@
             blk.values._replace(to_replace=to_replace, value=value, inplace=True)
             return [blk]
 
-        regex = should_use_regex(regex, to_replace)
-        mask = missing.mask_missing(values, to_replace)
-
-        if regex:
-            return self._replace_regex(to_replace, value, inplace=inplace)
-
         if not self._can_hold_element(to_replace):
             # We cannot hold `to_replace`, so we know immediately that
             #  replacing it is a no-op.
@@ -671,6 +665,7 @@
             #  replace_list instead of replace.
             return [self] if inplace else [self.copy()]
 
+        mask = missing.mask_missing(values, to_replace)
         if not mask.any():
             # Note: we get here with test_replace_extension_other incorrectly
             #  bc _can_hold_element is incorrect.
@@ -740,10 +735,6 @@
             return block.convert(numeric=False, copy=False)
         else:
             return [block]
-<<<<<<< HEAD
-        return [block]
-=======
->>>>>>> d0f3c7fc
 
     @final
     def replace_list(
