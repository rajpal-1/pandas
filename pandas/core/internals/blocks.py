--- conflicted
+++ resolved
@@ -1551,61 +1551,6 @@
 
         return make_block(result, placement=self.mgr_locs, ndim=2)
 
-<<<<<<< HEAD
-    def _replace_coerce(
-        self,
-        to_replace,
-        value,
-        mask: np.ndarray,
-        inplace: bool = True,
-        regex: bool = False,
-    ) -> List[Block]:
-        """
-        Replace value corresponding to the given boolean array with another
-        value.
-
-        Parameters
-        ----------
-        to_replace : object or pattern
-            Scalar to replace or regular expression to match.
-        value : object
-            Replacement object.
-        mask : np.ndarray[bool]
-            True indicate corresponding element is ignored.
-        inplace : bool, default True
-            Perform inplace modification.
-        regex : bool, default False
-            If true, perform regular expression substitution.
-
-        Returns
-        -------
-        List[Block]
-        """
-        if mask.any():
-            if not regex:
-                nb = self.coerce_to_target_dtype(value)
-                if nb is self and not inplace:
-                    nb = nb.copy()
-                # pandas/core/internals/blocks.py:1538: error: Value of type variable
-                # "ArrayLike" of "putmask_inplace" cannot be "Union[ndarray,
-                # ExtensionArray]"  [type-var]
-                putmask_inplace(nb.values, mask, value)  # type: ignore[type-var]
-                return [nb]
-            else:
-                regex = should_use_regex(regex, to_replace)
-                if regex:
-                    return self._replace_regex(
-                        to_replace,
-                        value,
-                        inplace=inplace,
-                        convert=False,
-                        mask=mask,
-                    )
-                return self.replace(to_replace, value, inplace=inplace, regex=False)
-        return [self]
-
-=======
->>>>>>> 8967241b
 
 class ExtensionBlock(Block):
     """
