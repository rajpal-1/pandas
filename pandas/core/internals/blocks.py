--- conflicted
+++ resolved
@@ -3116,167 +3116,6 @@
             values, placement=placement or slice(0, len(values), 1))
 
 
-<<<<<<< HEAD
-=======
-class SparseBlock(NonConsolidatableMixIn, Block):
-    """ implement as a list of sparse arrays of the same dtype """
-    __slots__ = ()
-    is_sparse = True
-    is_numeric = True
-    _box_to_block_values = False
-    _can_hold_na = True
-    _ftype = 'sparse'
-    _concatenator = staticmethod(_concat._concat_sparse)
-
-    def __init__(self, values, placement, ndim=None):
-        # Ensure that we have the underlying SparseArray here...
-        if isinstance(values, ABCSeries):
-            values = values.values
-        assert isinstance(values, SparseArray)
-        super(SparseBlock, self).__init__(values, placement, ndim=ndim)
-
-    @property
-    def _holder(self):
-        return SparseArray
-
-    @property
-    def shape(self):
-        return (len(self.mgr_locs), self.sp_index.length)
-
-    @property
-    def fill_value(self):
-        # return np.nan
-        return self.values.fill_value
-
-    @fill_value.setter
-    def fill_value(self, v):
-        self.values.fill_value = v
-
-    def to_dense(self):
-        return self.values.to_dense().view()
-
-    @property
-    def sp_values(self):
-        return self.values.sp_values
-
-    @sp_values.setter
-    def sp_values(self, v):
-        # reset the sparse values
-        self.values = SparseArray(v, sparse_index=self.sp_index,
-                                  kind=self.kind, dtype=v.dtype,
-                                  fill_value=self.values.fill_value,
-                                  copy=False)
-
-    @property
-    def sp_index(self):
-        return self.values.sp_index
-
-    @property
-    def kind(self):
-        return self.values.kind
-
-    def _astype(self, dtype, copy=False, errors='raise', values=None,
-                klass=None, mgr=None, **kwargs):
-        if values is None:
-            values = self.values
-        values = values.astype(dtype, copy=copy)
-        return self.make_block_same_class(values=values,
-                                          placement=self.mgr_locs)
-
-    def __len__(self):
-        try:
-            return self.sp_index.length
-        except AttributeError:
-            return 0
-
-    def copy(self, deep=True, mgr=None):
-        return self.make_block_same_class(values=self.values,
-                                          sparse_index=self.sp_index,
-                                          kind=self.kind, copy=deep,
-                                          placement=self.mgr_locs)
-
-    def make_block_same_class(self, values, placement, sparse_index=None,
-                              kind=None, dtype=None, fill_value=None,
-                              copy=False, ndim=None):
-        """ return a new block """
-        if dtype is None:
-            dtype = values.dtype
-        if fill_value is None and not isinstance(values, SparseArray):
-            fill_value = self.values.fill_value
-
-        # if not isinstance(values, SparseArray) and values.ndim != self.ndim:
-        #     raise ValueError("ndim mismatch")
-
-        if values.ndim == 2:
-            nitems = values.shape[0]
-
-            if nitems == 0:
-                # kludgy, but SparseBlocks cannot handle slices, where the
-                # output is 0-item, so let's convert it to a dense block: it
-                # won't take space since there's 0 items, plus it will preserve
-                # the dtype.
-                return self.make_block(np.empty(values.shape, dtype=dtype),
-                                       placement)
-            elif nitems > 1:
-                raise ValueError("Only 1-item 2d sparse blocks are supported")
-            else:
-                values = values.reshape(values.shape[1])
-
-        new_values = SparseArray(values, sparse_index=sparse_index,
-                                 kind=kind or self.kind, dtype=dtype,
-                                 fill_value=fill_value, copy=copy)
-        return self.make_block(new_values,
-                               placement=placement)
-
-    def interpolate(self, method='pad', axis=0, inplace=False, limit=None,
-                    fill_value=None, **kwargs):
-
-        values = missing.interpolate_2d(self.values.to_dense(), method, axis,
-                                        limit, fill_value)
-        return self.make_block_same_class(values=values,
-                                          placement=self.mgr_locs)
-
-    def fillna(self, value, limit=None, inplace=False, downcast=None,
-               mgr=None):
-        # we may need to upcast our fill to match our dtype
-        if limit is not None:
-            raise NotImplementedError("specifying a limit for 'fillna' has "
-                                      "not been implemented yet")
-        values = self.values if inplace else self.values.copy()
-        values = values.fillna(value, downcast=downcast)
-        return [self.make_block_same_class(values=values,
-                                           placement=self.mgr_locs)]
-
-    def shift(self, periods, axis=0, mgr=None):
-        """ shift the block by periods """
-        N = len(self.values.T)
-        indexer = np.zeros(N, dtype=int)
-        if periods > 0:
-            indexer[periods:] = np.arange(N - periods)
-        else:
-            indexer[:periods] = np.arange(-periods, N)
-        new_values = self.values.to_dense().take(indexer)
-        # convert integer to float if necessary. need to do a lot more than
-        # that, handle boolean etc also
-        new_values, fill_value = maybe_upcast(new_values)
-        if periods > 0:
-            new_values[:periods] = fill_value
-        else:
-            new_values[periods:] = fill_value
-        return [self.make_block_same_class(new_values,
-                                           placement=self.mgr_locs)]
-
-    def sparse_reindex(self, new_index):
-        """ sparse reindex and return a new block
-            current reindex only works for float64 dtype! """
-        values = self.values
-        values = values.sp_index.to_int_index().reindex(
-            values.sp_values.astype('float64'), values.fill_value, new_index)
-        return self.make_block_same_class(values, sparse_index=new_index,
-                                          placement=self.mgr_locs)
-
-
->>>>>>> d430195f
 # -----------------------------------------------------------------
 # Constructor Helpers
 
