from __future__ import annotations

import itertools
from typing import (
    TYPE_CHECKING,
    Any,
    Callable,
    Hashable,
    Literal,
    Sequence,
    TypeVar,
    cast,
)
import warnings
import weakref

import numpy as np

from pandas._config import using_copy_on_write

from pandas._libs import (
    algos as libalgos,
    internals as libinternals,
    lib,
)
from pandas._libs.internals import BlockPlacement
from pandas.errors import PerformanceWarning
from pandas.util._decorators import cache_readonly
from pandas.util._exceptions import find_stack_level
from pandas.util._validators import validate_bool_kwarg

from pandas.core.dtypes.cast import infer_dtype_from_scalar
from pandas.core.dtypes.common import (
    ensure_platform_int,
    is_1d_only_ea_dtype,
    is_dtype_equal,
    is_list_like,
)
from pandas.core.dtypes.dtypes import ExtensionDtype
from pandas.core.dtypes.generic import (
    ABCDataFrame,
    ABCSeries,
)
from pandas.core.dtypes.missing import (
    array_equals,
    isna,
)

import pandas.core.algorithms as algos
from pandas.core.arrays._mixins import NDArrayBackedExtensionArray
from pandas.core.arrays.sparse import SparseDtype
import pandas.core.common as com
from pandas.core.construction import (
    ensure_wrapped_if_datetimelike,
    extract_array,
)
from pandas.core.indexers import maybe_convert_indices
from pandas.core.indexes.api import (
    Index,
    ensure_index,
)
from pandas.core.internals.base import (
    DataManager,
    SingleDataManager,
    interleaved_dtype,
)
from pandas.core.internals.blocks import (
    Block,
    NumpyBlock,
    ensure_block_shape,
    extend_blocks,
    get_block_type,
    new_block,
    new_block_2d,
)
from pandas.core.internals.ops import (
    blockwise_all,
    operate_blockwise,
)

if TYPE_CHECKING:
    from pandas._typing import (
        ArrayLike,
        AxisInt,
        DtypeObj,
        QuantileInterpolation,
        Shape,
        npt,
        type_t,
    )
T = TypeVar("T", bound="BaseBlockManager")


class BaseBlockManager(DataManager):
    """
    Core internal data structure to implement DataFrame, Series, etc.

    Manage a bunch of labeled 2D mixed-type ndarrays. Essentially it's a
    lightweight blocked set of labeled data to be manipulated by the DataFrame
    public API class

    Attributes
    ----------
    shape
    ndim
    axes
    values
    items

    Methods
    -------
    set_axis(axis, new_labels)
    copy(deep=True)

    get_dtypes

    apply(func, axes, block_filter_fn)

    get_bool_data
    get_numeric_data

    get_slice(slice_like, axis)
    get(label)
    iget(loc)

    take(indexer, axis)
    reindex_axis(new_labels, axis)
    reindex_indexer(new_labels, indexer, axis)

    delete(label)
    insert(loc, label, value)
    set(label, value)

    Parameters
    ----------
    blocks: Sequence of Block
    axes: Sequence of Index
    verify_integrity: bool, default True

    Notes
    -----
    This is *not* a public API class
    """

    __slots__ = ()

    _blknos: npt.NDArray[np.intp]
    _blklocs: npt.NDArray[np.intp]
    blocks: tuple[Block, ...]
    axes: list[Index]

    @property
    def ndim(self) -> int:
        raise NotImplementedError

    _known_consolidated: bool
    _is_consolidated: bool

    def __init__(self, blocks, axes, verify_integrity: bool = True) -> None:
        raise NotImplementedError

    @classmethod
    def from_blocks(cls: type_t[T], blocks: list[Block], axes: list[Index]) -> T:
        raise NotImplementedError

    @property
    def blknos(self) -> npt.NDArray[np.intp]:
        """
        Suppose we want to find the array corresponding to our i'th column.

        blknos[i] identifies the block from self.blocks that contains this column.

        blklocs[i] identifies the column of interest within
        self.blocks[self.blknos[i]]
        """
        if self._blknos is None:
            # Note: these can be altered by other BlockManager methods.
            self._rebuild_blknos_and_blklocs()

        return self._blknos

    @property
    def blklocs(self) -> npt.NDArray[np.intp]:
        """
        See blknos.__doc__
        """
        if self._blklocs is None:
            # Note: these can be altered by other BlockManager methods.
            self._rebuild_blknos_and_blklocs()

        return self._blklocs

    def make_empty(self: T, axes=None) -> T:
        """return an empty BlockManager with the items axis of len 0"""
        if axes is None:
            axes = [Index([])] + self.axes[1:]

        # preserve dtype if possible
        if self.ndim == 1:
            assert isinstance(self, SingleBlockManager)  # for mypy
            blk = self.blocks[0]
            arr = blk.values[:0]
            bp = BlockPlacement(slice(0, 0))
            nb = blk.make_block_same_class(arr, placement=bp)
            blocks = [nb]
        else:
            blocks = []
        return type(self).from_blocks(blocks, axes)

    def __nonzero__(self) -> bool:
        return True

    # Python3 compat
    __bool__ = __nonzero__

    def _normalize_axis(self, axis: AxisInt) -> int:
        # switch axis to follow BlockManager logic
        if self.ndim == 2:
            axis = 1 if axis == 0 else 0
        return axis

    def set_axis(self, axis: AxisInt, new_labels: Index) -> None:
        # Caller is responsible for ensuring we have an Index object.
        self._validate_set_axis(axis, new_labels)
        self.axes[axis] = new_labels

    @property
    def is_single_block(self) -> bool:
        # Assumes we are 2D; overridden by SingleBlockManager
        return len(self.blocks) == 1

    @property
    def items(self) -> Index:
        return self.axes[0]

    def _has_no_reference(self, i: int) -> bool:
        """
        Check for column `i` if it has references.
        (whether it references another array or is itself being referenced)
        Returns True if the column has no references.
        """
        blkno = self.blknos[i]
        return self._has_no_reference_block(blkno)

    def _has_no_reference_block(self, blkno: int) -> bool:
        """
        Check for block `i` if it has references.
        (whether it references another array or is itself being referenced)
        Returns True if the block has no references.
        """
        return not self.blocks[blkno].refs.has_reference()

    def add_references(self, mgr: BaseBlockManager) -> None:
        """
        Adds the references from one manager to another. We assume that both
        managers have the same block structure.
        """
        if len(self.blocks) != len(mgr.blocks):
            # If block structure changes, then we made a copy
            return
        for i, blk in enumerate(self.blocks):
            blk.refs = mgr.blocks[i].refs
            # Argument 1 to "add_reference" of "BlockValuesRefs" has incompatible type
            # "Block"; expected "SharedBlock"
            blk.refs.add_reference(blk)  # type: ignore[arg-type]

    def references_same_values(self, mgr: BaseBlockManager, blkno: int) -> bool:
        """
        Checks if two blocks from two different block managers reference the
        same underlying values.
        """
        ref = weakref.ref(self.blocks[blkno])
        return ref in mgr.blocks[blkno].refs.referenced_blocks

    def get_dtypes(self):
        dtypes = np.array([blk.dtype for blk in self.blocks])
        return dtypes.take(self.blknos)

    @property
    def arrays(self) -> list[ArrayLike]:
        """
        Quick access to the backing arrays of the Blocks.

        Only for compatibility with ArrayManager for testing convenience.
        Not to be used in actual code, and return value is not the same as the
        ArrayManager method (list of 1D arrays vs iterator of 2D ndarrays / 1D EAs).

        Warning! The returned arrays don't handle Copy-on-Write, so this should
        be used with caution (only in read-mode).
        """
        return [blk.values for blk in self.blocks]

    def __repr__(self) -> str:
        output = type(self).__name__
        for i, ax in enumerate(self.axes):
            if i == 0:
                output += f"\nItems: {ax}"
            else:
                output += f"\nAxis {i}: {ax}"

        for block in self.blocks:
            output += f"\n{block}"
        return output

    def apply(
        self: T,
        f,
        align_keys: list[str] | None = None,
        **kwargs,
    ) -> T:
        """
        Iterate over the blocks, collect and create a new BlockManager.

        Parameters
        ----------
        f : str or callable
            Name of the Block method to apply.
        align_keys: List[str] or None, default None
        **kwargs
            Keywords to pass to `f`

        Returns
        -------
        BlockManager
        """
        assert "filter" not in kwargs

        align_keys = align_keys or []
        result_blocks: list[Block] = []
        # fillna: Series/DataFrame is responsible for making sure value is aligned

        aligned_args = {k: kwargs[k] for k in align_keys}

        for b in self.blocks:
            if aligned_args:
                for k, obj in aligned_args.items():
                    if isinstance(obj, (ABCSeries, ABCDataFrame)):
                        # The caller is responsible for ensuring that
                        #  obj.axes[-1].equals(self.items)
                        if obj.ndim == 1:
                            kwargs[k] = obj.iloc[b.mgr_locs.indexer]._values
                        else:
                            kwargs[k] = obj.iloc[:, b.mgr_locs.indexer]._values
                    else:
                        # otherwise we have an ndarray
                        kwargs[k] = obj[b.mgr_locs.indexer]

            if callable(f):
                applied = b.apply(f, **kwargs)
            else:
                applied = getattr(b, f)(**kwargs)
            result_blocks = extend_blocks(applied, result_blocks)

        out = type(self).from_blocks(result_blocks, self.axes)
        return out

    def where(self: T, other, cond, align: bool) -> T:
        if align:
            align_keys = ["other", "cond"]
        else:
            align_keys = ["cond"]
            other = extract_array(other, extract_numpy=True)

        return self.apply(
            "where",
            align_keys=align_keys,
            other=other,
            cond=cond,
            using_cow=using_copy_on_write(),
        )

    def round(self: T, decimals: int, using_cow: bool = False) -> T:
        return self.apply(
            "round",
            decimals=decimals,
            using_cow=using_cow,
        )

    def setitem(self: T, indexer, value) -> T:
        """
        Set values with indexer.

        For SingleBlockManager, this backs s[indexer] = value
        """
        if isinstance(indexer, np.ndarray) and indexer.ndim > self.ndim:
            raise ValueError(f"Cannot set values with ndim > {self.ndim}")

        if using_copy_on_write() and not self._has_no_reference(0):
            # if being referenced -> perform Copy-on-Write and clear the reference
            # this method is only called if there is a single block -> hardcoded 0
            self = self.copy()

        return self.apply("setitem", indexer=indexer, value=value)

    def putmask(self, mask, new, align: bool = True):
        if align:
            align_keys = ["new", "mask"]
        else:
            align_keys = ["mask"]
            new = extract_array(new, extract_numpy=True)

        return self.apply(
            "putmask",
            align_keys=align_keys,
            mask=mask,
            new=new,
            using_cow=using_copy_on_write(),
        )

    def diff(self: T, n: int, axis: AxisInt) -> T:
        # only reached with self.ndim == 2 and axis == 1
        axis = self._normalize_axis(axis)
        return self.apply("diff", n=n, axis=axis)

    def interpolate(self: T, inplace: bool, **kwargs) -> T:
        return self.apply(
            "interpolate", inplace=inplace, **kwargs, using_cow=using_copy_on_write()
        )

    def shift(self: T, periods: int, axis: AxisInt, fill_value) -> T:
        axis = self._normalize_axis(axis)
        if fill_value is lib.no_default:
            fill_value = None

        return self.apply("shift", periods=periods, axis=axis, fill_value=fill_value)

    def fillna(self: T, value, limit, inplace: bool, downcast) -> T:
        if limit is not None:
            # Do this validation even if we go through one of the no-op paths
            limit = libalgos.validate_limit(None, limit=limit)

        return self.apply(
            "fillna",
            value=value,
            limit=limit,
            inplace=inplace,
            downcast=downcast,
            using_cow=using_copy_on_write(),
        )

    def astype(self: T, dtype, copy: bool | None = False, errors: str = "raise") -> T:
        if copy is None:
            if using_copy_on_write():
                copy = False
            else:
                copy = True
        elif using_copy_on_write():
            copy = False

        return self.apply(
            "astype",
            dtype=dtype,
            copy=copy,
            errors=errors,
            using_cow=using_copy_on_write(),
        )

    def convert(self: T, copy: bool | None) -> T:
        if copy is None:
            if using_copy_on_write():
                copy = False
            else:
                copy = True
        elif using_copy_on_write():
            copy = False

        return self.apply("convert", copy=copy, using_cow=using_copy_on_write())

    def replace(self: T, to_replace, value, inplace: bool) -> T:
        inplace = validate_bool_kwarg(inplace, "inplace")
        # NDFrame.replace ensures the not-is_list_likes here
        assert not is_list_like(to_replace)
        assert not is_list_like(value)
        return self.apply(
            "replace",
            to_replace=to_replace,
            value=value,
            inplace=inplace,
            using_cow=using_copy_on_write(),
        )

    def replace_regex(self, **kwargs):
        return self.apply("_replace_regex", **kwargs, using_cow=using_copy_on_write())

    def replace_list(
        self: T,
        src_list: list[Any],
        dest_list: list[Any],
        inplace: bool = False,
        regex: bool = False,
    ) -> T:
        """do a list replace"""
        inplace = validate_bool_kwarg(inplace, "inplace")

        bm = self.apply(
            "replace_list",
            src_list=src_list,
            dest_list=dest_list,
            inplace=inplace,
            regex=regex,
            using_cow=using_copy_on_write(),
        )
        bm._consolidate_inplace()
        return bm

    def to_native_types(self: T, **kwargs) -> T:
        """
        Convert values to native types (strings / python objects) that are used
        in formatting (repr / csv).
        """
        return self.apply("to_native_types", **kwargs)

    @property
    def is_numeric_mixed_type(self) -> bool:
        return all(block.is_numeric for block in self.blocks)

    @property
    def any_extension_types(self) -> bool:
        """Whether any of the blocks in this manager are extension blocks"""
        return any(block.is_extension for block in self.blocks)

    @property
    def is_view(self) -> bool:
        """return a boolean if we are a single block and are a view"""
        if len(self.blocks) == 1:
            return self.blocks[0].is_view

        # It is technically possible to figure out which blocks are views
        # e.g. [ b.values.base is not None for b in self.blocks ]
        # but then we have the case of possibly some blocks being a view
        # and some blocks not. setting in theory is possible on the non-view
        # blocks w/o causing a SettingWithCopy raise/warn. But this is a bit
        # complicated

        return False

    def _get_data_subset(self: T, predicate: Callable) -> T:
        blocks = [blk for blk in self.blocks if predicate(blk.values)]
        return self._combine(blocks, copy=False)

    def get_bool_data(self: T, copy: bool = False) -> T:
        """
        Select blocks that are bool-dtype and columns from object-dtype blocks
        that are all-bool.

        Parameters
        ----------
        copy : bool, default False
            Whether to copy the blocks
        """

        new_blocks = []

        for blk in self.blocks:
            if blk.dtype == bool:
                new_blocks.append(blk)

            elif blk.is_object:
                nbs = blk._split()
                for nb in nbs:
                    if nb.is_bool:
                        new_blocks.append(nb)

        return self._combine(new_blocks, copy)

    def get_numeric_data(self: T, copy: bool = False) -> T:
        """
        Parameters
        ----------
        copy : bool, default False
            Whether to copy the blocks
        """
        numeric_blocks = [blk for blk in self.blocks if blk.is_numeric]
        if len(numeric_blocks) == len(self.blocks):
            # Avoid somewhat expensive _combine
            if copy:
                return self.copy(deep=True)
            return self
        return self._combine(numeric_blocks, copy)

    def _combine(
        self: T, blocks: list[Block], copy: bool = True, index: Index | None = None
    ) -> T:
        """return a new manager with the blocks"""
        if len(blocks) == 0:
            if self.ndim == 2:
                # retain our own Index dtype
                if index is not None:
                    axes = [self.items[:0], index]
                else:
                    axes = [self.items[:0]] + self.axes[1:]
                return self.make_empty(axes)
            return self.make_empty()

        # FIXME: optimization potential
        indexer = np.sort(np.concatenate([b.mgr_locs.as_array for b in blocks]))
        inv_indexer = lib.get_reverse_indexer(indexer, self.shape[0])

        new_blocks: list[Block] = []
        # TODO(CoW) we could optimize here if we know that the passed blocks
        # are fully "owned" (eg created from an operation, not coming from
        # an existing manager)
        for b in blocks:
            nb = b.copy(deep=copy)
            nb.mgr_locs = BlockPlacement(inv_indexer[nb.mgr_locs.indexer])
            new_blocks.append(nb)

        axes = list(self.axes)
        if index is not None:
            axes[-1] = index
        axes[0] = self.items.take(indexer)

        return type(self).from_blocks(new_blocks, axes)

    @property
    def nblocks(self) -> int:
        return len(self.blocks)

    def copy(self: T, deep: bool | None | Literal["all"] = True) -> T:
        """
        Make deep or shallow copy of BlockManager

        Parameters
        ----------
        deep : bool, string or None, default True
            If False or None, return a shallow copy (do not copy data)
            If 'all', copy data and a deep copy of the index

        Returns
        -------
        BlockManager
        """
        if deep is None:
            if using_copy_on_write():
                # use shallow copy
                deep = False
            else:
                # preserve deep copy for BlockManager with copy=None
                deep = True

        # this preserves the notion of view copying of axes
        if deep:
            # hit in e.g. tests.io.json.test_pandas

            def copy_func(ax):
                return ax.copy(deep=True) if deep == "all" else ax.view()

            new_axes = [copy_func(ax) for ax in self.axes]
        else:
            new_axes = list(self.axes)

        res = self.apply("copy", deep=deep)
        res.axes = new_axes

        if self.ndim > 1:
            # Avoid needing to re-compute these
            blknos = self._blknos
            if blknos is not None:
                res._blknos = blknos.copy()
                res._blklocs = self._blklocs.copy()

        if deep:
            res._consolidate_inplace()
        return res

    def consolidate(self: T) -> T:
        """
        Join together blocks having same dtype

        Returns
        -------
        y : BlockManager
        """
        if self.is_consolidated():
            return self

        bm = type(self)(self.blocks, self.axes, verify_integrity=False)
        bm._is_consolidated = False
        bm._consolidate_inplace()
        return bm

    def reindex_indexer(
        self: T,
        new_axis: Index,
        indexer: npt.NDArray[np.intp] | None,
        axis: AxisInt,
        fill_value=None,
        allow_dups: bool = False,
        copy: bool | None = True,
        only_slice: bool = False,
        *,
        use_na_proxy: bool = False,
    ) -> T:
        """
        Parameters
        ----------
        new_axis : Index
        indexer : ndarray[intp] or None
        axis : int
        fill_value : object, default None
        allow_dups : bool, default False
        copy : bool or None, default True
            If None, regard as False to get shallow copy.
        only_slice : bool, default False
            Whether to take views, not copies, along columns.
        use_na_proxy : bool, default False
            Whether to use a np.void ndarray for newly introduced columns.

        pandas-indexer with -1's only.
        """
        if copy is None:
            if using_copy_on_write():
                # use shallow copy
                copy = False
            else:
                # preserve deep copy for BlockManager with copy=None
                copy = True

        if indexer is None:
            if new_axis is self.axes[axis] and not copy:
                return self

            result = self.copy(deep=copy)
            result.axes = list(self.axes)
            result.axes[axis] = new_axis
            return result

        # Should be intp, but in some cases we get int64 on 32bit builds
        assert isinstance(indexer, np.ndarray)

        # some axes don't allow reindexing with dups
        if not allow_dups:
            self.axes[axis]._validate_can_reindex(indexer)

        if axis >= self.ndim:
            raise IndexError("Requested axis not found in manager")

        if axis == 0:
            new_blocks = self._slice_take_blocks_ax0(
                indexer,
                fill_value=fill_value,
                only_slice=only_slice,
                use_na_proxy=use_na_proxy,
            )
        else:
            new_blocks = [
                blk.take_nd(
                    indexer,
                    axis=1,
                    fill_value=(
                        fill_value if fill_value is not None else blk.fill_value
                    ),
                )
                for blk in self.blocks
            ]

        new_axes = list(self.axes)
        new_axes[axis] = new_axis

        new_mgr = type(self).from_blocks(new_blocks, new_axes)
        if axis == 1:
            # We can avoid the need to rebuild these
            new_mgr._blknos = self.blknos.copy()
            new_mgr._blklocs = self.blklocs.copy()
        return new_mgr

    def _slice_take_blocks_ax0(
        self,
        slice_or_indexer: slice | np.ndarray,
        fill_value=lib.no_default,
        only_slice: bool = False,
        *,
        use_na_proxy: bool = False,
    ) -> list[Block]:
        """
        Slice/take blocks along axis=0.

        Overloaded for SingleBlock

        Parameters
        ----------
        slice_or_indexer : slice or np.ndarray[int64]
        fill_value : scalar, default lib.no_default
        only_slice : bool, default False
            If True, we always return views on existing arrays, never copies.
            This is used when called from ops.blockwise.operate_blockwise.
        use_na_proxy : bool, default False
            Whether to use a np.void ndarray for newly introduced columns.

        Returns
        -------
        new_blocks : list of Block
        """
        allow_fill = fill_value is not lib.no_default

        sl_type, slobj, sllen = _preprocess_slice_or_indexer(
            slice_or_indexer, self.shape[0], allow_fill=allow_fill
        )

        if self.is_single_block:
            blk = self.blocks[0]

            if sl_type == "slice":
                # GH#32959 EABlock would fail since we can't make 0-width
                # TODO(EA2D): special casing unnecessary with 2D EAs
                if sllen == 0:
                    return []
                bp = BlockPlacement(slice(0, sllen))
                return [blk.getitem_block_columns(slobj, new_mgr_locs=bp)]
            elif not allow_fill or self.ndim == 1:
                if allow_fill and fill_value is None:
                    fill_value = blk.fill_value

                if not allow_fill and only_slice:
                    # GH#33597 slice instead of take, so we get
                    #  views instead of copies
                    blocks = [
                        blk.getitem_block_columns(
                            slice(ml, ml + 1), new_mgr_locs=BlockPlacement(i)
                        )
                        for i, ml in enumerate(slobj)
                    ]
                    return blocks
                else:
                    bp = BlockPlacement(slice(0, sllen))
                    return [
                        blk.take_nd(
                            slobj,
                            axis=0,
                            new_mgr_locs=bp,
                            fill_value=fill_value,
                        )
                    ]

        if sl_type == "slice":
            blknos = self.blknos[slobj]
            blklocs = self.blklocs[slobj]
        else:
            blknos = algos.take_nd(
                self.blknos, slobj, fill_value=-1, allow_fill=allow_fill
            )
            blklocs = algos.take_nd(
                self.blklocs, slobj, fill_value=-1, allow_fill=allow_fill
            )

        # When filling blknos, make sure blknos is updated before appending to
        # blocks list, that way new blkno is exactly len(blocks).
        blocks = []
        group = not only_slice
        for blkno, mgr_locs in libinternals.get_blkno_placements(blknos, group=group):
            if blkno == -1:
                # If we've got here, fill_value was not lib.no_default

                blocks.append(
                    self._make_na_block(
                        placement=mgr_locs,
                        fill_value=fill_value,
                        use_na_proxy=use_na_proxy,
                    )
                )
            else:
                blk = self.blocks[blkno]

                # Otherwise, slicing along items axis is necessary.
                if not blk._can_consolidate and not blk._validate_ndim:
                    # i.e. we dont go through here for DatetimeTZBlock
                    # A non-consolidatable block, it's easy, because there's
                    # only one item and each mgr loc is a copy of that single
                    # item.
                    deep = not (only_slice or using_copy_on_write())
                    for mgr_loc in mgr_locs:
                        newblk = blk.copy(deep=deep)
                        newblk.mgr_locs = BlockPlacement(slice(mgr_loc, mgr_loc + 1))
                        blocks.append(newblk)

                else:
                    # GH#32779 to avoid the performance penalty of copying,
                    #  we may try to only slice
                    taker = blklocs[mgr_locs.indexer]
                    max_len = max(len(mgr_locs), taker.max() + 1)
                    if only_slice or using_copy_on_write():
                        taker = lib.maybe_indices_to_slice(taker, max_len)

                    if isinstance(taker, slice):
                        nb = blk.getitem_block_columns(taker, new_mgr_locs=mgr_locs)
                        blocks.append(nb)
                    elif only_slice:
                        # GH#33597 slice instead of take, so we get
                        #  views instead of copies
                        for i, ml in zip(taker, mgr_locs):
                            slc = slice(i, i + 1)
                            bp = BlockPlacement(ml)
                            nb = blk.getitem_block_columns(slc, new_mgr_locs=bp)
                            # We have np.shares_memory(nb.values, blk.values)
                            blocks.append(nb)
                    else:
                        nb = blk.take_nd(taker, axis=0, new_mgr_locs=mgr_locs)
                        blocks.append(nb)

        return blocks

    def _make_na_block(
        self, placement: BlockPlacement, fill_value=None, use_na_proxy: bool = False
    ) -> Block:
        # Note: we only get here with self.ndim == 2

        if use_na_proxy:
            assert fill_value is None
            shape = (len(placement), self.shape[1])
            vals = np.empty(shape, dtype=np.void)
            nb = NumpyBlock(vals, placement, ndim=2)
            return nb

        if fill_value is None:
            fill_value = np.nan
        block_shape = list(self.shape)
        block_shape[0] = len(placement)

        dtype, fill_value = infer_dtype_from_scalar(fill_value)
        # error: Argument "dtype" to "empty" has incompatible type "Union[dtype,
        # ExtensionDtype]"; expected "Union[dtype, None, type, _SupportsDtype, str,
        # Tuple[Any, int], Tuple[Any, Union[int, Sequence[int]]], List[Any], _DtypeDict,
        # Tuple[Any, Any]]"
        block_values = np.empty(block_shape, dtype=dtype)  # type: ignore[arg-type]
        block_values.fill(fill_value)
        return new_block_2d(block_values, placement=placement)

    def take(
        self: T,
        indexer: npt.NDArray[np.intp],
        axis: AxisInt = 1,
        verify: bool = True,
    ) -> T:
        """
        Take items along any axis.

        indexer : np.ndarray[np.intp]
        axis : int, default 1
        verify : bool, default True
            Check that all entries are between 0 and len(self) - 1, inclusive.
            Pass verify=False if this check has been done by the caller.

        Returns
        -------
        BlockManager
        """
        assert isinstance(indexer, np.ndarray), type(indexer)
        assert indexer.dtype == np.intp, indexer.dtype

        n = self.shape[axis]
        indexer = maybe_convert_indices(indexer, n, verify=verify)

        new_labels = self.axes[axis].take(indexer)
        return self.reindex_indexer(
            new_axis=new_labels,
            indexer=indexer,
            axis=axis,
            allow_dups=True,
            copy=None,
        )


class BlockManager(libinternals.BlockManager, BaseBlockManager):
    """
    BaseBlockManager that holds 2D blocks.
    """

    ndim = 2

    # ----------------------------------------------------------------
    # Constructors

    def __init__(
        self,
        blocks: Sequence[Block],
        axes: Sequence[Index],
        verify_integrity: bool = True,
    ) -> None:
        if verify_integrity:
            # Assertion disabled for performance
            # assert all(isinstance(x, Index) for x in axes)

            for block in blocks:
                if self.ndim != block.ndim:
                    raise AssertionError(
                        f"Number of Block dimensions ({block.ndim}) must equal "
                        f"number of axes ({self.ndim})"
                    )
                # As of 2.0, the caller is responsible for ensuring that
                #  DatetimeTZBlock with block.ndim == 2 has block.values.ndim ==2;
                #  previously there was a special check for fastparquet compat.

            self._verify_integrity()

    def _verify_integrity(self) -> None:
        mgr_shape = self.shape
        tot_items = sum(len(x.mgr_locs) for x in self.blocks)
        for block in self.blocks:
            if block.shape[1:] != mgr_shape[1:]:
                raise_construction_error(tot_items, block.shape[1:], self.axes)
        if len(self.items) != tot_items:
            raise AssertionError(
                "Number of manager items must equal union of "
                f"block items\n# manager items: {len(self.items)}, # "
                f"tot_items: {tot_items}"
            )

    @classmethod
    def from_blocks(cls, blocks: list[Block], axes: list[Index]) -> BlockManager:
        """
        Constructor for BlockManager and SingleBlockManager with same signature.
        """
        return cls(blocks, axes, verify_integrity=False)

    # ----------------------------------------------------------------
    # Indexing

    def fast_xs(self, loc: int) -> SingleBlockManager:
        """
        Return the array corresponding to `frame.iloc[loc]`.

        Parameters
        ----------
        loc : int

        Returns
        -------
        np.ndarray or ExtensionArray
        """
        if len(self.blocks) == 1:
            # TODO: this could be wrong if blk.mgr_locs is not slice(None)-like;
            #  is this ruled out in the general case?
            result = self.blocks[0].iget((slice(None), loc))
            # in the case of a single block, the new block is a view
            block = new_block(
                result,
                placement=slice(0, len(result)),
                ndim=1,
                refs=self.blocks[0].refs,
            )
            return SingleBlockManager(block, self.axes[0])

        dtype = interleaved_dtype([blk.dtype for blk in self.blocks])

        n = len(self)

        # GH#46406
        immutable_ea = isinstance(dtype, SparseDtype)

        if isinstance(dtype, ExtensionDtype) and not immutable_ea:
            cls = dtype.construct_array_type()
            result = cls._empty((n,), dtype=dtype)
        else:
            # error: Argument "dtype" to "empty" has incompatible type
            # "Union[Type[object], dtype[Any], ExtensionDtype, None]"; expected
            # "None"
            result = np.empty(
                n, dtype=object if immutable_ea else dtype  # type: ignore[arg-type]
            )
            result = ensure_wrapped_if_datetimelike(result)

        for blk in self.blocks:
            # Such assignment may incorrectly coerce NaT to None
            # result[blk.mgr_locs] = blk._slice((slice(None), loc))
            for i, rl in enumerate(blk.mgr_locs):
                result[rl] = blk.iget((i, loc))

        if immutable_ea:
            dtype = cast(ExtensionDtype, dtype)
            result = dtype.construct_array_type()._from_sequence(result, dtype=dtype)

        block = new_block(result, placement=slice(0, len(result)), ndim=1)
        return SingleBlockManager(block, self.axes[0])

    def iget(self, i: int, track_ref: bool = True) -> SingleBlockManager:
        """
        Return the data as a SingleBlockManager.
        """
        block = self.blocks[self.blknos[i]]
        values = block.iget(self.blklocs[i])

        # shortcut for select a single-dim from a 2-dim BM
        bp = BlockPlacement(slice(0, len(values)))
        nb = type(block)(
            values, placement=bp, ndim=1, refs=block.refs if track_ref else None
        )
        return SingleBlockManager(nb, self.axes[1])

    def iget_values(self, i: int) -> ArrayLike:
        """
        Return the data for column i as the values (ndarray or ExtensionArray).

        Warning! The returned array is a view but doesn't handle Copy-on-Write,
        so this should be used with caution.
        """
        # TODO(CoW) making the arrays read-only might make this safer to use?
        block = self.blocks[self.blknos[i]]
        values = block.iget(self.blklocs[i])
        return values

    @property
    def column_arrays(self) -> list[np.ndarray]:
        """
        Used in the JSON C code to access column arrays.
        This optimizes compared to using `iget_values` by converting each

        Warning! This doesn't handle Copy-on-Write, so should be used with
        caution (current use case of consuming this in the JSON code is fine).
        """
        # This is an optimized equivalent to
        #  result = [self.iget_values(i) for i in range(len(self.items))]
        result: list[np.ndarray | None] = [None] * len(self.items)

        for blk in self.blocks:
            mgr_locs = blk._mgr_locs
            values = blk.values_for_json()
            if values.ndim == 1:
                # TODO(EA2D): special casing not needed with 2D EAs
                result[mgr_locs[0]] = values

            else:
                for i, loc in enumerate(mgr_locs):
                    result[loc] = values[i]

        # error: Incompatible return value type (got "List[None]",
        # expected "List[ndarray[Any, Any]]")
        return result  # type: ignore[return-value]

    def iset(
        self, loc: int | slice | np.ndarray, value: ArrayLike, inplace: bool = False
    ):
        """
        Set new item in-place. Does not consolidate. Adds new Block if not
        contained in the current set of items
        """

        # FIXME: refactor, clearly separate broadcasting & zip-like assignment
        #        can prob also fix the various if tests for sparse/categorical
        if self._blklocs is None and self.ndim > 1:
            self._rebuild_blknos_and_blklocs()

        # Note: we exclude DTA/TDA here
        value_is_extension_type = is_1d_only_ea_dtype(value.dtype)
        if not value_is_extension_type:
            if value.ndim == 2:
                value = value.T
            else:
                value = ensure_block_shape(value, ndim=2)

            if value.shape[1:] != self.shape[1:]:
                raise AssertionError(
                    "Shape of new values must be compatible with manager shape"
                )

        if lib.is_integer(loc):
            # We have 6 tests where loc is _not_ an int.
            # In this case, get_blkno_placements will yield only one tuple,
            #  containing (self._blknos[loc], BlockPlacement(slice(0, 1, 1)))

            # Check if we can use _iset_single fastpath
            loc = cast(int, loc)
            blkno = self.blknos[loc]
            blk = self.blocks[blkno]
            if len(blk._mgr_locs) == 1:  # TODO: fastest way to check this?
                return self._iset_single(
                    loc,
                    value,
                    inplace=inplace,
                    blkno=blkno,
                    blk=blk,
                )

            # error: Incompatible types in assignment (expression has type
            # "List[Union[int, slice, ndarray]]", variable has type "Union[int,
            # slice, ndarray]")
            loc = [loc]  # type: ignore[assignment]

        # categorical/sparse/datetimetz
        if value_is_extension_type:

            def value_getitem(placement):
                return value

        else:

            def value_getitem(placement):
                return value[placement.indexer]

        # Accessing public blknos ensures the public versions are initialized
        blknos = self.blknos[loc]
        blklocs = self.blklocs[loc].copy()

        unfit_mgr_locs = []
        unfit_val_locs = []
        removed_blknos = []
        for blkno_l, val_locs in libinternals.get_blkno_placements(blknos, group=True):
            blk = self.blocks[blkno_l]
            blk_locs = blklocs[val_locs.indexer]
            if inplace and blk.should_store(value):
                # Updating inplace -> check if we need to do Copy-on-Write
                if using_copy_on_write() and not self._has_no_reference_block(blkno_l):
                    self._iset_split_block(blkno_l, blk_locs, value_getitem(val_locs))
                else:
                    blk.set_inplace(blk_locs, value_getitem(val_locs))
                    continue
            else:
                unfit_mgr_locs.append(blk.mgr_locs.as_array[blk_locs])
                unfit_val_locs.append(val_locs)

                # If all block items are unfit, schedule the block for removal.
                if len(val_locs) == len(blk.mgr_locs):
                    removed_blknos.append(blkno_l)
                    continue
                else:
                    # Defer setting the new values to enable consolidation
                    self._iset_split_block(blkno_l, blk_locs)

        if len(removed_blknos):
            # Remove blocks & update blknos accordingly
            is_deleted = np.zeros(self.nblocks, dtype=np.bool_)
            is_deleted[removed_blknos] = True

            new_blknos = np.empty(self.nblocks, dtype=np.intp)
            new_blknos.fill(-1)
            new_blknos[~is_deleted] = np.arange(self.nblocks - len(removed_blknos))
            self._blknos = new_blknos[self._blknos]
            self.blocks = tuple(
                blk for i, blk in enumerate(self.blocks) if i not in set(removed_blknos)
            )

        if unfit_val_locs:
            unfit_idxr = np.concatenate(unfit_mgr_locs)
            unfit_count = len(unfit_idxr)

            new_blocks: list[Block] = []
            # TODO(CoW) is this always correct to assume that the new_blocks
            # are not referencing anything else?
            if value_is_extension_type:
                # This code (ab-)uses the fact that EA blocks contain only
                # one item.
                # TODO(EA2D): special casing unnecessary with 2D EAs
                new_blocks.extend(
                    new_block_2d(
                        values=value,
                        placement=BlockPlacement(slice(mgr_loc, mgr_loc + 1)),
                    )
                    for mgr_loc in unfit_idxr
                )

                self._blknos[unfit_idxr] = np.arange(unfit_count) + len(self.blocks)
                self._blklocs[unfit_idxr] = 0

            else:
                # unfit_val_locs contains BlockPlacement objects
                unfit_val_items = unfit_val_locs[0].append(unfit_val_locs[1:])

                new_blocks.append(
                    new_block_2d(
                        values=value_getitem(unfit_val_items),
                        placement=BlockPlacement(unfit_idxr),
                    )
                )

                self._blknos[unfit_idxr] = len(self.blocks)
                self._blklocs[unfit_idxr] = np.arange(unfit_count)

            self.blocks += tuple(new_blocks)

            # Newly created block's dtype may already be present.
            self._known_consolidated = False

    def _iset_split_block(
        self,
        blkno_l: int,
        blk_locs: np.ndarray | list[int],
        value: ArrayLike | None = None,
    ) -> None:
        """Removes columns from a block by splitting the block.

        Avoids copying the whole block through slicing and updates the manager
        after determinint the new block structure. Optionally adds a new block,
        otherwise has to be done by the caller.

        Parameters
        ----------
        blkno_l: The block number to operate on, relevant for updating the manager
        blk_locs: The locations of our block that should be deleted.
        value: The value to set as a replacement.
        """
        blk = self.blocks[blkno_l]

        if self._blklocs is None:
            self._rebuild_blknos_and_blklocs()

        nbs_tup = tuple(blk.delete(blk_locs))
        if value is not None:
            locs = blk.mgr_locs.as_array[blk_locs]
            first_nb = new_block_2d(value, BlockPlacement(locs))
        else:
            first_nb = nbs_tup[0]
            nbs_tup = tuple(nbs_tup[1:])

        nr_blocks = len(self.blocks)
        blocks_tup = (
            self.blocks[:blkno_l] + (first_nb,) + self.blocks[blkno_l + 1 :] + nbs_tup
        )
        self.blocks = blocks_tup

        if not nbs_tup and value is not None:
            # No need to update anything if split did not happen
            return

        self._blklocs[first_nb.mgr_locs.indexer] = np.arange(len(first_nb))

        for i, nb in enumerate(nbs_tup):
            self._blklocs[nb.mgr_locs.indexer] = np.arange(len(nb))
            self._blknos[nb.mgr_locs.indexer] = i + nr_blocks

    def _iset_single(
        self, loc: int, value: ArrayLike, inplace: bool, blkno: int, blk: Block
    ) -> None:
        """
        Fastpath for iset when we are only setting a single position and
        the Block currently in that position is itself single-column.

        In this case we can swap out the entire Block and blklocs and blknos
        are unaffected.
        """
        # Caller is responsible for verifying value.shape

        if inplace and blk.should_store(value):
            copy = False
            if using_copy_on_write() and not self._has_no_reference_block(blkno):
                # perform Copy-on-Write and clear the reference
                copy = True
            iloc = self.blklocs[loc]
            blk.set_inplace(slice(iloc, iloc + 1), value, copy=copy)
            return

        nb = new_block_2d(value, placement=blk._mgr_locs)
        old_blocks = self.blocks
        new_blocks = old_blocks[:blkno] + (nb,) + old_blocks[blkno + 1 :]
        self.blocks = new_blocks
        return

    def column_setitem(
        self, loc: int, idx: int | slice | np.ndarray, value, inplace_only: bool = False
    ) -> None:
        """
        Set values ("setitem") into a single column (not setting the full column).

        This is a method on the BlockManager level, to avoid creating an
        intermediate Series at the DataFrame level (`s = df[loc]; s[idx] = value`)
        """
        if using_copy_on_write() and not self._has_no_reference(loc):
            blkno = self.blknos[loc]
            # Split blocks to only copy the column we want to modify
            blk_loc = self.blklocs[loc]
            # Copy our values
            values = self.blocks[blkno].values
            if values.ndim == 1:
                values = values.copy()
            else:
                # Use [blk_loc] as indexer to keep ndim=2, this already results in a
                # copy
                values = values[[blk_loc]]
            self._iset_split_block(blkno, [blk_loc], values)

        # this manager is only created temporarily to mutate the values in place
        # so don't track references, otherwise the `setitem` would perform CoW again
        col_mgr = self.iget(loc, track_ref=False)
        if inplace_only:
            col_mgr.setitem_inplace(idx, value)
        else:
            new_mgr = col_mgr.setitem((idx,), value)
            self.iset(loc, new_mgr._block.values, inplace=True)

    def insert(self, loc: int, item: Hashable, value: ArrayLike) -> None:
        """
        Insert item at selected position.

        Parameters
        ----------
        loc : int
        item : hashable
        value : np.ndarray or ExtensionArray
        """
        # insert to the axis; this could possibly raise a TypeError
        new_axis = self.items.insert(loc, item)

        if value.ndim == 2:
            value = value.T
            if len(value) > 1:
                raise ValueError(
                    f"Expected a 1D array, got an array with shape {value.T.shape}"
                )
        else:
            value = ensure_block_shape(value, ndim=self.ndim)

        bp = BlockPlacement(slice(loc, loc + 1))
        # TODO(CoW) do we always "own" the passed `value`?
        block = new_block_2d(values=value, placement=bp)

        if not len(self.blocks):
            # Fastpath
            self._blklocs = np.array([0], dtype=np.intp)
            self._blknos = np.array([0], dtype=np.intp)
        else:
            self._insert_update_mgr_locs(loc)
            self._insert_update_blklocs_and_blknos(loc)

        self.axes[0] = new_axis
        self.blocks += (block,)

        self._known_consolidated = False

        if sum(not block.is_extension for block in self.blocks) > 100:
            warnings.warn(
                "DataFrame is highly fragmented.  This is usually the result "
                "of calling `frame.insert` many times, which has poor performance.  "
                "Consider joining all columns at once using pd.concat(axis=1) "
                "instead. To get a de-fragmented frame, use `newframe = frame.copy()`",
                PerformanceWarning,
                stacklevel=find_stack_level(),
            )

    def _insert_update_mgr_locs(self, loc) -> None:
        """
        When inserting a new Block at location 'loc', we increment
        all of the mgr_locs of blocks above that by one.
        """
        for blkno, count in _fast_count_smallints(self.blknos[loc:]):
            # .620 this way, .326 of which is in increment_above
            blk = self.blocks[blkno]
            blk._mgr_locs = blk._mgr_locs.increment_above(loc)

    def _insert_update_blklocs_and_blknos(self, loc) -> None:
        """
        When inserting a new Block at location 'loc', we update our
        _blklocs and _blknos.
        """

        # Accessing public blklocs ensures the public versions are initialized
        if loc == self.blklocs.shape[0]:
            # np.append is a lot faster, let's use it if we can.
            self._blklocs = np.append(self._blklocs, 0)
            self._blknos = np.append(self._blknos, len(self.blocks))
        elif loc == 0:
            # np.append is a lot faster, let's use it if we can.
            self._blklocs = np.append(self._blklocs[::-1], 0)[::-1]
            self._blknos = np.append(self._blknos[::-1], len(self.blocks))[::-1]
        else:
            new_blklocs, new_blknos = libinternals.update_blklocs_and_blknos(
                self.blklocs, self.blknos, loc, len(self.blocks)
            )
            self._blklocs = new_blklocs
            self._blknos = new_blknos

    def idelete(self, indexer) -> BlockManager:
        """
        Delete selected locations, returning a new BlockManager.
        """
        is_deleted = np.zeros(self.shape[0], dtype=np.bool_)
        is_deleted[indexer] = True
        taker = (~is_deleted).nonzero()[0]

        nbs = self._slice_take_blocks_ax0(taker, only_slice=True)
        new_columns = self.items[~is_deleted]
        axes = [new_columns, self.axes[1]]
        return type(self)(tuple(nbs), axes, verify_integrity=False)

    # ----------------------------------------------------------------
    # Block-wise Operation

    def grouped_reduce(self: T, func: Callable) -> T:
        """
        Apply grouped reduction function blockwise, returning a new BlockManager.

        Parameters
        ----------
        func : grouped reduction function

        Returns
        -------
        BlockManager
        """
        result_blocks: list[Block] = []

        for blk in self.blocks:
            if blk.is_object:
                # split on object-dtype blocks bc some columns may raise
                #  while others do not.
                for sb in blk._split():
                    applied = sb.apply(func)
                    result_blocks = extend_blocks(applied, result_blocks)
            else:
                applied = blk.apply(func)
                result_blocks = extend_blocks(applied, result_blocks)

        if len(result_blocks) == 0:
            nrows = 0
        else:
            nrows = result_blocks[0].values.shape[-1]
        index = Index(range(nrows))

        return type(self).from_blocks(result_blocks, [self.axes[0], index])

    def reduce(self: T, func: Callable) -> T:
        """
        Apply reduction function blockwise, returning a single-row BlockManager.

        Parameters
        ----------
        func : reduction function

        Returns
        -------
        BlockManager
        """
        # If 2D, we assume that we're operating column-wise
        assert self.ndim == 2

        res_blocks: list[Block] = []
        for blk in self.blocks:
            nbs = blk.reduce(func)
            res_blocks.extend(nbs)

        index = Index([None])  # placeholder
        new_mgr = type(self).from_blocks(res_blocks, [self.items, index])
        return new_mgr

    def operate_blockwise(self, other: BlockManager, array_op) -> BlockManager:
        """
        Apply array_op blockwise with another (aligned) BlockManager.
        """
        return operate_blockwise(self, other, array_op)

    def _equal_values(self: BlockManager, other: BlockManager) -> bool:
        """
        Used in .equals defined in base class. Only check the column values
        assuming shape and indexes have already been checked.
        """
        return blockwise_all(self, other, array_equals)

    def quantile(
        self: T,
        *,
        qs: Index,  # with dtype float 64
        axis: AxisInt = 0,
        interpolation: QuantileInterpolation = "linear",
    ) -> T:
        """
        Iterate over blocks applying quantile reduction.
        This routine is intended for reduction type operations and
        will do inference on the generated blocks.

        Parameters
        ----------
        axis: reduction axis, default 0
        consolidate: bool, default True. Join together blocks having same
            dtype
        interpolation : type of interpolation, default 'linear'
        qs : list of the quantiles to be computed

        Returns
        -------
        BlockManager
        """
        # Series dispatches to DataFrame for quantile, which allows us to
        #  simplify some of the code here and in the blocks
        assert self.ndim >= 2
        assert is_list_like(qs)  # caller is responsible for this
        assert axis == 1  # only ever called this way

        new_axes = list(self.axes)
        new_axes[1] = Index(qs, dtype=np.float64)

        blocks = [
            blk.quantile(axis=axis, qs=qs, interpolation=interpolation)
            for blk in self.blocks
        ]

        return type(self)(blocks, new_axes)

    # ----------------------------------------------------------------

    def unstack(self, unstacker, fill_value) -> BlockManager:
        """
        Return a BlockManager with all blocks unstacked.

        Parameters
        ----------
        unstacker : reshape._Unstacker
        fill_value : Any
            fill_value for newly introduced missing values.

        Returns
        -------
        unstacked : BlockManager
        """
        new_columns = unstacker.get_new_columns(self.items)
        new_index = unstacker.new_index

        allow_fill = not unstacker.mask_all
        if allow_fill:
            # calculating the full mask once and passing it to Block._unstack is
            #  faster than letting calculating it in each repeated call
            new_mask2D = (~unstacker.mask).reshape(*unstacker.full_shape)
            needs_masking = new_mask2D.any(axis=0)
        else:
            needs_masking = np.zeros(unstacker.full_shape[1], dtype=bool)

        new_blocks: list[Block] = []
        columns_mask: list[np.ndarray] = []

        if len(self.items) == 0:
            factor = 1
        else:
            fac = len(new_columns) / len(self.items)
            assert fac == int(fac)
            factor = int(fac)

        for blk in self.blocks:
            mgr_locs = blk.mgr_locs
            new_placement = mgr_locs.tile_for_unstack(factor)

            blocks, mask = blk._unstack(
                unstacker,
                fill_value,
                new_placement=new_placement,
                needs_masking=needs_masking,
            )

            new_blocks.extend(blocks)
            columns_mask.extend(mask)

            # Block._unstack should ensure this holds,
            assert mask.sum() == sum(len(nb._mgr_locs) for nb in blocks)
            # In turn this ensures that in the BlockManager call below
            #  we have len(new_columns) == sum(x.shape[0] for x in new_blocks)
            #  which suffices to allow us to pass verify_inegrity=False

        new_columns = new_columns[columns_mask]

        bm = BlockManager(new_blocks, [new_columns, new_index], verify_integrity=False)
        return bm

    def to_dict(self, copy: bool = True):
        """
        Return a dict of str(dtype) -> BlockManager

        Parameters
        ----------
        copy : bool, default True

        Returns
        -------
        values : a dict of dtype -> BlockManager
        """

        bd: dict[str, list[Block]] = {}
        for b in self.blocks:
            bd.setdefault(str(b.dtype), []).append(b)

        # TODO(EA2D): the combine will be unnecessary with 2D EAs
        return {dtype: self._combine(blocks, copy=copy) for dtype, blocks in bd.items()}

    def as_array(
        self,
        dtype: np.dtype | None = None,
        copy: bool = False,
        na_value: object = lib.no_default,
    ) -> np.ndarray:
        """
        Convert the blockmanager data into an numpy array.

        Parameters
        ----------
        dtype : np.dtype or None, default None
            Data type of the return array.
        copy : bool, default False
            If True then guarantee that a copy is returned. A value of
            False does not guarantee that the underlying data is not
            copied.
        na_value : object, default lib.no_default
            Value to be used as the missing value sentinel.

        Returns
        -------
        arr : ndarray
        """
        passed_nan = lib.is_float(na_value) and isna(na_value)

        # TODO(CoW) handle case where resulting array is a view
        if len(self.blocks) == 0:
            arr = np.empty(self.shape, dtype=float)
            return arr.transpose()

        if self.is_single_block:
            blk = self.blocks[0]

            if na_value is not lib.no_default:
                # We want to copy when na_value is provided to avoid
                # mutating the original object
                if (
                    isinstance(blk.dtype, np.dtype)
                    and blk.dtype.kind == "f"
                    and passed_nan
                ):
                    # We are already numpy-float and na_value=np.nan
                    pass
                else:
                    copy = True

            if blk.is_extension:
                # Avoid implicit conversion of extension blocks to object

                # error: Item "ndarray" of "Union[ndarray, ExtensionArray]" has no
                # attribute "to_numpy"
                arr = blk.values.to_numpy(  # type: ignore[union-attr]
                    dtype=dtype,
                    na_value=na_value,
                ).reshape(blk.shape)
            else:
                arr = np.asarray(blk.get_values())
                if dtype:
<<<<<<< HEAD
                    arr = arr.astype(dtype, copy=copy)
                    copy = False
=======
                    arr = arr.astype(dtype, copy=False)

            if copy:
                arr = arr.copy()
            elif using_copy_on_write():
                arr = arr.view()
                arr.flags.writeable = False
>>>>>>> ab76540a
        else:
            arr = self._interleave(dtype=dtype, na_value=na_value)
            # The underlying data was copied within _interleave, so no need
            # to further copy if copy=True or setting na_value

        if na_value is lib.no_default:
            pass
        elif arr.dtype.kind == "f" and passed_nan:
            pass
        else:
            arr[isna(arr)] = na_value

        return arr.transpose()

    def _interleave(
        self,
        dtype: np.dtype | None = None,
        na_value: object = lib.no_default,
    ) -> np.ndarray:
        """
        Return ndarray from blocks with specified item order
        Items must be contained in the blocks
        """
        if not dtype:
            # Incompatible types in assignment (expression has type
            # "Optional[Union[dtype[Any], ExtensionDtype]]", variable has
            # type "Optional[dtype[Any]]")
            dtype = interleaved_dtype(  # type: ignore[assignment]
                [blk.dtype for blk in self.blocks]
            )

        # TODO: https://github.com/pandas-dev/pandas/issues/22791
        # Give EAs some input on what happens here. Sparse needs this.
        if isinstance(dtype, SparseDtype):
            dtype = dtype.subtype
            dtype = cast(np.dtype, dtype)
        elif isinstance(dtype, ExtensionDtype):
            dtype = np.dtype("object")
        elif is_dtype_equal(dtype, str):
            dtype = np.dtype("object")

        result = np.empty(self.shape, dtype=dtype)

        itemmask = np.zeros(self.shape[0])

        if dtype == np.dtype("object") and na_value is lib.no_default:
            # much more performant than using to_numpy below
            for blk in self.blocks:
                rl = blk.mgr_locs
                arr = blk.get_values(dtype)
                result[rl.indexer] = arr
                itemmask[rl.indexer] = 1
            return result

        for blk in self.blocks:
            rl = blk.mgr_locs
            if blk.is_extension:
                # Avoid implicit conversion of extension blocks to object

                # error: Item "ndarray" of "Union[ndarray, ExtensionArray]" has no
                # attribute "to_numpy"
                arr = blk.values.to_numpy(  # type: ignore[union-attr]
                    dtype=dtype,
                    na_value=na_value,
                )
            else:
                arr = blk.get_values(dtype)
            result[rl.indexer] = arr
            itemmask[rl.indexer] = 1

        if not itemmask.all():
            raise AssertionError("Some items were not contained in blocks")

        return result

    # ----------------------------------------------------------------
    # Consolidation

    def is_consolidated(self) -> bool:
        """
        Return True if more than one block with the same dtype
        """
        if not self._known_consolidated:
            self._consolidate_check()
        return self._is_consolidated

    def _consolidate_check(self) -> None:
        if len(self.blocks) == 1:
            # fastpath
            self._is_consolidated = True
            self._known_consolidated = True
            return
        dtypes = [blk.dtype for blk in self.blocks if blk._can_consolidate]
        self._is_consolidated = len(dtypes) == len(set(dtypes))
        self._known_consolidated = True

    def _consolidate_inplace(self) -> None:
        # In general, _consolidate_inplace should only be called via
        #  DataFrame._consolidate_inplace, otherwise we will fail to invalidate
        #  the DataFrame's _item_cache. The exception is for newly-created
        #  BlockManager objects not yet attached to a DataFrame.
        if not self.is_consolidated():
            self.blocks = _consolidate(self.blocks)
            self._is_consolidated = True
            self._known_consolidated = True
            self._rebuild_blknos_and_blklocs()


class SingleBlockManager(BaseBlockManager, SingleDataManager):
    """manage a single block with"""

    @property
    def ndim(self) -> Literal[1]:
        return 1

    _is_consolidated = True
    _known_consolidated = True
    __slots__ = ()
    is_single_block = True

    def __init__(
        self,
        block: Block,
        axis: Index,
        verify_integrity: bool = False,
    ) -> None:
        # Assertions disabled for performance
        # assert isinstance(block, Block), type(block)
        # assert isinstance(axis, Index), type(axis)

        self.axes = [axis]
        self.blocks = (block,)

    @classmethod
    def from_blocks(
        cls,
        blocks: list[Block],
        axes: list[Index],
    ) -> SingleBlockManager:
        """
        Constructor for BlockManager and SingleBlockManager with same signature.
        """
        assert len(blocks) == 1
        assert len(axes) == 1
        return cls(blocks[0], axes[0], verify_integrity=False)

    @classmethod
    def from_array(cls, array: ArrayLike, index: Index) -> SingleBlockManager:
        """
        Constructor for if we have an array that is not yet a Block.
        """
        block = new_block(array, placement=slice(0, len(index)), ndim=1)
        return cls(block, index)

    def to_2d_mgr(self, columns: Index) -> BlockManager:
        """
        Manager analogue of Series.to_frame
        """
        blk = self.blocks[0]
        arr = ensure_block_shape(blk.values, ndim=2)
        bp = BlockPlacement(0)
        new_blk = type(blk)(arr, placement=bp, ndim=2, refs=blk.refs)
        axes = [columns, self.axes[0]]
        return BlockManager([new_blk], axes=axes, verify_integrity=False)

    def _has_no_reference(self, i: int = 0) -> bool:
        """
        Check for column `i` if it has references.
        (whether it references another array or is itself being referenced)
        Returns True if the column has no references.
        """
        return not self.blocks[0].refs.has_reference()

    def __getstate__(self):
        block_values = [b.values for b in self.blocks]
        block_items = [self.items[b.mgr_locs.indexer] for b in self.blocks]
        axes_array = list(self.axes)

        extra_state = {
            "0.14.1": {
                "axes": axes_array,
                "blocks": [
                    {"values": b.values, "mgr_locs": b.mgr_locs.indexer}
                    for b in self.blocks
                ],
            }
        }

        # First three elements of the state are to maintain forward
        # compatibility with 0.13.1.
        return axes_array, block_values, block_items, extra_state

    def __setstate__(self, state):
        def unpickle_block(values, mgr_locs, ndim: int) -> Block:
            # TODO(EA2D): ndim would be unnecessary with 2D EAs
            # older pickles may store e.g. DatetimeIndex instead of DatetimeArray
            values = extract_array(values, extract_numpy=True)
            return new_block(values, placement=mgr_locs, ndim=ndim)

        if isinstance(state, tuple) and len(state) >= 4 and "0.14.1" in state[3]:
            state = state[3]["0.14.1"]
            self.axes = [ensure_index(ax) for ax in state["axes"]]
            ndim = len(self.axes)
            self.blocks = tuple(
                unpickle_block(b["values"], b["mgr_locs"], ndim=ndim)
                for b in state["blocks"]
            )
        else:
            raise NotImplementedError("pre-0.14.1 pickles are no longer supported")

        self._post_setstate()

    def _post_setstate(self) -> None:
        pass

    @cache_readonly
    def _block(self) -> Block:
        return self.blocks[0]

    @property
    def _blknos(self):
        """compat with BlockManager"""
        return None

    @property
    def _blklocs(self):
        """compat with BlockManager"""
        return None

    def getitem_mgr(self, indexer: slice | np.ndarray) -> SingleBlockManager:
        # similar to get_slice, but not restricted to slice indexer
        blk = self._block
        if (
            using_copy_on_write()
            and isinstance(indexer, np.ndarray)
            and len(indexer) > 0
            and com.is_bool_indexer(indexer)
            and indexer.all()
        ):
            return type(self)(blk.copy(deep=False), self.index)
        array = blk._slice(indexer)
        if array.ndim > 1:
            # This will be caught by Series._get_values
            raise ValueError("dimension-expanding indexing not allowed")

        bp = BlockPlacement(slice(0, len(array)))
        # TODO(CoW) in theory only need to track reference if new_array is a view
        block = type(blk)(array, placement=bp, ndim=1, refs=blk.refs)

        new_idx = self.index[indexer]
        return type(self)(block, new_idx)

    def get_slice(self, slobj: slice, axis: AxisInt = 0) -> SingleBlockManager:
        # Assertion disabled for performance
        # assert isinstance(slobj, slice), type(slobj)
        if axis >= self.ndim:
            raise IndexError("Requested axis not found in manager")

        blk = self._block
        array = blk._slice(slobj)
        bp = BlockPlacement(slice(0, len(array)))
        # TODO this method is only used in groupby SeriesSplitter at the moment,
        # so passing refs is not yet covered by the tests
        block = type(blk)(array, placement=bp, ndim=1, refs=blk.refs)
        new_index = self.index._getitem_slice(slobj)
        return type(self)(block, new_index)

    @property
    def index(self) -> Index:
        return self.axes[0]

    @property
    def dtype(self) -> DtypeObj:
        return self._block.dtype

    def get_dtypes(self) -> np.ndarray:
        return np.array([self._block.dtype])

    def external_values(self):
        """The array that Series.values returns"""
        return self._block.external_values()

    def internal_values(self):
        """The array that Series._values returns"""
        return self._block.values

    def array_values(self):
        """The array that Series.array returns"""
        return self._block.array_values

    def get_numeric_data(self, copy: bool = False):
        if self._block.is_numeric:
            return self.copy(deep=copy)
        return self.make_empty()

    @property
    def _can_hold_na(self) -> bool:
        return self._block._can_hold_na

    def setitem_inplace(self, indexer, value) -> None:
        """
        Set values with indexer.

        For Single[Block/Array]Manager, this backs s[indexer] = value

        This is an inplace version of `setitem()`, mutating the manager/values
        in place, not returning a new Manager (and Block), and thus never changing
        the dtype.
        """
        if using_copy_on_write() and not self._has_no_reference(0):
            self.blocks = (self._block.copy(),)
            self._cache.clear()

        super().setitem_inplace(indexer, value)

    def idelete(self, indexer) -> SingleBlockManager:
        """
        Delete single location from SingleBlockManager.

        Ensures that self.blocks doesn't become empty.
        """
        nb = self._block.delete(indexer)[0]
        self.blocks = (nb,)
        self.axes[0] = self.axes[0].delete(indexer)
        self._cache.clear()
        return self

    def fast_xs(self, loc):
        """
        fast path for getting a cross-section
        return a view of the data
        """
        raise NotImplementedError("Use series._values[loc] instead")

    def set_values(self, values: ArrayLike) -> None:
        """
        Set the values of the single block in place.

        Use at your own risk! This does not check if the passed values are
        valid for the current Block/SingleBlockManager (length, dtype, etc).
        """
        # TODO(CoW) do we need to handle copy on write here? Currently this is
        # only used for FrameColumnApply.series_generator (what if apply is
        # mutating inplace?)
        self.blocks[0].values = values
        self.blocks[0]._mgr_locs = BlockPlacement(slice(len(values)))

    def _equal_values(self: T, other: T) -> bool:
        """
        Used in .equals defined in base class. Only check the column values
        assuming shape and indexes have already been checked.
        """
        # For SingleBlockManager (i.e.Series)
        if other.ndim != 1:
            return False
        left = self.blocks[0].values
        right = other.blocks[0].values
        return array_equals(left, right)


# --------------------------------------------------------------------
# Constructor Helpers


def create_block_manager_from_blocks(
    blocks: list[Block],
    axes: list[Index],
    consolidate: bool = True,
    verify_integrity: bool = True,
) -> BlockManager:
    # If verify_integrity=False, then caller is responsible for checking
    #  all(x.shape[-1] == len(axes[1]) for x in blocks)
    #  sum(x.shape[0] for x in blocks) == len(axes[0])
    #  set(x for blk in blocks for x in blk.mgr_locs) == set(range(len(axes[0])))
    #  all(blk.ndim == 2 for blk in blocks)
    # This allows us to safely pass verify_integrity=False

    try:
        mgr = BlockManager(blocks, axes, verify_integrity=verify_integrity)

    except ValueError as err:
        arrays = [blk.values for blk in blocks]
        tot_items = sum(arr.shape[0] for arr in arrays)
        raise_construction_error(tot_items, arrays[0].shape[1:], axes, err)

    if consolidate:
        mgr._consolidate_inplace()
    return mgr


def create_block_manager_from_column_arrays(
    arrays: list[ArrayLike],
    axes: list[Index],
    consolidate: bool,
    refs: list,
) -> BlockManager:
    # Assertions disabled for performance (caller is responsible for verifying)
    # assert isinstance(axes, list)
    # assert all(isinstance(x, Index) for x in axes)
    # assert all(isinstance(x, (np.ndarray, ExtensionArray)) for x in arrays)
    # assert all(type(x) is not PandasArray for x in arrays)
    # assert all(x.ndim == 1 for x in arrays)
    # assert all(len(x) == len(axes[1]) for x in arrays)
    # assert len(arrays) == len(axes[0])
    # These last three are sufficient to allow us to safely pass
    #  verify_integrity=False below.

    try:
        blocks = _form_blocks(arrays, consolidate, refs)
        mgr = BlockManager(blocks, axes, verify_integrity=False)
    except ValueError as e:
        raise_construction_error(len(arrays), arrays[0].shape, axes, e)
    if consolidate:
        mgr._consolidate_inplace()
    return mgr


def raise_construction_error(
    tot_items: int,
    block_shape: Shape,
    axes: list[Index],
    e: ValueError | None = None,
):
    """raise a helpful message about our construction"""
    passed = tuple(map(int, [tot_items] + list(block_shape)))
    # Correcting the user facing error message during dataframe construction
    if len(passed) <= 2:
        passed = passed[::-1]

    implied = tuple(len(ax) for ax in axes)
    # Correcting the user facing error message during dataframe construction
    if len(implied) <= 2:
        implied = implied[::-1]

    # We return the exception object instead of raising it so that we
    #  can raise it in the caller; mypy plays better with that
    if passed == implied and e is not None:
        raise e
    if block_shape[0] == 0:
        raise ValueError("Empty data passed with indices specified.")
    raise ValueError(f"Shape of passed values is {passed}, indices imply {implied}")


# -----------------------------------------------------------------------


def _grouping_func(tup: tuple[int, ArrayLike]) -> tuple[int, bool, DtypeObj]:
    # compat for numpy<1.21, in which comparing a np.dtype with an ExtensionDtype
    # raises instead of returning False. Once earlier numpy versions are dropped,
    # this can be simplified to `return tup[1].dtype`
    dtype = tup[1].dtype

    if is_1d_only_ea_dtype(dtype):
        # We know these won't be consolidated, so don't need to group these.
        # This avoids expensive comparisons of CategoricalDtype objects
        sep = id(dtype)
    else:
        sep = 0

    return sep, isinstance(dtype, np.dtype), dtype


def _form_blocks(arrays: list[ArrayLike], consolidate: bool, refs: list) -> list[Block]:
    tuples = list(enumerate(arrays))

    if not consolidate:
        nbs = _tuples_to_blocks_no_consolidate(tuples, refs)
        return nbs

    # when consolidating, we can ignore refs (either stacking always copies,
    # or the EA is already copied in the calling dict_to_mgr)
    # TODO(CoW) check if this is also valid for rec_array_to_mgr

    # group by dtype
    grouper = itertools.groupby(tuples, _grouping_func)

    nbs = []
    for (_, _, dtype), tup_block in grouper:
        block_type = get_block_type(dtype)

        if isinstance(dtype, np.dtype):
            is_dtlike = dtype.kind in ["m", "M"]

            if issubclass(dtype.type, (str, bytes)):
                dtype = np.dtype(object)

            values, placement = _stack_arrays(list(tup_block), dtype)
            if is_dtlike:
                values = ensure_wrapped_if_datetimelike(values)
            blk = block_type(values, placement=BlockPlacement(placement), ndim=2)
            nbs.append(blk)

        elif is_1d_only_ea_dtype(dtype):
            dtype_blocks = [
                block_type(x[1], placement=BlockPlacement(x[0]), ndim=2)
                for x in tup_block
            ]
            nbs.extend(dtype_blocks)

        else:
            dtype_blocks = [
                block_type(
                    ensure_block_shape(x[1], 2), placement=BlockPlacement(x[0]), ndim=2
                )
                for x in tup_block
            ]
            nbs.extend(dtype_blocks)
    return nbs


def _tuples_to_blocks_no_consolidate(tuples, refs) -> list[Block]:
    # tuples produced within _form_blocks are of the form (placement, array)
    return [
        new_block_2d(
            ensure_block_shape(arr, ndim=2), placement=BlockPlacement(i), refs=ref
        )
        for ((i, arr), ref) in zip(tuples, refs)
    ]


def _stack_arrays(tuples, dtype: np.dtype):
    placement, arrays = zip(*tuples)

    first = arrays[0]
    shape = (len(arrays),) + first.shape

    stacked = np.empty(shape, dtype=dtype)
    for i, arr in enumerate(arrays):
        stacked[i] = arr

    return stacked, placement


def _consolidate(blocks: tuple[Block, ...]) -> tuple[Block, ...]:
    """
    Merge blocks having same dtype, exclude non-consolidating blocks
    """
    # sort by _can_consolidate, dtype
    gkey = lambda x: x._consolidate_key
    grouper = itertools.groupby(sorted(blocks, key=gkey), gkey)

    new_blocks: list[Block] = []
    for (_can_consolidate, dtype), group_blocks in grouper:
        merged_blocks, _ = _merge_blocks(
            list(group_blocks), dtype=dtype, can_consolidate=_can_consolidate
        )
        new_blocks = extend_blocks(merged_blocks, new_blocks)
    return tuple(new_blocks)


def _merge_blocks(
    blocks: list[Block], dtype: DtypeObj, can_consolidate: bool
) -> tuple[list[Block], bool]:
    if len(blocks) == 1:
        return blocks, False

    if can_consolidate:
        # TODO: optimization potential in case all mgrs contain slices and
        # combination of those slices is a slice, too.
        new_mgr_locs = np.concatenate([b.mgr_locs.as_array for b in blocks])

        new_values: ArrayLike

        if isinstance(blocks[0].dtype, np.dtype):
            # error: List comprehension has incompatible type List[Union[ndarray,
            # ExtensionArray]]; expected List[Union[complex, generic,
            # Sequence[Union[int, float, complex, str, bytes, generic]],
            # Sequence[Sequence[Any]], SupportsArray]]
            new_values = np.vstack([b.values for b in blocks])  # type: ignore[misc]
        else:
            bvals = [blk.values for blk in blocks]
            bvals2 = cast(Sequence[NDArrayBackedExtensionArray], bvals)
            new_values = bvals2[0]._concat_same_type(bvals2, axis=0)

        argsort = np.argsort(new_mgr_locs)
        new_values = new_values[argsort]
        new_mgr_locs = new_mgr_locs[argsort]

        bp = BlockPlacement(new_mgr_locs)
        return [new_block_2d(new_values, placement=bp)], True

    # can't consolidate --> no merge
    return blocks, False


def _fast_count_smallints(arr: npt.NDArray[np.intp]):
    """Faster version of set(arr) for sequences of small numbers."""
    counts = np.bincount(arr)
    nz = counts.nonzero()[0]
    # Note: list(zip(...) outperforms list(np.c_[nz, counts[nz]]) here,
    #  in one benchmark by a factor of 11
    return zip(nz, counts[nz])


def _preprocess_slice_or_indexer(
    slice_or_indexer: slice | np.ndarray, length: int, allow_fill: bool
):
    if isinstance(slice_or_indexer, slice):
        return (
            "slice",
            slice_or_indexer,
            libinternals.slice_len(slice_or_indexer, length),
        )
    else:
        if (
            not isinstance(slice_or_indexer, np.ndarray)
            or slice_or_indexer.dtype.kind != "i"
        ):
            dtype = getattr(slice_or_indexer, "dtype", None)
            raise TypeError(type(slice_or_indexer), dtype)

        indexer = ensure_platform_int(slice_or_indexer)
        if not allow_fill:
            indexer = maybe_convert_indices(indexer, length)
        return "fancy", indexer, len(indexer)<|MERGE_RESOLUTION|>--- conflicted
+++ resolved
@@ -1724,18 +1724,14 @@
             else:
                 arr = np.asarray(blk.get_values())
                 if dtype:
-<<<<<<< HEAD
                     arr = arr.astype(dtype, copy=copy)
                     copy = False
-=======
-                    arr = arr.astype(dtype, copy=False)
 
             if copy:
                 arr = arr.copy()
             elif using_copy_on_write():
                 arr = arr.view()
                 arr.flags.writeable = False
->>>>>>> ab76540a
         else:
             arr = self._interleave(dtype=dtype, na_value=na_value)
             # The underlying data was copied within _interleave, so no need
