from __future__ import annotations

from collections import defaultdict
import itertools
from typing import (
    Any,
    Callable,
    DefaultDict,
    Dict,
    Hashable,
    List,
    Optional,
    Sequence,
    Tuple,
    TypeVar,
    Union,
)
import warnings

import numpy as np

from pandas._libs import internals as libinternals, lib
from pandas._typing import ArrayLike, Dtype, DtypeObj, Shape
from pandas.errors import PerformanceWarning
from pandas.util._validators import validate_bool_kwarg

from pandas.core.dtypes.cast import (
    find_common_type,
    infer_dtype_from_scalar,
    maybe_promote,
)
from pandas.core.dtypes.common import (
    DT64NS_DTYPE,
    is_dtype_equal,
    is_extension_array_dtype,
    is_list_like,
)
from pandas.core.dtypes.concat import concat_compat
from pandas.core.dtypes.dtypes import ExtensionDtype
from pandas.core.dtypes.generic import ABCDataFrame, ABCPandasArray, ABCSeries
from pandas.core.dtypes.missing import array_equals, isna

import pandas.core.algorithms as algos
from pandas.core.arrays.sparse import SparseDtype
<<<<<<< HEAD
from pandas.core.base import PandasObject
from pandas.core.construction import ensure_wrapped_if_datetimelike, extract_array
=======
from pandas.core.construction import extract_array
>>>>>>> ae71dc1c
from pandas.core.indexers import maybe_convert_indices
from pandas.core.indexes.api import Index, ensure_index
from pandas.core.internals.base import DataManager
from pandas.core.internals.blocks import (
    Block,
    CategoricalBlock,
    DatetimeTZBlock,
    ExtensionBlock,
    ObjectValuesExtensionBlock,
    extend_blocks,
    get_block_type,
    make_block,
    safe_reshape,
)
from pandas.core.internals.ops import blockwise_all, operate_blockwise

# TODO: flexible with index=None and/or items=None

T = TypeVar("T", bound="BlockManager")


class BlockManager(DataManager):
    """
    Core internal data structure to implement DataFrame, Series, etc.

    Manage a bunch of labeled 2D mixed-type ndarrays. Essentially it's a
    lightweight blocked set of labeled data to be manipulated by the DataFrame
    public API class

    Attributes
    ----------
    shape
    ndim
    axes
    values
    items

    Methods
    -------
    set_axis(axis, new_labels)
    copy(deep=True)

    get_dtypes

    apply(func, axes, block_filter_fn)

    get_bool_data
    get_numeric_data

    get_slice(slice_like, axis)
    get(label)
    iget(loc)

    take(indexer, axis)
    reindex_axis(new_labels, axis)
    reindex_indexer(new_labels, indexer, axis)

    delete(label)
    insert(loc, label, value)
    set(label, value)

    Parameters
    ----------
    blocks: Sequence of Block
    axes: Sequence of Index
    do_integrity_check: bool, default True

    Notes
    -----
    This is *not* a public API class
    """

    __slots__ = [
        "axes",
        "blocks",
        "_known_consolidated",
        "_is_consolidated",
        "_blknos",
        "_blklocs",
    ]

    _blknos: np.ndarray
    _blklocs: np.ndarray

    def __init__(
        self,
        blocks: Sequence[Block],
        axes: Sequence[Index],
        do_integrity_check: bool = True,
    ):
        self.axes = [ensure_index(ax) for ax in axes]
        self.blocks: Tuple[Block, ...] = tuple(blocks)

        for block in blocks:
            if self.ndim != block.ndim:
                raise AssertionError(
                    f"Number of Block dimensions ({block.ndim}) must equal "
                    f"number of axes ({self.ndim})"
                )

        if do_integrity_check:
            self._verify_integrity()

        # Populate known_consolidate, blknos, and blklocs lazily
        self._known_consolidated = False
        self._blknos = None
        self._blklocs = None

    @classmethod
    def from_blocks(cls, blocks: List[Block], axes: List[Index]):
        """
        Constructor for BlockManager and SingleBlockManager with same signature.
        """
        return cls(blocks, axes, do_integrity_check=False)

    @property
    def blknos(self):
        """
        Suppose we want to find the array corresponding to our i'th column.

        blknos[i] identifies the block from self.blocks that contains this column.

        blklocs[i] identifies the column of interest within
        self.blocks[self.blknos[i]]
        """
        if self._blknos is None:
            # Note: these can be altered by other BlockManager methods.
            self._rebuild_blknos_and_blklocs()

        return self._blknos

    @property
    def blklocs(self):
        """
        See blknos.__doc__
        """
        if self._blklocs is None:
            # Note: these can be altered by other BlockManager methods.
            self._rebuild_blknos_and_blklocs()

        return self._blklocs

    def make_empty(self: T, axes=None) -> T:
        """ return an empty BlockManager with the items axis of len 0 """
        if axes is None:
            axes = [Index([])] + self.axes[1:]

        # preserve dtype if possible
        if self.ndim == 1:
            assert isinstance(self, SingleBlockManager)  # for mypy
            blk = self.blocks[0]
            arr = blk.values[:0]
            nb = blk.make_block_same_class(arr, placement=slice(0, 0), ndim=1)
            blocks = [nb]
        else:
            blocks = []
        return type(self).from_blocks(blocks, axes)

    def __nonzero__(self) -> bool:
        return True

    # Python3 compat
    __bool__ = __nonzero__

    @property
    def shape(self) -> Shape:
        return tuple(len(ax) for ax in self.axes)

    @property
    def ndim(self) -> int:
        return len(self.axes)

    def set_axis(self, axis: int, new_labels: Index) -> None:
        # Caller is responsible for ensuring we have an Index object.
        old_len = len(self.axes[axis])
        new_len = len(new_labels)

        if new_len != old_len:
            raise ValueError(
                f"Length mismatch: Expected axis has {old_len} elements, new "
                f"values have {new_len} elements"
            )

        self.axes[axis] = new_labels

    @property
    def is_single_block(self) -> bool:
        # Assumes we are 2D; overridden by SingleBlockManager
        return len(self.blocks) == 1

    def _rebuild_blknos_and_blklocs(self) -> None:
        """
        Update mgr._blknos / mgr._blklocs.
        """
        new_blknos = np.empty(self.shape[0], dtype=np.intp)
        new_blklocs = np.empty(self.shape[0], dtype=np.intp)
        new_blknos.fill(-1)
        new_blklocs.fill(-1)

        for blkno, blk in enumerate(self.blocks):
            rl = blk.mgr_locs
            new_blknos[rl.indexer] = blkno
            new_blklocs[rl.indexer] = np.arange(len(rl))

        if (new_blknos == -1).any():
            # TODO: can we avoid this?  it isn't cheap
            raise AssertionError("Gaps in blk ref_locs")

        self._blknos = new_blknos
        self._blklocs = new_blklocs

    @property
    def items(self) -> Index:
        return self.axes[0]

    def get_dtypes(self):
        dtypes = np.array([blk.dtype for blk in self.blocks])
        return algos.take_1d(dtypes, self.blknos, allow_fill=False)

    def __getstate__(self):
        block_values = [b.values for b in self.blocks]
        block_items = [self.items[b.mgr_locs.indexer] for b in self.blocks]
        axes_array = list(self.axes)

        extra_state = {
            "0.14.1": {
                "axes": axes_array,
                "blocks": [
                    {"values": b.values, "mgr_locs": b.mgr_locs.indexer}
                    for b in self.blocks
                ],
            }
        }

        # First three elements of the state are to maintain forward
        # compatibility with 0.13.1.
        return axes_array, block_values, block_items, extra_state

    def __setstate__(self, state):
        def unpickle_block(values, mgr_locs, ndim: int):
            # TODO(EA2D): ndim would be unnecessary with 2D EAs
            return make_block(values, placement=mgr_locs, ndim=ndim)

        if isinstance(state, tuple) and len(state) >= 4 and "0.14.1" in state[3]:
            state = state[3]["0.14.1"]
            self.axes = [ensure_index(ax) for ax in state["axes"]]
            ndim = len(self.axes)
            self.blocks = tuple(
                unpickle_block(b["values"], b["mgr_locs"], ndim=ndim)
                for b in state["blocks"]
            )
        else:
            raise NotImplementedError("pre-0.14.1 pickles are no longer supported")

        self._post_setstate()

    def _post_setstate(self) -> None:
        self._is_consolidated = False
        self._known_consolidated = False
        self._rebuild_blknos_and_blklocs()

    def __len__(self) -> int:
        return len(self.items)

    def __repr__(self) -> str:
        output = type(self).__name__
        for i, ax in enumerate(self.axes):
            if i == 0:
                output += f"\nItems: {ax}"
            else:
                output += f"\nAxis {i}: {ax}"

        for block in self.blocks:
            output += f"\n{block}"
        return output

    def _verify_integrity(self) -> None:
        mgr_shape = self.shape
        tot_items = sum(len(x.mgr_locs) for x in self.blocks)
        for block in self.blocks:
            if block.shape[1:] != mgr_shape[1:]:
                raise construction_error(tot_items, block.shape[1:], self.axes)
        if len(self.items) != tot_items:
            raise AssertionError(
                "Number of manager items must equal union of "
                f"block items\n# manager items: {len(self.items)}, # "
                f"tot_items: {tot_items}"
            )

    def reduce(
        self: T, func: Callable, ignore_failures: bool = False
    ) -> Tuple[T, np.ndarray]:
        """
        Apply reduction function blockwise, returning a single-row BlockManager.

        Parameters
        ----------
        func : reduction function
        ignore_failures : bool, default False
            Whether to drop blocks where func raises TypeError.

        Returns
        -------
        BlockManager
        np.ndarray
            Indexer of mgr_locs that are retained.
        """
        # If 2D, we assume that we're operating column-wise
        assert self.ndim == 2

        res_blocks: List[Block] = []
        for blk in self.blocks:
            nbs = blk.reduce(func, ignore_failures)
            res_blocks.extend(nbs)

        index = Index([None])  # placeholder
        if ignore_failures:
            if res_blocks:
                indexer = np.concatenate([blk.mgr_locs.as_array for blk in res_blocks])
                new_mgr = self._combine(res_blocks, copy=False, index=index)
            else:
                indexer = []
                new_mgr = type(self).from_blocks([], [Index([]), index])
        else:
            indexer = np.arange(self.shape[0])
            new_mgr = type(self).from_blocks(res_blocks, [self.items, index])
        return new_mgr, indexer

    def operate_blockwise(self, other: "BlockManager", array_op) -> BlockManager:
        """
        Apply array_op blockwise with another (aligned) BlockManager.
        """
        return operate_blockwise(self, other, array_op)

    def apply(
        self: T,
        f,
        align_keys: Optional[List[str]] = None,
        ignore_failures: bool = False,
        **kwargs,
    ) -> T:
        """
        Iterate over the blocks, collect and create a new BlockManager.

        Parameters
        ----------
        f : str or callable
            Name of the Block method to apply.
        align_keys: List[str] or None, default None
        ignore_failures: bool, default False
        **kwargs
            Keywords to pass to `f`

        Returns
        -------
        BlockManager
        """
        assert "filter" not in kwargs

        align_keys = align_keys or []
        result_blocks: List[Block] = []
        # fillna: Series/DataFrame is responsible for making sure value is aligned

        aligned_args = {k: kwargs[k] for k in align_keys}

        for b in self.blocks:

            if aligned_args:

                for k, obj in aligned_args.items():
                    if isinstance(obj, (ABCSeries, ABCDataFrame)):
                        # The caller is responsible for ensuring that
                        #  obj.axes[-1].equals(self.items)
                        if obj.ndim == 1:
                            kwargs[k] = obj.iloc[b.mgr_locs.indexer]._values
                        else:
                            kwargs[k] = obj.iloc[:, b.mgr_locs.indexer]._values
                    else:
                        # otherwise we have an ndarray
                        kwargs[k] = obj[b.mgr_locs.indexer]

            try:
                if callable(f):
                    applied = b.apply(f, **kwargs)
                else:
                    applied = getattr(b, f)(**kwargs)
            except (TypeError, NotImplementedError):
                if not ignore_failures:
                    raise
                continue
            result_blocks = extend_blocks(applied, result_blocks)

        if ignore_failures:
            return self._combine(result_blocks)

        if len(result_blocks) == 0:
            return self.make_empty(self.axes)

        return type(self).from_blocks(result_blocks, self.axes)

    def quantile(
        self,
        axis: int = 0,
        transposed: bool = False,
        interpolation="linear",
        qs=None,
        numeric_only=None,
    ) -> BlockManager:
        """
        Iterate over blocks applying quantile reduction.
        This routine is intended for reduction type operations and
        will do inference on the generated blocks.

        Parameters
        ----------
        axis: reduction axis, default 0
        consolidate: bool, default True. Join together blocks having same
            dtype
        transposed: bool, default False
            we are holding transposed data
        interpolation : type of interpolation, default 'linear'
        qs : a scalar or list of the quantiles to be computed
        numeric_only : ignored

        Returns
        -------
        BlockManager
        """
        # Series dispatches to DataFrame for quantile, which allows us to
        #  simplify some of the code here and in the blocks
        assert self.ndim >= 2

        def get_axe(block, qs, axes):
            # Because Series dispatches to DataFrame, we will always have
            #  block.ndim == 2
            from pandas import Float64Index

            if is_list_like(qs):
                ax = Float64Index(qs)
            else:
                ax = axes[0]
            return ax

        axes, blocks = [], []
        for b in self.blocks:
            block = b.quantile(axis=axis, qs=qs, interpolation=interpolation)

            axe = get_axe(b, qs, axes=self.axes)

            axes.append(axe)
            blocks.append(block)

        # note that some DatetimeTZ, Categorical are always ndim==1
        ndim = {b.ndim for b in blocks}
        assert 0 not in ndim, ndim

        if 2 in ndim:

            new_axes = list(self.axes)

            # multiple blocks that are reduced
            if len(blocks) > 1:
                new_axes[1] = axes[0]

                # reset the placement to the original
                for b, sb in zip(blocks, self.blocks):
                    b.mgr_locs = sb.mgr_locs

            else:
                new_axes[axis] = Index(np.concatenate([ax._values for ax in axes]))

            if transposed:
                new_axes = new_axes[::-1]
                blocks = [
                    b.make_block(b.values.T, placement=np.arange(b.shape[1]))
                    for b in blocks
                ]

            return type(self)(blocks, new_axes)

        # single block, i.e. ndim == {1}
        values = concat_compat([b.values for b in blocks])

        # compute the orderings of our original data
        if len(self.blocks) > 1:

            indexer = np.empty(len(self.axes[0]), dtype=np.intp)
            i = 0
            for b in self.blocks:
                for j in b.mgr_locs:
                    indexer[j] = i
                    i = i + 1

            values = values.take(indexer)

        return SingleBlockManager(
            make_block(values, ndim=1, placement=np.arange(len(values))), axes[0]
        )

    def isna(self, func) -> BlockManager:
        return self.apply("apply", func=func)

    def where(self, other, cond, align: bool, errors: str, axis: int) -> BlockManager:
        if align:
            align_keys = ["other", "cond"]
        else:
            align_keys = ["cond"]
            other = extract_array(other, extract_numpy=True)

        return self.apply(
            "where",
            align_keys=align_keys,
            other=other,
            cond=cond,
            errors=errors,
            axis=axis,
        )

    def setitem(self, indexer, value) -> BlockManager:
        return self.apply("setitem", indexer=indexer, value=value)

    def putmask(self, mask, new, align: bool = True):

        if align:
            align_keys = ["new", "mask"]
        else:
            align_keys = ["mask"]
            new = extract_array(new, extract_numpy=True)

        return self.apply(
            "putmask",
            align_keys=align_keys,
            mask=mask,
            new=new,
        )

    def diff(self, n: int, axis: int) -> BlockManager:
        return self.apply("diff", n=n, axis=axis)

    def interpolate(self, **kwargs) -> BlockManager:
        return self.apply("interpolate", **kwargs)

    def shift(self, periods: int, axis: int, fill_value) -> BlockManager:
        if fill_value is lib.no_default:
            fill_value = None

        if axis == 0 and self.ndim == 2 and self.nblocks > 1:
            # GH#35488 we need to watch out for multi-block cases
            # We only get here with fill_value not-lib.no_default
            ncols = self.shape[0]
            if periods > 0:
                indexer = [-1] * periods + list(range(ncols - periods))
            else:
                nper = abs(periods)
                indexer = list(range(nper, ncols)) + [-1] * nper
            result = self.reindex_indexer(
                self.items,
                indexer,
                axis=0,
                fill_value=fill_value,
                allow_dups=True,
                consolidate=False,
            )
            return result

        return self.apply("shift", periods=periods, axis=axis, fill_value=fill_value)

    def fillna(self, value, limit, inplace: bool, downcast) -> BlockManager:
        return self.apply(
            "fillna", value=value, limit=limit, inplace=inplace, downcast=downcast
        )

    def downcast(self) -> BlockManager:
        return self.apply("downcast")

    def astype(self, dtype, copy: bool = False, errors: str = "raise") -> BlockManager:
        return self.apply("astype", dtype=dtype, copy=copy, errors=errors)

    def convert(
        self,
        copy: bool = True,
        datetime: bool = True,
        numeric: bool = True,
        timedelta: bool = True,
    ) -> BlockManager:
        return self.apply(
            "convert",
            copy=copy,
            datetime=datetime,
            numeric=numeric,
            timedelta=timedelta,
        )

    def replace(self, to_replace, value, inplace: bool, regex: bool) -> BlockManager:
        assert np.ndim(value) == 0, value
        return self.apply(
            "replace", to_replace=to_replace, value=value, inplace=inplace, regex=regex
        )

    def replace_list(
        self: T,
        src_list: List[Any],
        dest_list: List[Any],
        inplace: bool = False,
        regex: bool = False,
    ) -> T:
        """ do a list replace """
        inplace = validate_bool_kwarg(inplace, "inplace")

        bm = self.apply(
            "_replace_list",
            src_list=src_list,
            dest_list=dest_list,
            inplace=inplace,
            regex=regex,
        )
        bm._consolidate_inplace()
        return bm

    def to_native_types(self, **kwargs) -> BlockManager:
        """
        Convert values to native types (strings / python objects) that are used
        in formatting (repr / csv).
        """
        return self.apply("to_native_types", **kwargs)

    def is_consolidated(self) -> bool:
        """
        Return True if more than one block with the same dtype
        """
        if not self._known_consolidated:
            self._consolidate_check()
        return self._is_consolidated

    def _consolidate_check(self) -> None:
        dtypes = [blk.dtype for blk in self.blocks if blk._can_consolidate]
        self._is_consolidated = len(dtypes) == len(set(dtypes))
        self._known_consolidated = True

    @property
    def is_numeric_mixed_type(self) -> bool:
        return all(block.is_numeric for block in self.blocks)

    @property
    def any_extension_types(self) -> bool:
        """Whether any of the blocks in this manager are extension blocks"""
        return any(block.is_extension for block in self.blocks)

    @property
    def is_view(self) -> bool:
        """ return a boolean if we are a single block and are a view """
        if len(self.blocks) == 1:
            return self.blocks[0].is_view

        # It is technically possible to figure out which blocks are views
        # e.g. [ b.values.base is not None for b in self.blocks ]
        # but then we have the case of possibly some blocks being a view
        # and some blocks not. setting in theory is possible on the non-view
        # blocks w/o causing a SettingWithCopy raise/warn. But this is a bit
        # complicated

        return False

    def get_bool_data(self, copy: bool = False) -> BlockManager:
        """
        Select blocks that are bool-dtype and columns from object-dtype blocks
        that are all-bool.

        Parameters
        ----------
        copy : bool, default False
            Whether to copy the blocks
        """

        new_blocks = []

        for blk in self.blocks:
            if blk.dtype == bool:
                new_blocks.append(blk)

            elif blk.is_object:
                nbs = blk._split()
                for nb in nbs:
                    if nb.is_bool:
                        new_blocks.append(nb)

        return self._combine(new_blocks, copy)

    def get_numeric_data(self, copy: bool = False) -> BlockManager:
        """
        Parameters
        ----------
        copy : bool, default False
            Whether to copy the blocks
        """
        return self._combine([b for b in self.blocks if b.is_numeric], copy)

    def _combine(
        self: T, blocks: List[Block], copy: bool = True, index: Optional[Index] = None
    ) -> T:
        """ return a new manager with the blocks """
        if len(blocks) == 0:
            return self.make_empty()

        # FIXME: optimization potential
        indexer = np.sort(np.concatenate([b.mgr_locs.as_array for b in blocks]))
        inv_indexer = lib.get_reverse_indexer(indexer, self.shape[0])

        new_blocks: List[Block] = []
        for b in blocks:
            b = b.copy(deep=copy)
            b.mgr_locs = inv_indexer[b.mgr_locs.indexer]
            new_blocks.append(b)

        axes = list(self.axes)
        if index is not None:
            axes[-1] = index
        axes[0] = self.items.take(indexer)

        return type(self).from_blocks(new_blocks, axes)

    def get_slice(self, slobj: slice, axis: int = 0) -> BlockManager:

        if axis == 0:
            new_blocks = self._slice_take_blocks_ax0(slobj)
        elif axis == 1:
            slicer = (slice(None), slobj)
            new_blocks = [blk.getitem_block(slicer) for blk in self.blocks]
        else:
            raise IndexError("Requested axis not found in manager")

        new_axes = list(self.axes)
        new_axes[axis] = new_axes[axis][slobj]

        bm = type(self)(new_blocks, new_axes, do_integrity_check=False)
        return bm

    @property
    def nblocks(self) -> int:
        return len(self.blocks)

    def copy(self: T, deep=True) -> T:
        """
        Make deep or shallow copy of BlockManager

        Parameters
        ----------
        deep : bool or string, default True
            If False, return shallow copy (do not copy data)
            If 'all', copy data and a deep copy of the index

        Returns
        -------
        BlockManager
        """
        # this preserves the notion of view copying of axes
        if deep:
            # hit in e.g. tests.io.json.test_pandas

            def copy_func(ax):
                return ax.copy(deep=True) if deep == "all" else ax.view()

            new_axes = [copy_func(ax) for ax in self.axes]
        else:
            new_axes = list(self.axes)

        res = self.apply("copy", deep=deep)
        res.axes = new_axes
        return res

    def as_array(
        self,
        transpose: bool = False,
        dtype: Optional[Dtype] = None,
        copy: bool = False,
        na_value=lib.no_default,
    ) -> np.ndarray:
        """
        Convert the blockmanager data into an numpy array.

        Parameters
        ----------
        transpose : bool, default False
            If True, transpose the return array.
        dtype : object, default None
            Data type of the return array.
        copy : bool, default False
            If True then guarantee that a copy is returned. A value of
            False does not guarantee that the underlying data is not
            copied.
        na_value : object, default lib.no_default
            Value to be used as the missing value sentinel.

        Returns
        -------
        arr : ndarray
        """
        if len(self.blocks) == 0:
            arr = np.empty(self.shape, dtype=float)
            return arr.transpose() if transpose else arr

        # We want to copy when na_value is provided to avoid
        # mutating the original object
        copy = copy or na_value is not lib.no_default

        if self.is_single_block:
            blk = self.blocks[0]
            if blk.is_extension:
                # Avoid implicit conversion of extension blocks to object
                arr = blk.values.to_numpy(dtype=dtype, na_value=na_value).reshape(
                    blk.shape
                )
            else:
                arr = np.asarray(blk.get_values())
                if dtype:
                    arr = arr.astype(dtype, copy=False)
        else:
            arr = self._interleave(dtype=dtype, na_value=na_value)
            # The underlying data was copied within _interleave
            copy = False

        if copy:
            arr = arr.copy()

        if na_value is not lib.no_default:
            arr[isna(arr)] = na_value

        return arr.transpose() if transpose else arr

    def _interleave(
        self, dtype: Optional[Dtype] = None, na_value=lib.no_default
    ) -> np.ndarray:
        """
        Return ndarray from blocks with specified item order
        Items must be contained in the blocks
        """
        if not dtype:
            dtype = _interleaved_dtype(self.blocks)

        # TODO: https://github.com/pandas-dev/pandas/issues/22791
        # Give EAs some input on what happens here. Sparse needs this.
        if isinstance(dtype, SparseDtype):
            dtype = dtype.subtype
        elif is_extension_array_dtype(dtype):
            dtype = "object"
        elif is_dtype_equal(dtype, str):
            dtype = "object"

        result = np.empty(self.shape, dtype=dtype)

        itemmask = np.zeros(self.shape[0])

        for blk in self.blocks:
            rl = blk.mgr_locs
            if blk.is_extension:
                # Avoid implicit conversion of extension blocks to object
                arr = blk.values.to_numpy(dtype=dtype, na_value=na_value)
            else:
                arr = blk.get_values(dtype)
            result[rl.indexer] = arr
            itemmask[rl.indexer] = 1

        if not itemmask.all():
            raise AssertionError("Some items were not contained in blocks")

        return result

    def to_dict(self, copy: bool = True):
        """
        Return a dict of str(dtype) -> BlockManager

        Parameters
        ----------
        copy : bool, default True

        Returns
        -------
        values : a dict of dtype -> BlockManager
        """

        bd: Dict[str, List[Block]] = {}
        for b in self.blocks:
            bd.setdefault(str(b.dtype), []).append(b)

        # TODO(EA2D): the combine will be unnecessary with 2D EAs
        return {dtype: self._combine(blocks, copy=copy) for dtype, blocks in bd.items()}

    def fast_xs(self, loc: int) -> ArrayLike:
        """
        Return the array corresponding to `frame.iloc[loc]`.

        Parameters
        ----------
        loc : int

        Returns
        -------
        np.ndarray or ExtensionArray
        """
        if len(self.blocks) == 1:
            return self.blocks[0].iget((slice(None), loc))

        dtype = _interleaved_dtype(self.blocks)

        n = len(self)
        if is_extension_array_dtype(dtype):
            # we'll eventually construct an ExtensionArray.
            result = np.empty(n, dtype=object)
        else:
            result = np.empty(n, dtype=dtype)

        result = ensure_wrapped_if_datetimelike(result)

        for blk in self.blocks:
            # Such assignment may incorrectly coerce NaT to None
            # result[blk.mgr_locs] = blk._slice((slice(None), loc))
            for i, rl in enumerate(blk.mgr_locs):
                result[rl] = blk.iget((i, loc))

        if isinstance(dtype, ExtensionDtype):
            result = dtype.construct_array_type()._from_sequence(result, dtype=dtype)

        return result

    def consolidate(self) -> BlockManager:
        """
        Join together blocks having same dtype

        Returns
        -------
        y : BlockManager
        """
        if self.is_consolidated():
            return self

        bm = type(self)(self.blocks, self.axes)
        bm._is_consolidated = False
        bm._consolidate_inplace()
        return bm

    def _consolidate_inplace(self) -> None:
        if not self.is_consolidated():
            self.blocks = tuple(_consolidate(self.blocks))
            self._is_consolidated = True
            self._known_consolidated = True
            self._rebuild_blknos_and_blklocs()

    def iget(self, i: int) -> SingleBlockManager:
        """
        Return the data as a SingleBlockManager.
        """
        block = self.blocks[self.blknos[i]]
        values = block.iget(self.blklocs[i])

        # shortcut for select a single-dim from a 2-dim BM
        return SingleBlockManager(
            block.make_block_same_class(
                values, placement=slice(0, len(values)), ndim=1
            ),
            self.axes[1],
        )

    def iget_values(self, i: int) -> ArrayLike:
        """
        Return the data for column i as the values (ndarray or ExtensionArray).
        """
        block = self.blocks[self.blknos[i]]
        values = block.iget(self.blklocs[i])
        return values

    def idelete(self, indexer):
        """
        Delete selected locations in-place (new block and array, same BlockManager)
        """
        is_deleted = np.zeros(self.shape[0], dtype=np.bool_)
        is_deleted[indexer] = True
        ref_loc_offset = -is_deleted.cumsum()

        is_blk_deleted = [False] * len(self.blocks)

        if isinstance(indexer, int):
            affected_start = indexer
        else:
            affected_start = is_deleted.nonzero()[0][0]

        for blkno, _ in _fast_count_smallints(self.blknos[affected_start:]):
            blk = self.blocks[blkno]
            bml = blk.mgr_locs
            blk_del = is_deleted[bml.indexer].nonzero()[0]

            if len(blk_del) == len(bml):
                is_blk_deleted[blkno] = True
                continue
            elif len(blk_del) != 0:
                blk.delete(blk_del)
                bml = blk.mgr_locs

            blk.mgr_locs = bml.add(ref_loc_offset[bml.indexer])

        # FIXME: use Index.delete as soon as it uses fastpath=True
        self.axes[0] = self.items[~is_deleted]
        self.blocks = tuple(
            b for blkno, b in enumerate(self.blocks) if not is_blk_deleted[blkno]
        )
        self._rebuild_blknos_and_blklocs()

    def iset(self, loc: Union[int, slice, np.ndarray], value):
        """
        Set new item in-place. Does not consolidate. Adds new Block if not
        contained in the current set of items
        """
        value = extract_array(value, extract_numpy=True)
        # FIXME: refactor, clearly separate broadcasting & zip-like assignment
        #        can prob also fix the various if tests for sparse/categorical
        if self._blklocs is None and self.ndim > 1:
            self._rebuild_blknos_and_blklocs()

        value_is_extension_type = is_extension_array_dtype(value)

        # categorical/sparse/datetimetz
        if value_is_extension_type:

            def value_getitem(placement):
                return value

        else:
            if value.ndim == self.ndim - 1:
                value = safe_reshape(value, (1,) + value.shape)

                def value_getitem(placement):
                    return value

            else:

                def value_getitem(placement):
                    return value[placement.indexer]

            if value.shape[1:] != self.shape[1:]:
                raise AssertionError(
                    "Shape of new values must be compatible with manager shape"
                )

        if lib.is_integer(loc):
            # We have 6 tests where loc is _not_ an int.
            # In this case, get_blkno_placements will yield only one tuple,
            #  containing (self._blknos[loc], BlockPlacement(slice(0, 1, 1)))
            loc = [loc]

        # Accessing public blknos ensures the public versions are initialized
        blknos = self.blknos[loc]
        blklocs = self.blklocs[loc].copy()

        unfit_mgr_locs = []
        unfit_val_locs = []
        removed_blknos = []
        for blkno, val_locs in libinternals.get_blkno_placements(blknos, group=True):
            blk = self.blocks[blkno]
            blk_locs = blklocs[val_locs.indexer]
            if blk.should_store(value):
                blk.set_inplace(blk_locs, value_getitem(val_locs))
            else:
                unfit_mgr_locs.append(blk.mgr_locs.as_array[blk_locs])
                unfit_val_locs.append(val_locs)

                # If all block items are unfit, schedule the block for removal.
                if len(val_locs) == len(blk.mgr_locs):
                    removed_blknos.append(blkno)
                else:
                    blk.delete(blk_locs)
                    self._blklocs[blk.mgr_locs.indexer] = np.arange(len(blk))

        if len(removed_blknos):
            # Remove blocks & update blknos accordingly
            is_deleted = np.zeros(self.nblocks, dtype=np.bool_)
            is_deleted[removed_blknos] = True

            new_blknos = np.empty(self.nblocks, dtype=np.int64)
            new_blknos.fill(-1)
            new_blknos[~is_deleted] = np.arange(self.nblocks - len(removed_blknos))
            self._blknos = new_blknos[self._blknos]
            self.blocks = tuple(
                blk for i, blk in enumerate(self.blocks) if i not in set(removed_blknos)
            )

        if unfit_val_locs:
            unfit_mgr_locs = np.concatenate(unfit_mgr_locs)
            unfit_count = len(unfit_mgr_locs)

            new_blocks: List[Block] = []
            if value_is_extension_type:
                # This code (ab-)uses the fact that EA blocks contain only
                # one item.
                # TODO(EA2D): special casing unnecessary with 2D EAs
                new_blocks.extend(
                    make_block(
                        values=value,
                        ndim=self.ndim,
                        placement=slice(mgr_loc, mgr_loc + 1),
                    )
                    for mgr_loc in unfit_mgr_locs
                )

                self._blknos[unfit_mgr_locs] = np.arange(unfit_count) + len(self.blocks)
                self._blklocs[unfit_mgr_locs] = 0

            else:
                # unfit_val_locs contains BlockPlacement objects
                unfit_val_items = unfit_val_locs[0].append(unfit_val_locs[1:])

                new_blocks.append(
                    make_block(
                        values=value_getitem(unfit_val_items),
                        ndim=self.ndim,
                        placement=unfit_mgr_locs,
                    )
                )

                self._blknos[unfit_mgr_locs] = len(self.blocks)
                self._blklocs[unfit_mgr_locs] = np.arange(unfit_count)

            self.blocks += tuple(new_blocks)

            # Newly created block's dtype may already be present.
            self._known_consolidated = False

    def insert(self, loc: int, item: Hashable, value, allow_duplicates: bool = False):
        """
        Insert item at selected position.

        Parameters
        ----------
        loc : int
        item : hashable
        value : array_like
        allow_duplicates: bool
            If False, trying to insert non-unique item will raise

        """
        if not allow_duplicates and item in self.items:
            # Should this be a different kind of error??
            raise ValueError(f"cannot insert {item}, already exists")

        if not isinstance(loc, int):
            raise TypeError("loc must be int")

        # insert to the axis; this could possibly raise a TypeError
        new_axis = self.items.insert(loc, item)

        if value.ndim == self.ndim - 1 and not is_extension_array_dtype(value.dtype):
            # TODO(EA2D): special case not needed with 2D EAs
            value = safe_reshape(value, (1,) + value.shape)

        block = make_block(values=value, ndim=self.ndim, placement=slice(loc, loc + 1))

        for blkno, count in _fast_count_smallints(self.blknos[loc:]):
            blk = self.blocks[blkno]
            if count == len(blk.mgr_locs):
                blk.mgr_locs = blk.mgr_locs.add(1)
            else:
                new_mgr_locs = blk.mgr_locs.as_array.copy()
                new_mgr_locs[new_mgr_locs >= loc] += 1
                blk.mgr_locs = new_mgr_locs

        # Accessing public blklocs ensures the public versions are initialized
        if loc == self.blklocs.shape[0]:
            # np.append is a lot faster, let's use it if we can.
            self._blklocs = np.append(self._blklocs, 0)
            self._blknos = np.append(self._blknos, len(self.blocks))
        else:
            self._blklocs = np.insert(self._blklocs, loc, 0)
            self._blknos = np.insert(self._blknos, loc, len(self.blocks))

        self.axes[0] = new_axis
        self.blocks += (block,)

        self._known_consolidated = False

        if len(self.blocks) > 100:
            warnings.warn(
                "DataFrame is highly fragmented.  This is usually the result "
                "of calling `frame.insert` many times, which has poor performance.  "
                "Consider using pd.concat instead.  To get a de-fragmented frame, "
                "use `newframe = frame.copy()`",
                PerformanceWarning,
                stacklevel=5,
            )

    def reindex_indexer(
        self: T,
        new_axis,
        indexer,
        axis: int,
        fill_value=None,
        allow_dups: bool = False,
        copy: bool = True,
        consolidate: bool = True,
        only_slice: bool = False,
    ) -> T:
        """
        Parameters
        ----------
        new_axis : Index
        indexer : ndarray of int64 or None
        axis : int
        fill_value : object, default None
        allow_dups : bool, default False
        copy : bool, default True
        consolidate: bool, default True
            Whether to consolidate inplace before reindexing.
        only_slice : bool, default False
            Whether to take views, not copies, along columns.

        pandas-indexer with -1's only.
        """
        if indexer is None:
            if new_axis is self.axes[axis] and not copy:
                return self

            result = self.copy(deep=copy)
            result.axes = list(self.axes)
            result.axes[axis] = new_axis
            return result

        if consolidate:
            self._consolidate_inplace()

        # some axes don't allow reindexing with dups
        if not allow_dups:
            self.axes[axis]._can_reindex(indexer)

        if axis >= self.ndim:
            raise IndexError("Requested axis not found in manager")

        if axis == 0:
            new_blocks = self._slice_take_blocks_ax0(
                indexer, fill_value=fill_value, only_slice=only_slice
            )
        else:
            new_blocks = [
                blk.take_nd(
                    indexer,
                    axis=axis,
                    fill_value=(
                        fill_value if fill_value is not None else blk.fill_value
                    ),
                )
                for blk in self.blocks
            ]

        new_axes = list(self.axes)
        new_axes[axis] = new_axis

        return type(self).from_blocks(new_blocks, new_axes)

    def _slice_take_blocks_ax0(
        self, slice_or_indexer, fill_value=lib.no_default, only_slice: bool = False
    ):
        """
        Slice/take blocks along axis=0.

        Overloaded for SingleBlock

        Parameters
        ----------
        slice_or_indexer : slice, ndarray[bool], or list-like of ints
        fill_value : scalar, default lib.no_default
        only_slice : bool, default False
            If True, we always return views on existing arrays, never copies.
            This is used when called from ops.blockwise.operate_blockwise.

        Returns
        -------
        new_blocks : list of Block
        """
        allow_fill = fill_value is not lib.no_default

        sl_type, slobj, sllen = _preprocess_slice_or_indexer(
            slice_or_indexer, self.shape[0], allow_fill=allow_fill
        )

        if self.is_single_block:
            blk = self.blocks[0]

            if sl_type in ("slice", "mask"):
                # GH#32959 EABlock would fail since we can't make 0-width
                # TODO(EA2D): special casing unnecessary with 2D EAs
                if sllen == 0:
                    return []
                return [blk.getitem_block(slobj, new_mgr_locs=slice(0, sllen))]
            elif not allow_fill or self.ndim == 1:
                if allow_fill and fill_value is None:
                    _, fill_value = maybe_promote(blk.dtype)

                if not allow_fill and only_slice:
                    # GH#33597 slice instead of take, so we get
                    #  views instead of copies
                    blocks = [
                        blk.getitem_block([ml], new_mgr_locs=i)
                        for i, ml in enumerate(slobj)
                    ]
                    return blocks
                else:
                    return [
                        blk.take_nd(
                            slobj,
                            axis=0,
                            new_mgr_locs=slice(0, sllen),
                            fill_value=fill_value,
                        )
                    ]

        if sl_type in ("slice", "mask"):
            blknos = self.blknos[slobj]
            blklocs = self.blklocs[slobj]
        else:
            blknos = algos.take_1d(
                self.blknos, slobj, fill_value=-1, allow_fill=allow_fill
            )
            blklocs = algos.take_1d(
                self.blklocs, slobj, fill_value=-1, allow_fill=allow_fill
            )

        # When filling blknos, make sure blknos is updated before appending to
        # blocks list, that way new blkno is exactly len(blocks).
        blocks = []
        group = not only_slice
        for blkno, mgr_locs in libinternals.get_blkno_placements(blknos, group=group):
            if blkno == -1:
                # If we've got here, fill_value was not lib.no_default

                blocks.append(
                    self._make_na_block(placement=mgr_locs, fill_value=fill_value)
                )
            else:
                blk = self.blocks[blkno]

                # Otherwise, slicing along items axis is necessary.
                if not blk._can_consolidate:
                    # A non-consolidatable block, it's easy, because there's
                    # only one item and each mgr loc is a copy of that single
                    # item.
                    for mgr_loc in mgr_locs:
                        newblk = blk.copy(deep=False)
                        newblk.mgr_locs = slice(mgr_loc, mgr_loc + 1)
                        blocks.append(newblk)

                else:
                    # GH#32779 to avoid the performance penalty of copying,
                    #  we may try to only slice
                    taker = blklocs[mgr_locs.indexer]
                    max_len = max(len(mgr_locs), taker.max() + 1)
                    if only_slice:
                        taker = lib.maybe_indices_to_slice(taker, max_len)

                    if isinstance(taker, slice):
                        nb = blk.getitem_block(taker, new_mgr_locs=mgr_locs)
                        blocks.append(nb)
                    elif only_slice:
                        # GH#33597 slice instead of take, so we get
                        #  views instead of copies
                        for i, ml in zip(taker, mgr_locs):
                            nb = blk.getitem_block([i], new_mgr_locs=ml)
                            blocks.append(nb)
                    else:
                        nb = blk.take_nd(taker, axis=0, new_mgr_locs=mgr_locs)
                        blocks.append(nb)

        return blocks

    def _make_na_block(self, placement, fill_value=None):

        if fill_value is None:
            fill_value = np.nan
        block_shape = list(self.shape)
        block_shape[0] = len(placement)

        dtype, fill_value = infer_dtype_from_scalar(fill_value)
        block_values = np.empty(block_shape, dtype=dtype)
        block_values.fill(fill_value)
        return make_block(block_values, placement=placement, ndim=block_values.ndim)

    def take(self, indexer, axis: int = 1, verify: bool = True, convert: bool = True):
        """
        Take items along any axis.
        """
        indexer = (
            np.arange(indexer.start, indexer.stop, indexer.step, dtype="int64")
            if isinstance(indexer, slice)
            else np.asanyarray(indexer, dtype="int64")
        )

        n = self.shape[axis]
        if convert:
            indexer = maybe_convert_indices(indexer, n)

        if verify:
            if ((indexer == -1) | (indexer >= n)).any():
                raise Exception("Indices must be nonzero and less than the axis length")

        new_labels = self.axes[axis].take(indexer)
        return self.reindex_indexer(
            new_axis=new_labels,
            indexer=indexer,
            axis=axis,
            allow_dups=True,
            consolidate=False,
        )

    def equals(self, other: object) -> bool:
        if not isinstance(other, BlockManager):
            return False

        self_axes, other_axes = self.axes, other.axes
        if len(self_axes) != len(other_axes):
            return False
        if not all(ax1.equals(ax2) for ax1, ax2 in zip(self_axes, other_axes)):
            return False

        if self.ndim == 1:
            # For SingleBlockManager (i.e.Series)
            if other.ndim != 1:
                return False
            left = self.blocks[0].values
            right = other.blocks[0].values
            return array_equals(left, right)

        return blockwise_all(self, other, array_equals)

    def unstack(self, unstacker, fill_value) -> BlockManager:
        """
        Return a BlockManager with all blocks unstacked..

        Parameters
        ----------
        unstacker : reshape._Unstacker
        fill_value : Any
            fill_value for newly introduced missing values.

        Returns
        -------
        unstacked : BlockManager
        """
        new_columns = unstacker.get_new_columns(self.items)
        new_index = unstacker.new_index

        new_blocks: List[Block] = []
        columns_mask: List[np.ndarray] = []

        for blk in self.blocks:
            blk_cols = self.items[blk.mgr_locs.indexer]
            new_items = unstacker.get_new_columns(blk_cols)
            new_placement = new_columns.get_indexer(new_items)

            blocks, mask = blk._unstack(
                unstacker, fill_value, new_placement=new_placement
            )

            new_blocks.extend(blocks)
            columns_mask.extend(mask)

        new_columns = new_columns[columns_mask]

        bm = BlockManager(new_blocks, [new_columns, new_index])
        return bm


class SingleBlockManager(BlockManager):
    """ manage a single block with """

    ndim = 1
    _is_consolidated = True
    _known_consolidated = True
    __slots__ = ()
    is_single_block = True

    def __init__(
        self,
        block: Block,
        axis: Index,
        do_integrity_check: bool = False,
        fastpath=lib.no_default,
    ):
        assert isinstance(block, Block), type(block)
        assert isinstance(axis, Index), type(axis)

        if fastpath is not lib.no_default:
            warnings.warn(
                "The `fastpath` keyword is deprecated and will be removed "
                "in a future version.",
                FutureWarning,
                stacklevel=2,
            )

        self.axes = [axis]
        self.blocks = (block,)

    @classmethod
    def from_blocks(cls, blocks: List[Block], axes: List[Index]) -> SingleBlockManager:
        """
        Constructor for BlockManager and SingleBlockManager with same signature.
        """
        assert len(blocks) == 1
        assert len(axes) == 1
        return cls(blocks[0], axes[0], do_integrity_check=False)

    @classmethod
    def from_array(cls, array: ArrayLike, index: Index) -> SingleBlockManager:
        """
        Constructor for if we have an array that is not yet a Block.
        """
        block = make_block(array, placement=slice(0, len(index)), ndim=1)
        return cls(block, index)

    def _post_setstate(self):
        pass

    @property
    def _block(self) -> Block:
        return self.blocks[0]

    @property
    def _blknos(self):
        """ compat with BlockManager """
        return None

    @property
    def _blklocs(self):
        """ compat with BlockManager """
        return None

    def get_slice(self, slobj: slice, axis: int = 0) -> SingleBlockManager:
        if axis >= self.ndim:
            raise IndexError("Requested axis not found in manager")

        blk = self._block
        array = blk._slice(slobj)
        block = blk.make_block_same_class(array, placement=slice(0, len(array)))
        return type(self)(block, self.index[slobj])

    @property
    def index(self) -> Index:
        return self.axes[0]

    @property
    def dtype(self) -> DtypeObj:
        return self._block.dtype

    def get_dtypes(self) -> np.ndarray:
        return np.array([self._block.dtype])

    def external_values(self):
        """The array that Series.values returns"""
        return self._block.external_values()

    def internal_values(self):
        """The array that Series._values returns"""
        return self._block.internal_values()

    @property
    def _can_hold_na(self) -> bool:
        return self._block._can_hold_na

    def is_consolidated(self) -> bool:
        return True

    def _consolidate_check(self):
        pass

    def _consolidate_inplace(self):
        pass

    def idelete(self, indexer):
        """
        Delete single location from SingleBlockManager.

        Ensures that self.blocks doesn't become empty.
        """
        self._block.delete(indexer)
        self.axes[0] = self.axes[0].delete(indexer)

    def fast_xs(self, loc):
        """
        fast path for getting a cross-section
        return a view of the data
        """
        raise NotImplementedError("Use series._values[loc] instead")


# --------------------------------------------------------------------
# Constructor Helpers


def create_block_manager_from_blocks(
    blocks, axes: List[Index], consolidate: bool = True
) -> BlockManager:
    try:
        if len(blocks) == 1 and not isinstance(blocks[0], Block):
            # if blocks[0] is of length 0, return empty blocks
            if not len(blocks[0]):
                blocks = []
            else:
                # It's OK if a single block is passed as values, its placement
                # is basically "all items", but if there're many, don't bother
                # converting, it's an error anyway.
                blocks = [
                    make_block(
                        values=blocks[0], placement=slice(0, len(axes[0])), ndim=2
                    )
                ]

        mgr = BlockManager(blocks, axes)
        if consolidate:
            mgr._consolidate_inplace()
        return mgr

    except ValueError as e:
        blocks = [getattr(b, "values", b) for b in blocks]
        tot_items = sum(b.shape[0] for b in blocks)
        raise construction_error(tot_items, blocks[0].shape[1:], axes, e)


def create_block_manager_from_arrays(
    arrays,
    names: Index,
    axes: List[Index],
    consolidate: bool = True,
) -> BlockManager:
    assert isinstance(names, Index)
    assert isinstance(axes, list)
    assert all(isinstance(x, Index) for x in axes)

    # ensure we dont have any PandasArrays when we call get_block_type
    # Note: just calling extract_array breaks tests that patch PandasArray._typ.
    arrays = [x if not isinstance(x, ABCPandasArray) else x.to_numpy() for x in arrays]
    try:
        blocks = _form_blocks(arrays, names, axes, consolidate)
        mgr = BlockManager(blocks, axes)
    except ValueError as e:
        raise construction_error(len(arrays), arrays[0].shape, axes, e)
    if consolidate:
        mgr._consolidate_inplace()
    return mgr


def construction_error(tot_items, block_shape, axes, e=None):
    """ raise a helpful message about our construction """
    passed = tuple(map(int, [tot_items] + list(block_shape)))
    # Correcting the user facing error message during dataframe construction
    if len(passed) <= 2:
        passed = passed[::-1]

    implied = tuple(len(ax) for ax in axes)
    # Correcting the user facing error message during dataframe construction
    if len(implied) <= 2:
        implied = implied[::-1]

    # We return the exception object instead of raising it so that we
    #  can raise it in the caller; mypy plays better with that
    if passed == implied and e is not None:
        return e
    if block_shape[0] == 0:
        return ValueError("Empty data passed with indices specified.")
    return ValueError(f"Shape of passed values is {passed}, indices imply {implied}")


# -----------------------------------------------------------------------


def _form_blocks(arrays, names: Index, axes, consolidate: bool) -> List[Block]:
    # put "leftover" items in float bucket, where else?
    # generalize?
    items_dict: DefaultDict[str, List] = defaultdict(list)
    extra_locs = []

    names_idx = names
    if names_idx.equals(axes[0]):
        names_indexer = np.arange(len(names_idx))
    else:
        assert names_idx.intersection(axes[0]).is_unique
        names_indexer = names_idx.get_indexer_for(axes[0])

    for i, name_idx in enumerate(names_indexer):
        if name_idx == -1:
            extra_locs.append(i)
            continue

        k = names[name_idx]
        v = arrays[name_idx]

        block_type = get_block_type(v)
        items_dict[block_type.__name__].append((i, k, v))

    blocks: List[Block] = []
    if len(items_dict["FloatBlock"]):
        float_blocks = _multi_blockify(
            items_dict["FloatBlock"], consolidate=consolidate
        )
        blocks.extend(float_blocks)

<<<<<<< HEAD
    if len(items_dict["ComplexBlock"]):
        complex_blocks = _multi_blockify(
            items_dict["ComplexBlock"], consolidate=consolidate
        )
=======
    if len(items_dict["NumericBlock"]):
        complex_blocks = _multi_blockify(items_dict["NumericBlock"])
>>>>>>> ae71dc1c
        blocks.extend(complex_blocks)

    if len(items_dict["TimeDeltaBlock"]):
        timedelta_blocks = _multi_blockify(
            items_dict["TimeDeltaBlock"], consolidate=consolidate
        )
        blocks.extend(timedelta_blocks)

<<<<<<< HEAD
    if len(items_dict["IntBlock"]):
        int_blocks = _multi_blockify(items_dict["IntBlock"], consolidate=consolidate)
        blocks.extend(int_blocks)

=======
>>>>>>> ae71dc1c
    if len(items_dict["DatetimeBlock"]):
        datetime_blocks = _simple_blockify(
            items_dict["DatetimeBlock"], DT64NS_DTYPE, consolidate=consolidate
        )
        blocks.extend(datetime_blocks)

    if len(items_dict["DatetimeTZBlock"]):
        dttz_blocks = [
            make_block(array, klass=DatetimeTZBlock, placement=i, ndim=2)
            for i, _, array in items_dict["DatetimeTZBlock"]
        ]
        blocks.extend(dttz_blocks)

<<<<<<< HEAD
    if len(items_dict["BoolBlock"]):
        bool_blocks = _simple_blockify(
            items_dict["BoolBlock"], np.bool_, consolidate=consolidate
        )
        blocks.extend(bool_blocks)

=======
>>>>>>> ae71dc1c
    if len(items_dict["ObjectBlock"]) > 0:
        object_blocks = _simple_blockify(
            items_dict["ObjectBlock"], np.object_, consolidate=consolidate
        )
        blocks.extend(object_blocks)

    if len(items_dict["CategoricalBlock"]) > 0:
        cat_blocks = [
            make_block(array, klass=CategoricalBlock, placement=i, ndim=2)
            for i, _, array in items_dict["CategoricalBlock"]
        ]
        blocks.extend(cat_blocks)

    if len(items_dict["ExtensionBlock"]):
        external_blocks = [
            make_block(array, klass=ExtensionBlock, placement=i, ndim=2)
            for i, _, array in items_dict["ExtensionBlock"]
        ]

        blocks.extend(external_blocks)

    if len(items_dict["ObjectValuesExtensionBlock"]):
        external_blocks = [
            make_block(array, klass=ObjectValuesExtensionBlock, placement=i, ndim=2)
            for i, _, array in items_dict["ObjectValuesExtensionBlock"]
        ]

        blocks.extend(external_blocks)

    if len(extra_locs):
        shape = (len(extra_locs),) + tuple(len(x) for x in axes[1:])

        # empty items -> dtype object
        block_values = np.empty(shape, dtype=object)
        block_values.fill(np.nan)

        na_block = make_block(block_values, placement=extra_locs, ndim=2)
        blocks.append(na_block)

    return blocks


def _simple_blockify(tuples, dtype, consolidate: bool) -> List[Block]:
    """
    return a single array of a block that has a single dtype; if dtype is
    not None, coerce to this dtype
    """
    if not consolidate:
        return _tuples_to_blocks_no_consolidate(tuples, dtype=dtype)

    values, placement = _stack_arrays(tuples, dtype)

    # TODO: CHECK DTYPE?
    if dtype is not None and values.dtype != dtype:  # pragma: no cover
        values = values.astype(dtype)

    block = make_block(values, placement=placement, ndim=2)
    return [block]


def _multi_blockify(tuples, dtype: Optional[Dtype] = None, consolidate: bool = True):
    """ return an array of blocks that potentially have different dtypes """

    if not consolidate:
        return _tuples_to_blocks_no_consolidate(tuples, dtype=dtype)

    # group by dtype
    grouper = itertools.groupby(tuples, lambda x: x[2].dtype)

    new_blocks = []
    for dtype, tup_block in grouper:

        values, placement = _stack_arrays(list(tup_block), dtype)

        block = make_block(values, placement=placement, ndim=2)
        new_blocks.append(block)

    return new_blocks


def _tuples_to_blocks_no_consolidate(tuples, dtype: Optional[DtypeObj]) -> List[Block]:
    # tuples produced within _form_blocks are of the form (placement, whatever, array)
    if dtype is not None:
        return [
            make_block(
                np.atleast_2d(x[2].astype(dtype, copy=False)), placement=x[0], ndim=2
            )
            for x in tuples
        ]
    return [make_block(np.atleast_2d(x[2]), placement=x[0], ndim=2) for x in tuples]


def _stack_arrays(tuples, dtype):

    # fml
    def _asarray_compat(x):
        if isinstance(x, ABCSeries):
            return x._values
        else:
            return np.asarray(x)

    def _shape_compat(x) -> Shape:
        if isinstance(x, ABCSeries):
            return (len(x),)
        else:
            return x.shape

    placement, names, arrays = zip(*tuples)

    first = arrays[0]
    shape = (len(arrays),) + _shape_compat(first)

    stacked = np.empty(shape, dtype=dtype)
    for i, arr in enumerate(arrays):
        stacked[i] = _asarray_compat(arr)

    return stacked, placement


def _interleaved_dtype(blocks: Sequence[Block]) -> Optional[DtypeObj]:
    """
    Find the common dtype for `blocks`.

    Parameters
    ----------
    blocks : List[Block]

    Returns
    -------
    dtype : np.dtype, ExtensionDtype, or None
        None is returned when `blocks` is empty.
    """
    if not len(blocks):
        return None

    return find_common_type([b.dtype for b in blocks])


def _consolidate(blocks):
    """
    Merge blocks having same dtype, exclude non-consolidating blocks
    """
    # sort by _can_consolidate, dtype
    gkey = lambda x: x._consolidate_key
    grouper = itertools.groupby(sorted(blocks, key=gkey), gkey)

    new_blocks: List[Block] = []
    for (_can_consolidate, dtype), group_blocks in grouper:
        merged_blocks = _merge_blocks(
            list(group_blocks), dtype=dtype, can_consolidate=_can_consolidate
        )
        new_blocks = extend_blocks(merged_blocks, new_blocks)
    return new_blocks


def _merge_blocks(
    blocks: List[Block], dtype: DtypeObj, can_consolidate: bool
) -> List[Block]:

    if len(blocks) == 1:
        return blocks

    if can_consolidate:

        if dtype is None:
            if len({b.dtype for b in blocks}) != 1:
                raise AssertionError("_merge_blocks are invalid!")

        # TODO: optimization potential in case all mgrs contain slices and
        # combination of those slices is a slice, too.
        new_mgr_locs = np.concatenate([b.mgr_locs.as_array for b in blocks])
        new_values = np.vstack([b.values for b in blocks])

        argsort = np.argsort(new_mgr_locs)
        new_values = new_values[argsort]
        new_mgr_locs = new_mgr_locs[argsort]

        return [make_block(new_values, placement=new_mgr_locs, ndim=2)]

    # can't consolidate --> no merge
    return blocks


def _fast_count_smallints(arr: np.ndarray) -> np.ndarray:
    """Faster version of set(arr) for sequences of small numbers."""
    counts = np.bincount(arr.astype(np.int_))
    nz = counts.nonzero()[0]
    return np.c_[nz, counts[nz]]


def _preprocess_slice_or_indexer(slice_or_indexer, length: int, allow_fill: bool):
    if isinstance(slice_or_indexer, slice):
        return (
            "slice",
            slice_or_indexer,
            libinternals.slice_len(slice_or_indexer, length),
        )
    elif (
        isinstance(slice_or_indexer, np.ndarray) and slice_or_indexer.dtype == np.bool_
    ):
        return "mask", slice_or_indexer, slice_or_indexer.sum()
    else:
        indexer = np.asanyarray(slice_or_indexer, dtype=np.int64)
        if not allow_fill:
            indexer = maybe_convert_indices(indexer, length)
        return "fancy", indexer, len(indexer)<|MERGE_RESOLUTION|>--- conflicted
+++ resolved
@@ -42,12 +42,7 @@
 
 import pandas.core.algorithms as algos
 from pandas.core.arrays.sparse import SparseDtype
-<<<<<<< HEAD
-from pandas.core.base import PandasObject
 from pandas.core.construction import ensure_wrapped_if_datetimelike, extract_array
-=======
-from pandas.core.construction import extract_array
->>>>>>> ae71dc1c
 from pandas.core.indexers import maybe_convert_indices
 from pandas.core.indexes.api import Index, ensure_index
 from pandas.core.internals.base import DataManager
@@ -1747,15 +1742,10 @@
         )
         blocks.extend(float_blocks)
 
-<<<<<<< HEAD
-    if len(items_dict["ComplexBlock"]):
+    if len(items_dict["NumericBlock"]):
         complex_blocks = _multi_blockify(
-            items_dict["ComplexBlock"], consolidate=consolidate
+            items_dict["NumericBlock"], consolidate=consolidate
         )
-=======
-    if len(items_dict["NumericBlock"]):
-        complex_blocks = _multi_blockify(items_dict["NumericBlock"])
->>>>>>> ae71dc1c
         blocks.extend(complex_blocks)
 
     if len(items_dict["TimeDeltaBlock"]):
@@ -1764,13 +1754,6 @@
         )
         blocks.extend(timedelta_blocks)
 
-<<<<<<< HEAD
-    if len(items_dict["IntBlock"]):
-        int_blocks = _multi_blockify(items_dict["IntBlock"], consolidate=consolidate)
-        blocks.extend(int_blocks)
-
-=======
->>>>>>> ae71dc1c
     if len(items_dict["DatetimeBlock"]):
         datetime_blocks = _simple_blockify(
             items_dict["DatetimeBlock"], DT64NS_DTYPE, consolidate=consolidate
@@ -1784,15 +1767,6 @@
         ]
         blocks.extend(dttz_blocks)
 
-<<<<<<< HEAD
-    if len(items_dict["BoolBlock"]):
-        bool_blocks = _simple_blockify(
-            items_dict["BoolBlock"], np.bool_, consolidate=consolidate
-        )
-        blocks.extend(bool_blocks)
-
-=======
->>>>>>> ae71dc1c
     if len(items_dict["ObjectBlock"]) > 0:
         object_blocks = _simple_blockify(
             items_dict["ObjectBlock"], np.object_, consolidate=consolidate
