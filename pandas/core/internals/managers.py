--- conflicted
+++ resolved
@@ -865,21 +865,9 @@
 
         pandas-indexer with -1's only.
         """
-<<<<<<< HEAD
-        value = extract_array(value, extract_numpy=True)
-        # FIXME: refactor, clearly separate broadcasting & zip-like assignment
-        #        can prob also fix the various if tests for sparse/categorical
-        if self._blklocs is None and self.ndim > 1:
-            self._rebuild_blknos_and_blklocs()
-
-        # Note: we exclude DTA/TDA here
-        vdtype = getattr(value, "dtype", None)
-        value_is_extension_type = is_1d_only_ea_dtype(vdtype)
-=======
         if indexer is None:
             if new_axis is self.axes[axis] and not copy:
                 return self
->>>>>>> 84d9c5ed
 
             result = self.copy(deep=copy)
             result.axes = list(self.axes)
@@ -1272,7 +1260,8 @@
             self._rebuild_blknos_and_blklocs()
 
         # Note: we exclude DTA/TDA here
-        value_is_extension_type = is_extension_array_dtype(value)
+        vdtype = getattr(value, "dtype", None)
+        value_is_extension_type = is_1d_only_ea_dtype(vdtype)
 
         # categorical/sparse/datetimetz
         if value_is_extension_type:
