from __future__ import annotations

from collections import defaultdict
import itertools
from typing import (
    Any,
    Callable,
    DefaultDict,
    Dict,
    Hashable,
    List,
    Optional,
    Sequence,
    Tuple,
    TypeVar,
    Union,
)
import warnings

import numpy as np

from pandas._libs import (
    internals as libinternals,
    lib,
)
from pandas._typing import (
    ArrayLike,
    Dtype,
    DtypeObj,
    Shape,
)
from pandas.errors import PerformanceWarning
from pandas.util._validators import validate_bool_kwarg

from pandas.core.dtypes.cast import infer_dtype_from_scalar
from pandas.core.dtypes.common import (
    DT64NS_DTYPE,
    is_1d_only_ea_dtype,
    is_datetime64tz_dtype,
    is_dtype_equal,
    is_extension_array_dtype,
    is_list_like,
)
from pandas.core.dtypes.dtypes import ExtensionDtype
from pandas.core.dtypes.generic import (
    ABCDataFrame,
    ABCSeries,
)
from pandas.core.dtypes.missing import (
    array_equals,
    isna,
)

import pandas.core.algorithms as algos
from pandas.core.arrays.sparse import SparseDtype
from pandas.core.construction import extract_array
from pandas.core.indexers import maybe_convert_indices
from pandas.core.indexes.api import (
    Float64Index,
    Index,
    ensure_index,
)
from pandas.core.internals.base import (
    DataManager,
    SingleDataManager,
    interleaved_dtype,
)
from pandas.core.internals.blocks import (
    Block,
    CategoricalBlock,
    DatetimeTZBlock,
    ExtensionBlock,
    ObjectValuesExtensionBlock,
    ensure_block_shape,
    extend_blocks,
    get_block_type,
    new_block,
)
from pandas.core.internals.ops import (
    blockwise_all,
    operate_blockwise,
)

# TODO: flexible with index=None and/or items=None

T = TypeVar("T", bound="BlockManager")


class BlockManager(DataManager):
    """
    Core internal data structure to implement DataFrame, Series, etc.

    Manage a bunch of labeled 2D mixed-type ndarrays. Essentially it's a
    lightweight blocked set of labeled data to be manipulated by the DataFrame
    public API class

    Attributes
    ----------
    shape
    ndim
    axes
    values
    items

    Methods
    -------
    set_axis(axis, new_labels)
    copy(deep=True)

    get_dtypes

    apply(func, axes, block_filter_fn)

    get_bool_data
    get_numeric_data

    get_slice(slice_like, axis)
    get(label)
    iget(loc)

    take(indexer, axis)
    reindex_axis(new_labels, axis)
    reindex_indexer(new_labels, indexer, axis)

    delete(label)
    insert(loc, label, value)
    set(label, value)

    Parameters
    ----------
    blocks: Sequence of Block
    axes: Sequence of Index
    verify_integrity: bool, default True

    Notes
    -----
    This is *not* a public API class
    """

    __slots__ = [
        "axes",
        "blocks",
        "_known_consolidated",
        "_is_consolidated",
        "_blknos",
        "_blklocs",
    ]

    _blknos: np.ndarray
    _blklocs: np.ndarray

    # Non-trivially faster than a property
    ndim = 2  # overridden by SingleBlockManager

    def __init__(
        self,
        blocks: Sequence[Block],
        axes: Sequence[Index],
        verify_integrity: bool = True,
    ):
        self.axes = [ensure_index(ax) for ax in axes]
        self.blocks: Tuple[Block, ...] = tuple(blocks)

        for block in blocks:
            if self.ndim != block.ndim:
                raise AssertionError(
                    f"Number of Block dimensions ({block.ndim}) must equal "
                    f"number of axes ({self.ndim})"
                )

        if verify_integrity:
            self._verify_integrity()

        # Populate known_consolidate, blknos, and blklocs lazily
        self._known_consolidated = False
        # error: Incompatible types in assignment (expression has type "None",
        # variable has type "ndarray")
        self._blknos = None  # type: ignore[assignment]
        # error: Incompatible types in assignment (expression has type "None",
        # variable has type "ndarray")
        self._blklocs = None  # type: ignore[assignment]

    @classmethod
    def _simple_new(cls, blocks: Tuple[Block, ...], axes: List[Index]):
        """
        Fastpath constructor; does NO validation.
        """
        obj = cls.__new__(cls)
        obj.axes = axes
        obj.blocks = blocks

        # Populate known_consolidate, blknos, and blklocs lazily
        obj._known_consolidated = False
        obj._blknos = None
        obj._blklocs = None
        return obj

    @classmethod
    def from_blocks(cls, blocks: List[Block], axes: List[Index]):
        """
        Constructor for BlockManager and SingleBlockManager with same signature.
        """
        return cls(blocks, axes, verify_integrity=False)

    @property
    def blknos(self):
        """
        Suppose we want to find the array corresponding to our i'th column.

        blknos[i] identifies the block from self.blocks that contains this column.

        blklocs[i] identifies the column of interest within
        self.blocks[self.blknos[i]]
        """
        if self._blknos is None:
            # Note: these can be altered by other BlockManager methods.
            self._rebuild_blknos_and_blklocs()

        return self._blknos

    @property
    def blklocs(self):
        """
        See blknos.__doc__
        """
        if self._blklocs is None:
            # Note: these can be altered by other BlockManager methods.
            self._rebuild_blknos_and_blklocs()

        return self._blklocs

    def make_empty(self: T, axes=None) -> T:
        """ return an empty BlockManager with the items axis of len 0 """
        if axes is None:
            axes = [Index([])] + self.axes[1:]

        # preserve dtype if possible
        if self.ndim == 1:
            assert isinstance(self, SingleBlockManager)  # for mypy
            blk = self.blocks[0]
            arr = blk.values[:0]
            nb = blk.make_block_same_class(arr, placement=slice(0, 0))
            blocks = [nb]
        else:
            blocks = []
        return type(self).from_blocks(blocks, axes)

    def __nonzero__(self) -> bool:
        return True

    # Python3 compat
    __bool__ = __nonzero__

    def _normalize_axis(self, axis: int) -> int:
        # switch axis to follow BlockManager logic
        if self.ndim == 2:
            axis = 1 if axis == 0 else 0
        return axis

    def set_axis(
        self, axis: int, new_labels: Index, verify_integrity: bool = True
    ) -> None:
        # Caller is responsible for ensuring we have an Index object.
        if verify_integrity:
            old_len = len(self.axes[axis])
            new_len = len(new_labels)

            if new_len != old_len:
                raise ValueError(
                    f"Length mismatch: Expected axis has {old_len} elements, new "
                    f"values have {new_len} elements"
                )

        self.axes[axis] = new_labels

    @property
    def is_single_block(self) -> bool:
        # Assumes we are 2D; overridden by SingleBlockManager
        return len(self.blocks) == 1

    def _rebuild_blknos_and_blklocs(self) -> None:
        """
        Update mgr._blknos / mgr._blklocs.
        """
        new_blknos = np.empty(self.shape[0], dtype=np.intp)
        new_blklocs = np.empty(self.shape[0], dtype=np.intp)
        new_blknos.fill(-1)
        new_blklocs.fill(-1)

        for blkno, blk in enumerate(self.blocks):
            rl = blk.mgr_locs
            new_blknos[rl.indexer] = blkno
            new_blklocs[rl.indexer] = np.arange(len(rl))

        if (new_blknos == -1).any():
            # TODO: can we avoid this?  it isn't cheap
            raise AssertionError("Gaps in blk ref_locs")

        self._blknos = new_blknos
        self._blklocs = new_blklocs

    @property
    def items(self) -> Index:
        return self.axes[0]

    def get_dtypes(self):
        dtypes = np.array([blk.dtype for blk in self.blocks])
        return algos.take_nd(dtypes, self.blknos, allow_fill=False)

    @property
    def arrays(self) -> List[ArrayLike]:
        """
        Quick access to the backing arrays of the Blocks.

        Only for compatibility with ArrayManager for testing convenience.
        Not to be used in actual code, and return value is not the same as the
        ArrayManager method (list of 1D arrays vs iterator of 2D ndarrays / 1D EAs).
        """
        # error: List comprehension has incompatible type List[Union[ndarray,
        # ExtensionArray]]; expected List[ExtensionArray]
        # error: List comprehension has incompatible type List[Union[ndarray,
        # ExtensionArray]]; expected List[ndarray]
        return [blk.values for blk in self.blocks]  # type: ignore[misc]

    def __getstate__(self):
        block_values = [b.values for b in self.blocks]
        block_items = [self.items[b.mgr_locs.indexer] for b in self.blocks]
        axes_array = list(self.axes)

        extra_state = {
            "0.14.1": {
                "axes": axes_array,
                "blocks": [
                    {"values": b.values, "mgr_locs": b.mgr_locs.indexer}
                    for b in self.blocks
                ],
            }
        }

        # First three elements of the state are to maintain forward
        # compatibility with 0.13.1.
        return axes_array, block_values, block_items, extra_state

    def __setstate__(self, state):
        def unpickle_block(values, mgr_locs, ndim: int):
            # TODO(EA2D): ndim would be unnecessary with 2D EAs
            # older pickles may store e.g. DatetimeIndex instead of DatetimeArray
            values = extract_array(values, extract_numpy=True)
            return new_block(values, placement=mgr_locs, ndim=ndim)

        if isinstance(state, tuple) and len(state) >= 4 and "0.14.1" in state[3]:
            state = state[3]["0.14.1"]
            self.axes = [ensure_index(ax) for ax in state["axes"]]
            ndim = len(self.axes)

            for blk in state["blocks"]:
                vals = blk["values"]
                if is_datetime64tz_dtype(vals.dtype):
                    # older versions will hold in DatetimeIndex instead of DTA
                    vals = extract_array(vals, extract_numpy=True)
                    if vals.ndim == 1 and ndim == 2:
                        vals = vals.reshape(1, -1)
                        blk["values"] = vals

            self.blocks = tuple(
                unpickle_block(b["values"], b["mgr_locs"], ndim=ndim)
                for b in state["blocks"]
            )
        else:
            raise NotImplementedError("pre-0.14.1 pickles are no longer supported")

        self._post_setstate()

    def _post_setstate(self) -> None:
        self._is_consolidated = False
        self._known_consolidated = False
        self._rebuild_blknos_and_blklocs()

    def __repr__(self) -> str:
        output = type(self).__name__
        for i, ax in enumerate(self.axes):
            if i == 0:
                output += f"\nItems: {ax}"
            else:
                output += f"\nAxis {i}: {ax}"

        for block in self.blocks:
            output += f"\n{block}"
        return output

    def _verify_integrity(self) -> None:
        mgr_shape = self.shape
        tot_items = sum(len(x.mgr_locs) for x in self.blocks)
        for block in self.blocks:
            if block.shape[1:] != mgr_shape[1:]:
                raise construction_error(tot_items, block.shape[1:], self.axes)
        if len(self.items) != tot_items:
            raise AssertionError(
                "Number of manager items must equal union of "
                f"block items\n# manager items: {len(self.items)}, # "
                f"tot_items: {tot_items}"
            )

    def reduce(
        self: T, func: Callable, ignore_failures: bool = False
    ) -> Tuple[T, np.ndarray]:
        """
        Apply reduction function blockwise, returning a single-row BlockManager.

        Parameters
        ----------
        func : reduction function
        ignore_failures : bool, default False
            Whether to drop blocks where func raises TypeError.

        Returns
        -------
        BlockManager
        np.ndarray
            Indexer of mgr_locs that are retained.
        """
        # If 2D, we assume that we're operating column-wise
        assert self.ndim == 2

        res_blocks: List[Block] = []
        for blk in self.blocks:
            nbs = blk.reduce(func, ignore_failures)
            res_blocks.extend(nbs)

        index = Index([None])  # placeholder
        if ignore_failures:
            if res_blocks:
                indexer = np.concatenate([blk.mgr_locs.as_array for blk in res_blocks])
                new_mgr = self._combine(res_blocks, copy=False, index=index)
            else:
                indexer = []
                new_mgr = type(self).from_blocks([], [Index([]), index])
        else:
            indexer = np.arange(self.shape[0])
            new_mgr = type(self).from_blocks(res_blocks, [self.items, index])
        return new_mgr, indexer

    def grouped_reduce(self: T, func: Callable, ignore_failures: bool = False) -> T:
        """
        Apply grouped reduction function blockwise, returning a new BlockManager.

        Parameters
        ----------
        func : grouped reduction function
        ignore_failures : bool, default False
            Whether to drop blocks where func raises TypeError.

        Returns
        -------
        BlockManager
        """
        result_blocks: List[Block] = []

        for blk in self.blocks:
            try:
                applied = blk.apply(func)
            except (TypeError, NotImplementedError):
                if not ignore_failures:
                    raise
                continue
            result_blocks = extend_blocks(applied, result_blocks)

        if len(result_blocks) == 0:
            index = Index([None])  # placeholder
        else:
            index = Index(range(result_blocks[0].values.shape[-1]))

        if ignore_failures:
            return self._combine(result_blocks, index=index)

        return type(self).from_blocks(result_blocks, [self.axes[0], index])

    def operate_blockwise(self, other: BlockManager, array_op) -> BlockManager:
        """
        Apply array_op blockwise with another (aligned) BlockManager.
        """
        return operate_blockwise(self, other, array_op)

    def apply(
        self: T,
        f,
        align_keys: Optional[List[str]] = None,
        ignore_failures: bool = False,
        **kwargs,
    ) -> T:
        """
        Iterate over the blocks, collect and create a new BlockManager.

        Parameters
        ----------
        f : str or callable
            Name of the Block method to apply.
        align_keys: List[str] or None, default None
        ignore_failures: bool, default False
        **kwargs
            Keywords to pass to `f`

        Returns
        -------
        BlockManager
        """
        assert "filter" not in kwargs

        align_keys = align_keys or []
        result_blocks: List[Block] = []
        # fillna: Series/DataFrame is responsible for making sure value is aligned

        aligned_args = {k: kwargs[k] for k in align_keys}

        for b in self.blocks:

            if aligned_args:

                for k, obj in aligned_args.items():
                    if isinstance(obj, (ABCSeries, ABCDataFrame)):
                        # The caller is responsible for ensuring that
                        #  obj.axes[-1].equals(self.items)
                        if obj.ndim == 1:
                            kwargs[k] = obj.iloc[b.mgr_locs.indexer]._values
                        else:
                            kwargs[k] = obj.iloc[:, b.mgr_locs.indexer]._values
                    else:
                        # otherwise we have an ndarray
                        kwargs[k] = obj[b.mgr_locs.indexer]

            try:
                if callable(f):
                    applied = b.apply(f, **kwargs)
                else:
                    applied = getattr(b, f)(**kwargs)
            except (TypeError, NotImplementedError):
                if not ignore_failures:
                    raise
                continue
            result_blocks = extend_blocks(applied, result_blocks)

        if ignore_failures:
            return self._combine(result_blocks)

        if len(result_blocks) == 0:
            return self.make_empty(self.axes)

        return type(self).from_blocks(result_blocks, self.axes)

    def quantile(
        self,
        *,
        qs: Float64Index,
        axis: int = 0,
        interpolation="linear",
    ) -> BlockManager:
        """
        Iterate over blocks applying quantile reduction.
        This routine is intended for reduction type operations and
        will do inference on the generated blocks.

        Parameters
        ----------
        axis: reduction axis, default 0
        consolidate: bool, default True. Join together blocks having same
            dtype
        interpolation : type of interpolation, default 'linear'
        qs : list of the quantiles to be computed

        Returns
        -------
        BlockManager
        """
        # Series dispatches to DataFrame for quantile, which allows us to
        #  simplify some of the code here and in the blocks
        assert self.ndim >= 2
        assert is_list_like(qs)  # caller is responsible for this
        assert axis == 1  # only ever called this way

        new_axes = list(self.axes)
        new_axes[1] = Float64Index(qs)

        blocks = [
            blk.quantile(axis=axis, qs=qs, interpolation=interpolation)
            for blk in self.blocks
        ]

        return type(self)(blocks, new_axes)

    def where(self, other, cond, align: bool, errors: str, axis: int) -> BlockManager:
        axis = self._normalize_axis(axis)
        if align:
            align_keys = ["other", "cond"]
        else:
            align_keys = ["cond"]
            other = extract_array(other, extract_numpy=True)

        return self.apply(
            "where",
            align_keys=align_keys,
            other=other,
            cond=cond,
            errors=errors,
            axis=axis,
        )

    def setitem(self, indexer, value) -> BlockManager:
        return self.apply("setitem", indexer=indexer, value=value)

    def putmask(self, mask, new, align: bool = True):

        if align:
            align_keys = ["new", "mask"]
        else:
            align_keys = ["mask"]
            new = extract_array(new, extract_numpy=True)

        return self.apply(
            "putmask",
            align_keys=align_keys,
            mask=mask,
            new=new,
        )

    def diff(self, n: int, axis: int) -> BlockManager:
        axis = self._normalize_axis(axis)
        return self.apply("diff", n=n, axis=axis)

    def interpolate(self, **kwargs) -> BlockManager:
        return self.apply("interpolate", **kwargs)

    def shift(self, periods: int, axis: int, fill_value) -> BlockManager:
        axis = self._normalize_axis(axis)
        if fill_value is lib.no_default:
            fill_value = None

        if axis == 0 and self.ndim == 2 and self.nblocks > 1:
            # GH#35488 we need to watch out for multi-block cases
            # We only get here with fill_value not-lib.no_default
            ncols = self.shape[0]
            if periods > 0:
                indexer = [-1] * periods + list(range(ncols - periods))
            else:
                nper = abs(periods)
                indexer = list(range(nper, ncols)) + [-1] * nper
            result = self.reindex_indexer(
                self.items,
                indexer,
                axis=0,
                fill_value=fill_value,
                allow_dups=True,
                consolidate=False,
            )
            return result

        return self.apply("shift", periods=periods, axis=axis, fill_value=fill_value)

    def fillna(self, value, limit, inplace: bool, downcast) -> BlockManager:
        return self.apply(
            "fillna", value=value, limit=limit, inplace=inplace, downcast=downcast
        )

    def downcast(self) -> BlockManager:
        return self.apply("downcast")

    def astype(self, dtype, copy: bool = False, errors: str = "raise") -> BlockManager:
        return self.apply("astype", dtype=dtype, copy=copy, errors=errors)

    def convert(
        self,
        copy: bool = True,
        datetime: bool = True,
        numeric: bool = True,
        timedelta: bool = True,
    ) -> BlockManager:
        return self.apply(
            "convert",
            copy=copy,
            datetime=datetime,
            numeric=numeric,
            timedelta=timedelta,
        )

    def replace(self, to_replace, value, inplace: bool, regex: bool) -> BlockManager:
        assert np.ndim(value) == 0, value
        return self.apply(
            "replace", to_replace=to_replace, value=value, inplace=inplace, regex=regex
        )

    def replace_list(
        self: T,
        src_list: List[Any],
        dest_list: List[Any],
        inplace: bool = False,
        regex: bool = False,
    ) -> T:
        """ do a list replace """
        inplace = validate_bool_kwarg(inplace, "inplace")

        bm = self.apply(
            "_replace_list",
            src_list=src_list,
            dest_list=dest_list,
            inplace=inplace,
            regex=regex,
        )
        bm._consolidate_inplace()
        return bm

    def to_native_types(self, **kwargs) -> BlockManager:
        """
        Convert values to native types (strings / python objects) that are used
        in formatting (repr / csv).
        """
        return self.apply("to_native_types", **kwargs)

    def is_consolidated(self) -> bool:
        """
        Return True if more than one block with the same dtype
        """
        if not self._known_consolidated:
            self._consolidate_check()
        return self._is_consolidated

    def _consolidate_check(self) -> None:
        dtypes = [blk.dtype for blk in self.blocks if blk._can_consolidate]
        self._is_consolidated = len(dtypes) == len(set(dtypes))
        self._known_consolidated = True

    @property
    def is_numeric_mixed_type(self) -> bool:
        return all(block.is_numeric for block in self.blocks)

    @property
    def any_extension_types(self) -> bool:
        """Whether any of the blocks in this manager are extension blocks"""
        return any(block.is_extension for block in self.blocks)

    @property
    def is_view(self) -> bool:
        """ return a boolean if we are a single block and are a view """
        if len(self.blocks) == 1:
            return self.blocks[0].is_view

        # It is technically possible to figure out which blocks are views
        # e.g. [ b.values.base is not None for b in self.blocks ]
        # but then we have the case of possibly some blocks being a view
        # and some blocks not. setting in theory is possible on the non-view
        # blocks w/o causing a SettingWithCopy raise/warn. But this is a bit
        # complicated

        return False

    def get_bool_data(self, copy: bool = False) -> BlockManager:
        """
        Select blocks that are bool-dtype and columns from object-dtype blocks
        that are all-bool.

        Parameters
        ----------
        copy : bool, default False
            Whether to copy the blocks
        """

        new_blocks = []

        for blk in self.blocks:
            if blk.dtype == bool:
                new_blocks.append(blk)

            elif blk.is_object:
                nbs = blk._split()
                for nb in nbs:
                    if nb.is_bool:
                        new_blocks.append(nb)

        return self._combine(new_blocks, copy)

    def get_numeric_data(self, copy: bool = False) -> BlockManager:
        """
        Parameters
        ----------
        copy : bool, default False
            Whether to copy the blocks
        """
        return self._combine([b for b in self.blocks if b.is_numeric], copy)

    def _combine(
        self: T, blocks: List[Block], copy: bool = True, index: Optional[Index] = None
    ) -> T:
        """ return a new manager with the blocks """
        if len(blocks) == 0:
            return self.make_empty()

        # FIXME: optimization potential
        indexer = np.sort(np.concatenate([b.mgr_locs.as_array for b in blocks]))
        inv_indexer = lib.get_reverse_indexer(indexer, self.shape[0])

        new_blocks: List[Block] = []
        for b in blocks:
            b = b.copy(deep=copy)
            b.mgr_locs = inv_indexer[b.mgr_locs.indexer]
            new_blocks.append(b)

        axes = list(self.axes)
        if index is not None:
            axes[-1] = index
        axes[0] = self.items.take(indexer)

        return type(self).from_blocks(new_blocks, axes)

    def get_slice(self, slobj: slice, axis: int = 0) -> BlockManager:
        assert isinstance(slobj, slice), type(slobj)

        if axis == 0:
            new_blocks = self._slice_take_blocks_ax0(slobj)
        elif axis == 1:
            slicer = (slice(None), slobj)
            new_blocks = [blk.getitem_block(slicer) for blk in self.blocks]
        else:
            raise IndexError("Requested axis not found in manager")

        new_axes = list(self.axes)
        new_axes[axis] = new_axes[axis]._getitem_slice(slobj)

        return type(self)._simple_new(tuple(new_blocks), new_axes)

    @property
    def nblocks(self) -> int:
        return len(self.blocks)

    def copy(self: T, deep=True) -> T:
        """
        Make deep or shallow copy of BlockManager

        Parameters
        ----------
        deep : bool or string, default True
            If False, return shallow copy (do not copy data)
            If 'all', copy data and a deep copy of the index

        Returns
        -------
        BlockManager
        """
        # this preserves the notion of view copying of axes
        if deep:
            # hit in e.g. tests.io.json.test_pandas

            def copy_func(ax):
                return ax.copy(deep=True) if deep == "all" else ax.view()

            new_axes = [copy_func(ax) for ax in self.axes]
        else:
            new_axes = list(self.axes)

        res = self.apply("copy", deep=deep)
        res.axes = new_axes
        return res

    def as_array(
        self,
        transpose: bool = False,
        dtype: Optional[Dtype] = None,
        copy: bool = False,
        na_value=lib.no_default,
    ) -> np.ndarray:
        """
        Convert the blockmanager data into an numpy array.

        Parameters
        ----------
        transpose : bool, default False
            If True, transpose the return array.
        dtype : object, default None
            Data type of the return array.
        copy : bool, default False
            If True then guarantee that a copy is returned. A value of
            False does not guarantee that the underlying data is not
            copied.
        na_value : object, default lib.no_default
            Value to be used as the missing value sentinel.

        Returns
        -------
        arr : ndarray
        """
        if len(self.blocks) == 0:
            arr = np.empty(self.shape, dtype=float)
            return arr.transpose() if transpose else arr

        # We want to copy when na_value is provided to avoid
        # mutating the original object
        copy = copy or na_value is not lib.no_default

        if self.is_single_block:
            blk = self.blocks[0]
            if blk.is_extension:
                # Avoid implicit conversion of extension blocks to object

                # error: Item "ndarray" of "Union[ndarray, ExtensionArray]" has no
                # attribute "to_numpy"
                arr = blk.values.to_numpy(  # type: ignore[union-attr]
                    dtype=dtype, na_value=na_value
                ).reshape(blk.shape)
            else:
                arr = np.asarray(blk.get_values())
                if dtype:
                    # error: Argument 1 to "astype" of "_ArrayOrScalarCommon" has
                    # incompatible type "Union[ExtensionDtype, str, dtype[Any],
                    # Type[object]]"; expected "Union[dtype[Any], None, type,
                    # _SupportsDType, str, Union[Tuple[Any, int], Tuple[Any, Union[int,
                    # Sequence[int]]], List[Any], _DTypeDict, Tuple[Any, Any]]]"
                    arr = arr.astype(dtype, copy=False)  # type: ignore[arg-type]
        else:
            arr = self._interleave(dtype=dtype, na_value=na_value)
            # The underlying data was copied within _interleave
            copy = False

        if copy:
            arr = arr.copy()

        if na_value is not lib.no_default:
            arr[isna(arr)] = na_value

        return arr.transpose() if transpose else arr

    def _interleave(
        self, dtype: Optional[Dtype] = None, na_value=lib.no_default
    ) -> np.ndarray:
        """
        Return ndarray from blocks with specified item order
        Items must be contained in the blocks
        """
        if not dtype:
            dtype = interleaved_dtype([blk.dtype for blk in self.blocks])

        # TODO: https://github.com/pandas-dev/pandas/issues/22791
        # Give EAs some input on what happens here. Sparse needs this.
        if isinstance(dtype, SparseDtype):
            dtype = dtype.subtype
        elif is_extension_array_dtype(dtype):
            dtype = "object"
        elif is_dtype_equal(dtype, str):
            dtype = "object"

        # error: Argument "dtype" to "empty" has incompatible type
        # "Union[ExtensionDtype, str, dtype[Any], Type[object], None]"; expected
        # "Union[dtype[Any], None, type, _SupportsDType, str, Union[Tuple[Any, int],
        # Tuple[Any, Union[int, Sequence[int]]], List[Any], _DTypeDict, Tuple[Any,
        # Any]]]"
        result = np.empty(self.shape, dtype=dtype)  # type: ignore[arg-type]

        itemmask = np.zeros(self.shape[0])

        for blk in self.blocks:
            rl = blk.mgr_locs
            if blk.is_extension:
                # Avoid implicit conversion of extension blocks to object

                # error: Item "ndarray" of "Union[ndarray, ExtensionArray]" has no
                # attribute "to_numpy"
                arr = blk.values.to_numpy(  # type: ignore[union-attr]
                    dtype=dtype, na_value=na_value
                )
            else:
                # error: Argument 1 to "get_values" of "Block" has incompatible type
                # "Union[ExtensionDtype, str, dtype[Any], Type[object], None]"; expected
                # "Union[dtype[Any], ExtensionDtype, None]"
                arr = blk.get_values(dtype)  # type: ignore[arg-type]
            result[rl.indexer] = arr
            itemmask[rl.indexer] = 1

        if not itemmask.all():
            raise AssertionError("Some items were not contained in blocks")

        return result

    def to_dict(self, copy: bool = True):
        """
        Return a dict of str(dtype) -> BlockManager

        Parameters
        ----------
        copy : bool, default True

        Returns
        -------
        values : a dict of dtype -> BlockManager
        """

        bd: Dict[str, List[Block]] = {}
        for b in self.blocks:
            bd.setdefault(str(b.dtype), []).append(b)

        # TODO(EA2D): the combine will be unnecessary with 2D EAs
        return {dtype: self._combine(blocks, copy=copy) for dtype, blocks in bd.items()}

    def fast_xs(self, loc: int) -> ArrayLike:
        """
        Return the array corresponding to `frame.iloc[loc]`.

        Parameters
        ----------
        loc : int

        Returns
        -------
        np.ndarray or ExtensionArray
        """
        if len(self.blocks) == 1:
            return self.blocks[0].iget((slice(None), loc))

        dtype = interleaved_dtype([blk.dtype for blk in self.blocks])

        n = len(self)
        if is_extension_array_dtype(dtype):
            # we'll eventually construct an ExtensionArray.
            result = np.empty(n, dtype=object)
        else:
            # error: Argument "dtype" to "empty" has incompatible type
            # "Union[dtype, ExtensionDtype, None]"; expected "Union[dtype,
            # None, type, _SupportsDtype, str, Tuple[Any, int], Tuple[Any,
            # Union[int, Sequence[int]]], List[Any], _DtypeDict, Tuple[Any,
            # Any]]"
            result = np.empty(n, dtype=dtype)  # type: ignore[arg-type]

        for blk in self.blocks:
            # Such assignment may incorrectly coerce NaT to None
            # result[blk.mgr_locs] = blk._slice((slice(None), loc))
            for i, rl in enumerate(blk.mgr_locs):
                result[rl] = blk.iget((i, loc))

        if isinstance(dtype, ExtensionDtype):
            result = dtype.construct_array_type()._from_sequence(result, dtype=dtype)

        # error: Incompatible return value type (got "ndarray", expected
        # "ExtensionArray")
        return result  # type: ignore[return-value]

    def consolidate(self) -> BlockManager:
        """
        Join together blocks having same dtype

        Returns
        -------
        y : BlockManager
        """
        if self.is_consolidated():
            return self

        bm = type(self)(self.blocks, self.axes)
        bm._is_consolidated = False
        bm._consolidate_inplace()
        return bm

    def _consolidate_inplace(self) -> None:
        if not self.is_consolidated():
            self.blocks = tuple(_consolidate(self.blocks))
            self._is_consolidated = True
            self._known_consolidated = True
            self._rebuild_blknos_and_blklocs()

    def iget(self, i: int) -> SingleBlockManager:
        """
        Return the data as a SingleBlockManager.
        """
        block = self.blocks[self.blknos[i]]
        values = block.iget(self.blklocs[i])

        # shortcut for select a single-dim from a 2-dim BM
        nb = type(block)(values, placement=slice(0, len(values)), ndim=1)
        return SingleBlockManager(nb, self.axes[1])

    def iget_values(self, i: int) -> ArrayLike:
        """
        Return the data for column i as the values (ndarray or ExtensionArray).
        """
        block = self.blocks[self.blknos[i]]
        values = block.iget(self.blklocs[i])
        return values

    def idelete(self, indexer):
        """
        Delete selected locations in-place (new block and array, same BlockManager)
        """
        is_deleted = np.zeros(self.shape[0], dtype=np.bool_)
        is_deleted[indexer] = True
        ref_loc_offset = -is_deleted.cumsum()

        is_blk_deleted = [False] * len(self.blocks)

        if isinstance(indexer, int):
            affected_start = indexer
        else:
            affected_start = is_deleted.nonzero()[0][0]

        for blkno, _ in _fast_count_smallints(self.blknos[affected_start:]):
            blk = self.blocks[blkno]
            bml = blk.mgr_locs
            blk_del = is_deleted[bml.indexer].nonzero()[0]

            if len(blk_del) == len(bml):
                is_blk_deleted[blkno] = True
                continue
            elif len(blk_del) != 0:
                blk.delete(blk_del)
                bml = blk.mgr_locs

            blk.mgr_locs = bml.add(ref_loc_offset[bml.indexer])

        # FIXME: use Index.delete as soon as it uses fastpath=True
        self.axes[0] = self.items[~is_deleted]
        self.blocks = tuple(
            b for blkno, b in enumerate(self.blocks) if not is_blk_deleted[blkno]
        )
        self._rebuild_blknos_and_blklocs()

    def iset(self, loc: Union[int, slice, np.ndarray], value):
        """
        Set new item in-place. Does not consolidate. Adds new Block if not
        contained in the current set of items
        """
        value = extract_array(value, extract_numpy=True)
        # FIXME: refactor, clearly separate broadcasting & zip-like assignment
        #        can prob also fix the various if tests for sparse/categorical
        if self._blklocs is None and self.ndim > 1:
            self._rebuild_blknos_and_blklocs()

        value_is_extension_type = is_1d_only_ea_dtype(value)

        # categorical/sparse/datetimetz
        if value_is_extension_type:

            def value_getitem(placement):
                return value

        else:
            if value.ndim == 2:
                value = value.T

            if value.ndim == self.ndim - 1:
                value = ensure_block_shape(value, ndim=2)

                def value_getitem(placement):
                    return value

            else:

                def value_getitem(placement):
                    return value[placement.indexer]

            if value.shape[1:] != self.shape[1:]:
                raise AssertionError(
                    "Shape of new values must be compatible with manager shape"
                )

        if lib.is_integer(loc):
            # We have 6 tests where loc is _not_ an int.
            # In this case, get_blkno_placements will yield only one tuple,
            #  containing (self._blknos[loc], BlockPlacement(slice(0, 1, 1)))

            # error: Incompatible types in assignment (expression has type
            # "List[Union[int, slice, ndarray]]", variable has type "Union[int,
            # slice, ndarray]")
            loc = [loc]  # type: ignore[assignment]

        # Accessing public blknos ensures the public versions are initialized
        blknos = self.blknos[loc]
        blklocs = self.blklocs[loc].copy()

        unfit_mgr_locs = []
        unfit_val_locs = []
        removed_blknos = []
        for blkno, val_locs in libinternals.get_blkno_placements(blknos, group=True):
            blk = self.blocks[blkno]
            blk_locs = blklocs[val_locs.indexer]
            if blk.should_store(value):
                blk.set_inplace(blk_locs, value_getitem(val_locs))
            else:
                unfit_mgr_locs.append(blk.mgr_locs.as_array[blk_locs])
                unfit_val_locs.append(val_locs)

                # If all block items are unfit, schedule the block for removal.
                if len(val_locs) == len(blk.mgr_locs):
                    removed_blknos.append(blkno)
                else:
                    blk.delete(blk_locs)
                    self._blklocs[blk.mgr_locs.indexer] = np.arange(len(blk))

        if len(removed_blknos):
            # Remove blocks & update blknos accordingly
            is_deleted = np.zeros(self.nblocks, dtype=np.bool_)
            is_deleted[removed_blknos] = True

            new_blknos = np.empty(self.nblocks, dtype=np.int64)
            new_blknos.fill(-1)
            new_blknos[~is_deleted] = np.arange(self.nblocks - len(removed_blknos))
            self._blknos = new_blknos[self._blknos]
            self.blocks = tuple(
                blk for i, blk in enumerate(self.blocks) if i not in set(removed_blknos)
            )

        if unfit_val_locs:
            unfit_mgr_locs = np.concatenate(unfit_mgr_locs)
            unfit_count = len(unfit_mgr_locs)

            new_blocks: List[Block] = []
            if value_is_extension_type:
                # This code (ab-)uses the fact that EA blocks contain only
                # one item.
                # TODO(EA2D): special casing unnecessary with 2D EAs
                new_blocks.extend(
                    new_block(
                        values=value,
                        ndim=self.ndim,
                        placement=slice(mgr_loc, mgr_loc + 1),
                    )
                    for mgr_loc in unfit_mgr_locs
                )

                self._blknos[unfit_mgr_locs] = np.arange(unfit_count) + len(self.blocks)
                self._blklocs[unfit_mgr_locs] = 0

            else:
                # unfit_val_locs contains BlockPlacement objects
                unfit_val_items = unfit_val_locs[0].append(unfit_val_locs[1:])

                new_blocks.append(
                    new_block(
                        values=value_getitem(unfit_val_items),
                        ndim=self.ndim,
                        placement=unfit_mgr_locs,
                    )
                )

                self._blknos[unfit_mgr_locs] = len(self.blocks)
                self._blklocs[unfit_mgr_locs] = np.arange(unfit_count)

            self.blocks += tuple(new_blocks)

            # Newly created block's dtype may already be present.
            self._known_consolidated = False

    def insert(
        self, loc: int, item: Hashable, value: ArrayLike, allow_duplicates: bool = False
    ):
        """
        Insert item at selected position.

        Parameters
        ----------
        loc : int
        item : hashable
        value : np.ndarray or ExtensionArray
        allow_duplicates: bool
            If False, trying to insert non-unique item will raise

        """
        if not allow_duplicates and item in self.items:
            # Should this be a different kind of error??
            raise ValueError(f"cannot insert {item}, already exists")

        if not isinstance(loc, int):
            raise TypeError("loc must be int")

        # insert to the axis; this could possibly raise a TypeError
        new_axis = self.items.insert(loc, item)

        if value.ndim == 2:
            value = value.T
        else:
            value = ensure_block_shape(value, ndim=self.ndim)

        block = new_block(values=value, ndim=self.ndim, placement=slice(loc, loc + 1))

        for blkno, count in _fast_count_smallints(self.blknos[loc:]):
            blk = self.blocks[blkno]
            if count == len(blk.mgr_locs):
                blk.mgr_locs = blk.mgr_locs.add(1)
            else:
                new_mgr_locs = blk.mgr_locs.as_array.copy()
                new_mgr_locs[new_mgr_locs >= loc] += 1
                blk.mgr_locs = new_mgr_locs

        # Accessing public blklocs ensures the public versions are initialized
        if loc == self.blklocs.shape[0]:
            # np.append is a lot faster, let's use it if we can.
            self._blklocs = np.append(self._blklocs, 0)
            self._blknos = np.append(self._blknos, len(self.blocks))
        else:
            self._blklocs = np.insert(self._blklocs, loc, 0)
            self._blknos = np.insert(self._blknos, loc, len(self.blocks))

        self.axes[0] = new_axis
        self.blocks += (block,)

        self._known_consolidated = False

        if len(self.blocks) > 100:
            warnings.warn(
                "DataFrame is highly fragmented.  This is usually the result "
                "of calling `frame.insert` many times, which has poor performance.  "
                "Consider using pd.concat instead.  To get a de-fragmented frame, "
                "use `newframe = frame.copy()`",
                PerformanceWarning,
                stacklevel=5,
            )

    def reindex_indexer(
        self: T,
        new_axis,
        indexer,
        axis: int,
        fill_value=None,
        allow_dups: bool = False,
        copy: bool = True,
        consolidate: bool = True,
        only_slice: bool = False,
    ) -> T:
        """
        Parameters
        ----------
        new_axis : Index
        indexer : ndarray of int64 or None
        axis : int
        fill_value : object, default None
        allow_dups : bool, default False
        copy : bool, default True
        consolidate: bool, default True
            Whether to consolidate inplace before reindexing.
        only_slice : bool, default False
            Whether to take views, not copies, along columns.

        pandas-indexer with -1's only.
        """
        if indexer is None:
            if new_axis is self.axes[axis] and not copy:
                return self

            result = self.copy(deep=copy)
            result.axes = list(self.axes)
            result.axes[axis] = new_axis
            return result

        if consolidate:
            self._consolidate_inplace()

        # some axes don't allow reindexing with dups
        if not allow_dups:
            self.axes[axis]._validate_can_reindex(indexer)

        if axis >= self.ndim:
            raise IndexError("Requested axis not found in manager")

        if axis == 0:
            new_blocks = self._slice_take_blocks_ax0(
                indexer, fill_value=fill_value, only_slice=only_slice
            )
        else:
            new_blocks = [
                blk.take_nd(
                    indexer,
                    axis=1,
                    fill_value=(
                        fill_value if fill_value is not None else blk.fill_value
                    ),
                )
                for blk in self.blocks
            ]

        new_axes = list(self.axes)
        new_axes[axis] = new_axis

        return type(self).from_blocks(new_blocks, new_axes)

    def _slice_take_blocks_ax0(
        self, slice_or_indexer, fill_value=lib.no_default, only_slice: bool = False
    ) -> List[Block]:
        """
        Slice/take blocks along axis=0.

        Overloaded for SingleBlock

        Parameters
        ----------
        slice_or_indexer : slice, ndarray[bool], or list-like of ints
        fill_value : scalar, default lib.no_default
        only_slice : bool, default False
            If True, we always return views on existing arrays, never copies.
            This is used when called from ops.blockwise.operate_blockwise.

        Returns
        -------
        new_blocks : list of Block
        """
        allow_fill = fill_value is not lib.no_default

        sl_type, slobj, sllen = _preprocess_slice_or_indexer(
            slice_or_indexer, self.shape[0], allow_fill=allow_fill
        )

        if self.is_single_block:
            blk = self.blocks[0]

            if sl_type in ("slice", "mask"):
                # GH#32959 EABlock would fail since we can't make 0-width
                # TODO(EA2D): special casing unnecessary with 2D EAs
                if sllen == 0:
                    return []
                # TODO: tests all have isinstance(slobj, slice), other possibilities?
                return [blk.getitem_block(slobj, new_mgr_locs=slice(0, sllen))]
            elif not allow_fill or self.ndim == 1:
                if allow_fill and fill_value is None:
                    fill_value = blk.fill_value

                if not allow_fill and only_slice:
                    # GH#33597 slice instead of take, so we get
                    #  views instead of copies
                    blocks = [
                        blk.getitem_block(slice(ml, ml + 1), new_mgr_locs=i)
                        for i, ml in enumerate(slobj)
                    ]
                    # We have
                    #  all(np.shares_memory(nb.values, blk.values) for nb in blocks)
                    return blocks
                else:
                    return [
                        blk.take_nd(
                            slobj,
                            axis=0,
                            new_mgr_locs=slice(0, sllen),
                            fill_value=fill_value,
                        )
                    ]

        if sl_type in ("slice", "mask"):
            blknos = self.blknos[slobj]
            blklocs = self.blklocs[slobj]
        else:
            blknos = algos.take_nd(
                self.blknos, slobj, fill_value=-1, allow_fill=allow_fill
            )
            blklocs = algos.take_nd(
                self.blklocs, slobj, fill_value=-1, allow_fill=allow_fill
            )

        # When filling blknos, make sure blknos is updated before appending to
        # blocks list, that way new blkno is exactly len(blocks).
        blocks = []
        group = not only_slice
        for blkno, mgr_locs in libinternals.get_blkno_placements(blknos, group=group):
            if blkno == -1:
                # If we've got here, fill_value was not lib.no_default

                blocks.append(
                    self._make_na_block(placement=mgr_locs, fill_value=fill_value)
                )
            else:
                blk = self.blocks[blkno]

                # Otherwise, slicing along items axis is necessary.
                if not blk._can_consolidate:
                    # A non-consolidatable block, it's easy, because there's
                    # only one item and each mgr loc is a copy of that single
                    # item.
                    for mgr_loc in mgr_locs:
                        newblk = blk.copy(deep=False)
                        newblk.mgr_locs = slice(mgr_loc, mgr_loc + 1)
                        blocks.append(newblk)

                else:
                    # GH#32779 to avoid the performance penalty of copying,
                    #  we may try to only slice
                    taker = blklocs[mgr_locs.indexer]
                    max_len = max(len(mgr_locs), taker.max() + 1)
                    if only_slice:
                        taker = lib.maybe_indices_to_slice(taker, max_len)

                    if isinstance(taker, slice):
                        nb = blk.getitem_block(taker, new_mgr_locs=mgr_locs)
                        blocks.append(nb)
                    elif only_slice:
                        # GH#33597 slice instead of take, so we get
                        #  views instead of copies
                        for i, ml in zip(taker, mgr_locs):
                            nb = blk.getitem_block(slice(i, i + 1), new_mgr_locs=ml)
                            # We have np.shares_memory(nb.values, blk.values)
                            blocks.append(nb)
                    else:
                        nb = blk.take_nd(taker, axis=0, new_mgr_locs=mgr_locs)
                        blocks.append(nb)

        return blocks

    def _make_na_block(self, placement, fill_value=None):

        if fill_value is None:
            fill_value = np.nan
        block_shape = list(self.shape)
        block_shape[0] = len(placement)

        dtype, fill_value = infer_dtype_from_scalar(fill_value)
        # error: Argument "dtype" to "empty" has incompatible type "Union[dtype,
        # ExtensionDtype]"; expected "Union[dtype, None, type, _SupportsDtype, str,
        # Tuple[Any, int], Tuple[Any, Union[int, Sequence[int]]], List[Any], _DtypeDict,
        # Tuple[Any, Any]]"
        block_values = np.empty(block_shape, dtype=dtype)  # type: ignore[arg-type]
        block_values.fill(fill_value)
        return new_block(block_values, placement=placement, ndim=block_values.ndim)

    def take(self, indexer, axis: int = 1, verify: bool = True, convert: bool = True):
        """
        Take items along any axis.
        """
        indexer = (
            np.arange(indexer.start, indexer.stop, indexer.step, dtype="int64")
            if isinstance(indexer, slice)
            else np.asanyarray(indexer, dtype="int64")
        )

        n = self.shape[axis]
        if convert:
            indexer = maybe_convert_indices(indexer, n)

        if verify:
            if ((indexer == -1) | (indexer >= n)).any():
                raise Exception("Indices must be nonzero and less than the axis length")

        new_labels = self.axes[axis].take(indexer)
        return self.reindex_indexer(
            new_axis=new_labels,
            indexer=indexer,
            axis=axis,
            allow_dups=True,
            consolidate=False,
        )

    def _equal_values(self: T, other: T) -> bool:
        """
        Used in .equals defined in base class. Only check the column values
        assuming shape and indexes have already been checked.
        """
        if self.ndim == 1:
            # For SingleBlockManager (i.e.Series)
            if other.ndim != 1:
                return False
            left = self.blocks[0].values
            right = other.blocks[0].values
            # error: Value of type variable "ArrayLike" of "array_equals" cannot be
            # "Union[ndarray, ExtensionArray]"
            return array_equals(left, right)  # type: ignore[type-var]

        return blockwise_all(self, other, array_equals)

    def unstack(self, unstacker, fill_value) -> BlockManager:
        """
        Return a BlockManager with all blocks unstacked..

        Parameters
        ----------
        unstacker : reshape._Unstacker
        fill_value : Any
            fill_value for newly introduced missing values.

        Returns
        -------
        unstacked : BlockManager
        """
        new_columns = unstacker.get_new_columns(self.items)
        new_index = unstacker.new_index

        new_blocks: List[Block] = []
        columns_mask: List[np.ndarray] = []

        for blk in self.blocks:
            blk_cols = self.items[blk.mgr_locs.indexer]
            new_items = unstacker.get_new_columns(blk_cols)
            new_placement = new_columns.get_indexer(new_items)

            blocks, mask = blk._unstack(
                unstacker, fill_value, new_placement=new_placement
            )

            new_blocks.extend(blocks)
            columns_mask.extend(mask)

        new_columns = new_columns[columns_mask]

        bm = BlockManager(new_blocks, [new_columns, new_index])
        return bm


class SingleBlockManager(BlockManager, SingleDataManager):
    """ manage a single block with """

    ndim = 1
    _is_consolidated = True
    _known_consolidated = True
    __slots__ = ()
    is_single_block = True

    def __init__(
        self,
        block: Block,
        axis: Index,
        verify_integrity: bool = False,
        fastpath=lib.no_default,
    ):
        assert isinstance(block, Block), type(block)
        assert isinstance(axis, Index), type(axis)

        if fastpath is not lib.no_default:
            warnings.warn(
                "The `fastpath` keyword is deprecated and will be removed "
                "in a future version.",
                FutureWarning,
                stacklevel=2,
            )

        self.axes = [axis]
        self.blocks = (block,)

    @classmethod
    def from_blocks(cls, blocks: List[Block], axes: List[Index]) -> SingleBlockManager:
        """
        Constructor for BlockManager and SingleBlockManager with same signature.
        """
        assert len(blocks) == 1
        assert len(axes) == 1
        return cls(blocks[0], axes[0], verify_integrity=False)

    @classmethod
    def from_array(cls, array: ArrayLike, index: Index) -> SingleBlockManager:
        """
        Constructor for if we have an array that is not yet a Block.
        """
        block = new_block(array, placement=slice(0, len(index)), ndim=1)
        return cls(block, index)

    def _post_setstate(self):
        pass

    @property
    def _block(self) -> Block:
        return self.blocks[0]

    @property
    def _blknos(self):
        """ compat with BlockManager """
        return None

    @property
    def _blklocs(self):
        """ compat with BlockManager """
        return None

    def getitem_mgr(self, indexer) -> SingleBlockManager:
        # similar to get_slice, but not restricted to slice indexer
        blk = self._block
        array = blk._slice(indexer)
        if array.ndim > blk.values.ndim:
            # This will be caught by Series._get_values
            raise ValueError("dimension-expanding indexing not allowed")
        block = blk.make_block_same_class(array, placement=slice(0, len(array)))
        return type(self)(block, self.index[indexer])

    def get_slice(self, slobj: slice, axis: int = 0) -> SingleBlockManager:
        assert isinstance(slobj, slice), type(slobj)
        if axis >= self.ndim:
            raise IndexError("Requested axis not found in manager")

        blk = self._block
        array = blk._slice(slobj)
        if array.ndim > blk.values.ndim:
            # This will be caught by Series._get_values
            raise ValueError("dimension-expanding indexing not allowed")
        block = blk.make_block_same_class(array, placement=slice(0, len(array)))
        new_index = self.index._getitem_slice(slobj)
        return type(self)(block, new_index)

    @property
    def index(self) -> Index:
        return self.axes[0]

    @property
    def dtype(self) -> DtypeObj:
        return self._block.dtype

    def get_dtypes(self) -> np.ndarray:
        return np.array([self._block.dtype])

    def external_values(self):
        """The array that Series.values returns"""
        return self._block.external_values()

    def internal_values(self):
        """The array that Series._values returns"""
        return self._block.internal_values()

    def array_values(self):
        """The array that Series.array returns"""
        return self._block.array_values()

    @property
    def _can_hold_na(self) -> bool:
        return self._block._can_hold_na

    def is_consolidated(self) -> bool:
        return True

    def _consolidate_check(self):
        pass

    def _consolidate_inplace(self):
        pass

    def idelete(self, indexer):
        """
        Delete single location from SingleBlockManager.

        Ensures that self.blocks doesn't become empty.
        """
        self._block.delete(indexer)
        self.axes[0] = self.axes[0].delete(indexer)

    def fast_xs(self, loc):
        """
        fast path for getting a cross-section
        return a view of the data
        """
        raise NotImplementedError("Use series._values[loc] instead")

    def set_values(self, values: ArrayLike):
        """
        Set the values of the single block in place.

        Use at your own risk! This does not check if the passed values are
        valid for the current Block/SingleBlockManager (length, dtype, etc).
        """
        self.blocks[0].values = values
        self.blocks[0]._mgr_locs = libinternals.BlockPlacement(slice(len(values)))


# --------------------------------------------------------------------
# Constructor Helpers


def create_block_manager_from_blocks(blocks, axes: List[Index]) -> BlockManager:
    try:
        if len(blocks) == 1 and not isinstance(blocks[0], Block):
            # if blocks[0] is of length 0, return empty blocks
            if not len(blocks[0]):
                blocks = []
            else:
                # It's OK if a single block is passed as values, its placement
                # is basically "all items", but if there're many, don't bother
                # converting, it's an error anyway.
                blocks = [
                    new_block(
                        values=blocks[0], placement=slice(0, len(axes[0])), ndim=2
                    )
                ]

        mgr = BlockManager(blocks, axes)
        mgr._consolidate_inplace()
        return mgr

    except ValueError as e:
        blocks = [getattr(b, "values", b) for b in blocks]
        tot_items = sum(b.shape[0] for b in blocks)
        raise construction_error(tot_items, blocks[0].shape[1:], axes, e)


# We define this here so we can override it in tests.extension.test_numpy
def _extract_array(obj):
    return extract_array(obj, extract_numpy=True)


def create_block_manager_from_arrays(
    arrays, names: Index, axes: List[Index]
) -> BlockManager:
    assert isinstance(names, Index)
    assert isinstance(axes, list)
    assert all(isinstance(x, Index) for x in axes)

    arrays = [_extract_array(x) for x in arrays]

    try:
        blocks = _form_blocks(arrays, names, axes)
        mgr = BlockManager(blocks, axes)
        mgr._consolidate_inplace()
        return mgr
    except ValueError as e:
        raise construction_error(len(arrays), arrays[0].shape, axes, e)


def construction_error(
    tot_items: int,
    block_shape: Shape,
    axes: List[Index],
    e: Optional[ValueError] = None,
):
    """ raise a helpful message about our construction """
    passed = tuple(map(int, [tot_items] + list(block_shape)))
    # Correcting the user facing error message during dataframe construction
    if len(passed) <= 2:
        passed = passed[::-1]

    implied = tuple(len(ax) for ax in axes)
    # Correcting the user facing error message during dataframe construction
    if len(implied) <= 2:
        implied = implied[::-1]

    # We return the exception object instead of raising it so that we
    #  can raise it in the caller; mypy plays better with that
    if passed == implied and e is not None:
        return e
    if block_shape[0] == 0:
        return ValueError("Empty data passed with indices specified.")
    return ValueError(f"Shape of passed values is {passed}, indices imply {implied}")


# -----------------------------------------------------------------------


def _form_blocks(
    arrays: List[ArrayLike], names: Index, axes: List[Index]
) -> List[Block]:
    # put "leftover" items in float bucket, where else?
    # generalize?
    items_dict: DefaultDict[str, List] = defaultdict(list)
    extra_locs = []

    names_idx = names
    if names_idx.equals(axes[0]):
        names_indexer = np.arange(len(names_idx))
    else:
        assert names_idx.intersection(axes[0]).is_unique
        names_indexer = names_idx.get_indexer_for(axes[0])

    for i, name_idx in enumerate(names_indexer):
        if name_idx == -1:
            extra_locs.append(i)
            continue

        v = arrays[name_idx]

        block_type = get_block_type(v)
        items_dict[block_type.__name__].append((i, v))

    blocks: List[Block] = []
    if len(items_dict["FloatBlock"]):
        float_blocks = _multi_blockify(items_dict["FloatBlock"])
        blocks.extend(float_blocks)

    if len(items_dict["NumericBlock"]):
        complex_blocks = _multi_blockify(items_dict["NumericBlock"])
        blocks.extend(complex_blocks)

    if len(items_dict["TimeDeltaBlock"]):
        timedelta_blocks = _multi_blockify(items_dict["TimeDeltaBlock"])
        blocks.extend(timedelta_blocks)

    if len(items_dict["DatetimeBlock"]):
        datetime_blocks = _simple_blockify(items_dict["DatetimeBlock"], DT64NS_DTYPE)
        blocks.extend(datetime_blocks)

    if len(items_dict["DatetimeTZBlock"]):
        dttz_blocks = [
            new_block(
                ensure_block_shape(extract_array(array), 2),
                klass=DatetimeTZBlock,
                placement=i,
                ndim=2,
            )
            for i, array in items_dict["DatetimeTZBlock"]
        ]
        blocks.extend(dttz_blocks)

    if len(items_dict["ObjectBlock"]) > 0:
        object_blocks = _simple_blockify(items_dict["ObjectBlock"], np.object_)
        blocks.extend(object_blocks)

    if len(items_dict["CategoricalBlock"]) > 0:
        cat_blocks = [
            new_block(array, klass=CategoricalBlock, placement=i, ndim=2)
            for i, array in items_dict["CategoricalBlock"]
        ]
        blocks.extend(cat_blocks)

    if len(items_dict["ExtensionBlock"]):
        external_blocks = [
            new_block(array, klass=ExtensionBlock, placement=i, ndim=2)
            for i, array in items_dict["ExtensionBlock"]
        ]

        blocks.extend(external_blocks)

    if len(items_dict["ObjectValuesExtensionBlock"]):
        external_blocks = [
            new_block(array, klass=ObjectValuesExtensionBlock, placement=i, ndim=2)
            for i, array in items_dict["ObjectValuesExtensionBlock"]
        ]

        blocks.extend(external_blocks)

    if len(extra_locs):
        shape = (len(extra_locs),) + tuple(len(x) for x in axes[1:])

        # empty items -> dtype object
        block_values = np.empty(shape, dtype=object)
        block_values.fill(np.nan)

        na_block = new_block(block_values, placement=extra_locs, ndim=2)
        blocks.append(na_block)

    return blocks


def _simple_blockify(tuples, dtype) -> List[Block]:
    """
    return a single array of a block that has a single dtype; if dtype is
    not None, coerce to this dtype
    """
    values, placement = _stack_arrays(tuples, dtype)

    # TODO: CHECK DTYPE?
    if dtype is not None and values.dtype != dtype:  # pragma: no cover
        values = values.astype(dtype)

    block = new_block(values, placement=placement, ndim=2)
    return [block]


def _multi_blockify(tuples, dtype: Optional[Dtype] = None):
    """ return an array of blocks that potentially have different dtypes """
    # group by dtype
    grouper = itertools.groupby(tuples, lambda x: x[1].dtype)

    new_blocks = []
    for dtype, tup_block in grouper:

        # error: Argument 2 to "_stack_arrays" has incompatible type
        # "Union[ExtensionDtype, str, dtype[Any], Type[str], Type[float], Type[int],
        # Type[complex], Type[bool], Type[object], None]"; expected "dtype[Any]"
        values, placement = _stack_arrays(
            list(tup_block), dtype  # type: ignore[arg-type]
        )

        block = new_block(values, placement=placement, ndim=2)
        new_blocks.append(block)

    return new_blocks


def _stack_arrays(tuples, dtype: np.dtype):

    placement, arrays = zip(*tuples)

    first = arrays[0]
    shape = (len(arrays),) + first.shape

    stacked = np.empty(shape, dtype=dtype)
    for i, arr in enumerate(arrays):
        stacked[i] = arr

    return stacked, placement


def _consolidate(blocks: Tuple[Block, ...]) -> List[Block]:
    """
    Merge blocks having same dtype, exclude non-consolidating blocks
    """
    # sort by _can_consolidate, dtype
    gkey = lambda x: x._consolidate_key
    grouper = itertools.groupby(sorted(blocks, key=gkey), gkey)

    new_blocks: List[Block] = []
    for (_can_consolidate, dtype), group_blocks in grouper:
        merged_blocks = _merge_blocks(
            list(group_blocks), dtype=dtype, can_consolidate=_can_consolidate
        )
        new_blocks = extend_blocks(merged_blocks, new_blocks)
    return new_blocks


def _merge_blocks(
    blocks: List[Block], dtype: DtypeObj, can_consolidate: bool
) -> List[Block]:

    if len(blocks) == 1:
        return blocks

    if can_consolidate:

        if dtype is None:
            if len({b.dtype for b in blocks}) != 1:
                raise AssertionError("_merge_blocks are invalid!")

        # TODO: optimization potential in case all mgrs contain slices and
        # combination of those slices is a slice, too.
        new_mgr_locs = np.concatenate([b.mgr_locs.as_array for b in blocks])
<<<<<<< HEAD

        if isinstance(blocks[0].dtype, np.dtype):
            new_values = np.vstack([b.values for b in blocks])
        else:
            # Unexpected keyword argument "axis" for "_concat_same_type"
            #  of "ExtensionArray"
            new_values = blocks[0].values._concat_same_type(
                [b.values for b in blocks], axis=0  # type:ignore[call-arg]
            )
=======
        # error: List comprehension has incompatible type List[Union[ndarray,
        # ExtensionArray]]; expected List[Union[complex, generic, Sequence[Union[int,
        # float, complex, str, bytes, generic]], Sequence[Sequence[Any]],
        # _SupportsArray]]
        new_values = np.vstack([b.values for b in blocks])  # type: ignore[misc]
>>>>>>> bf31347a

        argsort = np.argsort(new_mgr_locs)
        new_values = new_values[argsort]
        new_mgr_locs = new_mgr_locs[argsort]

        return [new_block(new_values, placement=new_mgr_locs, ndim=2)]

    # can't consolidate --> no merge
    return blocks


def _fast_count_smallints(arr: np.ndarray) -> np.ndarray:
    """Faster version of set(arr) for sequences of small numbers."""
    counts = np.bincount(arr.astype(np.int_))
    nz = counts.nonzero()[0]
    return np.c_[nz, counts[nz]]


def _preprocess_slice_or_indexer(slice_or_indexer, length: int, allow_fill: bool):
    if isinstance(slice_or_indexer, slice):
        return (
            "slice",
            slice_or_indexer,
            libinternals.slice_len(slice_or_indexer, length),
        )
    elif (
        isinstance(slice_or_indexer, np.ndarray) and slice_or_indexer.dtype == np.bool_
    ):
        return "mask", slice_or_indexer, slice_or_indexer.sum()
    else:
        # TODO: np.intp?
        indexer = np.asanyarray(slice_or_indexer, dtype=np.int64)
        if not allow_fill:
            indexer = maybe_convert_indices(indexer, length)
        return "fancy", indexer, len(indexer)<|MERGE_RESOLUTION|>--- conflicted
+++ resolved
@@ -1127,7 +1127,8 @@
         if self._blklocs is None and self.ndim > 1:
             self._rebuild_blknos_and_blklocs()
 
-        value_is_extension_type = is_1d_only_ea_dtype(value)
+        vdtype = getattr(value, "dtype", None)
+        value_is_extension_type = is_1d_only_ea_dtype(vdtype)
 
         # categorical/sparse/datetimetz
         if value_is_extension_type:
@@ -2001,23 +2002,19 @@
         # TODO: optimization potential in case all mgrs contain slices and
         # combination of those slices is a slice, too.
         new_mgr_locs = np.concatenate([b.mgr_locs.as_array for b in blocks])
-<<<<<<< HEAD
 
         if isinstance(blocks[0].dtype, np.dtype):
-            new_values = np.vstack([b.values for b in blocks])
+            # error: List comprehension has incompatible type List[Union[ndarray,
+            # ExtensionArray]]; expected List[Union[complex, generic,
+            # Sequence[Union[int, float, complex, str, bytes, generic]],
+            # Sequence[Sequence[Any]], SupportsArray]]
+            new_values = np.vstack([b.values for b in blocks])  # type: ignore[misc]
         else:
             # Unexpected keyword argument "axis" for "_concat_same_type"
             #  of "ExtensionArray"
             new_values = blocks[0].values._concat_same_type(
                 [b.values for b in blocks], axis=0  # type:ignore[call-arg]
             )
-=======
-        # error: List comprehension has incompatible type List[Union[ndarray,
-        # ExtensionArray]]; expected List[Union[complex, generic, Sequence[Union[int,
-        # float, complex, str, bytes, generic]], Sequence[Sequence[Any]],
-        # _SupportsArray]]
-        new_values = np.vstack([b.values for b in blocks])  # type: ignore[misc]
->>>>>>> bf31347a
 
         argsort = np.argsort(new_mgr_locs)
         new_values = new_values[argsort]
