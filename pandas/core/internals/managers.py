from collections import defaultdict
from functools import partial
import itertools
import operator
import re
from typing import Dict, List, Optional, Sequence, Tuple, Union

import numpy as np

from pandas._libs import Timedelta, Timestamp, internals as libinternals, lib
from pandas._typing import DtypeObj
from pandas.util._validators import validate_bool_kwarg

from pandas.core.dtypes.cast import (
    find_common_type,
    infer_dtype_from_scalar,
    maybe_convert_objects,
    maybe_promote,
)
from pandas.core.dtypes.common import (
    _NS_DTYPE,
    is_datetimelike_v_numeric,
    is_extension_array_dtype,
    is_list_like,
    is_numeric_v_string_like,
    is_scalar,
    is_sparse,
)
from pandas.core.dtypes.concat import concat_compat
from pandas.core.dtypes.dtypes import ExtensionDtype
from pandas.core.dtypes.generic import ABCExtensionArray, ABCSeries
from pandas.core.dtypes.missing import isna

import pandas.core.algorithms as algos
from pandas.core.base import PandasObject
from pandas.core.indexers import maybe_convert_indices
from pandas.core.indexes.api import Index, ensure_index
from pandas.core.internals.blocks import (
    Block,
    CategoricalBlock,
    DatetimeTZBlock,
    ExtensionBlock,
    ObjectValuesExtensionBlock,
    _extend_blocks,
    _merge_blocks,
    _safe_reshape,
    get_block_type,
    make_block,
)
from pandas.core.internals.concat import (  # all for concatenate_block_managers
    combine_concat_plans,
    concatenate_join_units,
    get_mgr_concatenation_plan,
    is_uniform_join_units,
)

from pandas.io.formats.printing import pprint_thing

# TODO: flexible with index=None and/or items=None


class BlockManager(PandasObject):
    """
    Core internal data structure to implement DataFrame, Series, etc.

    Manage a bunch of labeled 2D mixed-type ndarrays. Essentially it's a
    lightweight blocked set of labeled data to be manipulated by the DataFrame
    public API class

    Attributes
    ----------
    shape
    ndim
    axes
    values
    items

    Methods
    -------
    set_axis(axis, new_labels)
    copy(deep=True)

    get_dtype_counts
    get_dtypes

    apply(func, axes, block_filter_fn)

    get_bool_data
    get_numeric_data

    get_slice(slice_like, axis)
    get(label)
    iget(loc)

    take(indexer, axis)
    reindex_axis(new_labels, axis)
    reindex_indexer(new_labels, indexer, axis)

    delete(label)
    insert(loc, label, value)
    set(label, value)

    Parameters
    ----------
    blocks: Sequence of Block
    axes: Sequence of Index
    do_integrity_check: bool, default True

    Notes
    -----
    This is *not* a public API class
    """

    __slots__ = [
        "axes",
        "blocks",
        "_ndim",
        "_shape",
        "_known_consolidated",
        "_is_consolidated",
        "_blknos",
        "_blklocs",
    ]

    def __init__(
        self,
        blocks: Sequence[Block],
        axes: Sequence[Index],
        do_integrity_check: bool = True,
    ):
        self.axes = [ensure_index(ax) for ax in axes]
        self.blocks: Tuple[Block, ...] = tuple(blocks)

        for block in blocks:
            if self.ndim != block.ndim:
                raise AssertionError(
                    f"Number of Block dimensions ({block.ndim}) must equal "
                    f"number of axes ({self.ndim})"
                )

        if do_integrity_check:
            self._verify_integrity()

        self._known_consolidated = False

        self._rebuild_blknos_and_blklocs()

    def make_empty(self, axes=None):
        """ return an empty BlockManager with the items axis of len 0 """
        if axes is None:
            axes = [ensure_index([])] + [ensure_index(a) for a in self.axes[1:]]

        # preserve dtype if possible
        if self.ndim == 1:
            blocks = np.array([], dtype=self.array_dtype)
        else:
            blocks = []
        return type(self)(blocks, axes)

    def __nonzero__(self):
        return True

    # Python3 compat
    __bool__ = __nonzero__

    @property
    def shape(self) -> Tuple[int, ...]:
        return tuple(len(ax) for ax in self.axes)

    @property
    def ndim(self) -> int:
        return len(self.axes)

    def set_axis(self, axis: int, new_labels: Index):
        # Caller is responsible for ensuring we have an Index object.
        old_len = len(self.axes[axis])
        new_len = len(new_labels)

        if new_len != old_len:
            raise ValueError(
                f"Length mismatch: Expected axis has {old_len} elements, new "
                f"values have {new_len} elements"
            )

        self.axes[axis] = new_labels

<<<<<<< HEAD
=======
    def rename_axis(
        self, mapper, axis: int, copy: bool = True, level=None
    ) -> "BlockManager":
        """
        Rename one of axes.

        Parameters
        ----------
        mapper : unary callable
        axis : int
        copy : bool, default True
        level : int or None, default None
        """
        obj = self.copy(deep=copy)
        obj.set_axis(axis, _transform_index(self.axes[axis], mapper, level))
        return obj

>>>>>>> a1f9ae29
    @property
    def _is_single_block(self) -> bool:
        if self.ndim == 1:
            return True

        if len(self.blocks) != 1:
            return False

        blk = self.blocks[0]
        return blk.mgr_locs.is_slice_like and blk.mgr_locs.as_slice == slice(
            0, len(self), 1
        )

    def _rebuild_blknos_and_blklocs(self):
        """
        Update mgr._blknos / mgr._blklocs.
        """
        new_blknos = np.empty(self.shape[0], dtype=np.int64)
        new_blklocs = np.empty(self.shape[0], dtype=np.int64)
        new_blknos.fill(-1)
        new_blklocs.fill(-1)

        for blkno, blk in enumerate(self.blocks):
            rl = blk.mgr_locs
            new_blknos[rl.indexer] = blkno
            new_blklocs[rl.indexer] = np.arange(len(rl))

        if (new_blknos == -1).any():
            raise AssertionError("Gaps in blk ref_locs")

        self._blknos = new_blknos
        self._blklocs = new_blklocs

    @property
    def items(self) -> Index:
        return self.axes[0]

    def _get_counts(self, f):
        """ return a dict of the counts of the function in BlockManager """
        self._consolidate_inplace()
        counts = dict()
        for b in self.blocks:
            v = f(b)
            counts[v] = counts.get(v, 0) + b.shape[0]
        return counts

    def get_dtype_counts(self):
        return self._get_counts(lambda b: b.dtype.name)

    def get_dtypes(self):
        dtypes = np.array([blk.dtype for blk in self.blocks])
        return algos.take_1d(dtypes, self._blknos, allow_fill=False)

    def __getstate__(self):
        block_values = [b.values for b in self.blocks]
        block_items = [self.items[b.mgr_locs.indexer] for b in self.blocks]
        axes_array = list(self.axes)

        extra_state = {
            "0.14.1": {
                "axes": axes_array,
                "blocks": [
                    dict(values=b.values, mgr_locs=b.mgr_locs.indexer)
                    for b in self.blocks
                ],
            }
        }

        # First three elements of the state are to maintain forward
        # compatibility with 0.13.1.
        return axes_array, block_values, block_items, extra_state

    def __setstate__(self, state):
        def unpickle_block(values, mgr_locs):
            return make_block(values, placement=mgr_locs)

        if isinstance(state, tuple) and len(state) >= 4 and "0.14.1" in state[3]:
            state = state[3]["0.14.1"]
            self.axes = [ensure_index(ax) for ax in state["axes"]]
            self.blocks = tuple(
                unpickle_block(b["values"], b["mgr_locs"]) for b in state["blocks"]
            )
        else:
            raise NotImplementedError("pre-0.14.1 pickles are no longer supported")

        self._post_setstate()

    def _post_setstate(self):
        self._is_consolidated = False
        self._known_consolidated = False
        self._rebuild_blknos_and_blklocs()

    def __len__(self) -> int:
        return len(self.items)

    def __repr__(self) -> str:
        output = type(self).__name__
        for i, ax in enumerate(self.axes):
            if i == 0:
                output += f"\nItems: {ax}"
            else:
                output += f"\nAxis {i}: {ax}"

        for block in self.blocks:
            output += f"\n{pprint_thing(block)}"
        return output

    def _verify_integrity(self):
        mgr_shape = self.shape
        tot_items = sum(len(x.mgr_locs) for x in self.blocks)
        for block in self.blocks:
            if block._verify_integrity and block.shape[1:] != mgr_shape[1:]:
                construction_error(tot_items, block.shape[1:], self.axes)
        if len(self.items) != tot_items:
            raise AssertionError(
                "Number of manager items must equal union of "
                f"block items\n# manager items: {len(self.items)}, # "
                f"tot_items: {tot_items}"
            )

    def reduce(self, func, *args, **kwargs):
        # If 2D, we assume that we're operating column-wise
        if self.ndim == 1:
            # we'll be returning a scalar
            blk = self.blocks[0]
            return func(blk.values, *args, **kwargs)

        res = {}
        for blk in self.blocks:
            bres = func(blk.values, *args, **kwargs)

            if np.ndim(bres) == 0:
                # EA
                assert blk.shape[0] == 1
                new_res = zip(blk.mgr_locs.as_array, [bres])
            else:
                assert bres.ndim == 1, bres.shape
                assert blk.shape[0] == len(bres), (blk.shape, bres.shape, args, kwargs)
                new_res = zip(blk.mgr_locs.as_array, bres)

            nr = dict(new_res)
            assert not any(key in res for key in nr)
            res.update(nr)

        return res

    def apply(self, f, filter=None, **kwargs):
        """
        Iterate over the blocks, collect and create a new BlockManager.

        Parameters
        ----------
        f : str or callable
            Name of the Block method to apply.
        filter : list, if supplied, only call the block if the filter is in
                 the block

        Returns
        -------
        BlockManager
        """
        result_blocks = []

        # filter kwarg is used in replace-* family of methods
        if filter is not None:
            filter_locs = set(self.items.get_indexer_for(filter))
            if len(filter_locs) == len(self.items):
                # All items are included, as if there were no filtering
                filter = None
            else:
                kwargs["filter"] = filter_locs

        self._consolidate_inplace()

        if f == "where":
            align_copy = True
            if kwargs.get("align", True):
                align_keys = ["other", "cond"]
            else:
                align_keys = ["cond"]
        elif f == "putmask":
            align_copy = False
            if kwargs.get("align", True):
                align_keys = ["new", "mask"]
            else:
                align_keys = ["mask"]
        elif f == "fillna":
            # fillna internally does putmask, maybe it's better to do this
            # at mgr, not block level?
            align_copy = False
            align_keys = ["value"]
        else:
            align_keys = []

        # TODO(EA): may interfere with ExtensionBlock.setitem for blocks
        # with a .values attribute.
        aligned_args = {
            k: kwargs[k]
            for k in align_keys
            if not isinstance(kwargs[k], ABCExtensionArray)
            and hasattr(kwargs[k], "values")
        }

        for b in self.blocks:
            if filter is not None:
                if not b.mgr_locs.isin(filter_locs).any():
                    result_blocks.append(b)
                    continue

            if aligned_args:
                b_items = self.items[b.mgr_locs.indexer]

                for k, obj in aligned_args.items():
                    axis = obj._info_axis_number
                    kwargs[k] = obj.reindex(b_items, axis=axis, copy=align_copy)

            if callable(f):
                applied = b.apply(f, **kwargs)
            else:
                applied = getattr(b, f)(**kwargs)
            result_blocks = _extend_blocks(applied, result_blocks)

        if len(result_blocks) == 0:
            return self.make_empty(self.axes)
        bm = type(self)(result_blocks, self.axes, do_integrity_check=False)
        return bm

    def quantile(
        self,
        axis=0,
        consolidate=True,
        transposed=False,
        interpolation="linear",
        qs=None,
        numeric_only=None,
    ):
        """
        Iterate over blocks applying quantile reduction.
        This routine is intended for reduction type operations and
        will do inference on the generated blocks.

        Parameters
        ----------
        axis: reduction axis, default 0
        consolidate: bool, default True. Join together blocks having same
            dtype
        transposed: bool, default False
            we are holding transposed data
        interpolation : type of interpolation, default 'linear'
        qs : a scalar or list of the quantiles to be computed
        numeric_only : ignored

        Returns
        -------
        Block Manager (new object)
        """
        # Series dispatches to DataFrame for quantile, which allows us to
        #  simplify some of the code here and in the blocks
        assert self.ndim >= 2

        if consolidate:
            self._consolidate_inplace()

        def get_axe(block, qs, axes):
            # Because Series dispatches to DataFrame, we will always have
            #  block.ndim == 2
            from pandas import Float64Index

            if is_list_like(qs):
                ax = Float64Index(qs)
            else:
                ax = axes[0]
            return ax

        axes, blocks = [], []
        for b in self.blocks:
            block = b.quantile(axis=axis, qs=qs, interpolation=interpolation)

            axe = get_axe(b, qs, axes=self.axes)

            axes.append(axe)
            blocks.append(block)

        # note that some DatetimeTZ, Categorical are always ndim==1
        ndim = {b.ndim for b in blocks}
        assert 0 not in ndim, ndim

        if 2 in ndim:

            new_axes = list(self.axes)

            # multiple blocks that are reduced
            if len(blocks) > 1:
                new_axes[1] = axes[0]

                # reset the placement to the original
                for b, sb in zip(blocks, self.blocks):
                    b.mgr_locs = sb.mgr_locs

            else:
                new_axes[axis] = Index(np.concatenate([ax.values for ax in axes]))

            if transposed:
                new_axes = new_axes[::-1]
                blocks = [
                    b.make_block(b.values.T, placement=np.arange(b.shape[1]))
                    for b in blocks
                ]

            return type(self)(blocks, new_axes)

        # single block, i.e. ndim == {1}
        values = concat_compat([b.values for b in blocks])

        # compute the orderings of our original data
        if len(self.blocks) > 1:

            indexer = np.empty(len(self.axes[0]), dtype=np.intp)
            i = 0
            for b in self.blocks:
                for j in b.mgr_locs:
                    indexer[j] = i
                    i = i + 1

            values = values.take(indexer)

        return SingleBlockManager(
            make_block(values, ndim=1, placement=np.arange(len(values))),
            axes[0],
            fastpath=True,
        )

    def isna(self, func):
        return self.apply("apply", func=func)

    def where(self, **kwargs):
        return self.apply("where", **kwargs)

    def setitem(self, **kwargs):
        return self.apply("setitem", **kwargs)

    def putmask(self, **kwargs):
        return self.apply("putmask", **kwargs)

    def diff(self, **kwargs):
        return self.apply("diff", **kwargs)

    def interpolate(self, **kwargs):
        return self.apply("interpolate", **kwargs)

    def shift(self, **kwargs):
        return self.apply("shift", **kwargs)

    def fillna(self, **kwargs):
        return self.apply("fillna", **kwargs)

    def downcast(self, **kwargs):
        return self.apply("downcast", **kwargs)

    def astype(self, dtype, copy: bool = False, errors: str = "raise"):
        return self.apply("astype", dtype=dtype, copy=copy, errors=errors)

    def convert(self, **kwargs):
        return self.apply("convert", **kwargs)

    def replace(self, value, **kwargs):
        assert np.ndim(value) == 0, value
        return self.apply("replace", value=value, **kwargs)

    def replace_list(self, src_list, dest_list, inplace=False, regex=False):
        """ do a list replace """
        inplace = validate_bool_kwarg(inplace, "inplace")

        # figure out our mask a-priori to avoid repeated replacements
        values = self.as_array()

        def comp(s, regex=False):
            """
            Generate a bool array by perform an equality check, or perform
            an element-wise regular expression matching
            """
            if isna(s):
                return isna(values)
            if isinstance(s, (Timedelta, Timestamp)) and getattr(s, "tz", None) is None:

                return _compare_or_regex_search(
                    maybe_convert_objects(values), s.asm8, regex
                )
            return _compare_or_regex_search(values, s, regex)

        masks = [comp(s, regex) for s in src_list]

        result_blocks = []
        src_len = len(src_list) - 1
        for blk in self.blocks:

            # its possible to get multiple result blocks here
            # replace ALWAYS will return a list
            rb = [blk if inplace else blk.copy()]
            for i, (s, d) in enumerate(zip(src_list, dest_list)):
                # TODO: assert/validate that `d` is always a scalar?
                new_rb = []
                for b in rb:
                    m = masks[i][b.mgr_locs.indexer]
                    convert = i == src_len
                    result = b._replace_coerce(
                        mask=m,
                        to_replace=s,
                        value=d,
                        inplace=inplace,
                        convert=convert,
                        regex=regex,
                    )
                    if m.any() or convert:
                        new_rb = _extend_blocks(result, new_rb)
                    else:
                        new_rb.append(b)
                rb = new_rb
            result_blocks.extend(rb)

        bm = type(self)(result_blocks, self.axes)
        bm._consolidate_inplace()
        return bm

    def is_consolidated(self) -> bool:
        """
        Return True if more than one block with the same dtype
        """
        if not self._known_consolidated:
            self._consolidate_check()
        return self._is_consolidated

    def _consolidate_check(self):
        ftypes = [blk.ftype for blk in self.blocks]
        self._is_consolidated = len(ftypes) == len(set(ftypes))
        self._known_consolidated = True

    @property
    def is_mixed_type(self) -> bool:
        # Warning, consolidation needs to get checked upstairs
        self._consolidate_inplace()
        return len(self.blocks) > 1

    @property
    def is_numeric_mixed_type(self) -> bool:
        # Warning, consolidation needs to get checked upstairs
        self._consolidate_inplace()
        return all(block.is_numeric for block in self.blocks)

    @property
    def any_extension_types(self) -> bool:
        """Whether any of the blocks in this manager are extension blocks"""
        return any(block.is_extension for block in self.blocks)

    @property
    def is_view(self) -> bool:
        """ return a boolean if we are a single block and are a view """
        if len(self.blocks) == 1:
            return self.blocks[0].is_view

        # It is technically possible to figure out which blocks are views
        # e.g. [ b.values.base is not None for b in self.blocks ]
        # but then we have the case of possibly some blocks being a view
        # and some blocks not. setting in theory is possible on the non-view
        # blocks w/o causing a SettingWithCopy raise/warn. But this is a bit
        # complicated

        return False

    def get_bool_data(self, copy: bool = False):
        """
        Parameters
        ----------
        copy : bool, default False
            Whether to copy the blocks
        """
        self._consolidate_inplace()
        return self.combine([b for b in self.blocks if b.is_bool], copy)

    def get_numeric_data(self, copy: bool = False):
        """
        Parameters
        ----------
        copy : bool, default False
            Whether to copy the blocks
        """
        self._consolidate_inplace()
        return self.combine([b for b in self.blocks if b.is_numeric], copy)

    def combine(self, blocks: List[Block], copy: bool = True) -> "BlockManager":
        """ return a new manager with the blocks """
        if len(blocks) == 0:
            return self.make_empty()

        # FIXME: optimization potential
        indexer = np.sort(np.concatenate([b.mgr_locs.as_array for b in blocks]))
        inv_indexer = lib.get_reverse_indexer(indexer, self.shape[0])

        new_blocks = []
        for b in blocks:
            b = b.copy(deep=copy)
            b.mgr_locs = algos.take_1d(
                inv_indexer, b.mgr_locs.as_array, axis=0, allow_fill=False
            )
            new_blocks.append(b)

        axes = list(self.axes)
        axes[0] = self.items.take(indexer)

        return type(self)(new_blocks, axes, do_integrity_check=False)

    def get_slice(self, slobj: slice, axis: int = 0):

        if axis == 0:
            new_blocks = self._slice_take_blocks_ax0(slobj)
        elif axis == 1:
            _slicer = [slice(None)] * (axis + 1)
            _slicer[axis] = slobj
            slicer = tuple(_slicer)
            new_blocks = [blk.getitem_block(slicer) for blk in self.blocks]
        else:
            raise IndexError("Requested axis not found in manager")

        new_axes = list(self.axes)
        new_axes[axis] = new_axes[axis][slobj]

        bm = type(self)(new_blocks, new_axes, do_integrity_check=False)
        return bm

    def __contains__(self, item) -> bool:
        return item in self.items

    @property
    def nblocks(self) -> int:
        return len(self.blocks)

    def copy(self, deep=True):
        """
        Make deep or shallow copy of BlockManager

        Parameters
        ----------
        deep : bool or string, default True
            If False, return shallow copy (do not copy data)
            If 'all', copy data and a deep copy of the index

        Returns
        -------
        BlockManager
        """
        # this preserves the notion of view copying of axes
        if deep:
            # hit in e.g. tests.io.json.test_pandas

            def copy_func(ax):
                return ax.copy(deep=True) if deep == "all" else ax.view()

            new_axes = [copy_func(ax) for ax in self.axes]
        else:
            new_axes = list(self.axes)

        res = self.apply("copy", deep=deep)
        res.axes = new_axes
        return res

    def as_array(self, transpose: bool = False) -> np.ndarray:
        """
        Convert the blockmanager data into an numpy array.

        Parameters
        ----------
        transpose : bool, default False
            If True, transpose the return array,

        Returns
        -------
        arr : ndarray
        """
        if len(self.blocks) == 0:
            arr = np.empty(self.shape, dtype=float)
            return arr.transpose() if transpose else arr

        mgr = self

        if self._is_single_block and mgr.blocks[0].is_datetimetz:
            # TODO(Block.get_values): Make DatetimeTZBlock.get_values
            # always be object dtype. Some callers seem to want the
            # DatetimeArray (previously DTI)
            arr = mgr.blocks[0].get_values(dtype=object)
        elif self._is_single_block or not self.is_mixed_type:
            arr = np.asarray(mgr.blocks[0].get_values())
        else:
            arr = mgr._interleave()

        return arr.transpose() if transpose else arr

    def _interleave(self):
        """
        Return ndarray from blocks with specified item order
        Items must be contained in the blocks
        """
        dtype = _interleaved_dtype(self.blocks)

        # TODO: https://github.com/pandas-dev/pandas/issues/22791
        # Give EAs some input on what happens here. Sparse needs this.
        if is_sparse(dtype):
            dtype = dtype.subtype
        elif is_extension_array_dtype(dtype):
            dtype = "object"

        result = np.empty(self.shape, dtype=dtype)

        itemmask = np.zeros(self.shape[0])

        for blk in self.blocks:
            rl = blk.mgr_locs
            result[rl.indexer] = blk.get_values(dtype)
            itemmask[rl.indexer] = 1

        if not itemmask.all():
            raise AssertionError("Some items were not contained in blocks")

        return result

    def to_dict(self, copy: bool = True):
        """
        Return a dict of str(dtype) -> BlockManager

        Parameters
        ----------
        copy : bool, default True

        Returns
        -------
        values : a dict of dtype -> BlockManager

        Notes
        -----
        This consolidates based on str(dtype)
        """
        self._consolidate_inplace()

        bd: Dict[str, List[Block]] = {}
        for b in self.blocks:
            bd.setdefault(str(b.dtype), []).append(b)

        return {dtype: self.combine(blocks, copy=copy) for dtype, blocks in bd.items()}

    def fast_xs(self, loc: int):
        """
        get a cross sectional for a given location in the
        items ; handle dups

        return the result, is *could* be a view in the case of a
        single block
        """
        if len(self.blocks) == 1:
            return self.blocks[0].iget((slice(None), loc))

        items = self.items

        # non-unique (GH4726)
        if not items.is_unique:
            result = self._interleave()
            if self.ndim == 2:
                result = result.T
            return result[loc]

        # unique
        dtype = _interleaved_dtype(self.blocks)

        n = len(items)
        if is_extension_array_dtype(dtype):
            # we'll eventually construct an ExtensionArray.
            result = np.empty(n, dtype=object)
        else:
            result = np.empty(n, dtype=dtype)

        for blk in self.blocks:
            # Such assignment may incorrectly coerce NaT to None
            # result[blk.mgr_locs] = blk._slice((slice(None), loc))
            for i, rl in enumerate(blk.mgr_locs):
                result[rl] = blk.iget((i, loc))

        if isinstance(dtype, ExtensionDtype):
            result = dtype.construct_array_type()._from_sequence(result, dtype=dtype)

        return result

    def consolidate(self) -> "BlockManager":
        """
        Join together blocks having same dtype

        Returns
        -------
        y : BlockManager
        """
        if self.is_consolidated():
            return self

        bm = type(self)(self.blocks, self.axes)
        bm._is_consolidated = False
        bm._consolidate_inplace()
        return bm

    def _consolidate_inplace(self):
        if not self.is_consolidated():
            self.blocks = tuple(_consolidate(self.blocks))
            self._is_consolidated = True
            self._known_consolidated = True
            self._rebuild_blknos_and_blklocs()

    def get(self, item):
        """
        Return values for selected item (ndarray or BlockManager).
        """
        if self.items.is_unique:

            if not isna(item):
                loc = self.items.get_loc(item)
            else:
                indexer = np.arange(len(self.items))[isna(self.items)]

                # allow a single nan location indexer
                if not is_scalar(indexer):
                    if len(indexer) == 1:
                        loc = indexer.item()
                    else:
                        raise ValueError("cannot label index with a null key")

            return self.iget(loc)
        else:

            if isna(item):
                raise TypeError("cannot label index with a null key")

            indexer = self.items.get_indexer_for([item])
            return self.reindex_indexer(
                new_axis=self.items[indexer], indexer=indexer, axis=0, allow_dups=True
            )

    def iget(self, i: int) -> "SingleBlockManager":
        """
        Return the data as a SingleBlockManager.
        """
        block = self.blocks[self._blknos[i]]
        values = block.iget(self._blklocs[i])

        # shortcut for select a single-dim from a 2-dim BM
        return SingleBlockManager(
            block.make_block_same_class(
                values, placement=slice(0, len(values)), ndim=1
            ),
            self.axes[1],
            fastpath=True,
        )

    def delete(self, item):
        """
        Delete selected item (items if non-unique) in-place.
        """
        indexer = self.items.get_loc(item)

        is_deleted = np.zeros(self.shape[0], dtype=np.bool_)
        is_deleted[indexer] = True
        ref_loc_offset = -is_deleted.cumsum()

        is_blk_deleted = [False] * len(self.blocks)

        if isinstance(indexer, int):
            affected_start = indexer
        else:
            affected_start = is_deleted.nonzero()[0][0]

        for blkno, _ in _fast_count_smallints(self._blknos[affected_start:]):
            blk = self.blocks[blkno]
            bml = blk.mgr_locs
            blk_del = is_deleted[bml.indexer].nonzero()[0]

            if len(blk_del) == len(bml):
                is_blk_deleted[blkno] = True
                continue
            elif len(blk_del) != 0:
                blk.delete(blk_del)
                bml = blk.mgr_locs

            blk.mgr_locs = bml.add(ref_loc_offset[bml.indexer])

        # FIXME: use Index.delete as soon as it uses fastpath=True
        self.axes[0] = self.items[~is_deleted]
        self.blocks = tuple(
            b for blkno, b in enumerate(self.blocks) if not is_blk_deleted[blkno]
        )
        self._rebuild_blknos_and_blklocs()

    def set(self, item, value):
        """
        Set new item in-place. Does not consolidate. Adds new Block if not
        contained in the current set of items
        """
        # FIXME: refactor, clearly separate broadcasting & zip-like assignment
        #        can prob also fix the various if tests for sparse/categorical

        value_is_extension_type = is_extension_array_dtype(value)

        # categorical/sparse/datetimetz
        if value_is_extension_type:

            def value_getitem(placement):
                return value

        else:
            if value.ndim == self.ndim - 1:
                value = _safe_reshape(value, (1,) + value.shape)

                def value_getitem(placement):
                    return value

            else:

                def value_getitem(placement):
                    return value[placement.indexer]

            if value.shape[1:] != self.shape[1:]:
                raise AssertionError(
                    "Shape of new values must be compatible with manager shape"
                )

        try:
            loc = self.items.get_loc(item)
        except KeyError:
            # This item wasn't present, just insert at end
            self.insert(len(self.items), item, value)
            return

        if isinstance(loc, int):
            loc = [loc]

        blknos = self._blknos[loc]
        blklocs = self._blklocs[loc].copy()

        unfit_mgr_locs = []
        unfit_val_locs = []
        removed_blknos = []
        for blkno, val_locs in libinternals.get_blkno_placements(blknos, group=True):
            blk = self.blocks[blkno]
            blk_locs = blklocs[val_locs.indexer]
            if blk.should_store(value):
                blk.set(blk_locs, value_getitem(val_locs))
            else:
                unfit_mgr_locs.append(blk.mgr_locs.as_array[blk_locs])
                unfit_val_locs.append(val_locs)

                # If all block items are unfit, schedule the block for removal.
                if len(val_locs) == len(blk.mgr_locs):
                    removed_blknos.append(blkno)
                else:
                    self._blklocs[blk.mgr_locs.indexer] = -1
                    blk.delete(blk_locs)
                    self._blklocs[blk.mgr_locs.indexer] = np.arange(len(blk))

        if len(removed_blknos):
            # Remove blocks & update blknos accordingly
            is_deleted = np.zeros(self.nblocks, dtype=np.bool_)
            is_deleted[removed_blknos] = True

            new_blknos = np.empty(self.nblocks, dtype=np.int64)
            new_blknos.fill(-1)
            new_blknos[~is_deleted] = np.arange(self.nblocks - len(removed_blknos))
            self._blknos = algos.take_1d(
                new_blknos, self._blknos, axis=0, allow_fill=False
            )
            self.blocks = tuple(
                blk for i, blk in enumerate(self.blocks) if i not in set(removed_blknos)
            )

        if unfit_val_locs:
            unfit_mgr_locs = np.concatenate(unfit_mgr_locs)
            unfit_count = len(unfit_mgr_locs)

            new_blocks = []
            if value_is_extension_type:
                # This code (ab-)uses the fact that sparse blocks contain only
                # one item.
                new_blocks.extend(
                    make_block(
                        values=value.copy(),
                        ndim=self.ndim,
                        placement=slice(mgr_loc, mgr_loc + 1),
                    )
                    for mgr_loc in unfit_mgr_locs
                )

                self._blknos[unfit_mgr_locs] = np.arange(unfit_count) + len(self.blocks)
                self._blklocs[unfit_mgr_locs] = 0

            else:
                # unfit_val_locs contains BlockPlacement objects
                unfit_val_items = unfit_val_locs[0].append(unfit_val_locs[1:])

                new_blocks.append(
                    make_block(
                        values=value_getitem(unfit_val_items),
                        ndim=self.ndim,
                        placement=unfit_mgr_locs,
                    )
                )

                self._blknos[unfit_mgr_locs] = len(self.blocks)
                self._blklocs[unfit_mgr_locs] = np.arange(unfit_count)

            self.blocks += tuple(new_blocks)

            # Newly created block's dtype may already be present.
            self._known_consolidated = False

    def insert(self, loc: int, item, value, allow_duplicates: bool = False):
        """
        Insert item at selected position.

        Parameters
        ----------
        loc : int
        item : hashable
        value : array_like
        allow_duplicates: bool
            If False, trying to insert non-unique item will raise

        """
        if not allow_duplicates and item in self.items:
            # Should this be a different kind of error??
            raise ValueError(f"cannot insert {item}, already exists")

        if not isinstance(loc, int):
            raise TypeError("loc must be int")

        # insert to the axis; this could possibly raise a TypeError
        new_axis = self.items.insert(loc, item)

        block = make_block(values=value, ndim=self.ndim, placement=slice(loc, loc + 1))

        for blkno, count in _fast_count_smallints(self._blknos[loc:]):
            blk = self.blocks[blkno]
            if count == len(blk.mgr_locs):
                blk.mgr_locs = blk.mgr_locs.add(1)
            else:
                new_mgr_locs = blk.mgr_locs.as_array.copy()
                new_mgr_locs[new_mgr_locs >= loc] += 1
                blk.mgr_locs = new_mgr_locs

        if loc == self._blklocs.shape[0]:
            # np.append is a lot faster, let's use it if we can.
            self._blklocs = np.append(self._blklocs, 0)
            self._blknos = np.append(self._blknos, len(self.blocks))
        else:
            self._blklocs = np.insert(self._blklocs, loc, 0)
            self._blknos = np.insert(self._blknos, loc, len(self.blocks))

        self.axes[0] = new_axis
        self.blocks += (block,)

        self._known_consolidated = False

        if len(self.blocks) > 100:
            self._consolidate_inplace()

    def reindex_axis(
        self, new_index, axis, method=None, limit=None, fill_value=None, copy=True
    ):
        """
        Conform block manager to new index.
        """
        new_index = ensure_index(new_index)
        new_index, indexer = self.axes[axis].reindex(
            new_index, method=method, limit=limit
        )

        return self.reindex_indexer(
            new_index, indexer, axis=axis, fill_value=fill_value, copy=copy
        )

    def reindex_indexer(
        self, new_axis, indexer, axis, fill_value=None, allow_dups=False, copy=True
    ):
        """
        Parameters
        ----------
        new_axis : Index
        indexer : ndarray of int64 or None
        axis : int
        fill_value : object
        allow_dups : bool

        pandas-indexer with -1's only.
        """
        if indexer is None:
            if new_axis is self.axes[axis] and not copy:
                return self

            result = self.copy(deep=copy)
            result.axes = list(self.axes)
            result.axes[axis] = new_axis
            return result

        self._consolidate_inplace()

        # some axes don't allow reindexing with dups
        if not allow_dups:
            self.axes[axis]._can_reindex(indexer)

        if axis >= self.ndim:
            raise IndexError("Requested axis not found in manager")

        if axis == 0:
            new_blocks = self._slice_take_blocks_ax0(indexer, fill_tuple=(fill_value,))
        else:
            new_blocks = [
                blk.take_nd(
                    indexer,
                    axis=axis,
                    fill_tuple=(
                        fill_value if fill_value is not None else blk.fill_value,
                    ),
                )
                for blk in self.blocks
            ]

        new_axes = list(self.axes)
        new_axes[axis] = new_axis
        return type(self)(new_blocks, new_axes)

    def _slice_take_blocks_ax0(self, slice_or_indexer, fill_tuple=None):
        """
        Slice/take blocks along axis=0.

        Overloaded for SingleBlock

        Returns
        -------
        new_blocks : list of Block
        """
        allow_fill = fill_tuple is not None

        sl_type, slobj, sllen = _preprocess_slice_or_indexer(
            slice_or_indexer, self.shape[0], allow_fill=allow_fill
        )

        if self._is_single_block:
            blk = self.blocks[0]

            if sl_type in ("slice", "mask"):
                return [blk.getitem_block(slobj, new_mgr_locs=slice(0, sllen))]
            elif not allow_fill or self.ndim == 1:
                if allow_fill and fill_tuple[0] is None:
                    _, fill_value = maybe_promote(blk.dtype)
                    fill_tuple = (fill_value,)

                return [
                    blk.take_nd(
                        slobj,
                        axis=0,
                        new_mgr_locs=slice(0, sllen),
                        fill_tuple=fill_tuple,
                    )
                ]

        if sl_type in ("slice", "mask"):
            blknos = self._blknos[slobj]
            blklocs = self._blklocs[slobj]
        else:
            blknos = algos.take_1d(
                self._blknos, slobj, fill_value=-1, allow_fill=allow_fill
            )
            blklocs = algos.take_1d(
                self._blklocs, slobj, fill_value=-1, allow_fill=allow_fill
            )

        # When filling blknos, make sure blknos is updated before appending to
        # blocks list, that way new blkno is exactly len(blocks).
        #
        # FIXME: mgr_groupby_blknos must return mgr_locs in ascending order,
        # pytables serialization will break otherwise.
        blocks = []
        for blkno, mgr_locs in libinternals.get_blkno_placements(blknos, group=True):
            if blkno == -1:
                # If we've got here, fill_tuple was not None.
                fill_value = fill_tuple[0]

                blocks.append(
                    self._make_na_block(placement=mgr_locs, fill_value=fill_value)
                )
            else:
                blk = self.blocks[blkno]

                # Otherwise, slicing along items axis is necessary.
                if not blk._can_consolidate:
                    # A non-consolidatable block, it's easy, because there's
                    # only one item and each mgr loc is a copy of that single
                    # item.
                    for mgr_loc in mgr_locs:
                        newblk = blk.copy(deep=False)
                        newblk.mgr_locs = slice(mgr_loc, mgr_loc + 1)
                        blocks.append(newblk)

                else:
                    blocks.append(
                        blk.take_nd(
                            blklocs[mgr_locs.indexer],
                            axis=0,
                            new_mgr_locs=mgr_locs,
                            fill_tuple=None,
                        )
                    )

        return blocks

    def _make_na_block(self, placement, fill_value=None):

        if fill_value is None:
            fill_value = np.nan
        block_shape = list(self.shape)
        block_shape[0] = len(placement)

        dtype, fill_value = infer_dtype_from_scalar(fill_value)
        block_values = np.empty(block_shape, dtype=dtype)
        block_values.fill(fill_value)
        return make_block(block_values, placement=placement)

    def take(self, indexer, axis=1, verify=True, convert=True):
        """
        Take items along any axis.
        """
        self._consolidate_inplace()
        indexer = (
            np.arange(indexer.start, indexer.stop, indexer.step, dtype="int64")
            if isinstance(indexer, slice)
            else np.asanyarray(indexer, dtype="int64")
        )

        n = self.shape[axis]
        if convert:
            indexer = maybe_convert_indices(indexer, n)

        if verify:
            if ((indexer == -1) | (indexer >= n)).any():
                raise Exception("Indices must be nonzero and less than the axis length")

        new_labels = self.axes[axis].take(indexer)
        return self.reindex_indexer(
            new_axis=new_labels, indexer=indexer, axis=axis, allow_dups=True
        )

    def equals(self, other) -> bool:
        self_axes, other_axes = self.axes, other.axes
        if len(self_axes) != len(other_axes):
            return False
        if not all(ax1.equals(ax2) for ax1, ax2 in zip(self_axes, other_axes)):
            return False
        self._consolidate_inplace()
        other._consolidate_inplace()
        if len(self.blocks) != len(other.blocks):
            return False

        # canonicalize block order, using a tuple combining the mgr_locs
        # then type name because there might be unconsolidated
        # blocks (say, Categorical) which can only be distinguished by
        # the iteration order
        def canonicalize(block):
            return (block.mgr_locs.as_array.tolist(), block.dtype.name)

        self_blocks = sorted(self.blocks, key=canonicalize)
        other_blocks = sorted(other.blocks, key=canonicalize)
        return all(
            block.equals(oblock) for block, oblock in zip(self_blocks, other_blocks)
        )

    def unstack(self, unstacker_func, fill_value) -> "BlockManager":
        """
        Return a BlockManager with all blocks unstacked..

        Parameters
        ----------
        unstacker_func : callable
            A (partially-applied) ``pd.core.reshape._Unstacker`` class.
        fill_value : Any
            fill_value for newly introduced missing values.

        Returns
        -------
        unstacked : BlockManager
        """
        n_rows = self.shape[-1]
        dummy = unstacker_func(np.empty((0, 0)), value_columns=self.items)
        new_columns = dummy.get_new_columns()
        new_index = dummy.get_new_index()
        new_blocks: List[Block] = []
        columns_mask: List[np.ndarray] = []

        for blk in self.blocks:
            blocks, mask = blk._unstack(
                partial(unstacker_func, value_columns=self.items[blk.mgr_locs.indexer]),
                new_columns,
                n_rows,
                fill_value,
            )

            new_blocks.extend(blocks)
            columns_mask.extend(mask)

        new_columns = new_columns[columns_mask]

        bm = BlockManager(new_blocks, [new_columns, new_index])
        return bm


class SingleBlockManager(BlockManager):
    """ manage a single block with """

    ndim = 1
    _is_consolidated = True
    _known_consolidated = True
    __slots__ = ()

    def __init__(
        self,
        block: Block,
        axis: Union[Index, List[Index]],
        do_integrity_check: bool = False,
        fastpath: bool = False,
    ):
        if isinstance(axis, list):
            if len(axis) != 1:
                raise ValueError(
                    "cannot create SingleBlockManager with more than 1 axis"
                )
            axis = axis[0]

        # passed from constructor, single block, single axis
        if fastpath:
            self.axes = [axis]
            if isinstance(block, list):

                # empty block
                if len(block) == 0:
                    block = [np.array([])]
                elif len(block) != 1:
                    raise ValueError(
                        "Cannot create SingleBlockManager with more than 1 block"
                    )
                block = block[0]
        else:
            self.axes = [ensure_index(axis)]

            # create the block here
            if isinstance(block, list):

                # provide consolidation to the interleaved_dtype
                if len(block) > 1:
                    dtype = _interleaved_dtype(block)
                    block = [b.astype(dtype) for b in block]
                    block = _consolidate(block)

                if len(block) != 1:
                    raise ValueError(
                        "Cannot create SingleBlockManager with more than 1 block"
                    )
                block = block[0]

        if not isinstance(block, Block):
            block = make_block(block, placement=slice(0, len(axis)), ndim=1)

        self.blocks = tuple([block])

    def _post_setstate(self):
        pass

    @property
    def _block(self) -> Block:
        return self.blocks[0]

    @property
    def _values(self):
        return self._block.values

    @property
    def _blknos(self):
        """ compat with BlockManager """
        return None

    @property
    def _blklocs(self):
        """ compat with BlockManager """
        return None

    def get_slice(self, slobj: slice, axis: int = 0) -> "SingleBlockManager":
        if axis >= self.ndim:
            raise IndexError("Requested axis not found in manager")

        return type(self)(self._block._slice(slobj), self.index[slobj], fastpath=True)

    @property
    def index(self) -> Index:
        return self.axes[0]

    @property
    def dtype(self):
        return self._block.dtype

    @property
    def array_dtype(self):
        return self._block.array_dtype

    def get_dtype_counts(self):
        return {self.dtype.name: 1}

    def get_dtypes(self) -> np.ndarray:
        return np.array([self._block.dtype])

    def external_values(self):
        """The array that Series.values returns"""
        return self._block.external_values()

    def internal_values(self):
        """The array that Series._values returns"""
        return self._block.internal_values()

    def get_values(self) -> np.ndarray:
        """ return a dense type view """
        return np.array(self._block.to_dense(), copy=False)

    @property
    def _can_hold_na(self) -> bool:
        return self._block._can_hold_na

    def is_consolidated(self) -> bool:
        return True

    def _consolidate_check(self):
        pass

    def _consolidate_inplace(self):
        pass

    def delete(self, item):
        """
        Delete single item from SingleBlockManager.

        Ensures that self.blocks doesn't become empty.
        """
        loc = self.items.get_loc(item)
        self._block.delete(loc)
        self.axes[0] = self.axes[0].delete(loc)

    def fast_xs(self, loc):
        """
        fast path for getting a cross-section
        return a view of the data
        """
        raise NotImplementedError("Use series._values[loc] instead")

    def concat(self, to_concat, new_axis) -> "SingleBlockManager":
        """
        Concatenate a list of SingleBlockManagers into a single
        SingleBlockManager.

        Used for pd.concat of Series objects with axis=0.

        Parameters
        ----------
        to_concat : list of SingleBlockManagers
        new_axis : Index of the result

        Returns
        -------
        SingleBlockManager
        """
        non_empties = [x for x in to_concat if len(x) > 0]

        # check if all series are of the same block type:
        if len(non_empties) > 0:
            blocks = [obj.blocks[0] for obj in non_empties]
            if len({b.dtype for b in blocks}) == 1:
                new_block = blocks[0].concat_same_type(blocks)
            else:
                values = [x.values for x in blocks]
                values = concat_compat(values)
                new_block = make_block(values, placement=slice(0, len(values), 1))
        else:
            values = [x._block.values for x in to_concat]
            values = concat_compat(values)
            new_block = make_block(values, placement=slice(0, len(values), 1))

        mgr = SingleBlockManager(new_block, new_axis)
        return mgr


# --------------------------------------------------------------------
# Constructor Helpers


def create_block_manager_from_blocks(blocks, axes):
    try:
        if len(blocks) == 1 and not isinstance(blocks[0], Block):
            # if blocks[0] is of length 0, return empty blocks
            if not len(blocks[0]):
                blocks = []
            else:
                # It's OK if a single block is passed as values, its placement
                # is basically "all items", but if there're many, don't bother
                # converting, it's an error anyway.
                blocks = [
                    make_block(values=blocks[0], placement=slice(0, len(axes[0])))
                ]

        mgr = BlockManager(blocks, axes)
        mgr._consolidate_inplace()
        return mgr

    except ValueError as e:
        blocks = [getattr(b, "values", b) for b in blocks]
        tot_items = sum(b.shape[0] for b in blocks)
        construction_error(tot_items, blocks[0].shape[1:], axes, e)


def create_block_manager_from_arrays(arrays, names, axes):

    try:
        blocks = form_blocks(arrays, names, axes)
        mgr = BlockManager(blocks, axes)
        mgr._consolidate_inplace()
        return mgr
    except ValueError as e:
        construction_error(len(arrays), arrays[0].shape, axes, e)


def construction_error(tot_items, block_shape, axes, e=None):
    """ raise a helpful message about our construction """
    passed = tuple(map(int, [tot_items] + list(block_shape)))
    # Correcting the user facing error message during dataframe construction
    if len(passed) <= 2:
        passed = passed[::-1]

    implied = tuple(len(ax) for ax in axes)
    # Correcting the user facing error message during dataframe construction
    if len(implied) <= 2:
        implied = implied[::-1]

    if passed == implied and e is not None:
        raise e
    if block_shape[0] == 0:
        raise ValueError("Empty data passed with indices specified.")
    raise ValueError(f"Shape of passed values is {passed}, indices imply {implied}")


# -----------------------------------------------------------------------


def form_blocks(arrays, names, axes):
    # put "leftover" items in float bucket, where else?
    # generalize?
    items_dict = defaultdict(list)
    extra_locs = []

    names_idx = ensure_index(names)
    if names_idx.equals(axes[0]):
        names_indexer = np.arange(len(names_idx))
    else:
        assert names_idx.intersection(axes[0]).is_unique
        names_indexer = names_idx.get_indexer_for(axes[0])

    for i, name_idx in enumerate(names_indexer):
        if name_idx == -1:
            extra_locs.append(i)
            continue

        k = names[name_idx]
        v = arrays[name_idx]

        block_type = get_block_type(v)
        items_dict[block_type.__name__].append((i, k, v))

    blocks = []
    if len(items_dict["FloatBlock"]):
        float_blocks = _multi_blockify(items_dict["FloatBlock"])
        blocks.extend(float_blocks)

    if len(items_dict["ComplexBlock"]):
        complex_blocks = _multi_blockify(items_dict["ComplexBlock"])
        blocks.extend(complex_blocks)

    if len(items_dict["TimeDeltaBlock"]):
        timedelta_blocks = _multi_blockify(items_dict["TimeDeltaBlock"])
        blocks.extend(timedelta_blocks)

    if len(items_dict["IntBlock"]):
        int_blocks = _multi_blockify(items_dict["IntBlock"])
        blocks.extend(int_blocks)

    if len(items_dict["DatetimeBlock"]):
        datetime_blocks = _simple_blockify(items_dict["DatetimeBlock"], _NS_DTYPE)
        blocks.extend(datetime_blocks)

    if len(items_dict["DatetimeTZBlock"]):
        dttz_blocks = [
            make_block(array, klass=DatetimeTZBlock, placement=[i])
            for i, _, array in items_dict["DatetimeTZBlock"]
        ]
        blocks.extend(dttz_blocks)

    if len(items_dict["BoolBlock"]):
        bool_blocks = _simple_blockify(items_dict["BoolBlock"], np.bool_)
        blocks.extend(bool_blocks)

    if len(items_dict["ObjectBlock"]) > 0:
        object_blocks = _simple_blockify(items_dict["ObjectBlock"], np.object_)
        blocks.extend(object_blocks)

    if len(items_dict["CategoricalBlock"]) > 0:
        cat_blocks = [
            make_block(array, klass=CategoricalBlock, placement=[i])
            for i, _, array in items_dict["CategoricalBlock"]
        ]
        blocks.extend(cat_blocks)

    if len(items_dict["ExtensionBlock"]):

        external_blocks = [
            make_block(array, klass=ExtensionBlock, placement=[i])
            for i, _, array in items_dict["ExtensionBlock"]
        ]

        blocks.extend(external_blocks)

    if len(items_dict["ObjectValuesExtensionBlock"]):
        external_blocks = [
            make_block(array, klass=ObjectValuesExtensionBlock, placement=[i])
            for i, _, array in items_dict["ObjectValuesExtensionBlock"]
        ]

        blocks.extend(external_blocks)

    if len(extra_locs):
        shape = (len(extra_locs),) + tuple(len(x) for x in axes[1:])

        # empty items -> dtype object
        block_values = np.empty(shape, dtype=object)
        block_values.fill(np.nan)

        na_block = make_block(block_values, placement=extra_locs)
        blocks.append(na_block)

    return blocks


def _simple_blockify(tuples, dtype):
    """
    return a single array of a block that has a single dtype; if dtype is
    not None, coerce to this dtype
    """
    values, placement = _stack_arrays(tuples, dtype)

    # TODO: CHECK DTYPE?
    if dtype is not None and values.dtype != dtype:  # pragma: no cover
        values = values.astype(dtype)

    block = make_block(values, placement=placement)
    return [block]


def _multi_blockify(tuples, dtype=None):
    """ return an array of blocks that potentially have different dtypes """
    # group by dtype
    grouper = itertools.groupby(tuples, lambda x: x[2].dtype)

    new_blocks = []
    for dtype, tup_block in grouper:

        values, placement = _stack_arrays(list(tup_block), dtype)

        block = make_block(values, placement=placement)
        new_blocks.append(block)

    return new_blocks


def _stack_arrays(tuples, dtype):

    # fml
    def _asarray_compat(x):
        if isinstance(x, ABCSeries):
            return x._values
        else:
            return np.asarray(x)

    def _shape_compat(x):
        if isinstance(x, ABCSeries):
            return (len(x),)
        else:
            return x.shape

    placement, names, arrays = zip(*tuples)

    first = arrays[0]
    shape = (len(arrays),) + _shape_compat(first)

    stacked = np.empty(shape, dtype=dtype)
    for i, arr in enumerate(arrays):
        stacked[i] = _asarray_compat(arr)

    return stacked, placement


def _interleaved_dtype(blocks: Sequence[Block]) -> Optional[DtypeObj]:
    """
    Find the common dtype for `blocks`.

    Parameters
    ----------
    blocks : List[Block]

    Returns
    -------
    dtype : np.dtype, ExtensionDtype, or None
        None is returned when `blocks` is empty.
    """
    if not len(blocks):
        return None

    return find_common_type([b.dtype for b in blocks])


def _consolidate(blocks):
    """
    Merge blocks having same dtype, exclude non-consolidating blocks
    """
    # sort by _can_consolidate, dtype
    gkey = lambda x: x._consolidate_key
    grouper = itertools.groupby(sorted(blocks, key=gkey), gkey)

    new_blocks = []
    for (_can_consolidate, dtype), group_blocks in grouper:
        merged_blocks = _merge_blocks(
            list(group_blocks), dtype=dtype, _can_consolidate=_can_consolidate
        )
        new_blocks = _extend_blocks(merged_blocks, new_blocks)
    return new_blocks


def _compare_or_regex_search(a, b, regex=False):
    """
    Compare two array_like inputs of the same shape or two scalar values

    Calls operator.eq or re.search, depending on regex argument. If regex is
    True, perform an element-wise regex matching.

    Parameters
    ----------
    a : array_like or scalar
    b : array_like or scalar
    regex : bool, default False

    Returns
    -------
    mask : array_like of bool
    """
    if not regex:
        op = lambda x: operator.eq(x, b)
    else:
        op = np.vectorize(
            lambda x: bool(re.search(b, x)) if isinstance(x, str) else False
        )

    is_a_array = isinstance(a, np.ndarray)
    is_b_array = isinstance(b, np.ndarray)

    if is_datetimelike_v_numeric(a, b) or is_numeric_v_string_like(a, b):
        # GH#29553 avoid deprecation warnings from numpy
        result = False
    else:
        result = op(a)

    if is_scalar(result) and (is_a_array or is_b_array):
        type_names = [type(a).__name__, type(b).__name__]

        if is_a_array:
            type_names[0] = f"ndarray(dtype={a.dtype})"

        if is_b_array:
            type_names[1] = f"ndarray(dtype={b.dtype})"

        raise TypeError(
            f"Cannot compare types {repr(type_names[0])} and {repr(type_names[1])}"
        )
    return result


def _fast_count_smallints(arr):
    """Faster version of set(arr) for sequences of small numbers."""
    counts = np.bincount(arr.astype(np.int_))
    nz = counts.nonzero()[0]
    return np.c_[nz, counts[nz]]


def _preprocess_slice_or_indexer(slice_or_indexer, length, allow_fill):
    if isinstance(slice_or_indexer, slice):
        return (
            "slice",
            slice_or_indexer,
            libinternals.slice_len(slice_or_indexer, length),
        )
    elif (
        isinstance(slice_or_indexer, np.ndarray) and slice_or_indexer.dtype == np.bool_
    ):
        return "mask", slice_or_indexer, slice_or_indexer.sum()
    else:
        indexer = np.asanyarray(slice_or_indexer, dtype=np.int64)
        if not allow_fill:
            indexer = maybe_convert_indices(indexer, length)
        return "fancy", indexer, len(indexer)


def concatenate_block_managers(mgrs_indexers, axes, concat_axis, copy):
    """
    Concatenate block managers into one.

    Parameters
    ----------
    mgrs_indexers : list of (BlockManager, {axis: indexer,...}) tuples
    axes : list of Index
    concat_axis : int
    copy : bool

    """
    concat_plans = [
        get_mgr_concatenation_plan(mgr, indexers) for mgr, indexers in mgrs_indexers
    ]
    concat_plan = combine_concat_plans(concat_plans, concat_axis)
    blocks = []

    for placement, join_units in concat_plan:

        if len(join_units) == 1 and not join_units[0].indexers:
            b = join_units[0].block
            values = b.values
            if copy:
                values = values.copy()
            else:
                values = values.view()
            b = b.make_block_same_class(values, placement=placement)
        elif is_uniform_join_units(join_units):
            b = join_units[0].block.concat_same_type(
                [ju.block for ju in join_units], placement=placement
            )
        else:
            b = make_block(
                concatenate_join_units(join_units, concat_axis, copy=copy),
                placement=placement,
            )
        blocks.append(b)

    return BlockManager(blocks, axes)<|MERGE_RESOLUTION|>--- conflicted
+++ resolved
@@ -184,26 +184,6 @@
 
         self.axes[axis] = new_labels
 
-<<<<<<< HEAD
-=======
-    def rename_axis(
-        self, mapper, axis: int, copy: bool = True, level=None
-    ) -> "BlockManager":
-        """
-        Rename one of axes.
-
-        Parameters
-        ----------
-        mapper : unary callable
-        axis : int
-        copy : bool, default True
-        level : int or None, default None
-        """
-        obj = self.copy(deep=copy)
-        obj.set_axis(axis, _transform_index(self.axes[axis], mapper, level))
-        return obj
-
->>>>>>> a1f9ae29
     @property
     def _is_single_block(self) -> bool:
         if self.ndim == 1:
