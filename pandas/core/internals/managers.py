--- conflicted
+++ resolved
@@ -3,6 +3,7 @@
 import operator
 import re
 from typing import (
+    Callable,
     DefaultDict,
     Dict,
     List,
@@ -330,30 +331,45 @@
                 f"tot_items: {tot_items}"
             )
 
-    def reduce(self: T, func, ignore_failures: bool = False) -> Tuple[T, np.ndarray]:
+    def reduce(
+        self: T, func: Callable, ignore_failures: bool = False
+    ) -> Tuple[T, np.ndarray]:
+        """
+        Apply reduction function blockwise, returning a single-row BlockManager.
+
+        Parameters
+        ----------
+        func : reduction function
+        ignore_failures : bool, default False
+            Whether to drop blocks where func raises TypeError.
+
+        Returns
+        -------
+        BlockManager
+        np.ndarray
+            Indexer of mgr_locs that are retained.
+        """
         # If 2D, we assume that we're operating column-wise
         assert self.ndim == 2
 
         res_blocks: List[Block] = []
-        skipped: List[int] = []
         for i, blk in enumerate(self.blocks):
             try:
                 nbs = blk.reduce(func)
             except TypeError:
                 if ignore_failures:
-                    skipped.append(i)
                     continue
                 raise
             res_blocks.extend(nbs)
 
+        index = Index([None])  # placeholder
         if res_blocks:
             indexer = np.concatenate([blk.mgr_locs.as_array for blk in res_blocks])
+            new_mgr = self._combine(res_blocks, copy=False, index=index)
         else:
             indexer = []
-
-        new_items = self.reset_dropped_locs(res_blocks, skipped)
-        index = Index([0])  # placeholder
-        new_mgr = BlockManager.from_blocks(res_blocks, [new_items, index])
+            new_mgr = BlockManager.from_blocks([], [Index([]), index])
+
         return new_mgr, indexer
 
     def operate_blockwise(self, other: "BlockManager", array_op) -> "BlockManager":
@@ -734,7 +750,9 @@
         self._consolidate_inplace()
         return self._combine([b for b in self.blocks if b.is_numeric], copy)
 
-    def _combine(self, blocks: List[Block], copy: bool = True) -> "BlockManager":
+    def _combine(
+        self, blocks: List[Block], copy: bool = True, index: Optional[Index] = None
+    ) -> "BlockManager":
         """ return a new manager with the blocks """
         if len(blocks) == 0:
             return self.make_empty()
@@ -750,6 +768,8 @@
             new_blocks.append(b)
 
         axes = list(self.axes)
+        if index is not None:
+            axes[-1] = index
         axes[0] = self.items.take(indexer)
 
         return type(self).from_blocks(new_blocks, axes)
@@ -1499,47 +1519,6 @@
         bm = BlockManager(new_blocks, [new_columns, new_index])
         return bm
 
-<<<<<<< HEAD
-    def reset_dropped_locs(self, blocks: List[Block], skipped: List[int]) -> Index:
-        """
-        Decrement the mgr_locs of the given blocks with `skipped` removed.
-
-        Notes
-        -----
-        Alters each block's mgr_locs inplace.
-        """
-        if not skipped:
-            return self.items.copy()
-        elif not blocks:
-            # empty index with same dtype and name
-            return self.items[:0]
-
-        ncols = len(self)
-
-        new_locs = [blk.mgr_locs.as_array for blk in blocks]
-        indexer = np.concatenate(new_locs)
-
-        new_items = self.items.take(np.sort(indexer))
-
-        if skipped:
-            # we need to adjust the indexer to account for the
-            #  items we have removed
-            deleted_items = [self.blocks[i].mgr_locs.as_array for i in skipped]
-            deleted = np.concatenate(deleted_items)
-            ai = np.arange(ncols)
-            mask = np.zeros(ncols)
-            mask[deleted] = 1
-            indexer = (ai - mask.cumsum())[indexer]
-
-        offset = 0
-        for blk in blocks:
-            loc = len(blk.mgr_locs)
-            blk.mgr_locs = indexer[offset : (offset + loc)]
-            offset += loc
-        return new_items
-
-=======
->>>>>>> 2f15d1c3
 
 class SingleBlockManager(BlockManager):
     """ manage a single block with """
