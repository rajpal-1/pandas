from __future__ import annotations

from collections import defaultdict
import itertools
from typing import (
    Any,
    Callable,
    DefaultDict,
    Hashable,
    Sequence,
<<<<<<< HEAD
    Tuple,
    Type,
=======
>>>>>>> 757e1518
    TypeVar,
)
import warnings

import numpy as np

from pandas._libs import (
    internals as libinternals,
    lib,
)
from pandas._libs.internals import BlockPlacement
from pandas._typing import (
    ArrayLike,
    Dtype,
    DtypeObj,
    Shape,
)
from pandas.errors import PerformanceWarning
from pandas.util._validators import validate_bool_kwarg

from pandas.core.dtypes.cast import infer_dtype_from_scalar
from pandas.core.dtypes.common import (
    ensure_int64,
    is_dtype_equal,
    is_extension_array_dtype,
    is_list_like,
)
from pandas.core.dtypes.dtypes import ExtensionDtype
from pandas.core.dtypes.generic import (
    ABCDataFrame,
    ABCSeries,
)
from pandas.core.dtypes.missing import (
    array_equals,
    isna,
)

import pandas.core.algorithms as algos
from pandas.core.arrays.sparse import SparseDtype
from pandas.core.construction import (
    ensure_wrapped_if_datetimelike,
    extract_array,
)
from pandas.core.indexers import maybe_convert_indices
from pandas.core.indexes.api import (
    Float64Index,
    Index,
    ensure_index,
)
from pandas.core.internals.base import (
    DataManager,
    SingleDataManager,
    interleaved_dtype,
)
from pandas.core.internals.blocks import (
    Block,
    CategoricalBlock,
    DatetimeTZBlock,
    ExtensionBlock,
    ensure_block_shape,
    extend_blocks,
    get_block_type,
    maybe_coerce_values,
    new_block,
)
from pandas.core.internals.ops import (
    blockwise_all,
    operate_blockwise,
)

# TODO: flexible with index=None and/or items=None

T = TypeVar("T", bound="_BlockManager")


class _BlockManager(DataManager):
    """
    Core internal data structure to implement DataFrame, Series, etc.

    Manage a bunch of labeled 2D mixed-type ndarrays. Essentially it's a
    lightweight blocked set of labeled data to be manipulated by the DataFrame
    public API class

    Attributes
    ----------
    shape
    ndim
    axes
    values
    items

    Methods
    -------
    set_axis(axis, new_labels)
    copy(deep=True)

    get_dtypes

    apply(func, axes, block_filter_fn)

    get_bool_data
    get_numeric_data

    get_slice(slice_like, axis)
    get(label)
    iget(loc)

    take(indexer, axis)
    reindex_axis(new_labels, axis)
    reindex_indexer(new_labels, indexer, axis)

    delete(label)
    insert(loc, label, value)
    set(label, value)

    Parameters
    ----------
    blocks: Sequence of Block
    axes: Sequence of Index
    verify_integrity: bool, default True

    Notes
    -----
    This is *not* a public API class
    """

    __slots__ = ()

    _blknos: np.ndarray
    _blklocs: np.ndarray
    blocks: tuple[Block, ...]
    axes: List[Index]

    # Non-trivially faster than a property
<<<<<<< HEAD
    ndim: int
=======
    ndim = 2  # overridden by SingleBlockManager

    def __init__(
        self,
        blocks: Sequence[Block],
        axes: Sequence[Index],
        verify_integrity: bool = True,
    ):
        self.axes = [ensure_index(ax) for ax in axes]
        self.blocks: tuple[Block, ...] = tuple(blocks)

        for block in blocks:
            if self.ndim != block.ndim:
                raise AssertionError(
                    f"Number of Block dimensions ({block.ndim}) must equal "
                    f"number of axes ({self.ndim})"
                )

        if verify_integrity:
            self._verify_integrity()

        # Populate known_consolidate, blknos, and blklocs lazily
        self._known_consolidated = False
        # error: Incompatible types in assignment (expression has type "None",
        # variable has type "ndarray")
        self._blknos = None  # type: ignore[assignment]
        # error: Incompatible types in assignment (expression has type "None",
        # variable has type "ndarray")
        self._blklocs = None  # type: ignore[assignment]

    @classmethod
    def _simple_new(cls, blocks: tuple[Block, ...], axes: list[Index]):
        """
        Fastpath constructor; does NO validation.
        """
        obj = cls.__new__(cls)
        obj.axes = axes
        obj.blocks = blocks
>>>>>>> 757e1518

    def __init__(self, blocks, axes, verify_integrity=True):
        raise NotImplementedError

    @classmethod
<<<<<<< HEAD
    def from_blocks(cls: Type[T], blocks: List[Block], axes: List[Index]) -> T:
        raise NotImplementedError
=======
    def from_blocks(cls, blocks: list[Block], axes: list[Index]):
        """
        Constructor for BlockManager and SingleBlockManager with same signature.
        """
        return cls(blocks, axes, verify_integrity=False)
>>>>>>> 757e1518

    @property
    def blknos(self):
        """
        Suppose we want to find the array corresponding to our i'th column.

        blknos[i] identifies the block from self.blocks that contains this column.

        blklocs[i] identifies the column of interest within
        self.blocks[self.blknos[i]]
        """
        if self._blknos is None:
            # Note: these can be altered by other BlockManager methods.
            self._rebuild_blknos_and_blklocs()

        return self._blknos

    @property
    def blklocs(self):
        """
        See blknos.__doc__
        """
        if self._blklocs is None:
            # Note: these can be altered by other BlockManager methods.
            self._rebuild_blknos_and_blklocs()

        return self._blklocs

    def make_empty(self: T, axes=None) -> T:
        """ return an empty BlockManager with the items axis of len 0 """
        if axes is None:
            axes = [Index([])] + self.axes[1:]

        # preserve dtype if possible
        if self.ndim == 1:
            assert isinstance(self, SingleBlockManager)  # for mypy
            blk = self.blocks[0]
            arr = blk.values[:0]
            bp = BlockPlacement(slice(0, 0))
            nb = blk.make_block_same_class(arr, placement=bp)
            blocks = [nb]
        else:
            blocks = []
        return type(self).from_blocks(blocks, axes)

    def __nonzero__(self) -> bool:
        return True

    # Python3 compat
    __bool__ = __nonzero__

    def _normalize_axis(self, axis: int) -> int:
        # switch axis to follow BlockManager logic
        if self.ndim == 2:
            axis = 1 if axis == 0 else 0
        return axis

    def set_axis(
        self, axis: int, new_labels: Index, verify_integrity: bool = True
    ) -> None:
        # Caller is responsible for ensuring we have an Index object.
        if verify_integrity:
            old_len = len(self.axes[axis])
            new_len = len(new_labels)

            if new_len != old_len:
                raise ValueError(
                    f"Length mismatch: Expected axis has {old_len} elements, new "
                    f"values have {new_len} elements"
                )

        self.axes[axis] = new_labels

    @property
    def is_single_block(self) -> bool:
        # Assumes we are 2D; overridden by SingleBlockManager
        return len(self.blocks) == 1

    def _rebuild_blknos_and_blklocs(self) -> None:
        """
        Update mgr._blknos / mgr._blklocs.
        """
        new_blknos = np.empty(self.shape[0], dtype=np.intp)
        new_blklocs = np.empty(self.shape[0], dtype=np.intp)
        new_blknos.fill(-1)
        new_blklocs.fill(-1)

        for blkno, blk in enumerate(self.blocks):
            rl = blk.mgr_locs
            new_blknos[rl.indexer] = blkno
            new_blklocs[rl.indexer] = np.arange(len(rl))

        if (new_blknos == -1).any():
            # TODO: can we avoid this?  it isn't cheap
            raise AssertionError("Gaps in blk ref_locs")

        self._blknos = new_blknos
        self._blklocs = new_blklocs

    @property
    def items(self) -> Index:
        return self.axes[0]

    def get_dtypes(self):
        dtypes = np.array([blk.dtype for blk in self.blocks])
        return dtypes.take(self.blknos)

    @property
    def arrays(self) -> list[ArrayLike]:
        """
        Quick access to the backing arrays of the Blocks.

        Only for compatibility with ArrayManager for testing convenience.
        Not to be used in actual code, and return value is not the same as the
        ArrayManager method (list of 1D arrays vs iterator of 2D ndarrays / 1D EAs).
        """
        return [blk.values for blk in self.blocks]

    def __repr__(self) -> str:
        output = type(self).__name__
        for i, ax in enumerate(self.axes):
            if i == 0:
                output += f"\nItems: {ax}"
            else:
                output += f"\nAxis {i}: {ax}"

        for block in self.blocks:
            output += f"\n{block}"
        return output

    def reduce(
        self: T, func: Callable, ignore_failures: bool = False
    ) -> tuple[T, np.ndarray]:
        """
        Apply reduction function blockwise, returning a single-row BlockManager.

        Parameters
        ----------
        func : reduction function
        ignore_failures : bool, default False
            Whether to drop blocks where func raises TypeError.

        Returns
        -------
        BlockManager
        np.ndarray
            Indexer of mgr_locs that are retained.
        """
        # If 2D, we assume that we're operating column-wise
        assert self.ndim == 2

        res_blocks: list[Block] = []
        for blk in self.blocks:
            nbs = blk.reduce(func, ignore_failures)
            res_blocks.extend(nbs)

        index = Index([None])  # placeholder
        if ignore_failures:
            if res_blocks:
                indexer = np.concatenate([blk.mgr_locs.as_array for blk in res_blocks])
                new_mgr = self._combine(res_blocks, copy=False, index=index)
            else:
                indexer = []
                new_mgr = type(self).from_blocks([], [Index([]), index])
        else:
            indexer = np.arange(self.shape[0])
            new_mgr = type(self).from_blocks(res_blocks, [self.items, index])
        return new_mgr, indexer

    def grouped_reduce(self: T, func: Callable, ignore_failures: bool = False) -> T:
        """
        Apply grouped reduction function blockwise, returning a new BlockManager.

        Parameters
        ----------
        func : grouped reduction function
        ignore_failures : bool, default False
            Whether to drop blocks where func raises TypeError.

        Returns
        -------
        BlockManager
        """
        result_blocks: list[Block] = []

        for blk in self.blocks:
            try:
                applied = blk.apply(func)
            except (TypeError, NotImplementedError):
                if not ignore_failures:
                    raise
                continue
            result_blocks = extend_blocks(applied, result_blocks)

        if len(result_blocks) == 0:
            index = Index([None])  # placeholder
        else:
            index = Index(range(result_blocks[0].values.shape[-1]))

        if ignore_failures:
            return self._combine(result_blocks, index=index)

        return type(self).from_blocks(result_blocks, [self.axes[0], index])

    def apply(
        self: T,
        f,
        align_keys: list[str] | None = None,
        ignore_failures: bool = False,
        **kwargs,
    ) -> T:
        """
        Iterate over the blocks, collect and create a new BlockManager.

        Parameters
        ----------
        f : str or callable
            Name of the Block method to apply.
        align_keys: List[str] or None, default None
        ignore_failures: bool, default False
        **kwargs
            Keywords to pass to `f`

        Returns
        -------
        BlockManager
        """
        assert "filter" not in kwargs

        align_keys = align_keys or []
        result_blocks: list[Block] = []
        # fillna: Series/DataFrame is responsible for making sure value is aligned

        aligned_args = {k: kwargs[k] for k in align_keys}

        for b in self.blocks:

            if aligned_args:

                for k, obj in aligned_args.items():
                    if isinstance(obj, (ABCSeries, ABCDataFrame)):
                        # The caller is responsible for ensuring that
                        #  obj.axes[-1].equals(self.items)
                        if obj.ndim == 1:
                            kwargs[k] = obj.iloc[b.mgr_locs.indexer]._values
                        else:
                            kwargs[k] = obj.iloc[:, b.mgr_locs.indexer]._values
                    else:
                        # otherwise we have an ndarray
                        kwargs[k] = obj[b.mgr_locs.indexer]

            try:
                if callable(f):
                    applied = b.apply(f, **kwargs)
                else:
                    applied = getattr(b, f)(**kwargs)
            except (TypeError, NotImplementedError):
                if not ignore_failures:
                    raise
                continue
            result_blocks = extend_blocks(applied, result_blocks)

        if ignore_failures:
            return self._combine(result_blocks)

        if len(result_blocks) == 0:
            return self.make_empty(self.axes)

        return type(self).from_blocks(tuple(result_blocks), self.axes)

    def quantile(
        self: T,
        *,
        qs: Float64Index,
        axis: int = 0,
        interpolation="linear",
    ) -> T:
        """
        Iterate over blocks applying quantile reduction.
        This routine is intended for reduction type operations and
        will do inference on the generated blocks.

        Parameters
        ----------
        axis: reduction axis, default 0
        consolidate: bool, default True. Join together blocks having same
            dtype
        interpolation : type of interpolation, default 'linear'
        qs : list of the quantiles to be computed

        Returns
        -------
        BlockManager
        """
        # Series dispatches to DataFrame for quantile, which allows us to
        #  simplify some of the code here and in the blocks
        assert self.ndim >= 2
        assert is_list_like(qs)  # caller is responsible for this
        assert axis == 1  # only ever called this way

        new_axes = list(self.axes)
        new_axes[1] = Float64Index(qs)

        blocks = [
            blk.quantile(axis=axis, qs=qs, interpolation=interpolation)
            for blk in self.blocks
        ]

        return type(self)(blocks, new_axes)

    def where(self: T, other, cond, align: bool, errors: str) -> T:
        if align:
            align_keys = ["other", "cond"]
        else:
            align_keys = ["cond"]
            other = extract_array(other, extract_numpy=True)

        return self.apply(
            "where",
            align_keys=align_keys,
            other=other,
            cond=cond,
            errors=errors,
        )

    def setitem(self: T, indexer, value) -> T:
        return self.apply("setitem", indexer=indexer, value=value)

    def putmask(self, mask, new, align: bool = True):

        if align:
            align_keys = ["new", "mask"]
        else:
            align_keys = ["mask"]
            new = extract_array(new, extract_numpy=True)

        return self.apply(
            "putmask",
            align_keys=align_keys,
            mask=mask,
            new=new,
        )

    def diff(self: T, n: int, axis: int) -> T:
        axis = self._normalize_axis(axis)
        return self.apply("diff", n=n, axis=axis)

    def interpolate(self: T, **kwargs) -> T:
        return self.apply("interpolate", **kwargs)

    def shift(self: T, periods: int, axis: int, fill_value) -> T:
        axis = self._normalize_axis(axis)
        if fill_value is lib.no_default:
            fill_value = None

        return self.apply("shift", periods=periods, axis=axis, fill_value=fill_value)

    def fillna(self: T, value, limit, inplace: bool, downcast) -> T:
        return self.apply(
            "fillna", value=value, limit=limit, inplace=inplace, downcast=downcast
        )

    def downcast(self: T) -> T:
        return self.apply("downcast")

    def astype(self: T, dtype, copy: bool = False, errors: str = "raise") -> T:
        return self.apply("astype", dtype=dtype, copy=copy, errors=errors)

    def convert(
        self: T,
        copy: bool = True,
        datetime: bool = True,
        numeric: bool = True,
        timedelta: bool = True,
    ) -> T:
        return self.apply(
            "convert",
            copy=copy,
            datetime=datetime,
            numeric=numeric,
            timedelta=timedelta,
        )

    def replace(self: T, to_replace, value, inplace: bool, regex: bool) -> T:
        assert np.ndim(value) == 0, value
        return self.apply(
            "replace", to_replace=to_replace, value=value, inplace=inplace, regex=regex
        )

    def replace_list(
        self: T,
        src_list: list[Any],
        dest_list: list[Any],
        inplace: bool = False,
        regex: bool = False,
    ) -> T:
        """ do a list replace """
        inplace = validate_bool_kwarg(inplace, "inplace")

        bm = self.apply(
            "_replace_list",
            src_list=src_list,
            dest_list=dest_list,
            inplace=inplace,
            regex=regex,
        )
        bm._consolidate_inplace()
        return bm

    def to_native_types(self: T, **kwargs) -> T:
        """
        Convert values to native types (strings / python objects) that are used
        in formatting (repr / csv).
        """
        return self.apply("to_native_types", **kwargs)

    def is_consolidated(self) -> bool:
        """
        Return True if more than one block with the same dtype
        """
        if not self._known_consolidated:
            self._consolidate_check()
        return self._is_consolidated

    def _consolidate_check(self) -> None:
        dtypes = [blk.dtype for blk in self.blocks if blk._can_consolidate]
        self._is_consolidated = len(dtypes) == len(set(dtypes))
        self._known_consolidated = True

    @property
    def is_numeric_mixed_type(self) -> bool:
        return all(block.is_numeric for block in self.blocks)

    @property
    def any_extension_types(self) -> bool:
        """Whether any of the blocks in this manager are extension blocks"""
        return any(block.is_extension for block in self.blocks)

    @property
    def is_view(self) -> bool:
        """ return a boolean if we are a single block and are a view """
        if len(self.blocks) == 1:
            return self.blocks[0].is_view

        # It is technically possible to figure out which blocks are views
        # e.g. [ b.values.base is not None for b in self.blocks ]
        # but then we have the case of possibly some blocks being a view
        # and some blocks not. setting in theory is possible on the non-view
        # blocks w/o causing a SettingWithCopy raise/warn. But this is a bit
        # complicated

        return False

    def get_bool_data(self: T, copy: bool = False) -> T:
        """
        Select blocks that are bool-dtype and columns from object-dtype blocks
        that are all-bool.

        Parameters
        ----------
        copy : bool, default False
            Whether to copy the blocks
        """

        new_blocks = []

        for blk in self.blocks:
            if blk.dtype == bool:
                new_blocks.append(blk)

            elif blk.is_object:
                nbs = blk._split()
                for nb in nbs:
                    if nb.is_bool:
                        new_blocks.append(nb)

        return self._combine(new_blocks, copy)

    def get_numeric_data(self: T, copy: bool = False) -> T:
        """
        Parameters
        ----------
        copy : bool, default False
            Whether to copy the blocks
        """
        return self._combine([b for b in self.blocks if b.is_numeric], copy)

    def _combine(
        self: T, blocks: list[Block], copy: bool = True, index: Index | None = None
    ) -> T:
        """ return a new manager with the blocks """
        if len(blocks) == 0:
            return self.make_empty()

        # FIXME: optimization potential
        indexer = np.sort(np.concatenate([b.mgr_locs.as_array for b in blocks]))
        inv_indexer = lib.get_reverse_indexer(indexer, self.shape[0])

        new_blocks: list[Block] = []
        for b in blocks:
            b = b.copy(deep=copy)
            b.mgr_locs = BlockPlacement(inv_indexer[b.mgr_locs.indexer])
            new_blocks.append(b)

        axes = list(self.axes)
        if index is not None:
            axes[-1] = index
        axes[0] = self.items.take(indexer)

        return type(self).from_blocks(new_blocks, axes)

    @property
    def nblocks(self) -> int:
        return len(self.blocks)

    def copy(self: T, deep=True) -> T:
        """
        Make deep or shallow copy of BlockManager

        Parameters
        ----------
        deep : bool or string, default True
            If False, return shallow copy (do not copy data)
            If 'all', copy data and a deep copy of the index

        Returns
        -------
        BlockManager
        """
        # this preserves the notion of view copying of axes
        if deep:
            # hit in e.g. tests.io.json.test_pandas

            def copy_func(ax):
                return ax.copy(deep=True) if deep == "all" else ax.view()

            new_axes = [copy_func(ax) for ax in self.axes]
        else:
            new_axes = list(self.axes)

        res = self.apply("copy", deep=deep)
        res.axes = new_axes
        return res

    def as_array(
        self,
        transpose: bool = False,
        dtype: Dtype | None = None,
        copy: bool = False,
        na_value=lib.no_default,
    ) -> np.ndarray:
        """
        Convert the blockmanager data into an numpy array.

        Parameters
        ----------
        transpose : bool, default False
            If True, transpose the return array.
        dtype : object, default None
            Data type of the return array.
        copy : bool, default False
            If True then guarantee that a copy is returned. A value of
            False does not guarantee that the underlying data is not
            copied.
        na_value : object, default lib.no_default
            Value to be used as the missing value sentinel.

        Returns
        -------
        arr : ndarray
        """
        if len(self.blocks) == 0:
            arr = np.empty(self.shape, dtype=float)
            return arr.transpose() if transpose else arr

        # We want to copy when na_value is provided to avoid
        # mutating the original object
        copy = copy or na_value is not lib.no_default

        if self.is_single_block:
            blk = self.blocks[0]
            if blk.is_extension:
                # Avoid implicit conversion of extension blocks to object

                # error: Item "ndarray" of "Union[ndarray, ExtensionArray]" has no
                # attribute "to_numpy"
                arr = blk.values.to_numpy(  # type: ignore[union-attr]
                    dtype=dtype, na_value=na_value
                ).reshape(blk.shape)
            else:
                arr = np.asarray(blk.get_values())
                if dtype:
                    # error: Argument 1 to "astype" of "_ArrayOrScalarCommon" has
                    # incompatible type "Union[ExtensionDtype, str, dtype[Any],
                    # Type[object]]"; expected "Union[dtype[Any], None, type,
                    # _SupportsDType, str, Union[Tuple[Any, int], Tuple[Any, Union[int,
                    # Sequence[int]]], List[Any], _DTypeDict, Tuple[Any, Any]]]"
                    arr = arr.astype(dtype, copy=False)  # type: ignore[arg-type]
        else:
            arr = self._interleave(dtype=dtype, na_value=na_value)
            # The underlying data was copied within _interleave
            copy = False

        if copy:
            arr = arr.copy()

        if na_value is not lib.no_default:
            arr[isna(arr)] = na_value

        return arr.transpose() if transpose else arr

    def _interleave(
        self, dtype: Dtype | None = None, na_value=lib.no_default
    ) -> np.ndarray:
        """
        Return ndarray from blocks with specified item order
        Items must be contained in the blocks
        """
        if not dtype:
            dtype = interleaved_dtype([blk.dtype for blk in self.blocks])

        # TODO: https://github.com/pandas-dev/pandas/issues/22791
        # Give EAs some input on what happens here. Sparse needs this.
        if isinstance(dtype, SparseDtype):
            dtype = dtype.subtype
        elif is_extension_array_dtype(dtype):
            dtype = "object"
        elif is_dtype_equal(dtype, str):
            dtype = "object"

        # error: Argument "dtype" to "empty" has incompatible type
        # "Union[ExtensionDtype, str, dtype[Any], Type[object], None]"; expected
        # "Union[dtype[Any], None, type, _SupportsDType, str, Union[Tuple[Any, int],
        # Tuple[Any, Union[int, Sequence[int]]], List[Any], _DTypeDict, Tuple[Any,
        # Any]]]"
        result = np.empty(self.shape, dtype=dtype)  # type: ignore[arg-type]

        itemmask = np.zeros(self.shape[0])

        for blk in self.blocks:
            rl = blk.mgr_locs
            if blk.is_extension:
                # Avoid implicit conversion of extension blocks to object

                # error: Item "ndarray" of "Union[ndarray, ExtensionArray]" has no
                # attribute "to_numpy"
                arr = blk.values.to_numpy(  # type: ignore[union-attr]
                    dtype=dtype, na_value=na_value
                )
            else:
                # error: Argument 1 to "get_values" of "Block" has incompatible type
                # "Union[ExtensionDtype, str, dtype[Any], Type[object], None]"; expected
                # "Union[dtype[Any], ExtensionDtype, None]"
                arr = blk.get_values(dtype)  # type: ignore[arg-type]
            result[rl.indexer] = arr
            itemmask[rl.indexer] = 1

        if not itemmask.all():
            raise AssertionError("Some items were not contained in blocks")

        return result

    def to_dict(self, copy: bool = True):
        """
        Return a dict of str(dtype) -> BlockManager

        Parameters
        ----------
        copy : bool, default True

        Returns
        -------
        values : a dict of dtype -> BlockManager
        """

        bd: dict[str, list[Block]] = {}
        for b in self.blocks:
            bd.setdefault(str(b.dtype), []).append(b)

        # TODO(EA2D): the combine will be unnecessary with 2D EAs
        return {dtype: self._combine(blocks, copy=copy) for dtype, blocks in bd.items()}

    def fast_xs(self, loc: int) -> ArrayLike:
        """
        Return the array corresponding to `frame.iloc[loc]`.

        Parameters
        ----------
        loc : int

        Returns
        -------
        np.ndarray or ExtensionArray
        """
        if len(self.blocks) == 1:
            return self.blocks[0].iget((slice(None), loc))

        dtype = interleaved_dtype([blk.dtype for blk in self.blocks])

        n = len(self)
        if is_extension_array_dtype(dtype):
            # we'll eventually construct an ExtensionArray.
            result = np.empty(n, dtype=object)
        else:
            # error: Argument "dtype" to "empty" has incompatible type
            # "Union[dtype, ExtensionDtype, None]"; expected "Union[dtype,
            # None, type, _SupportsDtype, str, Tuple[Any, int], Tuple[Any,
            # Union[int, Sequence[int]]], List[Any], _DtypeDict, Tuple[Any,
            # Any]]"
            result = np.empty(n, dtype=dtype)  # type: ignore[arg-type]

        result = ensure_wrapped_if_datetimelike(result)

        for blk in self.blocks:
            # Such assignment may incorrectly coerce NaT to None
            # result[blk.mgr_locs] = blk._slice((slice(None), loc))
            for i, rl in enumerate(blk.mgr_locs):
                result[rl] = blk.iget((i, loc))

        if isinstance(dtype, ExtensionDtype):
            result = dtype.construct_array_type()._from_sequence(result, dtype=dtype)

        return result

    def consolidate(self: T) -> T:
        """
        Join together blocks having same dtype

        Returns
        -------
        y : BlockManager
        """
        if self.is_consolidated():
            return self

        bm = type(self)(self.blocks, self.axes, verify_integrity=False)
        bm._is_consolidated = False
        bm._consolidate_inplace()
        return bm

    def _consolidate_inplace(self) -> None:
        if not self.is_consolidated():
            self.blocks = tuple(_consolidate(self.blocks))
            self._is_consolidated = True
            self._known_consolidated = True
            self._rebuild_blknos_and_blklocs()

    def iget_values(self, i: int) -> ArrayLike:
        """
        Return the data for column i as the values (ndarray or ExtensionArray).
        """
        block = self.blocks[self.blknos[i]]
        values = block.iget(self.blklocs[i])
        return values

    def idelete(self, indexer) -> BlockManager:
        """
        Delete selected locations, returning a new BlockManager.
        """
        is_deleted = np.zeros(self.shape[0], dtype=np.bool_)
        is_deleted[indexer] = True
        taker = (~is_deleted).nonzero()[0]

        nbs = self._slice_take_blocks_ax0(taker, only_slice=True)
        new_columns = self.items[~is_deleted]
        axes = [new_columns, self.axes[1]]
        return type(self)(tuple(nbs), axes)

    def iset(self, loc: int | slice | np.ndarray, value: ArrayLike):
        """
        Set new item in-place. Does not consolidate. Adds new Block if not
        contained in the current set of items
        """
        value = extract_array(value, extract_numpy=True)
        # FIXME: refactor, clearly separate broadcasting & zip-like assignment
        #        can prob also fix the various if tests for sparse/categorical
        if self._blklocs is None and self.ndim > 1:
            self._rebuild_blknos_and_blklocs()

        # Note: we exclude DTA/TDA here
        value_is_extension_type = is_extension_array_dtype(value)

        # categorical/sparse/datetimetz
        if value_is_extension_type:

            def value_getitem(placement):
                return value

        else:
            if value.ndim == 2:
                value = value.T
            else:
                value = ensure_block_shape(value, ndim=2)

            def value_getitem(placement):
                return value[placement.indexer]

            if value.shape[1:] != self.shape[1:]:
                raise AssertionError(
                    "Shape of new values must be compatible with manager shape"
                )

        if lib.is_integer(loc):
            # We have 6 tests where loc is _not_ an int.
            # In this case, get_blkno_placements will yield only one tuple,
            #  containing (self._blknos[loc], BlockPlacement(slice(0, 1, 1)))

            # error: Incompatible types in assignment (expression has type
            # "List[Union[int, slice, ndarray]]", variable has type "Union[int,
            # slice, ndarray]")
            loc = [loc]  # type: ignore[assignment]

        # Accessing public blknos ensures the public versions are initialized
        blknos = self.blknos[loc]
        blklocs = self.blklocs[loc].copy()

        unfit_mgr_locs = []
        unfit_val_locs = []
        removed_blknos = []
        for blkno, val_locs in libinternals.get_blkno_placements(blknos, group=True):
            blk = self.blocks[blkno]
            blk_locs = blklocs[val_locs.indexer]
            if blk.should_store(value):
                blk.set_inplace(blk_locs, value_getitem(val_locs))
            else:
                unfit_mgr_locs.append(blk.mgr_locs.as_array[blk_locs])
                unfit_val_locs.append(val_locs)

                # If all block items are unfit, schedule the block for removal.
                if len(val_locs) == len(blk.mgr_locs):
                    removed_blknos.append(blkno)
                else:
                    blk.delete(blk_locs)
                    self._blklocs[blk.mgr_locs.indexer] = np.arange(len(blk))

        if len(removed_blknos):
            # Remove blocks & update blknos accordingly
            is_deleted = np.zeros(self.nblocks, dtype=np.bool_)
            is_deleted[removed_blknos] = True

            new_blknos = np.empty(self.nblocks, dtype=np.intp)
            new_blknos.fill(-1)
            new_blknos[~is_deleted] = np.arange(self.nblocks - len(removed_blknos))
            self._blknos = new_blknos[self._blknos]
            self.blocks = tuple(
                blk for i, blk in enumerate(self.blocks) if i not in set(removed_blknos)
            )

        if unfit_val_locs:
            unfit_mgr_locs = np.concatenate(unfit_mgr_locs)
            unfit_count = len(unfit_mgr_locs)

            new_blocks: list[Block] = []
            if value_is_extension_type:
                # This code (ab-)uses the fact that EA blocks contain only
                # one item.
                # TODO(EA2D): special casing unnecessary with 2D EAs
                new_blocks.extend(
                    new_block(
                        values=value,
                        ndim=self.ndim,
                        placement=slice(mgr_loc, mgr_loc + 1),
                    )
                    for mgr_loc in unfit_mgr_locs
                )

                self._blknos[unfit_mgr_locs] = np.arange(unfit_count) + len(self.blocks)
                self._blklocs[unfit_mgr_locs] = 0

            else:
                # unfit_val_locs contains BlockPlacement objects
                unfit_val_items = unfit_val_locs[0].append(unfit_val_locs[1:])

                new_blocks.append(
                    new_block(
                        values=value_getitem(unfit_val_items),
                        ndim=self.ndim,
                        placement=unfit_mgr_locs,
                    )
                )

                self._blknos[unfit_mgr_locs] = len(self.blocks)
                self._blklocs[unfit_mgr_locs] = np.arange(unfit_count)

            self.blocks += tuple(new_blocks)

            # Newly created block's dtype may already be present.
            self._known_consolidated = False

    def insert(self, loc: int, item: Hashable, value: ArrayLike) -> None:
        """
        Insert item at selected position.

        Parameters
        ----------
        loc : int
        item : hashable
        value : np.ndarray or ExtensionArray
        """
        # insert to the axis; this could possibly raise a TypeError
        new_axis = self.items.insert(loc, item)

        if value.ndim == 2:
            value = value.T
        else:
            value = ensure_block_shape(value, ndim=self.ndim)

        block = new_block(values=value, ndim=self.ndim, placement=slice(loc, loc + 1))

        self.blknos  # ensure initialized

        for blkno, count in _fast_count_smallints(self.blknos[loc:]):
            blk = self.blocks[blkno]
            if count == len(blk.mgr_locs):
                blk.mgr_locs = blk.mgr_locs.add(1)
            else:
                new_mgr_locs = blk.mgr_locs.as_array.copy()
                new_mgr_locs[new_mgr_locs >= loc] += 1
                blk.mgr_locs = BlockPlacement(new_mgr_locs)

        # Accessing public blklocs ensures the public versions are initialized
        if loc == self.blklocs.shape[0]:
            # np.append is a lot faster, let's use it if we can.
            self._blklocs = np.append(self._blklocs, 0)
            self._blknos = np.append(self._blknos, len(self.blocks))
        else:
            self._blklocs = np.insert(self._blklocs, loc, 0)
            self._blknos = np.insert(self._blknos, loc, len(self.blocks))

        self.axes[0] = new_axis
        self.blocks += (block,)

        self._known_consolidated = False

        if len(self.blocks) > 100:
            warnings.warn(
                "DataFrame is highly fragmented.  This is usually the result "
                "of calling `frame.insert` many times, which has poor performance.  "
                "Consider using pd.concat instead.  To get a de-fragmented frame, "
                "use `newframe = frame.copy()`",
                PerformanceWarning,
                stacklevel=5,
            )

    def reindex_indexer(
        self: T,
        new_axis: Index,
        indexer,
        axis: int,
        fill_value=None,
        allow_dups: bool = False,
        copy: bool = True,
        consolidate: bool = True,
        only_slice: bool = False,
    ) -> T:
        """
        Parameters
        ----------
        new_axis : Index
        indexer : ndarray of int64 or None
        axis : int
        fill_value : object, default None
        allow_dups : bool, default False
        copy : bool, default True
        consolidate: bool, default True
            Whether to consolidate inplace before reindexing.
        only_slice : bool, default False
            Whether to take views, not copies, along columns.

        pandas-indexer with -1's only.
        """
        if indexer is None:
            if new_axis is self.axes[axis] and not copy:
                return self

            result = self.copy(deep=copy)
            result.axes = list(self.axes)
            result.axes[axis] = new_axis
            return result

        if consolidate:
            self._consolidate_inplace()

        # some axes don't allow reindexing with dups
        if not allow_dups:
            self.axes[axis]._validate_can_reindex(indexer)

        if axis >= self.ndim:
            raise IndexError("Requested axis not found in manager")

        if axis == 0:
            new_blocks = self._slice_take_blocks_ax0(
                indexer, fill_value=fill_value, only_slice=only_slice
            )
        else:
            new_blocks = [
                blk.take_nd(
                    indexer,
                    axis=1,
                    fill_value=(
                        fill_value if fill_value is not None else blk.fill_value
                    ),
                )
                for blk in self.blocks
            ]

        new_axes = list(self.axes)
        new_axes[axis] = new_axis

        return type(self).from_blocks(new_blocks, new_axes)

    def _slice_take_blocks_ax0(
        self,
        slice_or_indexer: slice | np.ndarray,
        fill_value=lib.no_default,
        only_slice: bool = False,
    ) -> list[Block]:
        """
        Slice/take blocks along axis=0.

        Overloaded for SingleBlock

        Parameters
        ----------
        slice_or_indexer : slice or np.ndarray[int64]
        fill_value : scalar, default lib.no_default
        only_slice : bool, default False
            If True, we always return views on existing arrays, never copies.
            This is used when called from ops.blockwise.operate_blockwise.

        Returns
        -------
        new_blocks : list of Block
        """
        allow_fill = fill_value is not lib.no_default

        sl_type, slobj, sllen = _preprocess_slice_or_indexer(
            slice_or_indexer, self.shape[0], allow_fill=allow_fill
        )

        if self.is_single_block:
            blk = self.blocks[0]

            if sl_type == "slice":
                # GH#32959 EABlock would fail since we can't make 0-width
                # TODO(EA2D): special casing unnecessary with 2D EAs
                if sllen == 0:
                    return []
                bp = BlockPlacement(slice(0, sllen))
                return [blk.getitem_block_columns(slobj, new_mgr_locs=bp)]
            elif not allow_fill or self.ndim == 1:
                if allow_fill and fill_value is None:
                    fill_value = blk.fill_value

                if not allow_fill and only_slice:
                    # GH#33597 slice instead of take, so we get
                    #  views instead of copies
                    blocks = [
                        blk.getitem_block_columns(
                            slice(ml, ml + 1), new_mgr_locs=BlockPlacement(i)
                        )
                        for i, ml in enumerate(slobj)
                    ]
                    # We have
                    #  all(np.shares_memory(nb.values, blk.values) for nb in blocks)
                    return blocks
                else:
                    bp = BlockPlacement(slice(0, sllen))
                    return [
                        blk.take_nd(
                            slobj,
                            axis=0,
                            new_mgr_locs=bp,
                            fill_value=fill_value,
                        )
                    ]

        if sl_type == "slice":
            blknos = self.blknos[slobj]
            blklocs = self.blklocs[slobj]
        else:
            blknos = algos.take_nd(
                self.blknos, slobj, fill_value=-1, allow_fill=allow_fill
            )
            blklocs = algos.take_nd(
                self.blklocs, slobj, fill_value=-1, allow_fill=allow_fill
            )

        # When filling blknos, make sure blknos is updated before appending to
        # blocks list, that way new blkno is exactly len(blocks).
        blocks = []
        group = not only_slice
        for blkno, mgr_locs in libinternals.get_blkno_placements(blknos, group=group):
            if blkno == -1:
                # If we've got here, fill_value was not lib.no_default

                blocks.append(
                    self._make_na_block(placement=mgr_locs, fill_value=fill_value)
                )
            else:
                blk = self.blocks[blkno]

                # Otherwise, slicing along items axis is necessary.
                if not blk._can_consolidate:
                    # A non-consolidatable block, it's easy, because there's
                    # only one item and each mgr loc is a copy of that single
                    # item.
                    for mgr_loc in mgr_locs:
                        newblk = blk.copy(deep=False)
                        newblk.mgr_locs = BlockPlacement(slice(mgr_loc, mgr_loc + 1))
                        blocks.append(newblk)

                else:
                    # GH#32779 to avoid the performance penalty of copying,
                    #  we may try to only slice
                    taker = blklocs[mgr_locs.indexer]
                    max_len = max(len(mgr_locs), taker.max() + 1)
                    if only_slice:
                        taker = lib.maybe_indices_to_slice(taker, max_len)

                    if isinstance(taker, slice):
                        nb = blk.getitem_block_columns(taker, new_mgr_locs=mgr_locs)
                        blocks.append(nb)
                    elif only_slice:
                        # GH#33597 slice instead of take, so we get
                        #  views instead of copies
                        for i, ml in zip(taker, mgr_locs):
                            slc = slice(i, i + 1)
                            bp = BlockPlacement(ml)
                            nb = blk.getitem_block_columns(slc, new_mgr_locs=bp)
                            # We have np.shares_memory(nb.values, blk.values)
                            blocks.append(nb)
                    else:
                        nb = blk.take_nd(taker, axis=0, new_mgr_locs=mgr_locs)
                        blocks.append(nb)

        return blocks

    def _make_na_block(self, placement: BlockPlacement, fill_value=None) -> Block:

        if fill_value is None:
            fill_value = np.nan
        block_shape = list(self.shape)
        block_shape[0] = len(placement)

        dtype, fill_value = infer_dtype_from_scalar(fill_value)
        # error: Argument "dtype" to "empty" has incompatible type "Union[dtype,
        # ExtensionDtype]"; expected "Union[dtype, None, type, _SupportsDtype, str,
        # Tuple[Any, int], Tuple[Any, Union[int, Sequence[int]]], List[Any], _DtypeDict,
        # Tuple[Any, Any]]"
        block_values = np.empty(block_shape, dtype=dtype)  # type: ignore[arg-type]
        block_values.fill(fill_value)
        return new_block(block_values, placement=placement, ndim=block_values.ndim)

    def take(self: T, indexer, axis: int = 1, verify: bool = True) -> T:
        """
        Take items along any axis.

        indexer : np.ndarray or slice
        axis : int, default 1
        verify : bool, default True
            Check that all entries are between 0 and len(self) - 1, inclusive.
            Pass verify=False if this check has been done by the caller.

        Returns
        -------
        BlockManager
        """
        # We have 6 tests that get here with a slice
        indexer = (
            np.arange(indexer.start, indexer.stop, indexer.step, dtype="int64")
            if isinstance(indexer, slice)
            else np.asanyarray(indexer, dtype="int64")
        )

        n = self.shape[axis]
        indexer = maybe_convert_indices(indexer, n, verify=verify)

        new_labels = self.axes[axis].take(indexer)
        return self.reindex_indexer(
            new_axis=new_labels,
            indexer=indexer,
            axis=axis,
            allow_dups=True,
            consolidate=False,
        )


class BlockManager(libinternals.BlockManager, _BlockManager):
    """
    _BlockManager that holds 2D blocks.
    """

    ndim = 2

    # -------------------------------------------------------------------
    # Constructors

    def __init__(
        self,
        blocks: Sequence[Block],
        axes: Sequence[Index],
        verify_integrity: bool = True,
    ):

        if verify_integrity:
            assert all(isinstance(x, Index) for x in axes)

            for block in blocks:
                if self.ndim != block.ndim:
                    raise AssertionError(
                        f"Number of Block dimensions ({block.ndim}) must equal "
                        f"number of axes ({self.ndim})"
                    )

            self._verify_integrity()

    @classmethod
    def from_blocks(cls, blocks: List[Block], axes: List[Index]) -> BlockManager:
        """
        Constructor for BlockManager and SingleBlockManager with same signature.
        """
        return cls(blocks, axes, verify_integrity=False)

    def _verify_integrity(self) -> None:
        mgr_shape = self.shape
        tot_items = sum(len(x.mgr_locs) for x in self.blocks)
        for block in self.blocks:
            if block.shape[1:] != mgr_shape[1:]:
                raise construction_error(tot_items, block.shape[1:], self.axes)
        if len(self.items) != tot_items:
            raise AssertionError(
                "Number of manager items must equal union of "
                f"block items\n# manager items: {len(self.items)}, # "
                f"tot_items: {tot_items}"
            )

    # -------------------------------------------------------------------

    def get_slice(self, slobj: slice, axis: int = 0) -> BlockManager:
        assert isinstance(slobj, slice), type(slobj)

        if axis == 0:
            new_blocks = self._slice_take_blocks_ax0(slobj)
        elif axis == 1:
            new_blocks = [blk.getitem_block_index(slobj) for blk in self.blocks]
        else:
            raise IndexError("Requested axis not found in manager")

        new_axes = list(self.axes)
        new_axes[axis] = new_axes[axis]._getitem_slice(slobj)

        return type(self)(tuple(new_blocks), new_axes, verify_integrity=False)

    def iget(self, i: int) -> SingleBlockManager:
        """
        Return the data as a SingleBlockManager.
        """
        block = self.blocks[self.blknos[i]]
        values = block.iget(self.blklocs[i])

        # shortcut for select a single-dim from a 2-dim BM
        bp = BlockPlacement(slice(0, len(values)))
        values = maybe_coerce_values(values)
        nb = type(block)(values, placement=bp, ndim=1)
        return SingleBlockManager(nb, self.axes[1])

    # ----------------------------------------------------------------
    # Block-wise Operation

    def operate_blockwise(self, other: BlockManager, array_op) -> BlockManager:
        """
        Apply array_op blockwise with another (aligned) BlockManager.
        """
        return operate_blockwise(self, other, array_op)

    def _equal_values(self: BlockManager, other: BlockManager) -> bool:
        """
        Used in .equals defined in base class. Only check the column values
        assuming shape and indexes have already been checked.
        """
        return blockwise_all(self, other, array_equals)

    # ----------------------------------------------------------------

    def unstack(self, unstacker, fill_value) -> BlockManager:
        """
        Return a BlockManager with all blocks unstacked..

        Parameters
        ----------
        unstacker : reshape._Unstacker
        fill_value : Any
            fill_value for newly introduced missing values.

        Returns
        -------
        unstacked : BlockManager
        """
        new_columns = unstacker.get_new_columns(self.items)
        new_index = unstacker.new_index

        new_blocks: list[Block] = []
        columns_mask: list[np.ndarray] = []

        for blk in self.blocks:
            blk_cols = self.items[blk.mgr_locs.indexer]
            new_items = unstacker.get_new_columns(blk_cols)
            new_placement = new_columns.get_indexer(new_items)

            blocks, mask = blk._unstack(
                unstacker, fill_value, new_placement=new_placement
            )

            new_blocks.extend(blocks)
            columns_mask.extend(mask)

        new_columns = new_columns[columns_mask]

        bm = BlockManager(new_blocks, [new_columns, new_index])
        return bm


class SingleBlockManager(_BlockManager, SingleDataManager):
    """ manage a single block with """

    ndim = 1
    _is_consolidated = True
    _known_consolidated = True
    __slots__ = ()
    is_single_block = True

    def __init__(
        self,
        block: Block,
        axis: Index,
        verify_integrity: bool = False,
        fastpath=lib.no_default,
    ):
        assert isinstance(block, Block), type(block)
        assert isinstance(axis, Index), type(axis)

        if fastpath is not lib.no_default:
            warnings.warn(
                "The `fastpath` keyword is deprecated and will be removed "
                "in a future version.",
                FutureWarning,
                stacklevel=2,
            )

        self.axes = [axis]
        self.blocks = (block,)

    @classmethod
    def from_blocks(cls, blocks: list[Block], axes: list[Index]) -> SingleBlockManager:
        """
        Constructor for BlockManager and SingleBlockManager with same signature.
        """
        assert len(blocks) == 1
        assert len(axes) == 1
        return cls(blocks[0], axes[0], verify_integrity=False)

    @classmethod
    def from_array(cls, array: ArrayLike, index: Index) -> SingleBlockManager:
        """
        Constructor for if we have an array that is not yet a Block.
        """
        block = new_block(array, placement=slice(0, len(index)), ndim=1)
        return cls(block, index)

    def __getstate__(self):
        block_values = [b.values for b in self.blocks]
        block_items = [self.items[b.mgr_locs.indexer] for b in self.blocks]
        axes_array = list(self.axes)

        extra_state = {
            "0.14.1": {
                "axes": axes_array,
                "blocks": [
                    {"values": b.values, "mgr_locs": b.mgr_locs.indexer}
                    for b in self.blocks
                ],
            }
        }

        # First three elements of the state are to maintain forward
        # compatibility with 0.13.1.
        return axes_array, block_values, block_items, extra_state

    def __setstate__(self, state):
        def unpickle_block(values, mgr_locs, ndim: int) -> Block:
            # TODO(EA2D): ndim would be unnecessary with 2D EAs
            # older pickles may store e.g. DatetimeIndex instead of DatetimeArray
            values = extract_array(values, extract_numpy=True)
            return new_block(values, placement=mgr_locs, ndim=ndim)

        if isinstance(state, tuple) and len(state) >= 4 and "0.14.1" in state[3]:
            state = state[3]["0.14.1"]
            self.axes = [ensure_index(ax) for ax in state["axes"]]
            ndim = len(self.axes)
            self.blocks = tuple(
                unpickle_block(b["values"], b["mgr_locs"], ndim=ndim)
                for b in state["blocks"]
            )
        else:
            raise NotImplementedError("pre-0.14.1 pickles are no longer supported")

        self._post_setstate()

    def _post_setstate(self):
        pass

    @property
    def _block(self) -> Block:
        return self.blocks[0]

    @property
    def _blknos(self):
        """ compat with BlockManager """
        return None

    @property
    def _blklocs(self):
        """ compat with BlockManager """
        return None

    def getitem_mgr(self, indexer) -> SingleBlockManager:
        # similar to get_slice, but not restricted to slice indexer
        blk = self._block
        array = blk._slice(indexer)
        if array.ndim > 1:
            # This will be caught by Series._get_values
            raise ValueError("dimension-expanding indexing not allowed")

        bp = BlockPlacement(slice(0, len(array)))
        block = blk.make_block_same_class(array, placement=bp)

        new_idx = self.index[indexer]
        return type(self)(block, new_idx)

    def get_slice(self, slobj: slice, axis: int = 0) -> SingleBlockManager:
        assert isinstance(slobj, slice), type(slobj)
        if axis >= self.ndim:
            raise IndexError("Requested axis not found in manager")

        blk = self._block
        array = blk._slice(slobj)
        bp = BlockPlacement(slice(0, len(array)))
        block = blk.make_block_same_class(array, placement=bp)
        new_index = self.index._getitem_slice(slobj)
        return type(self)(block, new_index)

    @property
    def index(self) -> Index:
        return self.axes[0]

    @property
    def dtype(self) -> DtypeObj:
        return self._block.dtype

    def get_dtypes(self) -> np.ndarray:
        return np.array([self._block.dtype])

    def external_values(self):
        """The array that Series.values returns"""
        return self._block.external_values()

    def internal_values(self):
        """The array that Series._values returns"""
        return self._block.values

    def array_values(self):
        """The array that Series.array returns"""
        return self._block.array_values

    @property
    def _can_hold_na(self) -> bool:
        return self._block._can_hold_na

    def is_consolidated(self) -> bool:
        return True

    def _consolidate_check(self):
        pass

    def _consolidate_inplace(self):
        pass

    def idelete(self, indexer) -> SingleBlockManager:
        """
        Delete single location from SingleBlockManager.

        Ensures that self.blocks doesn't become empty.
        """
        self._block.delete(indexer)
        self.axes[0] = self.axes[0].delete(indexer)
        return self

    def fast_xs(self, loc):
        """
        fast path for getting a cross-section
        return a view of the data
        """
        raise NotImplementedError("Use series._values[loc] instead")

    def set_values(self, values: ArrayLike):
        """
        Set the values of the single block in place.

        Use at your own risk! This does not check if the passed values are
        valid for the current Block/SingleBlockManager (length, dtype, etc).
        """
        self.blocks[0].values = values
        self.blocks[0]._mgr_locs = BlockPlacement(slice(len(values)))

    def _equal_values(self: T, other: T) -> bool:
        """
        Used in .equals defined in base class. Only check the column values
        assuming shape and indexes have already been checked.
        """
        # For SingleBlockManager (i.e.Series)
        if other.ndim != 1:
            return False
        left = self.blocks[0].values
        right = other.blocks[0].values
        return array_equals(left, right)


# --------------------------------------------------------------------
# Constructor Helpers


def create_block_manager_from_blocks(
    blocks: list[Block], axes: list[Index], consolidate: bool = True
) -> BlockManager:
    try:
        mgr = BlockManager(blocks, axes)

    except ValueError as err:
        arrays = [blk.values for blk in blocks]
        tot_items = sum(arr.shape[0] for arr in arrays)
        raise construction_error(tot_items, arrays[0].shape[1:], axes, err)

    if consolidate:
        mgr._consolidate_inplace()
    return mgr


# We define this here so we can override it in tests.extension.test_numpy
def _extract_array(obj):
    return extract_array(obj, extract_numpy=True)


def create_block_manager_from_arrays(
    arrays,
    names: Index,
    axes: list[Index],
    consolidate: bool = True,
) -> BlockManager:
    assert isinstance(names, Index)
    assert isinstance(axes, list)
    assert all(isinstance(x, Index) for x in axes)

    arrays = [_extract_array(x) for x in arrays]

    try:
        blocks = _form_blocks(arrays, names, axes, consolidate)
        mgr = BlockManager(blocks, axes)
    except ValueError as e:
        raise construction_error(len(arrays), arrays[0].shape, axes, e)
    if consolidate:
        mgr._consolidate_inplace()
    return mgr


def construction_error(
    tot_items: int,
    block_shape: Shape,
    axes: list[Index],
    e: ValueError | None = None,
):
    """ raise a helpful message about our construction """
    passed = tuple(map(int, [tot_items] + list(block_shape)))
    # Correcting the user facing error message during dataframe construction
    if len(passed) <= 2:
        passed = passed[::-1]

    implied = tuple(len(ax) for ax in axes)
    # Correcting the user facing error message during dataframe construction
    if len(implied) <= 2:
        implied = implied[::-1]

    # We return the exception object instead of raising it so that we
    #  can raise it in the caller; mypy plays better with that
    if passed == implied and e is not None:
        return e
    if block_shape[0] == 0:
        return ValueError("Empty data passed with indices specified.")
    return ValueError(f"Shape of passed values is {passed}, indices imply {implied}")


# -----------------------------------------------------------------------


def _form_blocks(
    arrays: list[ArrayLike], names: Index, axes: list[Index], consolidate: bool
) -> list[Block]:
    # put "leftover" items in float bucket, where else?
    # generalize?
    items_dict: DefaultDict[str, list] = defaultdict(list)
    extra_locs = []

    names_idx = names
    if names_idx.equals(axes[0]):
        names_indexer = np.arange(len(names_idx))
    else:
        assert names_idx.intersection(axes[0]).is_unique
        names_indexer = names_idx.get_indexer_for(axes[0])

    for i, name_idx in enumerate(names_indexer):
        if name_idx == -1:
            extra_locs.append(i)
            continue

        v = arrays[name_idx]

        block_type = get_block_type(v)
        items_dict[block_type.__name__].append((i, v))

    blocks: list[Block] = []
    if len(items_dict["NumericBlock"]):
        numeric_blocks = _multi_blockify(
            items_dict["NumericBlock"], consolidate=consolidate
        )
        blocks.extend(numeric_blocks)

    if len(items_dict["DatetimeLikeBlock"]):
        dtlike_blocks = _multi_blockify(
            items_dict["DatetimeLikeBlock"], consolidate=consolidate
        )
        blocks.extend(dtlike_blocks)

    if len(items_dict["DatetimeTZBlock"]):
        dttz_blocks = [
            new_block(array, klass=DatetimeTZBlock, placement=i, ndim=2)
            for i, array in items_dict["DatetimeTZBlock"]
        ]
        blocks.extend(dttz_blocks)

    if len(items_dict["ObjectBlock"]) > 0:
        object_blocks = _simple_blockify(
            items_dict["ObjectBlock"], np.object_, consolidate=consolidate
        )
        blocks.extend(object_blocks)

    if len(items_dict["CategoricalBlock"]) > 0:
        cat_blocks = [
            new_block(array, klass=CategoricalBlock, placement=i, ndim=2)
            for i, array in items_dict["CategoricalBlock"]
        ]
        blocks.extend(cat_blocks)

    if len(items_dict["ExtensionBlock"]):
        external_blocks = [
            new_block(array, klass=ExtensionBlock, placement=i, ndim=2)
            for i, array in items_dict["ExtensionBlock"]
        ]

        blocks.extend(external_blocks)

    if len(extra_locs):
        shape = (len(extra_locs),) + tuple(len(x) for x in axes[1:])

        # empty items -> dtype object
        block_values = np.empty(shape, dtype=object)
        block_values.fill(np.nan)

        na_block = new_block(block_values, placement=extra_locs, ndim=2)
        blocks.append(na_block)

    return blocks


def _simple_blockify(tuples, dtype, consolidate: bool) -> list[Block]:
    """
    return a single array of a block that has a single dtype; if dtype is
    not None, coerce to this dtype
    """
    if not consolidate:
        return _tuples_to_blocks_no_consolidate(tuples, dtype=dtype)

    values, placement = _stack_arrays(tuples, dtype)

    # TODO: CHECK DTYPE?
    if dtype is not None and values.dtype != dtype:  # pragma: no cover
        values = values.astype(dtype)

    block = new_block(values, placement=placement, ndim=2)
    return [block]


def _multi_blockify(tuples, dtype: DtypeObj | None = None, consolidate: bool = True):
    """ return an array of blocks that potentially have different dtypes """

    if not consolidate:
        return _tuples_to_blocks_no_consolidate(tuples, dtype=dtype)

    # group by dtype
    grouper = itertools.groupby(tuples, lambda x: x[1].dtype)

    new_blocks = []
    for dtype, tup_block in grouper:

        # error: Argument 2 to "_stack_arrays" has incompatible type
        # "Union[ExtensionDtype, str, dtype[Any], Type[str], Type[float], Type[int],
        # Type[complex], Type[bool], Type[object], None]"; expected "dtype[Any]"
        values, placement = _stack_arrays(
            list(tup_block), dtype  # type: ignore[arg-type]
        )

        block = new_block(values, placement=placement, ndim=2)
        new_blocks.append(block)

    return new_blocks


def _tuples_to_blocks_no_consolidate(tuples, dtype: DtypeObj | None) -> list[Block]:
    # tuples produced within _form_blocks are of the form (placement, whatever, array)
    if dtype is not None:
        return [
            new_block(
                np.atleast_2d(x[1].astype(dtype, copy=False)), placement=x[0], ndim=2
            )
            for x in tuples
        ]
    return [new_block(np.atleast_2d(x[1]), placement=x[0], ndim=2) for x in tuples]


def _stack_arrays(tuples, dtype: np.dtype):

    placement, arrays = zip(*tuples)

    first = arrays[0]
    shape = (len(arrays),) + first.shape

    stacked = np.empty(shape, dtype=dtype)
    for i, arr in enumerate(arrays):
        stacked[i] = arr

    return stacked, placement


def _consolidate(blocks: tuple[Block, ...]) -> list[Block]:
    """
    Merge blocks having same dtype, exclude non-consolidating blocks
    """
    # sort by _can_consolidate, dtype
    gkey = lambda x: x._consolidate_key
    grouper = itertools.groupby(sorted(blocks, key=gkey), gkey)

    new_blocks: list[Block] = []
    for (_can_consolidate, dtype), group_blocks in grouper:
        merged_blocks = _merge_blocks(
            list(group_blocks), dtype=dtype, can_consolidate=_can_consolidate
        )
        new_blocks = extend_blocks(merged_blocks, new_blocks)
    return new_blocks


def _merge_blocks(
    blocks: list[Block], dtype: DtypeObj, can_consolidate: bool
) -> list[Block]:

    if len(blocks) == 1:
        return blocks

    if can_consolidate:

        # TODO: optimization potential in case all mgrs contain slices and
        # combination of those slices is a slice, too.
        new_mgr_locs = np.concatenate([b.mgr_locs.as_array for b in blocks])
        # error: List comprehension has incompatible type List[Union[ndarray,
        # ExtensionArray]]; expected List[Union[complex, generic, Sequence[Union[int,
        # float, complex, str, bytes, generic]], Sequence[Sequence[Any]],
        # _SupportsArray]]
        new_values = np.vstack([b.values for b in blocks])  # type: ignore[misc]

        argsort = np.argsort(new_mgr_locs)
        new_values = new_values[argsort]
        new_mgr_locs = new_mgr_locs[argsort]

        bp = BlockPlacement(new_mgr_locs)
        return [new_block(new_values, placement=bp, ndim=2)]

    # can't consolidate --> no merge
    return blocks


def _fast_count_smallints(arr: np.ndarray) -> np.ndarray:
    """Faster version of set(arr) for sequences of small numbers."""
    counts = np.bincount(arr.astype(np.int_))
    nz = counts.nonzero()[0]
    return np.c_[nz, counts[nz]]


def _preprocess_slice_or_indexer(
    slice_or_indexer: slice | np.ndarray, length: int, allow_fill: bool
):
    if isinstance(slice_or_indexer, slice):
        return (
            "slice",
            slice_or_indexer,
            libinternals.slice_len(slice_or_indexer, length),
        )
    else:
        if (
            not isinstance(slice_or_indexer, np.ndarray)
            or slice_or_indexer.dtype.kind != "i"
        ):
            dtype = getattr(slice_or_indexer, "dtype", None)
            raise TypeError(type(slice_or_indexer), dtype)

        # TODO: np.intp?
        indexer = ensure_int64(slice_or_indexer)
        if not allow_fill:
            indexer = maybe_convert_indices(indexer, length)
        return "fancy", indexer, len(indexer)<|MERGE_RESOLUTION|>--- conflicted
+++ resolved
@@ -8,11 +8,7 @@
     DefaultDict,
     Hashable,
     Sequence,
-<<<<<<< HEAD
-    Tuple,
     Type,
-=======
->>>>>>> 757e1518
     TypeVar,
 )
 import warnings
@@ -144,66 +140,18 @@
     _blknos: np.ndarray
     _blklocs: np.ndarray
     blocks: tuple[Block, ...]
-    axes: List[Index]
-
-    # Non-trivially faster than a property
-<<<<<<< HEAD
+    axes: list[Index]
+
     ndim: int
-=======
-    ndim = 2  # overridden by SingleBlockManager
-
-    def __init__(
-        self,
-        blocks: Sequence[Block],
-        axes: Sequence[Index],
-        verify_integrity: bool = True,
-    ):
-        self.axes = [ensure_index(ax) for ax in axes]
-        self.blocks: tuple[Block, ...] = tuple(blocks)
-
-        for block in blocks:
-            if self.ndim != block.ndim:
-                raise AssertionError(
-                    f"Number of Block dimensions ({block.ndim}) must equal "
-                    f"number of axes ({self.ndim})"
-                )
-
-        if verify_integrity:
-            self._verify_integrity()
-
-        # Populate known_consolidate, blknos, and blklocs lazily
-        self._known_consolidated = False
-        # error: Incompatible types in assignment (expression has type "None",
-        # variable has type "ndarray")
-        self._blknos = None  # type: ignore[assignment]
-        # error: Incompatible types in assignment (expression has type "None",
-        # variable has type "ndarray")
-        self._blklocs = None  # type: ignore[assignment]
-
-    @classmethod
-    def _simple_new(cls, blocks: tuple[Block, ...], axes: list[Index]):
-        """
-        Fastpath constructor; does NO validation.
-        """
-        obj = cls.__new__(cls)
-        obj.axes = axes
-        obj.blocks = blocks
->>>>>>> 757e1518
+    _known_consolidated: bool
+    _is_consolidated: bool
 
     def __init__(self, blocks, axes, verify_integrity=True):
         raise NotImplementedError
 
     @classmethod
-<<<<<<< HEAD
-    def from_blocks(cls: Type[T], blocks: List[Block], axes: List[Index]) -> T:
+    def from_blocks(cls: Type[T], blocks: list[Block], axes: list[Index]) -> T:
         raise NotImplementedError
-=======
-    def from_blocks(cls, blocks: list[Block], axes: list[Index]):
-        """
-        Constructor for BlockManager and SingleBlockManager with same signature.
-        """
-        return cls(blocks, axes, verify_integrity=False)
->>>>>>> 757e1518
 
     @property
     def blknos(self):
@@ -472,7 +420,7 @@
         if len(result_blocks) == 0:
             return self.make_empty(self.axes)
 
-        return type(self).from_blocks(tuple(result_blocks), self.axes)
+        return type(self).from_blocks(result_blocks, self.axes)
 
     def quantile(
         self: T,
@@ -958,19 +906,6 @@
         block = self.blocks[self.blknos[i]]
         values = block.iget(self.blklocs[i])
         return values
-
-    def idelete(self, indexer) -> BlockManager:
-        """
-        Delete selected locations, returning a new BlockManager.
-        """
-        is_deleted = np.zeros(self.shape[0], dtype=np.bool_)
-        is_deleted[indexer] = True
-        taker = (~is_deleted).nonzero()[0]
-
-        nbs = self._slice_take_blocks_ax0(taker, only_slice=True)
-        new_columns = self.items[~is_deleted]
-        axes = [new_columns, self.axes[1]]
-        return type(self)(tuple(nbs), axes)
 
     def iset(self, loc: int | slice | np.ndarray, value: ArrayLike):
         """
@@ -1422,7 +1357,7 @@
             self._verify_integrity()
 
     @classmethod
-    def from_blocks(cls, blocks: List[Block], axes: List[Index]) -> BlockManager:
+    def from_blocks(cls, blocks: list[Block], axes: list[Index]) -> BlockManager:
         """
         Constructor for BlockManager and SingleBlockManager with same signature.
         """
@@ -1442,6 +1377,7 @@
             )
 
     # -------------------------------------------------------------------
+    # Indexing
 
     def get_slice(self, slobj: slice, axis: int = 0) -> BlockManager:
         assert isinstance(slobj, slice), type(slobj)
@@ -1470,6 +1406,19 @@
         values = maybe_coerce_values(values)
         nb = type(block)(values, placement=bp, ndim=1)
         return SingleBlockManager(nb, self.axes[1])
+
+    def idelete(self, indexer) -> BlockManager:
+        """
+        Delete selected locations, returning a new BlockManager.
+        """
+        is_deleted = np.zeros(self.shape[0], dtype=np.bool_)
+        is_deleted[indexer] = True
+        taker = (~is_deleted).nonzero()[0]
+
+        nbs = self._slice_take_blocks_ax0(taker, only_slice=True)
+        new_columns = self.items[~is_deleted]
+        axes = [new_columns, self.axes[1]]
+        return type(self)(tuple(nbs), axes)
 
     # ----------------------------------------------------------------
     # Block-wise Operation
