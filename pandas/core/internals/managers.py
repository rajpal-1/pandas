from __future__ import annotations

from collections import defaultdict
import itertools
from typing import (
    Any,
    Callable,
    DefaultDict,
    Hashable,
    Sequence,
    TypeVar,
    cast,
)
import warnings

import numpy as np

from pandas._libs import (
    internals as libinternals,
    lib,
)
from pandas._libs.internals import BlockPlacement
from pandas._typing import (
    ArrayLike,
    Dtype,
    DtypeObj,
    Shape,
    type_t,
)
from pandas.errors import PerformanceWarning
from pandas.util._validators import validate_bool_kwarg

from pandas.core.dtypes.cast import infer_dtype_from_scalar
from pandas.core.dtypes.common import (
    ensure_platform_int,
    is_1d_only_ea_dtype,
    is_dtype_equal,
    is_extension_array_dtype,
    is_list_like,
)
from pandas.core.dtypes.dtypes import ExtensionDtype
from pandas.core.dtypes.generic import (
    ABCDataFrame,
    ABCSeries,
)
from pandas.core.dtypes.missing import (
    array_equals,
    isna,
)

import pandas.core.algorithms as algos
from pandas.core.arrays._mixins import NDArrayBackedExtensionArray
from pandas.core.arrays.sparse import SparseDtype
from pandas.core.construction import (
    ensure_wrapped_if_datetimelike,
    extract_array,
)
from pandas.core.indexers import maybe_convert_indices
from pandas.core.indexes.api import (
    Float64Index,
    Index,
    ensure_index,
)
from pandas.core.internals.base import (
    DataManager,
    SingleDataManager,
    interleaved_dtype,
)
from pandas.core.internals.blocks import (
    Block,
    CategoricalBlock,
    DatetimeTZBlock,
    ExtensionBlock,
    ensure_block_shape,
    extend_blocks,
    get_block_type,
    maybe_coerce_values,
    new_block,
)
from pandas.core.internals.ops import (
    blockwise_all,
    operate_blockwise,
)

# TODO: flexible with index=None and/or items=None

T = TypeVar("T", bound="BaseBlockManager")


class BaseBlockManager(DataManager):
    """
    Core internal data structure to implement DataFrame, Series, etc.

    Manage a bunch of labeled 2D mixed-type ndarrays. Essentially it's a
    lightweight blocked set of labeled data to be manipulated by the DataFrame
    public API class

    Attributes
    ----------
    shape
    ndim
    axes
    values
    items

    Methods
    -------
    set_axis(axis, new_labels)
    copy(deep=True)

    get_dtypes

    apply(func, axes, block_filter_fn)

    get_bool_data
    get_numeric_data

    get_slice(slice_like, axis)
    get(label)
    iget(loc)

    take(indexer, axis)
    reindex_axis(new_labels, axis)
    reindex_indexer(new_labels, indexer, axis)

    delete(label)
    insert(loc, label, value)
    set(label, value)

    Parameters
    ----------
    blocks: Sequence of Block
    axes: Sequence of Index
    verify_integrity: bool, default True

    Notes
    -----
    This is *not* a public API class
    """

    __slots__ = ()

    _blknos: np.ndarray
    _blklocs: np.ndarray
    blocks: tuple[Block, ...]
    axes: list[Index]

    ndim: int
    _known_consolidated: bool
    _is_consolidated: bool

    def __init__(self, blocks, axes, verify_integrity=True):
        raise NotImplementedError

    @classmethod
    def from_blocks(cls: type_t[T], blocks: list[Block], axes: list[Index]) -> T:
        raise NotImplementedError

    @property
    def blknos(self):
        """
        Suppose we want to find the array corresponding to our i'th column.

        blknos[i] identifies the block from self.blocks that contains this column.

        blklocs[i] identifies the column of interest within
        self.blocks[self.blknos[i]]
        """
        if self._blknos is None:
            # Note: these can be altered by other BlockManager methods.
            self._rebuild_blknos_and_blklocs()

        return self._blknos

    @property
    def blklocs(self):
        """
        See blknos.__doc__
        """
        if self._blklocs is None:
            # Note: these can be altered by other BlockManager methods.
            self._rebuild_blknos_and_blklocs()

        return self._blklocs

    def make_empty(self: T, axes=None) -> T:
        """ return an empty BlockManager with the items axis of len 0 """
        if axes is None:
            axes = [Index([])] + self.axes[1:]

        # preserve dtype if possible
        if self.ndim == 1:
            assert isinstance(self, SingleBlockManager)  # for mypy
            blk = self.blocks[0]
            arr = blk.values[:0]
            bp = BlockPlacement(slice(0, 0))
            nb = blk.make_block_same_class(arr, placement=bp)
            blocks = [nb]
        else:
            blocks = []
        return type(self).from_blocks(blocks, axes)

    def __nonzero__(self) -> bool:
        return True

    # Python3 compat
    __bool__ = __nonzero__

    def _normalize_axis(self, axis: int) -> int:
        # switch axis to follow BlockManager logic
        if self.ndim == 2:
            axis = 1 if axis == 0 else 0
        return axis

    def set_axis(
        self, axis: int, new_labels: Index, verify_integrity: bool = True
    ) -> None:
        # Caller is responsible for ensuring we have an Index object.
        if verify_integrity:
            old_len = len(self.axes[axis])
            new_len = len(new_labels)

            if new_len != old_len:
                raise ValueError(
                    f"Length mismatch: Expected axis has {old_len} elements, new "
                    f"values have {new_len} elements"
                )

        self.axes[axis] = new_labels

    @property
    def is_single_block(self) -> bool:
        # Assumes we are 2D; overridden by SingleBlockManager
        return len(self.blocks) == 1

    def _rebuild_blknos_and_blklocs(self) -> None:
        """
        Update mgr._blknos / mgr._blklocs.
        """
        new_blknos = np.empty(self.shape[0], dtype=np.intp)
        new_blklocs = np.empty(self.shape[0], dtype=np.intp)
        new_blknos.fill(-1)
        new_blklocs.fill(-1)

        for blkno, blk in enumerate(self.blocks):
            rl = blk.mgr_locs
            new_blknos[rl.indexer] = blkno
            new_blklocs[rl.indexer] = np.arange(len(rl))

        if (new_blknos == -1).any():
            # TODO: can we avoid this?  it isn't cheap
            raise AssertionError("Gaps in blk ref_locs")

        self._blknos = new_blknos
        self._blklocs = new_blklocs

    @property
    def items(self) -> Index:
        return self.axes[0]

    def get_dtypes(self):
        dtypes = np.array([blk.dtype for blk in self.blocks])
        return dtypes.take(self.blknos)

    @property
    def arrays(self) -> list[ArrayLike]:
        """
        Quick access to the backing arrays of the Blocks.

        Only for compatibility with ArrayManager for testing convenience.
        Not to be used in actual code, and return value is not the same as the
        ArrayManager method (list of 1D arrays vs iterator of 2D ndarrays / 1D EAs).
        """
        return [blk.values for blk in self.blocks]

    def __repr__(self) -> str:
        output = type(self).__name__
        for i, ax in enumerate(self.axes):
            if i == 0:
                output += f"\nItems: {ax}"
            else:
                output += f"\nAxis {i}: {ax}"

        for block in self.blocks:
            output += f"\n{block}"
        return output

    def grouped_reduce(self: T, func: Callable, ignore_failures: bool = False) -> T:
        """
        Apply grouped reduction function blockwise, returning a new BlockManager.

        Parameters
        ----------
        func : grouped reduction function
        ignore_failures : bool, default False
            Whether to drop blocks where func raises TypeError.

        Returns
        -------
        BlockManager
        """
        result_blocks: list[Block] = []

        for blk in self.blocks:
            try:
                applied = blk.apply(func)
            except (TypeError, NotImplementedError):
                if not ignore_failures:
                    raise
                continue
            result_blocks = extend_blocks(applied, result_blocks)

        if len(result_blocks) == 0:
            index = Index([None])  # placeholder
        else:
            index = Index(range(result_blocks[0].values.shape[-1]))

        if ignore_failures:
            return self._combine(result_blocks, index=index)

        return type(self).from_blocks(result_blocks, [self.axes[0], index])

    def apply(
        self: T,
        f,
        align_keys: list[str] | None = None,
        ignore_failures: bool = False,
        **kwargs,
    ) -> T:
        """
        Iterate over the blocks, collect and create a new BlockManager.

        Parameters
        ----------
        f : str or callable
            Name of the Block method to apply.
        align_keys: List[str] or None, default None
        ignore_failures: bool, default False
        **kwargs
            Keywords to pass to `f`

        Returns
        -------
        BlockManager
        """
        assert "filter" not in kwargs

        align_keys = align_keys or []
        result_blocks: list[Block] = []
        # fillna: Series/DataFrame is responsible for making sure value is aligned

        aligned_args = {k: kwargs[k] for k in align_keys}

        for b in self.blocks:

            if aligned_args:

                for k, obj in aligned_args.items():
                    if isinstance(obj, (ABCSeries, ABCDataFrame)):
                        # The caller is responsible for ensuring that
                        #  obj.axes[-1].equals(self.items)
                        if obj.ndim == 1:
                            kwargs[k] = obj.iloc[b.mgr_locs.indexer]._values
                        else:
                            kwargs[k] = obj.iloc[:, b.mgr_locs.indexer]._values
                    else:
                        # otherwise we have an ndarray
                        kwargs[k] = obj[b.mgr_locs.indexer]

            try:
                if callable(f):
                    applied = b.apply(f, **kwargs)
                else:
                    applied = getattr(b, f)(**kwargs)
            except (TypeError, NotImplementedError):
                if not ignore_failures:
                    raise
                continue
            result_blocks = extend_blocks(applied, result_blocks)

        if ignore_failures:
            return self._combine(result_blocks)

        if len(result_blocks) == 0:
            return self.make_empty(self.axes)

        return type(self).from_blocks(result_blocks, self.axes)

    def where(self: T, other, cond, align: bool, errors: str) -> T:
        if align:
            align_keys = ["other", "cond"]
        else:
            align_keys = ["cond"]
            other = extract_array(other, extract_numpy=True)

        return self.apply(
            "where",
            align_keys=align_keys,
            other=other,
            cond=cond,
            errors=errors,
        )

    def setitem(self: T, indexer, value) -> T:
        return self.apply("setitem", indexer=indexer, value=value)

    def putmask(self, mask, new, align: bool = True):

        if align:
            align_keys = ["new", "mask"]
        else:
            align_keys = ["mask"]
            new = extract_array(new, extract_numpy=True)

        return self.apply(
            "putmask",
            align_keys=align_keys,
            mask=mask,
            new=new,
        )

    def diff(self: T, n: int, axis: int) -> T:
        axis = self._normalize_axis(axis)
        return self.apply("diff", n=n, axis=axis)

    def interpolate(self: T, **kwargs) -> T:
        return self.apply("interpolate", **kwargs)

    def shift(self: T, periods: int, axis: int, fill_value) -> T:
        axis = self._normalize_axis(axis)
        if fill_value is lib.no_default:
            fill_value = None

        return self.apply("shift", periods=periods, axis=axis, fill_value=fill_value)

    def fillna(self: T, value, limit, inplace: bool, downcast) -> T:
        return self.apply(
            "fillna", value=value, limit=limit, inplace=inplace, downcast=downcast
        )

    def downcast(self: T) -> T:
        return self.apply("downcast")

    def astype(self: T, dtype, copy: bool = False, errors: str = "raise") -> T:
        return self.apply("astype", dtype=dtype, copy=copy, errors=errors)

    def convert(
        self: T,
        copy: bool = True,
        datetime: bool = True,
        numeric: bool = True,
        timedelta: bool = True,
    ) -> T:
        return self.apply(
            "convert",
            copy=copy,
            datetime=datetime,
            numeric=numeric,
            timedelta=timedelta,
        )

    def replace(self: T, to_replace, value, inplace: bool, regex: bool) -> T:
        assert np.ndim(value) == 0, value
        return self.apply(
            "replace", to_replace=to_replace, value=value, inplace=inplace, regex=regex
        )

    def replace_list(
        self: T,
        src_list: list[Any],
        dest_list: list[Any],
        inplace: bool = False,
        regex: bool = False,
    ) -> T:
        """ do a list replace """
        inplace = validate_bool_kwarg(inplace, "inplace")

        bm = self.apply(
            "_replace_list",
            src_list=src_list,
            dest_list=dest_list,
            inplace=inplace,
            regex=regex,
        )
        bm._consolidate_inplace()
        return bm

    def to_native_types(self: T, **kwargs) -> T:
        """
        Convert values to native types (strings / python objects) that are used
        in formatting (repr / csv).
        """
        return self.apply("to_native_types", **kwargs)

    def is_consolidated(self) -> bool:
        """
        Return True if more than one block with the same dtype
        """
        if not self._known_consolidated:
            self._consolidate_check()
        return self._is_consolidated

    def _consolidate_check(self) -> None:
        dtypes = [blk.dtype for blk in self.blocks if blk._can_consolidate]
        self._is_consolidated = len(dtypes) == len(set(dtypes))
        self._known_consolidated = True

    @property
    def is_numeric_mixed_type(self) -> bool:
        return all(block.is_numeric for block in self.blocks)

    @property
    def any_extension_types(self) -> bool:
        """Whether any of the blocks in this manager are extension blocks"""
        return any(block.is_extension for block in self.blocks)

    @property
    def is_view(self) -> bool:
        """ return a boolean if we are a single block and are a view """
        if len(self.blocks) == 1:
            return self.blocks[0].is_view

        # It is technically possible to figure out which blocks are views
        # e.g. [ b.values.base is not None for b in self.blocks ]
        # but then we have the case of possibly some blocks being a view
        # and some blocks not. setting in theory is possible on the non-view
        # blocks w/o causing a SettingWithCopy raise/warn. But this is a bit
        # complicated

        return False

    def get_bool_data(self: T, copy: bool = False) -> T:
        """
        Select blocks that are bool-dtype and columns from object-dtype blocks
        that are all-bool.

        Parameters
        ----------
        copy : bool, default False
            Whether to copy the blocks
        """

        new_blocks = []

        for blk in self.blocks:
            if blk.dtype == bool:
                new_blocks.append(blk)

            elif blk.is_object:
                nbs = blk._split()
                for nb in nbs:
                    if nb.is_bool:
                        new_blocks.append(nb)

        return self._combine(new_blocks, copy)

    def get_numeric_data(self: T, copy: bool = False) -> T:
        """
        Parameters
        ----------
        copy : bool, default False
            Whether to copy the blocks
        """
        return self._combine([b for b in self.blocks if b.is_numeric], copy)

    def _combine(
        self: T, blocks: list[Block], copy: bool = True, index: Index | None = None
    ) -> T:
        """ return a new manager with the blocks """
        if len(blocks) == 0:
            return self.make_empty()

        # FIXME: optimization potential
        indexer = np.sort(np.concatenate([b.mgr_locs.as_array for b in blocks]))
        inv_indexer = lib.get_reverse_indexer(indexer, self.shape[0])

        new_blocks: list[Block] = []
        for b in blocks:
            b = b.copy(deep=copy)
            b.mgr_locs = BlockPlacement(inv_indexer[b.mgr_locs.indexer])
            new_blocks.append(b)

        axes = list(self.axes)
        if index is not None:
            axes[-1] = index
        axes[0] = self.items.take(indexer)

        return type(self).from_blocks(new_blocks, axes)

    @property
    def nblocks(self) -> int:
        return len(self.blocks)

    def copy(self: T, deep=True) -> T:
        """
        Make deep or shallow copy of BlockManager

        Parameters
        ----------
        deep : bool or string, default True
            If False, return shallow copy (do not copy data)
            If 'all', copy data and a deep copy of the index

        Returns
        -------
        BlockManager
        """
        # this preserves the notion of view copying of axes
        if deep:
            # hit in e.g. tests.io.json.test_pandas

            def copy_func(ax):
                return ax.copy(deep=True) if deep == "all" else ax.view()

            new_axes = [copy_func(ax) for ax in self.axes]
        else:
            new_axes = list(self.axes)

        res = self.apply("copy", deep=deep)
        res.axes = new_axes
        return res

    def as_array(
        self,
        transpose: bool = False,
        dtype: Dtype | None = None,
        copy: bool = False,
        na_value=lib.no_default,
    ) -> np.ndarray:
        """
        Convert the blockmanager data into an numpy array.

        Parameters
        ----------
        transpose : bool, default False
            If True, transpose the return array.
        dtype : object, default None
            Data type of the return array.
        copy : bool, default False
            If True then guarantee that a copy is returned. A value of
            False does not guarantee that the underlying data is not
            copied.
        na_value : object, default lib.no_default
            Value to be used as the missing value sentinel.

        Returns
        -------
        arr : ndarray
        """
        if len(self.blocks) == 0:
            arr = np.empty(self.shape, dtype=float)
            return arr.transpose() if transpose else arr

        # We want to copy when na_value is provided to avoid
        # mutating the original object
        copy = copy or na_value is not lib.no_default

        if self.is_single_block:
            blk = self.blocks[0]
            if blk.is_extension:
                # Avoid implicit conversion of extension blocks to object

                # error: Item "ndarray" of "Union[ndarray, ExtensionArray]" has no
                # attribute "to_numpy"
                arr = blk.values.to_numpy(  # type: ignore[union-attr]
                    dtype=dtype, na_value=na_value
                ).reshape(blk.shape)
            else:
                arr = np.asarray(blk.get_values())
                if dtype:
                    # error: Argument 1 to "astype" of "_ArrayOrScalarCommon" has
                    # incompatible type "Union[ExtensionDtype, str, dtype[Any],
                    # Type[object]]"; expected "Union[dtype[Any], None, type,
                    # _SupportsDType, str, Union[Tuple[Any, int], Tuple[Any, Union[int,
                    # Sequence[int]]], List[Any], _DTypeDict, Tuple[Any, Any]]]"
                    arr = arr.astype(dtype, copy=False)  # type: ignore[arg-type]
        else:
            arr = self._interleave(dtype=dtype, na_value=na_value)
            # The underlying data was copied within _interleave
            copy = False

        if copy:
            arr = arr.copy()

        if na_value is not lib.no_default:
            arr[isna(arr)] = na_value

        return arr.transpose() if transpose else arr

    def _interleave(
        self, dtype: Dtype | None = None, na_value=lib.no_default
    ) -> np.ndarray:
        """
        Return ndarray from blocks with specified item order
        Items must be contained in the blocks
        """
        if not dtype:
            dtype = interleaved_dtype([blk.dtype for blk in self.blocks])

        # TODO: https://github.com/pandas-dev/pandas/issues/22791
        # Give EAs some input on what happens here. Sparse needs this.
        if isinstance(dtype, SparseDtype):
            dtype = dtype.subtype
        elif is_extension_array_dtype(dtype):
            dtype = "object"
        elif is_dtype_equal(dtype, str):
            dtype = "object"

        # error: Argument "dtype" to "empty" has incompatible type
        # "Union[ExtensionDtype, str, dtype[Any], Type[object], None]"; expected
        # "Union[dtype[Any], None, type, _SupportsDType, str, Union[Tuple[Any, int],
        # Tuple[Any, Union[int, Sequence[int]]], List[Any], _DTypeDict, Tuple[Any,
        # Any]]]"
        result = np.empty(self.shape, dtype=dtype)  # type: ignore[arg-type]

        itemmask = np.zeros(self.shape[0])

        for blk in self.blocks:
            rl = blk.mgr_locs
            if blk.is_extension:
                # Avoid implicit conversion of extension blocks to object

                # error: Item "ndarray" of "Union[ndarray, ExtensionArray]" has no
                # attribute "to_numpy"
                arr = blk.values.to_numpy(  # type: ignore[union-attr]
                    dtype=dtype, na_value=na_value
                )
            else:
                # error: Argument 1 to "get_values" of "Block" has incompatible type
                # "Union[ExtensionDtype, str, dtype[Any], Type[object], None]"; expected
                # "Union[dtype[Any], ExtensionDtype, None]"
                arr = blk.get_values(dtype)  # type: ignore[arg-type]
            result[rl.indexer] = arr
            itemmask[rl.indexer] = 1

        if not itemmask.all():
            raise AssertionError("Some items were not contained in blocks")

        return result

    def to_dict(self, copy: bool = True):
        """
        Return a dict of str(dtype) -> BlockManager

        Parameters
        ----------
        copy : bool, default True

        Returns
        -------
        values : a dict of dtype -> BlockManager
        """

        bd: dict[str, list[Block]] = {}
        for b in self.blocks:
            bd.setdefault(str(b.dtype), []).append(b)

        # TODO(EA2D): the combine will be unnecessary with 2D EAs
        return {dtype: self._combine(blocks, copy=copy) for dtype, blocks in bd.items()}

    def consolidate(self: T) -> T:
        """
        Join together blocks having same dtype

        Returns
        -------
        y : BlockManager
        """
        if self.is_consolidated():
            return self

        bm = type(self)(self.blocks, self.axes, verify_integrity=False)
        bm._is_consolidated = False
        bm._consolidate_inplace()
        return bm

    def _consolidate_inplace(self) -> None:
        if not self.is_consolidated():
            self.blocks = tuple(_consolidate(self.blocks))
            self._is_consolidated = True
            self._known_consolidated = True
            self._rebuild_blknos_and_blklocs()

    def reindex_indexer(
        self: T,
        new_axis: Index,
        indexer,
        axis: int,
        fill_value=None,
        allow_dups: bool = False,
        copy: bool = True,
        consolidate: bool = True,
        only_slice: bool = False,
    ) -> T:
        """
        Parameters
        ----------
        new_axis : Index
        indexer : ndarray of int64 or None
        axis : int
        fill_value : object, default None
        allow_dups : bool, default False
        copy : bool, default True
        consolidate: bool, default True
            Whether to consolidate inplace before reindexing.
        only_slice : bool, default False
            Whether to take views, not copies, along columns.

        pandas-indexer with -1's only.
        """
        if indexer is None:
            if new_axis is self.axes[axis] and not copy:
                return self

            result = self.copy(deep=copy)
            result.axes = list(self.axes)
            result.axes[axis] = new_axis
            return result

        if consolidate:
            self._consolidate_inplace()

        # some axes don't allow reindexing with dups
        if not allow_dups:
            self.axes[axis]._validate_can_reindex(indexer)

        if axis >= self.ndim:
            raise IndexError("Requested axis not found in manager")

        if axis == 0:
            new_blocks = self._slice_take_blocks_ax0(
                indexer, fill_value=fill_value, only_slice=only_slice
            )
        else:
            new_blocks = [
                blk.take_nd(
                    indexer,
                    axis=1,
                    fill_value=(
                        fill_value if fill_value is not None else blk.fill_value
                    ),
                )
                for blk in self.blocks
            ]

        new_axes = list(self.axes)
        new_axes[axis] = new_axis

        return type(self).from_blocks(new_blocks, new_axes)

    def _slice_take_blocks_ax0(
        self,
        slice_or_indexer: slice | np.ndarray,
        fill_value=lib.no_default,
        only_slice: bool = False,
    ) -> list[Block]:
        """
        Slice/take blocks along axis=0.

        Overloaded for SingleBlock

        Parameters
        ----------
        slice_or_indexer : slice or np.ndarray[int64]
        fill_value : scalar, default lib.no_default
        only_slice : bool, default False
            If True, we always return views on existing arrays, never copies.
            This is used when called from ops.blockwise.operate_blockwise.

        Returns
        -------
        new_blocks : list of Block
        """
        allow_fill = fill_value is not lib.no_default

        sl_type, slobj, sllen = _preprocess_slice_or_indexer(
            slice_or_indexer, self.shape[0], allow_fill=allow_fill
        )

        if self.is_single_block:
            blk = self.blocks[0]

            if sl_type == "slice":
                # GH#32959 EABlock would fail since we can't make 0-width
                # TODO(EA2D): special casing unnecessary with 2D EAs
                if sllen == 0:
                    return []
                bp = BlockPlacement(slice(0, sllen))
                return [blk.getitem_block_columns(slobj, new_mgr_locs=bp)]
            elif not allow_fill or self.ndim == 1:
                if allow_fill and fill_value is None:
                    fill_value = blk.fill_value

                if not allow_fill and only_slice:
                    # GH#33597 slice instead of take, so we get
                    #  views instead of copies
                    blocks = [
                        blk.getitem_block_columns(
                            slice(ml, ml + 1), new_mgr_locs=BlockPlacement(i)
                        )
                        for i, ml in enumerate(slobj)
                    ]
                    # We have
                    #  all(np.shares_memory(nb.values, blk.values) for nb in blocks)
                    return blocks
                else:
                    bp = BlockPlacement(slice(0, sllen))
                    return [
                        blk.take_nd(
                            slobj,
                            axis=0,
                            new_mgr_locs=bp,
                            fill_value=fill_value,
                        )
                    ]

        if sl_type == "slice":
            blknos = self.blknos[slobj]
            blklocs = self.blklocs[slobj]
        else:
            blknos = algos.take_nd(
                self.blknos, slobj, fill_value=-1, allow_fill=allow_fill
            )
            blklocs = algos.take_nd(
                self.blklocs, slobj, fill_value=-1, allow_fill=allow_fill
            )

        # When filling blknos, make sure blknos is updated before appending to
        # blocks list, that way new blkno is exactly len(blocks).
        blocks = []
        group = not only_slice
        for blkno, mgr_locs in libinternals.get_blkno_placements(blknos, group=group):
            if blkno == -1:
                # If we've got here, fill_value was not lib.no_default

                blocks.append(
                    self._make_na_block(placement=mgr_locs, fill_value=fill_value)
                )
            else:
                blk = self.blocks[blkno]

                # Otherwise, slicing along items axis is necessary.
                if not blk._can_consolidate:
                    # A non-consolidatable block, it's easy, because there's
                    # only one item and each mgr loc is a copy of that single
                    # item.
                    for mgr_loc in mgr_locs:
                        newblk = blk.copy(deep=False)
                        newblk.mgr_locs = BlockPlacement(slice(mgr_loc, mgr_loc + 1))
                        blocks.append(newblk)

                else:
                    # GH#32779 to avoid the performance penalty of copying,
                    #  we may try to only slice
                    taker = blklocs[mgr_locs.indexer]
                    max_len = max(len(mgr_locs), taker.max() + 1)
                    if only_slice:
                        taker = lib.maybe_indices_to_slice(taker, max_len)

                    if isinstance(taker, slice):
                        nb = blk.getitem_block_columns(taker, new_mgr_locs=mgr_locs)
                        blocks.append(nb)
                    elif only_slice:
                        # GH#33597 slice instead of take, so we get
                        #  views instead of copies
                        for i, ml in zip(taker, mgr_locs):
                            slc = slice(i, i + 1)
                            bp = BlockPlacement(ml)
                            nb = blk.getitem_block_columns(slc, new_mgr_locs=bp)
                            # We have np.shares_memory(nb.values, blk.values)
                            blocks.append(nb)
                    else:
                        nb = blk.take_nd(taker, axis=0, new_mgr_locs=mgr_locs)
                        blocks.append(nb)

        return blocks

    def _make_na_block(self, placement: BlockPlacement, fill_value=None) -> Block:

        if fill_value is None:
            fill_value = np.nan
        block_shape = list(self.shape)
        block_shape[0] = len(placement)

        dtype, fill_value = infer_dtype_from_scalar(fill_value)
        # error: Argument "dtype" to "empty" has incompatible type "Union[dtype,
        # ExtensionDtype]"; expected "Union[dtype, None, type, _SupportsDtype, str,
        # Tuple[Any, int], Tuple[Any, Union[int, Sequence[int]]], List[Any], _DtypeDict,
        # Tuple[Any, Any]]"
        block_values = np.empty(block_shape, dtype=dtype)  # type: ignore[arg-type]
        block_values.fill(fill_value)
        return new_block(block_values, placement=placement, ndim=block_values.ndim)

    def take(self: T, indexer, axis: int = 1, verify: bool = True) -> T:
        """
        Take items along any axis.

        indexer : np.ndarray or slice
        axis : int, default 1
        verify : bool, default True
            Check that all entries are between 0 and len(self) - 1, inclusive.
            Pass verify=False if this check has been done by the caller.

        Returns
        -------
        BlockManager
        """
        # We have 6 tests that get here with a slice
        indexer = (
            np.arange(indexer.start, indexer.stop, indexer.step, dtype="int64")
            if isinstance(indexer, slice)
            else np.asanyarray(indexer, dtype="int64")
        )

        n = self.shape[axis]
        indexer = maybe_convert_indices(indexer, n, verify=verify)

        new_labels = self.axes[axis].take(indexer)
        return self.reindex_indexer(
            new_axis=new_labels,
            indexer=indexer,
            axis=axis,
            allow_dups=True,
            consolidate=False,
        )


class BlockManager(libinternals.BlockManager, BaseBlockManager):
    """
    BaseBlockManager that holds 2D blocks.
    """

    ndim = 2

    # ----------------------------------------------------------------
    # Constructors

    def __init__(
        self,
        blocks: Sequence[Block],
        axes: Sequence[Index],
        verify_integrity: bool = True,
    ):
<<<<<<< HEAD
        self.axes = [ensure_index(ax) for ax in axes]
        self.blocks: tuple[Block, ...] = tuple(blocks)

        for block in blocks:
            if self.ndim != block.ndim:
                raise AssertionError(
                    f"Number of Block dimensions ({block.ndim}) must equal "
                    f"number of axes ({self.ndim})"
                )
            if isinstance(block, DatetimeTZBlock) and block.values.ndim == 1:
                # TODO: remove once fastparquet no longer needs this
                # error: Incompatible types in assignment (expression has type
                # "Union[ExtensionArray, ndarray]", variable has type "DatetimeArray")
                block.values = ensure_block_shape(  # type: ignore[assignment]
                    block.values, self.ndim
                )
                try:
                    block._cache.clear()
                except AttributeError:
                    # _cache not initialized
                    pass
=======
>>>>>>> b176dcd9

        if verify_integrity:
            assert all(isinstance(x, Index) for x in axes)

            for block in blocks:
                if self.ndim != block.ndim:
                    raise AssertionError(
                        f"Number of Block dimensions ({block.ndim}) must equal "
                        f"number of axes ({self.ndim})"
                    )

            self._verify_integrity()

    def _verify_integrity(self) -> None:
        mgr_shape = self.shape
        tot_items = sum(len(x.mgr_locs) for x in self.blocks)
        for block in self.blocks:
            if block.shape[1:] != mgr_shape[1:]:
                raise construction_error(tot_items, block.shape[1:], self.axes)
        if len(self.items) != tot_items:
            raise AssertionError(
                "Number of manager items must equal union of "
                f"block items\n# manager items: {len(self.items)}, # "
                f"tot_items: {tot_items}"
            )

    @classmethod
    def from_blocks(cls, blocks: list[Block], axes: list[Index]) -> BlockManager:
        """
        Constructor for BlockManager and SingleBlockManager with same signature.
        """
        return cls(blocks, axes, verify_integrity=False)

    # ----------------------------------------------------------------
    # Indexing

    def fast_xs(self, loc: int) -> ArrayLike:
        """
        Return the array corresponding to `frame.iloc[loc]`.

        Parameters
        ----------
        loc : int

        Returns
        -------
        np.ndarray or ExtensionArray
        """
        if len(self.blocks) == 1:
            return self.blocks[0].iget((slice(None), loc))

        dtype = interleaved_dtype([blk.dtype for blk in self.blocks])

        n = len(self)
        if is_extension_array_dtype(dtype):
            # we'll eventually construct an ExtensionArray.
            result = np.empty(n, dtype=object)
        else:
            # error: Argument "dtype" to "empty" has incompatible type
            # "Union[dtype, ExtensionDtype, None]"; expected "Union[dtype,
            # None, type, _SupportsDtype, str, Tuple[Any, int], Tuple[Any,
            # Union[int, Sequence[int]]], List[Any], _DtypeDict, Tuple[Any,
            # Any]]"
            result = np.empty(n, dtype=dtype)  # type: ignore[arg-type]

        result = ensure_wrapped_if_datetimelike(result)

        for blk in self.blocks:
            # Such assignment may incorrectly coerce NaT to None
            # result[blk.mgr_locs] = blk._slice((slice(None), loc))
            for i, rl in enumerate(blk.mgr_locs):
                result[rl] = blk.iget((i, loc))

        if isinstance(dtype, ExtensionDtype):
            result = dtype.construct_array_type()._from_sequence(result, dtype=dtype)

        return result

    def iget(self, i: int) -> SingleBlockManager:
        """
        Return the data as a SingleBlockManager.
        """
        block = self.blocks[self.blknos[i]]
        values = block.iget(self.blklocs[i])

        # shortcut for select a single-dim from a 2-dim BM
        bp = BlockPlacement(slice(0, len(values)))
        values = maybe_coerce_values(values)
        nb = type(block)(values, placement=bp, ndim=1)
        return SingleBlockManager(nb, self.axes[1])

    def iget_values(self, i: int) -> ArrayLike:
        """
        Return the data for column i as the values (ndarray or ExtensionArray).
        """
        block = self.blocks[self.blknos[i]]
        values = block.iget(self.blklocs[i])
        return values

    def iset(self, loc: int | slice | np.ndarray, value: ArrayLike):
        """
        Set new item in-place. Does not consolidate. Adds new Block if not
        contained in the current set of items
        """
        value = extract_array(value, extract_numpy=True)
        # FIXME: refactor, clearly separate broadcasting & zip-like assignment
        #        can prob also fix the various if tests for sparse/categorical
        if self._blklocs is None and self.ndim > 1:
            self._rebuild_blknos_and_blklocs()

        # Note: we exclude DTA/TDA here
        vdtype = getattr(value, "dtype", None)
        value_is_extension_type = is_1d_only_ea_dtype(vdtype)

        # categorical/sparse/datetimetz
        if value_is_extension_type:

            def value_getitem(placement):
                return value

        else:
            if value.ndim == 2:
                value = value.T
            else:
                value = ensure_block_shape(value, ndim=2)

            def value_getitem(placement):
                return value[placement.indexer]

            if value.shape[1:] != self.shape[1:]:
                raise AssertionError(
                    "Shape of new values must be compatible with manager shape"
                )

        if lib.is_integer(loc):
            # We have 6 tests where loc is _not_ an int.
            # In this case, get_blkno_placements will yield only one tuple,
            #  containing (self._blknos[loc], BlockPlacement(slice(0, 1, 1)))

            # error: Incompatible types in assignment (expression has type
            # "List[Union[int, slice, ndarray]]", variable has type "Union[int,
            # slice, ndarray]")
            loc = [loc]  # type: ignore[assignment]

        # Accessing public blknos ensures the public versions are initialized
        blknos = self.blknos[loc]
        blklocs = self.blklocs[loc].copy()

        unfit_mgr_locs = []
        unfit_val_locs = []
        removed_blknos = []
        for blkno, val_locs in libinternals.get_blkno_placements(blknos, group=True):
            blk = self.blocks[blkno]
            blk_locs = blklocs[val_locs.indexer]
            if blk.should_store(value):
                blk.set_inplace(blk_locs, value_getitem(val_locs))
            else:
                unfit_mgr_locs.append(blk.mgr_locs.as_array[blk_locs])
                unfit_val_locs.append(val_locs)

                # If all block items are unfit, schedule the block for removal.
                if len(val_locs) == len(blk.mgr_locs):
                    removed_blknos.append(blkno)
                else:
                    blk.delete(blk_locs)
                    self._blklocs[blk.mgr_locs.indexer] = np.arange(len(blk))

        if len(removed_blknos):
            # Remove blocks & update blknos accordingly
            is_deleted = np.zeros(self.nblocks, dtype=np.bool_)
            is_deleted[removed_blknos] = True

            new_blknos = np.empty(self.nblocks, dtype=np.intp)
            new_blknos.fill(-1)
            new_blknos[~is_deleted] = np.arange(self.nblocks - len(removed_blknos))
            self._blknos = new_blknos[self._blknos]
            self.blocks = tuple(
                blk for i, blk in enumerate(self.blocks) if i not in set(removed_blknos)
            )

        if unfit_val_locs:
            unfit_mgr_locs = np.concatenate(unfit_mgr_locs)
            unfit_count = len(unfit_mgr_locs)

            new_blocks: list[Block] = []
            if value_is_extension_type:
                # This code (ab-)uses the fact that EA blocks contain only
                # one item.
                # TODO(EA2D): special casing unnecessary with 2D EAs
                new_blocks.extend(
                    new_block(
                        values=value,
                        ndim=self.ndim,
                        placement=slice(mgr_loc, mgr_loc + 1),
                    )
                    for mgr_loc in unfit_mgr_locs
                )

                self._blknos[unfit_mgr_locs] = np.arange(unfit_count) + len(self.blocks)
                self._blklocs[unfit_mgr_locs] = 0

            else:
                # unfit_val_locs contains BlockPlacement objects
                unfit_val_items = unfit_val_locs[0].append(unfit_val_locs[1:])

                new_blocks.append(
                    new_block(
                        values=value_getitem(unfit_val_items),
                        ndim=self.ndim,
                        placement=unfit_mgr_locs,
                    )
                )

                self._blknos[unfit_mgr_locs] = len(self.blocks)
                self._blklocs[unfit_mgr_locs] = np.arange(unfit_count)

            self.blocks += tuple(new_blocks)

            # Newly created block's dtype may already be present.
            self._known_consolidated = False

    def insert(self, loc: int, item: Hashable, value: ArrayLike) -> None:
        """
        Insert item at selected position.

        Parameters
        ----------
        loc : int
        item : hashable
        value : np.ndarray or ExtensionArray
        """
        # insert to the axis; this could possibly raise a TypeError
        new_axis = self.items.insert(loc, item)

        if value.ndim == 2:
            value = value.T
        else:
            value = ensure_block_shape(value, ndim=self.ndim)

        block = new_block(values=value, ndim=self.ndim, placement=slice(loc, loc + 1))

        for blkno, count in _fast_count_smallints(self.blknos[loc:]):
            blk = self.blocks[blkno]
            if count == len(blk.mgr_locs):
                blk.mgr_locs = blk.mgr_locs.add(1)
            else:
                new_mgr_locs = blk.mgr_locs.as_array.copy()
                new_mgr_locs[new_mgr_locs >= loc] += 1
                blk.mgr_locs = BlockPlacement(new_mgr_locs)

        # Accessing public blklocs ensures the public versions are initialized
        if loc == self.blklocs.shape[0]:
            # np.append is a lot faster, let's use it if we can.
            self._blklocs = np.append(self._blklocs, 0)
            self._blknos = np.append(self._blknos, len(self.blocks))
        else:
            self._blklocs = np.insert(self._blklocs, loc, 0)
            self._blknos = np.insert(self._blknos, loc, len(self.blocks))

        self.axes[0] = new_axis
        self.blocks += (block,)

        self._known_consolidated = False

        if len(self.blocks) > 100:
            warnings.warn(
                "DataFrame is highly fragmented.  This is usually the result "
                "of calling `frame.insert` many times, which has poor performance.  "
                "Consider using pd.concat instead.  To get a de-fragmented frame, "
                "use `newframe = frame.copy()`",
                PerformanceWarning,
                stacklevel=5,
            )

    def idelete(self, indexer) -> BlockManager:
        """
        Delete selected locations, returning a new BlockManager.
        """
        is_deleted = np.zeros(self.shape[0], dtype=np.bool_)
        is_deleted[indexer] = True
        taker = (~is_deleted).nonzero()[0]

        nbs = self._slice_take_blocks_ax0(taker, only_slice=True)
        new_columns = self.items[~is_deleted]
        axes = [new_columns, self.axes[1]]
        return type(self)(tuple(nbs), axes)

    # ----------------------------------------------------------------
    # Block-wise Operation

    def reduce(
        self: T, func: Callable, ignore_failures: bool = False
    ) -> tuple[T, np.ndarray]:
        """
        Apply reduction function blockwise, returning a single-row BlockManager.

        Parameters
        ----------
        func : reduction function
        ignore_failures : bool, default False
            Whether to drop blocks where func raises TypeError.

        Returns
        -------
        BlockManager
        np.ndarray
            Indexer of mgr_locs that are retained.
        """
        # If 2D, we assume that we're operating column-wise
        assert self.ndim == 2

        res_blocks: list[Block] = []
        for blk in self.blocks:
            nbs = blk.reduce(func, ignore_failures)
            res_blocks.extend(nbs)

        index = Index([None])  # placeholder
        if ignore_failures:
            if res_blocks:
                indexer = np.concatenate([blk.mgr_locs.as_array for blk in res_blocks])
                new_mgr = self._combine(res_blocks, copy=False, index=index)
            else:
                indexer = []
                new_mgr = type(self).from_blocks([], [Index([]), index])
        else:
            indexer = np.arange(self.shape[0])
            new_mgr = type(self).from_blocks(res_blocks, [self.items, index])
        return new_mgr, indexer

    def operate_blockwise(self, other: BlockManager, array_op) -> BlockManager:
        """
        Apply array_op blockwise with another (aligned) BlockManager.
        """
        return operate_blockwise(self, other, array_op)

    def _equal_values(self: BlockManager, other: BlockManager) -> bool:
        """
        Used in .equals defined in base class. Only check the column values
        assuming shape and indexes have already been checked.
        """
        return blockwise_all(self, other, array_equals)

    def quantile(
        self: T,
        *,
        qs: Float64Index,
        axis: int = 0,
        interpolation="linear",
    ) -> T:
        """
        Iterate over blocks applying quantile reduction.
        This routine is intended for reduction type operations and
        will do inference on the generated blocks.

        Parameters
        ----------
        axis: reduction axis, default 0
        consolidate: bool, default True. Join together blocks having same
            dtype
        interpolation : type of interpolation, default 'linear'
        qs : list of the quantiles to be computed

        Returns
        -------
        BlockManager
        """
        # Series dispatches to DataFrame for quantile, which allows us to
        #  simplify some of the code here and in the blocks
        assert self.ndim >= 2
        assert is_list_like(qs)  # caller is responsible for this
        assert axis == 1  # only ever called this way

        new_axes = list(self.axes)
        new_axes[1] = Float64Index(qs)

        blocks = [
            blk.quantile(axis=axis, qs=qs, interpolation=interpolation)
            for blk in self.blocks
        ]

        return type(self)(blocks, new_axes)

    # ----------------------------------------------------------------

    def unstack(self, unstacker, fill_value) -> BlockManager:
        """
        Return a BlockManager with all blocks unstacked..

        Parameters
        ----------
        unstacker : reshape._Unstacker
        fill_value : Any
            fill_value for newly introduced missing values.

        Returns
        -------
        unstacked : BlockManager
        """
        new_columns = unstacker.get_new_columns(self.items)
        new_index = unstacker.new_index

        new_blocks: list[Block] = []
        columns_mask: list[np.ndarray] = []

        for blk in self.blocks:
            blk_cols = self.items[blk.mgr_locs.indexer]
            new_items = unstacker.get_new_columns(blk_cols)
            new_placement = new_columns.get_indexer(new_items)

            blocks, mask = blk._unstack(
                unstacker, fill_value, new_placement=new_placement
            )

            new_blocks.extend(blocks)
            columns_mask.extend(mask)

        new_columns = new_columns[columns_mask]

        bm = BlockManager(new_blocks, [new_columns, new_index])
        return bm


class SingleBlockManager(BaseBlockManager, SingleDataManager):
    """ manage a single block with """

    ndim = 1
    _is_consolidated = True
    _known_consolidated = True
    __slots__ = ()
    is_single_block = True

    def __init__(
        self,
        block: Block,
        axis: Index,
        verify_integrity: bool = False,
        fastpath=lib.no_default,
    ):
        assert isinstance(block, Block), type(block)
        assert isinstance(axis, Index), type(axis)

        if fastpath is not lib.no_default:
            warnings.warn(
                "The `fastpath` keyword is deprecated and will be removed "
                "in a future version.",
                FutureWarning,
                stacklevel=2,
            )

        self.axes = [axis]
        self.blocks = (block,)

    @classmethod
    def from_blocks(cls, blocks: list[Block], axes: list[Index]) -> SingleBlockManager:
        """
        Constructor for BlockManager and SingleBlockManager with same signature.
        """
        assert len(blocks) == 1
        assert len(axes) == 1
        return cls(blocks[0], axes[0], verify_integrity=False)

    @classmethod
    def from_array(cls, array: ArrayLike, index: Index) -> SingleBlockManager:
        """
        Constructor for if we have an array that is not yet a Block.
        """
        block = new_block(array, placement=slice(0, len(index)), ndim=1)
        return cls(block, index)

    def __getstate__(self):
        block_values = [b.values for b in self.blocks]
        block_items = [self.items[b.mgr_locs.indexer] for b in self.blocks]
        axes_array = list(self.axes)

        extra_state = {
            "0.14.1": {
                "axes": axes_array,
                "blocks": [
                    {"values": b.values, "mgr_locs": b.mgr_locs.indexer}
                    for b in self.blocks
                ],
            }
        }

        # First three elements of the state are to maintain forward
        # compatibility with 0.13.1.
        return axes_array, block_values, block_items, extra_state

    def __setstate__(self, state):
        def unpickle_block(values, mgr_locs, ndim: int) -> Block:
            # TODO(EA2D): ndim would be unnecessary with 2D EAs
            # older pickles may store e.g. DatetimeIndex instead of DatetimeArray
            values = extract_array(values, extract_numpy=True)
            return new_block(values, placement=mgr_locs, ndim=ndim)

        if isinstance(state, tuple) and len(state) >= 4 and "0.14.1" in state[3]:
            state = state[3]["0.14.1"]
            self.axes = [ensure_index(ax) for ax in state["axes"]]
            ndim = len(self.axes)
            self.blocks = tuple(
                unpickle_block(b["values"], b["mgr_locs"], ndim=ndim)
                for b in state["blocks"]
            )
        else:
            raise NotImplementedError("pre-0.14.1 pickles are no longer supported")

        self._post_setstate()

    def _post_setstate(self):
        pass

    @property
    def _block(self) -> Block:
        return self.blocks[0]

    @property
    def _blknos(self):
        """ compat with BlockManager """
        return None

    @property
    def _blklocs(self):
        """ compat with BlockManager """
        return None

    def getitem_mgr(self, indexer) -> SingleBlockManager:
        # similar to get_slice, but not restricted to slice indexer
        blk = self._block
        array = blk._slice(indexer)
        if array.ndim > 1:
            # This will be caught by Series._get_values
            raise ValueError("dimension-expanding indexing not allowed")

        bp = BlockPlacement(slice(0, len(array)))
        block = blk.make_block_same_class(array, placement=bp)

        new_idx = self.index[indexer]
        return type(self)(block, new_idx)

    def get_slice(self, slobj: slice, axis: int = 0) -> SingleBlockManager:
        assert isinstance(slobj, slice), type(slobj)
        if axis >= self.ndim:
            raise IndexError("Requested axis not found in manager")

        blk = self._block
        array = blk._slice(slobj)
        bp = BlockPlacement(slice(0, len(array)))
        block = blk.make_block_same_class(array, placement=bp)
        new_index = self.index._getitem_slice(slobj)
        return type(self)(block, new_index)

    @property
    def index(self) -> Index:
        return self.axes[0]

    @property
    def dtype(self) -> DtypeObj:
        return self._block.dtype

    def get_dtypes(self) -> np.ndarray:
        return np.array([self._block.dtype])

    def external_values(self):
        """The array that Series.values returns"""
        return self._block.external_values()

    def internal_values(self):
        """The array that Series._values returns"""
        return self._block.values

    def array_values(self):
        """The array that Series.array returns"""
        return self._block.array_values

    @property
    def _can_hold_na(self) -> bool:
        return self._block._can_hold_na

    def is_consolidated(self) -> bool:
        return True

    def _consolidate_check(self):
        pass

    def _consolidate_inplace(self):
        pass

    def idelete(self, indexer) -> SingleBlockManager:
        """
        Delete single location from SingleBlockManager.

        Ensures that self.blocks doesn't become empty.
        """
        self._block.delete(indexer)
        self.axes[0] = self.axes[0].delete(indexer)
        return self

    def fast_xs(self, loc):
        """
        fast path for getting a cross-section
        return a view of the data
        """
        raise NotImplementedError("Use series._values[loc] instead")

    def set_values(self, values: ArrayLike):
        """
        Set the values of the single block in place.

        Use at your own risk! This does not check if the passed values are
        valid for the current Block/SingleBlockManager (length, dtype, etc).
        """
        self.blocks[0].values = values
        self.blocks[0]._mgr_locs = BlockPlacement(slice(len(values)))

    def _equal_values(self: T, other: T) -> bool:
        """
        Used in .equals defined in base class. Only check the column values
        assuming shape and indexes have already been checked.
        """
        # For SingleBlockManager (i.e.Series)
        if other.ndim != 1:
            return False
        left = self.blocks[0].values
        right = other.blocks[0].values
        return array_equals(left, right)


# --------------------------------------------------------------------
# Constructor Helpers


def create_block_manager_from_blocks(
    blocks: list[Block], axes: list[Index], consolidate: bool = True
) -> BlockManager:
    try:
        mgr = BlockManager(blocks, axes)

    except ValueError as err:
        arrays = [blk.values for blk in blocks]
        tot_items = sum(arr.shape[0] for arr in arrays)
        raise construction_error(tot_items, arrays[0].shape[1:], axes, err)

    if consolidate:
        mgr._consolidate_inplace()
    return mgr


# We define this here so we can override it in tests.extension.test_numpy
def _extract_array(obj):
    return extract_array(obj, extract_numpy=True)


def create_block_manager_from_arrays(
    arrays,
    names: Index,
    axes: list[Index],
    consolidate: bool = True,
) -> BlockManager:
    assert isinstance(names, Index)
    assert isinstance(axes, list)
    assert all(isinstance(x, Index) for x in axes)

    arrays = [_extract_array(x) for x in arrays]

    try:
        blocks = _form_blocks(arrays, names, axes, consolidate)
        mgr = BlockManager(blocks, axes)
    except ValueError as e:
        raise construction_error(len(arrays), arrays[0].shape, axes, e)
    if consolidate:
        mgr._consolidate_inplace()
    return mgr


def construction_error(
    tot_items: int,
    block_shape: Shape,
    axes: list[Index],
    e: ValueError | None = None,
):
    """ raise a helpful message about our construction """
    passed = tuple(map(int, [tot_items] + list(block_shape)))
    # Correcting the user facing error message during dataframe construction
    if len(passed) <= 2:
        passed = passed[::-1]

    implied = tuple(len(ax) for ax in axes)
    # Correcting the user facing error message during dataframe construction
    if len(implied) <= 2:
        implied = implied[::-1]

    # We return the exception object instead of raising it so that we
    #  can raise it in the caller; mypy plays better with that
    if passed == implied and e is not None:
        return e
    if block_shape[0] == 0:
        return ValueError("Empty data passed with indices specified.")
    return ValueError(f"Shape of passed values is {passed}, indices imply {implied}")


# -----------------------------------------------------------------------


def _form_blocks(
    arrays: list[ArrayLike], names: Index, axes: list[Index], consolidate: bool
) -> list[Block]:
    # put "leftover" items in float bucket, where else?
    # generalize?
    items_dict: DefaultDict[str, list] = defaultdict(list)
    extra_locs = []

    names_idx = names
    if names_idx.equals(axes[0]):
        names_indexer = np.arange(len(names_idx))
    else:
        assert names_idx.intersection(axes[0]).is_unique
        names_indexer = names_idx.get_indexer_for(axes[0])

    for i, name_idx in enumerate(names_indexer):
        if name_idx == -1:
            extra_locs.append(i)
            continue

        v = arrays[name_idx]

        block_type = get_block_type(v)
        items_dict[block_type.__name__].append((i, v))

    blocks: list[Block] = []
    if len(items_dict["NumericBlock"]):
        numeric_blocks = _multi_blockify(
            items_dict["NumericBlock"], consolidate=consolidate
        )
        blocks.extend(numeric_blocks)

    if len(items_dict["DatetimeLikeBlock"]):
        dtlike_blocks = _multi_blockify(
            items_dict["DatetimeLikeBlock"], consolidate=consolidate
        )
        blocks.extend(dtlike_blocks)

    if len(items_dict["DatetimeTZBlock"]):
        dttz_blocks = [
            new_block(
                ensure_block_shape(extract_array(array), 2),
                klass=DatetimeTZBlock,
                placement=i,
                ndim=2,
            )
            for i, array in items_dict["DatetimeTZBlock"]
        ]
        blocks.extend(dttz_blocks)

    if len(items_dict["ObjectBlock"]) > 0:
        object_blocks = _simple_blockify(
            items_dict["ObjectBlock"], np.object_, consolidate=consolidate
        )
        blocks.extend(object_blocks)

    if len(items_dict["CategoricalBlock"]) > 0:
        cat_blocks = [
            new_block(array, klass=CategoricalBlock, placement=i, ndim=2)
            for i, array in items_dict["CategoricalBlock"]
        ]
        blocks.extend(cat_blocks)

    if len(items_dict["ExtensionBlock"]):
        external_blocks = [
            new_block(array, klass=ExtensionBlock, placement=i, ndim=2)
            for i, array in items_dict["ExtensionBlock"]
        ]

        blocks.extend(external_blocks)

    if len(extra_locs):
        shape = (len(extra_locs),) + tuple(len(x) for x in axes[1:])

        # empty items -> dtype object
        block_values = np.empty(shape, dtype=object)
        block_values.fill(np.nan)

        na_block = new_block(block_values, placement=extra_locs, ndim=2)
        blocks.append(na_block)

    return blocks


def _simple_blockify(tuples, dtype, consolidate: bool) -> list[Block]:
    """
    return a single array of a block that has a single dtype; if dtype is
    not None, coerce to this dtype
    """
    if not consolidate:
        return _tuples_to_blocks_no_consolidate(tuples, dtype=dtype)

    values, placement = _stack_arrays(tuples, dtype)

    # TODO: CHECK DTYPE?
    if dtype is not None and values.dtype != dtype:  # pragma: no cover
        values = values.astype(dtype)

    block = new_block(values, placement=placement, ndim=2)
    return [block]


def _multi_blockify(tuples, dtype: DtypeObj | None = None, consolidate: bool = True):
    """ return an array of blocks that potentially have different dtypes """

    if not consolidate:
        return _tuples_to_blocks_no_consolidate(tuples, dtype=dtype)

    # group by dtype
    grouper = itertools.groupby(tuples, lambda x: x[1].dtype)

    new_blocks = []
    for dtype, tup_block in grouper:

        # error: Argument 2 to "_stack_arrays" has incompatible type
        # "Union[ExtensionDtype, str, dtype[Any], Type[str], Type[float], Type[int],
        # Type[complex], Type[bool], Type[object], None]"; expected "dtype[Any]"
        values, placement = _stack_arrays(
            list(tup_block), dtype  # type: ignore[arg-type]
        )

        block = new_block(values, placement=placement, ndim=2)
        new_blocks.append(block)

    return new_blocks


def _tuples_to_blocks_no_consolidate(tuples, dtype: DtypeObj | None) -> list[Block]:
    # tuples produced within _form_blocks are of the form (placement, whatever, array)
    if dtype is not None:
        return [
            new_block(
                np.atleast_2d(x[1].astype(dtype, copy=False)), placement=x[0], ndim=2
            )
            for x in tuples
        ]
    return [new_block(np.atleast_2d(x[1]), placement=x[0], ndim=2) for x in tuples]


def _stack_arrays(tuples, dtype: np.dtype):

    placement, arrays = zip(*tuples)

    first = arrays[0]
    shape = (len(arrays),) + first.shape

    stacked = np.empty(shape, dtype=dtype)
    for i, arr in enumerate(arrays):
        stacked[i] = arr

    return stacked, placement


def _consolidate(blocks: tuple[Block, ...]) -> list[Block]:
    """
    Merge blocks having same dtype, exclude non-consolidating blocks
    """
    # sort by _can_consolidate, dtype
    gkey = lambda x: x._consolidate_key
    grouper = itertools.groupby(sorted(blocks, key=gkey), gkey)

    new_blocks: list[Block] = []
    for (_can_consolidate, dtype), group_blocks in grouper:
        merged_blocks = _merge_blocks(
            list(group_blocks), dtype=dtype, can_consolidate=_can_consolidate
        )
        new_blocks = extend_blocks(merged_blocks, new_blocks)
    return new_blocks


def _merge_blocks(
    blocks: list[Block], dtype: DtypeObj, can_consolidate: bool
) -> list[Block]:

    if len(blocks) == 1:
        return blocks

    if can_consolidate:

        # TODO: optimization potential in case all mgrs contain slices and
        # combination of those slices is a slice, too.
        new_mgr_locs = np.concatenate([b.mgr_locs.as_array for b in blocks])

        new_values: ArrayLike

        if isinstance(blocks[0].dtype, np.dtype):
            # error: List comprehension has incompatible type List[Union[ndarray,
            # ExtensionArray]]; expected List[Union[complex, generic,
            # Sequence[Union[int, float, complex, str, bytes, generic]],
            # Sequence[Sequence[Any]], SupportsArray]]
            new_values = np.vstack([b.values for b in blocks])  # type: ignore[misc]
        else:
            bvals = [blk.values for blk in blocks]
            bvals2 = cast(Sequence[NDArrayBackedExtensionArray], bvals)
            new_values = bvals2[0]._concat_same_type(bvals2, axis=0)

        argsort = np.argsort(new_mgr_locs)
        new_values = new_values[argsort]
        new_mgr_locs = new_mgr_locs[argsort]

        bp = BlockPlacement(new_mgr_locs)
        return [new_block(new_values, placement=bp, ndim=2)]

    # can't consolidate --> no merge
    return blocks


def _fast_count_smallints(arr: np.ndarray) -> np.ndarray:
    """Faster version of set(arr) for sequences of small numbers."""
    counts = np.bincount(arr.astype(np.int_))
    nz = counts.nonzero()[0]
    return np.c_[nz, counts[nz]]


def _preprocess_slice_or_indexer(
    slice_or_indexer: slice | np.ndarray, length: int, allow_fill: bool
):
    if isinstance(slice_or_indexer, slice):
        return (
            "slice",
            slice_or_indexer,
            libinternals.slice_len(slice_or_indexer, length),
        )
    else:
        if (
            not isinstance(slice_or_indexer, np.ndarray)
            or slice_or_indexer.dtype.kind != "i"
        ):
            dtype = getattr(slice_or_indexer, "dtype", None)
            raise TypeError(type(slice_or_indexer), dtype)

        indexer = ensure_platform_int(slice_or_indexer)
        if not allow_fill:
            indexer = maybe_convert_indices(indexer, length)
        return "fancy", indexer, len(indexer)<|MERGE_RESOLUTION|>--- conflicted
+++ resolved
@@ -1041,30 +1041,6 @@
         axes: Sequence[Index],
         verify_integrity: bool = True,
     ):
-<<<<<<< HEAD
-        self.axes = [ensure_index(ax) for ax in axes]
-        self.blocks: tuple[Block, ...] = tuple(blocks)
-
-        for block in blocks:
-            if self.ndim != block.ndim:
-                raise AssertionError(
-                    f"Number of Block dimensions ({block.ndim}) must equal "
-                    f"number of axes ({self.ndim})"
-                )
-            if isinstance(block, DatetimeTZBlock) and block.values.ndim == 1:
-                # TODO: remove once fastparquet no longer needs this
-                # error: Incompatible types in assignment (expression has type
-                # "Union[ExtensionArray, ndarray]", variable has type "DatetimeArray")
-                block.values = ensure_block_shape(  # type: ignore[assignment]
-                    block.values, self.ndim
-                )
-                try:
-                    block._cache.clear()
-                except AttributeError:
-                    # _cache not initialized
-                    pass
-=======
->>>>>>> b176dcd9
 
         if verify_integrity:
             assert all(isinstance(x, Index) for x in axes)
@@ -1075,6 +1051,19 @@
                         f"Number of Block dimensions ({block.ndim}) must equal "
                         f"number of axes ({self.ndim})"
                     )
+                if isinstance(block, DatetimeTZBlock) and block.values.ndim == 1:
+                    # TODO: remove once fastparquet no longer needs this
+                    # error: Incompatible types in assignment (expression has type
+                    # "Union[ExtensionArray, ndarray]", variable has type
+                    # "DatetimeArray")
+                    block.values = ensure_block_shape(  # type: ignore[assignment]
+                        block.values, self.ndim
+                    )
+                    try:
+                        block._cache.clear()
+                    except AttributeError:
+                        # _cache not initialized
+                        pass
 
             self._verify_integrity()
 
