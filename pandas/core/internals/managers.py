from __future__ import annotations

from collections.abc import (
    Hashable,
    Sequence,
)
import itertools
from typing import (
    TYPE_CHECKING,
    Callable,
    Literal,
    cast,
)
import warnings
import weakref

import numpy as np

from pandas._config import (
    using_copy_on_write,
    warn_copy_on_write,
)
from pandas._config.config import _get_option

from pandas._libs import (
    internals as libinternals,
    lib,
)
from pandas._libs.internals import (
    BlockPlacement,
    BlockValuesRefs,
)
from pandas._libs.tslibs import Timestamp
from pandas.errors import PerformanceWarning
from pandas.util._decorators import cache_readonly
from pandas.util._exceptions import find_stack_level

from pandas.core.dtypes.cast import infer_dtype_from_scalar
from pandas.core.dtypes.common import (
    ensure_platform_int,
    is_1d_only_ea_dtype,
    is_list_like,
)
from pandas.core.dtypes.dtypes import (
    DatetimeTZDtype,
    ExtensionDtype,
)
from pandas.core.dtypes.generic import (
    ABCDataFrame,
    ABCSeries,
)
from pandas.core.dtypes.missing import (
    array_equals,
    isna,
)

import pandas.core.algorithms as algos
from pandas.core.arrays import (
    ArrowExtensionArray,
    ArrowStringArray,
    DatetimeArray,
)
from pandas.core.arrays._mixins import NDArrayBackedExtensionArray
from pandas.core.construction import (
    ensure_wrapped_if_datetimelike,
    extract_array,
)
from pandas.core.indexers import maybe_convert_indices
from pandas.core.indexes.api import (
    Index,
    ensure_index,
)
from pandas.core.internals.base import (
    DataManager,
    SingleDataManager,
    ensure_np_dtype,
    interleaved_dtype,
)
from pandas.core.internals.blocks import (
    COW_WARNING_GENERAL_MSG,
    COW_WARNING_SETITEM_MSG,
    Block,
    NumpyBlock,
    ensure_block_shape,
    extend_blocks,
    get_block_type,
    maybe_coerce_values,
    new_block,
    new_block_2d,
)
from pandas.core.internals.ops import (
    blockwise_all,
    operate_blockwise,
)

if TYPE_CHECKING:
    from pandas._typing import (
        ArrayLike,
        AxisInt,
        DtypeObj,
        QuantileInterpolation,
        Self,
        Shape,
        npt,
    )

    from pandas.api.extensions import ExtensionArray


class BaseBlockManager(DataManager):
    """
    Core internal data structure to implement DataFrame, Series, etc.

    Manage a bunch of labeled 2D mixed-type ndarrays. Essentially it's a
    lightweight blocked set of labeled data to be manipulated by the DataFrame
    public API class

    Attributes
    ----------
    shape
    ndim
    axes
    values
    items

    Methods
    -------
    set_axis(axis, new_labels)
    copy(deep=True)

    get_dtypes

    apply(func, axes, block_filter_fn)

    get_bool_data
    get_numeric_data

    get_slice(slice_like, axis)
    get(label)
    iget(loc)

    take(indexer, axis)
    reindex_axis(new_labels, axis)
    reindex_indexer(new_labels, indexer, axis)

    delete(label)
    insert(loc, label, value)
    set(label, value)

    Parameters
    ----------
    blocks: Sequence of Block
    axes: Sequence of Index
    verify_integrity: bool, default True

    Notes
    -----
    This is *not* a public API class
    """

    __slots__ = ()

    _blknos: npt.NDArray[np.intp]
    _blklocs: npt.NDArray[np.intp]
    blocks: tuple[Block, ...]
    axes: list[Index]

    @property
    def ndim(self) -> int:
        raise NotImplementedError

    _known_consolidated: bool
    _is_consolidated: bool

    def __init__(self, blocks, axes, verify_integrity: bool = True) -> None:
        raise NotImplementedError

    @classmethod
    def from_blocks(cls, blocks: list[Block], axes: list[Index]) -> Self:
        raise NotImplementedError

    @property
    def blknos(self) -> npt.NDArray[np.intp]:
        """
        Suppose we want to find the array corresponding to our i'th column.

        blknos[i] identifies the block from self.blocks that contains this column.

        blklocs[i] identifies the column of interest within
        self.blocks[self.blknos[i]]
        """
        if self._blknos is None:
            # Note: these can be altered by other BlockManager methods.
            self._rebuild_blknos_and_blklocs()

        return self._blknos

    @property
    def blklocs(self) -> npt.NDArray[np.intp]:
        """
        See blknos.__doc__
        """
        if self._blklocs is None:
            # Note: these can be altered by other BlockManager methods.
            self._rebuild_blknos_and_blklocs()

        return self._blklocs

    def make_empty(self, axes=None) -> Self:
        """return an empty BlockManager with the items axis of len 0"""
        if axes is None:
            axes = [Index([])] + self.axes[1:]

        # preserve dtype if possible
        if self.ndim == 1:
            assert isinstance(self, SingleBlockManager)  # for mypy
            blk = self.blocks[0]
            arr = blk.values[:0]
            bp = BlockPlacement(slice(0, 0))
            nb = blk.make_block_same_class(arr, placement=bp)
            blocks = [nb]
        else:
            blocks = []
        return type(self).from_blocks(blocks, axes)

    def __nonzero__(self) -> bool:
        return True

    # Python3 compat
    __bool__ = __nonzero__

    def _normalize_axis(self, axis: AxisInt) -> int:
        # switch axis to follow BlockManager logic
        if self.ndim == 2:
            axis = 1 if axis == 0 else 0
        return axis

    def set_axis(self, axis: AxisInt, new_labels: Index) -> None:
        # Caller is responsible for ensuring we have an Index object.
        self._validate_set_axis(axis, new_labels)
        self.axes[axis] = new_labels

    @property
    def is_single_block(self) -> bool:
        # Assumes we are 2D; overridden by SingleBlockManager
        return len(self.blocks) == 1

    @property
    def items(self) -> Index:
        return self.axes[0]

    def _has_no_reference(self, i: int) -> bool:
        """
        Check for column `i` if it has references.
        (whether it references another array or is itself being referenced)
        Returns True if the column has no references.
        """
        blkno = self.blknos[i]
        return self._has_no_reference_block(blkno)

    def _has_no_reference_block(self, blkno: int) -> bool:
        """
        Check for block `i` if it has references.
        (whether it references another array or is itself being referenced)
        Returns True if the block has no references.
        """
        return not self.blocks[blkno].refs.has_reference()

    def add_references(self, mgr: BaseBlockManager) -> None:
        """
        Adds the references from one manager to another. We assume that both
        managers have the same block structure.
        """
        if len(self.blocks) != len(mgr.blocks):
            # If block structure changes, then we made a copy
            return
        for i, blk in enumerate(self.blocks):
            blk.refs = mgr.blocks[i].refs
            blk.refs.add_reference(blk)

    def references_same_values(self, mgr: BaseBlockManager, blkno: int) -> bool:
        """
        Checks if two blocks from two different block managers reference the
        same underlying values.
        """
        ref = weakref.ref(self.blocks[blkno])
        return ref in mgr.blocks[blkno].refs.referenced_blocks

    def get_dtypes(self) -> npt.NDArray[np.object_]:
        dtypes = np.array([blk.dtype for blk in self.blocks], dtype=object)
        return dtypes.take(self.blknos)

    @property
    def arrays(self) -> list[ArrayLike]:
        """
        Quick access to the backing arrays of the Blocks.

        Only for compatibility with ArrayManager for testing convenience.
        Not to be used in actual code, and return value is not the same as the
        ArrayManager method (list of 1D arrays vs iterator of 2D ndarrays / 1D EAs).

        Warning! The returned arrays don't handle Copy-on-Write, so this should
        be used with caution (only in read-mode).
        """
        return [blk.values for blk in self.blocks]

    def __repr__(self) -> str:
        output = type(self).__name__
        for i, ax in enumerate(self.axes):
            if i == 0:
                output += f"\nItems: {ax}"
            else:
                output += f"\nAxis {i}: {ax}"

        for block in self.blocks:
            output += f"\n{block}"
        return output

    def apply(
        self,
        f,
        align_keys: list[str] | None = None,
        **kwargs,
    ) -> Self:
        """
        Iterate over the blocks, collect and create a new BlockManager.

        Parameters
        ----------
        f : str or callable
            Name of the Block method to apply.
        align_keys: List[str] or None, default None
        **kwargs
            Keywords to pass to `f`

        Returns
        -------
        BlockManager
        """
        assert "filter" not in kwargs

        align_keys = align_keys or []
        result_blocks: list[Block] = []
        # fillna: Series/DataFrame is responsible for making sure value is aligned

        aligned_args = {k: kwargs[k] for k in align_keys}

        for b in self.blocks:
            if aligned_args:
                for k, obj in aligned_args.items():
                    if isinstance(obj, (ABCSeries, ABCDataFrame)):
                        # The caller is responsible for ensuring that
                        #  obj.axes[-1].equals(self.items)
                        if obj.ndim == 1:
                            kwargs[k] = obj.iloc[b.mgr_locs.indexer]._values
                        else:
                            kwargs[k] = obj.iloc[:, b.mgr_locs.indexer]._values
                    else:
                        # otherwise we have an ndarray
                        kwargs[k] = obj[b.mgr_locs.indexer]

            if callable(f):
                applied = b.apply(f, **kwargs)
            else:
                applied = getattr(b, f)(**kwargs)
            result_blocks = extend_blocks(applied, result_blocks)

        out = type(self).from_blocks(result_blocks, self.axes)
        return out

    def setitem(self, indexer, value, warn: bool = True) -> Self:
        """
        Set values with indexer.

        For SingleBlockManager, this backs s[indexer] = value
        """
        if isinstance(indexer, np.ndarray) and indexer.ndim > self.ndim:
            raise ValueError(f"Cannot set values with ndim > {self.ndim}")

        if warn and warn_copy_on_write() and not self._has_no_reference(0):
            warnings.warn(
                COW_WARNING_GENERAL_MSG,
                FutureWarning,
                stacklevel=find_stack_level(),
            )

        elif using_copy_on_write() and not self._has_no_reference(0):
            # this method is only called if there is a single block -> hardcoded 0
            # Split blocks to only copy the columns we want to modify
            if self.ndim == 2 and isinstance(indexer, tuple):
                blk_loc = self.blklocs[indexer[1]]
                if is_list_like(blk_loc) and blk_loc.ndim == 2:
                    blk_loc = np.squeeze(blk_loc, axis=0)
                elif not is_list_like(blk_loc):
                    # Keep dimension and copy data later
                    blk_loc = [blk_loc]  # type: ignore[assignment]
                if len(blk_loc) == 0:
                    return self.copy(deep=False)

                values = self.blocks[0].values
                if values.ndim == 2:
                    values = values[blk_loc]
                    # "T" has no attribute "_iset_split_block"
                    self._iset_split_block(  # type: ignore[attr-defined]
                        0, blk_loc, values
                    )
                    # first block equals values
                    self.blocks[0].setitem((indexer[0], np.arange(len(blk_loc))), value)
                    return self
            # No need to split if we either set all columns or on a single block
            # manager
            self = self.copy()

        return self.apply("setitem", indexer=indexer, value=value)

    def diff(self, n: int) -> Self:
        # only reached with self.ndim == 2
        return self.apply("diff", n=n)

    def astype(self, dtype, copy: bool | None = False, errors: str = "raise") -> Self:
        if copy is None:
            if using_copy_on_write():
                copy = False
            else:
                copy = True
        elif using_copy_on_write():
            copy = False

        return self.apply(
            "astype",
            dtype=dtype,
            copy=copy,
            errors=errors,
            using_cow=using_copy_on_write(),
        )

    def convert(self, copy: bool | None) -> Self:
        if copy is None:
            if using_copy_on_write():
                copy = False
            else:
                copy = True
        elif using_copy_on_write():
            copy = False

        return self.apply("convert", copy=copy, using_cow=using_copy_on_write())

    def convert_dtypes(self, **kwargs):
        if using_copy_on_write():
            copy = False
        else:
            copy = True

        return self.apply(
            "convert_dtypes", copy=copy, using_cow=using_copy_on_write(), **kwargs
        )

    def get_values_for_csv(
        self, *, float_format, date_format, decimal, na_rep: str = "nan", quoting=None
    ) -> Self:
        """
        Convert values to native types (strings / python objects) that are used
        in formatting (repr / csv).
        """
        return self.apply(
            "get_values_for_csv",
            na_rep=na_rep,
            quoting=quoting,
            float_format=float_format,
            date_format=date_format,
            decimal=decimal,
        )

    @property
    def any_extension_types(self) -> bool:
        """Whether any of the blocks in this manager are extension blocks"""
        return any(block.is_extension for block in self.blocks)

    @property
    def is_view(self) -> bool:
        """return a boolean if we are a single block and are a view"""
        if len(self.blocks) == 1:
            return self.blocks[0].is_view

        # It is technically possible to figure out which blocks are views
        # e.g. [ b.values.base is not None for b in self.blocks ]
        # but then we have the case of possibly some blocks being a view
        # and some blocks not. setting in theory is possible on the non-view
        # blocks w/o causing a SettingWithCopy raise/warn. But this is a bit
        # complicated

        return False

    def _get_data_subset(self, predicate: Callable) -> Self:
        blocks = [blk for blk in self.blocks if predicate(blk.values)]
        return self._combine(blocks)

    def get_bool_data(self) -> Self:
        """
        Select blocks that are bool-dtype and columns from object-dtype blocks
        that are all-bool.
        """

        new_blocks = []

        for blk in self.blocks:
            if blk.dtype == bool:
                new_blocks.append(blk)

            elif blk.is_object:
                nbs = blk._split()
                new_blocks.extend(nb for nb in nbs if nb.is_bool)

        return self._combine(new_blocks)

    def get_numeric_data(self) -> Self:
        numeric_blocks = [blk for blk in self.blocks if blk.is_numeric]
        if len(numeric_blocks) == len(self.blocks):
            # Avoid somewhat expensive _combine
            return self
        return self._combine(numeric_blocks)

    def _combine(self, blocks: list[Block], index: Index | None = None) -> Self:
        """return a new manager with the blocks"""
        if len(blocks) == 0:
            if self.ndim == 2:
                # retain our own Index dtype
                if index is not None:
                    axes = [self.items[:0], index]
                else:
                    axes = [self.items[:0]] + self.axes[1:]
                return self.make_empty(axes)
            return self.make_empty()

        # FIXME: optimization potential
        indexer = np.sort(np.concatenate([b.mgr_locs.as_array for b in blocks]))
        inv_indexer = lib.get_reverse_indexer(indexer, self.shape[0])

        new_blocks: list[Block] = []
        for b in blocks:
            nb = b.copy(deep=False)
            nb.mgr_locs = BlockPlacement(inv_indexer[nb.mgr_locs.indexer])
            new_blocks.append(nb)

        axes = list(self.axes)
        if index is not None:
            axes[-1] = index
        axes[0] = self.items.take(indexer)

        return type(self).from_blocks(new_blocks, axes)

    @property
    def nblocks(self) -> int:
        return len(self.blocks)

    def copy(self, deep: bool | None | Literal["all"] = True) -> Self:
        """
        Make deep or shallow copy of BlockManager

        Parameters
        ----------
        deep : bool, string or None, default True
            If False or None, return a shallow copy (do not copy data)
            If 'all', copy data and a deep copy of the index

        Returns
        -------
        BlockManager
        """
        if deep is None:
            if using_copy_on_write():
                # use shallow copy
                deep = False
            else:
                # preserve deep copy for BlockManager with copy=None
                deep = True

        # this preserves the notion of view copying of axes
        if deep:
            # hit in e.g. tests.io.json.test_pandas

            def copy_func(ax):
                return ax.copy(deep=True) if deep == "all" else ax.view()

            new_axes = [copy_func(ax) for ax in self.axes]
        else:
            if using_copy_on_write():
                new_axes = [ax.view() for ax in self.axes]
            else:
                new_axes = list(self.axes)

        res = self.apply("copy", deep=deep)
        res.axes = new_axes

        if self.ndim > 1:
            # Avoid needing to re-compute these
            blknos = self._blknos
            if blknos is not None:
                res._blknos = blknos.copy()
                res._blklocs = self._blklocs.copy()

        if deep:
            res._consolidate_inplace()
        return res

    def consolidate(self) -> Self:
        """
        Join together blocks having same dtype

        Returns
        -------
        y : BlockManager
        """
        if self.is_consolidated():
            return self

        bm = type(self)(self.blocks, self.axes, verify_integrity=False)
        bm._is_consolidated = False
        bm._consolidate_inplace()
        return bm

    def reindex_indexer(
        self,
        new_axis: Index,
        indexer: npt.NDArray[np.intp] | None,
        axis: AxisInt,
        fill_value=None,
        allow_dups: bool = False,
        copy: bool | None = True,
        only_slice: bool = False,
        *,
        use_na_proxy: bool = False,
    ) -> Self:
        """
        Parameters
        ----------
        new_axis : Index
        indexer : ndarray[intp] or None
        axis : int
        fill_value : object, default None
        allow_dups : bool, default False
        copy : bool or None, default True
            If None, regard as False to get shallow copy.
        only_slice : bool, default False
            Whether to take views, not copies, along columns.
        use_na_proxy : bool, default False
            Whether to use a np.void ndarray for newly introduced columns.

        pandas-indexer with -1's only.
        """
        if copy is None:
            if using_copy_on_write():
                # use shallow copy
                copy = False
            else:
                # preserve deep copy for BlockManager with copy=None
                copy = True

        if indexer is None:
            if new_axis is self.axes[axis] and not copy:
                return self

            result = self.copy(deep=copy)
            result.axes = list(self.axes)
            result.axes[axis] = new_axis
            return result

        # Should be intp, but in some cases we get int64 on 32bit builds
        assert isinstance(indexer, np.ndarray)

        # some axes don't allow reindexing with dups
        if not allow_dups:
            self.axes[axis]._validate_can_reindex(indexer)

        if axis >= self.ndim:
            raise IndexError("Requested axis not found in manager")

        if axis == 0:
            new_blocks = self._slice_take_blocks_ax0(
                indexer,
                fill_value=fill_value,
                only_slice=only_slice,
                use_na_proxy=use_na_proxy,
            )
        else:
            new_blocks = [
                blk.take_nd(
                    indexer,
                    axis=1,
                    fill_value=(
                        fill_value if fill_value is not None else blk.fill_value
                    ),
                )
                for blk in self.blocks
            ]

        new_axes = list(self.axes)
        new_axes[axis] = new_axis

        new_mgr = type(self).from_blocks(new_blocks, new_axes)
        if axis == 1:
            # We can avoid the need to rebuild these
            new_mgr._blknos = self.blknos.copy()
            new_mgr._blklocs = self.blklocs.copy()
        return new_mgr

    def _slice_take_blocks_ax0(
        self,
        slice_or_indexer: slice | np.ndarray,
        fill_value=lib.no_default,
        only_slice: bool = False,
        *,
        use_na_proxy: bool = False,
        ref_inplace_op: bool = False,
    ) -> list[Block]:
        """
        Slice/take blocks along axis=0.

        Overloaded for SingleBlock

        Parameters
        ----------
        slice_or_indexer : slice or np.ndarray[int64]
        fill_value : scalar, default lib.no_default
        only_slice : bool, default False
            If True, we always return views on existing arrays, never copies.
            This is used when called from ops.blockwise.operate_blockwise.
        use_na_proxy : bool, default False
            Whether to use a np.void ndarray for newly introduced columns.
        ref_inplace_op: bool, default False
            Don't track refs if True because we operate inplace

        Returns
        -------
        new_blocks : list of Block
        """
        allow_fill = fill_value is not lib.no_default

        sl_type, slobj, sllen = _preprocess_slice_or_indexer(
            slice_or_indexer, self.shape[0], allow_fill=allow_fill
        )

        if self.is_single_block:
            blk = self.blocks[0]

            if sl_type == "slice":
                # GH#32959 EABlock would fail since we can't make 0-width
                # TODO(EA2D): special casing unnecessary with 2D EAs
                if sllen == 0:
                    return []
                bp = BlockPlacement(slice(0, sllen))
                return [blk.getitem_block_columns(slobj, new_mgr_locs=bp)]
            elif not allow_fill or self.ndim == 1:
                if allow_fill and fill_value is None:
                    fill_value = blk.fill_value

                if not allow_fill and only_slice:
                    # GH#33597 slice instead of take, so we get
                    #  views instead of copies
                    blocks = [
                        blk.getitem_block_columns(
                            slice(ml, ml + 1),
                            new_mgr_locs=BlockPlacement(i),
                            ref_inplace_op=ref_inplace_op,
                        )
                        for i, ml in enumerate(slobj)
                    ]
                    return blocks
                else:
                    bp = BlockPlacement(slice(0, sllen))
                    return [
                        blk.take_nd(
                            slobj,
                            axis=0,
                            new_mgr_locs=bp,
                            fill_value=fill_value,
                        )
                    ]

        if sl_type == "slice":
            blknos = self.blknos[slobj]
            blklocs = self.blklocs[slobj]
        else:
            blknos = algos.take_nd(
                self.blknos, slobj, fill_value=-1, allow_fill=allow_fill
            )
            blklocs = algos.take_nd(
                self.blklocs, slobj, fill_value=-1, allow_fill=allow_fill
            )

        # When filling blknos, make sure blknos is updated before appending to
        # blocks list, that way new blkno is exactly len(blocks).
        blocks = []
        group = not only_slice
        for blkno, mgr_locs in libinternals.get_blkno_placements(blknos, group=group):
            if blkno == -1:
                # If we've got here, fill_value was not lib.no_default

                blocks.append(
                    self._make_na_block(
                        placement=mgr_locs,
                        fill_value=fill_value,
                        use_na_proxy=use_na_proxy,
                    )
                )
            else:
                blk = self.blocks[blkno]

                # Otherwise, slicing along items axis is necessary.
                if not blk._can_consolidate and not blk._validate_ndim:
                    # i.e. we dont go through here for DatetimeTZBlock
                    # A non-consolidatable block, it's easy, because there's
                    # only one item and each mgr loc is a copy of that single
                    # item.
                    deep = not (only_slice or using_copy_on_write())
                    for mgr_loc in mgr_locs:
                        newblk = blk.copy(deep=deep)
                        newblk.mgr_locs = BlockPlacement(slice(mgr_loc, mgr_loc + 1))
                        blocks.append(newblk)

                else:
                    # GH#32779 to avoid the performance penalty of copying,
                    #  we may try to only slice
                    taker = blklocs[mgr_locs.indexer]
                    max_len = max(len(mgr_locs), taker.max() + 1)
                    if only_slice or using_copy_on_write():
                        taker = lib.maybe_indices_to_slice(taker, max_len)

                    if isinstance(taker, slice):
                        nb = blk.getitem_block_columns(taker, new_mgr_locs=mgr_locs)
                        blocks.append(nb)
                    elif only_slice:
                        # GH#33597 slice instead of take, so we get
                        #  views instead of copies
                        for i, ml in zip(taker, mgr_locs):
                            slc = slice(i, i + 1)
                            bp = BlockPlacement(ml)
                            nb = blk.getitem_block_columns(slc, new_mgr_locs=bp)
                            # We have np.shares_memory(nb.values, blk.values)
                            blocks.append(nb)
                    else:
                        nb = blk.take_nd(taker, axis=0, new_mgr_locs=mgr_locs)
                        blocks.append(nb)

        return blocks

    def _make_na_block(
        self, placement: BlockPlacement, fill_value=None, use_na_proxy: bool = False
    ) -> Block:
        # Note: we only get here with self.ndim == 2

        if use_na_proxy:
            assert fill_value is None
            shape = (len(placement), self.shape[1])
            vals = np.empty(shape, dtype=np.void)
            nb = NumpyBlock(vals, placement, ndim=2)
            return nb

        if fill_value is None:
            fill_value = np.nan

        shape = (len(placement), self.shape[1])

        dtype, fill_value = infer_dtype_from_scalar(fill_value)
        block_values = make_na_array(dtype, shape, fill_value)
        return new_block_2d(block_values, placement=placement)

    def take(
        self,
        indexer: npt.NDArray[np.intp],
        axis: AxisInt = 1,
        verify: bool = True,
    ) -> Self:
        """
        Take items along any axis.

        indexer : np.ndarray[np.intp]
        axis : int, default 1
        verify : bool, default True
            Check that all entries are between 0 and len(self) - 1, inclusive.
            Pass verify=False if this check has been done by the caller.

        Returns
        -------
        BlockManager
        """
        # Caller is responsible for ensuring indexer annotation is accurate

        n = self.shape[axis]
        indexer = maybe_convert_indices(indexer, n, verify=verify)

        new_labels = self.axes[axis].take(indexer)
        return self.reindex_indexer(
            new_axis=new_labels,
            indexer=indexer,
            axis=axis,
            allow_dups=True,
            copy=None,
        )


class BlockManager(libinternals.BlockManager, BaseBlockManager):
    """
    BaseBlockManager that holds 2D blocks.
    """

    ndim = 2

    # ----------------------------------------------------------------
    # Constructors

    def __init__(
        self,
        blocks: Sequence[Block],
        axes: Sequence[Index],
        verify_integrity: bool = True,
    ) -> None:
        if verify_integrity:
            # Assertion disabled for performance
            # assert all(isinstance(x, Index) for x in axes)

            for block in blocks:
                if self.ndim != block.ndim:
                    raise AssertionError(
                        f"Number of Block dimensions ({block.ndim}) must equal "
                        f"number of axes ({self.ndim})"
                    )
                # As of 2.0, the caller is responsible for ensuring that
                #  DatetimeTZBlock with block.ndim == 2 has block.values.ndim ==2;
                #  previously there was a special check for fastparquet compat.

            self._verify_integrity()

    def _verify_integrity(self) -> None:
        mgr_shape = self.shape
        tot_items = sum(len(x.mgr_locs) for x in self.blocks)
        for block in self.blocks:
            if block.shape[1:] != mgr_shape[1:]:
                raise_construction_error(tot_items, block.shape[1:], self.axes)
        if len(self.items) != tot_items:
            raise AssertionError(
                "Number of manager items must equal union of "
                f"block items\n# manager items: {len(self.items)}, # "
                f"tot_items: {tot_items}"
            )

    @classmethod
    def from_blocks(cls, blocks: list[Block], axes: list[Index]) -> Self:
        """
        Constructor for BlockManager and SingleBlockManager with same signature.
        """
        return cls(blocks, axes, verify_integrity=False)

    # ----------------------------------------------------------------
    # Indexing

    def fast_xs(self, loc: int) -> SingleBlockManager:
        """
        Return the array corresponding to `frame.iloc[loc]`.

        Parameters
        ----------
        loc : int

        Returns
        -------
        np.ndarray or ExtensionArray
        """
        if len(self.blocks) == 1:
            # TODO: this could be wrong if blk.mgr_locs is not slice(None)-like;
            #  is this ruled out in the general case?
            result: np.ndarray | ExtensionArray = self.blocks[0].iget(
                (slice(None), loc)
            )
            # in the case of a single block, the new block is a view
            bp = BlockPlacement(slice(0, len(result)))
            block = new_block(
                result,
                placement=bp,
                ndim=1,
                refs=self.blocks[0].refs,
            )
            return SingleBlockManager(block, self.axes[0])

        dtype = interleaved_dtype([blk.dtype for blk in self.blocks])

        n = len(self)

        if isinstance(dtype, ExtensionDtype):
            # TODO: use object dtype as workaround for non-performant
            #  EA.__setitem__ methods. (primarily ArrowExtensionArray.__setitem__
            #  when iteratively setting individual values)
            #  https://github.com/pandas-dev/pandas/pull/54508#issuecomment-1675827918
            result = np.empty(n, dtype=object)
        else:
            result = np.empty(n, dtype=dtype)
            result = ensure_wrapped_if_datetimelike(result)

        for blk in self.blocks:
            # Such assignment may incorrectly coerce NaT to None
            # result[blk.mgr_locs] = blk._slice((slice(None), loc))
            for i, rl in enumerate(blk.mgr_locs):
                result[rl] = blk.iget((i, loc))

        if isinstance(dtype, ExtensionDtype):
            cls = dtype.construct_array_type()
            result = cls._from_sequence(result, dtype=dtype)

        bp = BlockPlacement(slice(0, len(result)))
        block = new_block(result, placement=bp, ndim=1)
        return SingleBlockManager(block, self.axes[0])

    def iget(self, i: int, track_ref: bool = True) -> SingleBlockManager:
        """
        Return the data as a SingleBlockManager.
        """
        block = self.blocks[self.blknos[i]]
        values = block.iget(self.blklocs[i])

        # shortcut for select a single-dim from a 2-dim BM
        bp = BlockPlacement(slice(0, len(values)))
        nb = type(block)(
            values, placement=bp, ndim=1, refs=block.refs if track_ref else None
        )
        return SingleBlockManager(nb, self.axes[1])

    def iget_values(self, i: int) -> ArrayLike:
        """
        Return the data for column i as the values (ndarray or ExtensionArray).

        Warning! The returned array is a view but doesn't handle Copy-on-Write,
        so this should be used with caution.
        """
        # TODO(CoW) making the arrays read-only might make this safer to use?
        block = self.blocks[self.blknos[i]]
        values = block.iget(self.blklocs[i])
        return values

    @property
    def column_arrays(self) -> list[np.ndarray]:
        """
        Used in the JSON C code to access column arrays.
        This optimizes compared to using `iget_values` by converting each

        Warning! This doesn't handle Copy-on-Write, so should be used with
        caution (current use case of consuming this in the JSON code is fine).
        """
        # This is an optimized equivalent to
        #  result = [self.iget_values(i) for i in range(len(self.items))]
        result: list[np.ndarray | None] = [None] * len(self.items)

        for blk in self.blocks:
            mgr_locs = blk._mgr_locs
            values = blk.array_values._values_for_json()
            if values.ndim == 1:
                # TODO(EA2D): special casing not needed with 2D EAs
                result[mgr_locs[0]] = values

            else:
                for i, loc in enumerate(mgr_locs):
                    result[loc] = values[i]

        # error: Incompatible return value type (got "List[None]",
        # expected "List[ndarray[Any, Any]]")
        return result  # type: ignore[return-value]

    def iset(
        self,
        loc: int | slice | np.ndarray,
        value: ArrayLike,
        inplace: bool = False,
        refs: BlockValuesRefs | None = None,
    ) -> None:
        """
        Set new item in-place. Does not consolidate. Adds new Block if not
        contained in the current set of items
        """

        # FIXME: refactor, clearly separate broadcasting & zip-like assignment
        #        can prob also fix the various if tests for sparse/categorical
        if self._blklocs is None and self.ndim > 1:
            self._rebuild_blknos_and_blklocs()

        # Note: we exclude DTA/TDA here
        value_is_extension_type = is_1d_only_ea_dtype(value.dtype)
        if not value_is_extension_type:
            if value.ndim == 2:
                value = value.T
            else:
                value = ensure_block_shape(value, ndim=2)

            if value.shape[1:] != self.shape[1:]:
                raise AssertionError(
                    "Shape of new values must be compatible with manager shape"
                )

        if lib.is_integer(loc):
            # We have 6 tests where loc is _not_ an int.
            # In this case, get_blkno_placements will yield only one tuple,
            #  containing (self._blknos[loc], BlockPlacement(slice(0, 1, 1)))

            # Check if we can use _iset_single fastpath
            loc = cast(int, loc)
            blkno = self.blknos[loc]
            blk = self.blocks[blkno]
            if len(blk._mgr_locs) == 1:  # TODO: fastest way to check this?
                return self._iset_single(
                    loc,
                    value,
                    inplace=inplace,
                    blkno=blkno,
                    blk=blk,
                    refs=refs,
                )

            # error: Incompatible types in assignment (expression has type
            # "List[Union[int, slice, ndarray]]", variable has type "Union[int,
            # slice, ndarray]")
            loc = [loc]  # type: ignore[assignment]

        # categorical/sparse/datetimetz
        if value_is_extension_type:

            def value_getitem(placement):
                return value

        else:

            def value_getitem(placement):
                return value[placement.indexer]

        # Accessing public blknos ensures the public versions are initialized
        blknos = self.blknos[loc]
        blklocs = self.blklocs[loc].copy()

        unfit_mgr_locs = []
        unfit_val_locs = []
        removed_blknos = []
        for blkno_l, val_locs in libinternals.get_blkno_placements(blknos, group=True):
            blk = self.blocks[blkno_l]
            blk_locs = blklocs[val_locs.indexer]
            if inplace and blk.should_store(value):
                # Updating inplace -> check if we need to do Copy-on-Write
                if using_copy_on_write() and not self._has_no_reference_block(blkno_l):
                    self._iset_split_block(
                        blkno_l, blk_locs, value_getitem(val_locs), refs=refs
                    )
                else:
                    blk.set_inplace(blk_locs, value_getitem(val_locs))
                    continue
            else:
                unfit_mgr_locs.append(blk.mgr_locs.as_array[blk_locs])
                unfit_val_locs.append(val_locs)

                # If all block items are unfit, schedule the block for removal.
                if len(val_locs) == len(blk.mgr_locs):
                    removed_blknos.append(blkno_l)
                    continue
                else:
                    # Defer setting the new values to enable consolidation
                    self._iset_split_block(blkno_l, blk_locs, refs=refs)

        if len(removed_blknos):
            # Remove blocks & update blknos accordingly
            is_deleted = np.zeros(self.nblocks, dtype=np.bool_)
            is_deleted[removed_blknos] = True

            new_blknos = np.empty(self.nblocks, dtype=np.intp)
            new_blknos.fill(-1)
            new_blknos[~is_deleted] = np.arange(self.nblocks - len(removed_blknos))
            self._blknos = new_blknos[self._blknos]
            self.blocks = tuple(
                blk for i, blk in enumerate(self.blocks) if i not in set(removed_blknos)
            )

        if unfit_val_locs:
            unfit_idxr = np.concatenate(unfit_mgr_locs)
            unfit_count = len(unfit_idxr)

            new_blocks: list[Block] = []
            if value_is_extension_type:
                # This code (ab-)uses the fact that EA blocks contain only
                # one item.
                # TODO(EA2D): special casing unnecessary with 2D EAs
                new_blocks.extend(
                    new_block_2d(
                        values=value,
                        placement=BlockPlacement(slice(mgr_loc, mgr_loc + 1)),
                        refs=refs,
                    )
                    for mgr_loc in unfit_idxr
                )

                self._blknos[unfit_idxr] = np.arange(unfit_count) + len(self.blocks)
                self._blklocs[unfit_idxr] = 0

            else:
                # unfit_val_locs contains BlockPlacement objects
                unfit_val_items = unfit_val_locs[0].append(unfit_val_locs[1:])

                new_blocks.append(
                    new_block_2d(
                        values=value_getitem(unfit_val_items),
                        placement=BlockPlacement(unfit_idxr),
                        refs=refs,
                    )
                )

                self._blknos[unfit_idxr] = len(self.blocks)
                self._blklocs[unfit_idxr] = np.arange(unfit_count)

            self.blocks += tuple(new_blocks)

            # Newly created block's dtype may already be present.
            self._known_consolidated = False

    def _iset_split_block(
        self,
        blkno_l: int,
        blk_locs: np.ndarray | list[int],
        value: ArrayLike | None = None,
        refs: BlockValuesRefs | None = None,
    ) -> None:
        """Removes columns from a block by splitting the block.

        Avoids copying the whole block through slicing and updates the manager
        after determinint the new block structure. Optionally adds a new block,
        otherwise has to be done by the caller.

        Parameters
        ----------
        blkno_l: The block number to operate on, relevant for updating the manager
        blk_locs: The locations of our block that should be deleted.
        value: The value to set as a replacement.
        refs: The reference tracking object of the value to set.
        """
        blk = self.blocks[blkno_l]

        if self._blklocs is None:
            self._rebuild_blknos_and_blklocs()

        nbs_tup = tuple(blk.delete(blk_locs))
        if value is not None:
            locs = blk.mgr_locs.as_array[blk_locs]
            first_nb = new_block_2d(value, BlockPlacement(locs), refs=refs)
        else:
            first_nb = nbs_tup[0]
            nbs_tup = tuple(nbs_tup[1:])

        nr_blocks = len(self.blocks)
        blocks_tup = (
            self.blocks[:blkno_l] + (first_nb,) + self.blocks[blkno_l + 1 :] + nbs_tup
        )
        self.blocks = blocks_tup

        if not nbs_tup and value is not None:
            # No need to update anything if split did not happen
            return

        self._blklocs[first_nb.mgr_locs.indexer] = np.arange(len(first_nb))

        for i, nb in enumerate(nbs_tup):
            self._blklocs[nb.mgr_locs.indexer] = np.arange(len(nb))
            self._blknos[nb.mgr_locs.indexer] = i + nr_blocks

    def _iset_single(
        self,
        loc: int,
        value: ArrayLike,
        inplace: bool,
        blkno: int,
        blk: Block,
        refs: BlockValuesRefs | None = None,
    ) -> None:
        """
        Fastpath for iset when we are only setting a single position and
        the Block currently in that position is itself single-column.

        In this case we can swap out the entire Block and blklocs and blknos
        are unaffected.
        """
        # Caller is responsible for verifying value.shape

        if inplace and blk.should_store(value):
            copy = False
            if using_copy_on_write() and not self._has_no_reference_block(blkno):
                # perform Copy-on-Write and clear the reference
                copy = True
            iloc = self.blklocs[loc]
            blk.set_inplace(slice(iloc, iloc + 1), value, copy=copy)
            return

        nb = new_block_2d(value, placement=blk._mgr_locs, refs=refs)
        old_blocks = self.blocks
        new_blocks = old_blocks[:blkno] + (nb,) + old_blocks[blkno + 1 :]
        self.blocks = new_blocks
        return

    def column_setitem(
        self, loc: int, idx: int | slice | np.ndarray, value, inplace_only: bool = False
    ) -> None:
        """
        Set values ("setitem") into a single column (not setting the full column).

        This is a method on the BlockManager level, to avoid creating an
        intermediate Series at the DataFrame level (`s = df[loc]; s[idx] = value`)
        """
        needs_to_warn = False
        if warn_copy_on_write() and not self._has_no_reference(loc):
            if not isinstance(
                self.blocks[self.blknos[loc]].values,
                (ArrowExtensionArray, ArrowStringArray),
            ):
                # We might raise if we are in an expansion case, so defer
                # warning till we actually updated
                needs_to_warn = True

        elif using_copy_on_write() and not self._has_no_reference(loc):
            blkno = self.blknos[loc]
            # Split blocks to only copy the column we want to modify
            blk_loc = self.blklocs[loc]
            # Copy our values
            values = self.blocks[blkno].values
            if values.ndim == 1:
                values = values.copy()
            else:
                # Use [blk_loc] as indexer to keep ndim=2, this already results in a
                # copy
                values = values[[blk_loc]]
            self._iset_split_block(blkno, [blk_loc], values)

        # this manager is only created temporarily to mutate the values in place
        # so don't track references, otherwise the `setitem` would perform CoW again
        col_mgr = self.iget(loc, track_ref=False)
        if inplace_only:
            col_mgr.setitem_inplace(idx, value)
        else:
            new_mgr = col_mgr.setitem((idx,), value)
            self.iset(loc, new_mgr._block.values, inplace=True)

        if needs_to_warn:
            warnings.warn(
                COW_WARNING_GENERAL_MSG,
                FutureWarning,
                stacklevel=find_stack_level(),
            )

    def insert(self, loc: int, item: Hashable, value: ArrayLike, refs=None) -> None:
        """
        Insert item at selected position.

        Parameters
        ----------
        loc : int
        item : hashable
        value : np.ndarray or ExtensionArray
        refs : The reference tracking object of the value to set.
        """
        with warnings.catch_warnings():
            # TODO: re-issue this with setitem-specific message?
            warnings.filterwarnings(
                "ignore",
                "The behavior of Index.insert with object-dtype is deprecated",
                category=FutureWarning,
            )
            new_axis = self.items.insert(loc, item)

        if value.ndim == 2:
            value = value.T
            if len(value) > 1:
                raise ValueError(
                    f"Expected a 1D array, got an array with shape {value.T.shape}"
                )
        else:
            value = ensure_block_shape(value, ndim=self.ndim)

        bp = BlockPlacement(slice(loc, loc + 1))
        block = new_block_2d(values=value, placement=bp, refs=refs)

        if not len(self.blocks):
            # Fastpath
            self._blklocs = np.array([0], dtype=np.intp)
            self._blknos = np.array([0], dtype=np.intp)
        else:
            self._insert_update_mgr_locs(loc)
            self._insert_update_blklocs_and_blknos(loc)

        self.axes[0] = new_axis
        self.blocks += (block,)

        self._known_consolidated = False

        if (
<<<<<<< HEAD
            _get_option("performance_warning")
=======
            _get_option("performance_warnings")
>>>>>>> 1c4f7976
            and sum(not block.is_extension for block in self.blocks) > 100
        ):
            warnings.warn(
                "DataFrame is highly fragmented.  This is usually the result "
                "of calling `frame.insert` many times, which has poor performance.  "
                "Consider joining all columns at once using pd.concat(axis=1) "
                "instead. To get a de-fragmented frame, use `newframe = frame.copy()`",
                PerformanceWarning,
                stacklevel=find_stack_level(),
            )

    def _insert_update_mgr_locs(self, loc) -> None:
        """
        When inserting a new Block at location 'loc', we increment
        all of the mgr_locs of blocks above that by one.
        """
        for blkno, count in _fast_count_smallints(self.blknos[loc:]):
            # .620 this way, .326 of which is in increment_above
            blk = self.blocks[blkno]
            blk._mgr_locs = blk._mgr_locs.increment_above(loc)

    def _insert_update_blklocs_and_blknos(self, loc) -> None:
        """
        When inserting a new Block at location 'loc', we update our
        _blklocs and _blknos.
        """

        # Accessing public blklocs ensures the public versions are initialized
        if loc == self.blklocs.shape[0]:
            # np.append is a lot faster, let's use it if we can.
            self._blklocs = np.append(self._blklocs, 0)
            self._blknos = np.append(self._blknos, len(self.blocks))
        elif loc == 0:
            # np.append is a lot faster, let's use it if we can.
            self._blklocs = np.append(self._blklocs[::-1], 0)[::-1]
            self._blknos = np.append(self._blknos[::-1], len(self.blocks))[::-1]
        else:
            new_blklocs, new_blknos = libinternals.update_blklocs_and_blknos(
                self.blklocs, self.blknos, loc, len(self.blocks)
            )
            self._blklocs = new_blklocs
            self._blknos = new_blknos

    def idelete(self, indexer) -> BlockManager:
        """
        Delete selected locations, returning a new BlockManager.
        """
        is_deleted = np.zeros(self.shape[0], dtype=np.bool_)
        is_deleted[indexer] = True
        taker = (~is_deleted).nonzero()[0]

        nbs = self._slice_take_blocks_ax0(taker, only_slice=True, ref_inplace_op=True)
        new_columns = self.items[~is_deleted]
        axes = [new_columns, self.axes[1]]
        return type(self)(tuple(nbs), axes, verify_integrity=False)

    # ----------------------------------------------------------------
    # Block-wise Operation

    def grouped_reduce(self, func: Callable) -> Self:
        """
        Apply grouped reduction function blockwise, returning a new BlockManager.

        Parameters
        ----------
        func : grouped reduction function

        Returns
        -------
        BlockManager
        """
        result_blocks: list[Block] = []

        for blk in self.blocks:
            if blk.is_object:
                # split on object-dtype blocks bc some columns may raise
                #  while others do not.
                for sb in blk._split():
                    applied = sb.apply(func)
                    result_blocks = extend_blocks(applied, result_blocks)
            else:
                applied = blk.apply(func)
                result_blocks = extend_blocks(applied, result_blocks)

        if len(result_blocks) == 0:
            nrows = 0
        else:
            nrows = result_blocks[0].values.shape[-1]
        index = Index(range(nrows))

        return type(self).from_blocks(result_blocks, [self.axes[0], index])

    def reduce(self, func: Callable) -> Self:
        """
        Apply reduction function blockwise, returning a single-row BlockManager.

        Parameters
        ----------
        func : reduction function

        Returns
        -------
        BlockManager
        """
        # If 2D, we assume that we're operating column-wise
        assert self.ndim == 2

        res_blocks: list[Block] = []
        for blk in self.blocks:
            nbs = blk.reduce(func)
            res_blocks.extend(nbs)

        index = Index([None])  # placeholder
        new_mgr = type(self).from_blocks(res_blocks, [self.items, index])
        return new_mgr

    def operate_blockwise(self, other: BlockManager, array_op) -> BlockManager:
        """
        Apply array_op blockwise with another (aligned) BlockManager.
        """
        return operate_blockwise(self, other, array_op)

    def _equal_values(self: BlockManager, other: BlockManager) -> bool:
        """
        Used in .equals defined in base class. Only check the column values
        assuming shape and indexes have already been checked.
        """
        return blockwise_all(self, other, array_equals)

    def quantile(
        self,
        *,
        qs: Index,  # with dtype float 64
        interpolation: QuantileInterpolation = "linear",
    ) -> Self:
        """
        Iterate over blocks applying quantile reduction.
        This routine is intended for reduction type operations and
        will do inference on the generated blocks.

        Parameters
        ----------
        interpolation : type of interpolation, default 'linear'
        qs : list of the quantiles to be computed

        Returns
        -------
        BlockManager
        """
        # Series dispatches to DataFrame for quantile, which allows us to
        #  simplify some of the code here and in the blocks
        assert self.ndim >= 2
        assert is_list_like(qs)  # caller is responsible for this

        new_axes = list(self.axes)
        new_axes[1] = Index(qs, dtype=np.float64)

        blocks = [
            blk.quantile(qs=qs, interpolation=interpolation) for blk in self.blocks
        ]

        return type(self)(blocks, new_axes)

    # ----------------------------------------------------------------

    def unstack(self, unstacker, fill_value) -> BlockManager:
        """
        Return a BlockManager with all blocks unstacked.

        Parameters
        ----------
        unstacker : reshape._Unstacker
        fill_value : Any
            fill_value for newly introduced missing values.

        Returns
        -------
        unstacked : BlockManager
        """
        new_columns = unstacker.get_new_columns(self.items)
        new_index = unstacker.new_index

        allow_fill = not unstacker.mask_all
        if allow_fill:
            # calculating the full mask once and passing it to Block._unstack is
            #  faster than letting calculating it in each repeated call
            new_mask2D = (~unstacker.mask).reshape(*unstacker.full_shape)
            needs_masking = new_mask2D.any(axis=0)
        else:
            needs_masking = np.zeros(unstacker.full_shape[1], dtype=bool)

        new_blocks: list[Block] = []
        columns_mask: list[np.ndarray] = []

        if len(self.items) == 0:
            factor = 1
        else:
            fac = len(new_columns) / len(self.items)
            assert fac == int(fac)
            factor = int(fac)

        for blk in self.blocks:
            mgr_locs = blk.mgr_locs
            new_placement = mgr_locs.tile_for_unstack(factor)

            blocks, mask = blk._unstack(
                unstacker,
                fill_value,
                new_placement=new_placement,
                needs_masking=needs_masking,
            )

            new_blocks.extend(blocks)
            columns_mask.extend(mask)

            # Block._unstack should ensure this holds,
            assert mask.sum() == sum(len(nb._mgr_locs) for nb in blocks)
            # In turn this ensures that in the BlockManager call below
            #  we have len(new_columns) == sum(x.shape[0] for x in new_blocks)
            #  which suffices to allow us to pass verify_inegrity=False

        new_columns = new_columns[columns_mask]

        bm = BlockManager(new_blocks, [new_columns, new_index], verify_integrity=False)
        return bm

    def to_dict(self) -> dict[str, Self]:
        """
        Return a dict of str(dtype) -> BlockManager

        Returns
        -------
        values : a dict of dtype -> BlockManager
        """

        bd: dict[str, list[Block]] = {}
        for b in self.blocks:
            bd.setdefault(str(b.dtype), []).append(b)

        # TODO(EA2D): the combine will be unnecessary with 2D EAs
        return {dtype: self._combine(blocks) for dtype, blocks in bd.items()}

    def as_array(
        self,
        dtype: np.dtype | None = None,
        copy: bool = False,
        na_value: object = lib.no_default,
    ) -> np.ndarray:
        """
        Convert the blockmanager data into an numpy array.

        Parameters
        ----------
        dtype : np.dtype or None, default None
            Data type of the return array.
        copy : bool, default False
            If True then guarantee that a copy is returned. A value of
            False does not guarantee that the underlying data is not
            copied.
        na_value : object, default lib.no_default
            Value to be used as the missing value sentinel.

        Returns
        -------
        arr : ndarray
        """
        passed_nan = lib.is_float(na_value) and isna(na_value)

        if len(self.blocks) == 0:
            arr = np.empty(self.shape, dtype=float)
            return arr.transpose()

        if self.is_single_block:
            blk = self.blocks[0]

            if na_value is not lib.no_default:
                # We want to copy when na_value is provided to avoid
                # mutating the original object
                if lib.is_np_dtype(blk.dtype, "f") and passed_nan:
                    # We are already numpy-float and na_value=np.nan
                    pass
                else:
                    copy = True

            if blk.is_extension:
                # Avoid implicit conversion of extension blocks to object

                # error: Item "ndarray" of "Union[ndarray, ExtensionArray]" has no
                # attribute "to_numpy"
                arr = blk.values.to_numpy(  # type: ignore[union-attr]
                    dtype=dtype,
                    na_value=na_value,
                    copy=copy,
                ).reshape(blk.shape)
            else:
                arr = np.array(blk.values, dtype=dtype, copy=copy)

            if using_copy_on_write() and not copy:
                arr = arr.view()
                arr.flags.writeable = False
        else:
            arr = self._interleave(dtype=dtype, na_value=na_value)
            # The underlying data was copied within _interleave, so no need
            # to further copy if copy=True or setting na_value

        if na_value is lib.no_default:
            pass
        elif arr.dtype.kind == "f" and passed_nan:
            pass
        else:
            arr[isna(arr)] = na_value

        return arr.transpose()

    def _interleave(
        self,
        dtype: np.dtype | None = None,
        na_value: object = lib.no_default,
    ) -> np.ndarray:
        """
        Return ndarray from blocks with specified item order
        Items must be contained in the blocks
        """
        if not dtype:
            # Incompatible types in assignment (expression has type
            # "Optional[Union[dtype[Any], ExtensionDtype]]", variable has
            # type "Optional[dtype[Any]]")
            dtype = interleaved_dtype(  # type: ignore[assignment]
                [blk.dtype for blk in self.blocks]
            )

        # error: Argument 1 to "ensure_np_dtype" has incompatible type
        # "Optional[dtype[Any]]"; expected "Union[dtype[Any], ExtensionDtype]"
        dtype = ensure_np_dtype(dtype)  # type: ignore[arg-type]
        result = np.empty(self.shape, dtype=dtype)

        itemmask = np.zeros(self.shape[0])

        if dtype == np.dtype("object") and na_value is lib.no_default:
            # much more performant than using to_numpy below
            for blk in self.blocks:
                rl = blk.mgr_locs
                arr = blk.get_values(dtype)
                result[rl.indexer] = arr
                itemmask[rl.indexer] = 1
            return result

        for blk in self.blocks:
            rl = blk.mgr_locs
            if blk.is_extension:
                # Avoid implicit conversion of extension blocks to object

                # error: Item "ndarray" of "Union[ndarray, ExtensionArray]" has no
                # attribute "to_numpy"
                arr = blk.values.to_numpy(  # type: ignore[union-attr]
                    dtype=dtype,
                    na_value=na_value,
                )
            else:
                arr = blk.get_values(dtype)
            result[rl.indexer] = arr
            itemmask[rl.indexer] = 1

        if not itemmask.all():
            raise AssertionError("Some items were not contained in blocks")

        return result

    # ----------------------------------------------------------------
    # Consolidation

    def is_consolidated(self) -> bool:
        """
        Return True if more than one block with the same dtype
        """
        if not self._known_consolidated:
            self._consolidate_check()
        return self._is_consolidated

    def _consolidate_check(self) -> None:
        if len(self.blocks) == 1:
            # fastpath
            self._is_consolidated = True
            self._known_consolidated = True
            return
        dtypes = [blk.dtype for blk in self.blocks if blk._can_consolidate]
        self._is_consolidated = len(dtypes) == len(set(dtypes))
        self._known_consolidated = True

    def _consolidate_inplace(self) -> None:
        # In general, _consolidate_inplace should only be called via
        #  DataFrame._consolidate_inplace, otherwise we will fail to invalidate
        #  the DataFrame's _item_cache. The exception is for newly-created
        #  BlockManager objects not yet attached to a DataFrame.
        if not self.is_consolidated():
            self.blocks = _consolidate(self.blocks)
            self._is_consolidated = True
            self._known_consolidated = True
            self._rebuild_blknos_and_blklocs()

    # ----------------------------------------------------------------
    # Concatenation

    @classmethod
    def concat_horizontal(cls, mgrs: list[Self], axes: list[Index]) -> Self:
        """
        Concatenate uniformly-indexed BlockManagers horizontally.
        """
        offset = 0
        blocks: list[Block] = []
        for mgr in mgrs:
            for blk in mgr.blocks:
                # We need to do getitem_block here otherwise we would be altering
                #  blk.mgr_locs in place, which would render it invalid. This is only
                #  relevant in the copy=False case.
                nb = blk.slice_block_columns(slice(None))
                nb._mgr_locs = nb._mgr_locs.add(offset)
                blocks.append(nb)

            offset += len(mgr.items)

        new_mgr = cls(tuple(blocks), axes)
        return new_mgr

    @classmethod
    def concat_vertical(cls, mgrs: list[Self], axes: list[Index]) -> Self:
        """
        Concatenate uniformly-indexed BlockManagers vertically.
        """
        raise NotImplementedError("This logic lives (for now) in internals.concat")


class SingleBlockManager(BaseBlockManager, SingleDataManager):
    """manage a single block with"""

    @property
    def ndim(self) -> Literal[1]:
        return 1

    _is_consolidated = True
    _known_consolidated = True
    __slots__ = ()
    is_single_block = True

    def __init__(
        self,
        block: Block,
        axis: Index,
        verify_integrity: bool = False,
    ) -> None:
        # Assertions disabled for performance
        # assert isinstance(block, Block), type(block)
        # assert isinstance(axis, Index), type(axis)

        self.axes = [axis]
        self.blocks = (block,)

    @classmethod
    def from_blocks(
        cls,
        blocks: list[Block],
        axes: list[Index],
    ) -> Self:
        """
        Constructor for BlockManager and SingleBlockManager with same signature.
        """
        assert len(blocks) == 1
        assert len(axes) == 1
        return cls(blocks[0], axes[0], verify_integrity=False)

    @classmethod
    def from_array(
        cls, array: ArrayLike, index: Index, refs: BlockValuesRefs | None = None
    ) -> SingleBlockManager:
        """
        Constructor for if we have an array that is not yet a Block.
        """
        array = maybe_coerce_values(array)
        bp = BlockPlacement(slice(0, len(index)))
        block = new_block(array, placement=bp, ndim=1, refs=refs)
        return cls(block, index)

    def to_2d_mgr(self, columns: Index) -> BlockManager:
        """
        Manager analogue of Series.to_frame
        """
        blk = self.blocks[0]
        arr = ensure_block_shape(blk.values, ndim=2)
        bp = BlockPlacement(0)
        new_blk = type(blk)(arr, placement=bp, ndim=2, refs=blk.refs)
        axes = [columns, self.axes[0]]
        return BlockManager([new_blk], axes=axes, verify_integrity=False)

    def _has_no_reference(self, i: int = 0) -> bool:
        """
        Check for column `i` if it has references.
        (whether it references another array or is itself being referenced)
        Returns True if the column has no references.
        """
        return not self.blocks[0].refs.has_reference()

    def __getstate__(self):
        block_values = [b.values for b in self.blocks]
        block_items = [self.items[b.mgr_locs.indexer] for b in self.blocks]
        axes_array = list(self.axes)

        extra_state = {
            "0.14.1": {
                "axes": axes_array,
                "blocks": [
                    {"values": b.values, "mgr_locs": b.mgr_locs.indexer}
                    for b in self.blocks
                ],
            }
        }

        # First three elements of the state are to maintain forward
        # compatibility with 0.13.1.
        return axes_array, block_values, block_items, extra_state

    def __setstate__(self, state) -> None:
        def unpickle_block(values, mgr_locs, ndim: int) -> Block:
            # TODO(EA2D): ndim would be unnecessary with 2D EAs
            # older pickles may store e.g. DatetimeIndex instead of DatetimeArray
            values = extract_array(values, extract_numpy=True)
            if not isinstance(mgr_locs, BlockPlacement):
                mgr_locs = BlockPlacement(mgr_locs)

            values = maybe_coerce_values(values)
            return new_block(values, placement=mgr_locs, ndim=ndim)

        if isinstance(state, tuple) and len(state) >= 4 and "0.14.1" in state[3]:
            state = state[3]["0.14.1"]
            self.axes = [ensure_index(ax) for ax in state["axes"]]
            ndim = len(self.axes)
            self.blocks = tuple(
                unpickle_block(b["values"], b["mgr_locs"], ndim=ndim)
                for b in state["blocks"]
            )
        else:
            raise NotImplementedError("pre-0.14.1 pickles are no longer supported")

        self._post_setstate()

    def _post_setstate(self) -> None:
        pass

    @cache_readonly
    def _block(self) -> Block:
        return self.blocks[0]

    # error: Cannot override writeable attribute with read-only property
    @property
    def _blknos(self) -> None:  # type: ignore[override]
        """compat with BlockManager"""
        return None

    # error: Cannot override writeable attribute with read-only property
    @property
    def _blklocs(self) -> None:  # type: ignore[override]
        """compat with BlockManager"""
        return None

    def get_rows_with_mask(self, indexer: npt.NDArray[np.bool_]) -> Self:
        # similar to get_slice, but not restricted to slice indexer
        blk = self._block
        if using_copy_on_write() and len(indexer) > 0 and indexer.all():
            return type(self)(blk.copy(deep=False), self.index)
        array = blk.values[indexer]

        if isinstance(indexer, np.ndarray) and indexer.dtype.kind == "b":
            # boolean indexing always gives a copy with numpy
            refs = None
        else:
            # TODO(CoW) in theory only need to track reference if new_array is a view
            refs = blk.refs

        bp = BlockPlacement(slice(0, len(array)))
        block = type(blk)(array, placement=bp, ndim=1, refs=refs)

        new_idx = self.index[indexer]
        return type(self)(block, new_idx)

    def get_slice(self, slobj: slice, axis: AxisInt = 0) -> SingleBlockManager:
        # Assertion disabled for performance
        # assert isinstance(slobj, slice), type(slobj)
        if axis >= self.ndim:
            raise IndexError("Requested axis not found in manager")

        blk = self._block
        array = blk.values[slobj]
        bp = BlockPlacement(slice(0, len(array)))
        # TODO this method is only used in groupby SeriesSplitter at the moment,
        # so passing refs is not yet covered by the tests
        block = type(blk)(array, placement=bp, ndim=1, refs=blk.refs)
        new_index = self.index._getitem_slice(slobj)
        return type(self)(block, new_index)

    @property
    def index(self) -> Index:
        return self.axes[0]

    @property
    def dtype(self) -> DtypeObj:
        return self._block.dtype

    def get_dtypes(self) -> npt.NDArray[np.object_]:
        return np.array([self._block.dtype], dtype=object)

    def external_values(self):
        """The array that Series.values returns"""
        return self._block.external_values()

    def internal_values(self):
        """The array that Series._values returns"""
        return self._block.values

    def array_values(self) -> ExtensionArray:
        """The array that Series.array returns"""
        return self._block.array_values

    def get_numeric_data(self) -> Self:
        if self._block.is_numeric:
            return self.copy(deep=False)
        return self.make_empty()

    @property
    def _can_hold_na(self) -> bool:
        return self._block._can_hold_na

    def setitem_inplace(self, indexer, value, warn: bool = True) -> None:
        """
        Set values with indexer.

        For SingleBlockManager, this backs s[indexer] = value

        This is an inplace version of `setitem()`, mutating the manager/values
        in place, not returning a new Manager (and Block), and thus never changing
        the dtype.
        """
        using_cow = using_copy_on_write()
        warn_cow = warn_copy_on_write()
        if (using_cow or warn_cow) and not self._has_no_reference(0):
            if using_cow:
                self.blocks = (self._block.copy(),)
                self._cache.clear()
            elif warn_cow and warn:
                warnings.warn(
                    COW_WARNING_SETITEM_MSG,
                    FutureWarning,
                    stacklevel=find_stack_level(),
                )

        super().setitem_inplace(indexer, value)

    def idelete(self, indexer) -> SingleBlockManager:
        """
        Delete single location from SingleBlockManager.

        Ensures that self.blocks doesn't become empty.
        """
        nb = self._block.delete(indexer)[0]
        self.blocks = (nb,)
        self.axes[0] = self.axes[0].delete(indexer)
        self._cache.clear()
        return self

    def fast_xs(self, loc):
        """
        fast path for getting a cross-section
        return a view of the data
        """
        raise NotImplementedError("Use series._values[loc] instead")

    def set_values(self, values: ArrayLike) -> None:
        """
        Set the values of the single block in place.

        Use at your own risk! This does not check if the passed values are
        valid for the current Block/SingleBlockManager (length, dtype, etc),
        and this does not properly keep track of references.
        """
        # NOTE(CoW) Currently this is only used for FrameColumnApply.series_generator
        # which handles CoW by setting the refs manually if necessary
        self.blocks[0].values = values
        self.blocks[0]._mgr_locs = BlockPlacement(slice(len(values)))

    def _equal_values(self, other: Self) -> bool:
        """
        Used in .equals defined in base class. Only check the column values
        assuming shape and indexes have already been checked.
        """
        # For SingleBlockManager (i.e.Series)
        if other.ndim != 1:
            return False
        left = self.blocks[0].values
        right = other.blocks[0].values
        return array_equals(left, right)


# --------------------------------------------------------------------
# Constructor Helpers


def create_block_manager_from_blocks(
    blocks: list[Block],
    axes: list[Index],
    consolidate: bool = True,
    verify_integrity: bool = True,
) -> BlockManager:
    # If verify_integrity=False, then caller is responsible for checking
    #  all(x.shape[-1] == len(axes[1]) for x in blocks)
    #  sum(x.shape[0] for x in blocks) == len(axes[0])
    #  set(x for blk in blocks for x in blk.mgr_locs) == set(range(len(axes[0])))
    #  all(blk.ndim == 2 for blk in blocks)
    # This allows us to safely pass verify_integrity=False

    try:
        mgr = BlockManager(blocks, axes, verify_integrity=verify_integrity)

    except ValueError as err:
        arrays = [blk.values for blk in blocks]
        tot_items = sum(arr.shape[0] for arr in arrays)
        raise_construction_error(tot_items, arrays[0].shape[1:], axes, err)

    if consolidate:
        mgr._consolidate_inplace()
    return mgr


def create_block_manager_from_column_arrays(
    arrays: list[ArrayLike],
    axes: list[Index],
    consolidate: bool,
    refs: list,
) -> BlockManager:
    # Assertions disabled for performance (caller is responsible for verifying)
    # assert isinstance(axes, list)
    # assert all(isinstance(x, Index) for x in axes)
    # assert all(isinstance(x, (np.ndarray, ExtensionArray)) for x in arrays)
    # assert all(type(x) is not NumpyExtensionArray for x in arrays)
    # assert all(x.ndim == 1 for x in arrays)
    # assert all(len(x) == len(axes[1]) for x in arrays)
    # assert len(arrays) == len(axes[0])
    # These last three are sufficient to allow us to safely pass
    #  verify_integrity=False below.

    try:
        blocks = _form_blocks(arrays, consolidate, refs)
        mgr = BlockManager(blocks, axes, verify_integrity=False)
    except ValueError as e:
        raise_construction_error(len(arrays), arrays[0].shape, axes, e)
    if consolidate:
        mgr._consolidate_inplace()
    return mgr


def raise_construction_error(
    tot_items: int,
    block_shape: Shape,
    axes: list[Index],
    e: ValueError | None = None,
):
    """raise a helpful message about our construction"""
    passed = tuple(map(int, [tot_items] + list(block_shape)))
    # Correcting the user facing error message during dataframe construction
    if len(passed) <= 2:
        passed = passed[::-1]

    implied = tuple(len(ax) for ax in axes)
    # Correcting the user facing error message during dataframe construction
    if len(implied) <= 2:
        implied = implied[::-1]

    # We return the exception object instead of raising it so that we
    #  can raise it in the caller; mypy plays better with that
    if passed == implied and e is not None:
        raise e
    if block_shape[0] == 0:
        raise ValueError("Empty data passed with indices specified.")
    raise ValueError(f"Shape of passed values is {passed}, indices imply {implied}")


# -----------------------------------------------------------------------


def _grouping_func(tup: tuple[int, ArrayLike]) -> tuple[int, DtypeObj]:
    dtype = tup[1].dtype

    if is_1d_only_ea_dtype(dtype):
        # We know these won't be consolidated, so don't need to group these.
        # This avoids expensive comparisons of CategoricalDtype objects
        sep = id(dtype)
    else:
        sep = 0

    return sep, dtype


def _form_blocks(arrays: list[ArrayLike], consolidate: bool, refs: list) -> list[Block]:
    tuples = list(enumerate(arrays))

    if not consolidate:
        return _tuples_to_blocks_no_consolidate(tuples, refs)

    # when consolidating, we can ignore refs (either stacking always copies,
    # or the EA is already copied in the calling dict_to_mgr)

    # group by dtype
    grouper = itertools.groupby(tuples, _grouping_func)

    nbs: list[Block] = []
    for (_, dtype), tup_block in grouper:
        block_type = get_block_type(dtype)

        if isinstance(dtype, np.dtype):
            is_dtlike = dtype.kind in "mM"

            if issubclass(dtype.type, (str, bytes)):
                dtype = np.dtype(object)

            values, placement = _stack_arrays(list(tup_block), dtype)
            if is_dtlike:
                values = ensure_wrapped_if_datetimelike(values)
            blk = block_type(values, placement=BlockPlacement(placement), ndim=2)
            nbs.append(blk)

        elif is_1d_only_ea_dtype(dtype):
            dtype_blocks = [
                block_type(x[1], placement=BlockPlacement(x[0]), ndim=2)
                for x in tup_block
            ]
            nbs.extend(dtype_blocks)

        else:
            dtype_blocks = [
                block_type(
                    ensure_block_shape(x[1], 2), placement=BlockPlacement(x[0]), ndim=2
                )
                for x in tup_block
            ]
            nbs.extend(dtype_blocks)
    return nbs


def _tuples_to_blocks_no_consolidate(tuples, refs) -> list[Block]:
    # tuples produced within _form_blocks are of the form (placement, array)
    return [
        new_block_2d(
            ensure_block_shape(arr, ndim=2), placement=BlockPlacement(i), refs=ref
        )
        for ((i, arr), ref) in zip(tuples, refs)
    ]


def _stack_arrays(tuples, dtype: np.dtype):
    placement, arrays = zip(*tuples)

    first = arrays[0]
    shape = (len(arrays),) + first.shape

    stacked = np.empty(shape, dtype=dtype)
    for i, arr in enumerate(arrays):
        stacked[i] = arr

    return stacked, placement


def _consolidate(blocks: tuple[Block, ...]) -> tuple[Block, ...]:
    """
    Merge blocks having same dtype, exclude non-consolidating blocks
    """
    # sort by _can_consolidate, dtype
    gkey = lambda x: x._consolidate_key
    grouper = itertools.groupby(sorted(blocks, key=gkey), gkey)

    new_blocks: list[Block] = []
    for (_can_consolidate, dtype), group_blocks in grouper:
        merged_blocks, _ = _merge_blocks(
            list(group_blocks), dtype=dtype, can_consolidate=_can_consolidate
        )
        new_blocks = extend_blocks(merged_blocks, new_blocks)
    return tuple(new_blocks)


def _merge_blocks(
    blocks: list[Block], dtype: DtypeObj, can_consolidate: bool
) -> tuple[list[Block], bool]:
    if len(blocks) == 1:
        return blocks, False

    if can_consolidate:
        # TODO: optimization potential in case all mgrs contain slices and
        # combination of those slices is a slice, too.
        new_mgr_locs = np.concatenate([b.mgr_locs.as_array for b in blocks])

        new_values: ArrayLike

        if isinstance(blocks[0].dtype, np.dtype):
            # error: List comprehension has incompatible type List[Union[ndarray,
            # ExtensionArray]]; expected List[Union[complex, generic,
            # Sequence[Union[int, float, complex, str, bytes, generic]],
            # Sequence[Sequence[Any]], SupportsArray]]
            new_values = np.vstack([b.values for b in blocks])  # type: ignore[misc]
        else:
            bvals = [blk.values for blk in blocks]
            bvals2 = cast(Sequence[NDArrayBackedExtensionArray], bvals)
            new_values = bvals2[0]._concat_same_type(bvals2, axis=0)

        argsort = np.argsort(new_mgr_locs)
        new_values = new_values[argsort]
        new_mgr_locs = new_mgr_locs[argsort]

        bp = BlockPlacement(new_mgr_locs)
        return [new_block_2d(new_values, placement=bp)], True

    # can't consolidate --> no merge
    return blocks, False


def _fast_count_smallints(arr: npt.NDArray[np.intp]):
    """Faster version of set(arr) for sequences of small numbers."""
    counts = np.bincount(arr)
    nz = counts.nonzero()[0]
    # Note: list(zip(...) outperforms list(np.c_[nz, counts[nz]]) here,
    #  in one benchmark by a factor of 11
    return zip(nz, counts[nz])


def _preprocess_slice_or_indexer(
    slice_or_indexer: slice | np.ndarray, length: int, allow_fill: bool
):
    if isinstance(slice_or_indexer, slice):
        return (
            "slice",
            slice_or_indexer,
            libinternals.slice_len(slice_or_indexer, length),
        )
    else:
        if (
            not isinstance(slice_or_indexer, np.ndarray)
            or slice_or_indexer.dtype.kind != "i"
        ):
            dtype = getattr(slice_or_indexer, "dtype", None)
            raise TypeError(type(slice_or_indexer), dtype)

        indexer = ensure_platform_int(slice_or_indexer)
        if not allow_fill:
            indexer = maybe_convert_indices(indexer, length)
        return "fancy", indexer, len(indexer)


def make_na_array(dtype: DtypeObj, shape: Shape, fill_value) -> ArrayLike:
    if isinstance(dtype, DatetimeTZDtype):
        # NB: exclude e.g. pyarrow[dt64tz] dtypes
        ts = Timestamp(fill_value).as_unit(dtype.unit)
        i8values = np.full(shape, ts._value)
        dt64values = i8values.view(f"M8[{dtype.unit}]")
        return DatetimeArray._simple_new(dt64values, dtype=dtype)

    elif is_1d_only_ea_dtype(dtype):
        dtype = cast(ExtensionDtype, dtype)
        cls = dtype.construct_array_type()

        missing_arr = cls._from_sequence([], dtype=dtype)
        ncols, nrows = shape
        assert ncols == 1, ncols
        empty_arr = -1 * np.ones((nrows,), dtype=np.intp)
        return missing_arr.take(empty_arr, allow_fill=True, fill_value=fill_value)
    elif isinstance(dtype, ExtensionDtype):
        # TODO: no tests get here, a handful would if we disabled
        #  the dt64tz special-case above (which is faster)
        cls = dtype.construct_array_type()
        missing_arr = cls._empty(shape=shape, dtype=dtype)
        missing_arr[:] = fill_value
        return missing_arr
    else:
        # NB: we should never get here with dtype integer or bool;
        #  if we did, the missing_arr.fill would cast to gibberish
        missing_arr_np = np.empty(shape, dtype=dtype)
        missing_arr_np.fill(fill_value)

        if dtype.kind in "mM":
            missing_arr_np = ensure_wrapped_if_datetimelike(missing_arr_np)
        return missing_arr_np<|MERGE_RESOLUTION|>--- conflicted
+++ resolved
@@ -1391,11 +1391,7 @@
         self._known_consolidated = False
 
         if (
-<<<<<<< HEAD
-            _get_option("performance_warning")
-=======
             _get_option("performance_warnings")
->>>>>>> 1c4f7976
             and sum(not block.is_extension for block in self.blocks) > 100
         ):
             warnings.warn(
