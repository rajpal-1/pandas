from collections import defaultdict
from functools import partial
import itertools
import operator
import re
from typing import List, Optional, Sequence, Tuple, Union

import numpy as np

from pandas._libs import Timedelta, Timestamp, internals as libinternals, lib
from pandas.util._validators import validate_bool_kwarg

from pandas.core.dtypes.cast import (
    find_common_type,
    infer_dtype_from_scalar,
    maybe_convert_objects,
    maybe_promote,
)
from pandas.core.dtypes.common import (
    _NS_DTYPE,
    is_datetimelike_v_numeric,
    is_extension_array_dtype,
    is_list_like,
    is_numeric_v_string_like,
    is_scalar,
    is_sparse,
)
from pandas.core.dtypes.concat import concat_compat
from pandas.core.dtypes.dtypes import ExtensionDtype
from pandas.core.dtypes.generic import ABCExtensionArray, ABCSeries
from pandas.core.dtypes.missing import isna

import pandas.core.algorithms as algos
from pandas.core.base import PandasObject
from pandas.core.indexers import maybe_convert_indices
from pandas.core.indexes.api import Index, MultiIndex, ensure_index

from pandas.io.formats.printing import pprint_thing

from .blocks import (
    Block,
    CategoricalBlock,
    DatetimeTZBlock,
    ExtensionBlock,
    ObjectValuesExtensionBlock,
    _extend_blocks,
    _merge_blocks,
    _safe_reshape,
    get_block_type,
    make_block,
)
from .concat import (  # all for concatenate_block_managers
    combine_concat_plans,
    concatenate_join_units,
    get_mgr_concatenation_plan,
    is_uniform_join_units,
)

# TODO: flexible with index=None and/or items=None


class BlockManager(PandasObject):
    """
    Core internal data structure to implement DataFrame, Series, etc.

    Manage a bunch of labeled 2D mixed-type ndarrays. Essentially it's a
    lightweight blocked set of labeled data to be manipulated by the DataFrame
    public API class

    Attributes
    ----------
    shape
    ndim
    axes
    values
    items

    Methods
    -------
    set_axis(axis, new_labels)
    copy(deep=True)

    get_dtype_counts
    get_dtypes

    apply(func, axes, block_filter_fn)

    get_bool_data
    get_numeric_data

    get_slice(slice_like, axis)
    get(label)
    iget(loc)

    take(indexer, axis)
    reindex_axis(new_labels, axis)
    reindex_indexer(new_labels, indexer, axis)

    delete(label)
    insert(loc, label, value)
    set(label, value)

    Parameters
    ----------


    Notes
    -----
    This is *not* a public API class
    """

    __slots__ = [
        "axes",
        "blocks",
        "_ndim",
        "_shape",
        "_known_consolidated",
        "_is_consolidated",
        "_blknos",
        "_blklocs",
    ]

    def __init__(
        self,
        blocks: Sequence[Block],
        axes: Sequence[Index],
        do_integrity_check: bool = True,
    ):
        self.axes = [ensure_index(ax) for ax in axes]
        self.blocks: Tuple[Block, ...] = tuple(blocks)

        for block in blocks:
            if self.ndim != block.ndim:
                raise AssertionError(
                    f"Number of Block dimensions ({block.ndim}) must equal "
                    f"number of axes ({self.ndim})"
                )

        if do_integrity_check:
            self._verify_integrity()

        self._consolidate_check()

        self._rebuild_blknos_and_blklocs()

    def make_empty(self, axes=None):
        """ return an empty BlockManager with the items axis of len 0 """
        if axes is None:
            axes = [ensure_index([])] + [ensure_index(a) for a in self.axes[1:]]

        # preserve dtype if possible
        if self.ndim == 1:
            blocks = np.array([], dtype=self.array_dtype)
        else:
            blocks = []
        return type(self)(blocks, axes)

    def __nonzero__(self):
        return True

    # Python3 compat
    __bool__ = __nonzero__

    @property
    def shape(self):
        return tuple(len(ax) for ax in self.axes)

    @property
    def ndim(self) -> int:
        return len(self.axes)

    def set_axis(self, axis, new_labels):
        new_labels = ensure_index(new_labels)
        old_len = len(self.axes[axis])
        new_len = len(new_labels)

        if new_len != old_len:
            raise ValueError(
                f"Length mismatch: Expected axis has {old_len} elements, new "
                f"values have {new_len} elements"
            )

        self.axes[axis] = new_labels

    def rename_axis(self, mapper, axis, copy=True, level=None):
        """
        Rename one of axes.

        Parameters
        ----------
        mapper : unary callable
        axis : int
        copy : boolean, default True
        level : int, default None
        """
        obj = self.copy(deep=copy)
        obj.set_axis(axis, _transform_index(self.axes[axis], mapper, level))
        return obj

    @property
    def _is_single_block(self):
        if self.ndim == 1:
            return True

        if len(self.blocks) != 1:
            return False

        blk = self.blocks[0]
        return blk.mgr_locs.is_slice_like and blk.mgr_locs.as_slice == slice(
            0, len(self), 1
        )

    def _rebuild_blknos_and_blklocs(self):
        """
        Update mgr._blknos / mgr._blklocs.
        """
        new_blknos = np.empty(self.shape[0], dtype=np.int64)
        new_blklocs = np.empty(self.shape[0], dtype=np.int64)
        new_blknos.fill(-1)
        new_blklocs.fill(-1)

        for blkno, blk in enumerate(self.blocks):
            rl = blk.mgr_locs
            new_blknos[rl.indexer] = blkno
            new_blklocs[rl.indexer] = np.arange(len(rl))

        if (new_blknos == -1).any():
            raise AssertionError("Gaps in blk ref_locs")

        self._blknos = new_blknos
        self._blklocs = new_blklocs

    @property
    def items(self):
        return self.axes[0]

    def _get_counts(self, f):
        """ return a dict of the counts of the function in BlockManager """
        self._consolidate_inplace()
        counts = dict()
        for b in self.blocks:
            v = f(b)
            counts[v] = counts.get(v, 0) + b.shape[0]
        return counts

    def get_dtype_counts(self):
        return self._get_counts(lambda b: b.dtype.name)

    def get_dtypes(self):
        dtypes = np.array([blk.dtype for blk in self.blocks])
        return algos.take_1d(dtypes, self._blknos, allow_fill=False)

    def __getstate__(self):
        block_values = [b.values for b in self.blocks]
        block_items = [self.items[b.mgr_locs.indexer] for b in self.blocks]
        axes_array = list(self.axes)

        extra_state = {
            "0.14.1": {
                "axes": axes_array,
                "blocks": [
                    dict(values=b.values, mgr_locs=b.mgr_locs.indexer)
                    for b in self.blocks
                ],
            }
        }

        # First three elements of the state are to maintain forward
        # compatibility with 0.13.1.
        return axes_array, block_values, block_items, extra_state

    def __setstate__(self, state):
        def unpickle_block(values, mgr_locs):
            return make_block(values, placement=mgr_locs)

        if isinstance(state, tuple) and len(state) >= 4 and "0.14.1" in state[3]:
            state = state[3]["0.14.1"]
            self.axes = [ensure_index(ax) for ax in state["axes"]]
            self.blocks = tuple(
                unpickle_block(b["values"], b["mgr_locs"]) for b in state["blocks"]
            )
        else:
            # discard anything after 3rd, support beta pickling format for a
            # little while longer
            ax_arrays, bvalues, bitems = state[:3]

            self.axes = [ensure_index(ax) for ax in ax_arrays]

            if len(bitems) == 1 and self.axes[0].equals(bitems[0]):
                # This is a workaround for pre-0.14.1 pickles that didn't
                # support unpickling multi-block frames/panels with non-unique
                # columns/items, because given a manager with items ["a", "b",
                # "a"] there's no way of knowing which block's "a" is where.
                #
                # Single-block case can be supported under the assumption that
                # block items corresponded to manager items 1-to-1.
                all_mgr_locs = [slice(0, len(bitems[0]))]
            else:
                all_mgr_locs = [
                    self.axes[0].get_indexer(blk_items) for blk_items in bitems
                ]

            self.blocks = tuple(
                unpickle_block(values, mgr_locs)
                for values, mgr_locs in zip(bvalues, all_mgr_locs)
            )

        self._post_setstate()

    def _post_setstate(self):
        self._is_consolidated = False
        self._known_consolidated = False
        self._rebuild_blknos_and_blklocs()

    def __len__(self) -> int:
        return len(self.items)

    def __repr__(self) -> str:
        output = type(self).__name__
        for i, ax in enumerate(self.axes):
            if i == 0:
                output += f"\nItems: {ax}"
            else:
                output += f"\nAxis {i}: {ax}"

        for block in self.blocks:
            output += f"\n{pprint_thing(block)}"
        return output

    def _verify_integrity(self):
        mgr_shape = self.shape
        tot_items = sum(len(x.mgr_locs) for x in self.blocks)
        for block in self.blocks:
            if block._verify_integrity and block.shape[1:] != mgr_shape[1:]:
                construction_error(tot_items, block.shape[1:], self.axes)
        if len(self.items) != tot_items:
            raise AssertionError(
                "Number of manager items must equal union of "
                f"block items\n# manager items: {len(self.items)}, # "
                f"tot_items: {tot_items}"
            )

<<<<<<< HEAD
    def reduce(self, func, *args, **kwargs):
        # If 2D, we assume that we're operating column-wise
        if self.ndim == 1:
            # we'll be returning a scalar
            blk = self.blocks[0]
            return func(blk.values, *args, **kwargs)

        res = {}
        for blk in self.blocks:
            bres = func(blk.values, *args, **kwargs)

            if np.ndim(bres) == 0:
                # EA
                assert blk.shape[0] == 1
                new_res = zip(blk.mgr_locs.as_array, [bres])
            else:
                assert bres.ndim == 1, bres.shape
                assert blk.shape[0] == len(bres), (blk.shape, bres.shape, args, kwargs)
                new_res = zip(blk.mgr_locs.as_array, bres)

            nr = dict(new_res)
            assert not any(key in res for key in nr)
            res.update(nr)

        return res

    def apply(self, f: str, filter=None, **kwargs):
=======
    def apply(self, f, filter=None, **kwargs):
>>>>>>> 23a4a51d
        """
        Iterate over the blocks, collect and create a new BlockManager.

        Parameters
        ----------
        f : str or callable
            Name of the Block method to apply.
        filter : list, if supplied, only call the block if the filter is in
                 the block

        Returns
        -------
        BlockManager
        """

        result_blocks = []

        # filter kwarg is used in replace-* family of methods
        if filter is not None:
            filter_locs = set(self.items.get_indexer_for(filter))
            if len(filter_locs) == len(self.items):
                # All items are included, as if there were no filtering
                filter = None
            else:
                kwargs["filter"] = filter_locs

        self._consolidate_inplace()

        if f == "where":
            align_copy = True
            if kwargs.get("align", True):
                align_keys = ["other", "cond"]
            else:
                align_keys = ["cond"]
        elif f == "putmask":
            align_copy = False
            if kwargs.get("align", True):
                align_keys = ["new", "mask"]
            else:
                align_keys = ["mask"]
        elif f == "fillna":
            # fillna internally does putmask, maybe it's better to do this
            # at mgr, not block level?
            align_copy = False
            align_keys = ["value"]
        else:
            align_keys = []

        # TODO(EA): may interfere with ExtensionBlock.setitem for blocks
        # with a .values attribute.
        aligned_args = {
            k: kwargs[k]
            for k in align_keys
            if not isinstance(kwargs[k], ABCExtensionArray)
            and hasattr(kwargs[k], "values")
        }

        for b in self.blocks:
            if filter is not None:
                if not b.mgr_locs.isin(filter_locs).any():
                    result_blocks.append(b)
                    continue

            if aligned_args:
                b_items = self.items[b.mgr_locs.indexer]

                for k, obj in aligned_args.items():
                    axis = obj._info_axis_number
                    kwargs[k] = obj.reindex(b_items, axis=axis, copy=align_copy)

            if callable(f):
                applied = b.apply(f, **kwargs)
            else:
                applied = getattr(b, f)(**kwargs)
            result_blocks = _extend_blocks(applied, result_blocks)

        if len(result_blocks) == 0:
            return self.make_empty(self.axes)
        bm = type(self)(result_blocks, self.axes, do_integrity_check=False)
        return bm

    def quantile(
        self,
        axis=0,
        consolidate=True,
        transposed=False,
        interpolation="linear",
        qs=None,
        numeric_only=None,
    ):
        """
        Iterate over blocks applying quantile reduction.
        This routine is intended for reduction type operations and
        will do inference on the generated blocks.

        Parameters
        ----------
        axis: reduction axis, default 0
        consolidate: boolean, default True. Join together blocks having same
            dtype
        transposed: boolean, default False
            we are holding transposed data
        interpolation : type of interpolation, default 'linear'
        qs : a scalar or list of the quantiles to be computed
        numeric_only : ignored

        Returns
        -------
        Block Manager (new object)
        """

        # Series dispatches to DataFrame for quantile, which allows us to
        #  simplify some of the code here and in the blocks
        assert self.ndim >= 2

        if consolidate:
            self._consolidate_inplace()

        def get_axe(block, qs, axes):
            # Because Series dispatches to DataFrame, we will always have
            #  block.ndim == 2
            from pandas import Float64Index

            if is_list_like(qs):
                ax = Float64Index(qs)
            else:
                ax = axes[0]
            return ax

        axes, blocks = [], []
        for b in self.blocks:
            block = b.quantile(axis=axis, qs=qs, interpolation=interpolation)

            axe = get_axe(b, qs, axes=self.axes)

            axes.append(axe)
            blocks.append(block)

        # note that some DatetimeTZ, Categorical are always ndim==1
        ndim = {b.ndim for b in blocks}
        assert 0 not in ndim, ndim

        if 2 in ndim:

            new_axes = list(self.axes)

            # multiple blocks that are reduced
            if len(blocks) > 1:
                new_axes[1] = axes[0]

                # reset the placement to the original
                for b, sb in zip(blocks, self.blocks):
                    b.mgr_locs = sb.mgr_locs

            else:
                new_axes[axis] = Index(np.concatenate([ax.values for ax in axes]))

            if transposed:
                new_axes = new_axes[::-1]
                blocks = [
                    b.make_block(b.values.T, placement=np.arange(b.shape[1]))
                    for b in blocks
                ]

            return type(self)(blocks, new_axes)

        # single block, i.e. ndim == {1}
        values = concat_compat([b.values for b in blocks])

        # compute the orderings of our original data
        if len(self.blocks) > 1:

            indexer = np.empty(len(self.axes[0]), dtype=np.intp)
            i = 0
            for b in self.blocks:
                for j in b.mgr_locs:
                    indexer[j] = i
                    i = i + 1

            values = values.take(indexer)

        return SingleBlockManager(
            [make_block(values, ndim=1, placement=np.arange(len(values)))], axes[0]
        )

    def isna(self, func):
        return self.apply("apply", func=func)

    def where(self, **kwargs):
        return self.apply("where", **kwargs)

    def setitem(self, **kwargs):
        return self.apply("setitem", **kwargs)

    def putmask(self, **kwargs):
        return self.apply("putmask", **kwargs)

    def diff(self, **kwargs):
        return self.apply("diff", **kwargs)

    def interpolate(self, **kwargs):
        return self.apply("interpolate", **kwargs)

    def shift(self, **kwargs):
        return self.apply("shift", **kwargs)

    def fillna(self, **kwargs):
        return self.apply("fillna", **kwargs)

    def downcast(self, **kwargs):
        return self.apply("downcast", **kwargs)

    def astype(self, dtype, copy: bool = False, errors: str = "raise"):
        return self.apply("astype", dtype=dtype, copy=copy, errors=errors)

    def convert(self, **kwargs):
        return self.apply("convert", **kwargs)

    def replace(self, value, **kwargs):
        assert np.ndim(value) == 0, value
        return self.apply("replace", value=value, **kwargs)

    def replace_list(self, src_list, dest_list, inplace=False, regex=False):
        """ do a list replace """

        inplace = validate_bool_kwarg(inplace, "inplace")

        # figure out our mask a-priori to avoid repeated replacements
        values = self.as_array()

        def comp(s, regex=False):
            """
            Generate a bool array by perform an equality check, or perform
            an element-wise regular expression matching
            """
            if isna(s):
                return isna(values)
            if isinstance(s, (Timedelta, Timestamp)) and getattr(s, "tz", None) is None:

                return _compare_or_regex_search(
                    maybe_convert_objects(values), s.asm8, regex
                )
            return _compare_or_regex_search(values, s, regex)

        masks = [comp(s, regex) for i, s in enumerate(src_list)]

        result_blocks = []
        src_len = len(src_list) - 1
        for blk in self.blocks:

            # its possible to get multiple result blocks here
            # replace ALWAYS will return a list
            rb = [blk if inplace else blk.copy()]
            for i, (s, d) in enumerate(zip(src_list, dest_list)):
                # TODO: assert/validate that `d` is always a scalar?
                new_rb = []
                for b in rb:
                    m = masks[i][b.mgr_locs.indexer]
                    convert = i == src_len
                    result = b._replace_coerce(
                        mask=m,
                        to_replace=s,
                        value=d,
                        inplace=inplace,
                        convert=convert,
                        regex=regex,
                    )
                    if m.any() or convert:
                        new_rb = _extend_blocks(result, new_rb)
                    else:
                        new_rb.append(b)
                rb = new_rb
            result_blocks.extend(rb)

        bm = type(self)(result_blocks, self.axes)
        bm._consolidate_inplace()
        return bm

    def is_consolidated(self):
        """
        Return True if more than one block with the same dtype
        """
        if not self._known_consolidated:
            self._consolidate_check()
        return self._is_consolidated

    def _consolidate_check(self):
        ftypes = [blk.ftype for blk in self.blocks]
        self._is_consolidated = len(ftypes) == len(set(ftypes))
        self._known_consolidated = True

    @property
    def is_mixed_type(self):
        # Warning, consolidation needs to get checked upstairs
        self._consolidate_inplace()
        return len(self.blocks) > 1

    @property
    def is_numeric_mixed_type(self):
        # Warning, consolidation needs to get checked upstairs
        self._consolidate_inplace()
        return all(block.is_numeric for block in self.blocks)

    @property
    def is_datelike_mixed_type(self):
        # Warning, consolidation needs to get checked upstairs
        self._consolidate_inplace()
        return any(block.is_datelike for block in self.blocks)

    @property
    def any_extension_types(self):
        """Whether any of the blocks in this manager are extension blocks"""
        return any(block.is_extension for block in self.blocks)

    @property
    def is_view(self):
        """ return a boolean if we are a single block and are a view """
        if len(self.blocks) == 1:
            return self.blocks[0].is_view

        # It is technically possible to figure out which blocks are views
        # e.g. [ b.values.base is not None for b in self.blocks ]
        # but then we have the case of possibly some blocks being a view
        # and some blocks not. setting in theory is possible on the non-view
        # blocks w/o causing a SettingWithCopy raise/warn. But this is a bit
        # complicated

        return False

    def get_bool_data(self, copy=False):
        """
        Parameters
        ----------
        copy : boolean, default False
            Whether to copy the blocks
        """
        self._consolidate_inplace()
        return self.combine([b for b in self.blocks if b.is_bool], copy)

    def get_numeric_data(self, copy=False):
        """
        Parameters
        ----------
        copy : boolean, default False
            Whether to copy the blocks
        """
        self._consolidate_inplace()
        return self.combine([b for b in self.blocks if b.is_numeric], copy)

    def combine(self, blocks, copy=True):
        """ return a new manager with the blocks """
        if len(blocks) == 0:
            return self.make_empty()

        # FIXME: optimization potential
        indexer = np.sort(np.concatenate([b.mgr_locs.as_array for b in blocks]))
        inv_indexer = lib.get_reverse_indexer(indexer, self.shape[0])

        new_blocks = []
        for b in blocks:
            b = b.copy(deep=copy)
            b.mgr_locs = algos.take_1d(
                inv_indexer, b.mgr_locs.as_array, axis=0, allow_fill=False
            )
            new_blocks.append(b)

        axes = list(self.axes)
        axes[0] = self.items.take(indexer)

        return type(self)(new_blocks, axes, do_integrity_check=False)

    def get_slice(self, slobj, axis=0):
        if axis >= self.ndim:
            raise IndexError("Requested axis not found in manager")

        if axis == 0:
            new_blocks = self._slice_take_blocks_ax0(slobj)
        else:
            slicer = [slice(None)] * (axis + 1)
            slicer[axis] = slobj
            slicer = tuple(slicer)
            new_blocks = [blk.getitem_block(slicer) for blk in self.blocks]

        new_axes = list(self.axes)
        new_axes[axis] = new_axes[axis][slobj]

        bm = type(self)(new_blocks, new_axes, do_integrity_check=False)
        bm._consolidate_inplace()
        return bm

    def __contains__(self, item):
        return item in self.items

    @property
    def nblocks(self):
        return len(self.blocks)

    def copy(self, deep=True):
        """
        Make deep or shallow copy of BlockManager

        Parameters
        ----------
        deep : bool or string, default True
            If False, return shallow copy (do not copy data)
            If 'all', copy data and a deep copy of the index

        Returns
        -------
        BlockManager
        """
        # this preserves the notion of view copying of axes
        if deep:
            # hit in e.g. tests.io.json.test_pandas

            def copy_func(ax):
                if deep == "all":
                    return ax.copy(deep=True)
                else:
                    return ax.view()

            new_axes = [copy_func(ax) for ax in self.axes]
        else:
            new_axes = list(self.axes)

        res = self.apply("copy", deep=deep)
        res.axes = new_axes
        return res

    def as_array(self, transpose=False, items=None):
        """Convert the blockmanager data into an numpy array.

        Parameters
        ----------
        transpose : boolean, default False
            If True, transpose the return array
        items : list of strings or None
            Names of block items that will be included in the returned
            array. ``None`` means that all block items will be used

        Returns
        -------
        arr : ndarray
        """
        if len(self.blocks) == 0:
            arr = np.empty(self.shape, dtype=float)
            return arr.transpose() if transpose else arr

        if items is not None:
            mgr = self.reindex_axis(items, axis=0)
        else:
            mgr = self

        if self._is_single_block and mgr.blocks[0].is_datetimetz:
            # TODO(Block.get_values): Make DatetimeTZBlock.get_values
            # always be object dtype. Some callers seem to want the
            # DatetimeArray (previously DTI)
            arr = mgr.blocks[0].get_values(dtype=object)
        elif self._is_single_block or not self.is_mixed_type:
            arr = np.asarray(mgr.blocks[0].get_values())
        else:
            arr = mgr._interleave()

        return arr.transpose() if transpose else arr

    def _interleave(self):
        """
        Return ndarray from blocks with specified item order
        Items must be contained in the blocks
        """
        dtype = _interleaved_dtype(self.blocks)

        # TODO: https://github.com/pandas-dev/pandas/issues/22791
        # Give EAs some input on what happens here. Sparse needs this.
        if is_sparse(dtype):
            dtype = dtype.subtype
        elif is_extension_array_dtype(dtype):
            dtype = "object"

        result = np.empty(self.shape, dtype=dtype)

        itemmask = np.zeros(self.shape[0])

        for blk in self.blocks:
            rl = blk.mgr_locs
            result[rl.indexer] = blk.get_values(dtype)
            itemmask[rl.indexer] = 1

        if not itemmask.all():
            raise AssertionError("Some items were not contained in blocks")

        return result

    def to_dict(self, copy=True):
        """
        Return a dict of str(dtype) -> BlockManager

        Parameters
        ----------
        copy : boolean, default True

        Returns
        -------
        values : a dict of dtype -> BlockManager

        Notes
        -----
        This consolidates based on str(dtype)
        """
        self._consolidate_inplace()

        bd = {}
        for b in self.blocks:
            bd.setdefault(str(b.dtype), []).append(b)

        return {dtype: self.combine(blocks, copy=copy) for dtype, blocks in bd.items()}

    def fast_xs(self, loc):
        """
        get a cross sectional for a given location in the
        items ; handle dups

        return the result, is *could* be a view in the case of a
        single block
        """
        if len(self.blocks) == 1:
            return self.blocks[0].iget((slice(None), loc))

        items = self.items

        # non-unique (GH4726)
        if not items.is_unique:
            result = self._interleave()
            if self.ndim == 2:
                result = result.T
            return result[loc]

        # unique
        dtype = _interleaved_dtype(self.blocks)

        n = len(items)
        if is_extension_array_dtype(dtype):
            # we'll eventually construct an ExtensionArray.
            result = np.empty(n, dtype=object)
        else:
            result = np.empty(n, dtype=dtype)

        for blk in self.blocks:
            # Such assignment may incorrectly coerce NaT to None
            # result[blk.mgr_locs] = blk._slice((slice(None), loc))
            for i, rl in enumerate(blk.mgr_locs):
                result[rl] = blk.iget((i, loc))

        if is_extension_array_dtype(dtype):
            result = dtype.construct_array_type()._from_sequence(result, dtype=dtype)

        return result

    def consolidate(self):
        """
        Join together blocks having same dtype

        Returns
        -------
        y : BlockManager
        """
        if self.is_consolidated():
            return self

        bm = type(self)(self.blocks, self.axes)
        bm._is_consolidated = False
        bm._consolidate_inplace()
        return bm

    def _consolidate_inplace(self):
        if not self.is_consolidated():
            self.blocks = tuple(_consolidate(self.blocks))
            self._is_consolidated = True
            self._known_consolidated = True
            self._rebuild_blknos_and_blklocs()

    def get(self, item):
        """
        Return values for selected item (ndarray or BlockManager).
        """
        if self.items.is_unique:

            if not isna(item):
                loc = self.items.get_loc(item)
            else:
                indexer = np.arange(len(self.items))[isna(self.items)]

                # allow a single nan location indexer
                if not is_scalar(indexer):
                    if len(indexer) == 1:
                        loc = indexer.item()
                    else:
                        raise ValueError("cannot label index with a null key")

            return self.iget(loc)
        else:

            if isna(item):
                raise TypeError("cannot label index with a null key")

            indexer = self.items.get_indexer_for([item])
            return self.reindex_indexer(
                new_axis=self.items[indexer], indexer=indexer, axis=0, allow_dups=True
            )

    def iget(self, i):
        """
        Return the data as a SingleBlockManager if possible

        Otherwise return as a ndarray
        """
        block = self.blocks[self._blknos[i]]
        values = block.iget(self._blklocs[i])

        # shortcut for select a single-dim from a 2-dim BM
        return SingleBlockManager(
            [
                block.make_block_same_class(
                    values, placement=slice(0, len(values)), ndim=1
                )
            ],
            self.axes[1],
        )

    def delete(self, item):
        """
        Delete selected item (items if non-unique) in-place.
        """
        indexer = self.items.get_loc(item)

        is_deleted = np.zeros(self.shape[0], dtype=np.bool_)
        is_deleted[indexer] = True
        ref_loc_offset = -is_deleted.cumsum()

        is_blk_deleted = [False] * len(self.blocks)

        if isinstance(indexer, int):
            affected_start = indexer
        else:
            affected_start = is_deleted.nonzero()[0][0]

        for blkno, _ in _fast_count_smallints(self._blknos[affected_start:]):
            blk = self.blocks[blkno]
            bml = blk.mgr_locs
            blk_del = is_deleted[bml.indexer].nonzero()[0]

            if len(blk_del) == len(bml):
                is_blk_deleted[blkno] = True
                continue
            elif len(blk_del) != 0:
                blk.delete(blk_del)
                bml = blk.mgr_locs

            blk.mgr_locs = bml.add(ref_loc_offset[bml.indexer])

        # FIXME: use Index.delete as soon as it uses fastpath=True
        self.axes[0] = self.items[~is_deleted]
        self.blocks = tuple(
            b for blkno, b in enumerate(self.blocks) if not is_blk_deleted[blkno]
        )
        self._shape = None
        self._rebuild_blknos_and_blklocs()

    def set(self, item, value):
        """
        Set new item in-place. Does not consolidate. Adds new Block if not
        contained in the current set of items
        """
        # FIXME: refactor, clearly separate broadcasting & zip-like assignment
        #        can prob also fix the various if tests for sparse/categorical

        value_is_extension_type = is_extension_array_dtype(value)

        # categorical/sparse/datetimetz
        if value_is_extension_type:

            def value_getitem(placement):
                return value

        else:
            if value.ndim == self.ndim - 1:
                value = _safe_reshape(value, (1,) + value.shape)

                def value_getitem(placement):
                    return value

            else:

                def value_getitem(placement):
                    return value[placement.indexer]

            if value.shape[1:] != self.shape[1:]:
                raise AssertionError(
                    "Shape of new values must be compatible with manager shape"
                )

        try:
            loc = self.items.get_loc(item)
        except KeyError:
            # This item wasn't present, just insert at end
            self.insert(len(self.items), item, value)
            return

        if isinstance(loc, int):
            loc = [loc]

        blknos = self._blknos[loc]
        blklocs = self._blklocs[loc].copy()

        unfit_mgr_locs = []
        unfit_val_locs = []
        removed_blknos = []
        for blkno, val_locs in libinternals.get_blkno_placements(blknos, group=True):
            blk = self.blocks[blkno]
            blk_locs = blklocs[val_locs.indexer]
            if blk.should_store(value):
                blk.set(blk_locs, value_getitem(val_locs))
            else:
                unfit_mgr_locs.append(blk.mgr_locs.as_array[blk_locs])
                unfit_val_locs.append(val_locs)

                # If all block items are unfit, schedule the block for removal.
                if len(val_locs) == len(blk.mgr_locs):
                    removed_blknos.append(blkno)
                else:
                    self._blklocs[blk.mgr_locs.indexer] = -1
                    blk.delete(blk_locs)
                    self._blklocs[blk.mgr_locs.indexer] = np.arange(len(blk))

        if len(removed_blknos):
            # Remove blocks & update blknos accordingly
            is_deleted = np.zeros(self.nblocks, dtype=np.bool_)
            is_deleted[removed_blknos] = True

            new_blknos = np.empty(self.nblocks, dtype=np.int64)
            new_blknos.fill(-1)
            new_blknos[~is_deleted] = np.arange(self.nblocks - len(removed_blknos))
            self._blknos = algos.take_1d(
                new_blknos, self._blknos, axis=0, allow_fill=False
            )
            self.blocks = tuple(
                blk for i, blk in enumerate(self.blocks) if i not in set(removed_blknos)
            )

        if unfit_val_locs:
            unfit_mgr_locs = np.concatenate(unfit_mgr_locs)
            unfit_count = len(unfit_mgr_locs)

            new_blocks = []
            if value_is_extension_type:
                # This code (ab-)uses the fact that sparse blocks contain only
                # one item.
                new_blocks.extend(
                    make_block(
                        values=value.copy(),
                        ndim=self.ndim,
                        placement=slice(mgr_loc, mgr_loc + 1),
                    )
                    for mgr_loc in unfit_mgr_locs
                )

                self._blknos[unfit_mgr_locs] = np.arange(unfit_count) + len(self.blocks)
                self._blklocs[unfit_mgr_locs] = 0

            else:
                # unfit_val_locs contains BlockPlacement objects
                unfit_val_items = unfit_val_locs[0].append(unfit_val_locs[1:])

                new_blocks.append(
                    make_block(
                        values=value_getitem(unfit_val_items),
                        ndim=self.ndim,
                        placement=unfit_mgr_locs,
                    )
                )

                self._blknos[unfit_mgr_locs] = len(self.blocks)
                self._blklocs[unfit_mgr_locs] = np.arange(unfit_count)

            self.blocks += tuple(new_blocks)

            # Newly created block's dtype may already be present.
            self._known_consolidated = False

    def insert(self, loc: int, item, value, allow_duplicates: bool = False):
        """
        Insert item at selected position.

        Parameters
        ----------
        loc : int
        item : hashable
        value : array_like
        allow_duplicates: bool
            If False, trying to insert non-unique item will raise

        """
        if not allow_duplicates and item in self.items:
            # Should this be a different kind of error??
            raise ValueError(f"cannot insert {item}, already exists")

        if not isinstance(loc, int):
            raise TypeError("loc must be int")

        # insert to the axis; this could possibly raise a TypeError
        new_axis = self.items.insert(loc, item)

        block = make_block(values=value, ndim=self.ndim, placement=slice(loc, loc + 1))

        for blkno, count in _fast_count_smallints(self._blknos[loc:]):
            blk = self.blocks[blkno]
            if count == len(blk.mgr_locs):
                blk.mgr_locs = blk.mgr_locs.add(1)
            else:
                new_mgr_locs = blk.mgr_locs.as_array.copy()
                new_mgr_locs[new_mgr_locs >= loc] += 1
                blk.mgr_locs = new_mgr_locs

        if loc == self._blklocs.shape[0]:
            # np.append is a lot faster, let's use it if we can.
            self._blklocs = np.append(self._blklocs, 0)
            self._blknos = np.append(self._blknos, len(self.blocks))
        else:
            self._blklocs = np.insert(self._blklocs, loc, 0)
            self._blknos = np.insert(self._blknos, loc, len(self.blocks))

        self.axes[0] = new_axis
        self.blocks += (block,)
        self._shape = None

        self._known_consolidated = False

        if len(self.blocks) > 100:
            self._consolidate_inplace()

    def reindex_axis(
        self, new_index, axis, method=None, limit=None, fill_value=None, copy=True
    ):
        """
        Conform block manager to new index.
        """
        new_index = ensure_index(new_index)
        new_index, indexer = self.axes[axis].reindex(
            new_index, method=method, limit=limit
        )

        return self.reindex_indexer(
            new_index, indexer, axis=axis, fill_value=fill_value, copy=copy
        )

    def reindex_indexer(
        self, new_axis, indexer, axis, fill_value=None, allow_dups=False, copy=True
    ):
        """
        Parameters
        ----------
        new_axis : Index
        indexer : ndarray of int64 or None
        axis : int
        fill_value : object
        allow_dups : bool

        pandas-indexer with -1's only.
        """
        if indexer is None:
            if new_axis is self.axes[axis] and not copy:
                return self

            result = self.copy(deep=copy)
            result.axes = list(self.axes)
            result.axes[axis] = new_axis
            return result

        self._consolidate_inplace()

        # some axes don't allow reindexing with dups
        if not allow_dups:
            self.axes[axis]._can_reindex(indexer)

        if axis >= self.ndim:
            raise IndexError("Requested axis not found in manager")

        if axis == 0:
            new_blocks = self._slice_take_blocks_ax0(indexer, fill_tuple=(fill_value,))
        else:
            new_blocks = [
                blk.take_nd(
                    indexer,
                    axis=axis,
                    fill_tuple=(
                        fill_value if fill_value is not None else blk.fill_value,
                    ),
                )
                for blk in self.blocks
            ]

        new_axes = list(self.axes)
        new_axes[axis] = new_axis
        return type(self)(new_blocks, new_axes)

    def _slice_take_blocks_ax0(self, slice_or_indexer, fill_tuple=None):
        """
        Slice/take blocks along axis=0.

        Overloaded for SingleBlock

        Returns
        -------
        new_blocks : list of Block
        """

        allow_fill = fill_tuple is not None

        sl_type, slobj, sllen = _preprocess_slice_or_indexer(
            slice_or_indexer, self.shape[0], allow_fill=allow_fill
        )

        if self._is_single_block:
            blk = self.blocks[0]

            if sl_type in ("slice", "mask"):
                return [blk.getitem_block(slobj, new_mgr_locs=slice(0, sllen))]
            elif not allow_fill or self.ndim == 1:
                if allow_fill and fill_tuple[0] is None:
                    _, fill_value = maybe_promote(blk.dtype)
                    fill_tuple = (fill_value,)

                return [
                    blk.take_nd(
                        slobj,
                        axis=0,
                        new_mgr_locs=slice(0, sllen),
                        fill_tuple=fill_tuple,
                    )
                ]

        if sl_type in ("slice", "mask"):
            blknos = self._blknos[slobj]
            blklocs = self._blklocs[slobj]
        else:
            blknos = algos.take_1d(
                self._blknos, slobj, fill_value=-1, allow_fill=allow_fill
            )
            blklocs = algos.take_1d(
                self._blklocs, slobj, fill_value=-1, allow_fill=allow_fill
            )

        # When filling blknos, make sure blknos is updated before appending to
        # blocks list, that way new blkno is exactly len(blocks).
        #
        # FIXME: mgr_groupby_blknos must return mgr_locs in ascending order,
        # pytables serialization will break otherwise.
        blocks = []
        for blkno, mgr_locs in libinternals.get_blkno_placements(blknos, group=True):
            if blkno == -1:
                # If we've got here, fill_tuple was not None.
                fill_value = fill_tuple[0]

                blocks.append(
                    self._make_na_block(placement=mgr_locs, fill_value=fill_value)
                )
            else:
                blk = self.blocks[blkno]

                # Otherwise, slicing along items axis is necessary.
                if not blk._can_consolidate:
                    # A non-consolidatable block, it's easy, because there's
                    # only one item and each mgr loc is a copy of that single
                    # item.
                    for mgr_loc in mgr_locs:
                        newblk = blk.copy(deep=True)
                        newblk.mgr_locs = slice(mgr_loc, mgr_loc + 1)
                        blocks.append(newblk)

                else:
                    blocks.append(
                        blk.take_nd(
                            blklocs[mgr_locs.indexer],
                            axis=0,
                            new_mgr_locs=mgr_locs,
                            fill_tuple=None,
                        )
                    )

        return blocks

    def _make_na_block(self, placement, fill_value=None):
        # TODO: infer dtypes other than float64 from fill_value

        if fill_value is None:
            fill_value = np.nan
        block_shape = list(self.shape)
        block_shape[0] = len(placement)

        dtype, fill_value = infer_dtype_from_scalar(fill_value)
        block_values = np.empty(block_shape, dtype=dtype)
        block_values.fill(fill_value)
        return make_block(block_values, placement=placement)

    def take(self, indexer, axis=1, verify=True, convert=True):
        """
        Take items along any axis.
        """
        self._consolidate_inplace()
        indexer = (
            np.arange(indexer.start, indexer.stop, indexer.step, dtype="int64")
            if isinstance(indexer, slice)
            else np.asanyarray(indexer, dtype="int64")
        )

        n = self.shape[axis]
        if convert:
            indexer = maybe_convert_indices(indexer, n)

        if verify:
            if ((indexer == -1) | (indexer >= n)).any():
                raise Exception("Indices must be nonzero and less than the axis length")

        new_labels = self.axes[axis].take(indexer)
        return self.reindex_indexer(
            new_axis=new_labels, indexer=indexer, axis=axis, allow_dups=True
        )

    def equals(self, other):
        self_axes, other_axes = self.axes, other.axes
        if len(self_axes) != len(other_axes):
            return False
        if not all(ax1.equals(ax2) for ax1, ax2 in zip(self_axes, other_axes)):
            return False
        self._consolidate_inplace()
        other._consolidate_inplace()
        if len(self.blocks) != len(other.blocks):
            return False

        # canonicalize block order, using a tuple combining the mgr_locs
        # then type name because there might be unconsolidated
        # blocks (say, Categorical) which can only be distinguished by
        # the iteration order
        def canonicalize(block):
            return (block.mgr_locs.as_array.tolist(), block.dtype.name)

        self_blocks = sorted(self.blocks, key=canonicalize)
        other_blocks = sorted(other.blocks, key=canonicalize)
        return all(
            block.equals(oblock) for block, oblock in zip(self_blocks, other_blocks)
        )

    def unstack(self, unstacker_func, fill_value):
        """Return a blockmanager with all blocks unstacked.

        Parameters
        ----------
        unstacker_func : callable
            A (partially-applied) ``pd.core.reshape._Unstacker`` class.
        fill_value : Any
            fill_value for newly introduced missing values.

        Returns
        -------
        unstacked : BlockManager
        """
        n_rows = self.shape[-1]
        dummy = unstacker_func(np.empty((0, 0)), value_columns=self.items)
        new_columns = dummy.get_new_columns()
        new_index = dummy.get_new_index()
        new_blocks = []
        columns_mask = []

        for blk in self.blocks:
            blocks, mask = blk._unstack(
                partial(unstacker_func, value_columns=self.items[blk.mgr_locs.indexer]),
                new_columns,
                n_rows,
                fill_value,
            )

            new_blocks.extend(blocks)
            columns_mask.extend(mask)

        new_columns = new_columns[columns_mask]

        bm = BlockManager(new_blocks, [new_columns, new_index])
        return bm


class SingleBlockManager(BlockManager):
    """ manage a single block with """

    ndim = 1
    _is_consolidated = True
    _known_consolidated = True
    __slots__ = ()

    def __init__(
        self,
        block: Block,
        axis: Union[Index, List[Index]],
        do_integrity_check: bool = False,
        fastpath: bool = False,
    ):
        if isinstance(axis, list):
            if len(axis) != 1:
                raise ValueError(
                    "cannot create SingleBlockManager with more than 1 axis"
                )
            axis = axis[0]

        # passed from constructor, single block, single axis
        if fastpath:
            self.axes = [axis]
            if isinstance(block, list):

                # empty block
                if len(block) == 0:
                    block = [np.array([])]
                elif len(block) != 1:
                    raise ValueError(
                        "Cannot create SingleBlockManager with more than 1 block"
                    )
                block = block[0]
        else:
            self.axes = [ensure_index(axis)]

            # create the block here
            if isinstance(block, list):

                # provide consolidation to the interleaved_dtype
                if len(block) > 1:
                    dtype = _interleaved_dtype(block)
                    block = [b.astype(dtype) for b in block]
                    block = _consolidate(block)

                if len(block) != 1:
                    raise ValueError(
                        "Cannot create SingleBlockManager with more than 1 block"
                    )
                block = block[0]

        if not isinstance(block, Block):
            block = make_block(block, placement=slice(0, len(axis)), ndim=1)

        self.blocks = tuple([block])

    def _post_setstate(self):
        pass

    @property
    def _block(self):
        return self.blocks[0]

    @property
    def _values(self):
        return self._block.values

    @property
    def _blknos(self):
        """ compat with BlockManager """
        return None

    @property
    def _blklocs(self):
        """ compat with BlockManager """
        return None

    def get_slice(self, slobj, axis=0):
        if axis >= self.ndim:
            raise IndexError("Requested axis not found in manager")

        return type(self)(self._block._slice(slobj), self.index[slobj], fastpath=True)

    @property
    def index(self):
        return self.axes[0]

    @property
    def dtype(self):
        return self._block.dtype

    @property
    def array_dtype(self):
        return self._block.array_dtype

    def get_dtype_counts(self):
        return {self.dtype.name: 1}

    def get_dtypes(self):
        return np.array([self._block.dtype])

    def external_values(self):
        return self._block.external_values()

    def internal_values(self):
        return self._block.internal_values()

    def get_values(self):
        """ return a dense type view """
        return np.array(self._block.to_dense(), copy=False)

    @property
    def _can_hold_na(self):
        return self._block._can_hold_na

    def is_consolidated(self):
        return True

    def _consolidate_check(self):
        pass

    def _consolidate_inplace(self):
        pass

    def delete(self, item):
        """
        Delete single item from SingleBlockManager.

        Ensures that self.blocks doesn't become empty.
        """
        loc = self.items.get_loc(item)
        self._block.delete(loc)
        self.axes[0] = self.axes[0].delete(loc)

    def fast_xs(self, loc):
        """
        fast path for getting a cross-section
        return a view of the data
        """
        return self._block.values[loc]

    def concat(self, to_concat, new_axis):
        """
        Concatenate a list of SingleBlockManagers into a single
        SingleBlockManager.

        Used for pd.concat of Series objects with axis=0.

        Parameters
        ----------
        to_concat : list of SingleBlockManagers
        new_axis : Index of the result

        Returns
        -------
        SingleBlockManager

        """
        non_empties = [x for x in to_concat if len(x) > 0]

        # check if all series are of the same block type:
        if len(non_empties) > 0:
            blocks = [obj.blocks[0] for obj in non_empties]
            if len({b.dtype for b in blocks}) == 1:
                new_block = blocks[0].concat_same_type(blocks)
            else:
                values = [x.values for x in blocks]
                values = concat_compat(values)
                new_block = make_block(values, placement=slice(0, len(values), 1))
        else:
            values = [x._block.values for x in to_concat]
            values = concat_compat(values)
            new_block = make_block(values, placement=slice(0, len(values), 1))

        mgr = SingleBlockManager(new_block, new_axis)
        return mgr


# --------------------------------------------------------------------
# Constructor Helpers


def create_block_manager_from_blocks(blocks, axes):
    try:
        if len(blocks) == 1 and not isinstance(blocks[0], Block):
            # if blocks[0] is of length 0, return empty blocks
            if not len(blocks[0]):
                blocks = []
            else:
                # It's OK if a single block is passed as values, its placement
                # is basically "all items", but if there're many, don't bother
                # converting, it's an error anyway.
                blocks = [
                    make_block(values=blocks[0], placement=slice(0, len(axes[0])))
                ]

        mgr = BlockManager(blocks, axes)
        mgr._consolidate_inplace()
        return mgr

    except ValueError as e:
        blocks = [getattr(b, "values", b) for b in blocks]
        tot_items = sum(b.shape[0] for b in blocks)
        construction_error(tot_items, blocks[0].shape[1:], axes, e)


def create_block_manager_from_arrays(arrays, names, axes):

    try:
        blocks = form_blocks(arrays, names, axes)
        mgr = BlockManager(blocks, axes)
        mgr._consolidate_inplace()
        return mgr
    except ValueError as e:
        construction_error(len(arrays), arrays[0].shape, axes, e)


def construction_error(tot_items, block_shape, axes, e=None):
    """ raise a helpful message about our construction """
    passed = tuple(map(int, [tot_items] + list(block_shape)))
    # Correcting the user facing error message during dataframe construction
    if len(passed) <= 2:
        passed = passed[::-1]

    implied = tuple(len(ax) for ax in axes)
    # Correcting the user facing error message during dataframe construction
    if len(implied) <= 2:
        implied = implied[::-1]

    if passed == implied and e is not None:
        raise e
    if block_shape[0] == 0:
        raise ValueError("Empty data passed with indices specified.")
    raise ValueError(f"Shape of passed values is {passed}, indices imply {implied}")


# -----------------------------------------------------------------------


def form_blocks(arrays, names, axes):
    # put "leftover" items in float bucket, where else?
    # generalize?
    items_dict = defaultdict(list)
    extra_locs = []

    names_idx = ensure_index(names)
    if names_idx.equals(axes[0]):
        names_indexer = np.arange(len(names_idx))
    else:
        assert names_idx.intersection(axes[0]).is_unique
        names_indexer = names_idx.get_indexer_for(axes[0])

    for i, name_idx in enumerate(names_indexer):
        if name_idx == -1:
            extra_locs.append(i)
            continue

        k = names[name_idx]
        v = arrays[name_idx]

        block_type = get_block_type(v)
        items_dict[block_type.__name__].append((i, k, v))

    blocks = []
    if len(items_dict["FloatBlock"]):
        float_blocks = _multi_blockify(items_dict["FloatBlock"])
        blocks.extend(float_blocks)

    if len(items_dict["ComplexBlock"]):
        complex_blocks = _multi_blockify(items_dict["ComplexBlock"])
        blocks.extend(complex_blocks)

    if len(items_dict["TimeDeltaBlock"]):
        timedelta_blocks = _multi_blockify(items_dict["TimeDeltaBlock"])
        blocks.extend(timedelta_blocks)

    if len(items_dict["IntBlock"]):
        int_blocks = _multi_blockify(items_dict["IntBlock"])
        blocks.extend(int_blocks)

    if len(items_dict["DatetimeBlock"]):
        datetime_blocks = _simple_blockify(items_dict["DatetimeBlock"], _NS_DTYPE)
        blocks.extend(datetime_blocks)

    if len(items_dict["DatetimeTZBlock"]):
        dttz_blocks = [
            make_block(array, klass=DatetimeTZBlock, placement=[i])
            for i, _, array in items_dict["DatetimeTZBlock"]
        ]
        blocks.extend(dttz_blocks)

    if len(items_dict["BoolBlock"]):
        bool_blocks = _simple_blockify(items_dict["BoolBlock"], np.bool_)
        blocks.extend(bool_blocks)

    if len(items_dict["ObjectBlock"]) > 0:
        object_blocks = _simple_blockify(items_dict["ObjectBlock"], np.object_)
        blocks.extend(object_blocks)

    if len(items_dict["CategoricalBlock"]) > 0:
        cat_blocks = [
            make_block(array, klass=CategoricalBlock, placement=[i])
            for i, _, array in items_dict["CategoricalBlock"]
        ]
        blocks.extend(cat_blocks)

    if len(items_dict["ExtensionBlock"]):

        external_blocks = [
            make_block(array, klass=ExtensionBlock, placement=[i])
            for i, _, array in items_dict["ExtensionBlock"]
        ]

        blocks.extend(external_blocks)

    if len(items_dict["ObjectValuesExtensionBlock"]):
        external_blocks = [
            make_block(array, klass=ObjectValuesExtensionBlock, placement=[i])
            for i, _, array in items_dict["ObjectValuesExtensionBlock"]
        ]

        blocks.extend(external_blocks)

    if len(extra_locs):
        shape = (len(extra_locs),) + tuple(len(x) for x in axes[1:])

        # empty items -> dtype object
        block_values = np.empty(shape, dtype=object)
        block_values.fill(np.nan)

        na_block = make_block(block_values, placement=extra_locs)
        blocks.append(na_block)

    return blocks


def _simple_blockify(tuples, dtype):
    """ return a single array of a block that has a single dtype; if dtype is
    not None, coerce to this dtype
    """
    values, placement = _stack_arrays(tuples, dtype)

    # TODO: CHECK DTYPE?
    if dtype is not None and values.dtype != dtype:  # pragma: no cover
        values = values.astype(dtype)

    block = make_block(values, placement=placement)
    return [block]


def _multi_blockify(tuples, dtype=None):
    """ return an array of blocks that potentially have different dtypes """

    # group by dtype
    grouper = itertools.groupby(tuples, lambda x: x[2].dtype)

    new_blocks = []
    for dtype, tup_block in grouper:

        values, placement = _stack_arrays(list(tup_block), dtype)

        block = make_block(values, placement=placement)
        new_blocks.append(block)

    return new_blocks


def _stack_arrays(tuples, dtype):

    # fml
    def _asarray_compat(x):
        if isinstance(x, ABCSeries):
            return x._values
        else:
            return np.asarray(x)

    def _shape_compat(x):
        if isinstance(x, ABCSeries):
            return (len(x),)
        else:
            return x.shape

    placement, names, arrays = zip(*tuples)

    first = arrays[0]
    shape = (len(arrays),) + _shape_compat(first)

    stacked = np.empty(shape, dtype=dtype)
    for i, arr in enumerate(arrays):
        stacked[i] = _asarray_compat(arr)

    return stacked, placement


def _interleaved_dtype(
    blocks: List[Block],
) -> Optional[Union[np.dtype, ExtensionDtype]]:
    """Find the common dtype for `blocks`.

    Parameters
    ----------
    blocks : List[Block]

    Returns
    -------
    dtype : Optional[Union[np.dtype, ExtensionDtype]]
        None is returned when `blocks` is empty.
    """
    if not len(blocks):
        return None

    return find_common_type([b.dtype for b in blocks])


def _consolidate(blocks):
    """
    Merge blocks having same dtype, exclude non-consolidating blocks
    """

    # sort by _can_consolidate, dtype
    gkey = lambda x: x._consolidate_key
    grouper = itertools.groupby(sorted(blocks, key=gkey), gkey)

    new_blocks = []
    for (_can_consolidate, dtype), group_blocks in grouper:
        merged_blocks = _merge_blocks(
            list(group_blocks), dtype=dtype, _can_consolidate=_can_consolidate
        )
        new_blocks = _extend_blocks(merged_blocks, new_blocks)
    return new_blocks


def _compare_or_regex_search(a, b, regex=False):
    """
    Compare two array_like inputs of the same shape or two scalar values

    Calls operator.eq or re.search, depending on regex argument. If regex is
    True, perform an element-wise regex matching.

    Parameters
    ----------
    a : array_like or scalar
    b : array_like or scalar
    regex : bool, default False

    Returns
    -------
    mask : array_like of bool
    """
    if not regex:
        op = lambda x: operator.eq(x, b)
    else:
        op = np.vectorize(
            lambda x: bool(re.search(b, x)) if isinstance(x, str) else False
        )

    is_a_array = isinstance(a, np.ndarray)
    is_b_array = isinstance(b, np.ndarray)

    if is_datetimelike_v_numeric(a, b) or is_numeric_v_string_like(a, b):
        # GH#29553 avoid deprecation warnings from numpy
        result = False
    else:
        result = op(a)

    if is_scalar(result) and (is_a_array or is_b_array):
        type_names = [type(a).__name__, type(b).__name__]

        if is_a_array:
            type_names[0] = f"ndarray(dtype={a.dtype})"

        if is_b_array:
            type_names[1] = f"ndarray(dtype={b.dtype})"

        raise TypeError(
            f"Cannot compare types {repr(type_names[0])} and {repr(type_names[1])}"
        )
    return result


def _transform_index(index, func, level=None):
    """
    Apply function to all values found in index.

    This includes transforming multiindex entries separately.
    Only apply function to one level of the MultiIndex if level is specified.

    """
    if isinstance(index, MultiIndex):
        if level is not None:
            items = [
                tuple(func(y) if i == level else y for i, y in enumerate(x))
                for x in index
            ]
        else:
            items = [tuple(func(y) for y in x) for x in index]
        return MultiIndex.from_tuples(items, names=index.names)
    else:
        items = [func(x) for x in index]
        return Index(items, name=index.name, tupleize_cols=False)


def _fast_count_smallints(arr):
    """Faster version of set(arr) for sequences of small numbers."""
    counts = np.bincount(arr.astype(np.int_))
    nz = counts.nonzero()[0]
    return np.c_[nz, counts[nz]]


def _preprocess_slice_or_indexer(slice_or_indexer, length, allow_fill):
    if isinstance(slice_or_indexer, slice):
        return (
            "slice",
            slice_or_indexer,
            libinternals.slice_len(slice_or_indexer, length),
        )
    elif (
        isinstance(slice_or_indexer, np.ndarray) and slice_or_indexer.dtype == np.bool_
    ):
        return "mask", slice_or_indexer, slice_or_indexer.sum()
    else:
        indexer = np.asanyarray(slice_or_indexer, dtype=np.int64)
        if not allow_fill:
            indexer = maybe_convert_indices(indexer, length)
        return "fancy", indexer, len(indexer)


def concatenate_block_managers(mgrs_indexers, axes, concat_axis, copy):
    """
    Concatenate block managers into one.

    Parameters
    ----------
    mgrs_indexers : list of (BlockManager, {axis: indexer,...}) tuples
    axes : list of Index
    concat_axis : int
    copy : bool

    """
    concat_plans = [
        get_mgr_concatenation_plan(mgr, indexers) for mgr, indexers in mgrs_indexers
    ]
    concat_plan = combine_concat_plans(concat_plans, concat_axis)
    blocks = []

    for placement, join_units in concat_plan:

        if len(join_units) == 1 and not join_units[0].indexers:
            b = join_units[0].block
            values = b.values
            if copy:
                values = values.copy()
            else:
                values = values.view()
            b = b.make_block_same_class(values, placement=placement)
        elif is_uniform_join_units(join_units):
            b = join_units[0].block.concat_same_type(
                [ju.block for ju in join_units], placement=placement
            )
        else:
            b = make_block(
                concatenate_join_units(join_units, concat_axis, copy=copy),
                placement=placement,
            )
        blocks.append(b)

    return BlockManager(blocks, axes)<|MERGE_RESOLUTION|>--- conflicted
+++ resolved
@@ -340,7 +340,6 @@
                 f"tot_items: {tot_items}"
             )
 
-<<<<<<< HEAD
     def reduce(self, func, *args, **kwargs):
         # If 2D, we assume that we're operating column-wise
         if self.ndim == 1:
@@ -367,10 +366,7 @@
 
         return res
 
-    def apply(self, f: str, filter=None, **kwargs):
-=======
     def apply(self, f, filter=None, **kwargs):
->>>>>>> 23a4a51d
         """
         Iterate over the blocks, collect and create a new BlockManager.
 
