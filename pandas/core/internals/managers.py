--- conflicted
+++ resolved
@@ -319,78 +319,6 @@
 
         return type(self).from_blocks(result_blocks, [self.axes[0], index])
 
-<<<<<<< HEAD
-    def operate_scalar(self, other: Scalar, op) -> BlockManager:
-        """
-        Element-wise (arithmetic/comparison/logical) operation with other scalar.
-
-        Parameters
-        ----------
-        other : scalar
-        op : operator function (eg ``operator.add``)
-
-        Returns
-        -------
-        BlockManager
-        """
-        # Get the appropriate array-op to apply to each column/block's values.
-        array_op = ops.get_array_op(op)
-        return self.apply(array_op, right=other)
-
-    def operate_array(self, other: ArrayLike, op, axis: int) -> BlockManager:
-        """
-        Element-wise (arithmetic/comparison/logical) operation with other array.
-
-        The array is already checked to be of the correct length.
-
-        Parameters
-        ----------
-        other : np.ndarray or ExtensionArray
-        op : operator function (eg ``operator.add``)
-        axis : int
-            Whether to match the array on the index and broadcast along the
-            columns (axis=0) or match the array on the columns and broadcast
-            along the rows (axis=1).
-
-        Returns
-        -------
-        BlockManager
-        """
-        array_op = ops.get_array_op(op)
-        if axis == 1:
-            # match on the columns -> operate on each column array with single
-            # element from other array
-            arrays = [
-                array_op(self.iget_values(i), _right) for i, _right in enumerate(other)
-            ]
-        else:
-            # match on the rows -> operate for each column array with full other array
-            arrays = [
-                array_op(self.iget_values(i), other) for i in range(len(self.items))
-            ]
-
-        return create_block_manager_from_arrays(arrays, self.axes[0], self.axes)
-
-    def operate_manager(self, other: BlockManager, op) -> BlockManager:
-        """
-        Element-wise (arithmetic/comparison/logical) operation with other BlockManager.
-
-        The other BlockManager is already aligned with `self`.
-
-        Parameters
-        ----------
-        other : BlockManager
-        op : operator function (eg ``operator.add``)
-
-        Returns
-        -------
-        BlockManager
-        """
-        array_op = ops.get_array_op(op)
-        return operate_blockwise(self, other, array_op)
-
-=======
->>>>>>> ccb90d60
     def apply(
         self: T,
         f,
@@ -1440,10 +1368,73 @@
             new_mgr = type(self).from_blocks(res_blocks, [self.items, index])
         return new_mgr, indexer
 
-    def operate_blockwise(self, other: BlockManager, array_op) -> BlockManager:
-        """
-        Apply array_op blockwise with another (aligned) BlockManager.
-        """
+    def operate_scalar(self, other: Scalar, op) -> BlockManager:
+        """
+        Element-wise (arithmetic/comparison/logical) operation with other scalar.
+
+        Parameters
+        ----------
+        other : scalar
+        op : operator function (eg ``operator.add``)
+
+        Returns
+        -------
+        BlockManager
+        """
+        # Get the appropriate array-op to apply to each column/block's values.
+        array_op = ops.get_array_op(op)
+        return self.apply(array_op, right=other)
+
+    def operate_array(self, other: ArrayLike, op, axis: int) -> BlockManager:
+        """
+        Element-wise (arithmetic/comparison/logical) operation with other array.
+
+        The array is already checked to be of the correct length.
+
+        Parameters
+        ----------
+        other : np.ndarray or ExtensionArray
+        op : operator function (eg ``operator.add``)
+        axis : int
+            Whether to match the array on the index and broadcast along the
+            columns (axis=0) or match the array on the columns and broadcast
+            along the rows (axis=1).
+
+        Returns
+        -------
+        BlockManager
+        """
+        array_op = ops.get_array_op(op)
+        if axis == 1:
+            # match on the columns -> operate on each column array with single
+            # element from other array
+            arrays = [
+                array_op(self.iget_values(i), _right) for i, _right in enumerate(other)
+            ]
+        else:
+            # match on the rows -> operate for each column array with full other array
+            arrays = [
+                array_op(self.iget_values(i), other) for i in range(len(self.items))
+            ]
+
+        return create_block_manager_from_arrays(arrays, self.axes[0], self.axes)
+
+    def operate_manager(self, other: BlockManager, op) -> BlockManager:
+        """
+        Element-wise (arithmetic/comparison/logical) operation with other BlockManager.
+
+        The other BlockManager is already aligned with `self`.
+
+        Parameters
+        ----------
+        other : BlockManager
+        op : operator function (eg ``operator.add``)
+
+        Returns
+        -------
+        BlockManager
+        """
+        array_op = ops.get_array_op(op)
         return operate_blockwise(self, other, array_op)
 
     def _equal_values(self: BlockManager, other: BlockManager) -> bool:
