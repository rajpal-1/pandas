--- conflicted
+++ resolved
@@ -316,17 +316,7 @@
                 if is_datetime64tz_dtype(empty_dtype):
                     # TODO(EA2D): special case unneeded with 2D EAs
                     i8values = np.full(self.shape[1], fill_value.value)
-<<<<<<< HEAD
-                    # error: Incompatible return value type (got "DatetimeArray",
-                    # expected "ndarray")
-                    return DatetimeArray(  # type: ignore[return-value]
-                        i8values, dtype=empty_dtype
-                    )
-                elif is_categorical_dtype(blk_dtype):
-                    pass
-=======
                     return DatetimeArray(i8values, dtype=empty_dtype)
->>>>>>> 152f8686
                 elif is_extension_array_dtype(blk_dtype):
                     pass
                 elif is_extension_array_dtype(empty_dtype):
