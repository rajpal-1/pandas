--- conflicted
+++ resolved
@@ -401,13 +401,8 @@
             values = blk.values
             return all(is_valid_na_for_dtype(x, dtype) for x in values.ravel(order="K"))
 
-<<<<<<< HEAD
-        na_value = self.block.fill_value
+        na_value = blk.fill_value
         if na_value is NaT and self.dtype != dtype:
-=======
-        na_value = blk.fill_value
-        if na_value is NaT and not is_dtype_equal(blk.dtype, dtype):
->>>>>>> c537b363
             # e.g. we are dt64 and other is td64
             # fill_values match but we should not cast blk.values to dtype
             # TODO: this will need updating if we ever have non-nano dt64/td64
@@ -479,23 +474,6 @@
                     return DatetimeArray(i8values, dtype=empty_dtype)
 
                 elif is_1d_only_ea_dtype(empty_dtype):
-<<<<<<< HEAD
-                    if blk_dtype == empty_dtype and self.indexers:
-                        # avoid creating new empty array if we already have an array
-                        # with correct dtype that can be reindexed
-                        pass
-                    else:
-                        empty_dtype = cast(ExtensionDtype, empty_dtype)
-                        cls = empty_dtype.construct_array_type()
-
-                        missing_arr = cls._from_sequence([], dtype=empty_dtype)
-                        ncols, nrows = self.shape
-                        assert ncols == 1, ncols
-                        empty_arr = -1 * np.ones((nrows,), dtype=np.intp)
-                        return missing_arr.take(
-                            empty_arr, allow_fill=True, fill_value=fill_value
-                        )
-=======
                     empty_dtype = cast(ExtensionDtype, empty_dtype)
                     cls = empty_dtype.construct_array_type()
 
@@ -506,7 +484,6 @@
                     return missing_arr.take(
                         empty_arr, allow_fill=True, fill_value=fill_value
                     )
->>>>>>> c537b363
                 elif isinstance(empty_dtype, ExtensionDtype):
                     # TODO: no tests get here, a handful would if we disabled
                     #  the dt64tz special-case above (which is faster)
