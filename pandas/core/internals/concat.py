--- conflicted
+++ resolved
@@ -36,13 +36,8 @@
 
 
 def concatenate_block_managers(
-<<<<<<< HEAD
-    mgrs_indexers, axes, concat_axis: int, copy: bool
+    mgrs_indexers, axes: List["Index"], concat_axis: int, copy: bool
 ) -> Union[ArrayManager, BlockManager]:
-=======
-    mgrs_indexers, axes: List["Index"], concat_axis: int, copy: bool
-) -> BlockManager:
->>>>>>> 6259b5a7
     """
     Concatenate block managers into one.
 
