"""
Experimental manager based on storing a collection of 1D arrays
"""
from __future__ import annotations

from typing import (
    TYPE_CHECKING,
    Any,
    Callable,
    List,
    Optional,
    Tuple,
    TypeVar,
    Union,
)

import numpy as np

from pandas._libs import (
    NaT,
    lib,
)
from pandas._typing import (
    ArrayLike,
    DtypeObj,
    Hashable,
)
from pandas.util._validators import validate_bool_kwarg

from pandas.core.dtypes.cast import (
    find_common_type,
    infer_dtype_from_scalar,
)
from pandas.core.dtypes.common import (
    is_bool_dtype,
    is_dtype_equal,
    is_extension_array_dtype,
    is_numeric_dtype,
    is_object_dtype,
    is_timedelta64_ns_dtype,
)
from pandas.core.dtypes.dtypes import (
    ExtensionDtype,
    PandasDtype,
)
from pandas.core.dtypes.generic import (
    ABCDataFrame,
    ABCSeries,
)
from pandas.core.dtypes.missing import (
    array_equals,
    isna,
)

import pandas.core.algorithms as algos
from pandas.core.arrays import ExtensionArray
from pandas.core.arrays.sparse import SparseDtype
from pandas.core.construction import (
    ensure_wrapped_if_datetimelike,
    extract_array,
    sanitize_array,
)
from pandas.core.indexers import maybe_convert_indices
from pandas.core.indexes.api import (
    Index,
    ensure_index,
)
from pandas.core.internals.base import DataManager
from pandas.core.internals.blocks import make_block

if TYPE_CHECKING:
    from pandas.core.internals.managers import SingleBlockManager


T = TypeVar("T", bound="ArrayManager")


class ArrayManager(DataManager):
    """
    Core internal data structure to implement DataFrame and Series.

    Alternative to the BlockManager, storing a list of 1D arrays instead of
    Blocks.

    This is *not* a public API class

    Parameters
    ----------
    arrays : Sequence of arrays
    axes : Sequence of Index
    verify_integrity : bool, default True

    """

    __slots__ = [
        "_axes",  # private attribute, because 'axes' has different order, see below
        "arrays",
    ]

    arrays: List[Union[np.ndarray, ExtensionArray]]
    _axes: List[Index]

    def __init__(
        self,
        arrays: List[Union[np.ndarray, ExtensionArray]],
        axes: List[Index],
        verify_integrity: bool = True,
    ):
        # Note: we are storing the axes in "_axes" in the (row, columns) order
        # which contrasts the order how it is stored in BlockManager
        self._axes = axes
        self.arrays = arrays

        if verify_integrity:
            self._axes = [ensure_index(ax) for ax in axes]
            self._verify_integrity()

    def make_empty(self: T, axes=None) -> T:
        """Return an empty ArrayManager with the items axis of len 0 (no columns)"""
        if axes is None:
            axes = [self.axes[1:], Index([])]

        arrays: List[Union[np.ndarray, ExtensionArray]] = []
        return type(self)(arrays, axes)

    @property
    def items(self) -> Index:
        return self._axes[1]

    @property
    def axes(self) -> List[Index]:  # type: ignore[override]
        # mypy doesn't work to override attribute with property
        # see https://github.com/python/mypy/issues/4125
        """Axes is BlockManager-compatible order (columns, rows)"""
        return [self._axes[1], self._axes[0]]

    @property
    def shape(self) -> Tuple[int, ...]:
        # this still gives the BlockManager-compatible transposed shape
        return tuple(len(ax) for ax in self.axes)

    @property
    def shape_proper(self) -> Tuple[int, ...]:
        # this returns (n_rows, n_columns)
        return tuple(len(ax) for ax in self._axes)

    @staticmethod
    def _normalize_axis(axis):
        # switch axis
        axis = 1 if axis == 0 else 0
        return axis

    # TODO can be shared
    def set_axis(self, axis: int, new_labels: Index) -> None:
        # Caller is responsible for ensuring we have an Index object.
        axis = self._normalize_axis(axis)
        old_len = len(self._axes[axis])
        new_len = len(new_labels)

        if new_len != old_len:
            raise ValueError(
                f"Length mismatch: Expected axis has {old_len} elements, new "
                f"values have {new_len} elements"
            )

        self._axes[axis] = new_labels

    def consolidate(self) -> ArrayManager:
        return self

    def is_consolidated(self) -> bool:
        return True

    def _consolidate_inplace(self) -> None:
        pass

    def get_dtypes(self):
        return np.array([arr.dtype for arr in self.arrays], dtype="object")

    # TODO setstate getstate

    def __repr__(self) -> str:
        output = type(self).__name__
        output += f"\nIndex: {self._axes[0]}"
        output += f"\nColumns: {self._axes[1]}"
        output += f"\n{len(self.arrays)} arrays:"
        for arr in self.arrays:
            output += f"\n{arr.dtype}"
        return output

    def _verify_integrity(self) -> None:
        n_rows, n_columns = self.shape_proper
        if not len(self.arrays) == n_columns:
            raise ValueError(
                "Number of passed arrays must equal the size of the column Index: "
                f"{len(self.arrays)} arrays vs {n_columns} columns."
            )
        for arr in self.arrays:
            if not len(arr) == n_rows:
                raise ValueError(
                    "Passed arrays should have the same length as the rows Index: "
                    f"{len(arr)} vs {n_rows} rows"
                )
            if not isinstance(arr, (np.ndarray, ExtensionArray)):
                raise ValueError(
                    "Passed arrays should be np.ndarray or ExtensionArray instances, "
                    f"got {type(arr)} instead"
                )

    def reduce(
        self: T, func: Callable, ignore_failures: bool = False
    ) -> Tuple[T, np.ndarray]:
        """
        Apply reduction function column-wise, returning a single-row ArrayManager.

        Parameters
        ----------
        func : reduction function
        ignore_failures : bool, default False
            Whether to drop columns where func raises TypeError.

        Returns
        -------
        ArrayManager
        np.ndarray
            Indexer of column indices that are retained.
        """
        result_arrays: List[np.ndarray] = []
        result_indices: List[int] = []
        for i, arr in enumerate(self.arrays):
            try:
                res = func(arr, axis=0)
            except TypeError:
                if not ignore_failures:
                    raise
            else:
                # TODO NaT doesn't preserve dtype, so we need to ensure to create
                # a timedelta result array if original was timedelta
                # what if datetime results in timedelta? (eg std)
                if res is NaT and is_timedelta64_ns_dtype(arr.dtype):
                    result_arrays.append(np.array(["NaT"], dtype="timedelta64[ns]"))
                else:
                    result_arrays.append(sanitize_array([res], None))
                result_indices.append(i)

        index = Index._simple_new(np.array([None], dtype=object))  # placeholder
        if ignore_failures:
            indexer = np.array(result_indices)
            columns = self.items[result_indices]
        else:
            indexer = np.arange(self.shape[0])
            columns = self.items

        new_mgr = type(self)(result_arrays, [index, columns])
        return new_mgr, indexer

    def operate_blockwise(self, other: ArrayManager, array_op) -> ArrayManager:
        """
        Apply array_op blockwise with another (aligned) BlockManager.
        """
        # TODO what if `other` is BlockManager ?
        left_arrays = self.arrays
        right_arrays = other.arrays
        result_arrays = [
            array_op(left, right) for left, right in zip(left_arrays, right_arrays)
        ]
        return type(self)(result_arrays, self._axes)

    def apply(
        self: T,
        f,
        align_keys: Optional[List[str]] = None,
        ignore_failures: bool = False,
        **kwargs,
    ) -> T:
        """
        Iterate over the arrays, collect and create a new ArrayManager.

        Parameters
        ----------
        f : str or callable
            Name of the Array method to apply.
        align_keys: List[str] or None, default None
        ignore_failures: bool, default False
        **kwargs
            Keywords to pass to `f`

        Returns
        -------
        ArrayManager
        """
        assert "filter" not in kwargs

        align_keys = align_keys or []
        result_arrays: List[np.ndarray] = []
        result_indices: List[int] = []
        # fillna: Series/DataFrame is responsible for making sure value is aligned

        aligned_args = {k: kwargs[k] for k in align_keys}

        if f == "apply":
            f = kwargs.pop("func")

        for i, arr in enumerate(self.arrays):

            if aligned_args:

                for k, obj in aligned_args.items():
                    if isinstance(obj, (ABCSeries, ABCDataFrame)):
                        # The caller is responsible for ensuring that
                        #  obj.axes[-1].equals(self.items)
                        if obj.ndim == 1:
                            kwargs[k] = obj.iloc[i]
                        else:
                            kwargs[k] = obj.iloc[:, i]._values
                    else:
                        # otherwise we have an array-like
                        kwargs[k] = obj[i]

            try:
                if callable(f):
                    applied = f(arr, **kwargs)
                else:
                    applied = getattr(arr, f)(**kwargs)
            except (TypeError, NotImplementedError):
                if not ignore_failures:
                    raise
                continue
            # if not isinstance(applied, ExtensionArray):
            #     # TODO not all EA operations return new EAs (eg astype)
            #     applied = array(applied)
            result_arrays.append(applied)
            result_indices.append(i)

        new_axes: List[Index]
        if ignore_failures:
            # TODO copy?
            new_axes = [self._axes[0], self._axes[1][result_indices]]
        else:
            new_axes = self._axes

        if len(result_arrays) == 0:
            return self.make_empty(new_axes)

        return type(self)(result_arrays, new_axes)

    def apply_with_block(self: T, f, align_keys=None, **kwargs) -> T:

        align_keys = align_keys or []
        aligned_args = {k: kwargs[k] for k in align_keys}

        result_arrays = []

        for i, arr in enumerate(self.arrays):

            if aligned_args:
                for k, obj in aligned_args.items():
                    if isinstance(obj, (ABCSeries, ABCDataFrame)):
                        # The caller is responsible for ensuring that
                        #  obj.axes[-1].equals(self.items)
                        if obj.ndim == 1:
                            kwargs[k] = obj.iloc[[i]]
                        else:
                            kwargs[k] = obj.iloc[:, [i]]._values
                    else:
                        # otherwise we have an ndarray
                        kwargs[k] = obj[[i]]

            if hasattr(arr, "tz") and arr.tz is None:  # type: ignore[union-attr]
                # DatetimeArray needs to be converted to ndarray for DatetimeBlock
                arr = arr._data  # type: ignore[union-attr]
            elif arr.dtype.kind == "m":
                # TimedeltaArray needs to be converted to ndarray for TimedeltaBlock
                arr = arr._data  # type: ignore[union-attr]
            if isinstance(arr, np.ndarray):
                arr = np.atleast_2d(arr)
            block = make_block(arr, placement=slice(0, 1, 1), ndim=2)
            applied = getattr(block, f)(**kwargs)
            if isinstance(applied, list):
                applied = applied[0]
            arr = applied.values
            if isinstance(arr, np.ndarray):
                arr = arr[0, :]
            result_arrays.append(arr)

        return type(self)(result_arrays, self._axes)

    # TODO quantile

    def isna(self, func) -> ArrayManager:
        return self.apply("apply", func=func)

    def where(self, other, cond, align: bool, errors: str, axis: int) -> ArrayManager:
        if align:
            align_keys = ["other", "cond"]
        else:
            align_keys = ["cond"]
            other = extract_array(other, extract_numpy=True)

        return self.apply_with_block(
            "where",
            align_keys=align_keys,
            other=other,
            cond=cond,
            errors=errors,
            axis=axis,
        )

    # TODO what is this used for?
    # def setitem(self, indexer, value) -> ArrayManager:
    #     return self.apply_with_block("setitem", indexer=indexer, value=value)

    def putmask(self, mask, new, align: bool = True):

        if align:
            align_keys = ["new", "mask"]
        else:
            align_keys = ["mask"]
            new = extract_array(new, extract_numpy=True)

        return self.apply_with_block(
            "putmask",
            align_keys=align_keys,
            mask=mask,
            new=new,
        )

    def diff(self, n: int, axis: int) -> ArrayManager:
        return self.apply_with_block("diff", n=n, axis=axis)

    def interpolate(self, **kwargs) -> ArrayManager:
        return self.apply_with_block("interpolate", **kwargs)

    def shift(self, periods: int, axis: int, fill_value) -> ArrayManager:
        if fill_value is lib.no_default:
            fill_value = None

        if axis == 0 and self.ndim == 2:
            # TODO column-wise shift
            raise NotImplementedError

        return self.apply_with_block(
            "shift", periods=periods, axis=axis, fill_value=fill_value
        )

    def fillna(self, value, limit, inplace: bool, downcast) -> ArrayManager:
        return self.apply_with_block(
            "fillna", value=value, limit=limit, inplace=inplace, downcast=downcast
        )

    def downcast(self) -> ArrayManager:
        return self.apply_with_block("downcast")

    def astype(self, dtype, copy: bool = False, errors: str = "raise") -> ArrayManager:
        return self.apply("astype", dtype=dtype, copy=copy)  # , errors=errors)

    def convert(
        self,
        copy: bool = True,
        datetime: bool = True,
        numeric: bool = True,
        timedelta: bool = True,
    ) -> ArrayManager:
        return self.apply_with_block(
            "convert",
            copy=copy,
            datetime=datetime,
            numeric=numeric,
            timedelta=timedelta,
        )

    def replace(self, value, **kwargs) -> ArrayManager:
        assert np.ndim(value) == 0, value
        # TODO "replace" is right now implemented on the blocks, we should move
        # it to general array algos so it can be reused here
        return self.apply_with_block("replace", value=value, **kwargs)

    def replace_list(
        self: T,
        src_list: List[Any],
        dest_list: List[Any],
        inplace: bool = False,
        regex: bool = False,
    ) -> T:
        """ do a list replace """
        inplace = validate_bool_kwarg(inplace, "inplace")

        return self.apply_with_block(
            "_replace_list",
            src_list=src_list,
            dest_list=dest_list,
            inplace=inplace,
            regex=regex,
        )

    def to_native_types(self, **kwargs):
        return self.apply_with_block("to_native_types", **kwargs)

    @property
    def is_mixed_type(self) -> bool:
        return True

    @property
    def is_numeric_mixed_type(self) -> bool:
        return all(is_numeric_dtype(t) for t in self.get_dtypes())

    @property
    def any_extension_types(self) -> bool:
        """Whether any of the blocks in this manager are extension blocks"""
        return False  # any(block.is_extension for block in self.blocks)

    @property
    def is_view(self) -> bool:
        """ return a boolean if we are a single block and are a view """
        # TODO what is this used for?
        return False

    @property
    def is_single_block(self) -> bool:
        return False

    def _get_data_subset(self, predicate: Callable) -> ArrayManager:
        indices = [i for i, arr in enumerate(self.arrays) if predicate(arr)]
        arrays = [self.arrays[i] for i in indices]
        # TODO copy?
        new_axes = [self._axes[0], self._axes[1][np.array(indices, dtype="int64")]]
        return type(self)(arrays, new_axes, verify_integrity=False)

    def get_bool_data(self, copy: bool = False) -> ArrayManager:
        """
<<<<<<< HEAD
        Select columns that are bool-dtype and object-dtype columns that are all-bool.
        """
        arrays = []
        indices = []
        for i, arr in enumerate(self.arrays):
            if is_bool_dtype(arr.dtype) or (
                is_object_dtype(arr.dtype) and lib.is_bool_array(arr)
            ):
                arrays.append(arr)
                indices.append(i)

        # TODO copy?
        new_axes = [self._axes[0], self._axes[1][indices]]
        return type(self)(arrays, new_axes)
=======
        Select columns that are bool-dtype.

        Parameters
        ----------
        copy : bool, default False
            Whether to copy the blocks
        """
        return self._get_data_subset(lambda arr: is_bool_dtype(arr.dtype))
>>>>>>> 5bbee182

    def get_numeric_data(self, copy: bool = False) -> ArrayManager:
        """
        Select columns that have a numeric dtype.

        Parameters
        ----------
        copy : bool, default False
            Whether to copy the blocks
        """
        return self._get_data_subset(lambda arr: is_numeric_dtype(arr.dtype))

    def copy(self: T, deep=True) -> T:
        """
        Make deep or shallow copy of ArrayManager

        Parameters
        ----------
        deep : bool or string, default True
            If False, return shallow copy (do not copy data)
            If 'all', copy data and a deep copy of the index

        Returns
        -------
        BlockManager
        """
        # this preserves the notion of view copying of axes
        if deep:
            # hit in e.g. tests.io.json.test_pandas

            def copy_func(ax):
                return ax.copy(deep=True) if deep == "all" else ax.view()

            new_axes = [copy_func(ax) for ax in self._axes]
        else:
            new_axes = list(self._axes)

        if deep:
            new_arrays = [arr.copy() for arr in self.arrays]
        else:
            new_arrays = self.arrays
        return type(self)(new_arrays, new_axes)

    def as_array(
        self,
        transpose: bool = False,
        dtype=None,
        copy: bool = False,
        na_value=lib.no_default,
    ) -> np.ndarray:
        """
        Convert the blockmanager data into an numpy array.

        Parameters
        ----------
        transpose : bool, default False
            If True, transpose the return array.
        dtype : object, default None
            Data type of the return array.
        copy : bool, default False
            If True then guarantee that a copy is returned. A value of
            False does not guarantee that the underlying data is not
            copied.
        na_value : object, default lib.no_default
            Value to be used as the missing value sentinel.

        Returns
        -------
        arr : ndarray
        """
        if len(self.arrays) == 0:
            arr = np.empty(self.shape, dtype=float)
            return arr.transpose() if transpose else arr

        # We want to copy when na_value is provided to avoid
        # mutating the original object
        copy = copy or na_value is not lib.no_default

        if not dtype:
            dtype = _interleaved_dtype(self.arrays)

        if isinstance(dtype, SparseDtype):
            dtype = dtype.subtype
        elif isinstance(dtype, PandasDtype):
            dtype = dtype.numpy_dtype
        elif is_extension_array_dtype(dtype):
            dtype = "object"
        elif is_dtype_equal(dtype, str):
            dtype = "object"

        result = np.empty(self.shape_proper, dtype=dtype)

        for i, arr in enumerate(self.arrays):
            arr = arr.astype(dtype, copy=copy)
            result[:, i] = arr

        if na_value is not lib.no_default:
            result[isna(result)] = na_value

        return result
        # return arr.transpose() if transpose else arr

    def get_slice(self, slobj: slice, axis: int = 0) -> ArrayManager:
        axis = self._normalize_axis(axis)

        if axis == 0:
            arrays = [arr[slobj] for arr in self.arrays]
        elif axis == 1:
            arrays = self.arrays[slobj]

        new_axes = list(self._axes)
        new_axes[axis] = new_axes[axis][slobj]

        return type(self)(arrays, new_axes, verify_integrity=False)

    def fast_xs(self, loc: int) -> ArrayLike:
        """
        Return the array corresponding to `frame.iloc[loc]`.

        Parameters
        ----------
        loc : int

        Returns
        -------
        np.ndarray or ExtensionArray
        """
        dtype = _interleaved_dtype(self.arrays)

        if isinstance(dtype, SparseDtype):
            temp_dtype = dtype.subtype
        elif isinstance(dtype, PandasDtype):
            temp_dtype = dtype.numpy_dtype
        elif is_extension_array_dtype(dtype):
            temp_dtype = "object"
        elif is_dtype_equal(dtype, str):
            temp_dtype = "object"
        else:
            temp_dtype = dtype

        result = np.array([arr[loc] for arr in self.arrays], dtype=temp_dtype)
        if isinstance(dtype, ExtensionDtype):
            result = dtype.construct_array_type()._from_sequence(result, dtype=dtype)
        return result

    def iget(self, i: int) -> SingleBlockManager:
        """
        Return the data as a SingleBlockManager.
        """
        from pandas.core.internals.managers import SingleBlockManager

        values = self.arrays[i]
        block = make_block(values, placement=slice(0, len(values)), ndim=1)

        return SingleBlockManager(block, self._axes[0])

    def iget_values(self, i: int) -> ArrayLike:
        """
        Return the data for column i as the values (ndarray or ExtensionArray).
        """
        return self.arrays[i]

    def idelete(self, indexer):
        """
        Delete selected locations in-place (new block and array, same BlockManager)
        """
        to_keep = np.ones(self.shape[0], dtype=np.bool_)
        to_keep[indexer] = False

        self.arrays = [self.arrays[i] for i in np.nonzero(to_keep)[0]]
        self._axes = [self._axes[0], self._axes[1][to_keep]]

    def iset(self, loc: Union[int, slice, np.ndarray], value):
        """
        Set new column(s).

        This changes the ArrayManager in-place, but replaces (an) existing
        column(s), not changing column values in-place).

        Parameters
        ----------
        loc : integer, slice or boolean mask
            Positional location (already bounds checked)
        value : array-like
        """
        # single column -> single integer index
        if lib.is_integer(loc):
            # TODO the extract array should in theory not be needed?
            value = extract_array(value, extract_numpy=True)

            # TODO can we avoid needing to unpack this here? That means converting
            # DataFrame into 1D array when loc is an integer
            if isinstance(value, np.ndarray) and value.ndim == 2:
                assert value.shape[1] == 1
                value = value[0, :]

            # TODO we receive a datetime/timedelta64 ndarray from DataFrame._iset_item
            # but we should avoid that and pass directly the proper array
            value = ensure_wrapped_if_datetimelike(value)

            assert isinstance(value, (np.ndarray, ExtensionArray))
            assert value.ndim == 1
            assert len(value) == len(self._axes[0])
            self.arrays[loc] = value
            return

        # multiple columns -> convert slice or array to integer indices
        elif isinstance(loc, slice):
            indices = range(
                loc.start if loc.start is not None else 0,
                loc.stop if loc.stop is not None else self.shape_proper[1],
                loc.step if loc.step is not None else 1,
            )
        else:
            assert isinstance(loc, np.ndarray)
            assert loc.dtype == "bool"
            indices = np.nonzero(loc)[0]

        assert value.ndim == 2
        assert value.shape[0] == len(self._axes[0])

        for value_idx, mgr_idx in enumerate(indices):
            value_arr = value[:, value_idx]
            self.arrays[mgr_idx] = value_arr
        return

    def insert(self, loc: int, item: Hashable, value, allow_duplicates: bool = False):
        """
        Insert item at selected position.

        Parameters
        ----------
        loc : int
        item : hashable
        value : array_like
        allow_duplicates: bool
            If False, trying to insert non-unique item will raise

        """
        if not allow_duplicates and item in self.items:
            # Should this be a different kind of error??
            raise ValueError(f"cannot insert {item}, already exists")

        if not isinstance(loc, int):
            raise TypeError("loc must be int")

        # insert to the axis; this could possibly raise a TypeError
        new_axis = self.items.insert(loc, item)

        value = extract_array(value, extract_numpy=True)
        if value.ndim == 2:
            value = value[0, :]
        # TODO self.arrays can be empty
        # assert len(value) == len(self.arrays[0])

        # TODO is this copy needed?
        arrays = self.arrays.copy()
        arrays.insert(loc, value)

        self.arrays = arrays
        self._axes[1] = new_axis

    def reindex_indexer(
        self: T,
        new_axis,
        indexer,
        axis: int,
        fill_value=None,
        allow_dups: bool = False,
        copy: bool = True,
        # ignored keywords
        consolidate: bool = True,
        only_slice: bool = False,
    ) -> T:
        axis = self._normalize_axis(axis)
        return self._reindex_indexer(
            new_axis, indexer, axis, fill_value, allow_dups, copy
        )

    def _reindex_indexer(
        self: T,
        new_axis,
        indexer,
        axis: int,
        fill_value=None,
        allow_dups: bool = False,
        copy: bool = True,
    ) -> T:
        """
        Parameters
        ----------
        new_axis : Index
        indexer : ndarray of int64 or None
        axis : int
        fill_value : object, default None
        allow_dups : bool, default False
        copy : bool, default True


        pandas-indexer with -1's only.
        """
        if indexer is None:
            if new_axis is self._axes[axis] and not copy:
                return self

            result = self.copy(deep=copy)
            result._axes = list(self._axes)
            result._axes[axis] = new_axis
            return result

        # some axes don't allow reindexing with dups
        if not allow_dups:
            self._axes[axis]._validate_can_reindex(indexer)

        # if axis >= self.ndim:
        #     raise IndexError("Requested axis not found in manager")

        if axis == 1:
            new_arrays = []
            for i in indexer:
                if i == -1:
                    arr = self._make_na_array(fill_value=fill_value)
                else:
                    arr = self.arrays[i]
                new_arrays.append(arr)

        else:
            new_arrays = [
                algos.take(
                    arr,
                    indexer,
                    allow_fill=True,
                    fill_value=fill_value,
                    # if fill_value is not None else blk.fill_value
                )
                for arr in self.arrays
            ]

        new_axes = list(self._axes)
        new_axes[axis] = new_axis

        return type(self)(new_arrays, new_axes, verify_integrity=False)

    def take(self, indexer, axis: int = 1, verify: bool = True, convert: bool = True):
        """
        Take items along any axis.
        """
        axis = self._normalize_axis(axis)

        indexer = (
            np.arange(indexer.start, indexer.stop, indexer.step, dtype="int64")
            if isinstance(indexer, slice)
            else np.asanyarray(indexer, dtype="int64")
        )

        n = self.shape_proper[axis]
        if convert:
            indexer = maybe_convert_indices(indexer, n)

        if verify:
            if ((indexer == -1) | (indexer >= n)).any():
                raise Exception("Indices must be nonzero and less than the axis length")

        new_labels = self._axes[axis].take(indexer)
        return self._reindex_indexer(
            new_axis=new_labels, indexer=indexer, axis=axis, allow_dups=True
        )

    def _make_na_array(self, fill_value=None):
        if fill_value is None:
            fill_value = np.nan

        dtype, fill_value = infer_dtype_from_scalar(fill_value)
        values = np.empty(self.shape_proper[0], dtype=dtype)
        values.fill(fill_value)
        return values

    def _equal_values(self, other) -> bool:
        """
        Used in .equals defined in base class. Only check the column values
        assuming shape and indexes have already been checked.
        """
        for left, right in zip(self.arrays, other.arrays):
            if not array_equals(left, right):
                return False
        else:
            return True

    def unstack(self, unstacker, fill_value) -> ArrayManager:
        """
        Return a BlockManager with all blocks unstacked..

        Parameters
        ----------
        unstacker : reshape._Unstacker
        fill_value : Any
            fill_value for newly introduced missing values.

        Returns
        -------
        unstacked : BlockManager
        """
        indexer, _ = unstacker._indexer_and_to_sort
        new_indexer = np.full(unstacker.mask.shape, -1)
        new_indexer[unstacker.mask] = indexer
        new_indexer2D = new_indexer.reshape(*unstacker.full_shape)

        new_arrays = []
        for arr in self.arrays:
            for i in range(unstacker.full_shape[1]):
                new_arr = algos.take(
                    arr, new_indexer2D[:, i], allow_fill=True, fill_value=fill_value
                )
                new_arrays.append(new_arr)

        new_index = unstacker.new_index
        new_columns = unstacker.get_new_columns(self._axes[1])
        new_axes = [new_index, new_columns]

        return type(self)(new_arrays, new_axes, verify_integrity=False)

    # TODO
    # equals
    # to_dict
    # quantile


def _interleaved_dtype(blocks) -> Optional[DtypeObj]:
    """
    Find the common dtype for `blocks`.

    Parameters
    ----------
    blocks : List[Block]

    Returns
    -------
    dtype : np.dtype, ExtensionDtype, or None
        None is returned when `blocks` is empty.
    """
    if not len(blocks):
        return None

    return find_common_type([b.dtype for b in blocks])<|MERGE_RESOLUTION|>--- conflicted
+++ resolved
@@ -528,31 +528,17 @@
 
     def get_bool_data(self, copy: bool = False) -> ArrayManager:
         """
-<<<<<<< HEAD
         Select columns that are bool-dtype and object-dtype columns that are all-bool.
-        """
-        arrays = []
-        indices = []
-        for i, arr in enumerate(self.arrays):
-            if is_bool_dtype(arr.dtype) or (
-                is_object_dtype(arr.dtype) and lib.is_bool_array(arr)
-            ):
-                arrays.append(arr)
-                indices.append(i)
-
-        # TODO copy?
-        new_axes = [self._axes[0], self._axes[1][indices]]
-        return type(self)(arrays, new_axes)
-=======
-        Select columns that are bool-dtype.
 
         Parameters
         ----------
         copy : bool, default False
             Whether to copy the blocks
         """
-        return self._get_data_subset(lambda arr: is_bool_dtype(arr.dtype))
->>>>>>> 5bbee182
+        return self._get_data_subset(
+            lambda arr: is_bool_dtype(arr.dtype)
+            or (is_object_dtype(arr.dtype) and lib.is_bool_array(arr))
+        )
 
     def get_numeric_data(self, copy: bool = False) -> ArrayManager:
         """
