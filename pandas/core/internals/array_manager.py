--- conflicted
+++ resolved
@@ -55,16 +55,12 @@
 )
 
 import pandas.core.algorithms as algos
-<<<<<<< HEAD
 from pandas.core.array_algos.take import take_nd
-from pandas.core.arrays import ExtensionArray
-=======
 from pandas.core.arrays import (
     DatetimeArray,
     ExtensionArray,
     TimedeltaArray,
 )
->>>>>>> 9fdb8f69
 from pandas.core.arrays.sparse import SparseDtype
 from pandas.core.construction import (
     ensure_wrapped_if_datetimelike,
