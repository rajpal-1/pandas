"""
Experimental manager based on storing a collection of 1D arrays
"""
from __future__ import annotations

from typing import (
    TYPE_CHECKING,
    Any,
    Callable,
    Hashable,
    TypeVar,
)

import numpy as np

from pandas._libs import (
    NaT,
    lib,
)
from pandas._typing import (
    ArrayLike,
    DtypeObj,
)
from pandas.util._validators import validate_bool_kwarg

from pandas.core.dtypes.cast import (
    astype_array_safe,
    ensure_dtype_can_hold_na,
    infer_dtype_from_scalar,
    soft_convert_objects,
)
from pandas.core.dtypes.common import (
    ensure_platform_int,
    is_datetime64_ns_dtype,
    is_dtype_equal,
    is_extension_array_dtype,
    is_numeric_dtype,
    is_object_dtype,
    is_timedelta64_ns_dtype,
)
from pandas.core.dtypes.dtypes import (
    ExtensionDtype,
    PandasDtype,
)
from pandas.core.dtypes.generic import (
    ABCDataFrame,
    ABCSeries,
)
from pandas.core.dtypes.inference import is_inferred_bool_dtype
from pandas.core.dtypes.missing import (
    array_equals,
    isna,
    na_value_for_dtype,
)

import pandas.core.algorithms as algos
from pandas.core.array_algos.quantile import quantile_compat
from pandas.core.array_algos.take import take_1d
from pandas.core.arrays import (
    DatetimeArray,
    ExtensionArray,
    PandasArray,
    TimedeltaArray,
)
from pandas.core.arrays.sparse import SparseDtype
from pandas.core.construction import (
    ensure_wrapped_if_datetimelike,
    extract_array,
    sanitize_array,
)
from pandas.core.indexers import (
    maybe_convert_indices,
    validate_indices,
)
from pandas.core.indexes.api import (
    Index,
    ensure_index,
)
from pandas.core.internals.base import (
    DataManager,
    SingleDataManager,
    interleaved_dtype,
)
from pandas.core.internals.blocks import (
    ensure_block_shape,
    external_values,
    extract_pandas_array,
    maybe_coerce_values,
    new_block,
    to_native_types,
)

if TYPE_CHECKING:
    from pandas import Float64Index


T = TypeVar("T", bound="BaseArrayManager")


class BaseArrayManager(DataManager):
    """
    Core internal data structure to implement DataFrame and Series.

    Alternative to the BlockManager, storing a list of 1D arrays instead of
    Blocks.

    This is *not* a public API class

    Parameters
    ----------
    arrays : Sequence of arrays
    axes : Sequence of Index
    verify_integrity : bool, default True

    """

    __slots__ = [
        "_axes",  # private attribute, because 'axes' has different order, see below
        "arrays",
    ]

    arrays: list[np.ndarray | ExtensionArray]
    _axes: list[Index]

    def __init__(
        self,
        arrays: list[np.ndarray | ExtensionArray],
        axes: list[Index],
        verify_integrity: bool = True,
    ):
        raise NotImplementedError

    def make_empty(self: T, axes=None) -> T:
        """Return an empty ArrayManager with the items axis of len 0 (no columns)"""
        if axes is None:
            axes = [self.axes[1:], Index([])]

        arrays: list[np.ndarray | ExtensionArray] = []
        return type(self)(arrays, axes)

    @property
    def items(self) -> Index:
        return self._axes[-1]

    @property
    # error: Signature of "axes" incompatible with supertype "DataManager"
    def axes(self) -> list[Index]:  # type: ignore[override]
        # mypy doesn't work to override attribute with property
        # see https://github.com/python/mypy/issues/4125
        """Axes is BlockManager-compatible order (columns, rows)"""
        return [self._axes[1], self._axes[0]]

    @property
    def shape_proper(self) -> tuple[int, ...]:
        # this returns (n_rows, n_columns)
        return tuple(len(ax) for ax in self._axes)

    @staticmethod
    def _normalize_axis(axis: int) -> int:
        # switch axis
        axis = 1 if axis == 0 else 0
        return axis

    def set_axis(self, axis: int, new_labels: Index) -> None:
        # Caller is responsible for ensuring we have an Index object.
        self._validate_set_axis(axis, new_labels)
        axis = self._normalize_axis(axis)
        self._axes[axis] = new_labels

    def get_dtypes(self):
        return np.array([arr.dtype for arr in self.arrays], dtype="object")

    def __getstate__(self):
        return self.arrays, self._axes

    def __setstate__(self, state):
        self.arrays = state[0]
        self._axes = state[1]

    def __repr__(self) -> str:
        output = type(self).__name__
        output += f"\nIndex: {self._axes[0]}"
        if self.ndim == 2:
            output += f"\nColumns: {self._axes[1]}"
        output += f"\n{len(self.arrays)} arrays:"
        for arr in self.arrays:
            output += f"\n{arr.dtype}"
        return output

    def apply(
        self: T,
        f,
        align_keys: list[str] | None = None,
        ignore_failures: bool = False,
        **kwargs,
    ) -> T:
        """
        Iterate over the arrays, collect and create a new ArrayManager.

        Parameters
        ----------
        f : str or callable
            Name of the Array method to apply.
        align_keys: List[str] or None, default None
        ignore_failures: bool, default False
        **kwargs
            Keywords to pass to `f`

        Returns
        -------
        ArrayManager
        """
        assert "filter" not in kwargs

        align_keys = align_keys or []
        result_arrays: list[np.ndarray] = []
        result_indices: list[int] = []
        # fillna: Series/DataFrame is responsible for making sure value is aligned

        aligned_args = {k: kwargs[k] for k in align_keys}

        if f == "apply":
            f = kwargs.pop("func")

        for i, arr in enumerate(self.arrays):

            if aligned_args:

                for k, obj in aligned_args.items():
                    if isinstance(obj, (ABCSeries, ABCDataFrame)):
                        # The caller is responsible for ensuring that
                        #  obj.axes[-1].equals(self.items)
                        if obj.ndim == 1:
                            kwargs[k] = obj.iloc[i]
                        else:
                            kwargs[k] = obj.iloc[:, i]._values
                    else:
                        # otherwise we have an array-like
                        kwargs[k] = obj[i]

            try:
                if callable(f):
                    applied = f(arr, **kwargs)
                else:
                    applied = getattr(arr, f)(**kwargs)
            except (TypeError, NotImplementedError):
                if not ignore_failures:
                    raise
                continue
            # if not isinstance(applied, ExtensionArray):
            #     # TODO not all EA operations return new EAs (eg astype)
            #     applied = array(applied)
            result_arrays.append(applied)
            result_indices.append(i)

        new_axes: list[Index]
        if ignore_failures:
            # TODO copy?
            new_axes = [self._axes[0], self._axes[1][result_indices]]
        else:
            new_axes = self._axes

        # error: Argument 1 to "ArrayManager" has incompatible type "List[ndarray]";
        # expected "List[Union[ndarray, ExtensionArray]]"
        return type(self)(result_arrays, new_axes)  # type: ignore[arg-type]

    def apply_with_block(self: T, f, align_keys=None, swap_axis=True, **kwargs) -> T:
        # switch axis to follow BlockManager logic
        if swap_axis and "axis" in kwargs and self.ndim == 2:
            kwargs["axis"] = 1 if kwargs["axis"] == 0 else 0

        align_keys = align_keys or []
        aligned_args = {k: kwargs[k] for k in align_keys}

        result_arrays = []

        for i, arr in enumerate(self.arrays):

            if aligned_args:
                for k, obj in aligned_args.items():
                    if isinstance(obj, (ABCSeries, ABCDataFrame)):
                        # The caller is responsible for ensuring that
                        #  obj.axes[-1].equals(self.items)
                        if obj.ndim == 1:
                            if self.ndim == 2:
                                kwargs[k] = obj.iloc[slice(i, i + 1)]._values
                            else:
                                kwargs[k] = obj.iloc[:]._values
                        else:
                            kwargs[k] = obj.iloc[:, [i]]._values
                    else:
                        # otherwise we have an ndarray
                        if obj.ndim == 2:
                            kwargs[k] = obj[[i]]

            # error: Item "ExtensionArray" of "Union[Any, ExtensionArray]" has no
            # attribute "tz"
            if hasattr(arr, "tz") and arr.tz is None:  # type: ignore[union-attr]
                # DatetimeArray needs to be converted to ndarray for DatetimeLikeBlock

                # error: Item "ExtensionArray" of "Union[Any, ExtensionArray]" has no
                # attribute "_data"
                arr = arr._data  # type: ignore[union-attr]
            elif arr.dtype.kind == "m" and not isinstance(arr, np.ndarray):
                # TimedeltaArray needs to be converted to ndarray for TimedeltaBlock

                # error: "ExtensionArray" has no attribute "_data"
                arr = arr._data  # type: ignore[attr-defined]

            if self.ndim == 2:
                arr = ensure_block_shape(arr, 2)
                block = new_block(arr, placement=slice(0, 1, 1), ndim=2)
            else:
                block = new_block(arr, placement=slice(0, len(self), 1), ndim=1)

            applied = getattr(block, f)(**kwargs)
            if isinstance(applied, list):
                applied = applied[0]
            arr = applied.values
            if self.ndim == 2 and arr.ndim == 2:
                # 2D for np.ndarray or DatetimeArray/TimedeltaArray
                assert len(arr) == 1
                # error: No overload variant of "__getitem__" of "ExtensionArray"
                # matches argument type "Tuple[int, slice]"
                arr = arr[0, :]  # type: ignore[call-overload]
            result_arrays.append(arr)

        return type(self)(result_arrays, self._axes)

    def where(self: T, other, cond, align: bool) -> T:
        if align:
            align_keys = ["other", "cond"]
        else:
            align_keys = ["cond"]
            other = extract_array(other, extract_numpy=True)

        return self.apply_with_block(
            "where",
            align_keys=align_keys,
            other=other,
            cond=cond,
        )

    # TODO what is this used for?
    # def setitem(self, indexer, value) -> ArrayManager:
    #     return self.apply_with_block("setitem", indexer=indexer, value=value)

    def putmask(self, mask, new, align: bool = True):
        if align:
            align_keys = ["new", "mask"]
        else:
            align_keys = ["mask"]
            new = extract_array(new, extract_numpy=True)

        return self.apply_with_block(
            "putmask",
            align_keys=align_keys,
            mask=mask,
            new=new,
        )

    def diff(self: T, n: int, axis: int) -> T:
        if axis == 1:
            # DataFrame only calls this for n=0, in which case performing it
            # with axis=0 is equivalent
            assert n == 0
            axis = 0
        return self.apply(algos.diff, n=n, axis=axis)

    def interpolate(self: T, **kwargs) -> T:
        return self.apply_with_block("interpolate", swap_axis=False, **kwargs)

    def shift(self: T, periods: int, axis: int, fill_value) -> T:
        if fill_value is lib.no_default:
            fill_value = None

        if axis == 1 and self.ndim == 2:
            # TODO column-wise shift
            raise NotImplementedError

        return self.apply_with_block(
            "shift", periods=periods, axis=axis, fill_value=fill_value
        )

    def fillna(self: T, value, limit, inplace: bool, downcast) -> T:
        return self.apply_with_block(
            "fillna", value=value, limit=limit, inplace=inplace, downcast=downcast
        )

    def astype(self: T, dtype, copy: bool = False, errors: str = "raise") -> T:
        return self.apply(astype_array_safe, dtype=dtype, copy=copy, errors=errors)

    def convert(
        self: T,
        copy: bool = True,
        datetime: bool = True,
        numeric: bool = True,
        timedelta: bool = True,
    ) -> T:
        def _convert(arr):
            if is_object_dtype(arr.dtype):
                # extract PandasArray for tests that patch PandasArray._typ
                arr = np.asarray(arr)
                return soft_convert_objects(
                    arr,
                    datetime=datetime,
                    numeric=numeric,
                    timedelta=timedelta,
                    copy=copy,
                )
            else:
                return arr.copy() if copy else arr

        return self.apply(_convert)

<<<<<<< HEAD
    def replace_regex(self: T, **kwargs):
=======
    def replace_regex(self: T, **kwargs) -> T:
>>>>>>> 1fde76f2
        return self.apply_with_block("_replace_regex", **kwargs)

    def replace(self: T, to_replace, value, inplace: bool) -> T:
        inplace = validate_bool_kwarg(inplace, "inplace")
        assert np.ndim(value) == 0, value
        # TODO "replace" is right now implemented on the blocks, we should move
        # it to general array algos so it can be reused here
        return self.apply_with_block(
            "replace", value=value, to_replace=to_replace, inplace=inplace
        )

    def replace_list(
        self: T,
        src_list: list[Any],
        dest_list: list[Any],
        inplace: bool = False,
        regex: bool = False,
    ) -> T:
        """do a list replace"""
        inplace = validate_bool_kwarg(inplace, "inplace")

        return self.apply_with_block(
            "replace_list",
            src_list=src_list,
            dest_list=dest_list,
            inplace=inplace,
            regex=regex,
        )

    def to_native_types(self, **kwargs):
        return self.apply(to_native_types, **kwargs)

    @property
    def is_mixed_type(self) -> bool:
        return True

    @property
    def is_numeric_mixed_type(self) -> bool:
        return all(is_numeric_dtype(t) for t in self.get_dtypes())

    @property
    def any_extension_types(self) -> bool:
        """Whether any of the blocks in this manager are extension blocks"""
        return False  # any(block.is_extension for block in self.blocks)

    @property
    def is_view(self) -> bool:
        """return a boolean if we are a single block and are a view"""
        # TODO what is this used for?
        return False

    @property
    def is_single_block(self) -> bool:
        return False

    def _get_data_subset(self: T, predicate: Callable) -> T:
        indices = [i for i, arr in enumerate(self.arrays) if predicate(arr)]
        arrays = [self.arrays[i] for i in indices]
        # TODO copy?
        # Note: using Index.take ensures we can retain e.g. DatetimeIndex.freq,
        #  see test_describe_datetime_columns
        taker = np.array(indices, dtype="intp")
        new_cols = self._axes[1].take(taker)
        new_axes = [self._axes[0], new_cols]
        return type(self)(arrays, new_axes, verify_integrity=False)

    def get_bool_data(self: T, copy: bool = False) -> T:
        """
        Select columns that are bool-dtype and object-dtype columns that are all-bool.

        Parameters
        ----------
        copy : bool, default False
            Whether to copy the blocks
        """
        return self._get_data_subset(is_inferred_bool_dtype)

    def get_numeric_data(self: T, copy: bool = False) -> T:
        """
        Select columns that have a numeric dtype.

        Parameters
        ----------
        copy : bool, default False
            Whether to copy the blocks
        """
        return self._get_data_subset(
            lambda arr: is_numeric_dtype(arr.dtype)
            or getattr(arr.dtype, "_is_numeric", False)
        )

    def copy(self: T, deep=True) -> T:
        """
        Make deep or shallow copy of ArrayManager

        Parameters
        ----------
        deep : bool or string, default True
            If False, return shallow copy (do not copy data)
            If 'all', copy data and a deep copy of the index

        Returns
        -------
        BlockManager
        """
        # this preserves the notion of view copying of axes
        if deep:
            # hit in e.g. tests.io.json.test_pandas

            def copy_func(ax):
                return ax.copy(deep=True) if deep == "all" else ax.view()

            new_axes = [copy_func(ax) for ax in self._axes]
        else:
            new_axes = list(self._axes)

        if deep:
            new_arrays = [arr.copy() for arr in self.arrays]
        else:
            new_arrays = list(self.arrays)
        return type(self)(new_arrays, new_axes, verify_integrity=False)

    def reindex_indexer(
        self: T,
        new_axis,
        indexer,
        axis: int,
        fill_value=None,
        allow_dups: bool = False,
        copy: bool = True,
        # ignored keywords
        consolidate: bool = True,
        only_slice: bool = False,
        # ArrayManager specific keywords
        use_na_proxy: bool = False,
    ) -> T:
        axis = self._normalize_axis(axis)
        return self._reindex_indexer(
            new_axis,
            indexer,
            axis,
            fill_value,
            allow_dups,
            copy,
            use_na_proxy,
        )

    def _reindex_indexer(
        self: T,
        new_axis,
        indexer,
        axis: int,
        fill_value=None,
        allow_dups: bool = False,
        copy: bool = True,
        use_na_proxy: bool = False,
    ) -> T:
        """
        Parameters
        ----------
        new_axis : Index
        indexer : ndarray of int64 or None
        axis : int
        fill_value : object, default None
        allow_dups : bool, default False
        copy : bool, default True


        pandas-indexer with -1's only.
        """
        if indexer is None:
            if new_axis is self._axes[axis] and not copy:
                return self

            result = self.copy(deep=copy)
            result._axes = list(self._axes)
            result._axes[axis] = new_axis
            return result

        # some axes don't allow reindexing with dups
        if not allow_dups:
            self._axes[axis]._validate_can_reindex(indexer)

        if axis >= self.ndim:
            raise IndexError("Requested axis not found in manager")

        if axis == 1:
            new_arrays = []
            for i in indexer:
                if i == -1:
                    arr = self._make_na_array(
                        fill_value=fill_value, use_na_proxy=use_na_proxy
                    )
                else:
                    arr = self.arrays[i]
                    if copy:
                        arr = arr.copy()
                new_arrays.append(arr)

        else:
            validate_indices(indexer, len(self._axes[0]))
            indexer = ensure_platform_int(indexer)
            mask = indexer == -1
            needs_masking = mask.any()
            new_arrays = [
                take_1d(
                    arr,
                    indexer,
                    allow_fill=needs_masking,
                    fill_value=fill_value,
                    mask=mask,
                    # if fill_value is not None else blk.fill_value
                )
                for arr in self.arrays
            ]

        new_axes = list(self._axes)
        new_axes[axis] = new_axis

        return type(self)(new_arrays, new_axes, verify_integrity=False)

    def take(self: T, indexer, axis: int = 1, verify: bool = True) -> T:
        """
        Take items along any axis.
        """
        axis = self._normalize_axis(axis)

        indexer = (
            np.arange(indexer.start, indexer.stop, indexer.step, dtype="int64")
            if isinstance(indexer, slice)
            else np.asanyarray(indexer, dtype="int64")
        )

        if not indexer.ndim == 1:
            raise ValueError("indexer should be 1-dimensional")

        n = self.shape_proper[axis]
        indexer = maybe_convert_indices(indexer, n, verify=verify)

        new_labels = self._axes[axis].take(indexer)
        return self._reindex_indexer(
            new_axis=new_labels, indexer=indexer, axis=axis, allow_dups=True
        )

    def _make_na_array(self, fill_value=None, use_na_proxy=False):
        if use_na_proxy:
            assert fill_value is None
            return NullArrayProxy(self.shape_proper[0])

        if fill_value is None:
            fill_value = np.nan

        dtype, fill_value = infer_dtype_from_scalar(fill_value)
        # error: Argument "dtype" to "empty" has incompatible type "Union[dtype[Any],
        # ExtensionDtype]"; expected "Union[dtype[Any], None, type, _SupportsDType, str,
        # Union[Tuple[Any, int], Tuple[Any, Union[int, Sequence[int]]], List[Any],
        # _DTypeDict, Tuple[Any, Any]]]"
        values = np.empty(self.shape_proper[0], dtype=dtype)  # type: ignore[arg-type]
        values.fill(fill_value)
        return values

    def _equal_values(self, other) -> bool:
        """
        Used in .equals defined in base class. Only check the column values
        assuming shape and indexes have already been checked.
        """
        for left, right in zip(self.arrays, other.arrays):
            if not array_equals(left, right):
                return False
        else:
            return True

    # TODO
    # to_dict


class ArrayManager(BaseArrayManager):
    ndim = 2

    def __init__(
        self,
        arrays: list[np.ndarray | ExtensionArray],
        axes: list[Index],
        verify_integrity: bool = True,
    ):
        # Note: we are storing the axes in "_axes" in the (row, columns) order
        # which contrasts the order how it is stored in BlockManager
        self._axes = axes
        self.arrays = arrays

        if verify_integrity:
            self._axes = [ensure_index(ax) for ax in axes]
            arrays = [extract_pandas_array(x, None, 1)[0] for x in arrays]
            self.arrays = [maybe_coerce_values(arr) for arr in arrays]
            self._verify_integrity()

    def _verify_integrity(self) -> None:
        n_rows, n_columns = self.shape_proper
        if not len(self.arrays) == n_columns:
            raise ValueError(
                "Number of passed arrays must equal the size of the column Index: "
                f"{len(self.arrays)} arrays vs {n_columns} columns."
            )
        for arr in self.arrays:
            if not len(arr) == n_rows:
                raise ValueError(
                    "Passed arrays should have the same length as the rows Index: "
                    f"{len(arr)} vs {n_rows} rows"
                )
            if not isinstance(arr, (np.ndarray, ExtensionArray)):
                raise ValueError(
                    "Passed arrays should be np.ndarray or ExtensionArray instances, "
                    f"got {type(arr)} instead"
                )
            if not arr.ndim == 1:
                raise ValueError(
                    "Passed arrays should be 1-dimensional, got array with "
                    f"{arr.ndim} dimensions instead."
                )

    # --------------------------------------------------------------------
    # Indexing

    def fast_xs(self, loc: int) -> ArrayLike:
        """
        Return the array corresponding to `frame.iloc[loc]`.

        Parameters
        ----------
        loc : int

        Returns
        -------
        np.ndarray or ExtensionArray
        """
        dtype = interleaved_dtype([arr.dtype for arr in self.arrays])

        values = [arr[loc] for arr in self.arrays]
        if isinstance(dtype, ExtensionDtype):
            result = dtype.construct_array_type()._from_sequence(values, dtype=dtype)
        # for datetime64/timedelta64, the np.ndarray constructor cannot handle pd.NaT
        elif is_datetime64_ns_dtype(dtype):
            result = DatetimeArray._from_sequence(values, dtype=dtype)._data
        elif is_timedelta64_ns_dtype(dtype):
            result = TimedeltaArray._from_sequence(values, dtype=dtype)._data
        else:
            result = np.array(values, dtype=dtype)
        return result

    def get_slice(self, slobj: slice, axis: int = 0) -> ArrayManager:
        axis = self._normalize_axis(axis)

        if axis == 0:
            arrays = [arr[slobj] for arr in self.arrays]
        elif axis == 1:
            arrays = self.arrays[slobj]

        new_axes = list(self._axes)
        new_axes[axis] = new_axes[axis]._getitem_slice(slobj)

        return type(self)(arrays, new_axes, verify_integrity=False)

    def iget(self, i: int) -> SingleArrayManager:
        """
        Return the data as a SingleArrayManager.
        """
        values = self.arrays[i]
        return SingleArrayManager([values], [self._axes[0]])

    def iget_values(self, i: int) -> ArrayLike:
        """
        Return the data for column i as the values (ndarray or ExtensionArray).
        """
        return self.arrays[i]

    @property
    def column_arrays(self) -> list[ArrayLike]:
        """
        Used in the JSON C code to access column arrays.
        """
        return self.arrays

    def iset(
        self, loc: int | slice | np.ndarray, value: ArrayLike, inplace: bool = False
    ):
        """
        Set new column(s).

        This changes the ArrayManager in-place, but replaces (an) existing
        column(s), not changing column values in-place).

        Parameters
        ----------
        loc : integer, slice or boolean mask
            Positional location (already bounds checked)
        value : np.ndarray or ExtensionArray
        inplace : bool, default False
            Whether overwrite existing array as opposed to replacing it.
        """
        # single column -> single integer index
        if lib.is_integer(loc):

            # TODO can we avoid needing to unpack this here? That means converting
            # DataFrame into 1D array when loc is an integer
            if isinstance(value, np.ndarray) and value.ndim == 2:
                assert value.shape[1] == 1
                value = value[:, 0]

            # TODO we receive a datetime/timedelta64 ndarray from DataFrame._iset_item
            # but we should avoid that and pass directly the proper array
            value = maybe_coerce_values(value)

            assert isinstance(value, (np.ndarray, ExtensionArray))
            assert value.ndim == 1
            assert len(value) == len(self._axes[0])
            self.arrays[loc] = value
            return

        # multiple columns -> convert slice or array to integer indices
        elif isinstance(loc, slice):
            indices = range(
                loc.start if loc.start is not None else 0,
                loc.stop if loc.stop is not None else self.shape_proper[1],
                loc.step if loc.step is not None else 1,
            )
        else:
            assert isinstance(loc, np.ndarray)
            assert loc.dtype == "bool"
            # error: Incompatible types in assignment (expression has type "ndarray",
            # variable has type "range")
            indices = np.nonzero(loc)[0]  # type: ignore[assignment]

        assert value.ndim == 2
        assert value.shape[0] == len(self._axes[0])

        for value_idx, mgr_idx in enumerate(indices):
            # error: No overload variant of "__getitem__" of "ExtensionArray" matches
            # argument type "Tuple[slice, int]"
            value_arr = value[:, value_idx]  # type: ignore[call-overload]
            self.arrays[mgr_idx] = value_arr
        return

    def insert(self, loc: int, item: Hashable, value: ArrayLike) -> None:
        """
        Insert item at selected position.

        Parameters
        ----------
        loc : int
        item : hashable
        value : np.ndarray or ExtensionArray
        """
        # insert to the axis; this could possibly raise a TypeError
        new_axis = self.items.insert(loc, item)

        value = extract_array(value, extract_numpy=True)
        if value.ndim == 2:
            if value.shape[0] == 1:
                # error: No overload variant of "__getitem__" of "ExtensionArray"
                # matches argument type "Tuple[int, slice]"
                value = value[0, :]  # type: ignore[call-overload]
            else:
                raise ValueError(
                    f"Expected a 1D array, got an array with shape {value.shape}"
                )
        value = maybe_coerce_values(value)

        # TODO self.arrays can be empty
        # assert len(value) == len(self.arrays[0])

        # TODO is this copy needed?
        arrays = self.arrays.copy()
        arrays.insert(loc, value)

        self.arrays = arrays
        self._axes[1] = new_axis

    def idelete(self, indexer):
        """
        Delete selected locations in-place (new block and array, same BlockManager)
        """
        to_keep = np.ones(self.shape[0], dtype=np.bool_)
        to_keep[indexer] = False

        self.arrays = [self.arrays[i] for i in np.nonzero(to_keep)[0]]
        self._axes = [self._axes[0], self._axes[1][to_keep]]
        return self

    # --------------------------------------------------------------------
    # Array-wise Operation

    def grouped_reduce(self: T, func: Callable, ignore_failures: bool = False) -> T:
        """
        Apply grouped reduction function columnwise, returning a new ArrayManager.

        Parameters
        ----------
        func : grouped reduction function
        ignore_failures : bool, default False
            Whether to drop columns where func raises TypeError.

        Returns
        -------
        ArrayManager
        """
        result_arrays: list[np.ndarray] = []
        result_indices: list[int] = []

        for i, arr in enumerate(self.arrays):
            # grouped_reduce functions all expect 2D arrays
            arr = ensure_block_shape(arr, ndim=2)
            try:
                res = func(arr)
            except (TypeError, NotImplementedError):
                if not ignore_failures:
                    raise
                continue

            if res.ndim == 2:
                # reverse of ensure_block_shape
                assert res.shape[0] == 1
                res = res[0]

            result_arrays.append(res)
            result_indices.append(i)

        if len(result_arrays) == 0:
            index = Index([None])  # placeholder
        else:
            index = Index(range(result_arrays[0].shape[0]))

        if ignore_failures:
            columns = self.items[np.array(result_indices, dtype="int64")]
        else:
            columns = self.items

        # error: Argument 1 to "ArrayManager" has incompatible type "List[ndarray]";
        # expected "List[Union[ndarray, ExtensionArray]]"
        return type(self)(result_arrays, [index, columns])  # type: ignore[arg-type]

    def reduce(
        self: T, func: Callable, ignore_failures: bool = False
    ) -> tuple[T, np.ndarray]:
        """
        Apply reduction function column-wise, returning a single-row ArrayManager.

        Parameters
        ----------
        func : reduction function
        ignore_failures : bool, default False
            Whether to drop columns where func raises TypeError.

        Returns
        -------
        ArrayManager
        np.ndarray
            Indexer of column indices that are retained.
        """
        result_arrays: list[np.ndarray] = []
        result_indices: list[int] = []
        for i, arr in enumerate(self.arrays):
            try:
                res = func(arr, axis=0)
            except TypeError:
                if not ignore_failures:
                    raise
            else:
                # TODO NaT doesn't preserve dtype, so we need to ensure to create
                # a timedelta result array if original was timedelta
                # what if datetime results in timedelta? (eg std)
                if res is NaT and is_timedelta64_ns_dtype(arr.dtype):
                    result_arrays.append(np.array(["NaT"], dtype="timedelta64[ns]"))
                else:
                    # error: Argument 1 to "append" of "list" has incompatible type
                    # "ExtensionArray"; expected "ndarray"
                    result_arrays.append(
                        sanitize_array([res], None)  # type: ignore[arg-type]
                    )
                result_indices.append(i)

        index = Index._simple_new(np.array([None], dtype=object))  # placeholder
        if ignore_failures:
            indexer = np.array(result_indices)
            columns = self.items[result_indices]
        else:
            indexer = np.arange(self.shape[0])
            columns = self.items

        # error: Argument 1 to "ArrayManager" has incompatible type "List[ndarray]";
        # expected "List[Union[ndarray, ExtensionArray]]"
        new_mgr = type(self)(result_arrays, [index, columns])  # type: ignore[arg-type]
        return new_mgr, indexer

    def operate_blockwise(self, other: ArrayManager, array_op) -> ArrayManager:
        """
        Apply array_op blockwise with another (aligned) BlockManager.
        """
        # TODO what if `other` is BlockManager ?
        left_arrays = self.arrays
        right_arrays = other.arrays
        result_arrays = [
            array_op(left, right) for left, right in zip(left_arrays, right_arrays)
        ]
        return type(self)(result_arrays, self._axes)

    def quantile(
        self,
        *,
        qs: Float64Index,
        axis: int = 0,
        transposed: bool = False,
        interpolation="linear",
    ) -> ArrayManager:

        arrs = [ensure_block_shape(x, 2) for x in self.arrays]
        assert axis == 1
        new_arrs = [
            quantile_compat(x, np.asarray(qs._values), interpolation) for x in arrs
        ]
        for i, arr in enumerate(new_arrs):
            if arr.ndim == 2:
                assert arr.shape[0] == 1, arr.shape
                new_arrs[i] = arr[0]

        axes = [qs, self._axes[1]]
        return type(self)(new_arrs, axes)

    # ----------------------------------------------------------------

    def unstack(self, unstacker, fill_value) -> ArrayManager:
        """
        Return a BlockManager with all blocks unstacked.

        Parameters
        ----------
        unstacker : reshape._Unstacker
        fill_value : Any
            fill_value for newly introduced missing values.

        Returns
        -------
        unstacked : BlockManager
        """
        indexer, _ = unstacker._indexer_and_to_sort
        if unstacker.mask.all():
            new_indexer = indexer
            allow_fill = False
            new_mask2D = None
            needs_masking = None
        else:
            new_indexer = np.full(unstacker.mask.shape, -1)
            new_indexer[unstacker.mask] = indexer
            allow_fill = True
            # calculating the full mask once and passing it to take_1d is faster
            # than letting take_1d calculate it in each repeated call
            new_mask2D = (~unstacker.mask).reshape(*unstacker.full_shape)
            needs_masking = new_mask2D.any(axis=0)
        new_indexer2D = new_indexer.reshape(*unstacker.full_shape)
        new_indexer2D = ensure_platform_int(new_indexer2D)

        new_arrays = []
        for arr in self.arrays:
            for i in range(unstacker.full_shape[1]):
                if allow_fill:
                    # error: Value of type "Optional[Any]" is not indexable  [index]
                    new_arr = take_1d(
                        arr,
                        new_indexer2D[:, i],
                        allow_fill=needs_masking[i],  # type: ignore[index]
                        fill_value=fill_value,
                        mask=new_mask2D[:, i],  # type: ignore[index]
                    )
                else:
                    new_arr = take_1d(arr, new_indexer2D[:, i], allow_fill=False)
                new_arrays.append(new_arr)

        new_index = unstacker.new_index
        new_columns = unstacker.get_new_columns(self._axes[1])
        new_axes = [new_index, new_columns]

        return type(self)(new_arrays, new_axes, verify_integrity=False)

    def as_array(
        self,
        dtype=None,
        copy: bool = False,
        na_value=lib.no_default,
    ) -> np.ndarray:
        """
        Convert the blockmanager data into an numpy array.

        Parameters
        ----------
        dtype : object, default None
            Data type of the return array.
        copy : bool, default False
            If True then guarantee that a copy is returned. A value of
            False does not guarantee that the underlying data is not
            copied.
        na_value : object, default lib.no_default
            Value to be used as the missing value sentinel.

        Returns
        -------
        arr : ndarray
        """
        if len(self.arrays) == 0:
            empty_arr = np.empty(self.shape, dtype=float)
            return empty_arr.transpose()

        # We want to copy when na_value is provided to avoid
        # mutating the original object
        copy = copy or na_value is not lib.no_default

        if not dtype:
            dtype = interleaved_dtype([arr.dtype for arr in self.arrays])

        if isinstance(dtype, SparseDtype):
            dtype = dtype.subtype
        elif isinstance(dtype, PandasDtype):
            dtype = dtype.numpy_dtype
        elif is_extension_array_dtype(dtype):
            dtype = "object"
        elif is_dtype_equal(dtype, str):
            dtype = "object"

        result = np.empty(self.shape_proper, dtype=dtype)

        for i, arr in enumerate(self.arrays):
            arr = arr.astype(dtype, copy=copy)
            result[:, i] = arr

        if na_value is not lib.no_default:
            result[isna(result)] = na_value

        return result


class SingleArrayManager(BaseArrayManager, SingleDataManager):

    __slots__ = [
        "_axes",  # private attribute, because 'axes' has different order, see below
        "arrays",
    ]

    arrays: list[np.ndarray | ExtensionArray]
    _axes: list[Index]

    ndim = 1

    def __init__(
        self,
        arrays: list[np.ndarray | ExtensionArray],
        axes: list[Index],
        verify_integrity: bool = True,
    ):
        self._axes = axes
        self.arrays = arrays

        if verify_integrity:
            assert len(axes) == 1
            assert len(arrays) == 1
            self._axes = [ensure_index(ax) for ax in self._axes]
            arr = arrays[0]
            arr = maybe_coerce_values(arr)
            arr = extract_pandas_array(arr, None, 1)[0]
            self.arrays = [arr]
            self._verify_integrity()

    def _verify_integrity(self) -> None:
        (n_rows,) = self.shape
        assert len(self.arrays) == 1
        arr = self.arrays[0]
        assert len(arr) == n_rows
        if not arr.ndim == 1:
            raise ValueError(
                "Passed array should be 1-dimensional, got array with "
                f"{arr.ndim} dimensions instead."
            )

    @staticmethod
    def _normalize_axis(axis):
        return axis

    def make_empty(self, axes=None) -> SingleArrayManager:
        """Return an empty ArrayManager with index/array of length 0"""
        if axes is None:
            axes = [Index([], dtype=object)]
        array = np.array([], dtype=self.dtype)
        return type(self)([array], axes)

    @classmethod
    def from_array(cls, array, index):
        return cls([array], [index])

    @property
    def axes(self):
        return self._axes

    @property
    def index(self) -> Index:
        return self._axes[0]

    @property
    def dtype(self):
        return self.array.dtype

    def external_values(self):
        """The array that Series.values returns"""
        return external_values(self.array)

    def internal_values(self):
        """The array that Series._values returns"""
        return self.array

    def array_values(self):
        """The array that Series.array returns"""
        arr = self.array
        if isinstance(arr, np.ndarray):
            arr = PandasArray(arr)
        return arr

    @property
    def _can_hold_na(self) -> bool:
        if isinstance(self.array, np.ndarray):
            return self.array.dtype.kind not in ["b", "i", "u"]
        else:
            # ExtensionArray
            return self.array._can_hold_na

    @property
    def is_single_block(self) -> bool:
        return True

    def fast_xs(self, loc: int) -> ArrayLike:
        raise NotImplementedError("Use series._values[loc] instead")

    def get_slice(self, slobj: slice, axis: int = 0) -> SingleArrayManager:
        if axis >= self.ndim:
            raise IndexError("Requested axis not found in manager")

        new_array = self.array[slobj]
        new_index = self.index._getitem_slice(slobj)
        return type(self)([new_array], [new_index], verify_integrity=False)

    def getitem_mgr(self, indexer) -> SingleArrayManager:
        new_array = self.array[indexer]
        new_index = self.index[indexer]
        return type(self)([new_array], [new_index])

    def apply(self, func, **kwargs):
        if callable(func):
            new_array = func(self.array, **kwargs)
        else:
            new_array = getattr(self.array, func)(**kwargs)
        return type(self)([new_array], self._axes)

    def setitem(self, indexer, value):
        """
        Set values with indexer.

        For SingleArrayManager, this backs s[indexer] = value

        See `setitem_inplace` for a version that works inplace and doesn't
        return a new Manager.
        """
        return self.apply_with_block("setitem", indexer=indexer, value=value)

    def idelete(self, indexer) -> SingleArrayManager:
        """
        Delete selected locations in-place (new array, same ArrayManager)
        """
        to_keep = np.ones(self.shape[0], dtype=np.bool_)
        to_keep[indexer] = False

        self.arrays = [self.arrays[0][to_keep]]
        self._axes = [self._axes[0][to_keep]]
        return self

    def _get_data_subset(self, predicate: Callable) -> SingleArrayManager:
        # used in get_numeric_data / get_bool_data
        if predicate(self.array):
            return type(self)(self.arrays, self._axes, verify_integrity=False)
        else:
            return self.make_empty()

    def set_values(self, values: ArrayLike):
        """
        Set (replace) the values of the SingleArrayManager in place.

        Use at your own risk! This does not check if the passed values are
        valid for the current SingleArrayManager (length, dtype, etc).
        """
        self.arrays[0] = values

    def to_2d_mgr(self, columns: Index) -> ArrayManager:
        """
        Manager analogue of Series.to_frame
        """
        arrays = [self.arrays[0]]
        axes = [self.axes[0], columns]

        return ArrayManager(arrays, axes, verify_integrity=False)


class NullArrayProxy:
    """
    Proxy object for an all-NA array.

    Only stores the length of the array, and not the dtype. The dtype
    will only be known when actually concatenating (after determining the
    common dtype, for which this proxy is ignored).
    Using this object avoids that the internals/concat.py needs to determine
    the proper dtype and array type.
    """

    ndim = 1

    def __init__(self, n: int):
        self.n = n

    @property
    def shape(self):
        return (self.n,)

    def to_array(self, dtype: DtypeObj) -> ArrayLike:
        """
        Helper function to create the actual all-NA array from the NullArrayProxy
        object.

        Parameters
        ----------
        arr : NullArrayProxy
        dtype : the dtype for the resulting array

        Returns
        -------
        np.ndarray or ExtensionArray
        """
        if isinstance(dtype, ExtensionDtype):
            empty = dtype.construct_array_type()._from_sequence([], dtype=dtype)
            indexer = -np.ones(self.n, dtype=np.intp)
            return empty.take(indexer, allow_fill=True)
        else:
            # when introducing missing values, int becomes float, bool becomes object
            dtype = ensure_dtype_can_hold_na(dtype)
            fill_value = na_value_for_dtype(dtype)
            arr = np.empty(self.n, dtype=dtype)
            arr.fill(fill_value)
            return ensure_wrapped_if_datetimelike(arr)<|MERGE_RESOLUTION|>--- conflicted
+++ resolved
@@ -413,11 +413,7 @@
 
         return self.apply(_convert)
 
-<<<<<<< HEAD
-    def replace_regex(self: T, **kwargs):
-=======
     def replace_regex(self: T, **kwargs) -> T:
->>>>>>> 1fde76f2
         return self.apply_with_block("_replace_regex", **kwargs)
 
     def replace(self: T, to_replace, value, inplace: bool) -> T:
