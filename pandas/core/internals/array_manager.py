"""
Experimental manager based on storing a collection of 1D arrays
"""
from __future__ import annotations

from typing import (
    Any,
    Callable,
    List,
    Optional,
    Tuple,
    TypeVar,
    Union,
)

import numpy as np

from pandas._libs import (
    NaT,
    lib,
)
from pandas._typing import (
    ArrayLike,
    DtypeObj,
    Hashable,
)
from pandas.util._validators import validate_bool_kwarg

from pandas.core.dtypes.cast import (
    astype_array_safe,
    find_common_type,
    infer_dtype_from_scalar,
    soft_convert_objects,
)
from pandas.core.dtypes.common import (
    is_bool_dtype,
    is_datetime64_ns_dtype,
    is_dtype_equal,
    is_extension_array_dtype,
    is_numeric_dtype,
    is_object_dtype,
    is_timedelta64_ns_dtype,
)
from pandas.core.dtypes.dtypes import (
    ExtensionDtype,
    PandasDtype,
)
from pandas.core.dtypes.generic import (
    ABCDataFrame,
    ABCPandasArray,
    ABCSeries,
)
from pandas.core.dtypes.missing import (
    array_equals,
    isna,
)

import pandas.core.algorithms as algos
<<<<<<< HEAD
from pandas.core.array_algos.quantile import quantile_compat
=======
from pandas.core.array_algos.take import take_nd
>>>>>>> ec56dd27
from pandas.core.arrays import (
    DatetimeArray,
    ExtensionArray,
    IntervalArray,
    PandasArray,
    PeriodArray,
    TimedeltaArray,
)
from pandas.core.arrays.sparse import SparseDtype
from pandas.core.construction import (
    ensure_wrapped_if_datetimelike,
    extract_array,
    sanitize_array,
)
from pandas.core.indexers import maybe_convert_indices
from pandas.core.indexes.api import (
    Index,
    ensure_index,
)
from pandas.core.internals.base import (
    DataManager,
    SingleDataManager,
)
from pandas.core.internals.blocks import make_block

<<<<<<< HEAD
if TYPE_CHECKING:
    from pandas import Float64Index
    from pandas.core.internals.managers import SingleBlockManager


=======
>>>>>>> ec56dd27
T = TypeVar("T", bound="ArrayManager")


class ArrayManager(DataManager):
    """
    Core internal data structure to implement DataFrame and Series.

    Alternative to the BlockManager, storing a list of 1D arrays instead of
    Blocks.

    This is *not* a public API class

    Parameters
    ----------
    arrays : Sequence of arrays
    axes : Sequence of Index
    verify_integrity : bool, default True

    """

    __slots__ = [
        "_axes",  # private attribute, because 'axes' has different order, see below
        "arrays",
    ]

    arrays: List[Union[np.ndarray, ExtensionArray]]
    _axes: List[Index]

    def __init__(
        self,
        arrays: List[Union[np.ndarray, ExtensionArray]],
        axes: List[Index],
        verify_integrity: bool = True,
    ):
        # Note: we are storing the axes in "_axes" in the (row, columns) order
        # which contrasts the order how it is stored in BlockManager
        self._axes = axes
        self.arrays = arrays

        if verify_integrity:
            self._axes = [ensure_index(ax) for ax in axes]
            self.arrays = [ensure_wrapped_if_datetimelike(arr) for arr in arrays]
            self._verify_integrity()

    def make_empty(self: T, axes=None) -> T:
        """Return an empty ArrayManager with the items axis of len 0 (no columns)"""
        if axes is None:
            axes = [self.axes[1:], Index([])]

        arrays: List[Union[np.ndarray, ExtensionArray]] = []
        return type(self)(arrays, axes)

    @property
    def items(self) -> Index:
        return self._axes[-1]

    @property
    def axes(self) -> List[Index]:  # type: ignore[override]
        # mypy doesn't work to override attribute with property
        # see https://github.com/python/mypy/issues/4125
        """Axes is BlockManager-compatible order (columns, rows)"""
        return [self._axes[1], self._axes[0]]

    @property
    def shape(self) -> Tuple[int, ...]:
        # this still gives the BlockManager-compatible transposed shape
        return tuple(len(ax) for ax in self.axes)

    @property
    def shape_proper(self) -> Tuple[int, ...]:
        # this returns (n_rows, n_columns)
        return tuple(len(ax) for ax in self._axes)

    @staticmethod
    def _normalize_axis(axis):
        # switch axis
        axis = 1 if axis == 0 else 0
        return axis

    def set_axis(
        self, axis: int, new_labels: Index, verify_integrity: bool = True
    ) -> None:
        # Caller is responsible for ensuring we have an Index object.
        axis = self._normalize_axis(axis)
        if verify_integrity:
            old_len = len(self._axes[axis])
            new_len = len(new_labels)

            if new_len != old_len:
                raise ValueError(
                    f"Length mismatch: Expected axis has {old_len} elements, new "
                    f"values have {new_len} elements"
                )

        self._axes[axis] = new_labels

    def consolidate(self) -> ArrayManager:
        return self

    def is_consolidated(self) -> bool:
        return True

    def _consolidate_inplace(self) -> None:
        pass

    def get_dtypes(self):
        return np.array([arr.dtype for arr in self.arrays], dtype="object")

    # TODO setstate getstate

    def __repr__(self) -> str:
        output = type(self).__name__
        output += f"\nIndex: {self._axes[0]}"
        if self.ndim == 1:
            output += f"\nColumns: {self._axes[1]}"
        output += f"\n{len(self.arrays)} arrays:"
        for arr in self.arrays:
            output += f"\n{arr.dtype}"
        return output

    def _verify_integrity(self) -> None:
        n_rows, n_columns = self.shape_proper
        if not len(self.arrays) == n_columns:
            raise ValueError(
                "Number of passed arrays must equal the size of the column Index: "
                f"{len(self.arrays)} arrays vs {n_columns} columns."
            )
        for arr in self.arrays:
            if not len(arr) == n_rows:
                raise ValueError(
                    "Passed arrays should have the same length as the rows Index: "
                    f"{len(arr)} vs {n_rows} rows"
                )
            if not isinstance(arr, (np.ndarray, ExtensionArray)):
                raise ValueError(
                    "Passed arrays should be np.ndarray or ExtensionArray instances, "
                    f"got {type(arr)} instead"
                )

    def reduce(
        self: T, func: Callable, ignore_failures: bool = False
    ) -> Tuple[T, np.ndarray]:
        """
        Apply reduction function column-wise, returning a single-row ArrayManager.

        Parameters
        ----------
        func : reduction function
        ignore_failures : bool, default False
            Whether to drop columns where func raises TypeError.

        Returns
        -------
        ArrayManager
        np.ndarray
            Indexer of column indices that are retained.
        """
        result_arrays: List[np.ndarray] = []
        result_indices: List[int] = []
        for i, arr in enumerate(self.arrays):
            try:
                res = func(arr, axis=0)
            except TypeError:
                if not ignore_failures:
                    raise
            else:
                # TODO NaT doesn't preserve dtype, so we need to ensure to create
                # a timedelta result array if original was timedelta
                # what if datetime results in timedelta? (eg std)
                if res is NaT and is_timedelta64_ns_dtype(arr.dtype):
                    result_arrays.append(np.array(["NaT"], dtype="timedelta64[ns]"))
                else:
                    result_arrays.append(sanitize_array([res], None))
                result_indices.append(i)

        index = Index._simple_new(np.array([None], dtype=object))  # placeholder
        if ignore_failures:
            indexer = np.array(result_indices)
            columns = self.items[result_indices]
        else:
            indexer = np.arange(self.shape[0])
            columns = self.items

        new_mgr = type(self)(result_arrays, [index, columns])
        return new_mgr, indexer

    def grouped_reduce(self: T, func: Callable, ignore_failures: bool = False) -> T:
        """
        Apply grouped reduction function columnwise, returning a new ArrayManager.

        Parameters
        ----------
        func : grouped reduction function
        ignore_failures : bool, default False
            Whether to drop columns where func raises TypeError.

        Returns
        -------
        ArrayManager
        """
        result_arrays: List[np.ndarray] = []
        result_indices: List[int] = []

        for i, arr in enumerate(self.arrays):
            try:
                res = func(arr)
            except (TypeError, NotImplementedError):
                if not ignore_failures:
                    raise
                continue
            result_arrays.append(res)
            result_indices.append(i)

        if len(result_arrays) == 0:
            index = Index([None])  # placeholder
        else:
            index = Index(range(result_arrays[0].shape[0]))

        if ignore_failures:
            columns = self.items[np.array(result_indices, dtype="int64")]
        else:
            columns = self.items

        return type(self)(result_arrays, [index, columns])

    def operate_blockwise(self, other: ArrayManager, array_op) -> ArrayManager:
        """
        Apply array_op blockwise with another (aligned) BlockManager.
        """
        # TODO what if `other` is BlockManager ?
        left_arrays = self.arrays
        right_arrays = other.arrays
        result_arrays = [
            array_op(left, right) for left, right in zip(left_arrays, right_arrays)
        ]
        return type(self)(result_arrays, self._axes)

    def apply(
        self: T,
        f,
        align_keys: Optional[List[str]] = None,
        ignore_failures: bool = False,
        **kwargs,
    ) -> T:
        """
        Iterate over the arrays, collect and create a new ArrayManager.

        Parameters
        ----------
        f : str or callable
            Name of the Array method to apply.
        align_keys: List[str] or None, default None
        ignore_failures: bool, default False
        **kwargs
            Keywords to pass to `f`

        Returns
        -------
        ArrayManager
        """
        assert "filter" not in kwargs

        align_keys = align_keys or []
        result_arrays: List[np.ndarray] = []
        result_indices: List[int] = []
        # fillna: Series/DataFrame is responsible for making sure value is aligned

        aligned_args = {k: kwargs[k] for k in align_keys}

        if f == "apply":
            f = kwargs.pop("func")

        for i, arr in enumerate(self.arrays):

            if aligned_args:

                for k, obj in aligned_args.items():
                    if isinstance(obj, (ABCSeries, ABCDataFrame)):
                        # The caller is responsible for ensuring that
                        #  obj.axes[-1].equals(self.items)
                        if obj.ndim == 1:
                            kwargs[k] = obj.iloc[i]
                        else:
                            kwargs[k] = obj.iloc[:, i]._values
                    else:
                        # otherwise we have an array-like
                        kwargs[k] = obj[i]

            try:
                if callable(f):
                    applied = f(arr, **kwargs)
                else:
                    applied = getattr(arr, f)(**kwargs)
            except (TypeError, NotImplementedError):
                if not ignore_failures:
                    raise
                continue
            # if not isinstance(applied, ExtensionArray):
            #     # TODO not all EA operations return new EAs (eg astype)
            #     applied = array(applied)
            result_arrays.append(applied)
            result_indices.append(i)

        new_axes: List[Index]
        if ignore_failures:
            # TODO copy?
            new_axes = [self._axes[0], self._axes[1][result_indices]]
        else:
            new_axes = self._axes

        if len(result_arrays) == 0:
            return self.make_empty(new_axes)

        return type(self)(result_arrays, new_axes)

    def apply_with_block(self: T, f, align_keys=None, **kwargs) -> T:

        align_keys = align_keys or []
        aligned_args = {k: kwargs[k] for k in align_keys}

        result_arrays = []

        for i, arr in enumerate(self.arrays):

            if aligned_args:
                for k, obj in aligned_args.items():
                    if isinstance(obj, (ABCSeries, ABCDataFrame)):
                        # The caller is responsible for ensuring that
                        #  obj.axes[-1].equals(self.items)
                        if obj.ndim == 1:
                            if self.ndim == 2:
                                kwargs[k] = obj.iloc[slice(i, i + 1)]._values
                            else:
                                kwargs[k] = obj.iloc[:]._values
                        else:
                            kwargs[k] = obj.iloc[:, [i]]._values
                    else:
                        # otherwise we have an ndarray
                        if obj.ndim == 2:
                            kwargs[k] = obj[[i]]

            if hasattr(arr, "tz") and arr.tz is None:  # type: ignore[union-attr]
                # DatetimeArray needs to be converted to ndarray for DatetimeBlock
                arr = arr._data  # type: ignore[union-attr]
            elif arr.dtype.kind == "m" and not isinstance(arr, np.ndarray):
                # TimedeltaArray needs to be converted to ndarray for TimedeltaBlock
                arr = arr._data  # type: ignore[union-attr]

            if self.ndim == 2:
                if isinstance(arr, np.ndarray):
                    arr = np.atleast_2d(arr)
                block = make_block(arr, placement=slice(0, 1, 1), ndim=2)
            else:
                block = make_block(arr, placement=slice(0, len(self), 1), ndim=1)

            applied = getattr(block, f)(**kwargs)
            if isinstance(applied, list):
                applied = applied[0]
            arr = applied.values
            if self.ndim == 2:
                if isinstance(arr, np.ndarray):
                    arr = arr[0, :]
            result_arrays.append(arr)

        return type(self)(result_arrays, self._axes)

    def quantile(
        self,
        *,
        qs: Float64Index,
        axis: int = 0,
        transposed: bool = False,
        interpolation="linear",
    ) -> ArrayManager:

        arrs = [
            x if not isinstance(x, np.ndarray) else np.atleast_2d(x)
            for x in self.arrays
        ]
        assert axis == 1
        new_arrs = [quantile_compat(x, qs, interpolation, axis=axis) for x in arrs]
        for i, arr in enumerate(new_arrs):
            if arr.ndim == 2:
                assert arr.shape[0] == 1, arr.shape
                new_arrs[i] = arr[0]

        axes = [qs, self._axes[1]]
        return type(self)(new_arrs, axes)

    def isna(self, func) -> ArrayManager:
        return self.apply("apply", func=func)

    def where(self, other, cond, align: bool, errors: str, axis: int) -> ArrayManager:
        if align:
            align_keys = ["other", "cond"]
        else:
            align_keys = ["cond"]
            other = extract_array(other, extract_numpy=True)

        return self.apply_with_block(
            "where",
            align_keys=align_keys,
            other=other,
            cond=cond,
            errors=errors,
            axis=axis,
        )

    # TODO what is this used for?
    # def setitem(self, indexer, value) -> ArrayManager:
    #     return self.apply_with_block("setitem", indexer=indexer, value=value)

    def putmask(self, mask, new, align: bool = True):
        if align:
            align_keys = ["new", "mask"]
        else:
            align_keys = ["mask"]
            new = extract_array(new, extract_numpy=True)

        return self.apply_with_block(
            "putmask",
            align_keys=align_keys,
            mask=mask,
            new=new,
        )

    def diff(self, n: int, axis: int) -> ArrayManager:
        axis = self._normalize_axis(axis)
        if axis == 1:
            # DataFrame only calls this for n=0, in which case performing it
            # with axis=0 is equivalent
            assert n == 0
            axis = 0
        return self.apply(algos.diff, n=n, axis=axis)

    def interpolate(self, **kwargs) -> ArrayManager:
        return self.apply_with_block("interpolate", **kwargs)

    def shift(self, periods: int, axis: int, fill_value) -> ArrayManager:
        if fill_value is lib.no_default:
            fill_value = None

        if axis == 0 and self.ndim == 2:
            # TODO column-wise shift
            raise NotImplementedError

        return self.apply_with_block(
            "shift", periods=periods, axis=axis, fill_value=fill_value
        )

    def fillna(self, value, limit, inplace: bool, downcast) -> ArrayManager:
        return self.apply_with_block(
            "fillna", value=value, limit=limit, inplace=inplace, downcast=downcast
        )

    def downcast(self) -> ArrayManager:
        return self.apply_with_block("downcast")

    def astype(self, dtype, copy: bool = False, errors: str = "raise") -> ArrayManager:
        return self.apply(astype_array_safe, dtype=dtype, copy=copy, errors=errors)

    def convert(
        self,
        copy: bool = True,
        datetime: bool = True,
        numeric: bool = True,
        timedelta: bool = True,
    ) -> ArrayManager:
        def _convert(arr):
            if is_object_dtype(arr.dtype):
                return soft_convert_objects(
                    arr,
                    datetime=datetime,
                    numeric=numeric,
                    timedelta=timedelta,
                    copy=copy,
                )
            else:
                return arr.copy() if copy else arr

        return self.apply(_convert)

    def replace(self, value, **kwargs) -> ArrayManager:
        assert np.ndim(value) == 0, value
        # TODO "replace" is right now implemented on the blocks, we should move
        # it to general array algos so it can be reused here
        return self.apply_with_block("replace", value=value, **kwargs)

    def replace_list(
        self: T,
        src_list: List[Any],
        dest_list: List[Any],
        inplace: bool = False,
        regex: bool = False,
    ) -> T:
        """ do a list replace """
        inplace = validate_bool_kwarg(inplace, "inplace")

        return self.apply_with_block(
            "_replace_list",
            src_list=src_list,
            dest_list=dest_list,
            inplace=inplace,
            regex=regex,
        )

    def to_native_types(self, **kwargs):
        return self.apply_with_block("to_native_types", **kwargs)

    @property
    def is_mixed_type(self) -> bool:
        return True

    @property
    def is_numeric_mixed_type(self) -> bool:
        return all(is_numeric_dtype(t) for t in self.get_dtypes())

    @property
    def any_extension_types(self) -> bool:
        """Whether any of the blocks in this manager are extension blocks"""
        return False  # any(block.is_extension for block in self.blocks)

    @property
    def is_view(self) -> bool:
        """ return a boolean if we are a single block and are a view """
        # TODO what is this used for?
        return False

    @property
    def is_single_block(self) -> bool:
        return False

    def _get_data_subset(self, predicate: Callable) -> ArrayManager:
        indices = [i for i, arr in enumerate(self.arrays) if predicate(arr)]
        arrays = [self.arrays[i] for i in indices]
        # TODO copy?
        new_axes = [self._axes[0], self._axes[1][np.array(indices, dtype="int64")]]
        return type(self)(arrays, new_axes, verify_integrity=False)

    def get_bool_data(self, copy: bool = False) -> ArrayManager:
        """
        Select columns that are bool-dtype and object-dtype columns that are all-bool.

        Parameters
        ----------
        copy : bool, default False
            Whether to copy the blocks
        """
        return self._get_data_subset(
            lambda arr: is_bool_dtype(arr.dtype)
            or (is_object_dtype(arr.dtype) and lib.is_bool_array(arr))
        )

    def get_numeric_data(self, copy: bool = False) -> ArrayManager:
        """
        Select columns that have a numeric dtype.

        Parameters
        ----------
        copy : bool, default False
            Whether to copy the blocks
        """
        return self._get_data_subset(lambda arr: is_numeric_dtype(arr.dtype))

    def copy(self: T, deep=True) -> T:
        """
        Make deep or shallow copy of ArrayManager

        Parameters
        ----------
        deep : bool or string, default True
            If False, return shallow copy (do not copy data)
            If 'all', copy data and a deep copy of the index

        Returns
        -------
        BlockManager
        """
        # this preserves the notion of view copying of axes
        if deep:
            # hit in e.g. tests.io.json.test_pandas

            def copy_func(ax):
                return ax.copy(deep=True) if deep == "all" else ax.view()

            new_axes = [copy_func(ax) for ax in self._axes]
        else:
            new_axes = list(self._axes)

        if deep:
            new_arrays = [arr.copy() for arr in self.arrays]
        else:
            new_arrays = self.arrays
        return type(self)(new_arrays, new_axes)

    def as_array(
        self,
        transpose: bool = False,
        dtype=None,
        copy: bool = False,
        na_value=lib.no_default,
    ) -> np.ndarray:
        """
        Convert the blockmanager data into an numpy array.

        Parameters
        ----------
        transpose : bool, default False
            If True, transpose the return array.
        dtype : object, default None
            Data type of the return array.
        copy : bool, default False
            If True then guarantee that a copy is returned. A value of
            False does not guarantee that the underlying data is not
            copied.
        na_value : object, default lib.no_default
            Value to be used as the missing value sentinel.

        Returns
        -------
        arr : ndarray
        """
        if len(self.arrays) == 0:
            arr = np.empty(self.shape, dtype=float)
            return arr.transpose() if transpose else arr

        # We want to copy when na_value is provided to avoid
        # mutating the original object
        copy = copy or na_value is not lib.no_default

        if not dtype:
            dtype = _interleaved_dtype(self.arrays)

        if isinstance(dtype, SparseDtype):
            dtype = dtype.subtype
        elif isinstance(dtype, PandasDtype):
            dtype = dtype.numpy_dtype
        elif is_extension_array_dtype(dtype):
            dtype = "object"
        elif is_dtype_equal(dtype, str):
            dtype = "object"

        result = np.empty(self.shape_proper, dtype=dtype)

        for i, arr in enumerate(self.arrays):
            arr = arr.astype(dtype, copy=copy)
            result[:, i] = arr

        if na_value is not lib.no_default:
            result[isna(result)] = na_value

        return result
        # return arr.transpose() if transpose else arr

    def get_slice(self, slobj: slice, axis: int = 0) -> ArrayManager:
        axis = self._normalize_axis(axis)

        if axis == 0:
            arrays = [arr[slobj] for arr in self.arrays]
        elif axis == 1:
            arrays = self.arrays[slobj]

        new_axes = list(self._axes)
        new_axes[axis] = new_axes[axis][slobj]

        return type(self)(arrays, new_axes, verify_integrity=False)

    def fast_xs(self, loc: int) -> ArrayLike:
        """
        Return the array corresponding to `frame.iloc[loc]`.

        Parameters
        ----------
        loc : int

        Returns
        -------
        np.ndarray or ExtensionArray
        """
        dtype = _interleaved_dtype(self.arrays)

        values = [arr[loc] for arr in self.arrays]
        if isinstance(dtype, ExtensionDtype):
            result = dtype.construct_array_type()._from_sequence(values, dtype=dtype)
        # for datetime64/timedelta64, the np.ndarray constructor cannot handle pd.NaT
        elif is_datetime64_ns_dtype(dtype):
            result = DatetimeArray._from_sequence(values, dtype=dtype)._data
        elif is_timedelta64_ns_dtype(dtype):
            result = TimedeltaArray._from_sequence(values, dtype=dtype)._data
        else:
            result = np.array(values, dtype=dtype)
        return result

    def iget(self, i: int) -> SingleArrayManager:
        """
        Return the data as a SingleArrayManager.
        """
        values = self.arrays[i]
        return SingleArrayManager([values], [self._axes[0]])

    def iget_values(self, i: int) -> ArrayLike:
        """
        Return the data for column i as the values (ndarray or ExtensionArray).
        """
        return self.arrays[i]

    def idelete(self, indexer):
        """
        Delete selected locations in-place (new block and array, same BlockManager)
        """
        to_keep = np.ones(self.shape[0], dtype=np.bool_)
        to_keep[indexer] = False

        self.arrays = [self.arrays[i] for i in np.nonzero(to_keep)[0]]
        self._axes = [self._axes[0], self._axes[1][to_keep]]

    def iset(self, loc: Union[int, slice, np.ndarray], value):
        """
        Set new column(s).

        This changes the ArrayManager in-place, but replaces (an) existing
        column(s), not changing column values in-place).

        Parameters
        ----------
        loc : integer, slice or boolean mask
            Positional location (already bounds checked)
        value : array-like
        """
        # single column -> single integer index
        if lib.is_integer(loc):
            # TODO the extract array should in theory not be needed?
            value = extract_array(value, extract_numpy=True)

            # TODO can we avoid needing to unpack this here? That means converting
            # DataFrame into 1D array when loc is an integer
            if isinstance(value, np.ndarray) and value.ndim == 2:
                assert value.shape[1] == 1
                value = value[0, :]

            # TODO we receive a datetime/timedelta64 ndarray from DataFrame._iset_item
            # but we should avoid that and pass directly the proper array
            value = ensure_wrapped_if_datetimelike(value)

            assert isinstance(value, (np.ndarray, ExtensionArray))
            assert value.ndim == 1
            assert len(value) == len(self._axes[0])
            self.arrays[loc] = value
            return

        # multiple columns -> convert slice or array to integer indices
        elif isinstance(loc, slice):
            indices = range(
                loc.start if loc.start is not None else 0,
                loc.stop if loc.stop is not None else self.shape_proper[1],
                loc.step if loc.step is not None else 1,
            )
        else:
            assert isinstance(loc, np.ndarray)
            assert loc.dtype == "bool"
            indices = np.nonzero(loc)[0]

        assert value.ndim == 2
        assert value.shape[0] == len(self._axes[0])

        for value_idx, mgr_idx in enumerate(indices):
            value_arr = value[:, value_idx]
            self.arrays[mgr_idx] = value_arr
        return

    def insert(self, loc: int, item: Hashable, value, allow_duplicates: bool = False):
        """
        Insert item at selected position.

        Parameters
        ----------
        loc : int
        item : hashable
        value : array_like
        allow_duplicates: bool
            If False, trying to insert non-unique item will raise

        """
        if not allow_duplicates and item in self.items:
            # Should this be a different kind of error??
            raise ValueError(f"cannot insert {item}, already exists")

        if not isinstance(loc, int):
            raise TypeError("loc must be int")

        # insert to the axis; this could possibly raise a TypeError
        new_axis = self.items.insert(loc, item)

        value = extract_array(value, extract_numpy=True)
        if value.ndim == 2:
            if value.shape[0] == 1:
                value = value[0, :]
            else:
                raise ValueError(
                    f"Expected a 1D array, got an array with shape {value.shape}"
                )

        # TODO self.arrays can be empty
        # assert len(value) == len(self.arrays[0])

        # TODO is this copy needed?
        arrays = self.arrays.copy()
        arrays.insert(loc, value)

        self.arrays = arrays
        self._axes[1] = new_axis

    def reindex_indexer(
        self: T,
        new_axis,
        indexer,
        axis: int,
        fill_value=None,
        allow_dups: bool = False,
        copy: bool = True,
        # ignored keywords
        consolidate: bool = True,
        only_slice: bool = False,
    ) -> T:
        axis = self._normalize_axis(axis)
        return self._reindex_indexer(
            new_axis, indexer, axis, fill_value, allow_dups, copy
        )

    def _reindex_indexer(
        self: T,
        new_axis,
        indexer,
        axis: int,
        fill_value=None,
        allow_dups: bool = False,
        copy: bool = True,
    ) -> T:
        """
        Parameters
        ----------
        new_axis : Index
        indexer : ndarray of int64 or None
        axis : int
        fill_value : object, default None
        allow_dups : bool, default False
        copy : bool, default True


        pandas-indexer with -1's only.
        """
        if indexer is None:
            if new_axis is self._axes[axis] and not copy:
                return self

            result = self.copy(deep=copy)
            result._axes = list(self._axes)
            result._axes[axis] = new_axis
            return result

        # some axes don't allow reindexing with dups
        if not allow_dups:
            self._axes[axis]._validate_can_reindex(indexer)

        if axis >= self.ndim:
            raise IndexError("Requested axis not found in manager")

        if axis == 1:
            new_arrays = []
            for i in indexer:
                if i == -1:
                    arr = self._make_na_array(fill_value=fill_value)
                else:
                    arr = self.arrays[i]
                new_arrays.append(arr)

        else:
            new_arrays = [
                algos.take(
                    arr,
                    indexer,
                    allow_fill=True,
                    fill_value=fill_value,
                    # if fill_value is not None else blk.fill_value
                )
                for arr in self.arrays
            ]

        new_axes = list(self._axes)
        new_axes[axis] = new_axis

        return type(self)(new_arrays, new_axes, verify_integrity=False)

    def take(self, indexer, axis: int = 1, verify: bool = True, convert: bool = True):
        """
        Take items along any axis.
        """
        axis = self._normalize_axis(axis)

        indexer = (
            np.arange(indexer.start, indexer.stop, indexer.step, dtype="int64")
            if isinstance(indexer, slice)
            else np.asanyarray(indexer, dtype="int64")
        )

        n = self.shape_proper[axis]
        if convert:
            indexer = maybe_convert_indices(indexer, n)

        if verify:
            if ((indexer == -1) | (indexer >= n)).any():
                raise Exception("Indices must be nonzero and less than the axis length")

        new_labels = self._axes[axis].take(indexer)
        return self._reindex_indexer(
            new_axis=new_labels, indexer=indexer, axis=axis, allow_dups=True
        )

    def _make_na_array(self, fill_value=None):
        if fill_value is None:
            fill_value = np.nan

        dtype, fill_value = infer_dtype_from_scalar(fill_value)
        values = np.empty(self.shape_proper[0], dtype=dtype)
        values.fill(fill_value)
        return values

    def _equal_values(self, other) -> bool:
        """
        Used in .equals defined in base class. Only check the column values
        assuming shape and indexes have already been checked.
        """
        for left, right in zip(self.arrays, other.arrays):
            if not array_equals(left, right):
                return False
        else:
            return True

    def unstack(self, unstacker, fill_value) -> ArrayManager:
        """
        Return a BlockManager with all blocks unstacked..

        Parameters
        ----------
        unstacker : reshape._Unstacker
        fill_value : Any
            fill_value for newly introduced missing values.

        Returns
        -------
        unstacked : BlockManager
        """
        indexer, _ = unstacker._indexer_and_to_sort
        new_indexer = np.full(unstacker.mask.shape, -1)
        new_indexer[unstacker.mask] = indexer
        new_indexer2D = new_indexer.reshape(*unstacker.full_shape)

        new_arrays = []
        for arr in self.arrays:
            for i in range(unstacker.full_shape[1]):
                new_arr = take_nd(
                    arr, new_indexer2D[:, i], allow_fill=True, fill_value=fill_value
                )
                new_arrays.append(new_arr)

        new_index = unstacker.new_index
        new_columns = unstacker.get_new_columns(self._axes[1])
        new_axes = [new_index, new_columns]

        return type(self)(new_arrays, new_axes, verify_integrity=False)

    # TODO
    # equals
    # to_dict
    # quantile


def _interleaved_dtype(blocks) -> Optional[DtypeObj]:
    """
    Find the common dtype for `blocks`.

    Parameters
    ----------
    blocks : List[Block]

    Returns
    -------
    dtype : np.dtype, ExtensionDtype, or None
        None is returned when `blocks` is empty.
    """
    if not len(blocks):
        return None

    return find_common_type([b.dtype for b in blocks])


class SingleArrayManager(ArrayManager, SingleDataManager):

    __slots__ = [
        "_axes",  # private attribute, because 'axes' has different order, see below
        "arrays",
    ]

    arrays: List[Union[np.ndarray, ExtensionArray]]
    _axes: List[Index]

    ndim = 1

    def __init__(
        self,
        arrays: List[Union[np.ndarray, ExtensionArray]],
        axes: List[Index],
        verify_integrity: bool = True,
    ):
        self._axes = axes
        self.arrays = arrays

        if verify_integrity:
            assert len(axes) == 1
            assert len(arrays) == 1
            self._axes = [ensure_index(ax) for ax in self._axes]
            arr = arrays[0]
            arr = ensure_wrapped_if_datetimelike(arr)
            if isinstance(arr, ABCPandasArray):
                arr = arr.to_numpy()
            self.arrays = [arr]
            self._verify_integrity()

    def _verify_integrity(self) -> None:
        (n_rows,) = self.shape
        assert len(self.arrays) == 1
        assert len(self.arrays[0]) == n_rows

    @staticmethod
    def _normalize_axis(axis):
        return axis

    def make_empty(self, axes=None) -> SingleArrayManager:
        """Return an empty ArrayManager with index/array of length 0"""
        if axes is None:
            axes = [Index([], dtype=object)]
        array = np.array([], dtype=self.dtype)
        return type(self)([array], axes)

    @classmethod
    def from_array(cls, array, index):
        return cls([array], [index])

    @property
    def axes(self):
        return self._axes

    @property
    def index(self) -> Index:
        return self._axes[0]

    @property
    def array(self):
        return self.arrays[0]

    @property
    def dtype(self):
        return self.array.dtype

    def external_values(self):
        """The array that Series.values returns"""
        if isinstance(self.array, (PeriodArray, IntervalArray)):
            return self.array.astype(object)
        elif isinstance(self.array, (DatetimeArray, TimedeltaArray)):
            return self.array._data
        else:
            return self.array

    def internal_values(self):
        """The array that Series._values returns"""
        return self.array

    def array_values(self):
        """The array that Series.array returns"""
        arr = self.array
        if isinstance(arr, np.ndarray):
            arr = PandasArray(arr)
        return arr

    @property
    def _can_hold_na(self) -> bool:
        if isinstance(self.array, np.ndarray):
            return self.array.dtype.kind not in ["b", "i", "u"]
        else:
            # ExtensionArray
            return self.array._can_hold_na

    @property
    def is_single_block(self) -> bool:
        return True

    def _consolidate_check(self):
        pass

    def get_slice(self, slobj: slice, axis: int = 0) -> SingleArrayManager:
        if axis >= self.ndim:
            raise IndexError("Requested axis not found in manager")

        new_array = self.array[slobj]
        new_index = self.index[slobj]
        return type(self)([new_array], [new_index])

    def apply(self, func, **kwargs):
        if callable(func):
            new_array = func(self.array, **kwargs)
        else:
            new_array = getattr(self.array, func)(**kwargs)
        return type(self)([new_array], self._axes)

    def setitem(self, indexer, value):
        return self.apply_with_block("setitem", indexer=indexer, value=value)

    def idelete(self, indexer):
        """
        Delete selected locations in-place (new array, same ArrayManager)
        """
        to_keep = np.ones(self.shape[0], dtype=np.bool_)
        to_keep[indexer] = False

        self.arrays = [self.arrays[0][to_keep]]
        self._axes = [self._axes[0][to_keep]]

    def _get_data_subset(self, predicate: Callable) -> ArrayManager:
        # used in get_numeric_data / get_bool_data
        if predicate(self.array):
            return type(self)(self.arrays, self._axes, verify_integrity=False)
        else:
            return self.make_empty()

    def set_values(self, values: ArrayLike):
        """
        Set (replace) the values of the SingleArrayManager in place.

        Use at your own risk! This does not check if the passed values are
        valid for the current SingleArrayManager (length, dtype, etc).
        """
        self.arrays[0] = values<|MERGE_RESOLUTION|>--- conflicted
+++ resolved
@@ -4,6 +4,7 @@
 from __future__ import annotations
 
 from typing import (
+    TYPE_CHECKING,
     Any,
     Callable,
     List,
@@ -56,11 +57,8 @@
 )
 
 import pandas.core.algorithms as algos
-<<<<<<< HEAD
 from pandas.core.array_algos.quantile import quantile_compat
-=======
 from pandas.core.array_algos.take import take_nd
->>>>>>> ec56dd27
 from pandas.core.arrays import (
     DatetimeArray,
     ExtensionArray,
@@ -86,14 +84,10 @@
 )
 from pandas.core.internals.blocks import make_block
 
-<<<<<<< HEAD
 if TYPE_CHECKING:
     from pandas import Float64Index
-    from pandas.core.internals.managers import SingleBlockManager
-
-
-=======
->>>>>>> ec56dd27
+
+
 T = TypeVar("T", bound="ArrayManager")
 
 
