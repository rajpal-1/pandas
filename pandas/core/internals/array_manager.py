--- conflicted
+++ resolved
@@ -1021,13 +1021,7 @@
         else:
             validate_indices(indexer, len(self._axes[0]))
             new_arrays = [
-<<<<<<< HEAD
-                # error: Value of type variable "ArrayLike" of "take_nd" cannot be
-                # "Union[ndarray, ExtensionArray]"
-                take_nd(  # type: ignore[type-var]
-=======
                 take_1d(
->>>>>>> 2e7e3e20
                     arr,
                     indexer,
                     allow_fill=True,
@@ -1115,13 +1109,7 @@
         new_arrays = []
         for arr in self.arrays:
             for i in range(unstacker.full_shape[1]):
-<<<<<<< HEAD
-                # error: Value of type variable "ArrayLike" of "take_nd" cannot be
-                # "Union[ndarray, ExtensionArray]"
-                new_arr = take_nd(  # type: ignore[type-var]
-=======
                 new_arr = take_1d(
->>>>>>> 2e7e3e20
                     arr, new_indexer2D[:, i], allow_fill=True, fill_value=fill_value
                 )
                 new_arrays.append(new_arr)
