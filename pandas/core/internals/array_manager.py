"""
Experimental manager based on storing a collection of 1D arrays
"""
from __future__ import annotations

from typing import (
    TYPE_CHECKING,
    Any,
    Callable,
    List,
    Optional,
    Tuple,
    TypeVar,
    Union,
)

import numpy as np

from pandas._libs import (
    NaT,
    lib,
)
from pandas._typing import (
    ArrayLike,
    DtypeObj,
    Hashable,
)
from pandas.util._validators import validate_bool_kwarg

from pandas.core.dtypes.cast import (
    astype_array_safe,
    find_common_type,
    infer_dtype_from_scalar,
)
from pandas.core.dtypes.common import (
    is_bool_dtype,
<<<<<<< HEAD
    is_datetime64tz_dtype,
=======
    is_datetime64_ns_dtype,
>>>>>>> 4f18821c
    is_dtype_equal,
    is_extension_array_dtype,
    is_numeric_dtype,
    is_object_dtype,
    is_timedelta64_ns_dtype,
)
from pandas.core.dtypes.dtypes import (
    ExtensionDtype,
    PandasDtype,
)
from pandas.core.dtypes.generic import (
    ABCDataFrame,
    ABCSeries,
)
from pandas.core.dtypes.missing import (
    array_equals,
    isna,
)

import pandas.core.algorithms as algos
from pandas.core.arrays import (
    DatetimeArray,
    ExtensionArray,
    TimedeltaArray,
)
from pandas.core.arrays.sparse import SparseDtype
from pandas.core.construction import (
    ensure_wrapped_if_datetimelike,
    extract_array,
    sanitize_array,
)
from pandas.core.indexers import maybe_convert_indices
from pandas.core.indexes.api import (
    Index,
    ensure_index,
)
from pandas.core.internals.base import DataManager
from pandas.core.internals.blocks import make_block

if TYPE_CHECKING:
    from pandas.core.internals.managers import SingleBlockManager


T = TypeVar("T", bound="ArrayManager")


class ArrayManager(DataManager):
    """
    Core internal data structure to implement DataFrame and Series.

    Alternative to the BlockManager, storing a list of 1D arrays instead of
    Blocks.

    This is *not* a public API class

    Parameters
    ----------
    arrays : Sequence of arrays
    axes : Sequence of Index
    verify_integrity : bool, default True

    """

    __slots__ = [
        "_axes",  # private attribute, because 'axes' has different order, see below
        "arrays",
    ]

    arrays: List[Union[np.ndarray, ExtensionArray]]
    _axes: List[Index]

    def __init__(
        self,
        arrays: List[Union[np.ndarray, ExtensionArray]],
        axes: List[Index],
        verify_integrity: bool = True,
    ):
        # Note: we are storing the axes in "_axes" in the (row, columns) order
        # which contrasts the order how it is stored in BlockManager
        self._axes = axes

        for i, arr in enumerate(arrays):
            if is_datetime64tz_dtype(arr.dtype) and arr.ndim == 2:
                assert arr.shape[0] == 1
                arrays[i] = arr[0]
        self.arrays = arrays

        if verify_integrity:
            self._axes = [ensure_index(ax) for ax in axes]
            self.arrays = [ensure_wrapped_if_datetimelike(arr) for arr in arrays]
            self._verify_integrity()

    def make_empty(self: T, axes=None) -> T:
        """Return an empty ArrayManager with the items axis of len 0 (no columns)"""
        if axes is None:
            axes = [self.axes[1:], Index([])]

        arrays: List[Union[np.ndarray, ExtensionArray]] = []
        return type(self)(arrays, axes)

    @property
    def items(self) -> Index:
        return self._axes[1]

    @property
    def axes(self) -> List[Index]:  # type: ignore[override]
        # mypy doesn't work to override attribute with property
        # see https://github.com/python/mypy/issues/4125
        """Axes is BlockManager-compatible order (columns, rows)"""
        return [self._axes[1], self._axes[0]]

    @property
    def shape(self) -> Tuple[int, ...]:
        # this still gives the BlockManager-compatible transposed shape
        return tuple(len(ax) for ax in self.axes)

    @property
    def shape_proper(self) -> Tuple[int, ...]:
        # this returns (n_rows, n_columns)
        return tuple(len(ax) for ax in self._axes)

    @staticmethod
    def _normalize_axis(axis):
        # switch axis
        axis = 1 if axis == 0 else 0
        return axis

    def set_axis(
        self, axis: int, new_labels: Index, verify_integrity: bool = True
    ) -> None:
        # Caller is responsible for ensuring we have an Index object.
        axis = self._normalize_axis(axis)
        if verify_integrity:
            old_len = len(self._axes[axis])
            new_len = len(new_labels)

            if new_len != old_len:
                raise ValueError(
                    f"Length mismatch: Expected axis has {old_len} elements, new "
                    f"values have {new_len} elements"
                )

        self._axes[axis] = new_labels

    def consolidate(self) -> ArrayManager:
        return self

    def is_consolidated(self) -> bool:
        return True

    def _consolidate_inplace(self) -> None:
        pass

    def get_dtypes(self):
        return np.array([arr.dtype for arr in self.arrays], dtype="object")

    # TODO setstate getstate

    def __repr__(self) -> str:
        output = type(self).__name__
        output += f"\nIndex: {self._axes[0]}"
        output += f"\nColumns: {self._axes[1]}"
        output += f"\n{len(self.arrays)} arrays:"
        for arr in self.arrays:
            output += f"\n{arr.dtype}"
        return output

    def _verify_integrity(self) -> None:
        n_rows, n_columns = self.shape_proper
        if not len(self.arrays) == n_columns:
            raise ValueError(
                "Number of passed arrays must equal the size of the column Index: "
                f"{len(self.arrays)} arrays vs {n_columns} columns."
            )
        for arr in self.arrays:
            if not len(arr) == n_rows:
                raise ValueError(
                    "Passed arrays should have the same length as the rows Index: "
                    f"{len(arr)} vs {n_rows} rows"
                )
            if not isinstance(arr, (np.ndarray, ExtensionArray)):
                raise ValueError(
                    "Passed arrays should be np.ndarray or ExtensionArray instances, "
                    f"got {type(arr)} instead"
                )

    def reduce(
        self: T, func: Callable, ignore_failures: bool = False
    ) -> Tuple[T, np.ndarray]:
        """
        Apply reduction function column-wise, returning a single-row ArrayManager.

        Parameters
        ----------
        func : reduction function
        ignore_failures : bool, default False
            Whether to drop columns where func raises TypeError.

        Returns
        -------
        ArrayManager
        np.ndarray
            Indexer of column indices that are retained.
        """
        result_arrays: List[np.ndarray] = []
        result_indices: List[int] = []
        for i, arr in enumerate(self.arrays):
            try:
                res = func(arr, axis=0)
            except TypeError:
                if not ignore_failures:
                    raise
            else:
                # TODO NaT doesn't preserve dtype, so we need to ensure to create
                # a timedelta result array if original was timedelta
                # what if datetime results in timedelta? (eg std)
                if res is NaT and is_timedelta64_ns_dtype(arr.dtype):
                    result_arrays.append(np.array(["NaT"], dtype="timedelta64[ns]"))
                else:
                    result_arrays.append(sanitize_array([res], None))
                result_indices.append(i)

        index = Index._simple_new(np.array([None], dtype=object))  # placeholder
        if ignore_failures:
            indexer = np.array(result_indices)
            columns = self.items[result_indices]
        else:
            indexer = np.arange(self.shape[0])
            columns = self.items

        new_mgr = type(self)(result_arrays, [index, columns])
        return new_mgr, indexer

    def grouped_reduce(self: T, func: Callable, ignore_failures: bool = False) -> T:
        """
        Apply grouped reduction function columnwise, returning a new ArrayManager.

        Parameters
        ----------
        func : grouped reduction function
        ignore_failures : bool, default False
            Whether to drop columns where func raises TypeError.

        Returns
        -------
        ArrayManager
        """
        result_arrays: List[np.ndarray] = []
        result_indices: List[int] = []

        for i, arr in enumerate(self.arrays):
            try:
                res = func(arr)
            except (TypeError, NotImplementedError):
                if not ignore_failures:
                    raise
                continue
            result_arrays.append(res)
            result_indices.append(i)

        if len(result_arrays) == 0:
            index = Index([None])  # placeholder
        else:
            index = Index(range(result_arrays[0].shape[0]))

        if ignore_failures:
            columns = self.items[np.array(result_indices, dtype="int64")]
        else:
            columns = self.items

        return type(self)(result_arrays, [index, columns])

    def operate_blockwise(self, other: ArrayManager, array_op) -> ArrayManager:
        """
        Apply array_op blockwise with another (aligned) BlockManager.
        """
        # TODO what if `other` is BlockManager ?
        left_arrays = self.arrays
        right_arrays = other.arrays
        result_arrays = [
            array_op(left, right) for left, right in zip(left_arrays, right_arrays)
        ]
        return type(self)(result_arrays, self._axes)

    def apply(
        self: T,
        f,
        align_keys: Optional[List[str]] = None,
        ignore_failures: bool = False,
        **kwargs,
    ) -> T:
        """
        Iterate over the arrays, collect and create a new ArrayManager.

        Parameters
        ----------
        f : str or callable
            Name of the Array method to apply.
        align_keys: List[str] or None, default None
        ignore_failures: bool, default False
        **kwargs
            Keywords to pass to `f`

        Returns
        -------
        ArrayManager
        """
        assert "filter" not in kwargs

        align_keys = align_keys or []
        result_arrays: List[np.ndarray] = []
        result_indices: List[int] = []
        # fillna: Series/DataFrame is responsible for making sure value is aligned

        aligned_args = {k: kwargs[k] for k in align_keys}

        if f == "apply":
            f = kwargs.pop("func")

        for i, arr in enumerate(self.arrays):

            if aligned_args:

                for k, obj in aligned_args.items():
                    if isinstance(obj, (ABCSeries, ABCDataFrame)):
                        # The caller is responsible for ensuring that
                        #  obj.axes[-1].equals(self.items)
                        if obj.ndim == 1:
                            kwargs[k] = obj.iloc[i]
                        else:
                            kwargs[k] = obj.iloc[:, i]._values
                    else:
                        # otherwise we have an array-like
                        kwargs[k] = obj[i]

            try:
                if callable(f):
                    applied = f(arr, **kwargs)
                else:
                    applied = getattr(arr, f)(**kwargs)
            except (TypeError, NotImplementedError):
                if not ignore_failures:
                    raise
                continue
            # if not isinstance(applied, ExtensionArray):
            #     # TODO not all EA operations return new EAs (eg astype)
            #     applied = array(applied)
            result_arrays.append(applied)
            result_indices.append(i)

        new_axes: List[Index]
        if ignore_failures:
            # TODO copy?
            new_axes = [self._axes[0], self._axes[1][result_indices]]
        else:
            new_axes = self._axes

        if len(result_arrays) == 0:
            return self.make_empty(new_axes)

        return type(self)(result_arrays, new_axes)

    def apply_with_block(self: T, f, align_keys=None, **kwargs) -> T:

        align_keys = align_keys or []
        aligned_args = {k: kwargs[k] for k in align_keys}

        result_arrays = []

        for i, arr in enumerate(self.arrays):

            if aligned_args:
                for k, obj in aligned_args.items():
                    if isinstance(obj, (ABCSeries, ABCDataFrame)):
                        # The caller is responsible for ensuring that
                        #  obj.axes[-1].equals(self.items)
                        if obj.ndim == 1:
                            kwargs[k] = obj.iloc[[i]]
                        else:
                            kwargs[k] = obj.iloc[:, [i]]._values
                    else:
                        # otherwise we have an ndarray
                        kwargs[k] = obj[[i]]

            if hasattr(arr, "tz") and arr.tz is None:  # type: ignore[union-attr]
                # DatetimeArray needs to be converted to ndarray for DatetimeBlock
                arr = arr._data  # type: ignore[union-attr]
            elif arr.dtype.kind == "m" and not isinstance(arr, np.ndarray):
                # TimedeltaArray needs to be converted to ndarray for TimedeltaBlock
                arr = arr._data  # type: ignore[union-attr]
            if isinstance(arr, np.ndarray):
                arr = np.atleast_2d(arr)
            block = make_block(arr, placement=slice(0, 1, 1), ndim=2)
            applied = getattr(block, f)(**kwargs)
            if isinstance(applied, list):
                applied = applied[0]
            arr = applied.values
            if isinstance(arr, np.ndarray):
                arr = arr[0, :]
            result_arrays.append(arr)

        return type(self)(result_arrays, self._axes)

    # TODO quantile

    def isna(self, func) -> ArrayManager:
        return self.apply("apply", func=func)

    def where(self, other, cond, align: bool, errors: str, axis: int) -> ArrayManager:
        if align:
            align_keys = ["other", "cond"]
        else:
            align_keys = ["cond"]
            other = extract_array(other, extract_numpy=True)

        return self.apply_with_block(
            "where",
            align_keys=align_keys,
            other=other,
            cond=cond,
            errors=errors,
            axis=axis,
        )

    # TODO what is this used for?
    # def setitem(self, indexer, value) -> ArrayManager:
    #     return self.apply_with_block("setitem", indexer=indexer, value=value)

    def putmask(self, mask, new, align: bool = True):

        if align:
            align_keys = ["new", "mask"]
        else:
            align_keys = ["mask"]
            new = extract_array(new, extract_numpy=True)

        return self.apply_with_block(
            "putmask",
            align_keys=align_keys,
            mask=mask,
            new=new,
        )

    def diff(self, n: int, axis: int) -> ArrayManager:
        axis = self._normalize_axis(axis)
        if axis == 1:
            # DataFrame only calls this for n=0, in which case performing it
            # with axis=0 is equivalent
            assert n == 0
            axis = 0
        return self.apply(algos.diff, n=n, axis=axis)

    def interpolate(self, **kwargs) -> ArrayManager:
        return self.apply_with_block("interpolate", **kwargs)

    def shift(self, periods: int, axis: int, fill_value) -> ArrayManager:
        if fill_value is lib.no_default:
            fill_value = None

        if axis == 0 and self.ndim == 2:
            # TODO column-wise shift
            raise NotImplementedError

        return self.apply_with_block(
            "shift", periods=periods, axis=axis, fill_value=fill_value
        )

    def fillna(self, value, limit, inplace: bool, downcast) -> ArrayManager:
        return self.apply_with_block(
            "fillna", value=value, limit=limit, inplace=inplace, downcast=downcast
        )

    def downcast(self) -> ArrayManager:
        return self.apply_with_block("downcast")

    def astype(self, dtype, copy: bool = False, errors: str = "raise") -> ArrayManager:
        return self.apply(astype_array_safe, dtype=dtype, copy=copy, errors=errors)

    def convert(
        self,
        copy: bool = True,
        datetime: bool = True,
        numeric: bool = True,
        timedelta: bool = True,
    ) -> ArrayManager:
        return self.apply_with_block(
            "convert",
            copy=copy,
            datetime=datetime,
            numeric=numeric,
            timedelta=timedelta,
        )

    def replace(self, value, **kwargs) -> ArrayManager:
        assert np.ndim(value) == 0, value
        # TODO "replace" is right now implemented on the blocks, we should move
        # it to general array algos so it can be reused here
        return self.apply_with_block("replace", value=value, **kwargs)

    def replace_list(
        self: T,
        src_list: List[Any],
        dest_list: List[Any],
        inplace: bool = False,
        regex: bool = False,
    ) -> T:
        """ do a list replace """
        inplace = validate_bool_kwarg(inplace, "inplace")

        return self.apply_with_block(
            "_replace_list",
            src_list=src_list,
            dest_list=dest_list,
            inplace=inplace,
            regex=regex,
        )

    def to_native_types(self, **kwargs):
        return self.apply_with_block("to_native_types", **kwargs)

    @property
    def is_mixed_type(self) -> bool:
        return True

    @property
    def is_numeric_mixed_type(self) -> bool:
        return all(is_numeric_dtype(t) for t in self.get_dtypes())

    @property
    def any_extension_types(self) -> bool:
        """Whether any of the blocks in this manager are extension blocks"""
        return False  # any(block.is_extension for block in self.blocks)

    @property
    def is_view(self) -> bool:
        """ return a boolean if we are a single block and are a view """
        # TODO what is this used for?
        return False

    @property
    def is_single_block(self) -> bool:
        return False

    def _get_data_subset(self, predicate: Callable) -> ArrayManager:
        indices = [i for i, arr in enumerate(self.arrays) if predicate(arr)]
        arrays = [self.arrays[i] for i in indices]
        # TODO copy?
        new_axes = [self._axes[0], self._axes[1][np.array(indices, dtype="int64")]]
        return type(self)(arrays, new_axes, verify_integrity=False)

    def get_bool_data(self, copy: bool = False) -> ArrayManager:
        """
        Select columns that are bool-dtype and object-dtype columns that are all-bool.

        Parameters
        ----------
        copy : bool, default False
            Whether to copy the blocks
        """
        return self._get_data_subset(
            lambda arr: is_bool_dtype(arr.dtype)
            or (is_object_dtype(arr.dtype) and lib.is_bool_array(arr))
        )

    def get_numeric_data(self, copy: bool = False) -> ArrayManager:
        """
        Select columns that have a numeric dtype.

        Parameters
        ----------
        copy : bool, default False
            Whether to copy the blocks
        """
        return self._get_data_subset(lambda arr: is_numeric_dtype(arr.dtype))

    def copy(self: T, deep=True) -> T:
        """
        Make deep or shallow copy of ArrayManager

        Parameters
        ----------
        deep : bool or string, default True
            If False, return shallow copy (do not copy data)
            If 'all', copy data and a deep copy of the index

        Returns
        -------
        BlockManager
        """
        # this preserves the notion of view copying of axes
        if deep:
            # hit in e.g. tests.io.json.test_pandas

            def copy_func(ax):
                return ax.copy(deep=True) if deep == "all" else ax.view()

            new_axes = [copy_func(ax) for ax in self._axes]
        else:
            new_axes = list(self._axes)

        if deep:
            new_arrays = [arr.copy() for arr in self.arrays]
        else:
            new_arrays = self.arrays
        return type(self)(new_arrays, new_axes)

    def as_array(
        self,
        transpose: bool = False,
        dtype=None,
        copy: bool = False,
        na_value=lib.no_default,
    ) -> np.ndarray:
        """
        Convert the blockmanager data into an numpy array.

        Parameters
        ----------
        transpose : bool, default False
            If True, transpose the return array.
        dtype : object, default None
            Data type of the return array.
        copy : bool, default False
            If True then guarantee that a copy is returned. A value of
            False does not guarantee that the underlying data is not
            copied.
        na_value : object, default lib.no_default
            Value to be used as the missing value sentinel.

        Returns
        -------
        arr : ndarray
        """
        if len(self.arrays) == 0:
            arr = np.empty(self.shape, dtype=float)
            return arr.transpose() if transpose else arr

        # We want to copy when na_value is provided to avoid
        # mutating the original object
        copy = copy or na_value is not lib.no_default

        if not dtype:
            dtype = _interleaved_dtype(self.arrays)

        if isinstance(dtype, SparseDtype):
            dtype = dtype.subtype
        elif isinstance(dtype, PandasDtype):
            dtype = dtype.numpy_dtype
        elif is_extension_array_dtype(dtype):
            dtype = "object"
        elif is_dtype_equal(dtype, str):
            dtype = "object"

        result = np.empty(self.shape_proper, dtype=dtype)

        for i, arr in enumerate(self.arrays):
            arr = arr.astype(dtype, copy=copy)
            result[:, i] = arr

        if na_value is not lib.no_default:
            result[isna(result)] = na_value

        return result
        # return arr.transpose() if transpose else arr

    def get_slice(self, slobj: slice, axis: int = 0) -> ArrayManager:
        axis = self._normalize_axis(axis)

        if axis == 0:
            arrays = [arr[slobj] for arr in self.arrays]
        elif axis == 1:
            arrays = self.arrays[slobj]

        new_axes = list(self._axes)
        new_axes[axis] = new_axes[axis][slobj]

        return type(self)(arrays, new_axes, verify_integrity=False)

    def fast_xs(self, loc: int) -> ArrayLike:
        """
        Return the array corresponding to `frame.iloc[loc]`.

        Parameters
        ----------
        loc : int

        Returns
        -------
        np.ndarray or ExtensionArray
        """
        dtype = _interleaved_dtype(self.arrays)

        values = [arr[loc] for arr in self.arrays]
        if isinstance(dtype, ExtensionDtype):
            result = dtype.construct_array_type()._from_sequence(values, dtype=dtype)
        # for datetime64/timedelta64, the np.ndarray constructor cannot handle pd.NaT
        elif is_datetime64_ns_dtype(dtype):
            result = DatetimeArray._from_sequence(values, dtype=dtype)._data
        elif is_timedelta64_ns_dtype(dtype):
            result = TimedeltaArray._from_sequence(values, dtype=dtype)._data
        else:
            result = np.array(values, dtype=dtype)
        return result

    def iget(self, i: int) -> SingleBlockManager:
        """
        Return the data as a SingleBlockManager.
        """
        from pandas.core.internals.managers import SingleBlockManager

        values = self.arrays[i]
        block = make_block(values, placement=slice(0, len(values)), ndim=1)

        return SingleBlockManager(block, self._axes[0])

    def iget_values(self, i: int) -> ArrayLike:
        """
        Return the data for column i as the values (ndarray or ExtensionArray).
        """
        return self.arrays[i]

    def idelete(self, indexer):
        """
        Delete selected locations in-place (new block and array, same BlockManager)
        """
        to_keep = np.ones(self.shape[0], dtype=np.bool_)
        to_keep[indexer] = False

        self.arrays = [self.arrays[i] for i in np.nonzero(to_keep)[0]]
        self._axes = [self._axes[0], self._axes[1][to_keep]]

    def iset(self, loc: Union[int, slice, np.ndarray], value):
        """
        Set new column(s).

        This changes the ArrayManager in-place, but replaces (an) existing
        column(s), not changing column values in-place).

        Parameters
        ----------
        loc : integer, slice or boolean mask
            Positional location (already bounds checked)
        value : array-like
        """
        # single column -> single integer index
        if lib.is_integer(loc):
            # TODO the extract array should in theory not be needed?
            value = extract_array(value, extract_numpy=True)

            # TODO can we avoid needing to unpack this here? That means converting
            # DataFrame into 1D array when loc is an integer
            if isinstance(value, np.ndarray) and value.ndim == 2:
                assert value.shape[1] == 1
                value = value[0, :]

            # TODO we receive a datetime/timedelta64 ndarray from DataFrame._iset_item
            # but we should avoid that and pass directly the proper array
            value = ensure_wrapped_if_datetimelike(value)

            assert isinstance(value, (np.ndarray, ExtensionArray))
            assert value.ndim == 1
            assert len(value) == len(self._axes[0])
            self.arrays[loc] = value
            return

        # multiple columns -> convert slice or array to integer indices
        elif isinstance(loc, slice):
            indices = range(
                loc.start if loc.start is not None else 0,
                loc.stop if loc.stop is not None else self.shape_proper[1],
                loc.step if loc.step is not None else 1,
            )
        else:
            assert isinstance(loc, np.ndarray)
            assert loc.dtype == "bool"
            indices = np.nonzero(loc)[0]

        assert value.ndim == 2
        assert value.shape[0] == len(self._axes[0])

        for value_idx, mgr_idx in enumerate(indices):
            value_arr = value[:, value_idx]
            self.arrays[mgr_idx] = value_arr
        return

    def insert(self, loc: int, item: Hashable, value, allow_duplicates: bool = False):
        """
        Insert item at selected position.

        Parameters
        ----------
        loc : int
        item : hashable
        value : array_like
        allow_duplicates: bool
            If False, trying to insert non-unique item will raise

        """
        if not allow_duplicates and item in self.items:
            # Should this be a different kind of error??
            raise ValueError(f"cannot insert {item}, already exists")

        if not isinstance(loc, int):
            raise TypeError("loc must be int")

        # insert to the axis; this could possibly raise a TypeError
        new_axis = self.items.insert(loc, item)

        value = extract_array(value, extract_numpy=True)
        if value.ndim == 2:
            value = value[0, :]
        # TODO self.arrays can be empty
        # assert len(value) == len(self.arrays[0])

        # TODO is this copy needed?
        arrays = self.arrays.copy()
        arrays.insert(loc, value)

        self.arrays = arrays
        self._axes[1] = new_axis

    def reindex_indexer(
        self: T,
        new_axis,
        indexer,
        axis: int,
        fill_value=None,
        allow_dups: bool = False,
        copy: bool = True,
        # ignored keywords
        consolidate: bool = True,
        only_slice: bool = False,
    ) -> T:
        axis = self._normalize_axis(axis)
        return self._reindex_indexer(
            new_axis, indexer, axis, fill_value, allow_dups, copy
        )

    def _reindex_indexer(
        self: T,
        new_axis,
        indexer,
        axis: int,
        fill_value=None,
        allow_dups: bool = False,
        copy: bool = True,
    ) -> T:
        """
        Parameters
        ----------
        new_axis : Index
        indexer : ndarray of int64 or None
        axis : int
        fill_value : object, default None
        allow_dups : bool, default False
        copy : bool, default True


        pandas-indexer with -1's only.
        """
        if indexer is None:
            if new_axis is self._axes[axis] and not copy:
                return self

            result = self.copy(deep=copy)
            result._axes = list(self._axes)
            result._axes[axis] = new_axis
            return result

        # some axes don't allow reindexing with dups
        if not allow_dups:
            self._axes[axis]._validate_can_reindex(indexer)

        # if axis >= self.ndim:
        #     raise IndexError("Requested axis not found in manager")

        if axis == 1:
            new_arrays = []
            for i in indexer:
                if i == -1:
                    arr = self._make_na_array(fill_value=fill_value)
                else:
                    arr = self.arrays[i]
                new_arrays.append(arr)

        else:
            new_arrays = [
                algos.take(
                    arr,
                    indexer,
                    allow_fill=True,
                    fill_value=fill_value,
                    # if fill_value is not None else blk.fill_value
                )
                for arr in self.arrays
            ]

        new_axes = list(self._axes)
        new_axes[axis] = new_axis

        return type(self)(new_arrays, new_axes, verify_integrity=False)

    def take(self, indexer, axis: int = 1, verify: bool = True, convert: bool = True):
        """
        Take items along any axis.
        """
        axis = self._normalize_axis(axis)

        indexer = (
            np.arange(indexer.start, indexer.stop, indexer.step, dtype="int64")
            if isinstance(indexer, slice)
            else np.asanyarray(indexer, dtype="int64")
        )

        n = self.shape_proper[axis]
        if convert:
            indexer = maybe_convert_indices(indexer, n)

        if verify:
            if ((indexer == -1) | (indexer >= n)).any():
                raise Exception("Indices must be nonzero and less than the axis length")

        new_labels = self._axes[axis].take(indexer)
        return self._reindex_indexer(
            new_axis=new_labels, indexer=indexer, axis=axis, allow_dups=True
        )

    def _make_na_array(self, fill_value=None):
        if fill_value is None:
            fill_value = np.nan

        dtype, fill_value = infer_dtype_from_scalar(fill_value)
        values = np.empty(self.shape_proper[0], dtype=dtype)
        values.fill(fill_value)
        return values

    def _equal_values(self, other) -> bool:
        """
        Used in .equals defined in base class. Only check the column values
        assuming shape and indexes have already been checked.
        """
        for left, right in zip(self.arrays, other.arrays):
            if not array_equals(left, right):
                return False
        else:
            return True

    def unstack(self, unstacker, fill_value) -> ArrayManager:
        """
        Return a BlockManager with all blocks unstacked..

        Parameters
        ----------
        unstacker : reshape._Unstacker
        fill_value : Any
            fill_value for newly introduced missing values.

        Returns
        -------
        unstacked : BlockManager
        """
        indexer, _ = unstacker._indexer_and_to_sort
        new_indexer = np.full(unstacker.mask.shape, -1)
        new_indexer[unstacker.mask] = indexer
        new_indexer2D = new_indexer.reshape(*unstacker.full_shape)

        new_arrays = []
        for arr in self.arrays:
            for i in range(unstacker.full_shape[1]):
                new_arr = algos.take(
                    arr, new_indexer2D[:, i], allow_fill=True, fill_value=fill_value
                )
                new_arrays.append(new_arr)

        new_index = unstacker.new_index
        new_columns = unstacker.get_new_columns(self._axes[1])
        new_axes = [new_index, new_columns]

        return type(self)(new_arrays, new_axes, verify_integrity=False)

    # TODO
    # equals
    # to_dict
    # quantile


def _interleaved_dtype(blocks) -> Optional[DtypeObj]:
    """
    Find the common dtype for `blocks`.

    Parameters
    ----------
    blocks : List[Block]

    Returns
    -------
    dtype : np.dtype, ExtensionDtype, or None
        None is returned when `blocks` is empty.
    """
    if not len(blocks):
        return None

    return find_common_type([b.dtype for b in blocks])<|MERGE_RESOLUTION|>--- conflicted
+++ resolved
@@ -34,11 +34,8 @@
 )
 from pandas.core.dtypes.common import (
     is_bool_dtype,
-<<<<<<< HEAD
+    is_datetime64_ns_dtype,
     is_datetime64tz_dtype,
-=======
-    is_datetime64_ns_dtype,
->>>>>>> 4f18821c
     is_dtype_equal,
     is_extension_array_dtype,
     is_numeric_dtype,
