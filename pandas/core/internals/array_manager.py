"""
Experimental manager based on storing a collection of 1D arrays
"""
from __future__ import annotations

from typing import (
    TYPE_CHECKING,
    Any,
    Callable,
    List,
    Optional,
    Tuple,
    TypeVar,
    Union,
)

import numpy as np

<<<<<<< HEAD
from pandas._libs import (
    algos as libalgos,
    lib,
)
from pandas._typing import (
    ArrayLike,
    DtypeObj,
    Hashable,
)
=======
from pandas._libs import lib
from pandas._typing import ArrayLike, DtypeObj, Hashable
>>>>>>> 8967241b
from pandas.util._validators import validate_bool_kwarg

from pandas.core.dtypes.cast import (
    find_common_type,
    infer_dtype_from_scalar,
)
from pandas.core.dtypes.common import (
    is_bool_dtype,
    is_dtype_equal,
    is_extension_array_dtype,
    is_numeric_dtype,
)
from pandas.core.dtypes.dtypes import (
    ExtensionDtype,
    PandasDtype,
)
from pandas.core.dtypes.generic import (
    ABCDataFrame,
    ABCSeries,
)
from pandas.core.dtypes.missing import (
    array_equals,
    isna,
)

import pandas.core.algorithms as algos
from pandas.core.arrays import ExtensionArray
from pandas.core.arrays.sparse import SparseDtype
from pandas.core.construction import extract_array
from pandas.core.indexers import maybe_convert_indices
from pandas.core.indexes.api import (
    Index,
    ensure_index,
)
from pandas.core.internals.base import DataManager
from pandas.core.internals.blocks import make_block

if TYPE_CHECKING:
    from pandas.core.internals.managers import SingleBlockManager


T = TypeVar("T", bound="ArrayManager")


class ArrayManager(DataManager):
    """
    Core internal data structure to implement DataFrame and Series.

    Alternative to the BlockManager, storing a list of 1D arrays instead of
    Blocks.

    This is *not* a public API class

    Parameters
    ----------
    arrays : Sequence of arrays
    axes : Sequence of Index
    do_integrity_check : bool, default True

    """

    __slots__ = [
        "_axes",  # private attribute, because 'axes' has different order, see below
        "arrays",
    ]

    arrays: List[Union[np.ndarray, ExtensionArray]]
    _axes: List[Index]

    def __init__(
        self,
        arrays: List[Union[np.ndarray, ExtensionArray]],
        axes: List[Index],
        do_integrity_check: bool = True,
    ):
        # Note: we are storing the axes in "_axes" in the (row, columns) order
        # which contrasts the order how it is stored in BlockManager
        self._axes = axes
        self.arrays = arrays

        if do_integrity_check:
            self._axes = [ensure_index(ax) for ax in axes]
            self._verify_integrity()

    def make_empty(self: T, axes=None) -> T:
        """Return an empty ArrayManager with the items axis of len 0 (no columns)"""
        if axes is None:
            axes = [self.axes[1:], Index([])]

        arrays: List[Union[np.ndarray, ExtensionArray]] = []
        return type(self)(arrays, axes)

    @property
    def items(self) -> Index:
        return self._axes[1]

    @property
    def axes(self) -> List[Index]:  # type: ignore[override]
        # mypy doesn't work to override attribute with property
        # see https://github.com/python/mypy/issues/4125
        """Axes is BlockManager-compatible order (columns, rows)"""
        return [self._axes[1], self._axes[0]]

    @property
    def shape(self) -> Tuple[int, ...]:
        # this still gives the BlockManager-compatible transposed shape
        return tuple(len(ax) for ax in self.axes)

    @property
    def shape_proper(self) -> Tuple[int, ...]:
        # this returns (n_rows, n_columns)
        return tuple(len(ax) for ax in self._axes)

    @staticmethod
    def _normalize_axis(axis):
        # switch axis
        axis = 1 if axis == 0 else 0
        return axis

    # TODO can be shared
    def set_axis(self, axis: int, new_labels: Index) -> None:
        # Caller is responsible for ensuring we have an Index object.
        axis = self._normalize_axis(axis)
        old_len = len(self._axes[axis])
        new_len = len(new_labels)

        if new_len != old_len:
            raise ValueError(
                f"Length mismatch: Expected axis has {old_len} elements, new "
                f"values have {new_len} elements"
            )

        self._axes[axis] = new_labels

    def consolidate(self) -> ArrayManager:
        return self

    def is_consolidated(self) -> bool:
        return True

    def _consolidate_inplace(self) -> None:
        pass

    def get_dtypes(self):
        return np.array([arr.dtype for arr in self.arrays], dtype="object")

    # TODO setstate getstate

    def __repr__(self) -> str:
        output = type(self).__name__
        output += f"\nIndex: {self._axes[0]}"
        output += f"\nColumns: {self._axes[1]}"
        output += f"\n{len(self.arrays)} arrays:"
        for arr in self.arrays:
            output += f"\n{arr.dtype}"
        return output

    def _verify_integrity(self) -> None:
        n_rows, n_columns = self.shape_proper
        if not len(self.arrays) == n_columns:
            raise ValueError(
                "Number of passed arrays must equal the size of the column Index: "
                f"{len(self.arrays)} arrays vs {n_columns} columns."
            )
        for arr in self.arrays:
            if not len(arr) == n_rows:
                raise ValueError(
                    "Passed arrays should have the same length as the rows Index: "
                    f"{len(arr)} vs {n_rows} rows"
                )
            if not isinstance(arr, (np.ndarray, ExtensionArray)):
                raise ValueError(
                    "Passed arrays should be np.ndarray or ExtensionArray instances, "
                    f"got {type(arr)} instead"
                )

    def reduce(
        self: T, func: Callable, ignore_failures: bool = False
    ) -> Tuple[T, np.ndarray]:
        # TODO this still fails because `func` assumes to work on 2D arrays
        # TODO implement ignore_failures
        assert self.ndim == 2

        res_arrays = []
        for arr in self.arrays:
            res = func(arr, axis=0)
            res_arrays.append(np.array([res]))

        index = Index([None])  # placeholder
        new_mgr = type(self)(res_arrays, [index, self.items])
        indexer = np.arange(self.shape[0])
        return new_mgr, indexer

    def operate_blockwise(self, other: ArrayManager, array_op) -> ArrayManager:
        """
        Apply array_op blockwise with another (aligned) BlockManager.
        """
        # TODO what if `other` is BlockManager ?
        left_arrays = self.arrays
        right_arrays = other.arrays
        result_arrays = [
            array_op(left, right) for left, right in zip(left_arrays, right_arrays)
        ]
        return type(self)(result_arrays, self._axes)

    def apply(
        self: T,
        f,
        align_keys: Optional[List[str]] = None,
        ignore_failures: bool = False,
        **kwargs,
    ) -> T:
        """
        Iterate over the arrays, collect and create a new ArrayManager.

        Parameters
        ----------
        f : str or callable
            Name of the Array method to apply.
        align_keys: List[str] or None, default None
        ignore_failures: bool, default False
        **kwargs
            Keywords to pass to `f`

        Returns
        -------
        ArrayManager
        """
        assert "filter" not in kwargs

        align_keys = align_keys or []
        result_arrays: List[np.ndarray] = []
        result_indices: List[int] = []
        # fillna: Series/DataFrame is responsible for making sure value is aligned

        aligned_args = {k: kwargs[k] for k in align_keys}

        if f == "apply":
            f = kwargs.pop("func")

        for i, arr in enumerate(self.arrays):

            if aligned_args:

                for k, obj in aligned_args.items():
                    if isinstance(obj, (ABCSeries, ABCDataFrame)):
                        # The caller is responsible for ensuring that
                        #  obj.axes[-1].equals(self.items)
                        if obj.ndim == 1:
                            kwargs[k] = obj.iloc[i]
                        else:
                            kwargs[k] = obj.iloc[:, i]._values
                    else:
                        # otherwise we have an array-like
                        kwargs[k] = obj[i]

            try:
                if callable(f):
                    applied = f(arr, **kwargs)
                else:
                    applied = getattr(arr, f)(**kwargs)
            except (TypeError, NotImplementedError):
                if not ignore_failures:
                    raise
                continue
            # if not isinstance(applied, ExtensionArray):
            #     # TODO not all EA operations return new EAs (eg astype)
            #     applied = array(applied)
            result_arrays.append(applied)
            result_indices.append(i)

        new_axes: List[Index]
        if ignore_failures:
            # TODO copy?
            new_axes = [self._axes[0], self._axes[1][result_indices]]
        else:
            new_axes = self._axes

        if len(result_arrays) == 0:
            return self.make_empty(new_axes)

        return type(self)(result_arrays, new_axes)

    def apply_with_block(self: T, f, align_keys=None, **kwargs) -> T:

        align_keys = align_keys or []
        aligned_args = {k: kwargs[k] for k in align_keys}

        result_arrays = []

        for i, arr in enumerate(self.arrays):

            if aligned_args:
                for k, obj in aligned_args.items():
                    if isinstance(obj, (ABCSeries, ABCDataFrame)):
                        # The caller is responsible for ensuring that
                        #  obj.axes[-1].equals(self.items)
                        if obj.ndim == 1:
                            kwargs[k] = obj.iloc[[i]]
                        else:
                            kwargs[k] = obj.iloc[:, [i]]._values
                    else:
                        # otherwise we have an ndarray
                        kwargs[k] = obj[[i]]

            if hasattr(arr, "tz") and arr.tz is None:  # type: ignore[union-attr]
                # DatetimeArray needs to be converted to ndarray for DatetimeBlock
                arr = arr._data  # type: ignore[union-attr]
            elif arr.dtype.kind == "m":
                # TimedeltaArray needs to be converted to ndarray for TimedeltaBlock
                arr = arr._data  # type: ignore[union-attr]
            if isinstance(arr, np.ndarray):
                arr = np.atleast_2d(arr)
            block = make_block(arr, placement=slice(0, 1, 1), ndim=2)
            applied = getattr(block, f)(**kwargs)
            if isinstance(applied, list):
                applied = applied[0]
            arr = applied.values
            if isinstance(arr, np.ndarray):
                arr = arr[0, :]
            result_arrays.append(arr)

        return type(self)(result_arrays, self._axes)

    # TODO quantile

    def isna(self, func) -> ArrayManager:
        return self.apply("apply", func=func)

    def where(self, other, cond, align: bool, errors: str, axis: int) -> ArrayManager:
        if align:
            align_keys = ["other", "cond"]
        else:
            align_keys = ["cond"]
            other = extract_array(other, extract_numpy=True)

        return self.apply_with_block(
            "where",
            align_keys=align_keys,
            other=other,
            cond=cond,
            errors=errors,
            axis=axis,
        )

    # TODO what is this used for?
    # def setitem(self, indexer, value) -> ArrayManager:
    #     return self.apply_with_block("setitem", indexer=indexer, value=value)

    def putmask(self, mask, new, align: bool = True):

        if align:
            align_keys = ["new", "mask"]
        else:
            align_keys = ["mask"]
            new = extract_array(new, extract_numpy=True)

        return self.apply_with_block(
            "putmask",
            align_keys=align_keys,
            mask=mask,
            new=new,
        )

    def diff(self, n: int, axis: int) -> ArrayManager:
        return self.apply_with_block("diff", n=n, axis=axis)

    def interpolate(self, **kwargs) -> ArrayManager:
        return self.apply_with_block("interpolate", **kwargs)

    def shift(self, periods: int, axis: int, fill_value) -> ArrayManager:
        if fill_value is lib.no_default:
            fill_value = None

        if axis == 0 and self.ndim == 2:
            # TODO column-wise shift
            raise NotImplementedError

        return self.apply_with_block(
            "shift", periods=periods, axis=axis, fill_value=fill_value
        )

    def fillna(self, value, limit, inplace: bool, downcast) -> ArrayManager:
        return self.apply_with_block(
            "fillna", value=value, limit=limit, inplace=inplace, downcast=downcast
        )

    def downcast(self) -> ArrayManager:
        return self.apply_with_block("downcast")

    def astype(self, dtype, copy: bool = False, errors: str = "raise") -> ArrayManager:
        return self.apply("astype", dtype=dtype, copy=copy)  # , errors=errors)

    def convert(
        self,
        copy: bool = True,
        datetime: bool = True,
        numeric: bool = True,
        timedelta: bool = True,
    ) -> ArrayManager:
        return self.apply_with_block(
            "convert",
            copy=copy,
            datetime=datetime,
            numeric=numeric,
            timedelta=timedelta,
        )

    def replace(self, value, **kwargs) -> ArrayManager:
        assert np.ndim(value) == 0, value
        # TODO "replace" is right now implemented on the blocks, we should move
        # it to general array algos so it can be reused here
        return self.apply_with_block("replace", value=value, **kwargs)

    def replace_list(
        self: T,
        src_list: List[Any],
        dest_list: List[Any],
        inplace: bool = False,
        regex: bool = False,
    ) -> T:
        """ do a list replace """
        inplace = validate_bool_kwarg(inplace, "inplace")

        return self.apply_with_block(
            "_replace_list",
            src_list=src_list,
            dest_list=dest_list,
            inplace=inplace,
            regex=regex,
        )

    def to_native_types(self, **kwargs):
        return self.apply_with_block("to_native_types", **kwargs)

    @property
    def is_mixed_type(self) -> bool:
        return True

    @property
    def is_numeric_mixed_type(self) -> bool:
        return all(is_numeric_dtype(t) for t in self.get_dtypes())

    @property
    def any_extension_types(self) -> bool:
        """Whether any of the blocks in this manager are extension blocks"""
        return False  # any(block.is_extension for block in self.blocks)

    @property
    def is_view(self) -> bool:
        """ return a boolean if we are a single block and are a view """
        # TODO what is this used for?
        return False

    @property
    def is_single_block(self) -> bool:
        return False

    def get_bool_data(self, copy: bool = False) -> ArrayManager:
        """
        Parameters
        ----------
        copy : bool, default False
            Whether to copy the blocks
        """
        mask = np.array([is_bool_dtype(t) for t in self.get_dtypes()], dtype="object")
        arrays = [self.arrays[i] for i in np.nonzero(mask)[0]]
        # TODO copy?
        new_axes = [self._axes[0], self._axes[1][mask]]
        return type(self)(arrays, new_axes)

    def get_numeric_data(self, copy: bool = False) -> ArrayManager:
        """
        Parameters
        ----------
        copy : bool, default False
            Whether to copy the blocks
        """
        mask = np.array([is_numeric_dtype(t) for t in self.get_dtypes()])
        arrays = [self.arrays[i] for i in np.nonzero(mask)[0]]
        # TODO copy?
        new_axes = [self._axes[0], self._axes[1][mask]]
        return type(self)(arrays, new_axes)

    def copy(self: T, deep=True) -> T:
        """
        Make deep or shallow copy of ArrayManager

        Parameters
        ----------
        deep : bool or string, default True
            If False, return shallow copy (do not copy data)
            If 'all', copy data and a deep copy of the index

        Returns
        -------
        BlockManager
        """
        # this preserves the notion of view copying of axes
        if deep:
            # hit in e.g. tests.io.json.test_pandas

            def copy_func(ax):
                return ax.copy(deep=True) if deep == "all" else ax.view()

            new_axes = [copy_func(ax) for ax in self._axes]
        else:
            new_axes = list(self._axes)

        if deep:
            new_arrays = [arr.copy() for arr in self.arrays]
        else:
            new_arrays = self.arrays
        return type(self)(new_arrays, new_axes)

    def as_array(
        self,
        transpose: bool = False,
        dtype=None,
        copy: bool = False,
        na_value=lib.no_default,
    ) -> np.ndarray:
        """
        Convert the blockmanager data into an numpy array.

        Parameters
        ----------
        transpose : bool, default False
            If True, transpose the return array.
        dtype : object, default None
            Data type of the return array.
        copy : bool, default False
            If True then guarantee that a copy is returned. A value of
            False does not guarantee that the underlying data is not
            copied.
        na_value : object, default lib.no_default
            Value to be used as the missing value sentinel.

        Returns
        -------
        arr : ndarray
        """
        if len(self.arrays) == 0:
            arr = np.empty(self.shape, dtype=float)
            return arr.transpose() if transpose else arr

        # We want to copy when na_value is provided to avoid
        # mutating the original object
        copy = copy or na_value is not lib.no_default

        if not dtype:
            dtype = _interleaved_dtype(self.arrays)

        if isinstance(dtype, SparseDtype):
            dtype = dtype.subtype
        elif isinstance(dtype, PandasDtype):
            dtype = dtype.numpy_dtype
        elif is_extension_array_dtype(dtype):
            dtype = "object"
        elif is_dtype_equal(dtype, str):
            dtype = "object"

        result = np.empty(self.shape_proper, dtype=dtype)

        for i, arr in enumerate(self.arrays):
            arr = arr.astype(dtype, copy=copy)
            result[:, i] = arr

        if na_value is not lib.no_default:
            result[isna(result)] = na_value

        return result
        # return arr.transpose() if transpose else arr

    def get_slice(self, slobj: slice, axis: int = 0) -> ArrayManager:
        axis = self._normalize_axis(axis)

        if axis == 0:
            arrays = [arr[slobj] for arr in self.arrays]
        elif axis == 1:
            arrays = self.arrays[slobj]

        new_axes = list(self._axes)
        new_axes[axis] = new_axes[axis][slobj]

        return type(self)(arrays, new_axes, do_integrity_check=False)

    def fast_xs(self, loc: int) -> ArrayLike:
        """
        Return the array corresponding to `frame.iloc[loc]`.

        Parameters
        ----------
        loc : int

        Returns
        -------
        np.ndarray or ExtensionArray
        """
        dtype = _interleaved_dtype(self.arrays)

        if isinstance(dtype, SparseDtype):
            temp_dtype = dtype.subtype
        elif isinstance(dtype, PandasDtype):
            temp_dtype = dtype.numpy_dtype
        elif is_extension_array_dtype(dtype):
            temp_dtype = "object"
        elif is_dtype_equal(dtype, str):
            temp_dtype = "object"
        else:
            temp_dtype = dtype

        result = np.array([arr[loc] for arr in self.arrays], dtype=temp_dtype)
        if isinstance(dtype, ExtensionDtype):
            result = dtype.construct_array_type()._from_sequence(result, dtype=dtype)
        return result

    def iget(self, i: int) -> SingleBlockManager:
        """
        Return the data as a SingleBlockManager.
        """
        from pandas.core.internals.managers import SingleBlockManager

        values = self.arrays[i]
        block = make_block(values, placement=slice(0, len(values)), ndim=1)

        return SingleBlockManager(block, self._axes[0])

    def iget_values(self, i: int) -> ArrayLike:
        """
        Return the data for column i as the values (ndarray or ExtensionArray).
        """
        return self.arrays[i]

    def idelete(self, indexer):
        """
        Delete selected locations in-place (new block and array, same BlockManager)
        """
        to_keep = np.ones(self.shape[0], dtype=np.bool_)
        to_keep[indexer] = False

        self.arrays = [self.arrays[i] for i in np.nonzero(to_keep)[0]]
        self._axes = [self._axes[0], self._axes[1][to_keep]]

    def iset(self, loc: Union[int, slice, np.ndarray], value):
        """
        Set new column(s).

        This changes the ArrayManager in-place, but replaces (an) existing
        column(s), not changing column values in-place).

        Parameters
        ----------
        loc : integer, slice or boolean mask
            Positional location (already bounds checked)
        value : array-like
        """
        # single column -> single integer index
        if lib.is_integer(loc):
            # TODO the extract array should in theory not be needed?
            value = extract_array(value, extract_numpy=True)

            # TODO can we avoid needing to unpack this here? That means converting
            # DataFrame into 1D array when loc is an integer
            if isinstance(value, np.ndarray) and value.ndim == 2:
                assert value.shape[1] == 1
                value = value[0, :]

            assert isinstance(value, (np.ndarray, ExtensionArray))
            assert value.ndim == 1
            assert len(value) == len(self._axes[0])
            self.arrays[loc] = value
            return

        # multiple columns -> convert slice or array to integer indices
        elif isinstance(loc, slice):
            indices = range(
                loc.start if loc.start is not None else 0,
                loc.stop if loc.stop is not None else self.shape_proper[1],
                loc.step if loc.step is not None else 1,
            )
        else:
            assert isinstance(loc, np.ndarray)
            assert loc.dtype == "bool"
            indices = np.nonzero(loc)[0]

        assert value.ndim == 2
        assert value.shape[0] == len(self._axes[0])

        for value_idx, mgr_idx in enumerate(indices):
            value_arr = value[:, value_idx]
            self.arrays[mgr_idx] = value_arr
        return

    def insert(self, loc: int, item: Hashable, value, allow_duplicates: bool = False):
        """
        Insert item at selected position.

        Parameters
        ----------
        loc : int
        item : hashable
        value : array_like
        allow_duplicates: bool
            If False, trying to insert non-unique item will raise

        """
        if not allow_duplicates and item in self.items:
            # Should this be a different kind of error??
            raise ValueError(f"cannot insert {item}, already exists")

        if not isinstance(loc, int):
            raise TypeError("loc must be int")

        # insert to the axis; this could possibly raise a TypeError
        new_axis = self.items.insert(loc, item)

        value = extract_array(value, extract_numpy=True)
        if value.ndim == 2:
            value = value[0, :]
        # TODO self.arrays can be empty
        # assert len(value) == len(self.arrays[0])

        # TODO is this copy needed?
        arrays = self.arrays.copy()
        arrays.insert(loc, value)

        self.arrays = arrays
        self._axes[1] = new_axis

    def reindex_indexer(
        self: T,
        new_axis,
        indexer,
        axis: int,
        fill_value=None,
        allow_dups: bool = False,
        copy: bool = True,
        # ignored keywords
        consolidate: bool = True,
        only_slice: bool = False,
    ) -> T:
        axis = self._normalize_axis(axis)
        return self._reindex_indexer(
            new_axis, indexer, axis, fill_value, allow_dups, copy
        )

    def _reindex_indexer(
        self: T,
        new_axis,
        indexer,
        axis: int,
        fill_value=None,
        allow_dups: bool = False,
        copy: bool = True,
    ) -> T:
        """
        Parameters
        ----------
        new_axis : Index
        indexer : ndarray of int64 or None
        axis : int
        fill_value : object, default None
        allow_dups : bool, default False
        copy : bool, default True


        pandas-indexer with -1's only.
        """
        if indexer is None:
            if new_axis is self._axes[axis] and not copy:
                return self

            result = self.copy(deep=copy)
            result._axes = list(self._axes)
            result._axes[axis] = new_axis
            return result

        # some axes don't allow reindexing with dups
        if not allow_dups:
            self._axes[axis]._can_reindex(indexer)

        # if axis >= self.ndim:
        #     raise IndexError("Requested axis not found in manager")

        if axis == 1:
            new_arrays = []
            for i in indexer:
                if i == -1:
                    arr = self._make_na_array(fill_value=fill_value)
                else:
                    arr = self.arrays[i]
                new_arrays.append(arr)

        else:
            new_arrays = [
                algos.take(
                    arr,
                    indexer,
                    allow_fill=True,
                    fill_value=fill_value,
                    # if fill_value is not None else blk.fill_value
                )
                for arr in self.arrays
            ]

        new_axes = list(self._axes)
        new_axes[axis] = new_axis

        return type(self)(new_arrays, new_axes)

    def take(self, indexer, axis: int = 1, verify: bool = True, convert: bool = True):
        """
        Take items along any axis.
        """
        axis = self._normalize_axis(axis)

        indexer = (
            np.arange(indexer.start, indexer.stop, indexer.step, dtype="int64")
            if isinstance(indexer, slice)
            else np.asanyarray(indexer, dtype="int64")
        )

        n = self.shape_proper[axis]
        if convert:
            indexer = maybe_convert_indices(indexer, n)

        if verify:
            if ((indexer == -1) | (indexer >= n)).any():
                raise Exception("Indices must be nonzero and less than the axis length")

        new_labels = self._axes[axis].take(indexer)
        return self._reindex_indexer(
            new_axis=new_labels, indexer=indexer, axis=axis, allow_dups=True
        )

    def _make_na_array(self, fill_value=None):
        if fill_value is None:
            fill_value = np.nan

        dtype, fill_value = infer_dtype_from_scalar(fill_value)
        values = np.empty(self.shape_proper[0], dtype=dtype)
        values.fill(fill_value)
        return values

    def _equal_values(self, other) -> bool:
        """
        Used in .equals defined in base class. Only check the column values
        assuming shape and indexes have already been checked.
        """
        for left, right in zip(self.arrays, other.arrays):
            if not array_equals(left, right):
                return False
        else:
            return True

    def unstack(self, unstacker, fill_value) -> ArrayManager:
        """
        Return a BlockManager with all blocks unstacked..

        Parameters
        ----------
        unstacker : reshape._Unstacker
        fill_value : Any
            fill_value for newly introduced missing values.

        Returns
        -------
        unstacked : BlockManager
        """
        indexer, _ = unstacker._indexer_and_to_sort
        new_indexer = np.full(unstacker.mask.shape, -1)
        new_indexer[unstacker.mask] = indexer
        new_indexer2D = new_indexer.reshape(*unstacker.full_shape)

        new_arrays = []
        for arr in self.arrays:
            for i in range(unstacker.full_shape[1]):
                new_arr = algos.take(
                    arr, new_indexer2D[:, i], allow_fill=True, fill_value=fill_value
                )
                new_arrays.append(new_arr)

        new_index = unstacker.new_index
        new_columns = unstacker.get_new_columns(self._axes[1])
        new_axes = [new_index, new_columns]

        return type(self)(new_arrays, new_axes, do_integrity_check=False)

    # TODO
    # equals
    # to_dict
    # quantile


def _interleaved_dtype(blocks) -> Optional[DtypeObj]:
    """
    Find the common dtype for `blocks`.

    Parameters
    ----------
    blocks : List[Block]

    Returns
    -------
    dtype : np.dtype, ExtensionDtype, or None
        None is returned when `blocks` is empty.
    """
    if not len(blocks):
        return None

    return find_common_type([b.dtype for b in blocks])<|MERGE_RESOLUTION|>--- conflicted
+++ resolved
@@ -16,20 +16,12 @@
 
 import numpy as np
 
-<<<<<<< HEAD
-from pandas._libs import (
-    algos as libalgos,
-    lib,
-)
+from pandas._libs import lib
 from pandas._typing import (
     ArrayLike,
     DtypeObj,
     Hashable,
 )
-=======
-from pandas._libs import lib
-from pandas._typing import ArrayLike, DtypeObj, Hashable
->>>>>>> 8967241b
 from pandas.util._validators import validate_bool_kwarg
 
 from pandas.core.dtypes.cast import (
