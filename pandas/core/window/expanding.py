from textwrap import dedent
from typing import Any, Callable, Dict, Optional, Tuple, Union

import numpy as np

from pandas._typing import FrameOrSeries
from pandas.compat.numpy import function as nv
from pandas.util._decorators import Appender, Substitution, doc

from pandas.core.window.common import _doc_template, _shared_docs
from pandas.core.window.indexers import BaseIndexer, ExpandingIndexer, GroupbyIndexer
from pandas.core.window.rolling import BaseWindowGroupby, RollingAndExpandingMixin


class Expanding(RollingAndExpandingMixin):
    """
    Provide expanding transformations.

    Parameters
    ----------
    min_periods : int, default 1
        Minimum number of observations in window required to have a value
        (otherwise result is NA).
    center : bool, default False
        Set the labels at the center of the window.
    axis : int or str, default 0

    Returns
    -------
    a Window sub-classed for the particular operation

    See Also
    --------
    rolling : Provides rolling window calculations.
    ewm : Provides exponential weighted functions.

    Notes
    -----
    By default, the result is set to the right edge of the window. This can be
    changed to the center of the window by setting ``center=True``.

    Examples
    --------
    >>> df = pd.DataFrame({"B": [0, 1, 2, np.nan, 4]})
    >>> df
         B
    0  0.0
    1  1.0
    2  2.0
    3  NaN
    4  4.0

    >>> df.expanding(2).sum()
         B
    0  NaN
    1  1.0
    2  3.0
    3  3.0
    4  7.0
    """

    _attributes = ["min_periods", "center", "axis"]

    def __init__(self, obj, min_periods=1, center=None, axis=0, **kwargs):
        super().__init__(obj=obj, min_periods=min_periods, center=center, axis=axis)

    @property
    def _constructor(self):
        return Expanding

    def _get_window_indexer(self) -> BaseIndexer:
        """
        Return an indexer class that will compute the window start and end bounds
        """
        return ExpandingIndexer()

    def _get_cov_corr_window(
        self, other: Optional[Union[np.ndarray, FrameOrSeries]] = None, **kwargs
    ) -> int:
        """
        Get the window length over which to perform cov and corr operations.

        Parameters
        ----------
        other : object, default None
            The other object that is involved in the operation.
            Such an object is involved for operations like covariance.

        Returns
        -------
        window : int
            The window length.
        """
        axis = self.obj._get_axis(self.axis)
        length = len(axis) + (other is not None) * len(axis)

        other = self.min_periods or -1
        return max(length, other)

    _agg_see_also_doc = dedent(
        """
    See Also
    --------
    pandas.DataFrame.aggregate : Similar DataFrame method.
    pandas.Series.aggregate : Similar Series method.
    """
    )

    _agg_examples_doc = dedent(
        """
    Examples
    --------
    >>> df = pd.DataFrame({"A": [1, 2, 3], "B": [4, 5, 6], "C": [7, 8, 9]})
    >>> df
       A  B  C
    0  1  4  7
    1  2  5  8
    2  3  6  9

    >>> df.ewm(alpha=0.5).mean()
              A         B         C
    0  1.000000  4.000000  7.000000
    1  1.666667  4.666667  7.666667
    2  2.428571  5.428571  8.428571
    """
    )

    @doc(
        _shared_docs["aggregate"],
        see_also=_agg_see_also_doc,
        examples=_agg_examples_doc,
        klass="Series/Dataframe",
        axis="",
    )
    def aggregate(self, func, *args, **kwargs):
        return super().aggregate(func, *args, **kwargs)

    agg = aggregate

    @Substitution(name="expanding")
    @Appender(_shared_docs["count"])
<<<<<<< HEAD
    def count(self, **kwargs):
        # pandas\core\window\expanding.py:131: error: Too many arguments for
        # "count"  [call-arg]
        return super().count(**kwargs)  # type: ignore[call-arg]
=======
    def count(self):
        return super().count()
>>>>>>> dce547ea

    @Substitution(name="expanding")
    @Appender(_shared_docs["apply"])
    def apply(
        self,
        func: Callable[..., Any],
        raw: bool = False,
        engine: Optional[str] = None,
        engine_kwargs: Optional[Dict[str, bool]] = None,
        args: Optional[Tuple[Any, ...]] = None,
        kwargs: Optional[Dict[str, Any]] = None,
    ):
        return super().apply(
            func,
            raw=raw,
            engine=engine,
            engine_kwargs=engine_kwargs,
            args=args,
            kwargs=kwargs,
        )

    @Substitution(name="expanding")
    @Appender(_shared_docs["sum"])
    def sum(self, *args, **kwargs):
        nv.validate_expanding_func("sum", args, kwargs)
        return super().sum(*args, **kwargs)

    @Substitution(name="expanding", func_name="max")
    @Appender(_doc_template)
    @Appender(_shared_docs["max"])
    def max(self, *args, **kwargs):
        nv.validate_expanding_func("max", args, kwargs)
        return super().max(*args, **kwargs)

    @Substitution(name="expanding")
    @Appender(_shared_docs["min"])
    def min(self, *args, **kwargs):
        nv.validate_expanding_func("min", args, kwargs)
        return super().min(*args, **kwargs)

    @Substitution(name="expanding")
    @Appender(_shared_docs["mean"])
    def mean(self, *args, **kwargs):
        nv.validate_expanding_func("mean", args, kwargs)
        return super().mean(*args, **kwargs)

    @Substitution(name="expanding")
    @Appender(_shared_docs["median"])
    def median(self, **kwargs):
        return super().median(**kwargs)

    @Substitution(name="expanding", versionadded="")
    @Appender(_shared_docs["std"])
    def std(self, ddof: int = 1, *args, **kwargs):
        nv.validate_expanding_func("std", args, kwargs)
        return super().std(ddof=ddof, **kwargs)

    @Substitution(name="expanding", versionadded="")
    @Appender(_shared_docs["var"])
    def var(self, ddof: int = 1, *args, **kwargs):
        nv.validate_expanding_func("var", args, kwargs)
        return super().var(ddof=ddof, **kwargs)

    @Substitution(name="expanding")
    @Appender(_shared_docs["sem"])
    def sem(self, ddof: int = 1, *args, **kwargs):
        return super().sem(ddof=ddof, **kwargs)

    @Substitution(name="expanding", func_name="skew")
    @Appender(_doc_template)
    @Appender(_shared_docs["skew"])
    def skew(self, **kwargs):
        return super().skew(**kwargs)

    _agg_doc = dedent(
        """
    Examples
    --------

    The example below will show an expanding calculation with a window size of
    four matching the equivalent function call using `scipy.stats`.

    >>> arr = [1, 2, 3, 4, 999]
    >>> import scipy.stats
    >>> print(f"{scipy.stats.kurtosis(arr[:-1], bias=False):.6f}")
    -1.200000
    >>> print(f"{scipy.stats.kurtosis(arr, bias=False):.6f}")
    4.999874
    >>> s = pd.Series(arr)
    >>> s.expanding(4).kurt()
    0         NaN
    1         NaN
    2         NaN
    3   -1.200000
    4    4.999874
    dtype: float64
    """
    )

    @Appender(_agg_doc)
    @Substitution(name="expanding")
    @Appender(_shared_docs["kurt"])
    def kurt(self, **kwargs):
        return super().kurt(**kwargs)

    @Substitution(name="expanding")
    @Appender(_shared_docs["quantile"])
    def quantile(self, quantile, interpolation="linear", **kwargs):
        return super().quantile(
            quantile=quantile, interpolation=interpolation, **kwargs
        )

    @Substitution(name="expanding", func_name="cov")
    @Appender(_doc_template)
    @Appender(_shared_docs["cov"])
    def cov(
        self,
        other: Optional[Union[np.ndarray, FrameOrSeries]] = None,
        pairwise: Optional[bool] = None,
        ddof: int = 1,
        **kwargs,
    ):
        return super().cov(other=other, pairwise=pairwise, ddof=ddof, **kwargs)

    @Substitution(name="expanding")
    @Appender(_shared_docs["corr"])
    def corr(
        self,
        other: Optional[Union[np.ndarray, FrameOrSeries]] = None,
        pairwise: Optional[bool] = None,
        **kwargs,
    ):
        return super().corr(other=other, pairwise=pairwise, **kwargs)


class ExpandingGroupby(BaseWindowGroupby, Expanding):
    """
    Provide a expanding groupby implementation.
    """

    def _get_window_indexer(self) -> GroupbyIndexer:
        """
        Return an indexer class that will compute the window start and end bounds

        Returns
        -------
        GroupbyIndexer
        """
        window_indexer = GroupbyIndexer(
            groupby_indicies=self._groupby.indices,
            window_indexer=ExpandingIndexer,
        )
        return window_indexer<|MERGE_RESOLUTION|>--- conflicted
+++ resolved
@@ -139,15 +139,8 @@
 
     @Substitution(name="expanding")
     @Appender(_shared_docs["count"])
-<<<<<<< HEAD
-    def count(self, **kwargs):
-        # pandas\core\window\expanding.py:131: error: Too many arguments for
-        # "count"  [call-arg]
-        return super().count(**kwargs)  # type: ignore[call-arg]
-=======
     def count(self):
         return super().count()
->>>>>>> dce547ea
 
     @Substitution(name="expanding")
     @Appender(_shared_docs["apply"])
