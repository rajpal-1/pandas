--- conflicted
+++ resolved
@@ -92,59 +92,6 @@
         Return an indexer class that will compute the window start and end bounds
         """
         return ExpandingIndexer()
-
-<<<<<<< HEAD
-    def _get_cov_corr_window(
-        self, other: Optional[Union[np.ndarray, FrameOrSeries]] = None, **kwargs
-    ) -> int:
-        """
-        Get the window length over which to perform cov and corr operations.
-
-        Parameters
-        ----------
-        other : object, default None
-            The other object that is involved in the operation.
-            Such an object is involved for operations like covariance.
-
-        Returns
-        -------
-        window : int
-            The window length.
-        """
-        axis = self.obj._get_axis(self.axis)
-        length = len(axis) + (other is not None) * len(axis)
-
-        other = self.min_periods or -1
-        return max(length, other)
-=======
-    _agg_see_also_doc = dedent(
-        """
-    See Also
-    --------
-    pandas.DataFrame.aggregate : Similar DataFrame method.
-    pandas.Series.aggregate : Similar Series method.
-    """
-    )
-
-    _agg_examples_doc = dedent(
-        """
-    Examples
-    --------
-    >>> df = pd.DataFrame({"A": [1, 2, 3], "B": [4, 5, 6], "C": [7, 8, 9]})
-    >>> df
-       A  B  C
-    0  1  4  7
-    1  2  5  8
-    2  3  6  9
-
-    >>> df.ewm(alpha=0.5).mean()
-              A         B         C
-    0  1.000000  4.000000  7.000000
-    1  1.666667  4.666667  7.666667
-    2  2.428571  5.428571  8.428571
-    """
-    )
->>>>>>> b58e2b86
 
     @doc(
         _shared_docs["aggregate"],
