"""
Provide a generic structure to support window functions,
similar to how we have a Groupby object.
"""
from datetime import timedelta
from functools import partial
from textwrap import dedent
from typing import Callable, Dict, List, Optional, Set, Tuple, Union
import warnings

import numpy as np

import pandas._libs.window as libwindow
import pandas._libs.window_indexer as libwindow_indexer
from pandas.compat._optional import import_optional_dependency
from pandas.compat.numpy import function as nv
from pandas.util._decorators import Appender, Substitution, cache_readonly

from pandas.core.dtypes.common import (
    ensure_float64,
    is_bool,
    is_float_dtype,
    is_integer,
    is_integer_dtype,
    is_list_like,
    is_scalar,
    is_timedelta64_dtype,
    needs_i8_conversion,
)
from pandas.core.dtypes.generic import (
    ABCDataFrame,
    ABCDateOffset,
    ABCDatetimeIndex,
    ABCPeriodIndex,
    ABCSeries,
    ABCTimedeltaIndex,
)

from pandas._typing import Axis, FrameOrSeries, Scalar
from pandas.core.base import DataError, PandasObject, SelectionMixin, ShallowMixin
import pandas.core.common as com
from pandas.core.index import Index, ensure_index
from pandas.core.window.common import (
<<<<<<< HEAD
    _calculate_min_periods,
=======
    WindowGroupByMixin,
>>>>>>> 85b5a006
    _doc_template,
    _flex_binary_moment,
    _offset,
    _shared_docs,
    _zsqrt,
)


class _Window(PandasObject, ShallowMixin, SelectionMixin):
    _attributes = [
        "window",
        "min_periods",
        "center",
        "win_type",
        "axis",
        "on",
        "closed",
    ]  # type: List[str]
    exclusions = set()  # type: Set[str]

    def __init__(
        self,
        obj,
        window=None,
        min_periods: Optional[int] = None,
        center: Optional[bool] = False,
        win_type: Optional[str] = None,
        axis: Axis = 0,
        on: Optional[Union[str, Index]] = None,
        closed: Optional[str] = None,
        **kwargs
    ):

        self.__dict__.update(kwargs)
        self.obj = obj
        self.on = on
        self.closed = closed
        self.window = window
        self.min_periods = min_periods
        self.center = center
        self.win_type = win_type
        self.win_freq = None
        self.axis = obj._get_axis_number(axis) if axis is not None else None
        self.validate()

    @property
    def _constructor(self):
        return Window

    @property
    def is_datetimelike(self) -> Optional[bool]:
        return None

    @property
    def _on(self):
        return None

    @property
    def is_freq_type(self) -> bool:
        return self.win_type == "freq"

    def validate(self):
        if self.center is not None and not is_bool(self.center):
            raise ValueError("center must be a boolean")
        if self.min_periods is not None and not is_integer(self.min_periods):
            raise ValueError("min_periods must be an integer")
        if self.closed is not None and self.closed not in [
            "right",
            "both",
            "left",
            "neither",
        ]:
            raise ValueError("closed must be 'right', 'left', 'both' or 'neither'")
        if not isinstance(self.obj, (ABCSeries, ABCDataFrame)):
            raise TypeError("invalid type: {}".format(type(self)))

    def _create_blocks(self):
        """
        Split data into blocks & return conformed data.
        """

        obj = self._selected_obj

        # filter out the on from the object
        if self.on is not None and not isinstance(self.on, Index):
            if obj.ndim == 2:
                obj = obj.reindex(columns=obj.columns.difference([self.on]), copy=False)
        blocks = obj._to_dict_of_blocks(copy=False).values()

        return blocks, obj

    def _gotitem(self, key, ndim, subset=None):
        """
        Sub-classes to define. Return a sliced object.

        Parameters
        ----------
        key : str / list of selections
        ndim : 1,2
            requested ndim of result
        subset : object, default None
            subset to act on
        """

        # create a new object to prevent aliasing
        if subset is None:
            subset = self.obj
        self = self._shallow_copy(subset)
        self._reset_cache()
        if subset.ndim == 2:
            if is_scalar(key) and key in subset or is_list_like(key):
                self._selection = key
        return self

    def __getattr__(self, attr):
        if attr in self._internal_names_set:
            return object.__getattribute__(self, attr)
        if attr in self.obj:
            return self[attr]

        raise AttributeError(
            "%r object has no attribute %r" % (type(self).__name__, attr)
        )

    def _dir_additions(self):
        return self.obj._dir_additions()

    def _get_win_type(self, kwargs: Dict):
        """
        Exists for compatibility, overriden by subclass Window.

        Parameters
        ----------
        kwargs : dict
            ignored, exists for compatibility

        Returns
        -------
        None
        """
        return None

    def _get_window(self, other=None, win_type: Optional[str] = None) -> int:
        """
        Return window length.

        Parameters
        ----------
        other :
            ignored, exists for compatibility
        win_type :
            ignored, exists for compatibility

        Returns
        -------
        window : int
        """
        return self.window

    @property
    def _window_type(self) -> str:
        return self.__class__.__name__

    def __repr__(self) -> str:
        """
        Provide a nice str repr of our rolling object.
        """

        attrs = (
            "{k}={v}".format(k=k, v=getattr(self, k))
            for k in self._attributes
            if getattr(self, k, None) is not None
        )
        return "{klass} [{attrs}]".format(
            klass=self._window_type, attrs=",".join(attrs)
        )

    def __iter__(self):
        url = "https://github.com/pandas-dev/pandas/issues/11704"
        raise NotImplementedError("See issue #11704 {url}".format(url=url))

    def _get_index(self) -> Optional[np.ndarray]:
        """
        Return integer representations as an ndarray if index is frequency.

        Returns
        -------
        None or ndarray
        """

        if self.is_freq_type:
            return self._on.asi8
        return None

    def _prep_values(self, values: Optional[np.ndarray] = None) -> np.ndarray:
        """Convert input to numpy arrays for Cython routines"""
        if values is None:
            values = getattr(self._selected_obj, "values", self._selected_obj)

        # GH #12373 : rolling functions error on float32 data
        # make sure the data is coerced to float64
        if is_float_dtype(values.dtype):
            values = ensure_float64(values)
        elif is_integer_dtype(values.dtype):
            values = ensure_float64(values)
        elif needs_i8_conversion(values.dtype):
            raise NotImplementedError(
                "ops for {action} for this "
                "dtype {dtype} are not "
                "implemented".format(action=self._window_type, dtype=values.dtype)
            )
        else:
            try:
                values = ensure_float64(values)
            except (ValueError, TypeError):
                raise TypeError("cannot handle this type -> {0}".format(values.dtype))

        # Convert inf to nan for C funcs
        inf = np.isinf(values)
        if inf.any():
            values = np.where(inf, np.nan, values)

        return values

    def _wrap_result(self, result, block=None, obj=None):
        """
        Wrap a single result.
        """

        if obj is None:
            obj = self._selected_obj
        index = obj.index

        if isinstance(result, np.ndarray):

            # coerce if necessary
            if block is not None:
                if is_timedelta64_dtype(block.values.dtype):
                    # TODO: do we know what result.dtype is at this point?
                    #  i.e. can we just do an astype?
                    from pandas import to_timedelta

                    result = to_timedelta(result.ravel(), unit="ns").values.reshape(
                        result.shape
                    )

            if result.ndim == 1:
                from pandas import Series

                return Series(result, index, name=obj.name)

            return type(obj)(result, index=index, columns=block.columns)
        return result

    def _wrap_results(self, results, blocks, obj, exclude=None) -> FrameOrSeries:
        """
        Wrap the results.

        Parameters
        ----------
        results : list of ndarrays
        blocks : list of blocks
        obj : conformed data (may be resampled)
        exclude: list of columns to exclude, default to None
        """

        from pandas import Series, concat

        final = []
        for result, block in zip(results, blocks):

            result = self._wrap_result(result, block=block, obj=obj)
            if result.ndim == 1:
                return result
            final.append(result)

        # if we have an 'on' column
        # we want to put it back into the results
        # in the same location
        columns = self._selected_obj.columns
        if self.on is not None and not self._on.equals(obj.index):

            name = self._on.name
            final.append(Series(self._on, index=obj.index, name=name))

            if self._selection is not None:

                selection = ensure_index(self._selection)

                # need to reorder to include original location of
                # the on column (if its not already there)
                if name not in selection:
                    columns = self.obj.columns
                    indexer = columns.get_indexer(selection.tolist() + [name])
                    columns = columns.take(sorted(indexer))

        # exclude nuisance columns so that they are not reindexed
        if exclude is not None and exclude:
            columns = [c for c in columns if c not in exclude]

            if not columns:
                raise DataError("No numeric types to aggregate")

        if not len(final):
            return obj.astype("float64")
        return concat(final, axis=1).reindex(columns=columns, copy=False)

    def _center_window(self, result, window) -> np.ndarray:
        """
        Center the result in the window.
        """
        if self.axis > result.ndim - 1:
            raise ValueError("Requested axis is larger then no. of argument dimensions")

        offset = _offset(window, True)
        if offset > 0:
            if isinstance(result, (ABCSeries, ABCDataFrame)):
                result = result.slice_shift(-offset, axis=self.axis)
            else:
                lead_indexer = [slice(None)] * result.ndim
                lead_indexer[self.axis] = slice(offset, None)
                result = np.copy(result[tuple(lead_indexer)])
        return result

    def _get_roll_func(self, func_name: str) -> Callable:
        """
        Wrap rolling function to check values passed.

        Parameters
        ----------
        func_name : str
            Cython function used to calculate rolling statistics

        Returns
        -------
        func : callable
        """
        window_func = getattr(libwindow, func_name, None)
        if window_func is None:
            raise ValueError(
                "we do not support this function "
                "in libwindow.{func_name}".format(func_name=func_name)
            )
        return window_func

    def _get_cython_func_type(self, func):
        """
        Return a variable or fixed cython function type.

        Variable algorithms do not use window while fixed do.
        """
        if self.is_freq_type:
            return self._get_roll_func("{}_variable".format(func))
        return partial(self._get_roll_func("{}_fixed".format(func)), win=self.window)

    def _get_window_indexer(self):
        """
        Return an indexer class that will compute the window start and end bounds
        """
        if self.is_freq_type:
            return libwindow_indexer.VariableWindowIndexer
        return libwindow_indexer.FixedWindowIndexer

    def _apply(
        self,
        func: Callable,
        center: bool,
        require_min_periods: int = 0,
        floor: int = 1,
        **kwargs
    ):
        """
        Rolling statistical measure using supplied function.

        Designed to be used with passed-in Cython array-based functions.

        Parameters
        ----------
        func : callable function to apply
        center : bool
        require_min_periods : int
        floor: int
        **kwargs
            additional arguments for rolling function and window function

        Returns
        -------
        y : type of input
        """
<<<<<<< HEAD
        # Returns ndarray if win_type is specified or just an integer
        window = self._get_window(**kwargs)
=======

        if center is None:
            center = self.center

        if check_minp is None:
            check_minp = _use_window

        if window is None:
            win_type = self._get_win_type(kwargs)
            window = self._get_window(win_type=win_type)
>>>>>>> 85b5a006

        blocks, obj = self._create_blocks()
        block_list = list(blocks)
        index_as_array = self._get_index()
        window_indexer = self._get_window_indexer()

        results = []
        exclude = []  # type: List[Scalar]
        for i, b in enumerate(blocks):
            try:
                values = self._prep_values(b.values)

            except (TypeError, NotImplementedError):
                if isinstance(obj, ABCDataFrame):
                    exclude.extend(b.columns)
                    del block_list[i]
                    continue
                else:
                    raise DataError("No numeric types to aggregate")

            if values.size == 0:
                results.append(values.copy())
                continue

            # calculation function
            if center:
                offset = _offset(window, center)
                additional_nans = np.array([np.NaN] * offset)

                def calc(x):
                    x = np.concatenate((x, additional_nans))
                    min_periods = _calculate_min_periods(
                        window, self.min_periods, len(x), require_min_periods, floor
                    )
                    start, end = window_indexer.get_window_bounds(
                        x, window, self.closed, index_as_array
                    )
                    return func(x, start, end, min_periods)

            else:

                def calc(x):
                    min_periods = _calculate_min_periods(
                        window, self.min_periods, len(x), require_min_periods, floor
                    )
                    start, end = window_indexer.get_window_bounds(
                        x, window, self.closed, index_as_array
                    )
                    return func(x, start, end, min_periods)

            with np.errstate(all="ignore"):
                if values.ndim > 1:
                    result = np.apply_along_axis(calc, self.axis, values)
                else:
                    result = calc(values)
                    result = np.asarray(result)

            if center:
                result = self._center_window(result, window)

            results.append(result)

        return self._wrap_results(results, block_list, obj, exclude)

    def aggregate(self, func, *args, **kwargs):
        result, how = self._aggregate(func, *args, **kwargs)
        if result is None:
            return self.apply(func, raw=False, args=args, kwargs=kwargs)
        return result

    agg = aggregate

    _shared_docs["sum"] = dedent(
        """
    Calculate %(name)s sum of given DataFrame or Series.

    Parameters
    ----------
    *args, **kwargs
        For compatibility with other %(name)s methods. Has no effect
        on the computed value.

    Returns
    -------
    Series or DataFrame
        Same type as the input, with the same index, containing the
        %(name)s sum.

    See Also
    --------
    Series.sum : Reducing sum for Series.
    DataFrame.sum : Reducing sum for DataFrame.

    Examples
    --------
    >>> s = pd.Series([1, 2, 3, 4, 5])
    >>> s
    0    1
    1    2
    2    3
    3    4
    4    5
    dtype: int64

    >>> s.rolling(3).sum()
    0     NaN
    1     NaN
    2     6.0
    3     9.0
    4    12.0
    dtype: float64

    >>> s.expanding(3).sum()
    0     NaN
    1     NaN
    2     6.0
    3    10.0
    4    15.0
    dtype: float64

    >>> s.rolling(3, center=True).sum()
    0     NaN
    1     6.0
    2     9.0
    3    12.0
    4     NaN
    dtype: float64

    For DataFrame, each %(name)s sum is computed column-wise.

    >>> df = pd.DataFrame({"A": s, "B": s ** 2})
    >>> df
       A   B
    0  1   1
    1  2   4
    2  3   9
    3  4  16
    4  5  25

    >>> df.rolling(3).sum()
          A     B
    0   NaN   NaN
    1   NaN   NaN
    2   6.0  14.0
    3   9.0  29.0
    4  12.0  50.0
    """
    )

    _shared_docs["mean"] = dedent(
        """
    Calculate the %(name)s mean of the values.

    Parameters
    ----------
    *args
        Under Review.
    **kwargs
        Under Review.

    Returns
    -------
    Series or DataFrame
        Returned object type is determined by the caller of the %(name)s
        calculation.

    See Also
    --------
    Series.%(name)s : Calling object with Series data.
    DataFrame.%(name)s : Calling object with DataFrames.
    Series.mean : Equivalent method for Series.
    DataFrame.mean : Equivalent method for DataFrame.

    Examples
    --------
    The below examples will show rolling mean calculations with window sizes of
    two and three, respectively.

    >>> s = pd.Series([1, 2, 3, 4])
    >>> s.rolling(2).mean()
    0    NaN
    1    1.5
    2    2.5
    3    3.5
    dtype: float64

    >>> s.rolling(3).mean()
    0    NaN
    1    NaN
    2    2.0
    3    3.0
    dtype: float64
    """
    )

    _shared_docs["var"] = dedent(
        """
    Calculate unbiased %(name)s variance.
    %(versionadded)s
    Normalized by N-1 by default. This can be changed using the `ddof`
    argument.

    Parameters
    ----------
    ddof : int, default 1
        Delta Degrees of Freedom.  The divisor used in calculations
        is ``N - ddof``, where ``N`` represents the number of elements.
    *args, **kwargs
        For NumPy compatibility. No additional arguments are used.

    Returns
    -------
    Series or DataFrame
        Returns the same object type as the caller of the %(name)s calculation.

    See Also
    --------
    Series.%(name)s : Calling object with Series data.
    DataFrame.%(name)s : Calling object with DataFrames.
    Series.var : Equivalent method for Series.
    DataFrame.var : Equivalent method for DataFrame.
    numpy.var : Equivalent method for Numpy array.

    Notes
    -----
    The default `ddof` of 1 used in :meth:`Series.var` is different than the
    default `ddof` of 0 in :func:`numpy.var`.

    A minimum of 1 period is required for the rolling calculation.

    Examples
    --------
    >>> s = pd.Series([5, 5, 6, 7, 5, 5, 5])
    >>> s.rolling(3).var()
    0         NaN
    1         NaN
    2    0.333333
    3    1.000000
    4    1.000000
    5    1.333333
    6    0.000000
    dtype: float64

    >>> s.expanding(3).var()
    0         NaN
    1         NaN
    2    0.333333
    3    0.916667
    4    0.800000
    5    0.700000
    6    0.619048
    dtype: float64
    """
    )

    _shared_docs["std"] = dedent(
        """
    Calculate %(name)s standard deviation.
    %(versionadded)s
    Normalized by N-1 by default. This can be changed using the `ddof`
    argument.

    Parameters
    ----------
    ddof : int, default 1
        Delta Degrees of Freedom.  The divisor used in calculations
        is ``N - ddof``, where ``N`` represents the number of elements.
    *args, **kwargs
        For NumPy compatibility. No additional arguments are used.

    Returns
    -------
    Series or DataFrame
        Returns the same object type as the caller of the %(name)s calculation.

    See Also
    --------
    Series.%(name)s : Calling object with Series data.
    DataFrame.%(name)s : Calling object with DataFrames.
    Series.std : Equivalent method for Series.
    DataFrame.std : Equivalent method for DataFrame.
    numpy.std : Equivalent method for Numpy array.

    Notes
    -----
    The default `ddof` of 1 used in Series.std is different than the default
    `ddof` of 0 in numpy.std.

    A minimum of one period is required for the rolling calculation.

    Examples
    --------
    >>> s = pd.Series([5, 5, 6, 7, 5, 5, 5])
    >>> s.rolling(3).std()
    0         NaN
    1         NaN
    2    0.577350
    3    1.000000
    4    1.000000
    5    1.154701
    6    0.000000
    dtype: float64

    >>> s.expanding(3).std()
    0         NaN
    1         NaN
    2    0.577350
    3    0.957427
    4    0.894427
    5    0.836660
    6    0.786796
    dtype: float64
    """
    )


class Window(_Window):
    """
    Provide rolling window calculations.

    Parameters
    ----------
    window : int, or offset
        Size of the moving window. This is the number of observations used for
        calculating the statistic. Each window will be a fixed size.

        If its an offset then this will be the time period of each window. Each
        window will be a variable sized based on the observations included in
        the time-period. This is only valid for datetimelike indexes.
    min_periods : int, default None
        Minimum number of observations in window required to have a value
        (otherwise result is NA). For a window that is specified by an offset,
        `min_periods` will default to 1. Otherwise, `min_periods` will default
        to the size of the window.
    center : bool, default False
        Set the labels at the center of the window.
    win_type : str, default None
        Provide a window type. If ``None``, all points are evenly weighted.
        See the notes below for further information.
    on : str, optional
        For a DataFrame, a datetime-like column or MultiIndex level on which
        to calculate the rolling window, rather than the DataFrame's index.
        Provided integer column is ignored and excluded from result since
        an integer index is not used to calculate the rolling window.
    axis : int or str, default 0
    closed : str, default None
        Make the interval closed on the 'right', 'left', 'both' or
        'neither' endpoints.
        For offset-based windows, it defaults to 'right'.
        For fixed windows, defaults to 'both'. Remaining cases not implemented
        for fixed windows.

    Returns
    -------
    a Window or Rolling sub-classed for the particular operation

    See Also
    --------
    expanding : Provides expanding transformations.
    ewm : Provides exponential weighted functions.

    Notes
    -----
    By default, the result is set to the right edge of the window. This can be
    changed to the center of the window by setting ``center=True``.

    To learn more about the offsets & frequency strings, please see `this link
    <http://pandas.pydata.org/pandas-docs/stable/user_guide/timeseries.html#offset-aliases>`__.

    The recognized win_types are:

    * ``boxcar``
    * ``triang``
    * ``blackman``
    * ``hamming``
    * ``bartlett``
    * ``parzen``
    * ``bohman``
    * ``blackmanharris``
    * ``nuttall``
    * ``barthann``
    * ``kaiser`` (needs beta)
    * ``gaussian`` (needs std)
    * ``general_gaussian`` (needs power, width)
    * ``slepian`` (needs width)
    * ``exponential`` (needs tau), center is set to None.

    If ``win_type=None`` all points are evenly weighted. To learn more about
    different window types see `scipy.signal window functions
    <https://docs.scipy.org/doc/scipy/reference/signal.html#window-functions>`__.

    Examples
    --------

    >>> df = pd.DataFrame({'B': [0, 1, 2, np.nan, 4]})
    >>> df
         B
    0  0.0
    1  1.0
    2  2.0
    3  NaN
    4  4.0

    Rolling sum with a window length of 2, using the 'triang'
    window type.

    >>> df.rolling(2, win_type='triang').sum()
         B
    0  NaN
    1  0.5
    2  1.5
    3  NaN
    4  NaN

    Rolling sum with a window length of 2, min_periods defaults
    to the window length.

    >>> df.rolling(2).sum()
         B
    0  NaN
    1  1.0
    2  3.0
    3  NaN
    4  NaN

    Same as above, but explicitly set the min_periods

    >>> df.rolling(2, min_periods=1).sum()
         B
    0  0.0
    1  1.0
    2  3.0
    3  2.0
    4  4.0

    A ragged (meaning not-a-regular frequency), time-indexed DataFrame

    >>> df = pd.DataFrame({'B': [0, 1, 2, np.nan, 4]},
    ...                   index = [pd.Timestamp('20130101 09:00:00'),
    ...                            pd.Timestamp('20130101 09:00:02'),
    ...                            pd.Timestamp('20130101 09:00:03'),
    ...                            pd.Timestamp('20130101 09:00:05'),
    ...                            pd.Timestamp('20130101 09:00:06')])

    >>> df
                           B
    2013-01-01 09:00:00  0.0
    2013-01-01 09:00:02  1.0
    2013-01-01 09:00:03  2.0
    2013-01-01 09:00:05  NaN
    2013-01-01 09:00:06  4.0

    Contrasting to an integer rolling window, this will roll a variable
    length window corresponding to the time period.
    The default for min_periods is 1.

    >>> df.rolling('2s').sum()
                           B
    2013-01-01 09:00:00  0.0
    2013-01-01 09:00:02  1.0
    2013-01-01 09:00:03  3.0
    2013-01-01 09:00:05  NaN
    2013-01-01 09:00:06  4.0
    """

    def validate(self):
        super().validate()

        window = self.window
        if isinstance(window, (list, tuple, np.ndarray)):
            pass
        elif is_integer(window):
            if window <= 0:
                raise ValueError("window must be > 0 ")
            import_optional_dependency(
                "scipy", extra="Scipy is required to generate window weight."
            )
            import scipy.signal as sig

            if not isinstance(self.win_type, str):
                raise ValueError("Invalid win_type {0}".format(self.win_type))
            if getattr(sig, self.win_type, None) is None:
                raise ValueError("Invalid win_type {0}".format(self.win_type))
        else:
            raise ValueError("Invalid window {0}".format(window))

    def _get_win_type(self, kwargs: Dict) -> Union[str, Tuple]:
        """
        Extract arguments for the window type, provide validation for it
        and return the validated window type.

        Parameters
        ----------
        kwargs : dict

        Returns
        -------
        win_type : str, or tuple
        """
        # the below may pop from kwargs
        def _validate_win_type(win_type, kwargs):
            arg_map = {
                "kaiser": ["beta"],
                "gaussian": ["std"],
                "general_gaussian": ["power", "width"],
                "slepian": ["width"],
                "exponential": ["tau"],
            }

            if win_type in arg_map:
                win_args = _pop_args(win_type, arg_map[win_type], kwargs)
                if win_type == "exponential":
                    # exponential window requires the first arg (center)
                    # to be set to None (necessary for symmetric window)
                    win_args.insert(0, None)

                return tuple([win_type] + win_args)

            return win_type

        def _pop_args(win_type, arg_names, kwargs):
            msg = "%s window requires %%s" % win_type
            all_args = []
            for n in arg_names:
                if n not in kwargs:
                    raise ValueError(msg % n)
                all_args.append(kwargs.pop(n))
            return all_args

        return _validate_win_type(self.win_type, kwargs)

    def _get_window(
        self, other=None, win_type: Optional[Union[str, Tuple]] = None
    ) -> np.ndarray:
        """
        Get the window, weights.

        Parameters
        ----------
        other :
            ignored, exists for compatibility
        win_type : str, or tuple
            type of window to create

        Returns
        -------
        window : ndarray
            the window, weights
        """

        window = self.window
        if isinstance(window, (list, tuple, np.ndarray)):
            return com.asarray_tuplesafe(window).astype(float)
        elif is_integer(window):
            import scipy.signal as sig

            # GH #15662. `False` makes symmetric window, rather than periodic.
            return sig.get_window(win_type, window, False).astype(float)

    def _get_roll_func(
        self, cfunc: Callable, check_minp: Callable, index: np.ndarray, **kwargs
    ) -> Callable:
        def func(arg, window, min_periods=None, closed=None):
            minp = check_minp(min_periods, len(window))
            return cfunc(arg, window, minp, **kwargs)

        return func

    _agg_see_also_doc = dedent(
        """
    See Also
    --------
    pandas.DataFrame.rolling.aggregate
    pandas.DataFrame.aggregate
    """
    )

    _agg_examples_doc = dedent(
        """
    Examples
    --------

    >>> df = pd.DataFrame(np.random.randn(10, 3), columns=['A', 'B', 'C'])
    >>> df
              A         B         C
    0 -2.385977 -0.102758  0.438822
    1 -1.004295  0.905829 -0.954544
    2  0.735167 -0.165272 -1.619346
    3 -0.702657 -1.340923 -0.706334
    4 -0.246845  0.211596 -0.901819
    5  2.463718  3.157577 -1.380906
    6 -1.142255  2.340594 -0.039875
    7  1.396598 -1.647453  1.677227
    8 -0.543425  1.761277 -0.220481
    9 -0.640505  0.289374 -1.550670

    >>> df.rolling(3, win_type='boxcar').agg('mean')
              A         B         C
    0       NaN       NaN       NaN
    1       NaN       NaN       NaN
    2 -0.885035  0.212600 -0.711689
    3 -0.323928 -0.200122 -1.093408
    4 -0.071445 -0.431533 -1.075833
    5  0.504739  0.676083 -0.996353
    6  0.358206  1.903256 -0.774200
    7  0.906020  1.283573  0.085482
    8 -0.096361  0.818139  0.472290
    9  0.070889  0.134399 -0.031308
    """
    )

    @Substitution(
        see_also=_agg_see_also_doc,
        examples=_agg_examples_doc,
        versionadded="",
        klass="Series/DataFrame",
        axis="",
    )
    @Appender(_shared_docs["aggregate"])
    def aggregate(self, func, *args, **kwargs):
        result, how = self._aggregate(func, *args, **kwargs)
        if result is None:

            # these must apply directly
            result = func(self)

        return result

    agg = aggregate

    @Substitution(name="window")
    @Appender(_shared_docs["sum"])
    def sum(self, *args, **kwargs):
        nv.validate_window_func("sum", args, kwargs)
        window_func = self._get_roll_func("roll_weighted_sum")
        return self._apply(window_func, self.center, **kwargs)

    @Substitution(name="window")
    @Appender(_shared_docs["mean"])
    def mean(self, *args, **kwargs):
        nv.validate_window_func("mean", args, kwargs)
        window_func = self._get_roll_func("roll_weighted_mean")
        return self._apply(window_func, self.center, **kwargs)

    @Substitution(name="window", versionadded="\n.. versionadded:: 1.0.0\n")
    @Appender(_shared_docs["var"])
    def var(self, ddof=1, *args, **kwargs):
        nv.validate_window_func("var", args, kwargs)
        return self._apply("roll_weighted_var", ddof=ddof, **kwargs)

    @Substitution(name="window", versionadded="\n.. versionadded:: 1.0.0\n")
    @Appender(_shared_docs["std"])
    def std(self, ddof=1, *args, **kwargs):
        nv.validate_window_func("std", args, kwargs)
        return _zsqrt(self.var(ddof=ddof, **kwargs))


class _Rolling(_Window):
    @property
    def _constructor(self):
        return Rolling


class _Rolling_and_Expanding(_Rolling):

    _shared_docs["count"] = dedent(
        r"""
    The %(name)s count of any non-NaN observations inside the window.

    Returns
    -------
    Series or DataFrame
        Returned object type is determined by the caller of the %(name)s
        calculation.

    See Also
    --------
    Series.%(name)s : Calling object with Series data.
    DataFrame.%(name)s : Calling object with DataFrames.
    DataFrame.count : Count of the full DataFrame.

    Examples
    --------
    >>> s = pd.Series([2, 3, np.nan, 10])
    >>> s.rolling(2).count()
    0    1.0
    1    2.0
    2    1.0
    3    1.0
    dtype: float64
    >>> s.rolling(3).count()
    0    1.0
    1    2.0
    2    2.0
    3    2.0
    dtype: float64
    >>> s.rolling(4).count()
    0    1.0
    1    2.0
    2    2.0
    3    3.0
    dtype: float64
    """
    )

    def count(self):

        blocks, obj = self._create_blocks()
        # Validate the index
        self._get_index()

        window = self._get_window()
        window = min(window, len(obj)) if not self.center else window

        results = []
        for b in blocks:
            result = b.notna().astype(int)
            result = self._constructor(
                result,
                window=window,
                min_periods=0,
                center=self.center,
                axis=self.axis,
                closed=self.closed,
            ).sum()
            results.append(result)

        return self._wrap_results(results, blocks, obj)

    _shared_docs["apply"] = dedent(
        r"""
    The %(name)s function's apply function.

    Parameters
    ----------
    func : function
        Must produce a single value from an ndarray input if ``raw=True``
        or a single value from a Series if ``raw=False``.
    raw : bool, default None
        * ``False`` : passes each row or column as a Series to the
          function.
        * ``True`` or ``None`` : the passed function will receive ndarray
          objects instead.
          If you are just applying a NumPy reduction function this will
          achieve much better performance.

        The `raw` parameter is required and will show a FutureWarning if
        not passed. In the future `raw` will default to False.

        .. versionadded:: 0.23.0
    *args, **kwargs
        Arguments and keyword arguments to be passed into func.

    Returns
    -------
    Series or DataFrame
        Return type is determined by the caller.

    See Also
    --------
    Series.%(name)s : Series %(name)s.
    DataFrame.%(name)s : DataFrame %(name)s.
    """
    )

    def apply(self, func, raw=None, args=(), kwargs={}):
        from pandas import Series

        kwargs.pop("_level", None)
        window = self._get_window()
        offset = _offset(window, self.center)

        # TODO: default is for backward compat
        # change to False in the future
        if raw is None:
            warnings.warn(
                "Currently, 'apply' passes the values as ndarrays to the "
                "applied function. In the future, this will change to passing "
                "it as Series objects. You need to specify 'raw=True' to keep "
                "the current behaviour, and you can pass 'raw=False' to "
                "silence this warning",
                FutureWarning,
                stacklevel=3,
            )
            raw = True

        window_func = partial(
            self._get_cython_func_type("roll_generic"),
            args=args,
            kwargs=kwargs,
            raw=raw,
            offset=offset,
            func=func,
        )

        def apply_func(values, begin, end, min_periods, raw=raw):
            if not raw:
                values = Series(values, index=self.obj.index)
            return window_func(values, begin, end, min_periods)

        # Why do we always pass center=False?
        return self._apply(apply_func, False, floor=0)

    def sum(self, *args, **kwargs):
        nv.validate_window_func("sum", args, kwargs)
        window_func = self._get_cython_func_type("roll_sum")
        return self._apply(window_func, self.center, floor=0, **kwargs)

    _shared_docs["max"] = dedent(
        """
    Calculate the %(name)s maximum.

    Parameters
    ----------
    *args, **kwargs
        Arguments and keyword arguments to be passed into func.
    """
    )

    def max(self, *args, **kwargs):
        nv.validate_window_func("max", args, kwargs)
        window_func = self._get_cython_func_type("roll_max")
        return self._apply(window_func, self.center, **kwargs)

    _shared_docs["min"] = dedent(
        """
    Calculate the %(name)s minimum.

    Parameters
    ----------
    **kwargs
        Under Review.

    Returns
    -------
    Series or DataFrame
        Returned object type is determined by the caller of the %(name)s
        calculation.

    See Also
    --------
    Series.%(name)s : Calling object with a Series.
    DataFrame.%(name)s : Calling object with a DataFrame.
    Series.min : Similar method for Series.
    DataFrame.min : Similar method for DataFrame.

    Examples
    --------
    Performing a rolling minimum with a window size of 3.

    >>> s = pd.Series([4, 3, 5, 2, 6])
    >>> s.rolling(3).min()
    0    NaN
    1    NaN
    2    3.0
    3    2.0
    4    2.0
    dtype: float64
    """
    )

    def min(self, *args, **kwargs):
        nv.validate_window_func("min", args, kwargs)
        window_func = self._get_cython_func_type("roll_min")
        return self._apply(window_func, self.center, **kwargs)

    def mean(self, *args, **kwargs):
        nv.validate_window_func("mean", args, kwargs)
        window_func = self._get_cython_func_type("roll_mean")
        return self._apply(window_func, self.center, **kwargs)

    _shared_docs["median"] = dedent(
        """
    Calculate the %(name)s median.

    Parameters
    ----------
    **kwargs
        For compatibility with other %(name)s methods. Has no effect
        on the computed median.

    Returns
    -------
    Series or DataFrame
        Returned type is the same as the original object.

    See Also
    --------
    Series.%(name)s : Calling object with Series data.
    DataFrame.%(name)s : Calling object with DataFrames.
    Series.median : Equivalent method for Series.
    DataFrame.median : Equivalent method for DataFrame.

    Examples
    --------
    Compute the rolling median of a series with a window size of 3.

    >>> s = pd.Series([0, 1, 2, 3, 4])
    >>> s.rolling(3).median()
    0    NaN
    1    NaN
    2    1.0
    3    2.0
    4    3.0
    dtype: float64
    """
    )

    def median(self, **kwargs):
        window_func = self._get_roll_func("roll_median_c")
        window_func = partial(window_func, win=self.window)
        return self._apply(window_func, self.center, **kwargs)

    def std(self, ddof=1, *args, **kwargs):
        nv.validate_window_func("std", args, kwargs)
        window_func = self._get_cython_func_type("roll_var")

        def zsqrt_func(values, begin, end, min_periods):
            return _zsqrt(window_func(values, begin, end, min_periods, ddof=ddof))

        return self._apply(zsqrt_func, self.center, require_min_periods=1, **kwargs)

    def var(self, ddof=1, *args, **kwargs):
        nv.validate_window_func("var", args, kwargs)
        window_func = partial(self._get_cython_func_type("roll_var"), ddof=ddof)
        return self._apply(window_func, self.center, require_min_periods=1, **kwargs)

    _shared_docs[
        "skew"
    ] = """
    Unbiased %(name)s skewness.

    Parameters
    ----------
    **kwargs
        Keyword arguments to be passed into func.
    """

    def skew(self, **kwargs):
        window_func = self._get_cython_func_type("roll_skew")
        return self._apply(window_func, self.center, require_min_periods=3, **kwargs)

    _shared_docs["kurt"] = dedent(
        """
    Calculate unbiased %(name)s kurtosis.

    This function uses Fisher's definition of kurtosis without bias.

    Parameters
    ----------
    **kwargs
        Under Review.

    Returns
    -------
    Series or DataFrame
        Returned object type is determined by the caller of the %(name)s
        calculation.

    See Also
    --------
    Series.%(name)s : Calling object with Series data.
    DataFrame.%(name)s : Calling object with DataFrames.
    Series.kurt : Equivalent method for Series.
    DataFrame.kurt : Equivalent method for DataFrame.
    scipy.stats.skew : Third moment of a probability density.
    scipy.stats.kurtosis : Reference SciPy method.

    Notes
    -----
    A minimum of 4 periods is required for the %(name)s calculation.
    """
    )

    def kurt(self, **kwargs):
        window_func = self._get_cython_func_type("roll_kurt")
        return self._apply(window_func, self.center, require_min_periods=4, **kwargs)

    _shared_docs["quantile"] = dedent(
        """
    Calculate the %(name)s quantile.

    Parameters
    ----------
    quantile : float
        Quantile to compute. 0 <= quantile <= 1.
    interpolation : {'linear', 'lower', 'higher', 'midpoint', 'nearest'}
        .. versionadded:: 0.23.0

        This optional parameter specifies the interpolation method to use,
        when the desired quantile lies between two data points `i` and `j`:

            * linear: `i + (j - i) * fraction`, where `fraction` is the
              fractional part of the index surrounded by `i` and `j`.
            * lower: `i`.
            * higher: `j`.
            * nearest: `i` or `j` whichever is nearest.
            * midpoint: (`i` + `j`) / 2.
    **kwargs
        For compatibility with other %(name)s methods. Has no effect on
        the result.

    Returns
    -------
    Series or DataFrame
        Returned object type is determined by the caller of the %(name)s
        calculation.

    See Also
    --------
    Series.quantile : Computes value at the given quantile over all data
        in Series.
    DataFrame.quantile : Computes values at the given quantile over
        requested axis in DataFrame.

    Examples
    --------
    >>> s = pd.Series([1, 2, 3, 4])
    >>> s.rolling(2).quantile(.4, interpolation='lower')
    0    NaN
    1    1.0
    2    2.0
    3    3.0
    dtype: float64

    >>> s.rolling(2).quantile(.4, interpolation='midpoint')
    0    NaN
    1    1.5
    2    2.5
    3    3.5
    dtype: float64
    """
    )

    def quantile(self, quantile, interpolation="linear", **kwargs):
        if quantile == 1.0:
            window_func = self._get_cython_func_type("roll_max")
        elif quantile == 0.0:
            window_func = self._get_cython_func_type("roll_min")
        else:
            window_func = partial(
                self._get_roll_func("roll_quantile"),
                quantile=quantile,
                interpolation=interpolation,
            )

        return self._apply(window_func, self.center, **kwargs)

    _shared_docs[
        "cov"
    ] = """
        Calculate the %(name)s sample covariance.

        Parameters
        ----------
        other : Series, DataFrame, or ndarray, optional
            If not supplied then will default to self and produce pairwise
            output.
        pairwise : bool, default None
            If False then only matching columns between self and other will be
            used and the output will be a DataFrame.
            If True then all pairwise combinations will be calculated and the
            output will be a MultiIndexed DataFrame in the case of DataFrame
            inputs. In the case of missing elements, only complete pairwise
            observations will be used.
        ddof : int, default 1
            Delta Degrees of Freedom.  The divisor used in calculations
            is ``N - ddof``, where ``N`` represents the number of elements.
        **kwargs
            Keyword arguments to be passed into func.
    """

    def cov(self, other=None, pairwise=None, ddof=1, **kwargs):
        if other is None:
            other = self._selected_obj
            # only default unset
            pairwise = True if pairwise is None else pairwise
        other = self._shallow_copy(other)

        # GH 16058: offset window
        if self.is_freq_type:
            window = self.win_freq
        else:
            window = self._get_window(other)

        def _get_cov(X, Y):
            # GH #12373 : rolling functions error on float32 data
            # to avoid potential overflow, cast the data to float64
            X = X.astype("float64")
            Y = Y.astype("float64")
            mean = lambda x: x.rolling(
                window, self.min_periods, center=self.center
            ).mean(**kwargs)
            count = (X + Y).rolling(window=window, center=self.center).count(**kwargs)
            bias_adj = count / (count - ddof)
            return (mean(X * Y) - mean(X) * mean(Y)) * bias_adj

        return _flex_binary_moment(
            self._selected_obj, other._selected_obj, _get_cov, pairwise=bool(pairwise)
        )

    _shared_docs["corr"] = dedent(
        """
    Calculate %(name)s correlation.

    Parameters
    ----------
    other : Series, DataFrame, or ndarray, optional
        If not supplied then will default to self.
    pairwise : bool, default None
        Calculate pairwise combinations of columns within a
        DataFrame. If `other` is not specified, defaults to `True`,
        otherwise defaults to `False`.
        Not relevant for :class:`~pandas.Series`.
    **kwargs
        Unused.

    Returns
    -------
    Series or DataFrame
        Returned object type is determined by the caller of the
        %(name)s calculation.

    See Also
    --------
    Series.%(name)s : Calling object with Series data.
    DataFrame.%(name)s : Calling object with DataFrames.
    Series.corr : Equivalent method for Series.
    DataFrame.corr : Equivalent method for DataFrame.
    %(name)s.cov : Similar method to calculate covariance.
    numpy.corrcoef : NumPy Pearson's correlation calculation.

    Notes
    -----
    This function uses Pearson's definition of correlation
    (https://en.wikipedia.org/wiki/Pearson_correlation_coefficient).

    When `other` is not specified, the output will be self correlation (e.g.
    all 1's), except for :class:`~pandas.DataFrame` inputs with `pairwise`
    set to `True`.

    Function will return ``NaN`` for correlations of equal valued sequences;
    this is the result of a 0/0 division error.

    When `pairwise` is set to `False`, only matching columns between `self` and
    `other` will be used.

    When `pairwise` is set to `True`, the output will be a MultiIndex DataFrame
    with the original index on the first level, and the `other` DataFrame
    columns on the second level.

    In the case of missing elements, only complete pairwise observations
    will be used.

    Examples
    --------
    The below example shows a rolling calculation with a window size of
    four matching the equivalent function call using :meth:`numpy.corrcoef`.

    >>> v1 = [3, 3, 3, 5, 8]
    >>> v2 = [3, 4, 4, 4, 8]
    >>> fmt = "{0:.6f}"  # limit the printed precision to 6 digits
    >>> # numpy returns a 2X2 array, the correlation coefficient
    >>> # is the number at entry [0][1]
    >>> print(fmt.format(np.corrcoef(v1[:-1], v2[:-1])[0][1]))
    0.333333
    >>> print(fmt.format(np.corrcoef(v1[1:], v2[1:])[0][1]))
    0.916949
    >>> s1 = pd.Series(v1)
    >>> s2 = pd.Series(v2)
    >>> s1.rolling(4).corr(s2)
    0         NaN
    1         NaN
    2         NaN
    3    0.333333
    4    0.916949
    dtype: float64

    The below example shows a similar rolling calculation on a
    DataFrame using the pairwise option.

    >>> matrix = np.array([[51., 35.], [49., 30.], [47., 32.],\
    [46., 31.], [50., 36.]])
    >>> print(np.corrcoef(matrix[:-1,0], matrix[:-1,1]).round(7))
    [[1.         0.6263001]
     [0.6263001  1.       ]]
    >>> print(np.corrcoef(matrix[1:,0], matrix[1:,1]).round(7))
    [[1.         0.5553681]
     [0.5553681  1.        ]]
    >>> df = pd.DataFrame(matrix, columns=['X','Y'])
    >>> df
          X     Y
    0  51.0  35.0
    1  49.0  30.0
    2  47.0  32.0
    3  46.0  31.0
    4  50.0  36.0
    >>> df.rolling(4).corr(pairwise=True)
                X         Y
    0 X       NaN       NaN
      Y       NaN       NaN
    1 X       NaN       NaN
      Y       NaN       NaN
    2 X       NaN       NaN
      Y       NaN       NaN
    3 X  1.000000  0.626300
      Y  0.626300  1.000000
    4 X  1.000000  0.555368
      Y  0.555368  1.000000
    """
    )

    def corr(self, other=None, pairwise=None, **kwargs):
        if other is None:
            other = self._selected_obj
            # only default unset
            pairwise = True if pairwise is None else pairwise
        other = self._shallow_copy(other)
        window = self._get_window(other)

        def _get_corr(a, b):
            a = a.rolling(
                window=window, min_periods=self.min_periods, center=self.center
            )
            b = b.rolling(
                window=window, min_periods=self.min_periods, center=self.center
            )

            return a.cov(b, **kwargs) / (a.std(**kwargs) * b.std(**kwargs))

        return _flex_binary_moment(
            self._selected_obj, other._selected_obj, _get_corr, pairwise=bool(pairwise)
        )


class Rolling(_Rolling_and_Expanding):
    @cache_readonly
    def is_datetimelike(self) -> bool:
        return isinstance(
            self._on, (ABCDatetimeIndex, ABCTimedeltaIndex, ABCPeriodIndex)
        )

    @cache_readonly
    def _on(self) -> Index:
        if self.on is None:
            if self.axis == 0:
                return self.obj.index
            else:
                # i.e. self.axis == 1
                return self.obj.columns
        elif isinstance(self.on, Index):
            return self.on
        elif isinstance(self.obj, ABCDataFrame) and self.on in self.obj.columns:
            return Index(self.obj[self.on])
        else:
            raise ValueError(
                "invalid on specified as {on}, "
                "must be a column (of DataFrame), an Index "
                "or None".format(on=self.on)
            )

    def validate(self):
        super().validate()

        # we allow rolling on a datetimelike index
        if (self.obj.empty or self.is_datetimelike) and isinstance(
            self.window, (str, ABCDateOffset, timedelta)
        ):

            self._validate_monotonic()
            freq = self._validate_freq()

            # we don't allow center
            if self.center:
                raise NotImplementedError(
                    "center is not implemented "
                    "for datetimelike and offset "
                    "based windows"
                )

            # this will raise ValueError on non-fixed freqs
            self.win_freq = self.window
            self.window = freq.nanos
            self.win_type = "freq"

            # min_periods must be an integer
            if self.min_periods is None:
                self.min_periods = 1

        elif not is_integer(self.window):
            raise ValueError("window must be an integer")
        elif self.window < 0:
            raise ValueError("window must be non-negative")

        if not self.is_datetimelike and self.closed is not None:
            raise ValueError(
                "closed only implemented for datetimelike and offset based windows"
            )

    def _validate_monotonic(self):
        """
        Validate monotonic (increasing or decreasing).
        """
        if not (self._on.is_monotonic_increasing or self._on.is_monotonic_decreasing):
            formatted = self.on
            if self.on is None:
                formatted = "index"
            raise ValueError(
                "{formatted} must be monotonic".format(formatted=formatted)
            )

    def _validate_freq(self):
        """
        Validate & return window frequency.
        """
        from pandas.tseries.frequencies import to_offset

        try:
            return to_offset(self.window)
        except (TypeError, ValueError):
            raise ValueError(
                "passed window {window} is not "
                "compatible with a datetimelike "
                "index".format(window=self.window)
            )

    _agg_see_also_doc = dedent(
        """
    See Also
    --------
    Series.rolling
    DataFrame.rolling
    """
    )

    _agg_examples_doc = dedent(
        """
    Examples
    --------

    >>> df = pd.DataFrame(np.random.randn(10, 3), columns=['A', 'B', 'C'])
    >>> df
              A         B         C
    0 -2.385977 -0.102758  0.438822
    1 -1.004295  0.905829 -0.954544
    2  0.735167 -0.165272 -1.619346
    3 -0.702657 -1.340923 -0.706334
    4 -0.246845  0.211596 -0.901819
    5  2.463718  3.157577 -1.380906
    6 -1.142255  2.340594 -0.039875
    7  1.396598 -1.647453  1.677227
    8 -0.543425  1.761277 -0.220481
    9 -0.640505  0.289374 -1.550670

    >>> df.rolling(3).sum()
              A         B         C
    0       NaN       NaN       NaN
    1       NaN       NaN       NaN
    2 -2.655105  0.637799 -2.135068
    3 -0.971785 -0.600366 -3.280224
    4 -0.214334 -1.294599 -3.227500
    5  1.514216  2.028250 -2.989060
    6  1.074618  5.709767 -2.322600
    7  2.718061  3.850718  0.256446
    8 -0.289082  2.454418  1.416871
    9  0.212668  0.403198 -0.093924

    >>> df.rolling(3).agg({'A':'sum', 'B':'min'})
              A         B
    0       NaN       NaN
    1       NaN       NaN
    2 -2.655105 -0.165272
    3 -0.971785 -1.340923
    4 -0.214334 -1.340923
    5  1.514216 -1.340923
    6  1.074618  0.211596
    7  2.718061 -1.647453
    8 -0.289082 -1.647453
    9  0.212668 -1.647453
    """
    )

    @Substitution(
        see_also=_agg_see_also_doc,
        examples=_agg_examples_doc,
        versionadded="",
        klass="Series/Dataframe",
        axis="",
    )
    @Appender(_shared_docs["aggregate"])
    def aggregate(self, func, *args, **kwargs):
        return super().aggregate(func, *args, **kwargs)

    agg = aggregate

    @Substitution(name="rolling")
    @Appender(_shared_docs["count"])
    def count(self):

        # different impl for freq counting
        if self.is_freq_type:
            window_func = self._get_roll_func("roll_count")
            return self._apply(window_func, self.center)

        return super().count()

    @Substitution(name="rolling")
    @Appender(_shared_docs["apply"])
    def apply(self, func, raw=None, args=(), kwargs={}):
        return super().apply(func, raw=raw, args=args, kwargs=kwargs)

    @Substitution(name="rolling")
    @Appender(_shared_docs["sum"])
    def sum(self, *args, **kwargs):
        nv.validate_rolling_func("sum", args, kwargs)
        return super().sum(*args, **kwargs)

    @Substitution(name="rolling")
    @Appender(_doc_template)
    @Appender(_shared_docs["max"])
    def max(self, *args, **kwargs):
        nv.validate_rolling_func("max", args, kwargs)
        return super().max(*args, **kwargs)

    @Substitution(name="rolling")
    @Appender(_shared_docs["min"])
    def min(self, *args, **kwargs):
        nv.validate_rolling_func("min", args, kwargs)
        return super().min(*args, **kwargs)

    @Substitution(name="rolling")
    @Appender(_shared_docs["mean"])
    def mean(self, *args, **kwargs):
        nv.validate_rolling_func("mean", args, kwargs)
        return super().mean(*args, **kwargs)

    @Substitution(name="rolling")
    @Appender(_shared_docs["median"])
    def median(self, **kwargs):
        return super().median(**kwargs)

    @Substitution(name="rolling", versionadded="")
    @Appender(_shared_docs["std"])
    def std(self, ddof=1, *args, **kwargs):
        nv.validate_rolling_func("std", args, kwargs)
        return super().std(ddof=ddof, **kwargs)

    @Substitution(name="rolling", versionadded="")
    @Appender(_shared_docs["var"])
    def var(self, ddof=1, *args, **kwargs):
        nv.validate_rolling_func("var", args, kwargs)
        return super().var(ddof=ddof, **kwargs)

    @Substitution(name="rolling")
    @Appender(_doc_template)
    @Appender(_shared_docs["skew"])
    def skew(self, **kwargs):
        return super().skew(**kwargs)

    _agg_doc = dedent(
        """
    Examples
    --------

    The example below will show a rolling calculation with a window size of
    four matching the equivalent function call using `scipy.stats`.

    >>> arr = [1, 2, 3, 4, 999]
    >>> fmt = "{0:.6f}"  # limit the printed precision to 6 digits
    >>> import scipy.stats
    >>> print(fmt.format(scipy.stats.kurtosis(arr[:-1], bias=False)))
    -1.200000
    >>> print(fmt.format(scipy.stats.kurtosis(arr[1:], bias=False)))
    3.999946
    >>> s = pd.Series(arr)
    >>> s.rolling(4).kurt()
    0         NaN
    1         NaN
    2         NaN
    3   -1.200000
    4    3.999946
    dtype: float64
    """
    )

    @Appender(_agg_doc)
    @Substitution(name="rolling")
    @Appender(_shared_docs["kurt"])
    def kurt(self, **kwargs):
        return super().kurt(**kwargs)

    @Substitution(name="rolling")
    @Appender(_shared_docs["quantile"])
    def quantile(self, quantile, interpolation="linear", **kwargs):
        return super().quantile(
            quantile=quantile, interpolation=interpolation, **kwargs
        )

    @Substitution(name="rolling")
    @Appender(_doc_template)
    @Appender(_shared_docs["cov"])
    def cov(self, other=None, pairwise=None, ddof=1, **kwargs):
        return super().cov(other=other, pairwise=pairwise, ddof=ddof, **kwargs)

    @Substitution(name="rolling")
    @Appender(_shared_docs["corr"])
    def corr(self, other=None, pairwise=None, **kwargs):
        return super().corr(other=other, pairwise=pairwise, **kwargs)


Rolling.__doc__ = Window.__doc__


class RollingGroupby(WindowGroupByMixin, Rolling):
    """
    Provide a rolling groupby implementation.
    """

    @property
    def _constructor(self):
        return Rolling

    def _gotitem(self, key, ndim, subset=None):

        # we are setting the index on the actual object
        # here so our index is carried thru to the selected obj
        # when we do the splitting for the groupby
        if self.on is not None:
            self._groupby.obj = self._groupby.obj.set_index(self._on)
            self.on = None
        return super()._gotitem(key, ndim, subset=subset)

    def _validate_monotonic(self):
        """
        Validate that on is monotonic;
        we don't care for groupby.rolling
        because we have already validated at a higher
        level.
        """
        pass<|MERGE_RESOLUTION|>--- conflicted
+++ resolved
@@ -41,11 +41,7 @@
 import pandas.core.common as com
 from pandas.core.index import Index, ensure_index
 from pandas.core.window.common import (
-<<<<<<< HEAD
     _calculate_min_periods,
-=======
-    WindowGroupByMixin,
->>>>>>> 85b5a006
     _doc_template,
     _flex_binary_moment,
     _offset,
@@ -435,21 +431,8 @@
         -------
         y : type of input
         """
-<<<<<<< HEAD
-        # Returns ndarray if win_type is specified or just an integer
-        window = self._get_window(**kwargs)
-=======
-
-        if center is None:
-            center = self.center
-
-        if check_minp is None:
-            check_minp = _use_window
-
-        if window is None:
-            win_type = self._get_win_type(kwargs)
-            window = self._get_window(win_type=win_type)
->>>>>>> 85b5a006
+        win_type = self._get_win_type(kwargs)
+        window = self._get_window(win_type=win_type)
 
         blocks, obj = self._create_blocks()
         block_list = list(blocks)
