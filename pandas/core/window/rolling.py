--- conflicted
+++ resolved
@@ -2200,21 +2200,7 @@
             obj = obj.take(groupby_order)
         return super()._create_data(obj)
 
-<<<<<<< HEAD
-    def _get_cython_func_type(self, func: str) -> Callable:
-        """
-        Return the cython function type.
-
-        RollingGroupby needs to always use "variable" algorithms since processing
-        the data in group order may not be monotonic with the data which
-        "fixed" algorithms assume
-        """
-        return self._get_roll_func(f"{func}_variable")
-
     def _get_window_indexer(self, window: int) -> GroupbyIndexer:
-=======
-    def _get_window_indexer(self, window: int) -> GroupbyRollingIndexer:
->>>>>>> 846cff99
         """
         Return an indexer class that will compute the window start and end bounds
 
