"""
Provide a generic structure to support window functions,
similar to how we have a Groupby object.
"""
from datetime import timedelta
from functools import partial
import inspect
from textwrap import dedent
from typing import Callable, Dict, List, Optional, Set, Tuple, Type, Union

import numpy as np

from pandas._libs.tslibs import BaseOffset, to_offset
import pandas._libs.window.aggregations as window_aggregations
from pandas._typing import ArrayLike, Axis, FrameOrSeries, Scalar
from pandas.compat._optional import import_optional_dependency
from pandas.compat.numpy import function as nv
from pandas.util._decorators import Appender, Substitution, cache_readonly, doc

from pandas.core.dtypes.common import (
    ensure_float64,
    is_bool,
    is_float_dtype,
    is_integer,
    is_integer_dtype,
    is_list_like,
    is_scalar,
    needs_i8_conversion,
)
from pandas.core.dtypes.generic import (
    ABCDataFrame,
    ABCDatetimeIndex,
    ABCPeriodIndex,
    ABCSeries,
    ABCTimedeltaIndex,
)

from pandas.core.base import DataError, PandasObject, SelectionMixin, ShallowMixin
import pandas.core.common as com
from pandas.core.construction import extract_array
from pandas.core.indexes.api import Index, MultiIndex, ensure_index
from pandas.core.util.numba_ import NUMBA_FUNC_CACHE, maybe_use_numba
from pandas.core.window.common import (
    WindowGroupByMixin,
    _doc_template,
    _flex_binary_moment,
    _shared_docs,
    zsqrt,
)
from pandas.core.window.indexers import (
    BaseIndexer,
    FixedWindowIndexer,
    GroupbyRollingIndexer,
    VariableWindowIndexer,
)
from pandas.core.window.numba_ import generate_numba_apply_func


def calculate_center_offset(window) -> int:
    """
    Calculate an offset necessary to have the window label to be centered.

    Parameters
    ----------
    window: ndarray or int
        window weights or window

    Returns
    -------
    int
    """
    if not is_integer(window):
        window = len(window)
    return int((window - 1) / 2.0)


def calculate_min_periods(
    window: int,
    min_periods: Optional[int],
    num_values: int,
    required_min_periods: int,
    floor: int,
) -> int:
    """
    Calculate final minimum periods value for rolling aggregations.

    Parameters
    ----------
    window : passed window value
    min_periods : passed min periods value
    num_values : total number of values
    required_min_periods : required min periods per aggregation function
    floor : required min periods per aggregation function

    Returns
    -------
    min_periods : int
    """
    if min_periods is None:
        min_periods = window
    else:
        min_periods = max(required_min_periods, min_periods)
    if min_periods > window:
        raise ValueError(f"min_periods {min_periods} must be <= window {window}")
    elif min_periods > num_values:
        min_periods = num_values + 1
    elif min_periods < 0:
        raise ValueError("min_periods must be >= 0")
    return max(min_periods, floor)


def get_weighted_roll_func(cfunc: Callable) -> Callable:
    """
    Wrap weighted rolling cython function with min periods argument.

    Parameters
    ----------
    cfunc : function
        Cython weighted rolling function

    Returns
    -------
    function
    """

    def func(arg, window, min_periods=None):
        if min_periods is None:
            min_periods = len(window)
        return cfunc(arg, window, min_periods)

    return func


class _Window(PandasObject, ShallowMixin, SelectionMixin):
    _attributes: List[str] = [
        "window",
        "min_periods",
        "center",
        "win_type",
        "axis",
        "on",
        "closed",
    ]
    exclusions: Set[str] = set()

    def __init__(
        self,
        obj: FrameOrSeries,
        window=None,
        min_periods: Optional[int] = None,
        center: bool = False,
        win_type: Optional[str] = None,
        axis: Axis = 0,
        on: Optional[Union[str, Index]] = None,
        closed: Optional[str] = None,
        **kwargs,
    ):

        self.__dict__.update(kwargs)
        self.obj = obj
        self.on = on
        self.closed = closed
        self.window = window
        self.min_periods = min_periods
        self.center = center
        self.win_type = win_type
        self.win_freq = None
        self.axis = obj._get_axis_number(axis) if axis is not None else None
        self.validate()

    @property
    def _constructor(self):
        return Window

    @property
    def is_datetimelike(self) -> Optional[bool]:
        return None

    @property
    def _on(self):
        return None

    @property
    def is_freq_type(self) -> bool:
        return self.win_type == "freq"

    def validate(self) -> None:
        if self.center is not None and not is_bool(self.center):
            raise ValueError("center must be a boolean")
        if self.min_periods is not None and not is_integer(self.min_periods):
            raise ValueError("min_periods must be an integer")
        if self.closed is not None and self.closed not in [
            "right",
            "both",
            "left",
            "neither",
        ]:
            raise ValueError("closed must be 'right', 'left', 'both' or 'neither'")
        if not isinstance(self.obj, (ABCSeries, ABCDataFrame)):
            raise TypeError(f"invalid type: {type(self)}")
        if isinstance(self.window, BaseIndexer):
            self._validate_get_window_bounds_signature(self.window)

    @staticmethod
    def _validate_get_window_bounds_signature(window: BaseIndexer) -> None:
        """
        Validate that the passed BaseIndexer subclass has
        a get_window_bounds with the correct signature.
        """
        get_window_bounds_signature = inspect.signature(
            window.get_window_bounds
        ).parameters.keys()
        expected_signature = inspect.signature(
            BaseIndexer().get_window_bounds
        ).parameters.keys()
        if get_window_bounds_signature != expected_signature:
            raise ValueError(
                f"{type(window).__name__} does not implement the correct signature for "
                f"get_window_bounds"
            )

    def _create_blocks(self, obj: FrameOrSeries):
        """
        Split data into blocks & return conformed data.
        """
        # filter out the on from the object
        if self.on is not None and not isinstance(self.on, Index):
            if obj.ndim == 2:
                obj = obj.reindex(columns=obj.columns.difference([self.on]), copy=False)
        blocks = obj._to_dict_of_blocks(copy=False).values()

        return blocks, obj

    def _gotitem(self, key, ndim, subset=None):
        """
        Sub-classes to define. Return a sliced object.

        Parameters
        ----------
        key : str / list of selections
        ndim : 1,2
            requested ndim of result
        subset : object, default None
            subset to act on
        """
        # create a new object to prevent aliasing
        if subset is None:
            subset = self.obj
        self = self._shallow_copy(subset)
        self._reset_cache()
        if subset.ndim == 2:
            if is_scalar(key) and key in subset or is_list_like(key):
                self._selection = key
        return self

    def __getattr__(self, attr: str):
        if attr in self._internal_names_set:
            return object.__getattribute__(self, attr)
        if attr in self.obj:
            return self[attr]

        raise AttributeError(
            f"'{type(self).__name__}' object has no attribute '{attr}'"
        )

    def _dir_additions(self):
        return self.obj._dir_additions()

    def _get_win_type(self, kwargs: Dict):
        """
        Exists for compatibility, overridden by subclass Window.

        Parameters
        ----------
        kwargs : dict
            ignored, exists for compatibility

        Returns
        -------
        None
        """
        return None

    def _get_window(self, other=None, win_type: Optional[str] = None) -> int:
        """
        Return window length.

        Parameters
        ----------
        other :
            ignored, exists for compatibility
        win_type :
            ignored, exists for compatibility

        Returns
        -------
        window : int
        """
        if isinstance(self.window, BaseIndexer):
            return self.min_periods or 0
        return self.window

    @property
    def _window_type(self) -> str:
        return type(self).__name__

    def __repr__(self) -> str:
        """
        Provide a nice str repr of our rolling object.
        """
        attrs_list = (
            f"{attr_name}={getattr(self, attr_name)}"
            for attr_name in self._attributes
            if getattr(self, attr_name, None) is not None
        )
        attrs = ",".join(attrs_list)
        return f"{self._window_type} [{attrs}]"

    def __iter__(self):
        window = self._get_window(win_type=None)
        blocks, obj = self._create_blocks(self._selected_obj)
        index = self._get_window_indexer(window=window)

        start, end = index.get_window_bounds(
            num_values=len(obj),
            min_periods=self.min_periods,
            center=self.center,
            closed=self.closed,
        )
        # From get_window_bounds, those two should be equal in length of array
        assert len(start) == len(end)

        for s, e in zip(start, end):
            result = obj.iloc[slice(s, e)]
            yield result

    def _prep_values(self, values: Optional[np.ndarray] = None) -> np.ndarray:
        """Convert input to numpy arrays for Cython routines"""
        if values is None:
            values = extract_array(self._selected_obj, extract_numpy=True)

        # GH #12373 : rolling functions error on float32 data
        # make sure the data is coerced to float64
        if is_float_dtype(values.dtype):
            values = ensure_float64(values)
        elif is_integer_dtype(values.dtype):
            values = ensure_float64(values)
        elif needs_i8_conversion(values.dtype):
            raise NotImplementedError(
                f"ops for {self._window_type} for this "
                f"dtype {values.dtype} are not implemented"
            )
        else:
            try:
                values = ensure_float64(values)
            except (ValueError, TypeError) as err:
                raise TypeError(f"cannot handle this type -> {values.dtype}") from err

        # Convert inf to nan for C funcs
        inf = np.isinf(values)
        if inf.any():
            values = np.where(inf, np.nan, values)

        return values

    def _wrap_result(self, result, block=None, obj=None):
        """
        Wrap a single result.
        """
        if obj is None:
            obj = self._selected_obj
        index = obj.index

        if isinstance(result, np.ndarray):

            if result.ndim == 1:
                from pandas import Series

                return Series(result, index, name=obj.name)

            return type(obj)(result, index=index, columns=block.columns)
        return result

    def _wrap_results(self, results, blocks, obj, exclude=None) -> FrameOrSeries:
        """
        Wrap the results.

        Parameters
        ----------
        results : list of ndarrays
        blocks : list of blocks
        obj : conformed data (may be resampled)
        exclude: list of columns to exclude, default to None
        """
        from pandas import Series, concat

        final = []
        for result, block in zip(results, blocks):

            result = self._wrap_result(result, block=block, obj=obj)
            if result.ndim == 1:
                return result
            final.append(result)

        # if we have an 'on' column
        # we want to put it back into the results
        # in the same location
        columns = self._selected_obj.columns
        if self.on is not None and not self._on.equals(obj.index):

            name = self._on.name
            final.append(Series(self._on, index=obj.index, name=name))

            if self._selection is not None:

                selection = ensure_index(self._selection)

                # need to reorder to include original location of
                # the on column (if its not already there)
                if name not in selection:
                    columns = self.obj.columns
                    indexer = columns.get_indexer(selection.tolist() + [name])
                    columns = columns.take(sorted(indexer))

        # exclude nuisance columns so that they are not reindexed
        if exclude is not None and exclude:
            columns = [c for c in columns if c not in exclude]

            if not columns:
                raise DataError("No numeric types to aggregate")

        if not len(final):
            return obj.astype("float64")
        return concat(final, axis=1).reindex(columns=columns, copy=False)

    def _center_window(self, result, window) -> np.ndarray:
        """
        Center the result in the window.
        """
        if self.axis > result.ndim - 1:
            raise ValueError("Requested axis is larger then no. of argument dimensions")

        offset = calculate_center_offset(window)
        if offset > 0:
            lead_indexer = [slice(None)] * result.ndim
            lead_indexer[self.axis] = slice(offset, None)
            result = np.copy(result[tuple(lead_indexer)])
        return result

    def _get_roll_func(self, func_name: str) -> Callable:
        """
        Wrap rolling function to check values passed.

        Parameters
        ----------
        func_name : str
            Cython function used to calculate rolling statistics

        Returns
        -------
        func : callable
        """
        window_func = getattr(window_aggregations, func_name, None)
        if window_func is None:
            raise ValueError(
                f"we do not support this function in window_aggregations.{func_name}"
            )
        return window_func

    def _get_cython_func_type(self, func: str) -> Callable:
        """
        Return a variable or fixed cython function type.

        Variable algorithms do not use window while fixed do.
        """
        if self.is_freq_type or isinstance(self.window, BaseIndexer):
            return self._get_roll_func(f"{func}_variable")
        return partial(self._get_roll_func(f"{func}_fixed"), win=self._get_window())

    def _get_window_indexer(self, window: int) -> BaseIndexer:
        """
        Return an indexer class that will compute the window start and end bounds
        """
        if isinstance(self.window, BaseIndexer):
            return self.window
        if self.is_freq_type:
            return VariableWindowIndexer(index_array=self._on.asi8, window_size=window)
        return FixedWindowIndexer(window_size=window)

    def _apply_blockwise(
        self, homogeneous_func: Callable[..., ArrayLike]
    ) -> FrameOrSeries:
        """
        Apply the given function to the DataFrame broken down into homogeneous
        sub-frames.
        """
        # This isn't quite blockwise, since `blocks` is actually a collection
        #  of homogenenous DataFrames.
        blocks, obj = self._create_blocks(self._selected_obj)

        skipped: List[int] = []
        results: List[ArrayLike] = []
        exclude: List[Scalar] = []
        for i, b in enumerate(blocks):
            try:
                values = self._prep_values(b.values)

            except (TypeError, NotImplementedError) as err:
                if isinstance(obj, ABCDataFrame):
                    skipped.append(i)
                    exclude.extend(b.columns)
                    continue
                else:
                    raise DataError("No numeric types to aggregate") from err

            result = homogeneous_func(values)
            results.append(result)

        block_list = [blk for i, blk in enumerate(blocks) if i not in skipped]
        return self._wrap_results(results, block_list, obj, exclude)

    def _apply(
        self,
        func: Callable,
        center: bool,
        require_min_periods: int = 0,
        floor: int = 1,
        is_weighted: bool = False,
        name: Optional[str] = None,
        use_numba_cache: bool = False,
        **kwargs,
    ):
        """
        Rolling statistical measure using supplied function.

        Designed to be used with passed-in Cython array-based functions.

        Parameters
        ----------
        func : callable function to apply
        center : bool
        require_min_periods : int
        floor : int
        is_weighted : bool
        name : str,
            compatibility with groupby.rolling
        use_numba_cache : bool
            whether to cache a numba compiled function. Only available for numba
            enabled methods (so far only apply)
        **kwargs
            additional arguments for rolling function and window function

        Returns
        -------
        y : type of input
        """
        win_type = self._get_win_type(kwargs)
        window = self._get_window(win_type=win_type)
        window_indexer = self._get_window_indexer(window)

        def homogeneous_func(values: np.ndarray):
            # calculation function

            if values.size == 0:
                return values.copy()

            offset = calculate_center_offset(window) if center else 0
            additional_nans = np.array([np.nan] * offset)

            if not is_weighted:

                def calc(x):
                    x = np.concatenate((x, additional_nans))
                    if not isinstance(self.window, BaseIndexer):
                        min_periods = calculate_min_periods(
                            window, self.min_periods, len(x), require_min_periods, floor
                        )
                    else:
                        min_periods = calculate_min_periods(
                            window_indexer.window_size,
                            self.min_periods,
                            len(x),
                            require_min_periods,
                            floor,
                        )
                    start, end = window_indexer.get_window_bounds(
                        num_values=len(x),
                        min_periods=self.min_periods,
                        center=self.center,
                        closed=self.closed,
                    )
                    return func(x, start, end, min_periods)

            else:

                def calc(x):
                    x = np.concatenate((x, additional_nans))
                    return func(x, window, self.min_periods)

            with np.errstate(all="ignore"):
                if values.ndim > 1:
                    result = np.apply_along_axis(calc, self.axis, values)
                else:
                    result = calc(values)
                    result = np.asarray(result)

            if use_numba_cache:
                NUMBA_FUNC_CACHE[(kwargs["original_func"], "rolling_apply")] = func

            if center:
                result = self._center_window(result, window)

            return result

        return self._apply_blockwise(homogeneous_func)

    def aggregate(self, func, *args, **kwargs):
        result, how = self._aggregate(func, *args, **kwargs)
        if result is None:
            return self.apply(func, raw=False, args=args, kwargs=kwargs)
        return result

    agg = aggregate

    _shared_docs["sum"] = dedent(
        """
    Calculate %(name)s sum of given DataFrame or Series.

    Parameters
    ----------
    *args, **kwargs
        For compatibility with other %(name)s methods. Has no effect
        on the computed value.

    Returns
    -------
    Series or DataFrame
        Same type as the input, with the same index, containing the
        %(name)s sum.

    See Also
    --------
    pandas.Series.sum : Reducing sum for Series.
    pandas.DataFrame.sum : Reducing sum for DataFrame.

    Examples
    --------
    >>> s = pd.Series([1, 2, 3, 4, 5])
    >>> s
    0    1
    1    2
    2    3
    3    4
    4    5
    dtype: int64

    >>> s.rolling(3).sum()
    0     NaN
    1     NaN
    2     6.0
    3     9.0
    4    12.0
    dtype: float64

    >>> s.expanding(3).sum()
    0     NaN
    1     NaN
    2     6.0
    3    10.0
    4    15.0
    dtype: float64

    >>> s.rolling(3, center=True).sum()
    0     NaN
    1     6.0
    2     9.0
    3    12.0
    4     NaN
    dtype: float64

    For DataFrame, each %(name)s sum is computed column-wise.

    >>> df = pd.DataFrame({"A": s, "B": s ** 2})
    >>> df
       A   B
    0  1   1
    1  2   4
    2  3   9
    3  4  16
    4  5  25

    >>> df.rolling(3).sum()
          A     B
    0   NaN   NaN
    1   NaN   NaN
    2   6.0  14.0
    3   9.0  29.0
    4  12.0  50.0
    """
    )

    _shared_docs["mean"] = dedent(
        """
    Calculate the %(name)s mean of the values.

    Parameters
    ----------
    *args
        Under Review.
    **kwargs
        Under Review.

    Returns
    -------
    Series or DataFrame
        Returned object type is determined by the caller of the %(name)s
        calculation.

    See Also
    --------
    pandas.Series.%(name)s : Calling object with Series data.
    pandas.DataFrame.%(name)s : Calling object with DataFrames.
    pandas.Series.mean : Equivalent method for Series.
    pandas.DataFrame.mean : Equivalent method for DataFrame.

    Examples
    --------
    The below examples will show rolling mean calculations with window sizes of
    two and three, respectively.

    >>> s = pd.Series([1, 2, 3, 4])
    >>> s.rolling(2).mean()
    0    NaN
    1    1.5
    2    2.5
    3    3.5
    dtype: float64

    >>> s.rolling(3).mean()
    0    NaN
    1    NaN
    2    2.0
    3    3.0
    dtype: float64
    """
    )

    _shared_docs["var"] = dedent(
        """
    Calculate unbiased %(name)s variance.
    %(versionadded)s
    Normalized by N-1 by default. This can be changed using the `ddof`
    argument.

    Parameters
    ----------
    ddof : int, default 1
        Delta Degrees of Freedom.  The divisor used in calculations
        is ``N - ddof``, where ``N`` represents the number of elements.
    *args, **kwargs
        For NumPy compatibility. No additional arguments are used.

    Returns
    -------
    Series or DataFrame
        Returns the same object type as the caller of the %(name)s calculation.

    See Also
    --------
    pandas.Series.%(name)s : Calling object with Series data.
    pandas.DataFrame.%(name)s : Calling object with DataFrames.
    pandas.Series.var : Equivalent method for Series.
    pandas.DataFrame.var : Equivalent method for DataFrame.
    numpy.var : Equivalent method for Numpy array.

    Notes
    -----
    The default `ddof` of 1 used in :meth:`Series.var` is different than the
    default `ddof` of 0 in :func:`numpy.var`.

    A minimum of 1 period is required for the rolling calculation.

    Examples
    --------
    >>> s = pd.Series([5, 5, 6, 7, 5, 5, 5])
    >>> s.rolling(3).var()
    0         NaN
    1         NaN
    2    0.333333
    3    1.000000
    4    1.000000
    5    1.333333
    6    0.000000
    dtype: float64

    >>> s.expanding(3).var()
    0         NaN
    1         NaN
    2    0.333333
    3    0.916667
    4    0.800000
    5    0.700000
    6    0.619048
    dtype: float64
    """
    )

    _shared_docs["std"] = dedent(
        """
    Calculate %(name)s standard deviation.
    %(versionadded)s
    Normalized by N-1 by default. This can be changed using the `ddof`
    argument.

    Parameters
    ----------
    ddof : int, default 1
        Delta Degrees of Freedom.  The divisor used in calculations
        is ``N - ddof``, where ``N`` represents the number of elements.
    *args, **kwargs
        For NumPy compatibility. No additional arguments are used.

    Returns
    -------
    Series or DataFrame
        Returns the same object type as the caller of the %(name)s calculation.

    See Also
    --------
    pandas.Series.%(name)s : Calling object with Series data.
    pandas.DataFrame.%(name)s : Calling object with DataFrames.
    pandas.Series.std : Equivalent method for Series.
    pandas.DataFrame.std : Equivalent method for DataFrame.
    numpy.std : Equivalent method for Numpy array.

    Notes
    -----
    The default `ddof` of 1 used in Series.std is different than the default
    `ddof` of 0 in numpy.std.

    A minimum of one period is required for the rolling calculation.

    Examples
    --------
    >>> s = pd.Series([5, 5, 6, 7, 5, 5, 5])
    >>> s.rolling(3).std()
    0         NaN
    1         NaN
    2    0.577350
    3    1.000000
    4    1.000000
    5    1.154701
    6    0.000000
    dtype: float64

    >>> s.expanding(3).std()
    0         NaN
    1         NaN
    2    0.577350
    3    0.957427
    4    0.894427
    5    0.836660
    6    0.786796
    dtype: float64
    """
    )


class Window(_Window):
    """
    Provide rolling window calculations.

    Parameters
    ----------
    window : int, offset, or BaseIndexer subclass
        Size of the moving window. This is the number of observations used for
        calculating the statistic. Each window will be a fixed size.

        If its an offset then this will be the time period of each window. Each
        window will be a variable sized based on the observations included in
        the time-period. This is only valid for datetimelike indexes.

        If a BaseIndexer subclass is passed, calculates the window boundaries
        based on the defined ``get_window_bounds`` method. Additional rolling
        keyword arguments, namely `min_periods`, `center`, and
        `closed` will be passed to `get_window_bounds`.
    min_periods : int, default None
        Minimum number of observations in window required to have a value
        (otherwise result is NA). For a window that is specified by an offset,
        `min_periods` will default to 1. Otherwise, `min_periods` will default
        to the size of the window.
    center : bool, default False
        Set the labels at the center of the window.
    win_type : str, default None
        Provide a window type. If ``None``, all points are evenly weighted.
        See the notes below for further information.
    on : str, optional
        For a DataFrame, a datetime-like column or MultiIndex level on which
        to calculate the rolling window, rather than the DataFrame's index.
        Provided integer column is ignored and excluded from result since
        an integer index is not used to calculate the rolling window.
    axis : int or str, default 0
    closed : str, default None
        Make the interval closed on the 'right', 'left', 'both' or
        'neither' endpoints.
        For offset-based windows, it defaults to 'right'.
        For fixed windows, defaults to 'both'. Remaining cases not implemented
        for fixed windows.

    Returns
    -------
    a Window or Rolling sub-classed for the particular operation

    See Also
    --------
    expanding : Provides expanding transformations.
    ewm : Provides exponential weighted functions.

    Notes
    -----
    By default, the result is set to the right edge of the window. This can be
    changed to the center of the window by setting ``center=True``.

    To learn more about the offsets & frequency strings, please see `this link
    <https://pandas.pydata.org/pandas-docs/stable/user_guide/timeseries.html#offset-aliases>`__.

    The recognized win_types are:

    * ``boxcar``
    * ``triang``
    * ``blackman``
    * ``hamming``
    * ``bartlett``
    * ``parzen``
    * ``bohman``
    * ``blackmanharris``
    * ``nuttall``
    * ``barthann``
    * ``kaiser`` (needs parameter: beta)
    * ``gaussian`` (needs parameter: std)
    * ``general_gaussian`` (needs parameters: power, width)
    * ``slepian`` (needs parameter: width)
    * ``exponential`` (needs parameter: tau), center is set to None.

    If ``win_type=None`` all points are evenly weighted. To learn more about
    different window types see `scipy.signal window functions
    <https://docs.scipy.org/doc/scipy/reference/signal.html#window-functions>`__.

    Certain window types require additional parameters to be passed. Please see
    the third example below on how to add the additional parameters.

    Examples
    --------
    >>> df = pd.DataFrame({'B': [0, 1, 2, np.nan, 4]})
    >>> df
         B
    0  0.0
    1  1.0
    2  2.0
    3  NaN
    4  4.0

    Rolling sum with a window length of 2, using the 'triang'
    window type.

    >>> df.rolling(2, win_type='triang').sum()
         B
    0  NaN
    1  0.5
    2  1.5
    3  NaN
    4  NaN

    Rolling sum with a window length of 2, using the 'gaussian'
    window type (note how we need to specify std).

    >>> df.rolling(2, win_type='gaussian').sum(std=3)
              B
    0       NaN
    1  0.986207
    2  2.958621
    3       NaN
    4       NaN

    Rolling sum with a window length of 2, min_periods defaults
    to the window length.

    >>> df.rolling(2).sum()
         B
    0  NaN
    1  1.0
    2  3.0
    3  NaN
    4  NaN

    Same as above, but explicitly set the min_periods

    >>> df.rolling(2, min_periods=1).sum()
         B
    0  0.0
    1  1.0
    2  3.0
    3  2.0
    4  4.0

    Same as above, but with forward-looking windows

    >>> indexer = pd.api.indexers.FixedForwardWindowIndexer(window_size=2)
    >>> df.rolling(window=indexer, min_periods=1).sum()
         B
    0  1.0
    1  3.0
    2  2.0
    3  4.0
    4  4.0

    A ragged (meaning not-a-regular frequency), time-indexed DataFrame

    >>> df = pd.DataFrame({'B': [0, 1, 2, np.nan, 4]},
    ...                   index = [pd.Timestamp('20130101 09:00:00'),
    ...                            pd.Timestamp('20130101 09:00:02'),
    ...                            pd.Timestamp('20130101 09:00:03'),
    ...                            pd.Timestamp('20130101 09:00:05'),
    ...                            pd.Timestamp('20130101 09:00:06')])

    >>> df
                           B
    2013-01-01 09:00:00  0.0
    2013-01-01 09:00:02  1.0
    2013-01-01 09:00:03  2.0
    2013-01-01 09:00:05  NaN
    2013-01-01 09:00:06  4.0

    Contrasting to an integer rolling window, this will roll a variable
    length window corresponding to the time period.
    The default for min_periods is 1.

    >>> df.rolling('2s').sum()
                           B
    2013-01-01 09:00:00  0.0
    2013-01-01 09:00:02  1.0
    2013-01-01 09:00:03  3.0
    2013-01-01 09:00:05  NaN
    2013-01-01 09:00:06  4.0
    """

    def validate(self):
        super().validate()

        window = self.window
        if isinstance(window, BaseIndexer):
            raise NotImplementedError(
                "BaseIndexer subclasses not implemented with win_types."
            )
        elif isinstance(window, (list, tuple, np.ndarray)):
            pass
        elif is_integer(window):
            if window <= 0:
                raise ValueError("window must be > 0 ")
            import_optional_dependency(
                "scipy", extra="Scipy is required to generate window weight."
            )
            import scipy.signal as sig

            if not isinstance(self.win_type, str):
                raise ValueError(f"Invalid win_type {self.win_type}")
            if getattr(sig, self.win_type, None) is None:
                raise ValueError(f"Invalid win_type {self.win_type}")
        else:
            raise ValueError(f"Invalid window {window}")

    def _get_win_type(self, kwargs: Dict) -> Union[str, Tuple]:
        """
        Extract arguments for the window type, provide validation for it
        and return the validated window type.

        Parameters
        ----------
        kwargs : dict

        Returns
        -------
        win_type : str, or tuple
        """
        # the below may pop from kwargs
        def _validate_win_type(win_type, kwargs):
            arg_map = {
                "kaiser": ["beta"],
                "gaussian": ["std"],
                "general_gaussian": ["power", "width"],
                "slepian": ["width"],
                "exponential": ["tau"],
            }

            if win_type in arg_map:
                win_args = _pop_args(win_type, arg_map[win_type], kwargs)
                if win_type == "exponential":
                    # exponential window requires the first arg (center)
                    # to be set to None (necessary for symmetric window)
                    win_args.insert(0, None)

                return tuple([win_type] + win_args)

            return win_type

        def _pop_args(win_type, arg_names, kwargs):
            all_args = []
            for n in arg_names:
                if n not in kwargs:
                    raise ValueError(f"{win_type} window requires {n}")
                all_args.append(kwargs.pop(n))
            return all_args

        return _validate_win_type(self.win_type, kwargs)

    def _get_window(
        self, other=None, win_type: Optional[Union[str, Tuple]] = None
    ) -> np.ndarray:
        """
        Get the window, weights.

        Parameters
        ----------
        other :
            ignored, exists for compatibility
        win_type : str, or tuple
            type of window to create

        Returns
        -------
        window : ndarray
            the window, weights
        """
        window = self.window
        if isinstance(window, (list, tuple, np.ndarray)):
            return com.asarray_tuplesafe(window).astype(float)
        elif is_integer(window):
            import scipy.signal as sig

            # GH #15662. `False` makes symmetric window, rather than periodic.
            return sig.get_window(win_type, window, False).astype(float)

    _agg_see_also_doc = dedent(
        """
    See Also
    --------
    pandas.DataFrame.aggregate : Similar DataFrame method.
    pandas.Series.aggregate : Similar Series method.
    """
    )

    _agg_examples_doc = dedent(
        """
    Examples
    --------
    >>> df = pd.DataFrame({"A": [1, 2, 3], "B": [4, 5, 6], "C": [7, 8, 9]})
    >>> df
       A  B  C
    0  1  4  7
    1  2  5  8
    2  3  6  9

    >>> df.rolling(2, win_type="boxcar").agg("mean")
         A    B    C
    0  NaN  NaN  NaN
    1  1.5  4.5  7.5
    2  2.5  5.5  8.5
    """
    )

    @doc(
        _shared_docs["aggregate"],
        see_also=_agg_see_also_doc,
        examples=_agg_examples_doc,
        versionadded="",
        klass="Series/DataFrame",
        axis="",
    )
    def aggregate(self, func, *args, **kwargs):
        result, how = self._aggregate(func, *args, **kwargs)
        if result is None:

            # these must apply directly
            result = func(self)

        return result

    agg = aggregate

    @Substitution(name="window")
    @Appender(_shared_docs["sum"])
    def sum(self, *args, **kwargs):
        nv.validate_window_func("sum", args, kwargs)
        window_func = self._get_roll_func("roll_weighted_sum")
        window_func = get_weighted_roll_func(window_func)
        return self._apply(
            window_func, center=self.center, is_weighted=True, name="sum", **kwargs
        )

    @Substitution(name="window")
    @Appender(_shared_docs["mean"])
    def mean(self, *args, **kwargs):
        nv.validate_window_func("mean", args, kwargs)
        window_func = self._get_roll_func("roll_weighted_mean")
        window_func = get_weighted_roll_func(window_func)
        return self._apply(
            window_func, center=self.center, is_weighted=True, name="mean", **kwargs
        )

    @Substitution(name="window", versionadded="\n.. versionadded:: 1.0.0\n")
    @Appender(_shared_docs["var"])
    def var(self, ddof=1, *args, **kwargs):
        nv.validate_window_func("var", args, kwargs)
        window_func = partial(self._get_roll_func("roll_weighted_var"), ddof=ddof)
        window_func = get_weighted_roll_func(window_func)
        kwargs.pop("name", None)
        return self._apply(
            window_func, center=self.center, is_weighted=True, name="var", **kwargs
        )

    @Substitution(name="window", versionadded="\n.. versionadded:: 1.0.0\n")
    @Appender(_shared_docs["std"])
    def std(self, ddof=1, *args, **kwargs):
        nv.validate_window_func("std", args, kwargs)
        return zsqrt(self.var(ddof=ddof, name="std", **kwargs))


class _Rolling(_Window):
    @property
    def _constructor(self):
        return Rolling


class _Rolling_and_Expanding(_Rolling):

    _shared_docs["count"] = dedent(
        r"""
    The %(name)s count of any non-NaN observations inside the window.

    Returns
    -------
    Series or DataFrame
        Returned object type is determined by the caller of the %(name)s
        calculation.

    See Also
    --------
    pandas.Series.%(name)s : Calling object with Series data.
    pandas.DataFrame.%(name)s : Calling object with DataFrames.
    pandas.DataFrame.count : Count of the full DataFrame.

    Examples
    --------
    >>> s = pd.Series([2, 3, np.nan, 10])
    >>> s.rolling(2).count()
    0    1.0
    1    2.0
    2    1.0
    3    1.0
    dtype: float64
    >>> s.rolling(3).count()
    0    1.0
    1    2.0
    2    2.0
    3    2.0
    dtype: float64
    >>> s.rolling(4).count()
    0    1.0
    1    2.0
    2    2.0
    3    3.0
    dtype: float64
    """
    )

    def count(self):
        # GH 32865. Using count with custom BaseIndexer subclass
        # implementations shouldn't end up here
        assert not isinstance(self.window, BaseIndexer)

        blocks, obj = self._create_blocks(self._selected_obj)
        results = []
        for b in blocks:
            result = b.notna().astype(int)
            result = self._constructor(
                result,
                window=self._get_window(),
                min_periods=self.min_periods or 0,
                center=self.center,
                axis=self.axis,
                closed=self.closed,
            ).sum()
            results.append(result)

        return self._wrap_results(results, blocks, obj)

    _shared_docs["apply"] = dedent(
        r"""
    Apply an arbitrary function to each %(name)s window.

    Parameters
    ----------
    func : function
        Must produce a single value from an ndarray input if ``raw=True``
        or a single value from a Series if ``raw=False``. Can also accept a
        Numba JIT function with ``engine='numba'`` specified.

        .. versionchanged:: 1.0.0

    raw : bool, default None
        * ``False`` : passes each row or column as a Series to the
          function.
        * ``True`` : the passed function will receive ndarray
          objects instead.
          If you are just applying a NumPy reduction function this will
          achieve much better performance.
    engine : str, default None
        * ``'cython'`` : Runs rolling apply through C-extensions from cython.
        * ``'numba'`` : Runs rolling apply through JIT compiled code from numba.
          Only available when ``raw`` is set to ``True``.
        * ``None`` : Defaults to ``'cython'`` or globally setting ``compute.use_numba``

          .. versionadded:: 1.0.0

    engine_kwargs : dict, default None
        * For ``'cython'`` engine, there are no accepted ``engine_kwargs``
        * For ``'numba'`` engine, the engine can accept ``nopython``, ``nogil``
          and ``parallel`` dictionary keys. The values must either be ``True`` or
          ``False``. The default ``engine_kwargs`` for the ``'numba'`` engine is
          ``{'nopython': True, 'nogil': False, 'parallel': False}`` and will be
          applied to both the ``func`` and the ``apply`` rolling aggregation.

          .. versionadded:: 1.0.0

    args : tuple, default None
        Positional arguments to be passed into func.
    kwargs : dict, default None
        Keyword arguments to be passed into func.

    Returns
    -------
    Series or DataFrame
        Return type is determined by the caller.

    See Also
    --------
    pandas.Series.%(name)s : Calling object with Series data.
    pandas.DataFrame.%(name)s : Calling object with DataFrame data.
    pandas.Series.apply : Similar method for Series.
    pandas.DataFrame.apply : Similar method for DataFrame.

    Notes
    -----
    See :ref:`stats.rolling_apply` for extended documentation and performance
    considerations for the Numba engine.
    """
    )

    def apply(
        self,
        func,
        raw: bool = False,
        engine: Optional[str] = None,
        engine_kwargs: Optional[Dict] = None,
        args: Optional[Tuple] = None,
        kwargs: Optional[Dict] = None,
    ):
        if args is None:
            args = ()
        if kwargs is None:
            kwargs = {}
        kwargs.pop("_level", None)
        kwargs.pop("floor", None)
        if not is_bool(raw):
            raise ValueError("raw parameter must be `True` or `False`")

        if maybe_use_numba(engine):
            if raw is False:
                raise ValueError("raw must be `True` when using the numba engine")
            cache_key = (func, "rolling_apply")
            if cache_key in NUMBA_FUNC_CACHE:
                # Return an already compiled version of roll_apply if available
                apply_func = NUMBA_FUNC_CACHE[cache_key]
            else:
                apply_func = generate_numba_apply_func(
                    args, kwargs, func, engine_kwargs
                )
            center = self.center
        elif engine in ("cython", None):
            if engine_kwargs is not None:
                raise ValueError("cython engine does not accept engine_kwargs")
            # Cython apply functions handle center, so don't need to use
            # _apply's center handling
            window = self._get_window()
            offset = calculate_center_offset(window) if self.center else 0
            apply_func = self._generate_cython_apply_func(
                args, kwargs, raw, offset, func
            )
            center = False
        else:
            raise ValueError("engine must be either 'numba' or 'cython'")

        # name=func & raw=raw for WindowGroupByMixin._apply
        return self._apply(
            apply_func,
            center=center,
            floor=0,
            name=func,
            use_numba_cache=engine == "numba",
            raw=raw,
            original_func=func,
            args=args,
            kwargs=kwargs,
        )

    def _generate_cython_apply_func(self, args, kwargs, raw, offset, func):
        from pandas import Series

        window_func = partial(
            self._get_cython_func_type("roll_generic"),
            args=args,
            kwargs=kwargs,
            raw=raw,
            offset=offset,
            func=func,
        )

        def apply_func(values, begin, end, min_periods, raw=raw):
            if not raw:
                values = Series(values, index=self.obj.index)
            return window_func(values, begin, end, min_periods)

        return apply_func

    def sum(self, *args, **kwargs):
        nv.validate_window_func("sum", args, kwargs)
        window_func = self._get_cython_func_type("roll_sum")
        kwargs.pop("floor", None)
        return self._apply(
            window_func, center=self.center, floor=0, name="sum", **kwargs
        )

    _shared_docs["max"] = dedent(
        """
    Calculate the %(name)s maximum.

    Parameters
    ----------
    *args, **kwargs
        Arguments and keyword arguments to be passed into func.
    """
    )

    def max(self, *args, **kwargs):
        nv.validate_window_func("max", args, kwargs)
        window_func = self._get_cython_func_type("roll_max")
        return self._apply(window_func, center=self.center, name="max", **kwargs)

    _shared_docs["min"] = dedent(
        """
    Calculate the %(name)s minimum.

    Parameters
    ----------
    **kwargs
        Under Review.

    Returns
    -------
    Series or DataFrame
        Returned object type is determined by the caller of the %(name)s
        calculation.

    See Also
    --------
    pandas.Series.%(name)s : Calling object with a Series.
    pandas.DataFrame.%(name)s : Calling object with a DataFrame.
    pandas.Series.min : Similar method for Series.
    pandas.DataFrame.min : Similar method for DataFrame.

    Examples
    --------
    Performing a rolling minimum with a window size of 3.

    >>> s = pd.Series([4, 3, 5, 2, 6])
    >>> s.rolling(3).min()
    0    NaN
    1    NaN
    2    3.0
    3    2.0
    4    2.0
    dtype: float64
    """
    )

    def min(self, *args, **kwargs):
        nv.validate_window_func("min", args, kwargs)
        window_func = self._get_cython_func_type("roll_min")
        return self._apply(window_func, center=self.center, name="min", **kwargs)

    def mean(self, *args, **kwargs):
        nv.validate_window_func("mean", args, kwargs)
        window_func = self._get_cython_func_type("roll_mean")
        return self._apply(window_func, center=self.center, name="mean", **kwargs)

    _shared_docs["median"] = dedent(
        """
    Calculate the %(name)s median.

    Parameters
    ----------
    **kwargs
        For compatibility with other %(name)s methods. Has no effect
        on the computed median.

    Returns
    -------
    Series or DataFrame
        Returned type is the same as the original object.

    See Also
    --------
    pandas.Series.%(name)s : Calling object with Series data.
    pandas.DataFrame.%(name)s : Calling object with DataFrames.
    pandas.Series.median : Equivalent method for Series.
    pandas.DataFrame.median : Equivalent method for DataFrame.

    Examples
    --------
    Compute the rolling median of a series with a window size of 3.

    >>> s = pd.Series([0, 1, 2, 3, 4])
    >>> s.rolling(3).median()
    0    NaN
    1    NaN
    2    1.0
    3    2.0
    4    3.0
    dtype: float64
    """
    )

    def median(self, **kwargs):
        window_func = self._get_roll_func("roll_median_c")
        # GH 32865. Move max window size calculation to
        # the median function implementation
        return self._apply(window_func, center=self.center, name="median", **kwargs)

    def std(self, ddof=1, *args, **kwargs):
        nv.validate_window_func("std", args, kwargs)
        kwargs.pop("require_min_periods", None)
        window_func = self._get_cython_func_type("roll_var")

        def zsqrt_func(values, begin, end, min_periods):
            return zsqrt(window_func(values, begin, end, min_periods, ddof=ddof))

        # ddof passed again for compat with groupby.rolling
        return self._apply(
            zsqrt_func,
            center=self.center,
            require_min_periods=1,
            name="std",
            ddof=ddof,
            **kwargs,
        )

    def var(self, ddof=1, *args, **kwargs):
        nv.validate_window_func("var", args, kwargs)
        kwargs.pop("require_min_periods", None)
        window_func = partial(self._get_cython_func_type("roll_var"), ddof=ddof)
        # ddof passed again for compat with groupby.rolling
        return self._apply(
            window_func,
            center=self.center,
            require_min_periods=1,
            name="var",
            ddof=ddof,
            **kwargs,
        )

    _shared_docs[
        "skew"
    ] = """
    Unbiased %(name)s skewness.

    Parameters
    ----------
    **kwargs
        Keyword arguments to be passed into func.
    """

    def skew(self, **kwargs):
        window_func = self._get_cython_func_type("roll_skew")
        kwargs.pop("require_min_periods", None)
        return self._apply(
            window_func,
            center=self.center,
            require_min_periods=3,
            name="skew",
            **kwargs,
        )

    _shared_docs["kurt"] = dedent(
        """
    Calculate unbiased %(name)s kurtosis.

    This function uses Fisher's definition of kurtosis without bias.

    Parameters
    ----------
    **kwargs
        Under Review.

    Returns
    -------
    Series or DataFrame
        Returned object type is determined by the caller of the %(name)s
        calculation.

    See Also
    --------
    pandas.Series.%(name)s : Calling object with Series data.
    pandas.DataFrame.%(name)s : Calling object with DataFrames.
    pandas.Series.kurt : Equivalent method for Series.
    pandas.DataFrame.kurt : Equivalent method for DataFrame.
    scipy.stats.skew : Third moment of a probability density.
    scipy.stats.kurtosis : Reference SciPy method.

    Notes
    -----
    A minimum of 4 periods is required for the %(name)s calculation.
    """
    )

    def kurt(self, **kwargs):
        window_func = self._get_cython_func_type("roll_kurt")
        kwargs.pop("require_min_periods", None)
        return self._apply(
            window_func,
            center=self.center,
            require_min_periods=4,
            name="kurt",
            **kwargs,
        )

    _shared_docs["quantile"] = dedent(
        """
    Calculate the %(name)s quantile.

    Parameters
    ----------
    quantile : float
        Quantile to compute. 0 <= quantile <= 1.
    interpolation : {'linear', 'lower', 'higher', 'midpoint', 'nearest'}
        .. versionadded:: 0.23.0

        This optional parameter specifies the interpolation method to use,
        when the desired quantile lies between two data points `i` and `j`:

            * linear: `i + (j - i) * fraction`, where `fraction` is the
              fractional part of the index surrounded by `i` and `j`.
            * lower: `i`.
            * higher: `j`.
            * nearest: `i` or `j` whichever is nearest.
            * midpoint: (`i` + `j`) / 2.
    **kwargs
        For compatibility with other %(name)s methods. Has no effect on
        the result.

    Returns
    -------
    Series or DataFrame
        Returned object type is determined by the caller of the %(name)s
        calculation.

    See Also
    --------
    pandas.Series.quantile : Computes value at the given quantile over all data
        in Series.
    pandas.DataFrame.quantile : Computes values at the given quantile over
        requested axis in DataFrame.

    Examples
    --------
    >>> s = pd.Series([1, 2, 3, 4])
    >>> s.rolling(2).quantile(.4, interpolation='lower')
    0    NaN
    1    1.0
    2    2.0
    3    3.0
    dtype: float64

    >>> s.rolling(2).quantile(.4, interpolation='midpoint')
    0    NaN
    1    1.5
    2    2.5
    3    3.5
    dtype: float64
    """
    )

    def quantile(self, quantile, interpolation="linear", **kwargs):
        if quantile == 1.0:
            window_func = self._get_cython_func_type("roll_max")
        elif quantile == 0.0:
            window_func = self._get_cython_func_type("roll_min")
        else:
            window_func = partial(
                self._get_roll_func("roll_quantile"),
                win=self._get_window(),
                quantile=quantile,
                interpolation=interpolation,
            )

        # Pass through for groupby.rolling
        kwargs["quantile"] = quantile
        kwargs["interpolation"] = interpolation
        return self._apply(window_func, center=self.center, name="quantile", **kwargs)

    _shared_docs[
        "cov"
    ] = """
        Calculate the %(name)s sample covariance.

        Parameters
        ----------
        other : Series, DataFrame, or ndarray, optional
            If not supplied then will default to self and produce pairwise
            output.
        pairwise : bool, default None
            If False then only matching columns between self and other will be
            used and the output will be a DataFrame.
            If True then all pairwise combinations will be calculated and the
            output will be a MultiIndexed DataFrame in the case of DataFrame
            inputs. In the case of missing elements, only complete pairwise
            observations will be used.
        ddof : int, default 1
            Delta Degrees of Freedom.  The divisor used in calculations
            is ``N - ddof``, where ``N`` represents the number of elements.
        **kwargs
            Keyword arguments to be passed into func.
    """

    def cov(self, other=None, pairwise=None, ddof=1, **kwargs):
        if other is None:
            other = self._selected_obj
            # only default unset
            pairwise = True if pairwise is None else pairwise
        other = self._shallow_copy(other)

        # GH 32865. We leverage rolling.mean, so we pass
        # to the rolling constructors the data used when constructing self:
        # window width, frequency data, or a BaseIndexer subclass
        if isinstance(self.window, BaseIndexer):
            window = self.window
        else:
            # GH 16058: offset window
            if self.is_freq_type:
                window = self.win_freq
            else:
                window = self._get_window(other)

        def _get_cov(X, Y):
            # GH #12373 : rolling functions error on float32 data
            # to avoid potential overflow, cast the data to float64
            X = X.astype("float64")
            Y = Y.astype("float64")
            mean = lambda x: x.rolling(
                window, self.min_periods, center=self.center
            ).mean(**kwargs)
            count = (
                (X + Y)
                .rolling(window=window, min_periods=0, center=self.center)
                .count(**kwargs)
            )
            bias_adj = count / (count - ddof)
            return (mean(X * Y) - mean(X) * mean(Y)) * bias_adj

        return _flex_binary_moment(
            self._selected_obj, other._selected_obj, _get_cov, pairwise=bool(pairwise)
        )

    _shared_docs["corr"] = dedent(
        """
    Calculate %(name)s correlation.

    Parameters
    ----------
    other : Series, DataFrame, or ndarray, optional
        If not supplied then will default to self.
    pairwise : bool, default None
        Calculate pairwise combinations of columns within a
        DataFrame. If `other` is not specified, defaults to `True`,
        otherwise defaults to `False`.
        Not relevant for :class:`~pandas.Series`.
    **kwargs
        Unused.

    Returns
    -------
    Series or DataFrame
        Returned object type is determined by the caller of the
        %(name)s calculation.

    See Also
    --------
    pandas.Series.%(name)s : Calling object with Series data.
    pandas.DataFrame.%(name)s : Calling object with DataFrames.
    pandas.Series.corr : Equivalent method for Series.
    pandas.DataFrame.corr : Equivalent method for DataFrame.
    cov : Similar method to calculate covariance.
    numpy.corrcoef : NumPy Pearson's correlation calculation.

    Notes
    -----
    This function uses Pearson's definition of correlation
    (https://en.wikipedia.org/wiki/Pearson_correlation_coefficient).

    When `other` is not specified, the output will be self correlation (e.g.
    all 1's), except for :class:`~pandas.DataFrame` inputs with `pairwise`
    set to `True`.

    Function will return ``NaN`` for correlations of equal valued sequences;
    this is the result of a 0/0 division error.

    When `pairwise` is set to `False`, only matching columns between `self` and
    `other` will be used.

    When `pairwise` is set to `True`, the output will be a MultiIndex DataFrame
    with the original index on the first level, and the `other` DataFrame
    columns on the second level.

    In the case of missing elements, only complete pairwise observations
    will be used.

    Examples
    --------
    The below example shows a rolling calculation with a window size of
    four matching the equivalent function call using :meth:`numpy.corrcoef`.

    >>> v1 = [3, 3, 3, 5, 8]
    >>> v2 = [3, 4, 4, 4, 8]
    >>> # numpy returns a 2X2 array, the correlation coefficient
    >>> # is the number at entry [0][1]
    >>> print(f"{np.corrcoef(v1[:-1], v2[:-1])[0][1]:.6f}")
    0.333333
    >>> print(f"{np.corrcoef(v1[1:], v2[1:])[0][1]:.6f}")
    0.916949
    >>> s1 = pd.Series(v1)
    >>> s2 = pd.Series(v2)
    >>> s1.rolling(4).corr(s2)
    0         NaN
    1         NaN
    2         NaN
    3    0.333333
    4    0.916949
    dtype: float64

    The below example shows a similar rolling calculation on a
    DataFrame using the pairwise option.

    >>> matrix = np.array([[51., 35.], [49., 30.], [47., 32.],\
    [46., 31.], [50., 36.]])
    >>> print(np.corrcoef(matrix[:-1,0], matrix[:-1,1]).round(7))
    [[1.         0.6263001]
     [0.6263001  1.       ]]
    >>> print(np.corrcoef(matrix[1:,0], matrix[1:,1]).round(7))
    [[1.         0.5553681]
     [0.5553681  1.        ]]
    >>> df = pd.DataFrame(matrix, columns=['X','Y'])
    >>> df
          X     Y
    0  51.0  35.0
    1  49.0  30.0
    2  47.0  32.0
    3  46.0  31.0
    4  50.0  36.0
    >>> df.rolling(4).corr(pairwise=True)
                X         Y
    0 X       NaN       NaN
      Y       NaN       NaN
    1 X       NaN       NaN
      Y       NaN       NaN
    2 X       NaN       NaN
      Y       NaN       NaN
    3 X  1.000000  0.626300
      Y  0.626300  1.000000
    4 X  1.000000  0.555368
      Y  0.555368  1.000000
    """
    )

    def corr(self, other=None, pairwise=None, **kwargs):
        if other is None:
            other = self._selected_obj
            # only default unset
            pairwise = True if pairwise is None else pairwise
        other = self._shallow_copy(other)

        # GH 32865. We leverage rolling.cov and rolling.std here, so we pass
        # to the rolling constructors the data used when constructing self:
        # window width, frequency data, or a BaseIndexer subclass
        if isinstance(self.window, BaseIndexer):
            window = self.window
        else:
            window = self._get_window(other) if not self.is_freq_type else self.win_freq

        def _get_corr(a, b):
            a = a.rolling(
                window=window, min_periods=self.min_periods, center=self.center
            )
            b = b.rolling(
                window=window, min_periods=self.min_periods, center=self.center
            )

            return a.cov(b, **kwargs) / (a.std(**kwargs) * b.std(**kwargs))

        return _flex_binary_moment(
            self._selected_obj, other._selected_obj, _get_corr, pairwise=bool(pairwise)
        )


class Rolling(_Rolling_and_Expanding):
    @cache_readonly
    def is_datetimelike(self) -> bool:
        return isinstance(
            self._on, (ABCDatetimeIndex, ABCTimedeltaIndex, ABCPeriodIndex)
        )

    @cache_readonly
    def _on(self) -> Index:
        if self.on is None:
            if self.axis == 0:
                return self.obj.index
            else:
                # i.e. self.axis == 1
                return self.obj.columns
        elif isinstance(self.on, Index):
            return self.on
        elif isinstance(self.obj, ABCDataFrame) and self.on in self.obj.columns:
            return Index(self.obj[self.on])
        else:
            raise ValueError(
                f"invalid on specified as {self.on}, "
                "must be a column (of DataFrame), an Index or None"
            )

    def validate(self):
        super().validate()

        # we allow rolling on a datetimelike index
        if (self.obj.empty or self.is_datetimelike) and isinstance(
            self.window, (str, BaseOffset, timedelta)
        ):

            self._validate_monotonic()
            freq = self._validate_freq()

            # we don't allow center
            if self.center:
                raise NotImplementedError(
                    "center is not implemented for "
                    "datetimelike and offset based windows"
                )

            # this will raise ValueError on non-fixed freqs
            self.win_freq = self.window
            self.window = freq.nanos
            self.win_type = "freq"

            # min_periods must be an integer
            if self.min_periods is None:
                self.min_periods = 1

        elif isinstance(self.window, BaseIndexer):
            # Passed BaseIndexer subclass should handle all other rolling kwargs
            return
        elif not is_integer(self.window):
            raise ValueError("window must be an integer")
        elif self.window < 0:
            raise ValueError("window must be non-negative")

        if not self.is_datetimelike and self.closed is not None:
            raise ValueError(
                "closed only implemented for datetimelike and offset based windows"
            )

    def _validate_monotonic(self):
        """
        Validate monotonic (increasing or decreasing).
        """
        if not (self._on.is_monotonic_increasing or self._on.is_monotonic_decreasing):
            formatted = self.on
            if self.on is None:
                formatted = "index"
            raise ValueError(f"{formatted} must be monotonic")

    def _validate_freq(self):
        """
        Validate & return window frequency.
        """
        try:
            return to_offset(self.window)
        except (TypeError, ValueError) as err:
            raise ValueError(
                f"passed window {self.window} is not "
                "compatible with a datetimelike index"
            ) from err

    _agg_see_also_doc = dedent(
        """
    See Also
    --------
    pandas.Series.rolling : Calling object with Series data.
    pandas.DataFrame.rolling : Calling object with DataFrame data.
    """
    )

    _agg_examples_doc = dedent(
        """
    Examples
    --------
    >>> df = pd.DataFrame({"A": [1, 2, 3], "B": [4, 5, 6], "C": [7, 8, 9]})
    >>> df
       A  B  C
    0  1  4  7
    1  2  5  8
    2  3  6  9

    >>> df.rolling(2).sum()
         A     B     C
    0  NaN   NaN   NaN
    1  3.0   9.0  15.0
    2  5.0  11.0  17.0

    >>> df.rolling(2).agg({"A": "sum", "B": "min"})
         A    B
    0  NaN  NaN
    1  3.0  4.0
    2  5.0  5.0
    """
    )

    @doc(
        _shared_docs["aggregate"],
        see_also=_agg_see_also_doc,
        examples=_agg_examples_doc,
        versionadded="",
        klass="Series/Dataframe",
        axis="",
    )
    def aggregate(self, func, *args, **kwargs):
        return super().aggregate(func, *args, **kwargs)

    agg = aggregate

    @Substitution(name="rolling")
    @Appender(_shared_docs["count"])
    def count(self):

        # different impl for freq counting
        # GH 32865. Use a custom count function implementation
        # when using a BaseIndexer subclass as a window
        if self.is_freq_type or isinstance(self.window, BaseIndexer):
            window_func = self._get_roll_func("roll_count")
            return self._apply(window_func, center=self.center, name="count")

        return super().count()

    @Substitution(name="rolling")
    @Appender(_shared_docs["apply"])
    def apply(
        self, func, raw=False, engine=None, engine_kwargs=None, args=None, kwargs=None,
    ):
        return super().apply(
            func,
            raw=raw,
            engine=engine,
            engine_kwargs=engine_kwargs,
            args=args,
            kwargs=kwargs,
        )

    @Substitution(name="rolling")
    @Appender(_shared_docs["sum"])
    def sum(self, *args, **kwargs):
        nv.validate_rolling_func("sum", args, kwargs)
        return super().sum(*args, **kwargs)

    @Substitution(name="rolling", func_name="max")
    @Appender(_doc_template)
    @Appender(_shared_docs["max"])
    def max(self, *args, **kwargs):
        nv.validate_rolling_func("max", args, kwargs)
        return super().max(*args, **kwargs)

    @Substitution(name="rolling")
    @Appender(_shared_docs["min"])
    def min(self, *args, **kwargs):
        nv.validate_rolling_func("min", args, kwargs)
        return super().min(*args, **kwargs)

    @Substitution(name="rolling")
    @Appender(_shared_docs["mean"])
    def mean(self, *args, **kwargs):
        nv.validate_rolling_func("mean", args, kwargs)
        return super().mean(*args, **kwargs)

    @Substitution(name="rolling")
    @Appender(_shared_docs["median"])
    def median(self, **kwargs):
        return super().median(**kwargs)

    @Substitution(name="rolling", versionadded="")
    @Appender(_shared_docs["std"])
    def std(self, ddof=1, *args, **kwargs):
        nv.validate_rolling_func("std", args, kwargs)
        return super().std(ddof=ddof, **kwargs)

    @Substitution(name="rolling", versionadded="")
    @Appender(_shared_docs["var"])
    def var(self, ddof=1, *args, **kwargs):
        nv.validate_rolling_func("var", args, kwargs)
        return super().var(ddof=ddof, **kwargs)

    @Substitution(name="rolling", func_name="skew")
    @Appender(_doc_template)
    @Appender(_shared_docs["skew"])
    def skew(self, **kwargs):
        return super().skew(**kwargs)

    _agg_doc = dedent(
        """
    Examples
    --------

    The example below will show a rolling calculation with a window size of
    four matching the equivalent function call using `scipy.stats`.

    >>> arr = [1, 2, 3, 4, 999]
    >>> import scipy.stats
    >>> print(f"{scipy.stats.kurtosis(arr[:-1], bias=False):.6f}")
    -1.200000
    >>> print(f"{scipy.stats.kurtosis(arr[1:], bias=False):.6f}")
    3.999946
    >>> s = pd.Series(arr)
    >>> s.rolling(4).kurt()
    0         NaN
    1         NaN
    2         NaN
    3   -1.200000
    4    3.999946
    dtype: float64
    """
    )

    @Appender(_agg_doc)
    @Substitution(name="rolling")
    @Appender(_shared_docs["kurt"])
    def kurt(self, **kwargs):
        return super().kurt(**kwargs)

    @Substitution(name="rolling")
    @Appender(_shared_docs["quantile"])
    def quantile(self, quantile, interpolation="linear", **kwargs):
        return super().quantile(
            quantile=quantile, interpolation=interpolation, **kwargs
        )

    @Substitution(name="rolling", func_name="cov")
    @Appender(_doc_template)
    @Appender(_shared_docs["cov"])
    def cov(self, other=None, pairwise=None, ddof=1, **kwargs):
        return super().cov(other=other, pairwise=pairwise, ddof=ddof, **kwargs)

    @Substitution(name="rolling")
    @Appender(_shared_docs["corr"])
    def corr(self, other=None, pairwise=None, **kwargs):
        return super().corr(other=other, pairwise=pairwise, **kwargs)


Rolling.__doc__ = Window.__doc__


class RollingGroupby(WindowGroupByMixin, Rolling):
    """
    Provide a rolling groupby implementation.
    """

    def _apply(
        self,
        func: Callable,
        center: bool,
        require_min_periods: int = 0,
        floor: int = 1,
        is_weighted: bool = False,
        name: Optional[str] = None,
        use_numba_cache: bool = False,
        **kwargs,
    ):
        result = Rolling._apply(
            self,
            func,
            center,
            require_min_periods,
            floor,
            is_weighted,
            name,
            use_numba_cache,
            **kwargs,
        )
        # Cannot use _wrap_outputs because we calculate the result all at once
        # Compose MultiIndex result from grouping levels then rolling level
        # Aggregate the MultiIndex data as tuples then the level names
        grouped_object_index = self.obj.index
        grouped_index_name = [grouped_object_index.name]
        groupby_keys = [grouping.name for grouping in self._groupby.grouper._groupings]
        result_index_names = groupby_keys + grouped_index_name

        result_index_data = []
        for key, values in self._groupby.grouper.indices.items():
            for value in values:
                if not is_list_like(key):
                    data = [key, grouped_object_index[value]]
                else:
                    data = [*key, grouped_object_index[value]]
                result_index_data.append(tuple(data))

        result_index = MultiIndex.from_tuples(
            result_index_data, names=result_index_names
        )
        result.index = result_index
        return result

    @property
    def _constructor(self):
        return Rolling

    def _create_blocks(self, obj: FrameOrSeries):
        """
        Split data into blocks & return conformed data.
        """
        # Ensure the object we're rolling over is monotonically sorted relative
        # to the groups
        groupby_order = np.concatenate(
            list(self._groupby.grouper.indices.values())
        ).astype(np.int64)
        obj = obj.take(groupby_order)
        return super()._create_blocks(obj)

    def _get_cython_func_type(self, func: str) -> Callable:
        """
        Return the cython function type.

        RollingGroupby needs to always use "variable" algorithms since processing
        the data in group order may not be monotonic with the data which
        "fixed" algorithms assume
        """
        return self._get_roll_func(f"{func}_variable")

    def _get_window_indexer(self, window: int) -> GroupbyRollingIndexer:
        """
        Return an indexer class that will compute the window start and end bounds

        Parameters
        ----------
        window : int
            window size for FixedWindowIndexer

        Returns
        -------
        GroupbyRollingIndexer
        """
        rolling_indexer: Type[BaseIndexer]
        indexer_kwargs: Optional[Dict]
        if isinstance(self.window, BaseIndexer):
            rolling_indexer = type(self.window)
            indexer_kwargs = self.window.__dict__
            # We'll be using the index of each group later
            indexer_kwargs.pop("index_array", None)
            index_array = self._groupby._selected_obj.index.asi8
        elif self.is_freq_type:
            rolling_indexer = VariableWindowIndexer
<<<<<<< HEAD
            indexer_kwargs = None
            index_array = self._groupby._selected_obj.index.asi8
=======
            index_array = self.obj.index.asi8
>>>>>>> df1d440c
        else:
            rolling_indexer = FixedWindowIndexer
            indexer_kwargs = None
            index_array = None
        window_indexer = GroupbyRollingIndexer(
            index_array=index_array,
            window_size=window,
            groupby_indicies=self._groupby.indices,
            rolling_indexer=rolling_indexer,
            indexer_kwargs=indexer_kwargs,
        )
        return window_indexer

    def _gotitem(self, key, ndim, subset=None):
        # we are setting the index on the actual object
        # here so our index is carried thru to the selected obj
        # when we do the splitting for the groupby
        if self.on is not None:
            self.obj = self.obj.set_index(self._on)
            self.on = None
        return super()._gotitem(key, ndim, subset=subset)

    def _validate_monotonic(self):
        """
        Validate that on is monotonic;
        we don't care for groupby.rolling
        because we have already validated at a higher
        level.
        """
        pass<|MERGE_RESOLUTION|>--- conflicted
+++ resolved
@@ -2278,15 +2278,11 @@
             indexer_kwargs = self.window.__dict__
             # We'll be using the index of each group later
             indexer_kwargs.pop("index_array", None)
-            index_array = self._groupby._selected_obj.index.asi8
+            index_array = self.obj.index.asi8
         elif self.is_freq_type:
             rolling_indexer = VariableWindowIndexer
-<<<<<<< HEAD
             indexer_kwargs = None
-            index_array = self._groupby._selected_obj.index.asi8
-=======
             index_array = self.obj.index.asi8
->>>>>>> df1d440c
         else:
             rolling_indexer = FixedWindowIndexer
             indexer_kwargs = None
