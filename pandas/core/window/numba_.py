--- conflicted
+++ resolved
@@ -82,15 +82,16 @@
     return roll_apply
 
 
-def generate_numba_ewma_func(
+def generate_numba_ewm_func(
     engine_kwargs: dict[str, bool] | None,
     com: float,
     adjust: bool,
     ignore_na: bool,
     deltas: np.ndarray,
+    normalize: bool,
 ):
     """
-    Generate a numba jitted ewma function specified by values
+    Generate a numba jitted ewm mean or sum function specified by values
     from engine_kwargs.
 
     Parameters
@@ -101,6 +102,7 @@
     adjust : bool
     ignore_na : bool
     deltas : numpy.ndarray
+    normalize : bool
 
     Returns
     -------
@@ -108,20 +110,16 @@
     """
     nopython, nogil, parallel = get_jit_arguments(engine_kwargs)
 
-    cache_key = (lambda x: x, "ewma")
+    str_key = "ewm_mean" if normalize else "ewm_sum"
+    cache_key = (lambda x: x, str_key)
     if cache_key in NUMBA_FUNC_CACHE:
         return NUMBA_FUNC_CACHE[cache_key]
 
     numba = import_optional_dependency("numba")
 
-<<<<<<< HEAD
-    @numba.jit(nopython=nopython, nogil=nogil, parallel=parallel)
-    def ewma(
-=======
     # error: Untyped decorator makes function "ewma" untyped
     @numba.jit(nopython=nopython, nogil=nogil, parallel=parallel)  # type: ignore[misc]
     def ewm(
->>>>>>> f3958f05
         values: np.ndarray,
         begin: np.ndarray,
         end: np.ndarray,
@@ -138,43 +136,47 @@
             window = values[start:stop]
             sub_result = np.empty(len(window))
 
-            weighted_avg = window[0]
-            nobs = int(not np.isnan(weighted_avg))
-            sub_result[0] = weighted_avg if nobs >= minimum_periods else np.nan
+            weighted = window[0]
+            nobs = int(not np.isnan(weighted))
+            sub_result[0] = weighted if nobs >= minimum_periods else np.nan
             old_wt = 1.0
 
             for j in range(1, len(window)):
                 cur = window[j]
                 is_observation = not np.isnan(cur)
                 nobs += is_observation
-                if not np.isnan(weighted_avg):
+                if not np.isnan(weighted):
 
                     if is_observation or not ignore_na:
-
-                        # note that len(deltas) = len(vals) - 1 and deltas[i] is to be
-                        # used in conjunction with vals[i+1]
-                        old_wt *= old_wt_factor ** deltas[start + j - 1]
+                        if normalize:
+                            # note that len(deltas) = len(vals) - 1 and deltas[i]
+                            # is to be used in conjunction with vals[i+1]
+                            old_wt *= old_wt_factor ** deltas[start + j - 1]
+                        else:
+                            weighted = old_wt_factor * weighted
                         if is_observation:
-
-                            # avoid numerical errors on constant series
-                            if weighted_avg != cur:
-                                weighted_avg = (
-                                    (old_wt * weighted_avg) + (new_wt * cur)
-                                ) / (old_wt + new_wt)
-                            if adjust:
-                                old_wt += new_wt
+                            if normalize:
+                                # avoid numerical errors on constant series
+                                if weighted != cur:
+                                    weighted = old_wt * weighted + new_wt * cur
+                                    if normalize:
+                                        weighted = weighted / (old_wt + new_wt)
+                                if adjust:
+                                    old_wt += new_wt
+                                else:
+                                    old_wt = 1.0
                             else:
-                                old_wt = 1.0
+                                weighted += cur
                 elif is_observation:
-                    weighted_avg = cur
-
-                sub_result[j] = weighted_avg if nobs >= minimum_periods else np.nan
+                    weighted = cur
+
+                sub_result[j] = weighted if nobs >= minimum_periods else np.nan
 
             result[start:stop] = sub_result
 
         return result
 
-    return ewma
+    return ewm
 
 
 def generate_numba_table_func(
@@ -261,15 +263,16 @@
     return nan_agg_with_axis
 
 
-def generate_ewma_numba_table_func(
+def generate_numba_ewm_table_func(
     engine_kwargs: dict[str, bool] | None,
     com: float,
     adjust: bool,
     ignore_na: bool,
     deltas: np.ndarray,
+    normalize: bool,
 ):
     """
-    Generate a numba jitted ewma function applied table wise specified
+    Generate a numba jitted ewm mean or sum function applied table wise specified
     by values from engine_kwargs.
 
     Parameters
@@ -280,6 +283,7 @@
     adjust : bool
     ignore_na : bool
     deltas : numpy.ndarray
+    normalize: bool
 
     Returns
     -------
@@ -287,20 +291,16 @@
     """
     nopython, nogil, parallel = get_jit_arguments(engine_kwargs)
 
-    cache_key = (lambda x: x, "ewma_table")
+    str_key = "ewm_mean_table" if normalize else "ewm_sum_table"
+    cache_key = (lambda x: x, str_key)
     if cache_key in NUMBA_FUNC_CACHE:
         return NUMBA_FUNC_CACHE[cache_key]
 
     numba = import_optional_dependency("numba")
 
-<<<<<<< HEAD
-    @numba.jit(nopython=nopython, nogil=nogil, parallel=parallel)
-    def ewma_table(
-=======
     # error: Untyped decorator makes function "ewm_table" untyped
     @numba.jit(nopython=nopython, nogil=nogil, parallel=parallel)  # type: ignore[misc]
     def ewm_table(
->>>>>>> f3958f05
         values: np.ndarray,
         begin: np.ndarray,
         end: np.ndarray,
@@ -312,35 +312,42 @@
         old_wt = np.ones(values.shape[1])
 
         result = np.empty(values.shape)
-        weighted_avg = values[0].copy()
-        nobs = (~np.isnan(weighted_avg)).astype(np.int64)
-        result[0] = np.where(nobs >= minimum_periods, weighted_avg, np.nan)
+        weighted = values[0].copy()
+        nobs = (~np.isnan(weighted)).astype(np.int64)
+        result[0] = np.where(nobs >= minimum_periods, weighted, np.nan)
         for i in range(1, len(values)):
             cur = values[i]
             is_observations = ~np.isnan(cur)
             nobs += is_observations.astype(np.int64)
             for j in numba.prange(len(cur)):
-                if not np.isnan(weighted_avg[j]):
+                if not np.isnan(weighted[j]):
                     if is_observations[j] or not ignore_na:
-
-                        # note that len(deltas) = len(vals) - 1 and deltas[i] is to be
-                        # used in conjunction with vals[i+1]
-                        old_wt[j] *= old_wt_factor ** deltas[i - 1]
+                        if normalize:
+                            # note that len(deltas) = len(vals) - 1 and deltas[i]
+                            # is to be used in conjunction with vals[i+1]
+                            old_wt[j] *= old_wt_factor ** deltas[i - 1]
+                        else:
+                            weighted[j] = old_wt_factor * weighted[j]
                         if is_observations[j]:
-                            # avoid numerical errors on constant series
-                            if weighted_avg[j] != cur[j]:
-                                weighted_avg[j] = (
-                                    (old_wt[j] * weighted_avg[j]) + (new_wt * cur[j])
-                                ) / (old_wt[j] + new_wt)
-                            if adjust:
-                                old_wt[j] += new_wt
+                            if normalize:
+                                # avoid numerical errors on constant series
+                                if weighted[j] != cur[j]:
+                                    weighted[j] = (
+                                        old_wt[j] * weighted[j] + new_wt * cur[j]
+                                    )
+                                    if normalize:
+                                        weighted[j] = weighted[j] / (old_wt[j] + new_wt)
+                                if adjust:
+                                    old_wt[j] += new_wt
+                                else:
+                                    old_wt[j] = 1.0
                             else:
-                                old_wt[j] = 1.0
+                                weighted[j] += cur[j]
                 elif is_observations[j]:
-                    weighted_avg[j] = cur[j]
-
-            result[i] = np.where(nobs >= minimum_periods, weighted_avg, np.nan)
-
-        return result
-
-    return ewma_table+                    weighted[j] = cur[j]
+
+            result[i] = np.where(nobs >= minimum_periods, weighted, np.nan)
+
+        return result
+
+    return ewm_table