--- conflicted
+++ resolved
@@ -15,11 +15,7 @@
 
 import pandas.core.common as common
 from pandas.core.window.common import _doc_template, _shared_docs, zsqrt
-<<<<<<< HEAD
-from pandas.core.window.rolling import _Rolling, flex_binary_moment
-=======
 from pandas.core.window.rolling import RollingMixin, flex_binary_moment
->>>>>>> 1b2f1f47
 
 _bias_template = """
         Parameters
