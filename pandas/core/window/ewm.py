--- conflicted
+++ resolved
@@ -558,14 +558,10 @@
         # pandas\core\window\ewm.py:497: error: Item "None" of "Union[ndarray,
         # FrameOrSeries, None]" has no attribute "_selected_obj"  [union-attr]
         return flex_binary_moment(
-<<<<<<< HEAD
             self._selected_obj,
             other._selected_obj,  # type: ignore[union-attr]
             _get_corr,
             pairwise=bool(pairwise),
-        )
-=======
-            self._selected_obj, other._selected_obj, _get_corr, pairwise=bool(pairwise)
         )
 
 
@@ -641,5 +637,4 @@
 
             return self._groupby.apply(f)
         else:
-            raise ValueError("engine must be either 'numba' or 'cython'")
->>>>>>> df32e83f
+            raise ValueError("engine must be either 'numba' or 'cython'")