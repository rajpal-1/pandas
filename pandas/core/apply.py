--- conflicted
+++ resolved
@@ -465,16 +465,9 @@
                 raise ValueError("cannot combine transform and aggregation operations")
         except TypeError:
             pass
-<<<<<<< HEAD
-        else:
-            # make sure we find a good name
-            if name is None:
-                name = com.get_callable_name(a) or a
-=======
         # make sure we find a good name
         if name is None:
             name = com.get_callable_name(a) or a
->>>>>>> a72a5eb3
         return result_dim, name, result
 
     def future_list_like(self, method: str) -> DataFrame | Series:
@@ -493,10 +486,7 @@
         results = []
         keys = []
         result_dim = None
-<<<<<<< HEAD
-=======
         failed_names = []
->>>>>>> a72a5eb3
 
         for a in arg:
             result_dim, name, new_res = self.future_list_single_arg(
@@ -505,18 +495,13 @@
             if new_res is not None:
                 results.append(new_res)
                 keys.append(name)
-<<<<<<< HEAD
-=======
             else:
                 failed_names.append(a)
->>>>>>> a72a5eb3
 
         # if we are empty
         if not len(results):
             raise ValueError("no results")
 
-<<<<<<< HEAD
-=======
         if len(failed_names) > 0:
             warnings.warn(
                 f"{failed_names} did not aggregate successfully. If any error is "
@@ -526,7 +511,6 @@
                 stacklevel=find_stack_level(),
             )
 
->>>>>>> a72a5eb3
         try:
             concatenated = concat(results, keys=keys, axis=1, sort=False)
         except TypeError:
