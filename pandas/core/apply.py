--- conflicted
+++ resolved
@@ -427,23 +427,18 @@
         )
 
         # Numba Groupby engine/engine-kwargs passthrough
-        kwargs = {}
         if is_groupby:
             engine = self.kwargs.get("engine", None)
             engine_kwargs = self.kwargs.get("engine_kwargs", None)
-            kwargs = {"engine": engine, "engine_kwargs": engine_kwargs}
+            kwds.update({"engine": engine, "engine_kwargs": engine_kwargs})
 
         with context_manager:
             if selected_obj.ndim == 1:
                 # key only used for output
                 colg = obj._gotitem(selection, ndim=1)
-<<<<<<< HEAD
                 result_data = [
                     getattr(colg, op_name)(how, **kwds) for _, how in func.items()
                 ]
-=======
-                result_data = [colg.agg(how, **kwargs) for _, how in func.items()]
->>>>>>> 37783d4b
                 result_index = list(func.keys())
             elif is_non_unique_col:
                 # key used for column selection and output
@@ -458,11 +453,7 @@
                         label_to_indices[label].append(index)
 
                     key_data = [
-<<<<<<< HEAD
                         getattr(selected_obj._ixs(indice, axis=1), op_name)(how, **kwds)
-=======
-                        selected_obj._ixs(indice, axis=1).agg(how, **kwargs)
->>>>>>> 37783d4b
                         for label, indices in label_to_indices.items()
                         for indice in indices
                     ]
@@ -472,11 +463,7 @@
             else:
                 # key used for column selection and output
                 result_data = [
-<<<<<<< HEAD
-                    getattr(obj._gotitem(key, ndim=1), op_name)(how)
-=======
-                    obj._gotitem(key, ndim=1).agg(how, **kwargs)
->>>>>>> 37783d4b
+                    getattr(obj._gotitem(key, ndim=1), op_name)(how, **kwds)
                     for key, how in func.items()
                 ]
                 result_index = list(func.keys())
