--- conflicted
+++ resolved
@@ -4,13 +4,6 @@
 from __future__ import annotations
 
 import tokenize
-<<<<<<< HEAD
-from typing import (
-    Dict,
-    Optional,
-)
-=======
->>>>>>> 714f7d7f
 import warnings
 
 from pandas._libs.lib import no_default
@@ -170,15 +163,9 @@
 
 
 def eval(
-<<<<<<< HEAD
-    expr,
-    parser: str = "pandas",
-    engine: Optional[str] = None,
-=======
     expr: str | BinOp,  # we leave BinOp out of the docstr bc it isn't for users
     parser: str = "pandas",
     engine: str | None = None,
->>>>>>> 714f7d7f
     truediv=no_default,
     local_dict: Optional[Dict] = None,
     global_dict: Optional[Dict] = None,
