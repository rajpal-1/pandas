--- conflicted
+++ resolved
@@ -248,17 +248,8 @@
     use_numexpr : bool, default True
         Whether to try to use numexpr.
     """
-<<<<<<< HEAD
-    # pandas\core\computation\expressions.py:251: error: "None" not callable  [misc]
-    return (
-        _where(cond, a, b)  # type: ignore[misc]
-        if use_numexpr
-        else _where_standard(cond, a, b)
-    )
-=======
     assert _where is not None
     return _where(cond, a, b) if use_numexpr else _where_standard(cond, a, b)
->>>>>>> 4e553464
 
 
 def set_test_mode(v: bool = True) -> None:
