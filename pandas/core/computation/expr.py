"""
:func:`~pandas.eval` parsers.
"""

import ast
from functools import partial, reduce
from keyword import iskeyword
import tokenize
from typing import Callable, Iterable, Optional, Set, Tuple, Type, TypeVar

import numpy as np

import pandas.core.common as com
from pandas.core.computation.ops import (
    _LOCAL_TAG,
    BinOp,
    Constant,
    Div,
    FuncNode,
    Op,
    Term,
    UnaryOp,
    UndefinedVariableError,
    _arith_ops_syms,
    _bool_ops_syms,
    _cmp_ops_syms,
    _mathops,
    _reductions,
    _unary_ops_syms,
    is_term,
)
from pandas.core.computation.parsing import clean_backtick_quoted_toks, tokenize_string
from pandas.core.computation.scope import Scope

import pandas.io.formats.printing as printing


<<<<<<< HEAD
def tokenize_string(source: str) -> Iterable[Tuple[int, str]]:
    """
    Tokenize a Python source code string.

    Parameters
    ----------
    str
        A Python source code string
    """
    line_reader = StringIO(source).readline
    token_generator = tokenize.generate_tokens(line_reader)

    # Loop over all tokens till a backtick (`) is found.
    # Then, take all tokens till the next backtick to form a backtick quoted
    # string.
    for toknum, tokval, _, _, _ in token_generator:
        if tokval == "`":
            tokval = " ".join(
                it.takewhile(
                    lambda tokval: tokval != "`",
                    map(operator.itemgetter(1), token_generator),
                )
            )
            toknum = _BACKTICK_QUOTED_STRING
        yield toknum, tokval


def _rewrite_assign(tok: Tuple[int, str]) -> Tuple[int, str]:
    """
    Rewrite the assignment operator for PyTables expressions that use ``=``
=======
def _rewrite_assign(tok):
    """Rewrite the assignment operator for PyTables expressions that use ``=``
>>>>>>> 4206fd42
    as a substitute for ``==``.

    Parameters
    ----------
    tok : tuple of int, str
        ints correspond to the all caps constants in the tokenize module

    Returns
    -------
    tuple of int, str
        Either the input or token or the replacement values
    """
    toknum, tokval = tok
    return toknum, "==" if tokval == "=" else tokval


def _replace_booleans(tok: Tuple[int, str]) -> Tuple[int, str]:
    """
    Replace ``&`` with ``and`` and ``|`` with ``or`` so that bitwise
    precedence is changed to boolean precedence.

    Parameters
    ----------
    tok : tuple of int, str
        ints correspond to the all caps constants in the tokenize module

    Returns
    -------
    tuple of int, str
        Either the input or token or the replacement values
    """
    toknum, tokval = tok
    if toknum == tokenize.OP:
        if tokval == "&":
            return tokenize.NAME, "and"
        elif tokval == "|":
            return tokenize.NAME, "or"
        return toknum, tokval
    return toknum, tokval


def _replace_locals(tok: Tuple[int, str]) -> Tuple[int, str]:
    """
    Replace local variables with a syntactically valid name.

    Parameters
    ----------
    tok : tuple of int, str
        ints correspond to the all caps constants in the tokenize module

    Returns
    -------
    tuple of int, str
        Either the input or token or the replacement values

    Notes
    -----
    This is somewhat of a hack in that we rewrite a string such as ``'@a'`` as
    ``'__pd_eval_local_a'`` by telling the tokenizer that ``__pd_eval_local_``
    is a ``tokenize.OP`` and to replace the ``'@'`` symbol with it.
    """
    toknum, tokval = tok
    if toknum == tokenize.OP and tokval == "@":
        return tokenize.OP, _LOCAL_TAG
    return toknum, tokval


<<<<<<< HEAD
def _clean_spaces_backtick_quoted_names(tok: Tuple[int, str]) -> Tuple[int, str]:
    """
    Clean up a column name if surrounded by backticks.

    Backtick quoted string are indicated by a certain tokval value. If a string
    is a backtick quoted token it will processed by
    :func:`_remove_spaces_column_name` so that the parser can find this
    string when the query is executed.
    See also :meth:`NDFrame._get_space_character_free_column_resolver`.

    Parameters
    ----------
    tok : tuple of int, str
        ints correspond to the all caps constants in the tokenize module

    Returns
    -------
    tuple of int, str
        Either the input or token or the replacement values
    """
    toknum, tokval = tok
    if toknum == _BACKTICK_QUOTED_STRING:
        return tokenize.NAME, _remove_spaces_column_name(tokval)
    return toknum, tokval


=======
>>>>>>> 4206fd42
def _compose2(f, g):
    """
    Compose 2 callables.
    """
    return lambda *args, **kwargs: f(g(*args, **kwargs))


def _compose(*funcs):
    """
    Compose 2 or more callables.
    """
    assert len(funcs) > 1, "At least 2 callables must be passed to compose"
    return reduce(_compose2, funcs)


def _preparse(
    source: str,
    f=_compose(
        _replace_locals, _replace_booleans, _rewrite_assign, clean_backtick_quoted_toks
    ),
) -> str:
    """
    Compose a collection of tokenization functions.

    Parameters
    ----------
    source : str
        A Python source code string
    f : callable
        This takes a tuple of (toknum, tokval) as its argument and returns a
        tuple with the same structure but possibly different elements. Defaults
        to the composition of ``_rewrite_assign``, ``_replace_booleans``, and
        ``_replace_locals``.

    Returns
    -------
    str
        Valid Python source code

    Notes
    -----
    The `f` parameter can be any callable that takes *and* returns input of the
    form ``(toknum, tokval)``, where ``toknum`` is one of the constants from
    the ``tokenize`` module and ``tokval`` is a string.
    """
    assert callable(f), "f must be callable"
    return tokenize.untokenize((f(x) for x in tokenize_string(source)))


def _is_type(t):
    """
    Factory for a type checking function of type ``t`` or tuple of types.
    """
    return lambda x: isinstance(x.value, t)


_is_list = _is_type(list)
_is_str = _is_type(str)


# partition all AST nodes
_all_nodes = frozenset(
    filter(
        lambda x: isinstance(x, type) and issubclass(x, ast.AST),
        (getattr(ast, node) for node in dir(ast)),
    )
)


def _filter_nodes(superclass, all_nodes=_all_nodes):
    """
    Filter out AST nodes that are subclasses of ``superclass``.
    """
    node_names = (node.__name__ for node in all_nodes if issubclass(node, superclass))
    return frozenset(node_names)


_all_node_names = frozenset(map(lambda x: x.__name__, _all_nodes))
_mod_nodes = _filter_nodes(ast.mod)
_stmt_nodes = _filter_nodes(ast.stmt)
_expr_nodes = _filter_nodes(ast.expr)
_expr_context_nodes = _filter_nodes(ast.expr_context)
_slice_nodes = _filter_nodes(ast.slice)
_boolop_nodes = _filter_nodes(ast.boolop)
_operator_nodes = _filter_nodes(ast.operator)
_unary_op_nodes = _filter_nodes(ast.unaryop)
_cmp_op_nodes = _filter_nodes(ast.cmpop)
_comprehension_nodes = _filter_nodes(ast.comprehension)
_handler_nodes = _filter_nodes(ast.excepthandler)
_arguments_nodes = _filter_nodes(ast.arguments)
_keyword_nodes = _filter_nodes(ast.keyword)
_alias_nodes = _filter_nodes(ast.alias)


# nodes that we don't support directly but are needed for parsing
_hacked_nodes = frozenset(["Assign", "Module", "Expr"])


_unsupported_expr_nodes = frozenset(
    [
        "Yield",
        "GeneratorExp",
        "IfExp",
        "DictComp",
        "SetComp",
        "Repr",
        "Lambda",
        "Set",
        "AST",
        "Is",
        "IsNot",
    ]
)

# these nodes are low priority or won't ever be supported (e.g., AST)
_unsupported_nodes = (
    _stmt_nodes
    | _mod_nodes
    | _handler_nodes
    | _arguments_nodes
    | _keyword_nodes
    | _alias_nodes
    | _expr_context_nodes
    | _unsupported_expr_nodes
) - _hacked_nodes

# we're adding a different assignment in some cases to be equality comparison
# and we don't want `stmt` and friends in their so get only the class whose
# names are capitalized
_base_supported_nodes = (_all_node_names - _unsupported_nodes) | _hacked_nodes
intersection = _unsupported_nodes & _base_supported_nodes
_msg = f"cannot both support and not support {intersection}"
assert not intersection, _msg


# TODO: Python 3.6.2: replace Callable[..., None] with Callable[..., NoReturn]
def _node_not_implemented(node_name: str) -> Callable[..., None]:
    """
    Return a function that raises a NotImplementedError with a passed node name.
    """

    def f(self, *args, **kwargs):
        raise NotImplementedError(f"'{node_name}' nodes are not implemented")

    return f


_T = TypeVar("_T", bound="BaseExprVisitor")


def disallow(nodes: Set[str]) -> Callable[[Type[_T]], Type[_T]]:
    """
    Decorator to disallow certain nodes from parsing. Raises a
    NotImplementedError instead.

    Returns
    -------
    callable
    """

    def disallowed(cls: Type[_T]) -> Type[_T]:
        cls.unsupported_nodes = ()
        for node in nodes:
            new_method = _node_not_implemented(node)
            name = f"visit_{node}"
            cls.unsupported_nodes += (name,)
            setattr(cls, name, new_method)
        return cls

    return disallowed


def _op_maker(op_class, op_symbol):
    """
    Return a function to create an op class with its symbol already passed.

    Returns
    -------
    callable
    """

    def f(self, node, *args, **kwargs):
        """
        Return a partial function with an Op subclass with an operator already passed.

        Returns
        -------
        callable
        """
        return partial(op_class, op_symbol, *args, **kwargs)

    return f


_op_classes = {"binary": BinOp, "unary": UnaryOp}


def add_ops(op_classes):
    """
    Decorator to add default implementation of ops.
    """

    def f(cls):
        for op_attr_name, op_class in op_classes.items():
            ops = getattr(cls, f"{op_attr_name}_ops")
            ops_map = getattr(cls, f"{op_attr_name}_op_nodes_map")
            for op in ops:
                op_node = ops_map[op]
                if op_node is not None:
                    made_op = _op_maker(op_class, op)
                    setattr(cls, f"visit_{op_node}", made_op)
        return cls

    return f


@disallow(_unsupported_nodes)
@add_ops(_op_classes)
class BaseExprVisitor(ast.NodeVisitor):
    """
    Custom ast walker. Parsers of other engines should subclass this class
    if necessary.

    Parameters
    ----------
    env : Scope
    engine : str
    parser : str
    preparser : callable
    """

    const_type: Type[Term] = Constant
    term_type = Term

    binary_ops = _cmp_ops_syms + _bool_ops_syms + _arith_ops_syms
    binary_op_nodes = (
        "Gt",
        "Lt",
        "GtE",
        "LtE",
        "Eq",
        "NotEq",
        "In",
        "NotIn",
        "BitAnd",
        "BitOr",
        "And",
        "Or",
        "Add",
        "Sub",
        "Mult",
        None,
        "Pow",
        "FloorDiv",
        "Mod",
    )
    binary_op_nodes_map = dict(zip(binary_ops, binary_op_nodes))

    unary_ops = _unary_ops_syms
    unary_op_nodes = "UAdd", "USub", "Invert", "Not"
    unary_op_nodes_map = dict(zip(unary_ops, unary_op_nodes))

    rewrite_map = {
        ast.Eq: ast.In,
        ast.NotEq: ast.NotIn,
        ast.In: ast.In,
        ast.NotIn: ast.NotIn,
    }

    unsupported_nodes: Tuple[str, ...]

    def __init__(self, env, engine, parser, preparser=_preparse):
        self.env = env
        self.engine = engine
        self.parser = parser
        self.preparser = preparser
        self.assigner = None

    def visit(self, node, **kwargs):
        if isinstance(node, str):
            clean = self.preparser(node)
            try:
                node = ast.fix_missing_locations(ast.parse(clean))
            except SyntaxError as e:
                if any(iskeyword(x) for x in clean.split()):
                    e.msg = "Python keyword not valid identifier in numexpr query"
                raise e

        method = "visit_" + type(node).__name__
        visitor = getattr(self, method)
        return visitor(node, **kwargs)

    def visit_Module(self, node, **kwargs):
        if len(node.body) != 1:
            raise SyntaxError("only a single expression is allowed")
        expr = node.body[0]
        return self.visit(expr, **kwargs)

    def visit_Expr(self, node, **kwargs):
        return self.visit(node.value, **kwargs)

    def _rewrite_membership_op(self, node, left, right):
        # the kind of the operator (is actually an instance)
        op_instance = node.op
        op_type = type(op_instance)

        # must be two terms and the comparison operator must be ==/!=/in/not in
        if is_term(left) and is_term(right) and op_type in self.rewrite_map:

            left_list, right_list = map(_is_list, (left, right))
            left_str, right_str = map(_is_str, (left, right))

            # if there are any strings or lists in the expression
            if left_list or right_list or left_str or right_str:
                op_instance = self.rewrite_map[op_type]()

            # pop the string variable out of locals and replace it with a list
            # of one string, kind of a hack
            if right_str:
                name = self.env.add_tmp([right.value])
                right = self.term_type(name, self.env)

            if left_str:
                name = self.env.add_tmp([left.value])
                left = self.term_type(name, self.env)

        op = self.visit(op_instance)
        return op, op_instance, left, right

    def _maybe_transform_eq_ne(self, node, left=None, right=None):
        if left is None:
            left = self.visit(node.left, side="left")
        if right is None:
            right = self.visit(node.right, side="right")
        op, op_class, left, right = self._rewrite_membership_op(node, left, right)
        return op, op_class, left, right

    def _maybe_downcast_constants(self, left, right):
        f32 = np.dtype(np.float32)
        if (
            left.is_scalar
            and hasattr(left, "value")
            and not right.is_scalar
            and right.return_type == f32
        ):
            # right is a float32 array, left is a scalar
            name = self.env.add_tmp(np.float32(left.value))
            left = self.term_type(name, self.env)
        if (
            right.is_scalar
            and hasattr(right, "value")
            and not left.is_scalar
            and left.return_type == f32
        ):
            # left is a float32 array, right is a scalar
            name = self.env.add_tmp(np.float32(right.value))
            right = self.term_type(name, self.env)

        return left, right

    def _maybe_eval(self, binop, eval_in_python):
        # eval `in` and `not in` (for now) in "partial" python space
        # things that can be evaluated in "eval" space will be turned into
        # temporary variables. for example,
        # [1,2] in a + 2 * b
        # in that case a + 2 * b will be evaluated using numexpr, and the "in"
        # call will be evaluated using isin (in python space)
        return binop.evaluate(
            self.env, self.engine, self.parser, self.term_type, eval_in_python
        )

    def _maybe_evaluate_binop(
        self,
        op,
        op_class,
        lhs,
        rhs,
        eval_in_python=("in", "not in"),
        maybe_eval_in_python=("==", "!=", "<", ">", "<=", ">="),
    ):
        res = op(lhs, rhs)

        if res.has_invalid_return_type:
            raise TypeError(
                f"unsupported operand type(s) for {res.op}:"
                f" '{lhs.type}' and '{rhs.type}'"
            )

        if self.engine != "pytables":
            if (
                res.op in _cmp_ops_syms
                and getattr(lhs, "is_datetime", False)
                or getattr(rhs, "is_datetime", False)
            ):
                # all date ops must be done in python bc numexpr doesn't work
                # well with NaT
                return self._maybe_eval(res, self.binary_ops)

        if res.op in eval_in_python:
            # "in"/"not in" ops are always evaluated in python
            return self._maybe_eval(res, eval_in_python)
        elif self.engine != "pytables":
            if (
                getattr(lhs, "return_type", None) == object
                or getattr(rhs, "return_type", None) == object
            ):
                # evaluate "==" and "!=" in python if either of our operands
                # has an object return type
                return self._maybe_eval(res, eval_in_python + maybe_eval_in_python)
        return res

    def visit_BinOp(self, node, **kwargs):
        op, op_class, left, right = self._maybe_transform_eq_ne(node)
        left, right = self._maybe_downcast_constants(left, right)
        return self._maybe_evaluate_binop(op, op_class, left, right)

    def visit_Div(self, node, **kwargs):
        return lambda lhs, rhs: Div(lhs, rhs)

    def visit_UnaryOp(self, node, **kwargs):
        op = self.visit(node.op)
        operand = self.visit(node.operand)
        return op(operand)

    def visit_Name(self, node, **kwargs):
        return self.term_type(node.id, self.env, **kwargs)

    def visit_NameConstant(self, node, **kwargs):
        return self.const_type(node.value, self.env)

    def visit_Num(self, node, **kwargs):
        return self.const_type(node.n, self.env)

    def visit_Constant(self, node, **kwargs):
        return self.const_type(node.n, self.env)

    def visit_Str(self, node, **kwargs):
        name = self.env.add_tmp(node.s)
        return self.term_type(name, self.env)

    def visit_List(self, node, **kwargs):
        name = self.env.add_tmp([self.visit(e)(self.env) for e in node.elts])
        return self.term_type(name, self.env)

    visit_Tuple = visit_List

    def visit_Index(self, node, **kwargs):
        """ df.index[4] """
        return self.visit(node.value)

    def visit_Subscript(self, node, **kwargs):
        import pandas as pd

        value = self.visit(node.value)
        slobj = self.visit(node.slice)
        result = pd.eval(
            slobj, local_dict=self.env, engine=self.engine, parser=self.parser
        )
        try:
            # a Term instance
            v = value.value[result]
        except AttributeError:
            # an Op instance
            lhs = pd.eval(
                value, local_dict=self.env, engine=self.engine, parser=self.parser
            )
            v = lhs[result]
        name = self.env.add_tmp(v)
        return self.term_type(name, env=self.env)

    def visit_Slice(self, node, **kwargs):
        """ df.index[slice(4,6)] """
        lower = node.lower
        if lower is not None:
            lower = self.visit(lower).value
        upper = node.upper
        if upper is not None:
            upper = self.visit(upper).value
        step = node.step
        if step is not None:
            step = self.visit(step).value

        return slice(lower, upper, step)

    def visit_Assign(self, node, **kwargs):
        """
        support a single assignment node, like

        c = a + b

        set the assigner at the top level, must be a Name node which
        might or might not exist in the resolvers

        """

        if len(node.targets) != 1:
            raise SyntaxError("can only assign a single expression")
        if not isinstance(node.targets[0], ast.Name):
            raise SyntaxError("left hand side of an assignment must be a single name")
        if self.env.target is None:
            raise ValueError("cannot assign without a target object")

        try:
            assigner = self.visit(node.targets[0], **kwargs)
        except UndefinedVariableError:
            assigner = node.targets[0].id

        self.assigner = getattr(assigner, "name", assigner)
        if self.assigner is None:
            raise SyntaxError(
                "left hand side of an assignment must be a single resolvable name"
            )

        return self.visit(node.value, **kwargs)

    def visit_Attribute(self, node, **kwargs):
        attr = node.attr
        value = node.value

        ctx = node.ctx
        if isinstance(ctx, ast.Load):
            # resolve the value
            resolved = self.visit(value).value
            try:
                v = getattr(resolved, attr)
                name = self.env.add_tmp(v)
                return self.term_type(name, self.env)
            except AttributeError:
                # something like datetime.datetime where scope is overridden
                if isinstance(value, ast.Name) and value.id == attr:
                    return resolved

        raise ValueError(f"Invalid Attribute context {ctx.__name__}")

    def visit_Call(self, node, side=None, **kwargs):

        if isinstance(node.func, ast.Attribute):
            res = self.visit_Attribute(node.func)
        elif not isinstance(node.func, ast.Name):
            raise TypeError("Only named functions are supported")
        else:
            try:
                res = self.visit(node.func)
            except UndefinedVariableError:
                # Check if this is a supported function name
                try:
                    res = FuncNode(node.func.id)
                except ValueError:
                    # Raise original error
                    raise

        if res is None:
            raise ValueError(f"Invalid function call {node.func.id}")
        if hasattr(res, "value"):
            res = res.value

        if isinstance(res, FuncNode):

            new_args = [self.visit(arg) for arg in node.args]

            if node.keywords:
                raise TypeError(
                    f'Function "{res.name}" does not support keyword arguments'
                )

            return res(*new_args)

        else:

            new_args = [self.visit(arg).value for arg in node.args]

            for key in node.keywords:
                if not isinstance(key, ast.keyword):
                    raise ValueError(f"keyword error in function call '{node.func.id}'")

                if key.arg:
                    kwargs[key.arg] = self.visit(key.value).value

            return self.const_type(res(*new_args, **kwargs), self.env)

    def translate_In(self, op):
        return op

    def visit_Compare(self, node, **kwargs):
        ops = node.ops
        comps = node.comparators

        # base case: we have something like a CMP b
        if len(comps) == 1:
            op = self.translate_In(ops[0])
            binop = ast.BinOp(op=op, left=node.left, right=comps[0])
            return self.visit(binop)

        # recursive case: we have a chained comparison, a CMP b CMP c, etc.
        left = node.left
        values = []
        for op, comp in zip(ops, comps):
            new_node = self.visit(
                ast.Compare(comparators=[comp], left=left, ops=[self.translate_In(op)])
            )
            left = comp
            values.append(new_node)
        return self.visit(ast.BoolOp(op=ast.And(), values=values))

    def _try_visit_binop(self, bop):
        if isinstance(bop, (Op, Term)):
            return bop
        return self.visit(bop)

    def visit_BoolOp(self, node, **kwargs):
        def visitor(x, y):
            lhs = self._try_visit_binop(x)
            rhs = self._try_visit_binop(y)

            op, op_class, lhs, rhs = self._maybe_transform_eq_ne(node, lhs, rhs)
            return self._maybe_evaluate_binop(op, node.op, lhs, rhs)

        operands = node.values
        return reduce(visitor, operands)


_python_not_supported = frozenset(["Dict", "BoolOp", "In", "NotIn"])
_numexpr_supported_calls = frozenset(_reductions + _mathops)


@disallow(
    (_unsupported_nodes | _python_not_supported)
    - (_boolop_nodes | frozenset(["BoolOp", "Attribute", "In", "NotIn", "Tuple"]))
)
class PandasExprVisitor(BaseExprVisitor):
    def __init__(
        self,
        env,
        engine,
        parser,
        preparser=partial(
            _preparse,
            f=_compose(_replace_locals, _replace_booleans, clean_backtick_quoted_toks),
        ),
    ):
        super().__init__(env, engine, parser, preparser)


@disallow(_unsupported_nodes | _python_not_supported | frozenset(["Not"]))
class PythonExprVisitor(BaseExprVisitor):
    def __init__(self, env, engine, parser, preparser=lambda x: x):
        super().__init__(env, engine, parser, preparser=preparser)


class Expr:
    """
    Object encapsulating an expression.

    Parameters
    ----------
    expr : str
    engine : str, optional, default 'numexpr'
    parser : str, optional, default 'pandas'
    env : Scope, optional, default None
    level : int, optional, default 2
    """

    env: Scope
    engine: str
    parser: str

    def __init__(
        self,
        expr,
        engine: str = "numexpr",
        parser: str = "pandas",
        env: Optional[Scope] = None,
        level: int = 0,
    ):
        self.expr = expr
        self.env = env or Scope(level=level + 1)
        self.engine = engine
        self.parser = parser
        self._visitor = _parsers[parser](self.env, self.engine, self.parser)
        self.terms = self.parse()

    @property
    def assigner(self):
        return getattr(self._visitor, "assigner", None)

    def __call__(self):
        return self.terms(self.env)

    def __repr__(self) -> str:
        return printing.pprint_thing(self.terms)

    def __len__(self) -> int:
        return len(self.expr)

    def parse(self):
        """
        Parse an expression.
        """
        return self._visitor.visit(self.expr)

    @property
    def names(self):
        """
        Get the names in an expression.
        """
        if is_term(self.terms):
            return frozenset([self.terms.name])
        return frozenset(term.name for term in com.flatten(self.terms))


_parsers = {"python": PythonExprVisitor, "pandas": PandasExprVisitor}<|MERGE_RESOLUTION|>--- conflicted
+++ resolved
@@ -6,7 +6,7 @@
 from functools import partial, reduce
 from keyword import iskeyword
 import tokenize
-from typing import Callable, Iterable, Optional, Set, Tuple, Type, TypeVar
+from typing import Callable, Optional, Set, Tuple, Type, TypeVar
 
 import numpy as np
 
@@ -35,41 +35,9 @@
 import pandas.io.formats.printing as printing
 
 
-<<<<<<< HEAD
-def tokenize_string(source: str) -> Iterable[Tuple[int, str]]:
-    """
-    Tokenize a Python source code string.
-
-    Parameters
-    ----------
-    str
-        A Python source code string
-    """
-    line_reader = StringIO(source).readline
-    token_generator = tokenize.generate_tokens(line_reader)
-
-    # Loop over all tokens till a backtick (`) is found.
-    # Then, take all tokens till the next backtick to form a backtick quoted
-    # string.
-    for toknum, tokval, _, _, _ in token_generator:
-        if tokval == "`":
-            tokval = " ".join(
-                it.takewhile(
-                    lambda tokval: tokval != "`",
-                    map(operator.itemgetter(1), token_generator),
-                )
-            )
-            toknum = _BACKTICK_QUOTED_STRING
-        yield toknum, tokval
-
-
 def _rewrite_assign(tok: Tuple[int, str]) -> Tuple[int, str]:
     """
     Rewrite the assignment operator for PyTables expressions that use ``=``
-=======
-def _rewrite_assign(tok):
-    """Rewrite the assignment operator for PyTables expressions that use ``=``
->>>>>>> 4206fd42
     as a substitute for ``==``.
 
     Parameters
@@ -137,35 +105,6 @@
     return toknum, tokval
 
 
-<<<<<<< HEAD
-def _clean_spaces_backtick_quoted_names(tok: Tuple[int, str]) -> Tuple[int, str]:
-    """
-    Clean up a column name if surrounded by backticks.
-
-    Backtick quoted string are indicated by a certain tokval value. If a string
-    is a backtick quoted token it will processed by
-    :func:`_remove_spaces_column_name` so that the parser can find this
-    string when the query is executed.
-    See also :meth:`NDFrame._get_space_character_free_column_resolver`.
-
-    Parameters
-    ----------
-    tok : tuple of int, str
-        ints correspond to the all caps constants in the tokenize module
-
-    Returns
-    -------
-    tuple of int, str
-        Either the input or token or the replacement values
-    """
-    toknum, tokval = tok
-    if toknum == _BACKTICK_QUOTED_STRING:
-        return tokenize.NAME, _remove_spaces_column_name(tokval)
-    return toknum, tokval
-
-
-=======
->>>>>>> 4206fd42
 def _compose2(f, g):
     """
     Compose 2 callables.
