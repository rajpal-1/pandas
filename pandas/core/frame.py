--- conflicted
+++ resolved
@@ -5108,8 +5108,7 @@
         see_also_sub=" or columns",
     )
     @Appender(NDFrame.set_axis.__doc__)
-<<<<<<< HEAD
-    def set_axis(
+    def set_axis(  # type: ignore[override]
         self,
         labels,
         axis: Axis = 0,
@@ -5118,12 +5117,6 @@
         copy: bool | lib.NoDefault = lib.no_default,
     ):
         return super().set_axis(labels, axis=axis, inplace=inplace, copy=copy)
-=======
-    def set_axis(  # type: ignore[override]
-        self, labels, axis: Axis = 0, inplace: bool = False
-    ) -> DataFrame | None:
-        return super().set_axis(labels, axis=axis, inplace=inplace)
->>>>>>> 50c2af1a
 
     @Substitution(**_shared_doc_kwargs)
     @Appender(NDFrame.reindex.__doc__)
