"""
DataFrame
---------
An efficient 2D container for potentially mixed-type time series or other
labeled data series.

Similar to its R counterpart, data.frame, except providing automatic data
alignment and a host of useful data manipulation methods having to do with the
labeling information
"""

import collections
from collections import abc
import datetime
from io import StringIO
import itertools
from textwrap import dedent
from typing import (
    IO,
    TYPE_CHECKING,
    Any,
    Dict,
    FrozenSet,
    Hashable,
    Iterable,
    List,
    Optional,
    Sequence,
    Set,
    Tuple,
    Type,
    Union,
    cast,
)
import warnings

import numpy as np
import numpy.ma as ma

from pandas._config import get_option

from pandas._libs import algos as libalgos, lib, properties
from pandas._typing import Axes, Axis, Dtype, FilePathOrBuffer, Label, Level, Renamer
from pandas.compat import PY37
from pandas.compat._optional import import_optional_dependency
from pandas.compat.numpy import function as nv
from pandas.util._decorators import (
    Appender,
    Substitution,
    deprecate_kwarg,
    doc,
    rewrite_axis_style_signature,
)
from pandas.util._validators import (
    validate_axis_style_args,
    validate_bool_kwarg,
    validate_percentile,
)

from pandas.core.dtypes.cast import (
    cast_scalar_to_array,
    coerce_to_dtypes,
    find_common_type,
    infer_dtype_from_scalar,
    invalidate_string_dtypes,
    maybe_cast_to_datetime,
    maybe_convert_platform,
    maybe_downcast_to_dtype,
    maybe_infer_to_datetimelike,
    maybe_upcast,
    maybe_upcast_putmask,
    validate_numeric_casting,
)
from pandas.core.dtypes.common import (
    ensure_float64,
    ensure_int64,
    ensure_platform_int,
    infer_dtype_from_object,
    is_bool_dtype,
    is_dataclass,
    is_datetime64_any_dtype,
    is_dict_like,
    is_dtype_equal,
    is_extension_array_dtype,
    is_float_dtype,
    is_hashable,
    is_integer,
    is_integer_dtype,
    is_iterator,
    is_list_like,
    is_named_tuple,
    is_object_dtype,
    is_period_dtype,
    is_scalar,
    is_sequence,
    needs_i8_conversion,
)
from pandas.core.dtypes.generic import (
    ABCDataFrame,
    ABCIndexClass,
    ABCMultiIndex,
    ABCSeries,
)
from pandas.core.dtypes.missing import isna, notna

from pandas.core import algorithms, common as com, nanops, ops
from pandas.core.accessor import CachedAccessor
from pandas.core.arrays import Categorical, ExtensionArray
from pandas.core.arrays.datetimelike import DatetimeLikeArrayMixin as DatetimeLikeArray
from pandas.core.arrays.sparse import SparseFrameAccessor
from pandas.core.generic import NDFrame, _shared_docs
from pandas.core.indexes import base as ibase
from pandas.core.indexes.api import Index, ensure_index, ensure_index_from_sequences
from pandas.core.indexes.datetimes import DatetimeIndex
from pandas.core.indexes.multi import MultiIndex, maybe_droplevels
from pandas.core.indexes.period import PeriodIndex
from pandas.core.indexing import check_bool_indexer, convert_to_index_sliceable
from pandas.core.internals import BlockManager
from pandas.core.internals.construction import (
    arrays_to_mgr,
    dataclasses_to_dicts,
    get_names_from_index,
    init_dict,
    init_ndarray,
    masked_rec_array_to_mgr,
    reorder_arrays,
    sanitize_index,
    to_arrays,
)
from pandas.core.ops.missing import dispatch_fill_zeros
from pandas.core.series import Series

from pandas.io.common import get_filepath_or_buffer
from pandas.io.formats import console, format as fmt
from pandas.io.formats.info import info
import pandas.plotting

if TYPE_CHECKING:
    from pandas.core.groupby.generic import DataFrameGroupBy
    from pandas.io.formats.style import Styler

# ---------------------------------------------------------------------
# Docstring templates

_shared_doc_kwargs = dict(
    axes="index, columns",
    klass="DataFrame",
    axes_single_arg="{0 or 'index', 1 or 'columns'}",
    axis="""axis : {0 or 'index', 1 or 'columns'}, default 0
        If 0 or 'index': apply function to each column.
        If 1 or 'columns': apply function to each row.""",
    optional_by="""
        by : str or list of str
            Name or list of names to sort by.

            - if `axis` is 0 or `'index'` then `by` may contain index
              levels and/or column labels.
            - if `axis` is 1 or `'columns'` then `by` may contain column
              levels and/or index labels.

            .. versionchanged:: 0.23.0

               Allow specifying index or column level names.""",
    versionadded_to_excel="",
    optional_labels="""labels : array-like, optional
            New labels / index to conform the axis specified by 'axis' to.""",
    optional_axis="""axis : int or str, optional
            Axis to target. Can be either the axis name ('index', 'columns')
            or number (0, 1).""",
)

_numeric_only_doc = """numeric_only : boolean, default None
    Include only float, int, boolean data. If None, will attempt to use
    everything, then use only numeric data
"""

_merge_doc = """
Merge DataFrame or named Series objects with a database-style join.

The join is done on columns or indexes. If joining columns on
columns, the DataFrame indexes *will be ignored*. Otherwise if joining indexes
on indexes or indexes on a column or columns, the index will be passed on.

Parameters
----------%s
right : DataFrame or named Series
    Object to merge with.
how : {'left', 'right', 'outer', 'inner'}, default 'inner'
    Type of merge to be performed.

    * left: use only keys from left frame, similar to a SQL left outer join;
      preserve key order.
    * right: use only keys from right frame, similar to a SQL right outer join;
      preserve key order.
    * outer: use union of keys from both frames, similar to a SQL full outer
      join; sort keys lexicographically.
    * inner: use intersection of keys from both frames, similar to a SQL inner
      join; preserve the order of the left keys.
on : label or list
    Column or index level names to join on. These must be found in both
    DataFrames. If `on` is None and not merging on indexes then this defaults
    to the intersection of the columns in both DataFrames.
left_on : label or list, or array-like
    Column or index level names to join on in the left DataFrame. Can also
    be an array or list of arrays of the length of the left DataFrame.
    These arrays are treated as if they are columns.
right_on : label or list, or array-like
    Column or index level names to join on in the right DataFrame. Can also
    be an array or list of arrays of the length of the right DataFrame.
    These arrays are treated as if they are columns.
left_index : bool, default False
    Use the index from the left DataFrame as the join key(s). If it is a
    MultiIndex, the number of keys in the other DataFrame (either the index
    or a number of columns) must match the number of levels.
right_index : bool, default False
    Use the index from the right DataFrame as the join key. Same caveats as
    left_index.
sort : bool, default False
    Sort the join keys lexicographically in the result DataFrame. If False,
    the order of the join keys depends on the join type (how keyword).
suffixes : tuple of (str, str), default ('_x', '_y')
    Suffix to apply to overlapping column names in the left and right
    side, respectively. To raise an exception on overlapping columns use
    (False, False).
copy : bool, default True
    If False, avoid copy if possible.
indicator : bool or str, default False
    If True, adds a column to output DataFrame called "_merge" with
    information on the source of each row.
    If string, column with information on source of each row will be added to
    output DataFrame, and column will be named value of string.
    Information column is Categorical-type and takes on a value of "left_only"
    for observations whose merge key only appears in 'left' DataFrame,
    "right_only" for observations whose merge key only appears in 'right'
    DataFrame, and "both" if the observation's merge key is found in both.

validate : str, optional
    If specified, checks if merge is of specified type.

    * "one_to_one" or "1:1": check if merge keys are unique in both
      left and right datasets.
    * "one_to_many" or "1:m": check if merge keys are unique in left
      dataset.
    * "many_to_one" or "m:1": check if merge keys are unique in right
      dataset.
    * "many_to_many" or "m:m": allowed, but does not result in checks.

Returns
-------
DataFrame
    A DataFrame of the two merged objects.

See Also
--------
merge_ordered : Merge with optional filling/interpolation.
merge_asof : Merge on nearest keys.
DataFrame.join : Similar method using indices.

Notes
-----
Support for specifying index levels as the `on`, `left_on`, and
`right_on` parameters was added in version 0.23.0
Support for merging named Series objects was added in version 0.24.0

Examples
--------
>>> df1 = pd.DataFrame({'lkey': ['foo', 'bar', 'baz', 'foo'],
...                     'value': [1, 2, 3, 5]})
>>> df2 = pd.DataFrame({'rkey': ['foo', 'bar', 'baz', 'foo'],
...                     'value': [5, 6, 7, 8]})
>>> df1
    lkey value
0   foo      1
1   bar      2
2   baz      3
3   foo      5
>>> df2
    rkey value
0   foo      5
1   bar      6
2   baz      7
3   foo      8

Merge df1 and df2 on the lkey and rkey columns. The value columns have
the default suffixes, _x and _y, appended.

>>> df1.merge(df2, left_on='lkey', right_on='rkey')
  lkey  value_x rkey  value_y
0  foo        1  foo        5
1  foo        1  foo        8
2  foo        5  foo        5
3  foo        5  foo        8
4  bar        2  bar        6
5  baz        3  baz        7

Merge DataFrames df1 and df2 with specified left and right suffixes
appended to any overlapping columns.

>>> df1.merge(df2, left_on='lkey', right_on='rkey',
...           suffixes=('_left', '_right'))
  lkey  value_left rkey  value_right
0  foo           1  foo            5
1  foo           1  foo            8
2  foo           5  foo            5
3  foo           5  foo            8
4  bar           2  bar            6
5  baz           3  baz            7

Merge DataFrames df1 and df2, but raise an exception if the DataFrames have
any overlapping columns.

>>> df1.merge(df2, left_on='lkey', right_on='rkey', suffixes=(False, False))
Traceback (most recent call last):
...
ValueError: columns overlap but no suffix specified:
    Index(['value'], dtype='object')
"""


# -----------------------------------------------------------------------
# DataFrame class


class DataFrame(NDFrame):
    """
    Two-dimensional, size-mutable, potentially heterogeneous tabular data.

    Data structure also contains labeled axes (rows and columns).
    Arithmetic operations align on both row and column labels. Can be
    thought of as a dict-like container for Series objects. The primary
    pandas data structure.

    Parameters
    ----------
    data : ndarray (structured or homogeneous), Iterable, dict, or DataFrame
        Dict can contain Series, arrays, constants, or list-like objects.

        .. versionchanged:: 0.23.0
           If data is a dict, column order follows insertion-order for
           Python 3.6 and later.

        .. versionchanged:: 0.25.0
           If data is a list of dicts, column order follows insertion-order
           for Python 3.6 and later.

    index : Index or array-like
        Index to use for resulting frame. Will default to RangeIndex if
        no indexing information part of input data and no index provided.
    columns : Index or array-like
        Column labels to use for resulting frame. Will default to
        RangeIndex (0, 1, 2, ..., n) if no column labels are provided.
    dtype : dtype, default None
        Data type to force. Only a single dtype is allowed. If None, infer.
    copy : bool, default False
        Copy data from inputs. Only affects DataFrame / 2d ndarray input.

    See Also
    --------
    DataFrame.from_records : Constructor from tuples, also record arrays.
    DataFrame.from_dict : From dicts of Series, arrays, or dicts.
    read_csv : Read a comma-separated values (csv) file into DataFrame.
    read_table : Read general delimited file into DataFrame.
    read_clipboard : Read text from clipboard into DataFrame.

    Examples
    --------
    Constructing DataFrame from a dictionary.

    >>> d = {'col1': [1, 2], 'col2': [3, 4]}
    >>> df = pd.DataFrame(data=d)
    >>> df
       col1  col2
    0     1     3
    1     2     4

    Notice that the inferred dtype is int64.

    >>> df.dtypes
    col1    int64
    col2    int64
    dtype: object

    To enforce a single dtype:

    >>> df = pd.DataFrame(data=d, dtype=np.int8)
    >>> df.dtypes
    col1    int8
    col2    int8
    dtype: object

    Constructing DataFrame from numpy ndarray:

    >>> df2 = pd.DataFrame(np.array([[1, 2, 3], [4, 5, 6], [7, 8, 9]]),
    ...                    columns=['a', 'b', 'c'])
    >>> df2
       a  b  c
    0  1  2  3
    1  4  5  6
    2  7  8  9
    """

    _internal_names_set = {"columns", "index"} | NDFrame._internal_names_set
    _typ = "dataframe"

    @property
    def _constructor(self) -> Type["DataFrame"]:
        return DataFrame

    _constructor_sliced: Type[Series] = Series
    _deprecations: FrozenSet[str] = NDFrame._deprecations | frozenset([])
    _accessors: Set[str] = {"sparse"}

    @property
    def _constructor_expanddim(self):
        raise NotImplementedError("Not supported for DataFrames!")

    # ----------------------------------------------------------------------
    # Constructors

    def __init__(
        self,
        data=None,
        index: Optional[Axes] = None,
        columns: Optional[Axes] = None,
        dtype: Optional[Dtype] = None,
        copy: bool = False,
    ):
        if data is None:
            data = {}
        if dtype is not None:
            dtype = self._validate_dtype(dtype)

        if isinstance(data, DataFrame):
            data = data._mgr

        if isinstance(data, BlockManager):
            mgr = self._init_mgr(
                data, axes=dict(index=index, columns=columns), dtype=dtype, copy=copy
            )
        elif isinstance(data, dict):
            mgr = init_dict(data, index, columns, dtype=dtype)
        elif isinstance(data, ma.MaskedArray):
            import numpy.ma.mrecords as mrecords

            # masked recarray
            if isinstance(data, mrecords.MaskedRecords):
                mgr = masked_rec_array_to_mgr(data, index, columns, dtype, copy)

            # a masked array
            else:
                mask = ma.getmaskarray(data)
                if mask.any():
                    data, fill_value = maybe_upcast(data, copy=True)
                    data.soften_mask()  # set hardmask False if it was True
                    data[mask] = fill_value
                else:
                    data = data.copy()
                mgr = init_ndarray(data, index, columns, dtype=dtype, copy=copy)

        elif isinstance(data, (np.ndarray, Series, Index)):
            if data.dtype.names:
                data_columns = list(data.dtype.names)
                data = {k: data[k] for k in data_columns}
                if columns is None:
                    columns = data_columns
                mgr = init_dict(data, index, columns, dtype=dtype)
            elif getattr(data, "name", None) is not None:
                mgr = init_dict({data.name: data}, index, columns, dtype=dtype)
            else:
                mgr = init_ndarray(data, index, columns, dtype=dtype, copy=copy)

        # For data is list-like, or Iterable (will consume into list)
        elif isinstance(data, abc.Iterable) and not isinstance(data, (str, bytes)):
            if not isinstance(data, (abc.Sequence, ExtensionArray)):
                data = list(data)
            if len(data) > 0:
                if is_dataclass(data[0]):
                    data = dataclasses_to_dicts(data)
                if is_list_like(data[0]) and getattr(data[0], "ndim", 1) == 1:
                    if is_named_tuple(data[0]) and columns is None:
                        columns = data[0]._fields
                    arrays, columns = to_arrays(data, columns, dtype=dtype)
                    columns = ensure_index(columns)

                    # set the index
                    if index is None:
                        if isinstance(data[0], Series):
                            index = get_names_from_index(data)
                        elif isinstance(data[0], Categorical):
                            index = ibase.default_index(len(data[0]))
                        else:
                            index = ibase.default_index(len(data))

                    mgr = arrays_to_mgr(arrays, columns, index, columns, dtype=dtype)
                else:
                    mgr = init_ndarray(data, index, columns, dtype=dtype, copy=copy)
            else:
                mgr = init_dict({}, index, columns, dtype=dtype)
        else:
            try:
                arr = np.array(data, dtype=dtype, copy=copy)
            except (ValueError, TypeError) as err:
                exc = TypeError(
                    "DataFrame constructor called with "
                    f"incompatible data and dtype: {err}"
                )
                raise exc from err

            if arr.ndim == 0 and index is not None and columns is not None:
                values = cast_scalar_to_array(
                    (len(index), len(columns)), data, dtype=dtype
                )
                mgr = init_ndarray(
                    values, index, columns, dtype=values.dtype, copy=False
                )
            else:
                raise ValueError("DataFrame constructor not properly called!")

        NDFrame.__init__(self, mgr)

    # ----------------------------------------------------------------------

    @property
    def axes(self) -> List[Index]:
        """
        Return a list representing the axes of the DataFrame.

        It has the row axis labels and column axis labels as the only members.
        They are returned in that order.

        Examples
        --------
        >>> df = pd.DataFrame({'col1': [1, 2], 'col2': [3, 4]})
        >>> df.axes
        [RangeIndex(start=0, stop=2, step=1), Index(['col1', 'col2'],
        dtype='object')]
        """
        return [self.index, self.columns]

    @property
    def shape(self) -> Tuple[int, int]:
        """
        Return a tuple representing the dimensionality of the DataFrame.

        See Also
        --------
        ndarray.shape

        Examples
        --------
        >>> df = pd.DataFrame({'col1': [1, 2], 'col2': [3, 4]})
        >>> df.shape
        (2, 2)

        >>> df = pd.DataFrame({'col1': [1, 2], 'col2': [3, 4],
        ...                    'col3': [5, 6]})
        >>> df.shape
        (2, 3)
        """
        return len(self.index), len(self.columns)

    @property
    def _is_homogeneous_type(self) -> bool:
        """
        Whether all the columns in a DataFrame have the same type.

        Returns
        -------
        bool

        See Also
        --------
        Index._is_homogeneous_type : Whether the object has a single
            dtype.
        MultiIndex._is_homogeneous_type : Whether all the levels of a
            MultiIndex have the same dtype.

        Examples
        --------
        >>> DataFrame({"A": [1, 2], "B": [3, 4]})._is_homogeneous_type
        True
        >>> DataFrame({"A": [1, 2], "B": [3.0, 4.0]})._is_homogeneous_type
        False

        Items with the same type but different sizes are considered
        different types.

        >>> DataFrame({
        ...    "A": np.array([1, 2], dtype=np.int32),
        ...    "B": np.array([1, 2], dtype=np.int64)})._is_homogeneous_type
        False
        """
        if self._mgr.any_extension_types:
            return len({block.dtype for block in self._mgr.blocks}) == 1
        else:
            return not self._mgr.is_mixed_type

    # ----------------------------------------------------------------------
    # Rendering Methods

    def _repr_fits_vertical_(self) -> bool:
        """
        Check length against max_rows.
        """
        max_rows = get_option("display.max_rows")
        return len(self) <= max_rows

    def _repr_fits_horizontal_(self, ignore_width: bool = False) -> bool:
        """
        Check if full repr fits in horizontal boundaries imposed by the display
        options width and max_columns.

        In case of non-interactive session, no boundaries apply.

        `ignore_width` is here so ipnb+HTML output can behave the way
        users expect. display.max_columns remains in effect.
        GH3541, GH3573
        """
        width, height = console.get_console_size()
        max_columns = get_option("display.max_columns")
        nb_columns = len(self.columns)

        # exceed max columns
        if (max_columns and nb_columns > max_columns) or (
            (not ignore_width) and width and nb_columns > (width // 2)
        ):
            return False

        # used by repr_html under IPython notebook or scripts ignore terminal
        # dims
        if ignore_width or not console.in_interactive_session():
            return True

        if get_option("display.width") is not None or console.in_ipython_frontend():
            # check at least the column row for excessive width
            max_rows = 1
        else:
            max_rows = get_option("display.max_rows")

        # when auto-detecting, so width=None and not in ipython front end
        # check whether repr fits horizontal by actually checking
        # the width of the rendered repr
        buf = StringIO()

        # only care about the stuff we'll actually print out
        # and to_string on entire frame may be expensive
        d = self

        if not (max_rows is None):  # unlimited rows
            # min of two, where one may be None
            d = d.iloc[: min(max_rows, len(d))]
        else:
            return True

        d.to_string(buf=buf)
        value = buf.getvalue()
        repr_width = max(len(l) for l in value.split("\n"))

        return repr_width < width

    def _info_repr(self) -> bool:
        """
        True if the repr should show the info view.
        """
        info_repr_option = get_option("display.large_repr") == "info"
        return info_repr_option and not (
            self._repr_fits_horizontal_() and self._repr_fits_vertical_()
        )

    def __repr__(self) -> str:
        """
        Return a string representation for a particular DataFrame.
        """
        buf = StringIO("")
        if self._info_repr():
            self.info(buf=buf)
            return buf.getvalue()

        max_rows = get_option("display.max_rows")
        min_rows = get_option("display.min_rows")
        max_cols = get_option("display.max_columns")
        max_colwidth = get_option("display.max_colwidth")
        show_dimensions = get_option("display.show_dimensions")
        if get_option("display.expand_frame_repr"):
            width, _ = console.get_console_size()
        else:
            width = None
        self.to_string(
            buf=buf,
            max_rows=max_rows,
            min_rows=min_rows,
            max_cols=max_cols,
            line_width=width,
            max_colwidth=max_colwidth,
            show_dimensions=show_dimensions,
        )

        return buf.getvalue()

    def _repr_html_(self) -> Optional[str]:
        """
        Return a html representation for a particular DataFrame.

        Mainly for IPython notebook.
        """
        if self._info_repr():
            buf = StringIO("")
            self.info(buf=buf)
            # need to escape the <class>, should be the first line.
            val = buf.getvalue().replace("<", r"&lt;", 1)
            val = val.replace(">", r"&gt;", 1)
            return "<pre>" + val + "</pre>"

        if get_option("display.notebook_repr_html"):
            max_rows = get_option("display.max_rows")
            min_rows = get_option("display.min_rows")
            max_cols = get_option("display.max_columns")
            show_dimensions = get_option("display.show_dimensions")

            formatter = fmt.DataFrameFormatter(
                self,
                columns=None,
                col_space=None,
                na_rep="NaN",
                formatters=None,
                float_format=None,
                sparsify=None,
                justify=None,
                index_names=True,
                header=True,
                index=True,
                bold_rows=True,
                escape=True,
                max_rows=max_rows,
                min_rows=min_rows,
                max_cols=max_cols,
                show_dimensions=show_dimensions,
                decimal=".",
                table_id=None,
                render_links=False,
            )
            return formatter.to_html(notebook=True)
        else:
            return None

    @Substitution(
        header_type="bool or sequence",
        header="Write out the column names. If a list of strings "
        "is given, it is assumed to be aliases for the "
        "column names",
        col_space_type="int",
        col_space="The minimum width of each column",
    )
    @Substitution(shared_params=fmt.common_docstring, returns=fmt.return_docstring)
    def to_string(
        self,
        buf: Optional[FilePathOrBuffer[str]] = None,
        columns: Optional[Sequence[str]] = None,
        col_space: Optional[int] = None,
        header: Union[bool, Sequence[str]] = True,
        index: bool = True,
        na_rep: str = "NaN",
        formatters: Optional[fmt.FormattersType] = None,
        float_format: Optional[fmt.FloatFormatType] = None,
        sparsify: Optional[bool] = None,
        index_names: bool = True,
        justify: Optional[str] = None,
        max_rows: Optional[int] = None,
        min_rows: Optional[int] = None,
        max_cols: Optional[int] = None,
        show_dimensions: bool = False,
        decimal: str = ".",
        line_width: Optional[int] = None,
        max_colwidth: Optional[int] = None,
        encoding: Optional[str] = None,
    ) -> Optional[str]:
        """
        Render a DataFrame to a console-friendly tabular output.
        %(shared_params)s
        line_width : int, optional
            Width to wrap a line in characters.
        max_colwidth : int, optional
            Max width to truncate each column in characters. By default, no limit.

            .. versionadded:: 1.0.0
        encoding : str, default "utf-8"
            Set character encoding.

            .. versionadded:: 1.0
        %(returns)s
        See Also
        --------
        to_html : Convert DataFrame to HTML.

        Examples
        --------
        >>> d = {'col1': [1, 2, 3], 'col2': [4, 5, 6]}
        >>> df = pd.DataFrame(d)
        >>> print(df.to_string())
           col1  col2
        0     1     4
        1     2     5
        2     3     6
        """
        from pandas import option_context

        with option_context("display.max_colwidth", max_colwidth):
            formatter = fmt.DataFrameFormatter(
                self,
                columns=columns,
                col_space=col_space,
                na_rep=na_rep,
                formatters=formatters,
                float_format=float_format,
                sparsify=sparsify,
                justify=justify,
                index_names=index_names,
                header=header,
                index=index,
                min_rows=min_rows,
                max_rows=max_rows,
                max_cols=max_cols,
                show_dimensions=show_dimensions,
                decimal=decimal,
                line_width=line_width,
            )
            return formatter.to_string(buf=buf, encoding=encoding)

    # ----------------------------------------------------------------------

    @property
    def style(self) -> "Styler":
        """
        Returns a Styler object.

        Contains methods for building a styled HTML representation of the DataFrame.

        See Also
        --------
        io.formats.style.Styler : Helps style a DataFrame or Series according to the
            data with HTML and CSS.
        """
        from pandas.io.formats.style import Styler

        return Styler(self)

    _shared_docs[
        "items"
    ] = r"""
        Iterate over (column name, Series) pairs.

        Iterates over the DataFrame columns, returning a tuple with
        the column name and the content as a Series.

        Yields
        ------
        label : object
            The column names for the DataFrame being iterated over.
        content : Series
            The column entries belonging to each label, as a Series.

        See Also
        --------
        DataFrame.iterrows : Iterate over DataFrame rows as
            (index, Series) pairs.
        DataFrame.itertuples : Iterate over DataFrame rows as namedtuples
            of the values.

        Examples
        --------
        >>> df = pd.DataFrame({'species': ['bear', 'bear', 'marsupial'],
        ...                   'population': [1864, 22000, 80000]},
        ...                   index=['panda', 'polar', 'koala'])
        >>> df
                species   population
        panda   bear      1864
        polar   bear      22000
        koala   marsupial 80000
        >>> for label, content in df.items():
        ...     print(f'label: {label}')
        ...     print(f'content: {content}', sep='\n')
        ...
        label: species
        content:
        panda         bear
        polar         bear
        koala    marsupial
        Name: species, dtype: object
        label: population
        content:
        panda     1864
        polar    22000
        koala    80000
        Name: population, dtype: int64
        """

    @Appender(_shared_docs["items"])
    def items(self) -> Iterable[Tuple[Label, Series]]:
        if self.columns.is_unique and hasattr(self, "_item_cache"):
            for k in self.columns:
                yield k, self._get_item_cache(k)
        else:
            for i, k in enumerate(self.columns):
                yield k, self._ixs(i, axis=1)

    @Appender(_shared_docs["items"])
    def iteritems(self) -> Iterable[Tuple[Label, Series]]:
        yield from self.items()

    def iterrows(self) -> Iterable[Tuple[Label, Series]]:
        """
        Iterate over DataFrame rows as (index, Series) pairs.

        Yields
        ------
        index : label or tuple of label
            The index of the row. A tuple for a `MultiIndex`.
        data : Series
            The data of the row as a Series.

        it : generator
            A generator that iterates over the rows of the frame.

        See Also
        --------
        DataFrame.itertuples : Iterate over DataFrame rows as namedtuples of the values.
        DataFrame.items : Iterate over (column name, Series) pairs.

        Notes
        -----
        1. Because ``iterrows`` returns a Series for each row,
           it does **not** preserve dtypes across the rows (dtypes are
           preserved across columns for DataFrames). For example,

           >>> df = pd.DataFrame([[1, 1.5]], columns=['int', 'float'])
           >>> row = next(df.iterrows())[1]
           >>> row
           int      1.0
           float    1.5
           Name: 0, dtype: float64
           >>> print(row['int'].dtype)
           float64
           >>> print(df['int'].dtype)
           int64

           To preserve dtypes while iterating over the rows, it is better
           to use :meth:`itertuples` which returns namedtuples of the values
           and which is generally faster than ``iterrows``.

        2. You should **never modify** something you are iterating over.
           This is not guaranteed to work in all cases. Depending on the
           data types, the iterator returns a copy and not a view, and writing
           to it will have no effect.
        """
        columns = self.columns
        klass = self._constructor_sliced
        for k, v in zip(self.index, self.values):
            s = klass(v, index=columns, name=k)
            yield k, s

    def itertuples(self, index=True, name="Pandas"):
        """
        Iterate over DataFrame rows as namedtuples.

        Parameters
        ----------
        index : bool, default True
            If True, return the index as the first element of the tuple.
        name : str or None, default "Pandas"
            The name of the returned namedtuples or None to return regular
            tuples.

        Returns
        -------
        iterator
            An object to iterate over namedtuples for each row in the
            DataFrame with the first field possibly being the index and
            following fields being the column values.

        See Also
        --------
        DataFrame.iterrows : Iterate over DataFrame rows as (index, Series)
            pairs.
        DataFrame.items : Iterate over (column name, Series) pairs.

        Notes
        -----
        The column names will be renamed to positional names if they are
        invalid Python identifiers, repeated, or start with an underscore.
        On python versions < 3.7 regular tuples are returned for DataFrames
        with a large number of columns (>254).

        Examples
        --------
        >>> df = pd.DataFrame({'num_legs': [4, 2], 'num_wings': [0, 2]},
        ...                   index=['dog', 'hawk'])
        >>> df
              num_legs  num_wings
        dog          4          0
        hawk         2          2
        >>> for row in df.itertuples():
        ...     print(row)
        ...
        Pandas(Index='dog', num_legs=4, num_wings=0)
        Pandas(Index='hawk', num_legs=2, num_wings=2)

        By setting the `index` parameter to False we can remove the index
        as the first element of the tuple:

        >>> for row in df.itertuples(index=False):
        ...     print(row)
        ...
        Pandas(num_legs=4, num_wings=0)
        Pandas(num_legs=2, num_wings=2)

        With the `name` parameter set we set a custom name for the yielded
        namedtuples:

        >>> for row in df.itertuples(name='Animal'):
        ...     print(row)
        ...
        Animal(Index='dog', num_legs=4, num_wings=0)
        Animal(Index='hawk', num_legs=2, num_wings=2)
        """
        arrays = []
        fields = list(self.columns)
        if index:
            arrays.append(self.index)
            fields.insert(0, "Index")

        # use integer indexing because of possible duplicate column names
        arrays.extend(self.iloc[:, k] for k in range(len(self.columns)))

        # Python versions before 3.7 support at most 255 arguments to constructors
        can_return_named_tuples = PY37 or len(self.columns) + index < 255
        if name is not None and can_return_named_tuples:
            itertuple = collections.namedtuple(name, fields, rename=True)
            return map(itertuple._make, zip(*arrays))

        # fallback to regular tuples
        return zip(*arrays)

    def __len__(self) -> int:
        """
        Returns length of info axis, but here we use the index.
        """
        return len(self.index)

    def dot(self, other):
        """
        Compute the matrix multiplication between the DataFrame and other.

        This method computes the matrix product between the DataFrame and the
        values of an other Series, DataFrame or a numpy array.

        It can also be called using ``self @ other`` in Python >= 3.5.

        Parameters
        ----------
        other : Series, DataFrame or array-like
            The other object to compute the matrix product with.

        Returns
        -------
        Series or DataFrame
            If other is a Series, return the matrix product between self and
            other as a Series. If other is a DataFrame or a numpy.array, return
            the matrix product of self and other in a DataFrame of a np.array.

        See Also
        --------
        Series.dot: Similar method for Series.

        Notes
        -----
        The dimensions of DataFrame and other must be compatible in order to
        compute the matrix multiplication. In addition, the column names of
        DataFrame and the index of other must contain the same values, as they
        will be aligned prior to the multiplication.

        The dot method for Series computes the inner product, instead of the
        matrix product here.

        Examples
        --------
        Here we multiply a DataFrame with a Series.

        >>> df = pd.DataFrame([[0, 1, -2, -1], [1, 1, 1, 1]])
        >>> s = pd.Series([1, 1, 2, 1])
        >>> df.dot(s)
        0    -4
        1     5
        dtype: int64

        Here we multiply a DataFrame with another DataFrame.

        >>> other = pd.DataFrame([[0, 1], [1, 2], [-1, -1], [2, 0]])
        >>> df.dot(other)
            0   1
        0   1   4
        1   2   2

        Note that the dot method give the same result as @

        >>> df @ other
            0   1
        0   1   4
        1   2   2

        The dot method works also if other is an np.array.

        >>> arr = np.array([[0, 1], [1, 2], [-1, -1], [2, 0]])
        >>> df.dot(arr)
            0   1
        0   1   4
        1   2   2

        Note how shuffling of the objects does not change the result.

        >>> s2 = s.reindex([1, 0, 2, 3])
        >>> df.dot(s2)
        0    -4
        1     5
        dtype: int64
        """
        if isinstance(other, (Series, DataFrame)):
            common = self.columns.union(other.index)
            if len(common) > len(self.columns) or len(common) > len(other.index):
                raise ValueError("matrices are not aligned")

            left = self.reindex(columns=common, copy=False)
            right = other.reindex(index=common, copy=False)
            lvals = left.values
            rvals = right.values
        else:
            left = self
            lvals = self.values
            rvals = np.asarray(other)
            if lvals.shape[1] != rvals.shape[0]:
                raise ValueError(
                    f"Dot product shape mismatch, {lvals.shape} vs {rvals.shape}"
                )

        if isinstance(other, DataFrame):
            return self._constructor(
                np.dot(lvals, rvals), index=left.index, columns=other.columns
            )
        elif isinstance(other, Series):
            return Series(np.dot(lvals, rvals), index=left.index)
        elif isinstance(rvals, (np.ndarray, Index)):
            result = np.dot(lvals, rvals)
            if result.ndim == 2:
                return self._constructor(result, index=left.index)
            else:
                return Series(result, index=left.index)
        else:  # pragma: no cover
            raise TypeError(f"unsupported type: {type(other)}")

    def __matmul__(self, other):
        """
        Matrix multiplication using binary `@` operator in Python>=3.5.
        """
        return self.dot(other)

    def __rmatmul__(self, other):
        """
        Matrix multiplication using binary `@` operator in Python>=3.5.
        """
        return self.T.dot(np.transpose(other)).T

    # ----------------------------------------------------------------------
    # IO methods (to / from other formats)

    @classmethod
    def from_dict(cls, data, orient="columns", dtype=None, columns=None) -> "DataFrame":
        """
        Construct DataFrame from dict of array-like or dicts.

        Creates DataFrame object from dictionary by columns or by index
        allowing dtype specification.

        Parameters
        ----------
        data : dict
            Of the form {field : array-like} or {field : dict}.
        orient : {'columns', 'index'}, default 'columns'
            The "orientation" of the data. If the keys of the passed dict
            should be the columns of the resulting DataFrame, pass 'columns'
            (default). Otherwise if the keys should be rows, pass 'index'.
        dtype : dtype, default None
            Data type to force, otherwise infer.
        columns : list, default None
            Column labels to use when ``orient='index'``. Raises a ValueError
            if used with ``orient='columns'``.

            .. versionadded:: 0.23.0

        Returns
        -------
        DataFrame

        See Also
        --------
        DataFrame.from_records : DataFrame from ndarray (structured
            dtype), list of tuples, dict, or DataFrame.
        DataFrame : DataFrame object creation using constructor.

        Examples
        --------
        By default the keys of the dict become the DataFrame columns:

        >>> data = {'col_1': [3, 2, 1, 0], 'col_2': ['a', 'b', 'c', 'd']}
        >>> pd.DataFrame.from_dict(data)
           col_1 col_2
        0      3     a
        1      2     b
        2      1     c
        3      0     d

        Specify ``orient='index'`` to create the DataFrame using dictionary
        keys as rows:

        >>> data = {'row_1': [3, 2, 1, 0], 'row_2': ['a', 'b', 'c', 'd']}
        >>> pd.DataFrame.from_dict(data, orient='index')
               0  1  2  3
        row_1  3  2  1  0
        row_2  a  b  c  d

        When using the 'index' orientation, the column names can be
        specified manually:

        >>> pd.DataFrame.from_dict(data, orient='index',
        ...                        columns=['A', 'B', 'C', 'D'])
               A  B  C  D
        row_1  3  2  1  0
        row_2  a  b  c  d
        """
        index = None
        orient = orient.lower()
        if orient == "index":
            if len(data) > 0:
                # TODO speed up Series case
                if isinstance(list(data.values())[0], (Series, dict)):
                    data = _from_nested_dict(data)
                else:
                    data, index = list(data.values()), list(data.keys())
        elif orient == "columns":
            if columns is not None:
                raise ValueError("cannot use columns parameter with orient='columns'")
        else:  # pragma: no cover
            raise ValueError("only recognize index or columns for orient")

        return cls(data, index=index, columns=columns, dtype=dtype)

    def to_numpy(self, dtype=None, copy: bool = False) -> np.ndarray:
        """
        Convert the DataFrame to a NumPy array.

        .. versionadded:: 0.24.0

        By default, the dtype of the returned array will be the common NumPy
        dtype of all types in the DataFrame. For example, if the dtypes are
        ``float16`` and ``float32``, the results dtype will be ``float32``.
        This may require copying data and coercing values, which may be
        expensive.

        Parameters
        ----------
        dtype : str or numpy.dtype, optional
            The dtype to pass to :meth:`numpy.asarray`.
        copy : bool, default False
            Whether to ensure that the returned value is a not a view on
            another array. Note that ``copy=False`` does not *ensure* that
            ``to_numpy()`` is no-copy. Rather, ``copy=True`` ensure that
            a copy is made, even if not strictly necessary.

        Returns
        -------
        numpy.ndarray

        See Also
        --------
        Series.to_numpy : Similar method for Series.

        Examples
        --------
        >>> pd.DataFrame({"A": [1, 2], "B": [3, 4]}).to_numpy()
        array([[1, 3],
               [2, 4]])

        With heterogeneous data, the lowest common type will have to
        be used.

        >>> df = pd.DataFrame({"A": [1, 2], "B": [3.0, 4.5]})
        >>> df.to_numpy()
        array([[1. , 3. ],
               [2. , 4.5]])

        For a mix of numeric and non-numeric types, the output array will
        have object dtype.

        >>> df['C'] = pd.date_range('2000', periods=2)
        >>> df.to_numpy()
        array([[1, 3.0, Timestamp('2000-01-01 00:00:00')],
               [2, 4.5, Timestamp('2000-01-02 00:00:00')]], dtype=object)
        """
        result = np.array(self.values, dtype=dtype, copy=copy)
        return result

    def to_dict(self, orient="dict", into=dict):
        """
        Convert the DataFrame to a dictionary.

        The type of the key-value pairs can be customized with the parameters
        (see below).

        Parameters
        ----------
        orient : str {'dict', 'list', 'series', 'split', 'records', 'index'}
            Determines the type of the values of the dictionary.

            - 'dict' (default) : dict like {column -> {index -> value}}
            - 'list' : dict like {column -> [values]}
            - 'series' : dict like {column -> Series(values)}
            - 'split' : dict like
              {'index' -> [index], 'columns' -> [columns], 'data' -> [values]}
            - 'records' : list like
              [{column -> value}, ... , {column -> value}]
            - 'index' : dict like {index -> {column -> value}}

            Abbreviations are allowed. `s` indicates `series` and `sp`
            indicates `split`.

        into : class, default dict
            The collections.abc.Mapping subclass used for all Mappings
            in the return value.  Can be the actual class or an empty
            instance of the mapping type you want.  If you want a
            collections.defaultdict, you must pass it initialized.

        Returns
        -------
        dict, list or collections.abc.Mapping
            Return a collections.abc.Mapping object representing the DataFrame.
            The resulting transformation depends on the `orient` parameter.

        See Also
        --------
        DataFrame.from_dict: Create a DataFrame from a dictionary.
        DataFrame.to_json: Convert a DataFrame to JSON format.

        Examples
        --------
        >>> df = pd.DataFrame({'col1': [1, 2],
        ...                    'col2': [0.5, 0.75]},
        ...                   index=['row1', 'row2'])
        >>> df
              col1  col2
        row1     1  0.50
        row2     2  0.75
        >>> df.to_dict()
        {'col1': {'row1': 1, 'row2': 2}, 'col2': {'row1': 0.5, 'row2': 0.75}}

        You can specify the return orientation.

        >>> df.to_dict('series')
        {'col1': row1    1
                 row2    2
        Name: col1, dtype: int64,
        'col2': row1    0.50
                row2    0.75
        Name: col2, dtype: float64}

        >>> df.to_dict('split')
        {'index': ['row1', 'row2'], 'columns': ['col1', 'col2'],
         'data': [[1, 0.5], [2, 0.75]]}

        >>> df.to_dict('records')
        [{'col1': 1, 'col2': 0.5}, {'col1': 2, 'col2': 0.75}]

        >>> df.to_dict('index')
        {'row1': {'col1': 1, 'col2': 0.5}, 'row2': {'col1': 2, 'col2': 0.75}}

        You can also specify the mapping type.

        >>> from collections import OrderedDict, defaultdict
        >>> df.to_dict(into=OrderedDict)
        OrderedDict([('col1', OrderedDict([('row1', 1), ('row2', 2)])),
                     ('col2', OrderedDict([('row1', 0.5), ('row2', 0.75)]))])

        If you want a `defaultdict`, you need to initialize it:

        >>> dd = defaultdict(list)
        >>> df.to_dict('records', into=dd)
        [defaultdict(<class 'list'>, {'col1': 1, 'col2': 0.5}),
         defaultdict(<class 'list'>, {'col1': 2, 'col2': 0.75})]
        """
        if not self.columns.is_unique:
            warnings.warn(
                "DataFrame columns are not unique, some columns will be omitted.",
                UserWarning,
                stacklevel=2,
            )
        # GH16122
        into_c = com.standardize_mapping(into)

        orient = orient.lower()
        # GH32515
        if orient.startswith(("d", "l", "s", "r", "i")) and orient not in {
            "dict",
            "list",
            "series",
            "split",
            "records",
            "index",
        }:
            warnings.warn(
                "Using short name for 'orient' is deprecated. Only the "
                "options: ('dict', list, 'series', 'split', 'records', 'index') "
                "will be used in a future version. Use one of the above "
                "to silence this warning.",
                FutureWarning,
            )

            if orient.startswith("d"):
                orient = "dict"
            elif orient.startswith("l"):
                orient = "list"
            elif orient.startswith("sp"):
                orient = "split"
            elif orient.startswith("s"):
                orient = "series"
            elif orient.startswith("r"):
                orient = "records"
            elif orient.startswith("i"):
                orient = "index"

        if orient == "dict":
            return into_c((k, v.to_dict(into)) for k, v in self.items())

        elif orient == "list":
            return into_c((k, v.tolist()) for k, v in self.items())

        elif orient == "split":
            return into_c(
                (
                    ("index", self.index.tolist()),
                    ("columns", self.columns.tolist()),
                    (
                        "data",
                        [
                            list(map(com.maybe_box_datetimelike, t))
                            for t in self.itertuples(index=False, name=None)
                        ],
                    ),
                )
            )

        elif orient == "series":
            return into_c((k, com.maybe_box_datetimelike(v)) for k, v in self.items())

        elif orient == "records":
            columns = self.columns.tolist()
            rows = (
                dict(zip(columns, row))
                for row in self.itertuples(index=False, name=None)
            )
            return [
                into_c((k, com.maybe_box_datetimelike(v)) for k, v in row.items())
                for row in rows
            ]

        elif orient == "index":
            if not self.index.is_unique:
                raise ValueError("DataFrame index must be unique for orient='index'.")
            return into_c(
                (t[0], dict(zip(self.columns, t[1:])))
                for t in self.itertuples(name=None)
            )

        else:
            raise ValueError(f"orient '{orient}' not understood")

    def to_gbq(
        self,
        destination_table,
        project_id=None,
        chunksize=None,
        reauth=False,
        if_exists="fail",
        auth_local_webserver=False,
        table_schema=None,
        location=None,
        progress_bar=True,
        credentials=None,
    ) -> None:
        """
        Write a DataFrame to a Google BigQuery table.

        This function requires the `pandas-gbq package
        <https://pandas-gbq.readthedocs.io>`__.

        See the `How to authenticate with Google BigQuery
        <https://pandas-gbq.readthedocs.io/en/latest/howto/authentication.html>`__
        guide for authentication instructions.

        Parameters
        ----------
        destination_table : str
            Name of table to be written, in the form ``dataset.tablename``.
        project_id : str, optional
            Google BigQuery Account project ID. Optional when available from
            the environment.
        chunksize : int, optional
            Number of rows to be inserted in each chunk from the dataframe.
            Set to ``None`` to load the whole dataframe at once.
        reauth : bool, default False
            Force Google BigQuery to re-authenticate the user. This is useful
            if multiple accounts are used.
        if_exists : str, default 'fail'
            Behavior when the destination table exists. Value can be one of:

            ``'fail'``
                If table exists raise pandas_gbq.gbq.TableCreationError.
            ``'replace'``
                If table exists, drop it, recreate it, and insert data.
            ``'append'``
                If table exists, insert data. Create if does not exist.
        auth_local_webserver : bool, default False
            Use the `local webserver flow`_ instead of the `console flow`_
            when getting user credentials.

            .. _local webserver flow:
                https://google-auth-oauthlib.readthedocs.io/en/latest/reference/google_auth_oauthlib.flow.html#google_auth_oauthlib.flow.InstalledAppFlow.run_local_server
            .. _console flow:
                https://google-auth-oauthlib.readthedocs.io/en/latest/reference/google_auth_oauthlib.flow.html#google_auth_oauthlib.flow.InstalledAppFlow.run_console

            *New in version 0.2.0 of pandas-gbq*.
        table_schema : list of dicts, optional
            List of BigQuery table fields to which according DataFrame
            columns conform to, e.g. ``[{'name': 'col1', 'type':
            'STRING'},...]``. If schema is not provided, it will be
            generated according to dtypes of DataFrame columns. See
            BigQuery API documentation on available names of a field.

            *New in version 0.3.1 of pandas-gbq*.
        location : str, optional
            Location where the load job should run. See the `BigQuery locations
            documentation
            <https://cloud.google.com/bigquery/docs/dataset-locations>`__ for a
            list of available locations. The location must match that of the
            target dataset.

            *New in version 0.5.0 of pandas-gbq*.
        progress_bar : bool, default True
            Use the library `tqdm` to show the progress bar for the upload,
            chunk by chunk.

            *New in version 0.5.0 of pandas-gbq*.
        credentials : google.auth.credentials.Credentials, optional
            Credentials for accessing Google APIs. Use this parameter to
            override default credentials, such as to use Compute Engine
            :class:`google.auth.compute_engine.Credentials` or Service
            Account :class:`google.oauth2.service_account.Credentials`
            directly.

            *New in version 0.8.0 of pandas-gbq*.

            .. versionadded:: 0.24.0

        See Also
        --------
        pandas_gbq.to_gbq : This function in the pandas-gbq library.
        read_gbq : Read a DataFrame from Google BigQuery.
        """
        from pandas.io import gbq

        gbq.to_gbq(
            self,
            destination_table,
            project_id=project_id,
            chunksize=chunksize,
            reauth=reauth,
            if_exists=if_exists,
            auth_local_webserver=auth_local_webserver,
            table_schema=table_schema,
            location=location,
            progress_bar=progress_bar,
            credentials=credentials,
        )

    @classmethod
    def from_records(
        cls,
        data,
        index=None,
        exclude=None,
        columns=None,
        coerce_float=False,
        nrows=None,
    ) -> "DataFrame":
        """
        Convert structured or record ndarray to DataFrame.

        Parameters
        ----------
        data : ndarray (structured dtype), list of tuples, dict, or DataFrame
        index : str, list of fields, array-like
            Field of array to use as the index, alternately a specific set of
            input labels to use.
        exclude : sequence, default None
            Columns or fields to exclude.
        columns : sequence, default None
            Column names to use. If the passed data do not have names
            associated with them, this argument provides names for the
            columns. Otherwise this argument indicates the order of the columns
            in the result (any names not found in the data will become all-NA
            columns).
        coerce_float : bool, default False
            Attempt to convert values of non-string, non-numeric objects (like
            decimal.Decimal) to floating point, useful for SQL result sets.
        nrows : int, default None
            Number of rows to read if data is an iterator.

        Returns
        -------
        DataFrame
        """
        # Make a copy of the input columns so we can modify it
        if columns is not None:
            columns = ensure_index(columns)

        if is_iterator(data):
            if nrows == 0:
                return cls()

            try:
                first_row = next(data)
            except StopIteration:
                return cls(index=index, columns=columns)

            dtype = None
            if hasattr(first_row, "dtype") and first_row.dtype.names:
                dtype = first_row.dtype

            values = [first_row]

            if nrows is None:
                values += data
            else:
                values.extend(itertools.islice(data, nrows - 1))

            if dtype is not None:
                data = np.array(values, dtype=dtype)
            else:
                data = values

        if isinstance(data, dict):
            if columns is None:
                columns = arr_columns = ensure_index(sorted(data))
                arrays = [data[k] for k in columns]
            else:
                arrays = []
                arr_columns = []
                for k, v in data.items():
                    if k in columns:
                        arr_columns.append(k)
                        arrays.append(v)

                arrays, arr_columns = reorder_arrays(arrays, arr_columns, columns)

        elif isinstance(data, (np.ndarray, DataFrame)):
            arrays, columns = to_arrays(data, columns)
            if columns is not None:
                columns = ensure_index(columns)
            arr_columns = columns
        else:
            arrays, arr_columns = to_arrays(data, columns, coerce_float=coerce_float)

            arr_columns = ensure_index(arr_columns)
            if columns is not None:
                columns = ensure_index(columns)
            else:
                columns = arr_columns

        if exclude is None:
            exclude = set()
        else:
            exclude = set(exclude)

        result_index = None
        if index is not None:
            if isinstance(index, str) or not hasattr(index, "__iter__"):
                i = columns.get_loc(index)
                exclude.add(index)
                if len(arrays) > 0:
                    result_index = Index(arrays[i], name=index)
                else:
                    result_index = Index([], name=index)
            else:
                try:
                    index_data = [arrays[arr_columns.get_loc(field)] for field in index]
                except (KeyError, TypeError):
                    # raised by get_loc, see GH#29258
                    result_index = index
                else:
                    result_index = ensure_index_from_sequences(index_data, names=index)
                    exclude.update(index)

        if any(exclude):
            arr_exclude = [x for x in exclude if x in arr_columns]
            to_remove = [arr_columns.get_loc(col) for col in arr_exclude]
            arrays = [v for i, v in enumerate(arrays) if i not in to_remove]

            arr_columns = arr_columns.drop(arr_exclude)
            columns = columns.drop(exclude)

        mgr = arrays_to_mgr(arrays, arr_columns, result_index, columns)

        return cls(mgr)

    def to_records(
        self, index=True, column_dtypes=None, index_dtypes=None
    ) -> np.recarray:
        """
        Convert DataFrame to a NumPy record array.

        Index will be included as the first field of the record array if
        requested.

        Parameters
        ----------
        index : bool, default True
            Include index in resulting record array, stored in 'index'
            field or using the index label, if set.
        column_dtypes : str, type, dict, default None
            .. versionadded:: 0.24.0

            If a string or type, the data type to store all columns. If
            a dictionary, a mapping of column names and indices (zero-indexed)
            to specific data types.
        index_dtypes : str, type, dict, default None
            .. versionadded:: 0.24.0

            If a string or type, the data type to store all index levels. If
            a dictionary, a mapping of index level names and indices
            (zero-indexed) to specific data types.

            This mapping is applied only if `index=True`.

        Returns
        -------
        numpy.recarray
            NumPy ndarray with the DataFrame labels as fields and each row
            of the DataFrame as entries.

        See Also
        --------
        DataFrame.from_records: Convert structured or record ndarray
            to DataFrame.
        numpy.recarray: An ndarray that allows field access using
            attributes, analogous to typed columns in a
            spreadsheet.

        Examples
        --------
        >>> df = pd.DataFrame({'A': [1, 2], 'B': [0.5, 0.75]},
        ...                   index=['a', 'b'])
        >>> df
           A     B
        a  1  0.50
        b  2  0.75
        >>> df.to_records()
        rec.array([('a', 1, 0.5 ), ('b', 2, 0.75)],
                  dtype=[('index', 'O'), ('A', '<i8'), ('B', '<f8')])

        If the DataFrame index has no label then the recarray field name
        is set to 'index'. If the index has a label then this is used as the
        field name:

        >>> df.index = df.index.rename("I")
        >>> df.to_records()
        rec.array([('a', 1, 0.5 ), ('b', 2, 0.75)],
                  dtype=[('I', 'O'), ('A', '<i8'), ('B', '<f8')])

        The index can be excluded from the record array:

        >>> df.to_records(index=False)
        rec.array([(1, 0.5 ), (2, 0.75)],
                  dtype=[('A', '<i8'), ('B', '<f8')])

        Data types can be specified for the columns:

        >>> df.to_records(column_dtypes={"A": "int32"})
        rec.array([('a', 1, 0.5 ), ('b', 2, 0.75)],
                  dtype=[('I', 'O'), ('A', '<i4'), ('B', '<f8')])

        As well as for the index:

        >>> df.to_records(index_dtypes="<S2")
        rec.array([(b'a', 1, 0.5 ), (b'b', 2, 0.75)],
                  dtype=[('I', 'S2'), ('A', '<i8'), ('B', '<f8')])

        >>> index_dtypes = f"<S{df.index.str.len().max()}"
        >>> df.to_records(index_dtypes=index_dtypes)
        rec.array([(b'a', 1, 0.5 ), (b'b', 2, 0.75)],
                  dtype=[('I', 'S1'), ('A', '<i8'), ('B', '<f8')])
        """
        if index:
            if isinstance(self.index, ABCMultiIndex):
                # array of tuples to numpy cols. copy copy copy
                ix_vals = list(map(np.array, zip(*self.index.values)))
            else:
                ix_vals = [self.index.values]

            arrays = ix_vals + [
                np.asarray(self.iloc[:, i]) for i in range(len(self.columns))
            ]

            count = 0
            index_names = list(self.index.names)

            if isinstance(self.index, ABCMultiIndex):
                for i, n in enumerate(index_names):
                    if n is None:
                        index_names[i] = f"level_{count}"
                        count += 1
            elif index_names[0] is None:
                index_names = ["index"]

            names = [str(name) for name in itertools.chain(index_names, self.columns)]
        else:
            arrays = [np.asarray(self.iloc[:, i]) for i in range(len(self.columns))]
            names = [str(c) for c in self.columns]
            index_names = []

        index_len = len(index_names)
        formats = []

        for i, v in enumerate(arrays):
            index = i

            # When the names and arrays are collected, we
            # first collect those in the DataFrame's index,
            # followed by those in its columns.
            #
            # Thus, the total length of the array is:
            # len(index_names) + len(DataFrame.columns).
            #
            # This check allows us to see whether we are
            # handling a name / array in the index or column.
            if index < index_len:
                dtype_mapping = index_dtypes
                name = index_names[index]
            else:
                index -= index_len
                dtype_mapping = column_dtypes
                name = self.columns[index]

            # We have a dictionary, so we get the data type
            # associated with the index or column (which can
            # be denoted by its name in the DataFrame or its
            # position in DataFrame's array of indices or
            # columns, whichever is applicable.
            if is_dict_like(dtype_mapping):
                if name in dtype_mapping:
                    dtype_mapping = dtype_mapping[name]
                elif index in dtype_mapping:
                    dtype_mapping = dtype_mapping[index]
                else:
                    dtype_mapping = None

            # If no mapping can be found, use the array's
            # dtype attribute for formatting.
            #
            # A valid dtype must either be a type or
            # string naming a type.
            if dtype_mapping is None:
                formats.append(v.dtype)
            elif isinstance(dtype_mapping, (type, np.dtype, str)):
                formats.append(dtype_mapping)
            else:
                element = "row" if i < index_len else "column"
                msg = f"Invalid dtype {dtype_mapping} specified for {element} {name}"
                raise ValueError(msg)

        return np.rec.fromarrays(arrays, dtype={"names": names, "formats": formats})

    @classmethod
    def _from_arrays(
        cls, arrays, columns, index, dtype=None, verify_integrity=True
    ) -> "DataFrame":
        """
        Create DataFrame from a list of arrays corresponding to the columns.

        Parameters
        ----------
        arrays : list-like of arrays
            Each array in the list corresponds to one column, in order.
        columns : list-like, Index
            The column names for the resulting DataFrame.
        index : list-like, Index
            The rows labels for the resulting DataFrame.
        dtype : dtype, optional
            Optional dtype to enforce for all arrays.
        verify_integrity : bool, default True
            Validate and homogenize all input. If set to False, it is assumed
            that all elements of `arrays` are actual arrays how they will be
            stored in a block (numpy ndarray or ExtensionArray), have the same
            length as and are aligned with the index, and that `columns` and
            `index` are ensured to be an Index object.

        Returns
        -------
        DataFrame
        """
        mgr = arrays_to_mgr(
            arrays,
            columns,
            index,
            columns,
            dtype=dtype,
            verify_integrity=verify_integrity,
        )
        return cls(mgr)

    @deprecate_kwarg(old_arg_name="fname", new_arg_name="path")
    def to_stata(
        self,
        path: FilePathOrBuffer,
        convert_dates: Optional[Dict[Label, str]] = None,
        write_index: bool = True,
        byteorder: Optional[str] = None,
        time_stamp: Optional[datetime.datetime] = None,
        data_label: Optional[str] = None,
        variable_labels: Optional[Dict[Label, str]] = None,
        version: Optional[int] = 114,
        convert_strl: Optional[Sequence[Label]] = None,
    ) -> None:
        """
        Export DataFrame object to Stata dta format.

        Writes the DataFrame to a Stata dataset file.
        "dta" files contain a Stata dataset.

        Parameters
        ----------
        path : str, buffer or path object
            String, path object (pathlib.Path or py._path.local.LocalPath) or
            object implementing a binary write() function. If using a buffer
            then the buffer will not be automatically closed after the file
            data has been written.

            .. versionchanged:: 1.0.0

            Previously this was "fname"

        convert_dates : dict
            Dictionary mapping columns containing datetime types to stata
            internal format to use when writing the dates. Options are 'tc',
            'td', 'tm', 'tw', 'th', 'tq', 'ty'. Column can be either an integer
            or a name. Datetime columns that do not have a conversion type
            specified will be converted to 'tc'. Raises NotImplementedError if
            a datetime column has timezone information.
        write_index : bool
            Write the index to Stata dataset.
        byteorder : str
            Can be ">", "<", "little", or "big". default is `sys.byteorder`.
        time_stamp : datetime
            A datetime to use as file creation date.  Default is the current
            time.
        data_label : str, optional
            A label for the data set.  Must be 80 characters or smaller.
        variable_labels : dict
            Dictionary containing columns as keys and variable labels as
            values. Each label must be 80 characters or smaller.
        version : {114, 117, 118, 119, None}, default 114
            Version to use in the output dta file. Set to None to let pandas
            decide between 118 or 119 formats depending on the number of
            columns in the frame. Version 114 can be read by Stata 10 and
            later. Version 117 can be read by Stata 13 or later. Version 118
            is supported in Stata 14 and later. Version 119 is supported in
            Stata 15 and later. Version 114 limits string variables to 244
            characters or fewer while versions 117 and later allow strings
            with lengths up to 2,000,000 characters. Versions 118 and 119
            support Unicode characters, and version 119 supports more than
            32,767 variables.

            .. versionadded:: 0.23.0
            .. versionchanged:: 1.0.0

                Added support for formats 118 and 119.

        convert_strl : list, optional
            List of column names to convert to string columns to Stata StrL
            format. Only available if version is 117.  Storing strings in the
            StrL format can produce smaller dta files if strings have more than
            8 characters and values are repeated.

            .. versionadded:: 0.23.0

        Raises
        ------
        NotImplementedError
            * If datetimes contain timezone information
            * Column dtype is not representable in Stata
        ValueError
            * Columns listed in convert_dates are neither datetime64[ns]
              or datetime.datetime
            * Column listed in convert_dates is not in DataFrame
            * Categorical label contains more than 32,000 characters

        See Also
        --------
        read_stata : Import Stata data files.
        io.stata.StataWriter : Low-level writer for Stata data files.
        io.stata.StataWriter117 : Low-level writer for version 117 files.

        Examples
        --------
        >>> df = pd.DataFrame({'animal': ['falcon', 'parrot', 'falcon',
        ...                               'parrot'],
        ...                    'speed': [350, 18, 361, 15]})
        >>> df.to_stata('animals.dta')  # doctest: +SKIP
        """
        if version not in (114, 117, 118, 119, None):
            raise ValueError("Only formats 114, 117, 118 and 119 are supported.")
        if version == 114:
            if convert_strl is not None:
                raise ValueError("strl is not supported in format 114")
            from pandas.io.stata import StataWriter as statawriter
        elif version == 117:
            # mypy: Name 'statawriter' already defined (possibly by an import)
            from pandas.io.stata import StataWriter117 as statawriter  # type: ignore
        else:  # versions 118 and 119
            # mypy: Name 'statawriter' already defined (possibly by an import)
            from pandas.io.stata import StataWriterUTF8 as statawriter  # type:ignore

        kwargs: Dict[str, Any] = {}
        if version is None or version >= 117:
            # strl conversion is only supported >= 117
            kwargs["convert_strl"] = convert_strl
        if version is None or version >= 118:
            # Specifying the version is only supported for UTF8 (118 or 119)
            kwargs["version"] = version

        # mypy: Too many arguments for "StataWriter"
        writer = statawriter(  # type: ignore
            path,
            self,
            convert_dates=convert_dates,
            byteorder=byteorder,
            time_stamp=time_stamp,
            data_label=data_label,
            write_index=write_index,
            variable_labels=variable_labels,
            **kwargs,
        )
        writer.write_file()

    @deprecate_kwarg(old_arg_name="fname", new_arg_name="path")
    def to_feather(self, path) -> None:
        """
        Write out the binary feather-format for DataFrames.

        Parameters
        ----------
        path : str
            String file path.
        """
        from pandas.io.feather_format import to_feather

        to_feather(self, path)

    @Appender(
        """
        Examples
        --------
        >>> df = pd.DataFrame(
        ...     data={"animal_1": ["elk", "pig"], "animal_2": ["dog", "quetzal"]}
        ... )
        >>> print(df.to_markdown())
        |    | animal_1   | animal_2   |
        |---:|:-----------|:-----------|
        |  0 | elk        | dog        |
        |  1 | pig        | quetzal    |
        """
    )
    @Substitution(klass="DataFrame")
    @Appender(_shared_docs["to_markdown"])
    def to_markdown(
        self, buf: Optional[IO[str]] = None, mode: Optional[str] = None, **kwargs
    ) -> Optional[str]:
        kwargs.setdefault("headers", "keys")
        kwargs.setdefault("tablefmt", "pipe")
        tabulate = import_optional_dependency("tabulate")
        result = tabulate.tabulate(self, **kwargs)
        if buf is None:
            return result
        buf, _, _, _ = get_filepath_or_buffer(buf, mode=mode)
        assert buf is not None  # Help mypy.
        buf.writelines(result)
        return None

    @deprecate_kwarg(old_arg_name="fname", new_arg_name="path")
    def to_parquet(
        self,
        path,
        engine="auto",
        compression="snappy",
        index=None,
        partition_cols=None,
        **kwargs,
    ) -> None:
        """
        Write a DataFrame to the binary parquet format.

        This function writes the dataframe as a `parquet file
        <https://parquet.apache.org/>`_. You can choose different parquet
        backends, and have the option of compression. See
        :ref:`the user guide <io.parquet>` for more details.

        Parameters
        ----------
        path : str
            File path or Root Directory path. Will be used as Root Directory
            path while writing a partitioned dataset.

            .. versionchanged:: 1.0.0

            Previously this was "fname"

        engine : {'auto', 'pyarrow', 'fastparquet'}, default 'auto'
            Parquet library to use. If 'auto', then the option
            ``io.parquet.engine`` is used. The default ``io.parquet.engine``
            behavior is to try 'pyarrow', falling back to 'fastparquet' if
            'pyarrow' is unavailable.
        compression : {'snappy', 'gzip', 'brotli', None}, default 'snappy'
            Name of the compression to use. Use ``None`` for no compression.
        index : bool, default None
            If ``True``, include the dataframe's index(es) in the file output.
            If ``False``, they will not be written to the file.
            If ``None``, similar to ``True`` the dataframe's index(es)
            will be saved. However, instead of being saved as values,
            the RangeIndex will be stored as a range in the metadata so it
            doesn't require much space and is faster. Other indexes will
            be included as columns in the file output.

            .. versionadded:: 0.24.0

        partition_cols : list, optional, default None
            Column names by which to partition the dataset.
            Columns are partitioned in the order they are given.

            .. versionadded:: 0.24.0

        **kwargs
            Additional arguments passed to the parquet library. See
            :ref:`pandas io <io.parquet>` for more details.

        See Also
        --------
        read_parquet : Read a parquet file.
        DataFrame.to_csv : Write a csv file.
        DataFrame.to_sql : Write to a sql table.
        DataFrame.to_hdf : Write to hdf.

        Notes
        -----
        This function requires either the `fastparquet
        <https://pypi.org/project/fastparquet>`_ or `pyarrow
        <https://arrow.apache.org/docs/python/>`_ library.

        Examples
        --------
        >>> df = pd.DataFrame(data={'col1': [1, 2], 'col2': [3, 4]})
        >>> df.to_parquet('df.parquet.gzip',
        ...               compression='gzip')  # doctest: +SKIP
        >>> pd.read_parquet('df.parquet.gzip')  # doctest: +SKIP
           col1  col2
        0     1     3
        1     2     4
        """
        from pandas.io.parquet import to_parquet

        to_parquet(
            self,
            path,
            engine,
            compression=compression,
            index=index,
            partition_cols=partition_cols,
            **kwargs,
        )

    @Substitution(
        header_type="bool",
        header="Whether to print column labels, default True",
        col_space_type="str or int",
        col_space="The minimum width of each column in CSS length "
        "units.  An int is assumed to be px units.\n\n"
        "            .. versionadded:: 0.25.0\n"
        "                Ability to use str",
    )
    @Substitution(shared_params=fmt.common_docstring, returns=fmt.return_docstring)
    def to_html(
        self,
        buf=None,
        columns=None,
        col_space=None,
        header=True,
        index=True,
        na_rep="NaN",
        formatters=None,
        float_format=None,
        sparsify=None,
        index_names=True,
        justify=None,
        max_rows=None,
        max_cols=None,
        show_dimensions=False,
        decimal=".",
        bold_rows=True,
        classes=None,
        escape=True,
        notebook=False,
        border=None,
        table_id=None,
        render_links=False,
        encoding=None,
    ):
        """
        Render a DataFrame as an HTML table.
        %(shared_params)s
        bold_rows : bool, default True
            Make the row labels bold in the output.
        classes : str or list or tuple, default None
            CSS class(es) to apply to the resulting html table.
        escape : bool, default True
            Convert the characters <, >, and & to HTML-safe sequences.
        notebook : {True, False}, default False
            Whether the generated HTML is for IPython Notebook.
        border : int
            A ``border=border`` attribute is included in the opening
            `<table>` tag. Default ``pd.options.display.html.border``.
        encoding : str, default "utf-8"
            Set character encoding.

            .. versionadded:: 1.0

        table_id : str, optional
            A css id is included in the opening `<table>` tag if specified.

            .. versionadded:: 0.23.0

        render_links : bool, default False
            Convert URLs to HTML links.

            .. versionadded:: 0.24.0
        %(returns)s
        See Also
        --------
        to_string : Convert DataFrame to a string.
        """
        if justify is not None and justify not in fmt._VALID_JUSTIFY_PARAMETERS:
            raise ValueError("Invalid value for justify parameter")

        formatter = fmt.DataFrameFormatter(
            self,
            columns=columns,
            col_space=col_space,
            na_rep=na_rep,
            formatters=formatters,
            float_format=float_format,
            sparsify=sparsify,
            justify=justify,
            index_names=index_names,
            header=header,
            index=index,
            bold_rows=bold_rows,
            escape=escape,
            max_rows=max_rows,
            max_cols=max_cols,
            show_dimensions=show_dimensions,
            decimal=decimal,
            table_id=table_id,
            render_links=render_links,
        )
        # TODO: a generic formatter wld b in DataFrameFormatter
        return formatter.to_html(
            buf=buf,
            classes=classes,
            notebook=notebook,
            border=border,
            encoding=encoding,
        )

    # ----------------------------------------------------------------------
    @doc(info)
    def info(
        self, verbose=None, buf=None, max_cols=None, memory_usage=None, null_counts=None
    ) -> None:
        return info(self, verbose, buf, max_cols, memory_usage, null_counts)

    def memory_usage(self, index=True, deep=False) -> Series:
        """
        Return the memory usage of each column in bytes.

        The memory usage can optionally include the contribution of
        the index and elements of `object` dtype.

        This value is displayed in `DataFrame.info` by default. This can be
        suppressed by setting ``pandas.options.display.memory_usage`` to False.

        Parameters
        ----------
        index : bool, default True
            Specifies whether to include the memory usage of the DataFrame's
            index in returned Series. If ``index=True``, the memory usage of
            the index is the first item in the output.
        deep : bool, default False
            If True, introspect the data deeply by interrogating
            `object` dtypes for system-level memory consumption, and include
            it in the returned values.

        Returns
        -------
        Series
            A Series whose index is the original column names and whose values
            is the memory usage of each column in bytes.

        See Also
        --------
        numpy.ndarray.nbytes : Total bytes consumed by the elements of an
            ndarray.
        Series.memory_usage : Bytes consumed by a Series.
        Categorical : Memory-efficient array for string values with
            many repeated values.
        DataFrame.info : Concise summary of a DataFrame.

        Examples
        --------
        >>> dtypes = ['int64', 'float64', 'complex128', 'object', 'bool']
        >>> data = dict([(t, np.ones(shape=5000).astype(t))
        ...              for t in dtypes])
        >>> df = pd.DataFrame(data)
        >>> df.head()
           int64  float64            complex128  object  bool
        0      1      1.0    1.000000+0.000000j       1  True
        1      1      1.0    1.000000+0.000000j       1  True
        2      1      1.0    1.000000+0.000000j       1  True
        3      1      1.0    1.000000+0.000000j       1  True
        4      1      1.0    1.000000+0.000000j       1  True

        >>> df.memory_usage()
        Index           128
        int64         40000
        float64       40000
        complex128    80000
        object        40000
        bool           5000
        dtype: int64

        >>> df.memory_usage(index=False)
        int64         40000
        float64       40000
        complex128    80000
        object        40000
        bool           5000
        dtype: int64

        The memory footprint of `object` dtype columns is ignored by default:

        >>> df.memory_usage(deep=True)
        Index            128
        int64          40000
        float64        40000
        complex128     80000
        object        160000
        bool            5000
        dtype: int64

        Use a Categorical for efficient storage of an object-dtype column with
        many repeated values.

        >>> df['object'].astype('category').memory_usage(deep=True)
        5216
        """
        result = Series(
            [c.memory_usage(index=False, deep=deep) for col, c in self.items()],
            index=self.columns,
        )
        if index:
            result = Series(self.index.memory_usage(deep=deep), index=["Index"]).append(
                result
            )
        return result

    def transpose(self, *args, copy: bool = False) -> "DataFrame":
        """
        Transpose index and columns.

        Reflect the DataFrame over its main diagonal by writing rows as columns
        and vice-versa. The property :attr:`.T` is an accessor to the method
        :meth:`transpose`.

        Parameters
        ----------
        *args : tuple, optional
            Accepted for compatibility with NumPy.
        copy : bool, default False
            Whether to copy the data after transposing, even for DataFrames
            with a single dtype.

            Note that a copy is always required for mixed dtype DataFrames,
            or for DataFrames with any extension types.

        Returns
        -------
        DataFrame
            The transposed DataFrame.

        See Also
        --------
        numpy.transpose : Permute the dimensions of a given array.

        Notes
        -----
        Transposing a DataFrame with mixed dtypes will result in a homogeneous
        DataFrame with the `object` dtype. In such a case, a copy of the data
        is always made.

        Examples
        --------
        **Square DataFrame with homogeneous dtype**

        >>> d1 = {'col1': [1, 2], 'col2': [3, 4]}
        >>> df1 = pd.DataFrame(data=d1)
        >>> df1
           col1  col2
        0     1     3
        1     2     4

        >>> df1_transposed = df1.T # or df1.transpose()
        >>> df1_transposed
              0  1
        col1  1  2
        col2  3  4

        When the dtype is homogeneous in the original DataFrame, we get a
        transposed DataFrame with the same dtype:

        >>> df1.dtypes
        col1    int64
        col2    int64
        dtype: object
        >>> df1_transposed.dtypes
        0    int64
        1    int64
        dtype: object

        **Non-square DataFrame with mixed dtypes**

        >>> d2 = {'name': ['Alice', 'Bob'],
        ...       'score': [9.5, 8],
        ...       'employed': [False, True],
        ...       'kids': [0, 0]}
        >>> df2 = pd.DataFrame(data=d2)
        >>> df2
            name  score  employed  kids
        0  Alice    9.5     False     0
        1    Bob    8.0      True     0

        >>> df2_transposed = df2.T # or df2.transpose()
        >>> df2_transposed
                      0     1
        name      Alice   Bob
        score       9.5     8
        employed  False  True
        kids          0     0

        When the DataFrame has mixed dtypes, we get a transposed DataFrame with
        the `object` dtype:

        >>> df2.dtypes
        name         object
        score       float64
        employed       bool
        kids          int64
        dtype: object
        >>> df2_transposed.dtypes
        0    object
        1    object
        dtype: object
        """
        nv.validate_transpose(args, dict())
        # construct the args

        dtypes = list(self.dtypes)
        if self._is_homogeneous_type and dtypes and is_extension_array_dtype(dtypes[0]):
            # We have EAs with the same dtype. We can preserve that dtype in transpose.
            dtype = dtypes[0]
            arr_type = dtype.construct_array_type()
            values = self.values

            new_values = [arr_type._from_sequence(row, dtype=dtype) for row in values]
            result = self._constructor(
                dict(zip(self.index, new_values)), index=self.columns
            )

        else:
            new_values = self.values.T
            if copy:
                new_values = new_values.copy()
            result = self._constructor(
                new_values, index=self.columns, columns=self.index
            )

        return result.__finalize__(self)

    @property
    def T(self) -> "DataFrame":
        return self.transpose()

    # ----------------------------------------------------------------------
    # Indexing Methods

    def _ixs(self, i: int, axis: int = 0):
        """
        Parameters
        ----------
        i : int
        axis : int

        Notes
        -----
        If slice passed, the resulting data will be a view.
        """
        # irow
        if axis == 0:
            new_values = self._mgr.fast_xs(i)

            # if we are a copy, mark as such
            copy = isinstance(new_values, np.ndarray) and new_values.base is None
            result = self._constructor_sliced(
                new_values,
                index=self.columns,
                name=self.index[i],
                dtype=new_values.dtype,
            )
            result._set_is_copy(self, copy=copy)
            return result

        # icol
        else:
            label = self.columns[i]

<<<<<<< HEAD
            values = self._data.iget(i)
            result = self._box_col_values(values, i)
=======
            values = self._mgr.iget(i)
            result = self._box_col_values(values, label)
>>>>>>> f0ab1c56

            # this is a cached value, mark it so
            result._set_as_cached(label, self)

            return result

    def __getitem__(self, key):
        key = lib.item_from_zerodim(key)
        key = com.apply_if_callable(key, self)

        if is_hashable(key):
            # shortcut if the key is in columns
            if self.columns.is_unique and key in self.columns:
                if self.columns.nlevels > 1:
                    return self._getitem_multilevel(key)
                return self._get_item_cache(key)

        # Do we have a slicer (on rows)?
        indexer = convert_to_index_sliceable(self, key)
        if indexer is not None:
            # either we have a slice or we have a string that can be converted
            #  to a slice for partial-string date indexing
            return self._slice(indexer, axis=0)

        # Do we have a (boolean) DataFrame?
        if isinstance(key, DataFrame):
            return self.where(key)

        # Do we have a (boolean) 1d indexer?
        if com.is_bool_indexer(key):
            return self._getitem_bool_array(key)

        # We are left with two options: a single key, and a collection of keys,
        # We interpret tuples as collections only for non-MultiIndex
        is_single_key = isinstance(key, tuple) or not is_list_like(key)

        if is_single_key:
            if self.columns.nlevels > 1:
                return self._getitem_multilevel(key)
            indexer = self.columns.get_loc(key)
            if is_integer(indexer):
                indexer = [indexer]
        else:
            if is_iterator(key):
                key = list(key)
            indexer = self.loc._get_listlike_indexer(key, axis=1, raise_missing=True)[1]

        # take() does not accept boolean indexers
        if getattr(indexer, "dtype", None) == bool:
            indexer = np.where(indexer)[0]

        data = self._take_with_is_copy(indexer, axis=1)

        if is_single_key:
            # What does looking for a single key in a non-unique index return?
            # The behavior is inconsistent. It returns a Series, except when
            # - the key itself is repeated (test on data.shape, #9519), or
            # - we have a MultiIndex on columns (test on self.columns, #21309)
            if data.shape[1] == 1 and not isinstance(self.columns, ABCMultiIndex):
                data = data[key]

        return data

    def _getitem_bool_array(self, key):
        # also raises Exception if object array with NA values
        # warning here just in case -- previously __setitem__ was
        # reindexing but __getitem__ was not; it seems more reasonable to
        # go with the __setitem__ behavior since that is more consistent
        # with all other indexing behavior
        if isinstance(key, Series) and not key.index.equals(self.index):
            warnings.warn(
                "Boolean Series key will be reindexed to match DataFrame index.",
                UserWarning,
                stacklevel=3,
            )
        elif len(key) != len(self.index):
            raise ValueError(
                f"Item wrong length {len(key)} instead of {len(self.index)}."
            )

        # check_bool_indexer will throw exception if Series key cannot
        # be reindexed to match DataFrame rows
        key = check_bool_indexer(self.index, key)
        indexer = key.nonzero()[0]
        return self._take_with_is_copy(indexer, axis=0)

    def _getitem_multilevel(self, key):
        # self.columns is a MultiIndex
        loc = self.columns.get_loc(key)
        if isinstance(loc, (slice, np.ndarray)):
            new_columns = self.columns[loc]
            result_columns = maybe_droplevels(new_columns, key)
            if self._is_mixed_type:
                result = self.reindex(columns=new_columns)
                result.columns = result_columns
            else:
                new_values = self.values[:, loc]
                result = self._constructor(
                    new_values, index=self.index, columns=result_columns
                )
                result = result.__finalize__(self)

            # If there is only one column being returned, and its name is
            # either an empty string, or a tuple with an empty string as its
            # first element, then treat the empty string as a placeholder
            # and return the column as if the user had provided that empty
            # string in the key. If the result is a Series, exclude the
            # implied empty string from its name.
            if len(result.columns) == 1:
                top = result.columns[0]
                if isinstance(top, tuple):
                    top = top[0]
                if top == "":
                    result = result[""]
                    if isinstance(result, Series):
                        result = self._constructor_sliced(
                            result, index=self.index, name=key
                        )

            result._set_is_copy(self)
            return result
        else:
            # loc is neither a slice nor ndarray, so must be an int
            return self._ixs(loc, axis=1)

    def _get_value(self, index, col, takeable: bool = False):
        """
        Quickly retrieve single value at passed column and index.

        Parameters
        ----------
        index : row label
        col : column label
        takeable : interpret the index/col as indexers, default False

        Returns
        -------
        scalar
        """
        if takeable:
            series = self._ixs(col, axis=1)
            return series._values[index]

        assert self.columns.is_unique

        series = self._get_item_cache(col)
        engine = self.index._engine

        try:
            loc = engine.get_loc(index)
            return series._values[loc]
        except KeyError:
            # GH 20629
            if self.index.nlevels > 1:
                # partial indexing forbidden
                raise

        # we cannot handle direct indexing
        # use positional
        col = self.columns.get_loc(col)
        index = self.index.get_loc(index)
        return self._get_value(index, col, takeable=True)

    def __setitem__(self, key, value):
        key = com.apply_if_callable(key, self)

        # see if we can slice the rows
        indexer = convert_to_index_sliceable(self, key)
        if indexer is not None:
            # either we have a slice or we have a string that can be converted
            #  to a slice for partial-string date indexing
            return self._setitem_slice(indexer, value)

        if isinstance(key, DataFrame) or getattr(key, "ndim", None) == 2:
            self._setitem_frame(key, value)
        elif isinstance(key, (Series, np.ndarray, list, Index)):
            self._setitem_array(key, value)
        else:
            # set column
            self._set_item(key, value)

    def _setitem_slice(self, key: slice, value):
        # NB: we can't just use self.loc[key] = value because that
        #  operates on labels and we need to operate positional for
        #  backwards-compat, xref GH#31469
        self._check_setitem_copy()
        self.iloc._setitem_with_indexer(key, value)

    def _setitem_array(self, key, value):
        # also raises Exception if object array with NA values
        if com.is_bool_indexer(key):
            if len(key) != len(self.index):
                raise ValueError(
                    f"Item wrong length {len(key)} instead of {len(self.index)}!"
                )
            key = check_bool_indexer(self.index, key)
            indexer = key.nonzero()[0]
            self._check_setitem_copy()
            self.iloc._setitem_with_indexer(indexer, value)
        else:
            if isinstance(value, DataFrame):
                if len(value.columns) != len(key):
                    raise ValueError("Columns must be same length as key")
                for k1, k2 in zip(key, value.columns):
                    self[k1] = value[k2]
            else:
                self.loc._ensure_listlike_indexer(key, axis=1)
                indexer = self.loc._get_listlike_indexer(
                    key, axis=1, raise_missing=False
                )[1]
                self._check_setitem_copy()
                self.iloc._setitem_with_indexer((slice(None), indexer), value)

    def _setitem_frame(self, key, value):
        # support boolean setting with DataFrame input, e.g.
        # df[df > df2] = 0
        if isinstance(key, np.ndarray):
            if key.shape != self.shape:
                raise ValueError("Array conditional must be same shape as self")
            key = self._constructor(key, **self._construct_axes_dict())

        if key.values.size and not is_bool_dtype(key.values):
            raise TypeError(
                "Must pass DataFrame or 2-d ndarray with boolean values only"
            )

        self._check_inplace_setting(value)
        self._check_setitem_copy()
        self._where(-key, value, inplace=True)

    def _iset_item(self, loc: int, value):
        self._ensure_valid_index(value)

        # technically _sanitize_column expects a label, not a position,
        #  but the behavior is the same as long as we pass broadcast=False
        value = self._sanitize_column(loc, value, broadcast=False)
        NDFrame._iset_item(self, loc, value)

        # check if we are modifying a copy
        # try to set first as we want an invalid
        # value exception to occur first
        if len(self):
            self._check_setitem_copy()

    def _set_item(self, key, value):
        """
        Add series to DataFrame in specified column.

        If series is a numpy-array (not a Series/TimeSeries), it must be the
        same length as the DataFrames index or an error will be thrown.

        Series/TimeSeries will be conformed to the DataFrames index to
        ensure homogeneity.
        """
        self._ensure_valid_index(value)
        value = self._sanitize_column(key, value)
        NDFrame._set_item(self, key, value)

        # check if we are modifying a copy
        # try to set first as we want an invalid
        # value exception to occur first
        if len(self):
            self._check_setitem_copy()

    def _set_value(self, index, col, value, takeable: bool = False):
        """
        Put single value at passed column and index.

        Parameters
        ----------
        index : row label
        col : column label
        value : scalar
        takeable : interpret the index/col as indexers, default False
        """
        try:
            if takeable is True:
                series = self._ixs(col, axis=1)
                series._set_value(index, value, takeable=True)
                return

            assert self.columns.is_unique

            series = self._get_item_cache(col)
            engine = self.index._engine
            loc = engine.get_loc(index)
            validate_numeric_casting(series.dtype, value)

            series._values[loc] = value
            # Note: trying to use series._set_value breaks tests in
            #  tests.frame.indexing.test_indexing and tests.indexing.test_partial
        except (KeyError, TypeError):
            # set using a non-recursive method & reset the cache
            if takeable:
                self.iloc[index, col] = value
            else:
                self.loc[index, col] = value
            self._item_cache.pop(col, None)

    def _ensure_valid_index(self, value):
        """
        Ensure that if we don't have an index, that we can create one from the
        passed value.
        """
        # GH5632, make sure that we are a Series convertible
        if not len(self.index) and is_list_like(value) and len(value):
            try:
                value = Series(value)
            except (ValueError, NotImplementedError, TypeError) as err:
                raise ValueError(
                    "Cannot set a frame with no defined index "
                    "and a value that cannot be converted to a Series"
                ) from err

            self._mgr = self._mgr.reindex_axis(
                value.index.copy(), axis=1, fill_value=np.nan
            )

    def _box_col_values(self, values, loc: int) -> Series:
        """
        Provide boxed values for a column.
        """
        # Lookup in columns so that if e.g. a str datetime was passed
        #  we attach the Timestamp object as the name.
        name = self.columns[loc]
        klass = self._constructor_sliced
        return klass(values, index=self.index, name=name, fastpath=True)

    # ----------------------------------------------------------------------
    # Unsorted

    def query(self, expr, inplace=False, **kwargs):
        """
        Query the columns of a DataFrame with a boolean expression.

        Parameters
        ----------
        expr : str
            The query string to evaluate.

            You can refer to variables
            in the environment by prefixing them with an '@' character like
            ``@a + b``.

            You can refer to column names that contain spaces or operators by
            surrounding them in backticks. This way you can also escape
            names that start with a digit, or those that  are a Python keyword.
            Basically when it is not valid Python identifier. See notes down
            for more details.

            For example, if one of your columns is called ``a a`` and you want
            to sum it with ``b``, your query should be ```a a` + b``.

            .. versionadded:: 0.25.0
                Backtick quoting introduced.

            .. versionadded:: 1.0.0
                Expanding functionality of backtick quoting for more than only spaces.

        inplace : bool
            Whether the query should modify the data in place or return
            a modified copy.
        **kwargs
            See the documentation for :func:`eval` for complete details
            on the keyword arguments accepted by :meth:`DataFrame.query`.

        Returns
        -------
        DataFrame
            DataFrame resulting from the provided query expression.

        See Also
        --------
        eval : Evaluate a string describing operations on
            DataFrame columns.
        DataFrame.eval : Evaluate a string describing operations on
            DataFrame columns.

        Notes
        -----
        The result of the evaluation of this expression is first passed to
        :attr:`DataFrame.loc` and if that fails because of a
        multidimensional key (e.g., a DataFrame) then the result will be passed
        to :meth:`DataFrame.__getitem__`.

        This method uses the top-level :func:`eval` function to
        evaluate the passed query.

        The :meth:`~pandas.DataFrame.query` method uses a slightly
        modified Python syntax by default. For example, the ``&`` and ``|``
        (bitwise) operators have the precedence of their boolean cousins,
        :keyword:`and` and :keyword:`or`. This *is* syntactically valid Python,
        however the semantics are different.

        You can change the semantics of the expression by passing the keyword
        argument ``parser='python'``. This enforces the same semantics as
        evaluation in Python space. Likewise, you can pass ``engine='python'``
        to evaluate an expression using Python itself as a backend. This is not
        recommended as it is inefficient compared to using ``numexpr`` as the
        engine.

        The :attr:`DataFrame.index` and
        :attr:`DataFrame.columns` attributes of the
        :class:`~pandas.DataFrame` instance are placed in the query namespace
        by default, which allows you to treat both the index and columns of the
        frame as a column in the frame.
        The identifier ``index`` is used for the frame index; you can also
        use the name of the index to identify it in a query. Please note that
        Python keywords may not be used as identifiers.

        For further details and examples see the ``query`` documentation in
        :ref:`indexing <indexing.query>`.

        *Backtick quoted variables*

        Backtick quoted variables are parsed as literal Python code and
        are converted internally to a Python valid identifier.
        This can lead to the following problems.

        During parsing a number of disallowed characters inside the backtick
        quoted string are replaced by strings that are allowed as a Python identifier.
        These characters include all operators in Python, the space character, the
        question mark, the exclamation mark, the dollar sign, and the euro sign.
        For other characters that fall outside the ASCII range (U+0001..U+007F)
        and those that are not further specified in PEP 3131,
        the query parser will raise an error.
        This excludes whitespace different than the space character,
        but also the hashtag (as it is used for comments) and the backtick
        itself (backtick can also not be escaped).

        In a special case, quotes that make a pair around a backtick can
        confuse the parser.
        For example, ```it's` > `that's``` will raise an error,
        as it forms a quoted string (``'s > `that'``) with a backtick inside.

        See also the Python documentation about lexical analysis
        (https://docs.python.org/3/reference/lexical_analysis.html)
        in combination with the source code in :mod:`pandas.core.computation.parsing`.

        Examples
        --------
        >>> df = pd.DataFrame({'A': range(1, 6),
        ...                    'B': range(10, 0, -2),
        ...                    'C C': range(10, 5, -1)})
        >>> df
           A   B  C C
        0  1  10   10
        1  2   8    9
        2  3   6    8
        3  4   4    7
        4  5   2    6
        >>> df.query('A > B')
           A  B  C C
        4  5  2    6

        The previous expression is equivalent to

        >>> df[df.A > df.B]
           A  B  C C
        4  5  2    6

        For columns with spaces in their name, you can use backtick quoting.

        >>> df.query('B == `C C`')
           A   B  C C
        0  1  10   10

        The previous expression is equivalent to

        >>> df[df.B == df['C C']]
           A   B  C C
        0  1  10   10
        """
        inplace = validate_bool_kwarg(inplace, "inplace")
        if not isinstance(expr, str):
            msg = f"expr must be a string to be evaluated, {type(expr)} given"
            raise ValueError(msg)
        kwargs["level"] = kwargs.pop("level", 0) + 1
        kwargs["target"] = None
        res = self.eval(expr, **kwargs)

        try:
            result = self.loc[res]
        except ValueError:
            # when res is multi-dimensional loc raises, but this is sometimes a
            # valid query
            result = self[res]

        if inplace:
            self._update_inplace(result)
        else:
            return result

    def eval(self, expr, inplace=False, **kwargs):
        """
        Evaluate a string describing operations on DataFrame columns.

        Operates on columns only, not specific rows or elements.  This allows
        `eval` to run arbitrary code, which can make you vulnerable to code
        injection if you pass user input to this function.

        Parameters
        ----------
        expr : str
            The expression string to evaluate.
        inplace : bool, default False
            If the expression contains an assignment, whether to perform the
            operation inplace and mutate the existing DataFrame. Otherwise,
            a new DataFrame is returned.
        **kwargs
            See the documentation for :func:`eval` for complete details
            on the keyword arguments accepted by
            :meth:`~pandas.DataFrame.query`.

        Returns
        -------
        ndarray, scalar, or pandas object
            The result of the evaluation.

        See Also
        --------
        DataFrame.query : Evaluates a boolean expression to query the columns
            of a frame.
        DataFrame.assign : Can evaluate an expression or function to create new
            values for a column.
        eval : Evaluate a Python expression as a string using various
            backends.

        Notes
        -----
        For more details see the API documentation for :func:`~eval`.
        For detailed examples see :ref:`enhancing performance with eval
        <enhancingperf.eval>`.

        Examples
        --------
        >>> df = pd.DataFrame({'A': range(1, 6), 'B': range(10, 0, -2)})
        >>> df
           A   B
        0  1  10
        1  2   8
        2  3   6
        3  4   4
        4  5   2
        >>> df.eval('A + B')
        0    11
        1    10
        2     9
        3     8
        4     7
        dtype: int64

        Assignment is allowed though by default the original DataFrame is not
        modified.

        >>> df.eval('C = A + B')
           A   B   C
        0  1  10  11
        1  2   8  10
        2  3   6   9
        3  4   4   8
        4  5   2   7
        >>> df
           A   B
        0  1  10
        1  2   8
        2  3   6
        3  4   4
        4  5   2

        Use ``inplace=True`` to modify the original DataFrame.

        >>> df.eval('C = A + B', inplace=True)
        >>> df
           A   B   C
        0  1  10  11
        1  2   8  10
        2  3   6   9
        3  4   4   8
        4  5   2   7

        Multiple columns can be assigned to using multi-line expressions:

        >>> df.eval(
        ...     '''
        ... C = A + B
        ... D = A - B
        ... '''
        ... )
           A   B   C  D
        0  1  10  11 -9
        1  2   8  10 -6
        2  3   6   9 -3
        3  4   4   8  0
        4  5   2   7  3
        """
        from pandas.core.computation.eval import eval as _eval

        inplace = validate_bool_kwarg(inplace, "inplace")
        resolvers = kwargs.pop("resolvers", None)
        kwargs["level"] = kwargs.pop("level", 0) + 1
        if resolvers is None:
            index_resolvers = self._get_index_resolvers()
            column_resolvers = self._get_cleaned_column_resolvers()
            resolvers = column_resolvers, index_resolvers
        if "target" not in kwargs:
            kwargs["target"] = self
        kwargs["resolvers"] = kwargs.get("resolvers", ()) + tuple(resolvers)

        return _eval(expr, inplace=inplace, **kwargs)

    def select_dtypes(self, include=None, exclude=None) -> "DataFrame":
        """
        Return a subset of the DataFrame's columns based on the column dtypes.

        Parameters
        ----------
        include, exclude : scalar or list-like
            A selection of dtypes or strings to be included/excluded. At least
            one of these parameters must be supplied.

        Returns
        -------
        DataFrame
            The subset of the frame including the dtypes in ``include`` and
            excluding the dtypes in ``exclude``.

        Raises
        ------
        ValueError
            * If both of ``include`` and ``exclude`` are empty
            * If ``include`` and ``exclude`` have overlapping elements
            * If any kind of string dtype is passed in.

        Notes
        -----
        * To select all *numeric* types, use ``np.number`` or ``'number'``
        * To select strings you must use the ``object`` dtype, but note that
          this will return *all* object dtype columns
        * See the `numpy dtype hierarchy
          <https://docs.scipy.org/doc/numpy/reference/arrays.scalars.html>`__
        * To select datetimes, use ``np.datetime64``, ``'datetime'`` or
          ``'datetime64'``
        * To select timedeltas, use ``np.timedelta64``, ``'timedelta'`` or
          ``'timedelta64'``
        * To select Pandas categorical dtypes, use ``'category'``
        * To select Pandas datetimetz dtypes, use ``'datetimetz'`` (new in
          0.20.0) or ``'datetime64[ns, tz]'``

        Examples
        --------
        >>> df = pd.DataFrame({'a': [1, 2] * 3,
        ...                    'b': [True, False] * 3,
        ...                    'c': [1.0, 2.0] * 3})
        >>> df
                a      b  c
        0       1   True  1.0
        1       2  False  2.0
        2       1   True  1.0
        3       2  False  2.0
        4       1   True  1.0
        5       2  False  2.0

        >>> df.select_dtypes(include='bool')
           b
        0  True
        1  False
        2  True
        3  False
        4  True
        5  False

        >>> df.select_dtypes(include=['float64'])
           c
        0  1.0
        1  2.0
        2  1.0
        3  2.0
        4  1.0
        5  2.0

        >>> df.select_dtypes(exclude=['int'])
               b    c
        0   True  1.0
        1  False  2.0
        2   True  1.0
        3  False  2.0
        4   True  1.0
        5  False  2.0
        """
        if not is_list_like(include):
            include = (include,) if include is not None else ()
        if not is_list_like(exclude):
            exclude = (exclude,) if exclude is not None else ()

        selection = (frozenset(include), frozenset(exclude))

        if not any(selection):
            raise ValueError("at least one of include or exclude must be nonempty")

        # convert the myriad valid dtypes object to a single representation
        include = frozenset(infer_dtype_from_object(x) for x in include)
        exclude = frozenset(infer_dtype_from_object(x) for x in exclude)
        for dtypes in (include, exclude):
            invalidate_string_dtypes(dtypes)

        # can't both include AND exclude!
        if not include.isdisjoint(exclude):
            raise ValueError(f"include and exclude overlap on {(include & exclude)}")

        # We raise when both include and exclude are empty
        # Hence, we can just shrink the columns we want to keep
        keep_these = np.full(self.shape[1], True)

        def extract_unique_dtypes_from_dtypes_set(
            dtypes_set: FrozenSet[Dtype], unique_dtypes: np.ndarray
        ) -> List[Dtype]:
            extracted_dtypes = [
                unique_dtype
                for unique_dtype in unique_dtypes
                if issubclass(unique_dtype.type, tuple(dtypes_set))  # type: ignore
            ]
            return extracted_dtypes

        unique_dtypes = self.dtypes.unique()

        if include:
            included_dtypes = extract_unique_dtypes_from_dtypes_set(
                include, unique_dtypes
            )
            keep_these &= self.dtypes.isin(included_dtypes)

        if exclude:
            excluded_dtypes = extract_unique_dtypes_from_dtypes_set(
                exclude, unique_dtypes
            )
            keep_these &= ~self.dtypes.isin(excluded_dtypes)

        return self.iloc[:, keep_these.values]

    def insert(self, loc, column, value, allow_duplicates=False) -> None:
        """
        Insert column into DataFrame at specified location.

        Raises a ValueError if `column` is already contained in the DataFrame,
        unless `allow_duplicates` is set to True.

        Parameters
        ----------
        loc : int
            Insertion index. Must verify 0 <= loc <= len(columns).
        column : str, number, or hashable object
            Label of the inserted column.
        value : int, Series, or array-like
        allow_duplicates : bool, optional
        """
        self._ensure_valid_index(value)
        value = self._sanitize_column(column, value, broadcast=False)
        self._mgr.insert(loc, column, value, allow_duplicates=allow_duplicates)

    def assign(self, **kwargs) -> "DataFrame":
        r"""
        Assign new columns to a DataFrame.

        Returns a new object with all original columns in addition to new ones.
        Existing columns that are re-assigned will be overwritten.

        Parameters
        ----------
        **kwargs : dict of {str: callable or Series}
            The column names are keywords. If the values are
            callable, they are computed on the DataFrame and
            assigned to the new columns. The callable must not
            change input DataFrame (though pandas doesn't check it).
            If the values are not callable, (e.g. a Series, scalar, or array),
            they are simply assigned.

        Returns
        -------
        DataFrame
            A new DataFrame with the new columns in addition to
            all the existing columns.

        Notes
        -----
        Assigning multiple columns within the same ``assign`` is possible.
        Later items in '\*\*kwargs' may refer to newly created or modified
        columns in 'df'; items are computed and assigned into 'df' in order.

        .. versionchanged:: 0.23.0

           Keyword argument order is maintained.

        Examples
        --------
        >>> df = pd.DataFrame({'temp_c': [17.0, 25.0]},
        ...                   index=['Portland', 'Berkeley'])
        >>> df
                  temp_c
        Portland    17.0
        Berkeley    25.0

        Where the value is a callable, evaluated on `df`:

        >>> df.assign(temp_f=lambda x: x.temp_c * 9 / 5 + 32)
                  temp_c  temp_f
        Portland    17.0    62.6
        Berkeley    25.0    77.0

        Alternatively, the same behavior can be achieved by directly
        referencing an existing Series or sequence:

        >>> df.assign(temp_f=df['temp_c'] * 9 / 5 + 32)
                  temp_c  temp_f
        Portland    17.0    62.6
        Berkeley    25.0    77.0

        You can create multiple columns within the same assign where one
        of the columns depends on another one defined within the same assign:

        >>> df.assign(temp_f=lambda x: x['temp_c'] * 9 / 5 + 32,
        ...           temp_k=lambda x: (x['temp_f'] +  459.67) * 5 / 9)
                  temp_c  temp_f  temp_k
        Portland    17.0    62.6  290.15
        Berkeley    25.0    77.0  298.15
        """
        data = self.copy()

        for k, v in kwargs.items():
            data[k] = com.apply_if_callable(v, data)
        return data

    def _sanitize_column(self, key, value, broadcast=True):
        """
        Ensures new columns (which go into the BlockManager as new blocks) are
        always copied and converted into an array.

        Parameters
        ----------
        key : object
        value : scalar, Series, or array-like
        broadcast : bool, default True
            If ``key`` matches multiple duplicate column names in the
            DataFrame, this parameter indicates whether ``value`` should be
            tiled so that the returned array contains a (duplicated) column for
            each occurrence of the key. If False, ``value`` will not be tiled.

        Returns
        -------
        numpy.ndarray
        """

        def reindexer(value):
            # reindex if necessary

            if value.index.equals(self.index) or not len(self.index):
                value = value._values.copy()
            else:

                # GH 4107
                try:
                    value = value.reindex(self.index)._values
                except ValueError as err:
                    # raised in MultiIndex.from_tuples, see test_insert_error_msmgs
                    if not value.index.is_unique:
                        # duplicate axis
                        raise err

                    # other
                    raise TypeError(
                        "incompatible index of inserted column with frame index"
                    ) from err
            return value

        if isinstance(value, Series):
            value = reindexer(value)

        elif isinstance(value, DataFrame):
            # align right-hand-side columns if self.columns
            # is multi-index and self[key] is a sub-frame
            if isinstance(self.columns, ABCMultiIndex) and key in self.columns:
                loc = self.columns.get_loc(key)
                if isinstance(loc, (slice, Series, np.ndarray, Index)):
                    cols = maybe_droplevels(self.columns[loc], key)
                    if len(cols) and not cols.equals(value.columns):
                        value = value.reindex(cols, axis=1)
            # now align rows
            value = reindexer(value).T

        elif isinstance(value, ExtensionArray):
            # Explicitly copy here, instead of in sanitize_index,
            # as sanitize_index won't copy an EA, even with copy=True
            value = value.copy()
            value = sanitize_index(value, self.index)

        elif isinstance(value, Index) or is_sequence(value):

            # turn me into an ndarray
            value = sanitize_index(value, self.index)
            if not isinstance(value, (np.ndarray, Index)):
                if isinstance(value, list) and len(value) > 0:
                    value = maybe_convert_platform(value)
                else:
                    value = com.asarray_tuplesafe(value)
            elif value.ndim == 2:
                value = value.copy().T
            elif isinstance(value, Index):
                value = value.copy(deep=True)
            else:
                value = value.copy()

            # possibly infer to datetimelike
            if is_object_dtype(value.dtype):
                value = maybe_infer_to_datetimelike(value)

        else:
            # cast ignores pandas dtypes. so save the dtype first
            infer_dtype, _ = infer_dtype_from_scalar(value, pandas_dtype=True)

            # upcast
            value = cast_scalar_to_array(len(self.index), value)
            value = maybe_cast_to_datetime(value, infer_dtype)

        # return internal types directly
        if is_extension_array_dtype(value):
            return value

        # broadcast across multiple columns if necessary
        if broadcast and key in self.columns and value.ndim == 1:
            if not self.columns.is_unique or isinstance(self.columns, ABCMultiIndex):
                existing_piece = self[key]
                if isinstance(existing_piece, DataFrame):
                    value = np.tile(value, (len(existing_piece.columns), 1))

        return np.atleast_2d(np.asarray(value))

    @property
    def _series(self):
        return {
            item: Series(self._mgr.iget(idx), index=self.index, name=item)
            for idx, item in enumerate(self.columns)
        }

    def lookup(self, row_labels, col_labels) -> np.ndarray:
        """
        Label-based "fancy indexing" function for DataFrame.

        Given equal-length arrays of row and column labels, return an
        array of the values corresponding to each (row, col) pair.

        Parameters
        ----------
        row_labels : sequence
            The row labels to use for lookup.
        col_labels : sequence
            The column labels to use for lookup.

        Returns
        -------
        numpy.ndarray
            The found values.
        """
        n = len(row_labels)
        if n != len(col_labels):
            raise ValueError("Row labels must have same size as column labels")
        if not (self.index.is_unique and self.columns.is_unique):
            # GH#33041
            raise ValueError("DataFrame.lookup requires unique index and columns")

        thresh = 1000
        if not self._is_mixed_type or n > thresh:
            values = self.values
            ridx = self.index.get_indexer(row_labels)
            cidx = self.columns.get_indexer(col_labels)
            if (ridx == -1).any():
                raise KeyError("One or more row labels was not found")
            if (cidx == -1).any():
                raise KeyError("One or more column labels was not found")
            flat_index = ridx * len(self.columns) + cidx
            result = values.flat[flat_index]
        else:
            result = np.empty(n, dtype="O")
            for i, (r, c) in enumerate(zip(row_labels, col_labels)):
                result[i] = self._get_value(r, c)

        if is_object_dtype(result):
            result = lib.maybe_convert_objects(result)

        return result

    # ----------------------------------------------------------------------
    # Reindexing and alignment

    def _reindex_axes(self, axes, level, limit, tolerance, method, fill_value, copy):
        frame = self

        columns = axes["columns"]
        if columns is not None:
            frame = frame._reindex_columns(
                columns, method, copy, level, fill_value, limit, tolerance
            )

        index = axes["index"]
        if index is not None:
            frame = frame._reindex_index(
                index, method, copy, level, fill_value, limit, tolerance
            )

        return frame

    def _reindex_index(
        self,
        new_index,
        method,
        copy,
        level,
        fill_value=np.nan,
        limit=None,
        tolerance=None,
    ):
        new_index, indexer = self.index.reindex(
            new_index, method=method, level=level, limit=limit, tolerance=tolerance
        )
        return self._reindex_with_indexers(
            {0: [new_index, indexer]},
            copy=copy,
            fill_value=fill_value,
            allow_dups=False,
        )

    def _reindex_columns(
        self,
        new_columns,
        method,
        copy,
        level,
        fill_value=None,
        limit=None,
        tolerance=None,
    ):
        new_columns, indexer = self.columns.reindex(
            new_columns, method=method, level=level, limit=limit, tolerance=tolerance
        )
        return self._reindex_with_indexers(
            {1: [new_columns, indexer]},
            copy=copy,
            fill_value=fill_value,
            allow_dups=False,
        )

    def _reindex_multi(self, axes, copy, fill_value) -> "DataFrame":
        """
        We are guaranteed non-Nones in the axes.
        """
        new_index, row_indexer = self.index.reindex(axes["index"])
        new_columns, col_indexer = self.columns.reindex(axes["columns"])

        if row_indexer is not None and col_indexer is not None:
            indexer = row_indexer, col_indexer
            new_values = algorithms.take_2d_multi(
                self.values, indexer, fill_value=fill_value
            )
            return self._constructor(new_values, index=new_index, columns=new_columns)
        else:
            return self._reindex_with_indexers(
                {0: [new_index, row_indexer], 1: [new_columns, col_indexer]},
                copy=copy,
                fill_value=fill_value,
            )

    @Appender(_shared_docs["align"] % _shared_doc_kwargs)
    def align(
        self,
        other,
        join="outer",
        axis=None,
        level=None,
        copy=True,
        fill_value=None,
        method=None,
        limit=None,
        fill_axis=0,
        broadcast_axis=None,
    ) -> "DataFrame":
        return super().align(
            other,
            join=join,
            axis=axis,
            level=level,
            copy=copy,
            fill_value=fill_value,
            method=method,
            limit=limit,
            fill_axis=fill_axis,
            broadcast_axis=broadcast_axis,
        )

    @Appender(
        """
        Examples
        --------
        >>> df = pd.DataFrame({"A": [1, 2, 3], "B": [4, 5, 6]})

        Change the row labels.

        >>> df.set_axis(['a', 'b', 'c'], axis='index')
           A  B
        a  1  4
        b  2  5
        c  3  6

        Change the column labels.

        >>> df.set_axis(['I', 'II'], axis='columns')
           I  II
        0  1   4
        1  2   5
        2  3   6

        Now, update the labels inplace.

        >>> df.set_axis(['i', 'ii'], axis='columns', inplace=True)
        >>> df
           i  ii
        0  1   4
        1  2   5
        2  3   6
        """
    )
    @Substitution(
        **_shared_doc_kwargs,
        extended_summary_sub=" column or",
        axis_description_sub=", and 1 identifies the columns",
        see_also_sub=" or columns",
    )
    @Appender(NDFrame.set_axis.__doc__)
    def set_axis(self, labels, axis: Axis = 0, inplace: bool = False):
        return super().set_axis(labels, axis=axis, inplace=inplace)

    @Substitution(**_shared_doc_kwargs)
    @Appender(NDFrame.reindex.__doc__)
    @rewrite_axis_style_signature(
        "labels",
        [
            ("method", None),
            ("copy", True),
            ("level", None),
            ("fill_value", np.nan),
            ("limit", None),
            ("tolerance", None),
        ],
    )
    def reindex(self, *args, **kwargs) -> "DataFrame":
        axes = validate_axis_style_args(self, args, kwargs, "labels", "reindex")
        kwargs.update(axes)
        # Pop these, since the values are in `kwargs` under different names
        kwargs.pop("axis", None)
        kwargs.pop("labels", None)
        return super().reindex(**kwargs)

    def drop(
        self,
        labels=None,
        axis=0,
        index=None,
        columns=None,
        level=None,
        inplace=False,
        errors="raise",
    ):
        """
        Drop specified labels from rows or columns.

        Remove rows or columns by specifying label names and corresponding
        axis, or by specifying directly index or column names. When using a
        multi-index, labels on different levels can be removed by specifying
        the level.

        Parameters
        ----------
        labels : single label or list-like
            Index or column labels to drop.
        axis : {0 or 'index', 1 or 'columns'}, default 0
            Whether to drop labels from the index (0 or 'index') or
            columns (1 or 'columns').
        index : single label or list-like
            Alternative to specifying axis (``labels, axis=0``
            is equivalent to ``index=labels``).
        columns : single label or list-like
            Alternative to specifying axis (``labels, axis=1``
            is equivalent to ``columns=labels``).
        level : int or level name, optional
            For MultiIndex, level from which the labels will be removed.
        inplace : bool, default False
            If True, do operation inplace and return None.
        errors : {'ignore', 'raise'}, default 'raise'
            If 'ignore', suppress error and only existing labels are
            dropped.

        Returns
        -------
        DataFrame
            DataFrame without the removed index or column labels.

        Raises
        ------
        KeyError
            If any of the labels is not found in the selected axis.

        See Also
        --------
        DataFrame.loc : Label-location based indexer for selection by label.
        DataFrame.dropna : Return DataFrame with labels on given axis omitted
            where (all or any) data are missing.
        DataFrame.drop_duplicates : Return DataFrame with duplicate rows
            removed, optionally only considering certain columns.
        Series.drop : Return Series with specified index labels removed.

        Examples
        --------
        >>> df = pd.DataFrame(np.arange(12).reshape(3, 4),
        ...                   columns=['A', 'B', 'C', 'D'])
        >>> df
           A  B   C   D
        0  0  1   2   3
        1  4  5   6   7
        2  8  9  10  11

        Drop columns

        >>> df.drop(['B', 'C'], axis=1)
           A   D
        0  0   3
        1  4   7
        2  8  11

        >>> df.drop(columns=['B', 'C'])
           A   D
        0  0   3
        1  4   7
        2  8  11

        Drop a row by index

        >>> df.drop([0, 1])
           A  B   C   D
        2  8  9  10  11

        Drop columns and/or rows of MultiIndex DataFrame

        >>> midx = pd.MultiIndex(levels=[['lama', 'cow', 'falcon'],
        ...                              ['speed', 'weight', 'length']],
        ...                      codes=[[0, 0, 0, 1, 1, 1, 2, 2, 2],
        ...                             [0, 1, 2, 0, 1, 2, 0, 1, 2]])
        >>> df = pd.DataFrame(index=midx, columns=['big', 'small'],
        ...                   data=[[45, 30], [200, 100], [1.5, 1], [30, 20],
        ...                         [250, 150], [1.5, 0.8], [320, 250],
        ...                         [1, 0.8], [0.3, 0.2]])
        >>> df
                        big     small
        lama    speed   45.0    30.0
                weight  200.0   100.0
                length  1.5     1.0
        cow     speed   30.0    20.0
                weight  250.0   150.0
                length  1.5     0.8
        falcon  speed   320.0   250.0
                weight  1.0     0.8
                length  0.3     0.2

        >>> df.drop(index='cow', columns='small')
                        big
        lama    speed   45.0
                weight  200.0
                length  1.5
        falcon  speed   320.0
                weight  1.0
                length  0.3

        >>> df.drop(index='length', level=1)
                        big     small
        lama    speed   45.0    30.0
                weight  200.0   100.0
        cow     speed   30.0    20.0
                weight  250.0   150.0
        falcon  speed   320.0   250.0
                weight  1.0     0.8
        """
        return super().drop(
            labels=labels,
            axis=axis,
            index=index,
            columns=columns,
            level=level,
            inplace=inplace,
            errors=errors,
        )

    @rewrite_axis_style_signature(
        "mapper",
        [("copy", True), ("inplace", False), ("level", None), ("errors", "ignore")],
    )
    def rename(
        self,
        mapper: Optional[Renamer] = None,
        *,
        index: Optional[Renamer] = None,
        columns: Optional[Renamer] = None,
        axis: Optional[Axis] = None,
        copy: bool = True,
        inplace: bool = False,
        level: Optional[Level] = None,
        errors: str = "ignore",
    ) -> Optional["DataFrame"]:
        """
        Alter axes labels.

        Function / dict values must be unique (1-to-1). Labels not contained in
        a dict / Series will be left as-is. Extra labels listed don't throw an
        error.

        See the :ref:`user guide <basics.rename>` for more.

        Parameters
        ----------
        mapper : dict-like or function
            Dict-like or functions transformations to apply to
            that axis' values. Use either ``mapper`` and ``axis`` to
            specify the axis to target with ``mapper``, or ``index`` and
            ``columns``.
        index : dict-like or function
            Alternative to specifying axis (``mapper, axis=0``
            is equivalent to ``index=mapper``).
        columns : dict-like or function
            Alternative to specifying axis (``mapper, axis=1``
            is equivalent to ``columns=mapper``).
        axis : {0 or 'index', 1 or 'columns'}, default 0
            Axis to target with ``mapper``. Can be either the axis name
            ('index', 'columns') or number (0, 1). The default is 'index'.
        copy : bool, default True
            Also copy underlying data.
        inplace : bool, default False
            Whether to return a new DataFrame. If True then value of copy is
            ignored.
        level : int or level name, default None
            In case of a MultiIndex, only rename labels in the specified
            level.
        errors : {'ignore', 'raise'}, default 'ignore'
            If 'raise', raise a `KeyError` when a dict-like `mapper`, `index`,
            or `columns` contains labels that are not present in the Index
            being transformed.
            If 'ignore', existing keys will be renamed and extra keys will be
            ignored.

        Returns
        -------
        DataFrame
            DataFrame with the renamed axis labels.

        Raises
        ------
        KeyError
            If any of the labels is not found in the selected axis and
            "errors='raise'".

        See Also
        --------
        DataFrame.rename_axis : Set the name of the axis.

        Examples
        --------
        ``DataFrame.rename`` supports two calling conventions

        * ``(index=index_mapper, columns=columns_mapper, ...)``
        * ``(mapper, axis={'index', 'columns'}, ...)``

        We *highly* recommend using keyword arguments to clarify your
        intent.

        Rename columns using a mapping:

        >>> df = pd.DataFrame({"A": [1, 2, 3], "B": [4, 5, 6]})
        >>> df.rename(columns={"A": "a", "B": "c"})
           a  c
        0  1  4
        1  2  5
        2  3  6

        Rename index using a mapping:

        >>> df.rename(index={0: "x", 1: "y", 2: "z"})
           A  B
        x  1  4
        y  2  5
        z  3  6

        Cast index labels to a different type:

        >>> df.index
        RangeIndex(start=0, stop=3, step=1)
        >>> df.rename(index=str).index
        Index(['0', '1', '2'], dtype='object')

        >>> df.rename(columns={"A": "a", "B": "b", "C": "c"}, errors="raise")
        Traceback (most recent call last):
        KeyError: ['C'] not found in axis

        Using axis-style parameters

        >>> df.rename(str.lower, axis='columns')
           a  b
        0  1  4
        1  2  5
        2  3  6

        >>> df.rename({1: 2, 2: 4}, axis='index')
           A  B
        0  1  4
        2  2  5
        4  3  6
        """
        return super().rename(
            mapper=mapper,
            index=index,
            columns=columns,
            axis=axis,
            copy=copy,
            inplace=inplace,
            level=level,
            errors=errors,
        )

    @doc(NDFrame.fillna, **_shared_doc_kwargs)
    def fillna(
        self,
        value=None,
        method=None,
        axis=None,
        inplace=False,
        limit=None,
        downcast=None,
    ) -> Optional["DataFrame"]:
        return super().fillna(
            value=value,
            method=method,
            axis=axis,
            inplace=inplace,
            limit=limit,
            downcast=downcast,
        )

    @Appender(_shared_docs["replace"] % _shared_doc_kwargs)
    def replace(
        self,
        to_replace=None,
        value=None,
        inplace=False,
        limit=None,
        regex=False,
        method="pad",
    ):
        return super().replace(
            to_replace=to_replace,
            value=value,
            inplace=inplace,
            limit=limit,
            regex=regex,
            method=method,
        )

    @Appender(_shared_docs["shift"] % _shared_doc_kwargs)
    def shift(self, periods=1, freq=None, axis=0, fill_value=None) -> "DataFrame":
        return super().shift(
            periods=periods, freq=freq, axis=axis, fill_value=fill_value
        )

    def set_index(
        self, keys, drop=True, append=False, inplace=False, verify_integrity=False
    ):
        """
        Set the DataFrame index using existing columns.

        Set the DataFrame index (row labels) using one or more existing
        columns or arrays (of the correct length). The index can replace the
        existing index or expand on it.

        Parameters
        ----------
        keys : label or array-like or list of labels/arrays
            This parameter can be either a single column key, a single array of
            the same length as the calling DataFrame, or a list containing an
            arbitrary combination of column keys and arrays. Here, "array"
            encompasses :class:`Series`, :class:`Index`, ``np.ndarray``, and
            instances of :class:`~collections.abc.Iterator`.
        drop : bool, default True
            Delete columns to be used as the new index.
        append : bool, default False
            Whether to append columns to existing index.
        inplace : bool, default False
            Modify the DataFrame in place (do not create a new object).
        verify_integrity : bool, default False
            Check the new index for duplicates. Otherwise defer the check until
            necessary. Setting to False will improve the performance of this
            method.

        Returns
        -------
        DataFrame
            Changed row labels.

        See Also
        --------
        DataFrame.reset_index : Opposite of set_index.
        DataFrame.reindex : Change to new indices or expand indices.
        DataFrame.reindex_like : Change to same indices as other DataFrame.

        Examples
        --------
        >>> df = pd.DataFrame({'month': [1, 4, 7, 10],
        ...                    'year': [2012, 2014, 2013, 2014],
        ...                    'sale': [55, 40, 84, 31]})
        >>> df
           month  year  sale
        0      1  2012    55
        1      4  2014    40
        2      7  2013    84
        3     10  2014    31

        Set the index to become the 'month' column:

        >>> df.set_index('month')
               year  sale
        month
        1      2012    55
        4      2014    40
        7      2013    84
        10     2014    31

        Create a MultiIndex using columns 'year' and 'month':

        >>> df.set_index(['year', 'month'])
                    sale
        year  month
        2012  1     55
        2014  4     40
        2013  7     84
        2014  10    31

        Create a MultiIndex using an Index and a column:

        >>> df.set_index([pd.Index([1, 2, 3, 4]), 'year'])
                 month  sale
           year
        1  2012  1      55
        2  2014  4      40
        3  2013  7      84
        4  2014  10     31

        Create a MultiIndex using two Series:

        >>> s = pd.Series([1, 2, 3, 4])
        >>> df.set_index([s, s**2])
              month  year  sale
        1 1       1  2012    55
        2 4       4  2014    40
        3 9       7  2013    84
        4 16     10  2014    31
        """
        inplace = validate_bool_kwarg(inplace, "inplace")
        if not isinstance(keys, list):
            keys = [keys]

        err_msg = (
            'The parameter "keys" may be a column key, one-dimensional '
            "array, or a list containing only valid column keys and "
            "one-dimensional arrays."
        )

        missing: List[Label] = []
        for col in keys:
            if isinstance(
                col, (ABCIndexClass, ABCSeries, np.ndarray, list, abc.Iterator)
            ):
                # arrays are fine as long as they are one-dimensional
                # iterators get converted to list below
                if getattr(col, "ndim", 1) != 1:
                    raise ValueError(err_msg)
            else:
                # everything else gets tried as a key; see GH 24969
                try:
                    found = col in self.columns
                except TypeError as err:
                    raise TypeError(
                        f"{err_msg}. Received column of type {type(col)}"
                    ) from err
                else:
                    if not found:
                        missing.append(col)

        if missing:
            raise KeyError(f"None of {missing} are in the columns")

        if inplace:
            frame = self
        else:
            frame = self.copy()

        arrays = []
        names = []
        if append:
            names = list(self.index.names)
            if isinstance(self.index, ABCMultiIndex):
                for i in range(self.index.nlevels):
                    arrays.append(self.index._get_level_values(i))
            else:
                arrays.append(self.index)

        to_remove: List[Label] = []
        for col in keys:
            if isinstance(col, ABCMultiIndex):
                for n in range(col.nlevels):
                    arrays.append(col._get_level_values(n))
                names.extend(col.names)
            elif isinstance(col, (ABCIndexClass, ABCSeries)):
                # if Index then not MultiIndex (treated above)
                arrays.append(col)
                names.append(col.name)
            elif isinstance(col, (list, np.ndarray)):
                arrays.append(col)
                names.append(None)
            elif isinstance(col, abc.Iterator):
                arrays.append(list(col))
                names.append(None)
            # from here, col can only be a column label
            else:
                arrays.append(frame[col]._values)
                names.append(col)
                if drop:
                    to_remove.append(col)

            if len(arrays[-1]) != len(self):
                # check newest element against length of calling frame, since
                # ensure_index_from_sequences would not raise for append=False.
                raise ValueError(
                    f"Length mismatch: Expected {len(self)} rows, "
                    f"received array of length {len(arrays[-1])}"
                )

        index = ensure_index_from_sequences(arrays, names)

        if verify_integrity and not index.is_unique:
            duplicates = index[index.duplicated()].unique()
            raise ValueError(f"Index has duplicate keys: {duplicates}")

        # use set to handle duplicate column names gracefully in case of drop
        for c in set(to_remove):
            del frame[c]

        # clear up memory usage
        index._cleanup()

        frame.index = index

        if not inplace:
            return frame

    def reset_index(
        self,
        level: Optional[Union[Hashable, Sequence[Hashable]]] = None,
        drop: bool = False,
        inplace: bool = False,
        col_level: Hashable = 0,
        col_fill: Label = "",
    ) -> Optional["DataFrame"]:
        """
        Reset the index, or a level of it.

        Reset the index of the DataFrame, and use the default one instead.
        If the DataFrame has a MultiIndex, this method can remove one or more
        levels.

        Parameters
        ----------
        level : int, str, tuple, or list, default None
            Only remove the given levels from the index. Removes all levels by
            default.
        drop : bool, default False
            Do not try to insert index into dataframe columns. This resets
            the index to the default integer index.
        inplace : bool, default False
            Modify the DataFrame in place (do not create a new object).
        col_level : int or str, default 0
            If the columns have multiple levels, determines which level the
            labels are inserted into. By default it is inserted into the first
            level.
        col_fill : object, default ''
            If the columns have multiple levels, determines how the other
            levels are named. If None then the index name is repeated.

        Returns
        -------
        DataFrame or None
            DataFrame with the new index or None if ``inplace=True``.

        See Also
        --------
        DataFrame.set_index : Opposite of reset_index.
        DataFrame.reindex : Change to new indices or expand indices.
        DataFrame.reindex_like : Change to same indices as other DataFrame.

        Examples
        --------
        >>> df = pd.DataFrame([('bird', 389.0),
        ...                    ('bird', 24.0),
        ...                    ('mammal', 80.5),
        ...                    ('mammal', np.nan)],
        ...                   index=['falcon', 'parrot', 'lion', 'monkey'],
        ...                   columns=('class', 'max_speed'))
        >>> df
                 class  max_speed
        falcon    bird      389.0
        parrot    bird       24.0
        lion    mammal       80.5
        monkey  mammal        NaN

        When we reset the index, the old index is added as a column, and a
        new sequential index is used:

        >>> df.reset_index()
            index   class  max_speed
        0  falcon    bird      389.0
        1  parrot    bird       24.0
        2    lion  mammal       80.5
        3  monkey  mammal        NaN

        We can use the `drop` parameter to avoid the old index being added as
        a column:

        >>> df.reset_index(drop=True)
            class  max_speed
        0    bird      389.0
        1    bird       24.0
        2  mammal       80.5
        3  mammal        NaN

        You can also use `reset_index` with `MultiIndex`.

        >>> index = pd.MultiIndex.from_tuples([('bird', 'falcon'),
        ...                                    ('bird', 'parrot'),
        ...                                    ('mammal', 'lion'),
        ...                                    ('mammal', 'monkey')],
        ...                                   names=['class', 'name'])
        >>> columns = pd.MultiIndex.from_tuples([('speed', 'max'),
        ...                                      ('species', 'type')])
        >>> df = pd.DataFrame([(389.0, 'fly'),
        ...                    ( 24.0, 'fly'),
        ...                    ( 80.5, 'run'),
        ...                    (np.nan, 'jump')],
        ...                   index=index,
        ...                   columns=columns)
        >>> df
                       speed species
                         max    type
        class  name
        bird   falcon  389.0     fly
               parrot   24.0     fly
        mammal lion     80.5     run
               monkey    NaN    jump

        If the index has multiple levels, we can reset a subset of them:

        >>> df.reset_index(level='class')
                 class  speed species
                          max    type
        name
        falcon    bird  389.0     fly
        parrot    bird   24.0     fly
        lion    mammal   80.5     run
        monkey  mammal    NaN    jump

        If we are not dropping the index, by default, it is placed in the top
        level. We can place it in another level:

        >>> df.reset_index(level='class', col_level=1)
                        speed species
                 class    max    type
        name
        falcon    bird  389.0     fly
        parrot    bird   24.0     fly
        lion    mammal   80.5     run
        monkey  mammal    NaN    jump

        When the index is inserted under another level, we can specify under
        which one with the parameter `col_fill`:

        >>> df.reset_index(level='class', col_level=1, col_fill='species')
                      species  speed species
                        class    max    type
        name
        falcon           bird  389.0     fly
        parrot           bird   24.0     fly
        lion           mammal   80.5     run
        monkey         mammal    NaN    jump

        If we specify a nonexistent level for `col_fill`, it is created:

        >>> df.reset_index(level='class', col_level=1, col_fill='genus')
                        genus  speed species
                        class    max    type
        name
        falcon           bird  389.0     fly
        parrot           bird   24.0     fly
        lion           mammal   80.5     run
        monkey         mammal    NaN    jump
        """
        inplace = validate_bool_kwarg(inplace, "inplace")
        if inplace:
            new_obj = self
        else:
            new_obj = self.copy()

        def _maybe_casted_values(index, labels=None):
            values = index._values
            if not isinstance(index, (PeriodIndex, DatetimeIndex)):
                if values.dtype == np.object_:
                    values = lib.maybe_convert_objects(values)

            # if we have the labels, extract the values with a mask
            if labels is not None:
                mask = labels == -1

                # we can have situations where the whole mask is -1,
                # meaning there is nothing found in labels, so make all nan's
                if mask.all():
                    values = np.empty(len(mask))
                    values.fill(np.nan)
                else:
                    values = values.take(labels)

                    # TODO(https://github.com/pandas-dev/pandas/issues/24206)
                    # Push this into maybe_upcast_putmask?
                    # We can't pass EAs there right now. Looks a bit
                    # complicated.
                    # So we unbox the ndarray_values, op, re-box.
                    values_type = type(values)
                    values_dtype = values.dtype

                    if issubclass(values_type, DatetimeLikeArray):
                        values = values._data  # TODO: can we de-kludge yet?

                    if mask.any():
                        values, _ = maybe_upcast_putmask(values, mask, np.nan)

                    if issubclass(values_type, DatetimeLikeArray):
                        values = values_type(values, dtype=values_dtype)

            return values

        new_index = ibase.default_index(len(new_obj))
        if level is not None:
            if not isinstance(level, (tuple, list)):
                level = [level]
            level = [self.index._get_level_number(lev) for lev in level]
            if len(level) < self.index.nlevels:
                new_index = self.index.droplevel(level)

        if not drop:
            to_insert: Iterable[Tuple[Any, Optional[Any]]]
            if isinstance(self.index, ABCMultiIndex):
                names = [
                    (n if n is not None else f"level_{i}")
                    for i, n in enumerate(self.index.names)
                ]
                to_insert = zip(self.index.levels, self.index.codes)
            else:
                default = "index" if "index" not in self else "level_0"
                names = [default] if self.index.name is None else [self.index.name]
                to_insert = ((self.index, None),)

            multi_col = isinstance(self.columns, ABCMultiIndex)
            for i, (lev, lab) in reversed(list(enumerate(to_insert))):
                if not (level is None or i in level):
                    continue
                name = names[i]
                if multi_col:
                    col_name = list(name) if isinstance(name, tuple) else [name]
                    if col_fill is None:
                        if len(col_name) not in (1, self.columns.nlevels):
                            raise ValueError(
                                "col_fill=None is incompatible "
                                f"with incomplete column name {name}"
                            )
                        col_fill = col_name[0]

                    lev_num = self.columns._get_level_number(col_level)
                    name_lst = [col_fill] * lev_num + col_name
                    missing = self.columns.nlevels - len(name_lst)
                    name_lst += [col_fill] * missing
                    name = tuple(name_lst)
                # to ndarray and maybe infer different dtype
                level_values = _maybe_casted_values(lev, lab)
                new_obj.insert(0, name, level_values)

        new_obj.index = new_index
        if not inplace:
            return new_obj

        return None

    # ----------------------------------------------------------------------
    # Reindex-based selection methods

    @Appender(_shared_docs["isna"] % _shared_doc_kwargs)
    def isna(self) -> "DataFrame":
        result = self._constructor(self._data.isna(func=isna))
        return result.__finalize__(self)

    @Appender(_shared_docs["isna"] % _shared_doc_kwargs)
    def isnull(self) -> "DataFrame":
        return self.isna()

    @Appender(_shared_docs["notna"] % _shared_doc_kwargs)
    def notna(self) -> "DataFrame":
        return ~self.isna()

    @Appender(_shared_docs["notna"] % _shared_doc_kwargs)
    def notnull(self) -> "DataFrame":
        return ~self.isna()

    def dropna(self, axis=0, how="any", thresh=None, subset=None, inplace=False):
        """
        Remove missing values.

        See the :ref:`User Guide <missing_data>` for more on which values are
        considered missing, and how to work with missing data.

        Parameters
        ----------
        axis : {0 or 'index', 1 or 'columns'}, default 0
            Determine if rows or columns which contain missing values are
            removed.

            * 0, or 'index' : Drop rows which contain missing values.
            * 1, or 'columns' : Drop columns which contain missing value.

            .. versionchanged:: 1.0.0

               Pass tuple or list to drop on multiple axes.
               Only a single axis is allowed.

        how : {'any', 'all'}, default 'any'
            Determine if row or column is removed from DataFrame, when we have
            at least one NA or all NA.

            * 'any' : If any NA values are present, drop that row or column.
            * 'all' : If all values are NA, drop that row or column.

        thresh : int, optional
            Require that many non-NA values.
        subset : array-like, optional
            Labels along other axis to consider, e.g. if you are dropping rows
            these would be a list of columns to include.
        inplace : bool, default False
            If True, do operation inplace and return None.

        Returns
        -------
        DataFrame
            DataFrame with NA entries dropped from it.

        See Also
        --------
        DataFrame.isna: Indicate missing values.
        DataFrame.notna : Indicate existing (non-missing) values.
        DataFrame.fillna : Replace missing values.
        Series.dropna : Drop missing values.
        Index.dropna : Drop missing indices.

        Examples
        --------
        >>> df = pd.DataFrame({"name": ['Alfred', 'Batman', 'Catwoman'],
        ...                    "toy": [np.nan, 'Batmobile', 'Bullwhip'],
        ...                    "born": [pd.NaT, pd.Timestamp("1940-04-25"),
        ...                             pd.NaT]})
        >>> df
               name        toy       born
        0    Alfred        NaN        NaT
        1    Batman  Batmobile 1940-04-25
        2  Catwoman   Bullwhip        NaT

        Drop the rows where at least one element is missing.

        >>> df.dropna()
             name        toy       born
        1  Batman  Batmobile 1940-04-25

        Drop the columns where at least one element is missing.

        >>> df.dropna(axis='columns')
               name
        0    Alfred
        1    Batman
        2  Catwoman

        Drop the rows where all elements are missing.

        >>> df.dropna(how='all')
               name        toy       born
        0    Alfred        NaN        NaT
        1    Batman  Batmobile 1940-04-25
        2  Catwoman   Bullwhip        NaT

        Keep only the rows with at least 2 non-NA values.

        >>> df.dropna(thresh=2)
               name        toy       born
        1    Batman  Batmobile 1940-04-25
        2  Catwoman   Bullwhip        NaT

        Define in which columns to look for missing values.

        >>> df.dropna(subset=['name', 'born'])
               name        toy       born
        1    Batman  Batmobile 1940-04-25

        Keep the DataFrame with valid entries in the same variable.

        >>> df.dropna(inplace=True)
        >>> df
             name        toy       born
        1  Batman  Batmobile 1940-04-25
        """
        inplace = validate_bool_kwarg(inplace, "inplace")
        if isinstance(axis, (tuple, list)):
            # GH20987
            raise TypeError("supplying multiple axes to axis is no longer supported.")

        axis = self._get_axis_number(axis)
        agg_axis = 1 - axis

        agg_obj = self
        if subset is not None:
            ax = self._get_axis(agg_axis)
            indices = ax.get_indexer_for(subset)
            check = indices == -1
            if check.any():
                raise KeyError(list(np.compress(check, subset)))
            agg_obj = self.take(indices, axis=agg_axis)

        count = agg_obj.count(axis=agg_axis)

        if thresh is not None:
            mask = count >= thresh
        elif how == "any":
            mask = count == len(agg_obj._get_axis(agg_axis))
        elif how == "all":
            mask = count > 0
        else:
            if how is not None:
                raise ValueError(f"invalid how option: {how}")
            else:
                raise TypeError("must specify how or thresh")

        result = self.loc(axis=axis)[mask]

        if inplace:
            self._update_inplace(result)
        else:
            return result

    def drop_duplicates(
        self,
        subset: Optional[Union[Hashable, Sequence[Hashable]]] = None,
        keep: Union[str, bool] = "first",
        inplace: bool = False,
        ignore_index: bool = False,
    ) -> Optional["DataFrame"]:
        """
        Return DataFrame with duplicate rows removed.

        Considering certain columns is optional. Indexes, including time indexes
        are ignored.

        Parameters
        ----------
        subset : column label or sequence of labels, optional
            Only consider certain columns for identifying duplicates, by
            default use all of the columns.
        keep : {'first', 'last', False}, default 'first'
            Determines which duplicates (if any) to keep.
            - ``first`` : Drop duplicates except for the first occurrence.
            - ``last`` : Drop duplicates except for the last occurrence.
            - False : Drop all duplicates.
        inplace : bool, default False
            Whether to drop duplicates in place or to return a copy.
        ignore_index : bool, default False
            If True, the resulting axis will be labeled 0, 1, …, n - 1.

            .. versionadded:: 1.0.0

        Returns
        -------
        DataFrame
            DataFrame with duplicates removed or None if ``inplace=True``.

        See Also
        --------
        DataFrame.value_counts: Count unique combinations of columns.
        """
        if self.empty:
            return self.copy()

        inplace = validate_bool_kwarg(inplace, "inplace")
        duplicated = self.duplicated(subset, keep=keep)

        result = self[-duplicated]
        if ignore_index:
            result.index = ibase.default_index(len(result))

        if inplace:
            self._update_inplace(result)
            return None
        else:
            return result

    def duplicated(
        self,
        subset: Optional[Union[Hashable, Sequence[Hashable]]] = None,
        keep: Union[str, bool] = "first",
    ) -> "Series":
        """
        Return boolean Series denoting duplicate rows.

        Considering certain columns is optional.

        Parameters
        ----------
        subset : column label or sequence of labels, optional
            Only consider certain columns for identifying duplicates, by
            default use all of the columns.
        keep : {'first', 'last', False}, default 'first'
            Determines which duplicates (if any) to mark.

            - ``first`` : Mark duplicates as ``True`` except for the first occurrence.
            - ``last`` : Mark duplicates as ``True`` except for the last occurrence.
            - False : Mark all duplicates as ``True``.

        Returns
        -------
        Series
        """
        from pandas.core.sorting import get_group_index
        from pandas._libs.hashtable import duplicated_int64, _SIZE_HINT_LIMIT

        if self.empty:
            return Series(dtype=bool)

        def f(vals):
            labels, shape = algorithms.factorize(
                vals, size_hint=min(len(self), _SIZE_HINT_LIMIT)
            )
            return labels.astype("i8", copy=False), len(shape)

        if subset is None:
            subset = self.columns
        elif (
            not np.iterable(subset)
            or isinstance(subset, str)
            or isinstance(subset, tuple)
            and subset in self.columns
        ):
            subset = (subset,)

        #  needed for mypy since can't narrow types using np.iterable
        subset = cast(Iterable, subset)

        # Verify all columns in subset exist in the queried dataframe
        # Otherwise, raise a KeyError, same as if you try to __getitem__ with a
        # key that doesn't exist.
        diff = Index(subset).difference(self.columns)
        if not diff.empty:
            raise KeyError(diff)

        vals = (col.values for name, col in self.items() if name in subset)
        labels, shape = map(list, zip(*map(f, vals)))

        ids = get_group_index(labels, shape, sort=False, xnull=False)
        return Series(duplicated_int64(ids, keep), index=self.index)

    # ----------------------------------------------------------------------
    # Sorting

    @Substitution(**_shared_doc_kwargs)
    @Appender(NDFrame.sort_values.__doc__)
    def sort_values(
        self,
        by,
        axis=0,
        ascending=True,
        inplace=False,
        kind="quicksort",
        na_position="last",
        ignore_index=False,
    ):
        inplace = validate_bool_kwarg(inplace, "inplace")
        axis = self._get_axis_number(axis)

        if not isinstance(by, list):
            by = [by]
        if is_sequence(ascending) and len(by) != len(ascending):
            raise ValueError(
                f"Length of ascending ({len(ascending)}) != length of by ({len(by)})"
            )
        if len(by) > 1:
            from pandas.core.sorting import lexsort_indexer

            keys = [self._get_label_or_level_values(x, axis=axis) for x in by]
            indexer = lexsort_indexer(keys, orders=ascending, na_position=na_position)
            indexer = ensure_platform_int(indexer)
        else:
            from pandas.core.sorting import nargsort

            by = by[0]
            k = self._get_label_or_level_values(by, axis=axis)

            if isinstance(ascending, (tuple, list)):
                ascending = ascending[0]

            indexer = nargsort(
                k, kind=kind, ascending=ascending, na_position=na_position
            )

        new_data = self._mgr.take(
            indexer, axis=self._get_block_manager_axis(axis), verify=False
        )

        if ignore_index:
            new_data.axes[1] = ibase.default_index(len(indexer))

        result = self._constructor(new_data)
        if inplace:
            return self._update_inplace(result)
        else:
            return result.__finalize__(self)

    def sort_index(
        self,
        axis=0,
        level=None,
        ascending: bool = True,
        inplace: bool = False,
        kind: str = "quicksort",
        na_position: str = "last",
        sort_remaining: bool = True,
        ignore_index: bool = False,
    ):
        """
        Sort object by labels (along an axis).

        Returns a new DataFrame sorted by label if `inplace` argument is
        ``False``, otherwise updates the original DataFrame and returns None.

        Parameters
        ----------
        axis : {0 or 'index', 1 or 'columns'}, default 0
            The axis along which to sort.  The value 0 identifies the rows,
            and 1 identifies the columns.
        level : int or level name or list of ints or list of level names
            If not None, sort on values in specified index level(s).
        ascending : bool or list of bools, default True
            Sort ascending vs. descending. When the index is a MultiIndex the
            sort direction can be controlled for each level individually.
        inplace : bool, default False
            If True, perform operation in-place.
        kind : {'quicksort', 'mergesort', 'heapsort'}, default 'quicksort'
            Choice of sorting algorithm. See also ndarray.np.sort for more
            information.  `mergesort` is the only stable algorithm. For
            DataFrames, this option is only applied when sorting on a single
            column or label.
        na_position : {'first', 'last'}, default 'last'
            Puts NaNs at the beginning if `first`; `last` puts NaNs at the end.
            Not implemented for MultiIndex.
        sort_remaining : bool, default True
            If True and sorting by level and index is multilevel, sort by other
            levels too (in order) after sorting by specified level.
        ignore_index : bool, default False
            If True, the resulting axis will be labeled 0, 1, …, n - 1.

            .. versionadded:: 1.0.0

        Returns
        -------
        DataFrame
            The original DataFrame sorted by the labels.

        See Also
        --------
        Series.sort_index : Sort Series by the index.
        DataFrame.sort_values : Sort DataFrame by the value.
        Series.sort_values : Sort Series by the value.

        Examples
        --------
        >>> df = pd.DataFrame([1, 2, 3, 4, 5], index=[100, 29, 234, 1, 150],
        ...                   columns=['A'])
        >>> df.sort_index()
             A
        1    4
        29   2
        100  1
        150  5
        234  3

        By default, it sorts in ascending order, to sort in descending order,
        use ``ascending=False``

        >>> df.sort_index(ascending=False)
             A
        234  3
        150  5
        100  1
        29   2
        1    4
        """
        # TODO: this can be combined with Series.sort_index impl as
        # almost identical

        inplace = validate_bool_kwarg(inplace, "inplace")

        axis = self._get_axis_number(axis)
        labels = self._get_axis(axis)

        # make sure that the axis is lexsorted to start
        # if not we need to reconstruct to get the correct indexer
        labels = labels._sort_levels_monotonic()
        if level is not None:

            new_axis, indexer = labels.sortlevel(
                level, ascending=ascending, sort_remaining=sort_remaining
            )

        elif isinstance(labels, ABCMultiIndex):
            from pandas.core.sorting import lexsort_indexer

            indexer = lexsort_indexer(
                labels._get_codes_for_sorting(),
                orders=ascending,
                na_position=na_position,
            )
        else:
            from pandas.core.sorting import nargsort

            # Check monotonic-ness before sort an index
            # GH11080
            if (ascending and labels.is_monotonic_increasing) or (
                not ascending and labels.is_monotonic_decreasing
            ):
                if inplace:
                    return
                else:
                    return self.copy()

            indexer = nargsort(
                labels, kind=kind, ascending=ascending, na_position=na_position
            )

        baxis = self._get_block_manager_axis(axis)
        new_data = self._mgr.take(indexer, axis=baxis, verify=False)

        # reconstruct axis if needed
        new_data.axes[baxis] = new_data.axes[baxis]._sort_levels_monotonic()

        if ignore_index:
            new_data.axes[1] = ibase.default_index(len(indexer))

        result = self._constructor(new_data)
        if inplace:
            return self._update_inplace(result)
        else:
            return result.__finalize__(self)

    def value_counts(
        self,
        subset: Optional[Sequence[Label]] = None,
        normalize: bool = False,
        sort: bool = True,
        ascending: bool = False,
    ):
        """
        Return a Series containing counts of unique rows in the DataFrame.

        .. versionadded:: 1.1.0

        Parameters
        ----------
        subset : list-like, optional
            Columns to use when counting unique combinations.
        normalize : bool, default False
            Return proportions rather than frequencies.
        sort : bool, default True
            Sort by frequencies.
        ascending : bool, default False
            Sort in ascending order.

        Returns
        -------
        Series

        See Also
        --------
        Series.value_counts: Equivalent method on Series.

        Notes
        -----
        The returned Series will have a MultiIndex with one level per input
        column. By default, rows that contain any NA values are omitted from
        the result. By default, the resulting Series will be in descending
        order so that the first element is the most frequently-occurring row.

        Examples
        --------
        >>> df = pd.DataFrame({'num_legs': [2, 4, 4, 6],
        ...                    'num_wings': [2, 0, 0, 0]},
        ...                   index=['falcon', 'dog', 'cat', 'ant'])
        >>> df
                num_legs  num_wings
        falcon         2          2
        dog            4          0
        cat            4          0
        ant            6          0

        >>> df.value_counts()
        num_legs  num_wings
        4         0            2
        6         0            1
        2         2            1
        dtype: int64

        >>> df.value_counts(sort=False)
        num_legs  num_wings
        2         2            1
        4         0            2
        6         0            1
        dtype: int64

        >>> df.value_counts(ascending=True)
        num_legs  num_wings
        2         2            1
        6         0            1
        4         0            2
        dtype: int64

        >>> df.value_counts(normalize=True)
        num_legs  num_wings
        4         0            0.50
        6         0            0.25
        2         2            0.25
        dtype: float64
        """
        if subset is None:
            subset = self.columns.tolist()

        counts = self.groupby(subset).size()

        if sort:
            counts = counts.sort_values(ascending=ascending)
        if normalize:
            counts /= counts.sum()

        # Force MultiIndex for single column
        if len(subset) == 1:
            counts.index = MultiIndex.from_arrays(
                [counts.index], names=[counts.index.name]
            )

        return counts

    def nlargest(self, n, columns, keep="first") -> "DataFrame":
        """
        Return the first `n` rows ordered by `columns` in descending order.

        Return the first `n` rows with the largest values in `columns`, in
        descending order. The columns that are not specified are returned as
        well, but not used for ordering.

        This method is equivalent to
        ``df.sort_values(columns, ascending=False).head(n)``, but more
        performant.

        Parameters
        ----------
        n : int
            Number of rows to return.
        columns : label or list of labels
            Column label(s) to order by.
        keep : {'first', 'last', 'all'}, default 'first'
            Where there are duplicate values:

            - `first` : prioritize the first occurrence(s)
            - `last` : prioritize the last occurrence(s)
            - ``all`` : do not drop any duplicates, even it means
                        selecting more than `n` items.

            .. versionadded:: 0.24.0

        Returns
        -------
        DataFrame
            The first `n` rows ordered by the given columns in descending
            order.

        See Also
        --------
        DataFrame.nsmallest : Return the first `n` rows ordered by `columns` in
            ascending order.
        DataFrame.sort_values : Sort DataFrame by the values.
        DataFrame.head : Return the first `n` rows without re-ordering.

        Notes
        -----
        This function cannot be used with all column types. For example, when
        specifying columns with `object` or `category` dtypes, ``TypeError`` is
        raised.

        Examples
        --------
        >>> df = pd.DataFrame({'population': [59000000, 65000000, 434000,
        ...                                   434000, 434000, 337000, 11300,
        ...                                   11300, 11300],
        ...                    'GDP': [1937894, 2583560 , 12011, 4520, 12128,
        ...                            17036, 182, 38, 311],
        ...                    'alpha-2': ["IT", "FR", "MT", "MV", "BN",
        ...                                "IS", "NR", "TV", "AI"]},
        ...                   index=["Italy", "France", "Malta",
        ...                          "Maldives", "Brunei", "Iceland",
        ...                          "Nauru", "Tuvalu", "Anguilla"])
        >>> df
                  population      GDP alpha-2
        Italy       59000000  1937894      IT
        France      65000000  2583560      FR
        Malta         434000    12011      MT
        Maldives      434000     4520      MV
        Brunei        434000    12128      BN
        Iceland       337000    17036      IS
        Nauru          11300      182      NR
        Tuvalu         11300       38      TV
        Anguilla       11300      311      AI

        In the following example, we will use ``nlargest`` to select the three
        rows having the largest values in column "population".

        >>> df.nlargest(3, 'population')
                population      GDP alpha-2
        France    65000000  2583560      FR
        Italy     59000000  1937894      IT
        Malta       434000    12011      MT

        When using ``keep='last'``, ties are resolved in reverse order:

        >>> df.nlargest(3, 'population', keep='last')
                population      GDP alpha-2
        France    65000000  2583560      FR
        Italy     59000000  1937894      IT
        Brunei      434000    12128      BN

        When using ``keep='all'``, all duplicate items are maintained:

        >>> df.nlargest(3, 'population', keep='all')
                  population      GDP alpha-2
        France      65000000  2583560      FR
        Italy       59000000  1937894      IT
        Malta         434000    12011      MT
        Maldives      434000     4520      MV
        Brunei        434000    12128      BN

        To order by the largest values in column "population" and then "GDP",
        we can specify multiple columns like in the next example.

        >>> df.nlargest(3, ['population', 'GDP'])
                population      GDP alpha-2
        France    65000000  2583560      FR
        Italy     59000000  1937894      IT
        Brunei      434000    12128      BN
        """
        return algorithms.SelectNFrame(self, n=n, keep=keep, columns=columns).nlargest()

    def nsmallest(self, n, columns, keep="first") -> "DataFrame":
        """
        Return the first `n` rows ordered by `columns` in ascending order.

        Return the first `n` rows with the smallest values in `columns`, in
        ascending order. The columns that are not specified are returned as
        well, but not used for ordering.

        This method is equivalent to
        ``df.sort_values(columns, ascending=True).head(n)``, but more
        performant.

        Parameters
        ----------
        n : int
            Number of items to retrieve.
        columns : list or str
            Column name or names to order by.
        keep : {'first', 'last', 'all'}, default 'first'
            Where there are duplicate values:

            - ``first`` : take the first occurrence.
            - ``last`` : take the last occurrence.
            - ``all`` : do not drop any duplicates, even it means
              selecting more than `n` items.

            .. versionadded:: 0.24.0

        Returns
        -------
        DataFrame

        See Also
        --------
        DataFrame.nlargest : Return the first `n` rows ordered by `columns` in
            descending order.
        DataFrame.sort_values : Sort DataFrame by the values.
        DataFrame.head : Return the first `n` rows without re-ordering.

        Examples
        --------
        >>> df = pd.DataFrame({'population': [59000000, 65000000, 434000,
        ...                                   434000, 434000, 337000, 337000,
        ...                                   11300, 11300],
        ...                    'GDP': [1937894, 2583560 , 12011, 4520, 12128,
        ...                            17036, 182, 38, 311],
        ...                    'alpha-2': ["IT", "FR", "MT", "MV", "BN",
        ...                                "IS", "NR", "TV", "AI"]},
        ...                   index=["Italy", "France", "Malta",
        ...                          "Maldives", "Brunei", "Iceland",
        ...                          "Nauru", "Tuvalu", "Anguilla"])
        >>> df
                  population      GDP alpha-2
        Italy       59000000  1937894      IT
        France      65000000  2583560      FR
        Malta         434000    12011      MT
        Maldives      434000     4520      MV
        Brunei        434000    12128      BN
        Iceland       337000    17036      IS
        Nauru         337000      182      NR
        Tuvalu         11300       38      TV
        Anguilla       11300      311      AI

        In the following example, we will use ``nsmallest`` to select the
        three rows having the smallest values in column "population".

        >>> df.nsmallest(3, 'population')
                  population    GDP alpha-2
        Tuvalu         11300     38      TV
        Anguilla       11300    311      AI
        Iceland       337000  17036	     IS

        When using ``keep='last'``, ties are resolved in reverse order:

        >>> df.nsmallest(3, 'population', keep='last')
                  population  GDP alpha-2
        Anguilla       11300  311      AI
        Tuvalu         11300   38      TV
        Nauru         337000  182      NR

        When using ``keep='all'``, all duplicate items are maintained:

        >>> df.nsmallest(3, 'population', keep='all')
                  population    GDP alpha-2
        Tuvalu         11300     38      TV
        Anguilla       11300    311      AI
        Iceland       337000  17036      IS
        Nauru         337000    182      NR

        To order by the smallest values in column "population" and then "GDP", we can
        specify multiple columns like in the next example.

        >>> df.nsmallest(3, ['population', 'GDP'])
                  population  GDP alpha-2
        Tuvalu         11300   38      TV
        Anguilla       11300  311      AI
        Nauru         337000  182      NR
        """
        return algorithms.SelectNFrame(
            self, n=n, keep=keep, columns=columns
        ).nsmallest()

    def swaplevel(self, i=-2, j=-1, axis=0) -> "DataFrame":
        """
        Swap levels i and j in a MultiIndex on a particular axis.

        Parameters
        ----------
        i, j : int or str
            Levels of the indices to be swapped. Can pass level name as string.
        axis : {0 or 'index', 1 or 'columns'}, default 0
            The axis to swap levels on. 0 or 'index' for row-wise, 1 or
            'columns' for column-wise.

        Returns
        -------
        DataFrame
        """
        result = self.copy()

        axis = self._get_axis_number(axis)

        if not isinstance(result._get_axis(axis), ABCMultiIndex):  # pragma: no cover
            raise TypeError("Can only swap levels on a hierarchical axis.")

        if axis == 0:
            assert isinstance(result.index, ABCMultiIndex)
            result.index = result.index.swaplevel(i, j)
        else:
            assert isinstance(result.columns, ABCMultiIndex)
            result.columns = result.columns.swaplevel(i, j)
        return result

    def reorder_levels(self, order, axis=0) -> "DataFrame":
        """
        Rearrange index levels using input order. May not drop or duplicate levels.

        Parameters
        ----------
        order : list of int or list of str
            List representing new level order. Reference level by number
            (position) or by key (label).
        axis : {0 or 'index', 1 or 'columns'}, default 0
            Where to reorder levels.

        Returns
        -------
        DataFrame
        """
        axis = self._get_axis_number(axis)
        if not isinstance(self._get_axis(axis), ABCMultiIndex):  # pragma: no cover
            raise TypeError("Can only reorder levels on a hierarchical axis.")

        result = self.copy()

        if axis == 0:
            assert isinstance(result.index, ABCMultiIndex)
            result.index = result.index.reorder_levels(order)
        else:
            assert isinstance(result.columns, ABCMultiIndex)
            result.columns = result.columns.reorder_levels(order)
        return result

    # ----------------------------------------------------------------------
    # Arithmetic / combination related

    def _combine_frame(self, other: "DataFrame", func, fill_value=None):
        # at this point we have `self._indexed_same(other)`

        if fill_value is None:
            # since _arith_op may be called in a loop, avoid function call
            #  overhead if possible by doing this check once
            _arith_op = func

        else:

            def _arith_op(left, right):
                # for the mixed_type case where we iterate over columns,
                # _arith_op(left, right) is equivalent to
                # left._binop(right, func, fill_value=fill_value)
                left, right = ops.fill_binop(left, right, fill_value)
                return func(left, right)

        if ops.should_series_dispatch(self, other, func):
            # iterate over columns
            new_data = ops.dispatch_to_series(self, other, _arith_op)
        else:
            with np.errstate(all="ignore"):
                res_values = _arith_op(self.values, other.values)
            new_data = dispatch_fill_zeros(func, self.values, other.values, res_values)

        return new_data

    def _construct_result(self, result) -> "DataFrame":
        """
        Wrap the result of an arithmetic, comparison, or logical operation.

        Parameters
        ----------
        result : DataFrame

        Returns
        -------
        DataFrame
        """
        out = self._constructor(result, index=self.index, copy=False)
        # Pin columns instead of passing to constructor for compat with
        #  non-unique columns case
        out.columns = self.columns
        return out

    def combine(
        self, other: "DataFrame", func, fill_value=None, overwrite=True
    ) -> "DataFrame":
        """
        Perform column-wise combine with another DataFrame.

        Combines a DataFrame with `other` DataFrame using `func`
        to element-wise combine columns. The row and column indexes of the
        resulting DataFrame will be the union of the two.

        Parameters
        ----------
        other : DataFrame
            The DataFrame to merge column-wise.
        func : function
            Function that takes two series as inputs and return a Series or a
            scalar. Used to merge the two dataframes column by columns.
        fill_value : scalar value, default None
            The value to fill NaNs with prior to passing any column to the
            merge func.
        overwrite : bool, default True
            If True, columns in `self` that do not exist in `other` will be
            overwritten with NaNs.

        Returns
        -------
        DataFrame
            Combination of the provided DataFrames.

        See Also
        --------
        DataFrame.combine_first : Combine two DataFrame objects and default to
            non-null values in frame calling the method.

        Examples
        --------
        Combine using a simple function that chooses the smaller column.

        >>> df1 = pd.DataFrame({'A': [0, 0], 'B': [4, 4]})
        >>> df2 = pd.DataFrame({'A': [1, 1], 'B': [3, 3]})
        >>> take_smaller = lambda s1, s2: s1 if s1.sum() < s2.sum() else s2
        >>> df1.combine(df2, take_smaller)
           A  B
        0  0  3
        1  0  3

        Example using a true element-wise combine function.

        >>> df1 = pd.DataFrame({'A': [5, 0], 'B': [2, 4]})
        >>> df2 = pd.DataFrame({'A': [1, 1], 'B': [3, 3]})
        >>> df1.combine(df2, np.minimum)
           A  B
        0  1  2
        1  0  3

        Using `fill_value` fills Nones prior to passing the column to the
        merge function.

        >>> df1 = pd.DataFrame({'A': [0, 0], 'B': [None, 4]})
        >>> df2 = pd.DataFrame({'A': [1, 1], 'B': [3, 3]})
        >>> df1.combine(df2, take_smaller, fill_value=-5)
           A    B
        0  0 -5.0
        1  0  4.0

        However, if the same element in both dataframes is None, that None
        is preserved

        >>> df1 = pd.DataFrame({'A': [0, 0], 'B': [None, 4]})
        >>> df2 = pd.DataFrame({'A': [1, 1], 'B': [None, 3]})
        >>> df1.combine(df2, take_smaller, fill_value=-5)
            A    B
        0  0 -5.0
        1  0  3.0

        Example that demonstrates the use of `overwrite` and behavior when
        the axis differ between the dataframes.

        >>> df1 = pd.DataFrame({'A': [0, 0], 'B': [4, 4]})
        >>> df2 = pd.DataFrame({'B': [3, 3], 'C': [-10, 1], }, index=[1, 2])
        >>> df1.combine(df2, take_smaller)
             A    B     C
        0  NaN  NaN   NaN
        1  NaN  3.0 -10.0
        2  NaN  3.0   1.0

        >>> df1.combine(df2, take_smaller, overwrite=False)
             A    B     C
        0  0.0  NaN   NaN
        1  0.0  3.0 -10.0
        2  NaN  3.0   1.0

        Demonstrating the preference of the passed in dataframe.

        >>> df2 = pd.DataFrame({'B': [3, 3], 'C': [1, 1], }, index=[1, 2])
        >>> df2.combine(df1, take_smaller)
           A    B   C
        0  0.0  NaN NaN
        1  0.0  3.0 NaN
        2  NaN  3.0 NaN

        >>> df2.combine(df1, take_smaller, overwrite=False)
             A    B   C
        0  0.0  NaN NaN
        1  0.0  3.0 1.0
        2  NaN  3.0 1.0
        """
        other_idxlen = len(other.index)  # save for compare

        this, other = self.align(other, copy=False)
        new_index = this.index

        if other.empty and len(new_index) == len(self.index):
            return self.copy()

        if self.empty and len(other) == other_idxlen:
            return other.copy()

        # sorts if possible
        new_columns = this.columns.union(other.columns)
        do_fill = fill_value is not None
        result = {}
        for col in new_columns:
            series = this[col]
            otherSeries = other[col]

            this_dtype = series.dtype
            other_dtype = otherSeries.dtype

            this_mask = isna(series)
            other_mask = isna(otherSeries)

            # don't overwrite columns unnecessarily
            # DO propagate if this column is not in the intersection
            if not overwrite and other_mask.all():
                result[col] = this[col].copy()
                continue

            if do_fill:
                series = series.copy()
                otherSeries = otherSeries.copy()
                series[this_mask] = fill_value
                otherSeries[other_mask] = fill_value

            if col not in self.columns:
                # If self DataFrame does not have col in other DataFrame,
                # try to promote series, which is all NaN, as other_dtype.
                new_dtype = other_dtype
                try:
                    series = series.astype(new_dtype, copy=False)
                except ValueError:
                    # e.g. new_dtype is integer types
                    pass
            else:
                # if we have different dtypes, possibly promote
                new_dtype = find_common_type([this_dtype, other_dtype])
                if not is_dtype_equal(this_dtype, new_dtype):
                    series = series.astype(new_dtype)
                if not is_dtype_equal(other_dtype, new_dtype):
                    otherSeries = otherSeries.astype(new_dtype)

            arr = func(series, otherSeries)
            arr = maybe_downcast_to_dtype(arr, this_dtype)

            result[col] = arr

        # convert_objects just in case
        return self._constructor(result, index=new_index, columns=new_columns)

    def combine_first(self, other: "DataFrame") -> "DataFrame":
        """
        Update null elements with value in the same location in `other`.

        Combine two DataFrame objects by filling null values in one DataFrame
        with non-null values from other DataFrame. The row and column indexes
        of the resulting DataFrame will be the union of the two.

        Parameters
        ----------
        other : DataFrame
            Provided DataFrame to use to fill null values.

        Returns
        -------
        DataFrame

        See Also
        --------
        DataFrame.combine : Perform series-wise operation on two DataFrames
            using a given function.

        Examples
        --------
        >>> df1 = pd.DataFrame({'A': [None, 0], 'B': [None, 4]})
        >>> df2 = pd.DataFrame({'A': [1, 1], 'B': [3, 3]})
        >>> df1.combine_first(df2)
             A    B
        0  1.0  3.0
        1  0.0  4.0

        Null values still persist if the location of that null value
        does not exist in `other`

        >>> df1 = pd.DataFrame({'A': [None, 0], 'B': [4, None]})
        >>> df2 = pd.DataFrame({'B': [3, 3], 'C': [1, 1]}, index=[1, 2])
        >>> df1.combine_first(df2)
             A    B    C
        0  NaN  4.0  NaN
        1  0.0  3.0  1.0
        2  NaN  3.0  1.0
        """
        import pandas.core.computation.expressions as expressions

        def extract_values(arr):
            # Does two things:
            # 1. maybe gets the values from the Series / Index
            # 2. convert datelike to i8
            if isinstance(arr, (ABCIndexClass, ABCSeries)):
                arr = arr._values

            if needs_i8_conversion(arr):
                if is_extension_array_dtype(arr.dtype):
                    arr = arr.asi8
                else:
                    arr = arr.view("i8")
            return arr

        def combiner(x, y):
            mask = isna(x)
            if isinstance(mask, (ABCIndexClass, ABCSeries)):
                mask = mask._values

            x_values = extract_values(x)
            y_values = extract_values(y)

            # If the column y in other DataFrame is not in first DataFrame,
            # just return y_values.
            if y.name not in self.columns:
                return y_values

            return expressions.where(mask, y_values, x_values)

        return self.combine(other, combiner, overwrite=False)

    def update(
        self, other, join="left", overwrite=True, filter_func=None, errors="ignore"
    ) -> None:
        """
        Modify in place using non-NA values from another DataFrame.

        Aligns on indices. There is no return value.

        Parameters
        ----------
        other : DataFrame, or object coercible into a DataFrame
            Should have at least one matching index/column label
            with the original DataFrame. If a Series is passed,
            its name attribute must be set, and that will be
            used as the column name to align with the original DataFrame.
        join : {'left'}, default 'left'
            Only left join is implemented, keeping the index and columns of the
            original object.
        overwrite : bool, default True
            How to handle non-NA values for overlapping keys:

            * True: overwrite original DataFrame's values
              with values from `other`.
            * False: only update values that are NA in
              the original DataFrame.

        filter_func : callable(1d-array) -> bool 1d-array, optional
            Can choose to replace values other than NA. Return True for values
            that should be updated.
        errors : {'raise', 'ignore'}, default 'ignore'
            If 'raise', will raise a ValueError if the DataFrame and `other`
            both contain non-NA data in the same place.

            .. versionchanged:: 0.24.0
               Changed from `raise_conflict=False|True`
               to `errors='ignore'|'raise'`.

        Returns
        -------
        None : method directly changes calling object

        Raises
        ------
        ValueError
            * When `errors='raise'` and there's overlapping non-NA data.
            * When `errors` is not either `'ignore'` or `'raise'`
        NotImplementedError
            * If `join != 'left'`

        See Also
        --------
        dict.update : Similar method for dictionaries.
        DataFrame.merge : For column(s)-on-columns(s) operations.

        Examples
        --------
        >>> df = pd.DataFrame({'A': [1, 2, 3],
        ...                    'B': [400, 500, 600]})
        >>> new_df = pd.DataFrame({'B': [4, 5, 6],
        ...                        'C': [7, 8, 9]})
        >>> df.update(new_df)
        >>> df
           A  B
        0  1  4
        1  2  5
        2  3  6

        The DataFrame's length does not increase as a result of the update,
        only values at matching index/column labels are updated.

        >>> df = pd.DataFrame({'A': ['a', 'b', 'c'],
        ...                    'B': ['x', 'y', 'z']})
        >>> new_df = pd.DataFrame({'B': ['d', 'e', 'f', 'g', 'h', 'i']})
        >>> df.update(new_df)
        >>> df
           A  B
        0  a  d
        1  b  e
        2  c  f

        For Series, it's name attribute must be set.

        >>> df = pd.DataFrame({'A': ['a', 'b', 'c'],
        ...                    'B': ['x', 'y', 'z']})
        >>> new_column = pd.Series(['d', 'e'], name='B', index=[0, 2])
        >>> df.update(new_column)
        >>> df
           A  B
        0  a  d
        1  b  y
        2  c  e
        >>> df = pd.DataFrame({'A': ['a', 'b', 'c'],
        ...                    'B': ['x', 'y', 'z']})
        >>> new_df = pd.DataFrame({'B': ['d', 'e']}, index=[1, 2])
        >>> df.update(new_df)
        >>> df
           A  B
        0  a  x
        1  b  d
        2  c  e

        If `other` contains NaNs the corresponding values are not updated
        in the original dataframe.

        >>> df = pd.DataFrame({'A': [1, 2, 3],
        ...                    'B': [400, 500, 600]})
        >>> new_df = pd.DataFrame({'B': [4, np.nan, 6]})
        >>> df.update(new_df)
        >>> df
           A      B
        0  1    4.0
        1  2  500.0
        2  3    6.0
        """
        import pandas.core.computation.expressions as expressions

        # TODO: Support other joins
        if join != "left":  # pragma: no cover
            raise NotImplementedError("Only left join is supported")
        if errors not in ["ignore", "raise"]:
            raise ValueError("The parameter errors must be either 'ignore' or 'raise'")

        if not isinstance(other, DataFrame):
            other = DataFrame(other)

        other = other.reindex_like(self)

        for col in self.columns:
            this = self[col]._values
            that = other[col]._values
            if filter_func is not None:
                with np.errstate(all="ignore"):
                    mask = ~filter_func(this) | isna(that)
            else:
                if errors == "raise":
                    mask_this = notna(that)
                    mask_that = notna(this)
                    if any(mask_this & mask_that):
                        raise ValueError("Data overlaps.")

                if overwrite:
                    mask = isna(that)
                else:
                    mask = notna(this)

            # don't overwrite columns unnecessarily
            if mask.all():
                continue

            self[col] = expressions.where(mask, this, that)

    # ----------------------------------------------------------------------
    # Data reshaping
    @Appender(
        """
Examples
--------
>>> df = pd.DataFrame({'Animal': ['Falcon', 'Falcon',
...                               'Parrot', 'Parrot'],
...                    'Max Speed': [380., 370., 24., 26.]})
>>> df
   Animal  Max Speed
0  Falcon      380.0
1  Falcon      370.0
2  Parrot       24.0
3  Parrot       26.0
>>> df.groupby(['Animal']).mean()
        Max Speed
Animal
Falcon      375.0
Parrot       25.0

**Hierarchical Indexes**

We can groupby different levels of a hierarchical index
using the `level` parameter:

>>> arrays = [['Falcon', 'Falcon', 'Parrot', 'Parrot'],
...           ['Captive', 'Wild', 'Captive', 'Wild']]
>>> index = pd.MultiIndex.from_arrays(arrays, names=('Animal', 'Type'))
>>> df = pd.DataFrame({'Max Speed': [390., 350., 30., 20.]},
...                   index=index)
>>> df
                Max Speed
Animal Type
Falcon Captive      390.0
       Wild         350.0
Parrot Captive       30.0
       Wild          20.0
>>> df.groupby(level=0).mean()
        Max Speed
Animal
Falcon      370.0
Parrot       25.0
>>> df.groupby(level="Type").mean()
         Max Speed
Type
Captive      210.0
Wild         185.0
"""
    )
    @Appender(_shared_docs["groupby"] % _shared_doc_kwargs)
    def groupby(
        self,
        by=None,
        axis=0,
        level=None,
        as_index: bool = True,
        sort: bool = True,
        group_keys: bool = True,
        squeeze: bool = False,
        observed: bool = False,
    ) -> "DataFrameGroupBy":
        from pandas.core.groupby.generic import DataFrameGroupBy

        if level is None and by is None:
            raise TypeError("You have to supply one of 'by' and 'level'")
        axis = self._get_axis_number(axis)

        return DataFrameGroupBy(
            obj=self,
            keys=by,
            axis=axis,
            level=level,
            as_index=as_index,
            sort=sort,
            group_keys=group_keys,
            squeeze=squeeze,
            observed=observed,
        )

    _shared_docs[
        "pivot"
    ] = """
        Return reshaped DataFrame organized by given index / column values.

        Reshape data (produce a "pivot" table) based on column values. Uses
        unique values from specified `index` / `columns` to form axes of the
        resulting DataFrame. This function does not support data
        aggregation, multiple values will result in a MultiIndex in the
        columns. See the :ref:`User Guide <reshaping>` for more on reshaping.

        Parameters
        ----------%s
        index : str or object or a list of str, optional
            Column to use to make new frame's index. If None, uses
            existing index.

            .. versionchanged:: 1.1.0
               Also accept list of index names.

        columns : str or object or a list of str
            Column to use to make new frame's columns.

            .. versionchanged:: 1.1.0
               Also accept list of columns names.

        values : str, object or a list of the previous, optional
            Column(s) to use for populating new frame's values. If not
            specified, all remaining columns will be used and the result will
            have hierarchically indexed columns.

            .. versionchanged:: 0.23.0
               Also accept list of column names.

        Returns
        -------
        DataFrame
            Returns reshaped DataFrame.

        Raises
        ------
        ValueError:
            When there are any `index`, `columns` combinations with multiple
            values. `DataFrame.pivot_table` when you need to aggregate.

        See Also
        --------
        DataFrame.pivot_table : Generalization of pivot that can handle
            duplicate values for one index/column pair.
        DataFrame.unstack : Pivot based on the index values instead of a
            column.

        Notes
        -----
        For finer-tuned control, see hierarchical indexing documentation along
        with the related stack/unstack methods.

        Examples
        --------
        >>> df = pd.DataFrame({'foo': ['one', 'one', 'one', 'two', 'two',
        ...                            'two'],
        ...                    'bar': ['A', 'B', 'C', 'A', 'B', 'C'],
        ...                    'baz': [1, 2, 3, 4, 5, 6],
        ...                    'zoo': ['x', 'y', 'z', 'q', 'w', 't']})
        >>> df
            foo   bar  baz  zoo
        0   one   A    1    x
        1   one   B    2    y
        2   one   C    3    z
        3   two   A    4    q
        4   two   B    5    w
        5   two   C    6    t

        >>> df.pivot(index='foo', columns='bar', values='baz')
        bar  A   B   C
        foo
        one  1   2   3
        two  4   5   6

        >>> df.pivot(index='foo', columns='bar')['baz']
        bar  A   B   C
        foo
        one  1   2   3
        two  4   5   6

        >>> df.pivot(index='foo', columns='bar', values=['baz', 'zoo'])
              baz       zoo
        bar   A  B  C   A  B  C
        foo
        one   1  2  3   x  y  z
        two   4  5  6   q  w  t

        You could also assign a list of column names or a list of index names.

        >>> df = pd.DataFrame({
        ...        "lev1": [1, 1, 1, 2, 2, 2],
        ...        "lev2": [1, 1, 2, 1, 1, 2],
        ...        "lev3": [1, 2, 1, 2, 1, 2],
        ...        "lev4": [1, 2, 3, 4, 5, 6],
        ...        "values": [0, 1, 2, 3, 4, 5]})
        >>> df
            lev1 lev2 lev3 lev4 values
        0   1    1    1    1    0
        1   1    1    2    2    1
        2   1    2    1    3    2
        3   2    1    2    4    3
        4   2    1    1    5    4
        5   2    2    2    6    5

        >>> df.pivot(index="lev1", columns=["lev2", "lev3"],values="values")
        lev2    1         2
        lev3    1    2    1    2
        lev1
        1     0.0  1.0  2.0  NaN
        2     4.0  3.0  NaN  5.0

        >>> df.pivot(index=["lev1", "lev2"], columns=["lev3"],values="values")
              lev3    1    2
        lev1  lev2
           1     1  0.0  1.0
                 2  2.0  NaN
           2     1  4.0  3.0
                 2  NaN  5.0

        A ValueError is raised if there are any duplicates.

        >>> df = pd.DataFrame({"foo": ['one', 'one', 'two', 'two'],
        ...                    "bar": ['A', 'A', 'B', 'C'],
        ...                    "baz": [1, 2, 3, 4]})
        >>> df
           foo bar  baz
        0  one   A    1
        1  one   A    2
        2  two   B    3
        3  two   C    4

        Notice that the first two rows are the same for our `index`
        and `columns` arguments.

        >>> df.pivot(index='foo', columns='bar', values='baz')
        Traceback (most recent call last):
           ...
        ValueError: Index contains duplicate entries, cannot reshape
        """

    @Substitution("")
    @Appender(_shared_docs["pivot"])
    def pivot(self, index=None, columns=None, values=None) -> "DataFrame":
        from pandas.core.reshape.pivot import pivot

        return pivot(self, index=index, columns=columns, values=values)

    _shared_docs[
        "pivot_table"
    ] = """
        Create a spreadsheet-style pivot table as a DataFrame.

        The levels in the pivot table will be stored in MultiIndex objects
        (hierarchical indexes) on the index and columns of the result DataFrame.

        Parameters
        ----------%s
        values : column to aggregate, optional
        index : column, Grouper, array, or list of the previous
            If an array is passed, it must be the same length as the data. The
            list can contain any of the other types (except list).
            Keys to group by on the pivot table index.  If an array is passed,
            it is being used as the same manner as column values.
        columns : column, Grouper, array, or list of the previous
            If an array is passed, it must be the same length as the data. The
            list can contain any of the other types (except list).
            Keys to group by on the pivot table column.  If an array is passed,
            it is being used as the same manner as column values.
        aggfunc : function, list of functions, dict, default numpy.mean
            If list of functions passed, the resulting pivot table will have
            hierarchical columns whose top level are the function names
            (inferred from the function objects themselves)
            If dict is passed, the key is column to aggregate and value
            is function or list of functions.
        fill_value : scalar, default None
            Value to replace missing values with (in the resulting pivot table,
            after aggregation).
        margins : bool, default False
            Add all row / columns (e.g. for subtotal / grand totals).
        dropna : bool, default True
            Do not include columns whose entries are all NaN.
        margins_name : str, default 'All'
            Name of the row / column that will contain the totals
            when margins is True.
        observed : bool, default False
            This only applies if any of the groupers are Categoricals.
            If True: only show observed values for categorical groupers.
            If False: show all values for categorical groupers.

            .. versionchanged:: 0.25.0

        Returns
        -------
        DataFrame
            An Excel style pivot table.

        See Also
        --------
        DataFrame.pivot : Pivot without aggregation that can handle
            non-numeric data.

        Examples
        --------
        >>> df = pd.DataFrame({"A": ["foo", "foo", "foo", "foo", "foo",
        ...                          "bar", "bar", "bar", "bar"],
        ...                    "B": ["one", "one", "one", "two", "two",
        ...                          "one", "one", "two", "two"],
        ...                    "C": ["small", "large", "large", "small",
        ...                          "small", "large", "small", "small",
        ...                          "large"],
        ...                    "D": [1, 2, 2, 3, 3, 4, 5, 6, 7],
        ...                    "E": [2, 4, 5, 5, 6, 6, 8, 9, 9]})
        >>> df
             A    B      C  D  E
        0  foo  one  small  1  2
        1  foo  one  large  2  4
        2  foo  one  large  2  5
        3  foo  two  small  3  5
        4  foo  two  small  3  6
        5  bar  one  large  4  6
        6  bar  one  small  5  8
        7  bar  two  small  6  9
        8  bar  two  large  7  9

        This first example aggregates values by taking the sum.

        >>> table = pd.pivot_table(df, values='D', index=['A', 'B'],
        ...                     columns=['C'], aggfunc=np.sum)
        >>> table
        C        large  small
        A   B
        bar one    4.0    5.0
            two    7.0    6.0
        foo one    4.0    1.0
            two    NaN    6.0

        We can also fill missing values using the `fill_value` parameter.

        >>> table = pd.pivot_table(df, values='D', index=['A', 'B'],
        ...                     columns=['C'], aggfunc=np.sum, fill_value=0)
        >>> table
        C        large  small
        A   B
        bar one      4      5
            two      7      6
        foo one      4      1
            two      0      6

        The next example aggregates by taking the mean across multiple columns.

        >>> table = pd.pivot_table(df, values=['D', 'E'], index=['A', 'C'],
        ...                     aggfunc={'D': np.mean,
        ...                              'E': np.mean})
        >>> table
                        D         E
        A   C
        bar large  5.500000  7.500000
            small  5.500000  8.500000
        foo large  2.000000  4.500000
            small  2.333333  4.333333

        We can also calculate multiple types of aggregations for any given
        value column.

        >>> table = pd.pivot_table(df, values=['D', 'E'], index=['A', 'C'],
        ...                     aggfunc={'D': np.mean,
        ...                              'E': [min, max, np.mean]})
        >>> table
                        D    E
                    mean  max      mean  min
        A   C
        bar large  5.500000  9.0  7.500000  6.0
            small  5.500000  9.0  8.500000  8.0
        foo large  2.000000  5.0  4.500000  4.0
            small  2.333333  6.0  4.333333  2.0
        """

    @Substitution("")
    @Appender(_shared_docs["pivot_table"])
    def pivot_table(
        self,
        values=None,
        index=None,
        columns=None,
        aggfunc="mean",
        fill_value=None,
        margins=False,
        dropna=True,
        margins_name="All",
        observed=False,
    ) -> "DataFrame":
        from pandas.core.reshape.pivot import pivot_table

        return pivot_table(
            self,
            values=values,
            index=index,
            columns=columns,
            aggfunc=aggfunc,
            fill_value=fill_value,
            margins=margins,
            dropna=dropna,
            margins_name=margins_name,
            observed=observed,
        )

    def stack(self, level=-1, dropna=True):
        """
        Stack the prescribed level(s) from columns to index.

        Return a reshaped DataFrame or Series having a multi-level
        index with one or more new inner-most levels compared to the current
        DataFrame. The new inner-most levels are created by pivoting the
        columns of the current dataframe:

          - if the columns have a single level, the output is a Series;
          - if the columns have multiple levels, the new index
            level(s) is (are) taken from the prescribed level(s) and
            the output is a DataFrame.

        The new index levels are sorted.

        Parameters
        ----------
        level : int, str, list, default -1
            Level(s) to stack from the column axis onto the index
            axis, defined as one index or label, or a list of indices
            or labels.
        dropna : bool, default True
            Whether to drop rows in the resulting Frame/Series with
            missing values. Stacking a column level onto the index
            axis can create combinations of index and column values
            that are missing from the original dataframe. See Examples
            section.

        Returns
        -------
        DataFrame or Series
            Stacked dataframe or series.

        See Also
        --------
        DataFrame.unstack : Unstack prescribed level(s) from index axis
             onto column axis.
        DataFrame.pivot : Reshape dataframe from long format to wide
             format.
        DataFrame.pivot_table : Create a spreadsheet-style pivot table
             as a DataFrame.

        Notes
        -----
        The function is named by analogy with a collection of books
        being reorganized from being side by side on a horizontal
        position (the columns of the dataframe) to being stacked
        vertically on top of each other (in the index of the
        dataframe).

        Examples
        --------
        **Single level columns**

        >>> df_single_level_cols = pd.DataFrame([[0, 1], [2, 3]],
        ...                                     index=['cat', 'dog'],
        ...                                     columns=['weight', 'height'])

        Stacking a dataframe with a single level column axis returns a Series:

        >>> df_single_level_cols
             weight height
        cat       0      1
        dog       2      3
        >>> df_single_level_cols.stack()
        cat  weight    0
             height    1
        dog  weight    2
             height    3
        dtype: int64

        **Multi level columns: simple case**

        >>> multicol1 = pd.MultiIndex.from_tuples([('weight', 'kg'),
        ...                                        ('weight', 'pounds')])
        >>> df_multi_level_cols1 = pd.DataFrame([[1, 2], [2, 4]],
        ...                                     index=['cat', 'dog'],
        ...                                     columns=multicol1)

        Stacking a dataframe with a multi-level column axis:

        >>> df_multi_level_cols1
             weight
                 kg    pounds
        cat       1        2
        dog       2        4
        >>> df_multi_level_cols1.stack()
                    weight
        cat kg           1
            pounds       2
        dog kg           2
            pounds       4

        **Missing values**

        >>> multicol2 = pd.MultiIndex.from_tuples([('weight', 'kg'),
        ...                                        ('height', 'm')])
        >>> df_multi_level_cols2 = pd.DataFrame([[1.0, 2.0], [3.0, 4.0]],
        ...                                     index=['cat', 'dog'],
        ...                                     columns=multicol2)

        It is common to have missing values when stacking a dataframe
        with multi-level columns, as the stacked dataframe typically
        has more values than the original dataframe. Missing values
        are filled with NaNs:

        >>> df_multi_level_cols2
            weight height
                kg      m
        cat    1.0    2.0
        dog    3.0    4.0
        >>> df_multi_level_cols2.stack()
                height  weight
        cat kg     NaN     1.0
            m      2.0     NaN
        dog kg     NaN     3.0
            m      4.0     NaN

        **Prescribing the level(s) to be stacked**

        The first parameter controls which level or levels are stacked:

        >>> df_multi_level_cols2.stack(0)
                     kg    m
        cat height  NaN  2.0
            weight  1.0  NaN
        dog height  NaN  4.0
            weight  3.0  NaN
        >>> df_multi_level_cols2.stack([0, 1])
        cat  height  m     2.0
             weight  kg    1.0
        dog  height  m     4.0
             weight  kg    3.0
        dtype: float64

        **Dropping missing values**

        >>> df_multi_level_cols3 = pd.DataFrame([[None, 1.0], [2.0, 3.0]],
        ...                                     index=['cat', 'dog'],
        ...                                     columns=multicol2)

        Note that rows where all values are missing are dropped by
        default but this behaviour can be controlled via the dropna
        keyword parameter:

        >>> df_multi_level_cols3
            weight height
                kg      m
        cat    NaN    1.0
        dog    2.0    3.0
        >>> df_multi_level_cols3.stack(dropna=False)
                height  weight
        cat kg     NaN     NaN
            m      1.0     NaN
        dog kg     NaN     2.0
            m      3.0     NaN
        >>> df_multi_level_cols3.stack(dropna=True)
                height  weight
        cat m      1.0     NaN
        dog kg     NaN     2.0
            m      3.0     NaN
        """
        from pandas.core.reshape.reshape import stack, stack_multiple

        if isinstance(level, (tuple, list)):
            return stack_multiple(self, level, dropna=dropna)
        else:
            return stack(self, level, dropna=dropna)

    def explode(self, column: Union[str, Tuple]) -> "DataFrame":
        """
        Transform each element of a list-like to a row, replicating index values.

        .. versionadded:: 0.25.0

        Parameters
        ----------
        column : str or tuple
            Column to explode.

        Returns
        -------
        DataFrame
            Exploded lists to rows of the subset columns;
            index will be duplicated for these rows.

        Raises
        ------
        ValueError :
            if columns of the frame are not unique.

        See Also
        --------
        DataFrame.unstack : Pivot a level of the (necessarily hierarchical)
            index labels.
        DataFrame.melt : Unpivot a DataFrame from wide format to long format.
        Series.explode : Explode a DataFrame from list-like columns to long format.

        Notes
        -----
        This routine will explode list-likes including lists, tuples,
        Series, and np.ndarray. The result dtype of the subset rows will
        be object. Scalars will be returned unchanged. Empty list-likes will
        result in a np.nan for that row.

        Examples
        --------
        >>> df = pd.DataFrame({'A': [[1, 2, 3], 'foo', [], [3, 4]], 'B': 1})
        >>> df
                   A  B
        0  [1, 2, 3]  1
        1        foo  1
        2         []  1
        3     [3, 4]  1

        >>> df.explode('A')
             A  B
        0    1  1
        0    2  1
        0    3  1
        1  foo  1
        2  NaN  1
        3    3  1
        3    4  1
        """
        if not (is_scalar(column) or isinstance(column, tuple)):
            raise ValueError("column must be a scalar")
        if not self.columns.is_unique:
            raise ValueError("columns must be unique")

        df = self.reset_index(drop=True)
        # TODO: use overload to refine return type of reset_index
        assert df is not None  # needed for mypy
        result = df[column].explode()
        result = df.drop([column], axis=1).join(result)
        result.index = self.index.take(result.index)
        result = result.reindex(columns=self.columns, copy=False)

        return result

    def unstack(self, level=-1, fill_value=None):
        """
        Pivot a level of the (necessarily hierarchical) index labels.

        Returns a DataFrame having a new level of column labels whose inner-most level
        consists of the pivoted index labels.

        If the index is not a MultiIndex, the output will be a Series
        (the analogue of stack when the columns are not a MultiIndex).

        The level involved will automatically get sorted.

        Parameters
        ----------
        level : int, str, or list of these, default -1 (last level)
            Level(s) of index to unstack, can pass level name.
        fill_value : int, str or dict
            Replace NaN with this value if the unstack produces missing values.

        Returns
        -------
        Series or DataFrame

        See Also
        --------
        DataFrame.pivot : Pivot a table based on column values.
        DataFrame.stack : Pivot a level of the column labels (inverse operation
            from `unstack`).

        Examples
        --------
        >>> index = pd.MultiIndex.from_tuples([('one', 'a'), ('one', 'b'),
        ...                                    ('two', 'a'), ('two', 'b')])
        >>> s = pd.Series(np.arange(1.0, 5.0), index=index)
        >>> s
        one  a   1.0
             b   2.0
        two  a   3.0
             b   4.0
        dtype: float64

        >>> s.unstack(level=-1)
             a   b
        one  1.0  2.0
        two  3.0  4.0

        >>> s.unstack(level=0)
           one  two
        a  1.0   3.0
        b  2.0   4.0

        >>> df = s.unstack(level=0)
        >>> df.unstack()
        one  a  1.0
             b  2.0
        two  a  3.0
             b  4.0
        dtype: float64
        """
        from pandas.core.reshape.reshape import unstack

        return unstack(self, level, fill_value)

    _shared_docs[
        "melt"
    ] = """
    Unpivot a DataFrame from wide to long format, optionally leaving identifiers set.

    This function is useful to massage a DataFrame into a format where one
    or more columns are identifier variables (`id_vars`), while all other
    columns, considered measured variables (`value_vars`), are "unpivoted" to
    the row axis, leaving just two non-identifier columns, 'variable' and
    'value'.
    %(versionadded)s
    Parameters
    ----------
    id_vars : tuple, list, or ndarray, optional
        Column(s) to use as identifier variables.
    value_vars : tuple, list, or ndarray, optional
        Column(s) to unpivot. If not specified, uses all columns that
        are not set as `id_vars`.
    var_name : scalar
        Name to use for the 'variable' column. If None it uses
        ``frame.columns.name`` or 'variable'.
    value_name : scalar, default 'value'
        Name to use for the 'value' column.
    col_level : int or str, optional
        If columns are a MultiIndex then use this level to melt.

    Returns
    -------
    DataFrame
        Unpivoted DataFrame.

    See Also
    --------
    %(other)s : Identical method.
    pivot_table : Create a spreadsheet-style pivot table as a DataFrame.
    DataFrame.pivot : Return reshaped DataFrame organized
        by given index / column values.
    DataFrame.explode : Explode a DataFrame from list-like
            columns to long format.

    Examples
    --------
    >>> df = pd.DataFrame({'A': {0: 'a', 1: 'b', 2: 'c'},
    ...                    'B': {0: 1, 1: 3, 2: 5},
    ...                    'C': {0: 2, 1: 4, 2: 6}})
    >>> df
       A  B  C
    0  a  1  2
    1  b  3  4
    2  c  5  6

    >>> %(caller)sid_vars=['A'], value_vars=['B'])
       A variable  value
    0  a        B      1
    1  b        B      3
    2  c        B      5

    >>> %(caller)sid_vars=['A'], value_vars=['B', 'C'])
       A variable  value
    0  a        B      1
    1  b        B      3
    2  c        B      5
    3  a        C      2
    4  b        C      4
    5  c        C      6

    The names of 'variable' and 'value' columns can be customized:

    >>> %(caller)sid_vars=['A'], value_vars=['B'],
    ...         var_name='myVarname', value_name='myValname')
       A myVarname  myValname
    0  a         B          1
    1  b         B          3
    2  c         B          5

    If you have multi-index columns:

    >>> df.columns = [list('ABC'), list('DEF')]
    >>> df
       A  B  C
       D  E  F
    0  a  1  2
    1  b  3  4
    2  c  5  6

    >>> %(caller)scol_level=0, id_vars=['A'], value_vars=['B'])
       A variable  value
    0  a        B      1
    1  b        B      3
    2  c        B      5

    >>> %(caller)sid_vars=[('A', 'D')], value_vars=[('B', 'E')])
      (A, D) variable_0 variable_1  value
    0      a          B          E      1
    1      b          B          E      3
    2      c          B          E      5
    """

    @Appender(
        _shared_docs["melt"]
        % dict(
            caller="df.melt(",
            versionadded="\n    .. versionadded:: 0.20.0\n",
            other="melt",
        )
    )
    def melt(
        self,
        id_vars=None,
        value_vars=None,
        var_name=None,
        value_name="value",
        col_level=None,
    ) -> "DataFrame":
        from pandas.core.reshape.melt import melt

        return melt(
            self,
            id_vars=id_vars,
            value_vars=value_vars,
            var_name=var_name,
            value_name=value_name,
            col_level=col_level,
        )

    # ----------------------------------------------------------------------
    # Time series-related

    def diff(self, periods: int = 1, axis: Axis = 0) -> "DataFrame":
        """
        First discrete difference of element.

        Calculates the difference of a DataFrame element compared with another
        element in the DataFrame (default is the element in the same column
        of the previous row).

        Parameters
        ----------
        periods : int, default 1
            Periods to shift for calculating difference, accepts negative
            values.
        axis : {0 or 'index', 1 or 'columns'}, default 0
            Take difference over rows (0) or columns (1).

        Returns
        -------
        DataFrame

        See Also
        --------
        Series.diff: First discrete difference for a Series.
        DataFrame.pct_change: Percent change over given number of periods.
        DataFrame.shift: Shift index by desired number of periods with an
            optional time freq.

        Notes
        -----
        For boolean dtypes, this uses :meth:`operator.xor` rather than
        :meth:`operator.sub`.

        Examples
        --------
        Difference with previous row

        >>> df = pd.DataFrame({'a': [1, 2, 3, 4, 5, 6],
        ...                    'b': [1, 1, 2, 3, 5, 8],
        ...                    'c': [1, 4, 9, 16, 25, 36]})
        >>> df
           a  b   c
        0  1  1   1
        1  2  1   4
        2  3  2   9
        3  4  3  16
        4  5  5  25
        5  6  8  36

        >>> df.diff()
             a    b     c
        0  NaN  NaN   NaN
        1  1.0  0.0   3.0
        2  1.0  1.0   5.0
        3  1.0  1.0   7.0
        4  1.0  2.0   9.0
        5  1.0  3.0  11.0

        Difference with previous column

        >>> df.diff(axis=1)
            a    b     c
        0 NaN  0.0   0.0
        1 NaN -1.0   3.0
        2 NaN -1.0   7.0
        3 NaN -1.0  13.0
        4 NaN  0.0  20.0
        5 NaN  2.0  28.0

        Difference with 3rd previous row

        >>> df.diff(periods=3)
             a    b     c
        0  NaN  NaN   NaN
        1  NaN  NaN   NaN
        2  NaN  NaN   NaN
        3  3.0  2.0  15.0
        4  3.0  4.0  21.0
        5  3.0  6.0  27.0

        Difference with following row

        >>> df.diff(periods=-1)
             a    b     c
        0 -1.0  0.0  -3.0
        1 -1.0 -1.0  -5.0
        2 -1.0 -1.0  -7.0
        3 -1.0 -2.0  -9.0
        4 -1.0 -3.0 -11.0
        5  NaN  NaN   NaN
        """
        bm_axis = self._get_block_manager_axis(axis)
        new_data = self._mgr.diff(n=periods, axis=bm_axis)
        return self._constructor(new_data)

    # ----------------------------------------------------------------------
    # Function application

    def _gotitem(
        self,
        key: Union[str, List[str]],
        ndim: int,
        subset: Optional[Union[Series, ABCDataFrame]] = None,
    ) -> Union[Series, ABCDataFrame]:
        """
        Sub-classes to define. Return a sliced object.

        Parameters
        ----------
        key : string / list of selections
        ndim : 1,2
            requested ndim of result
        subset : object, default None
            subset to act on
        """
        if subset is None:
            subset = self
        elif subset.ndim == 1:  # is Series
            return subset

        # TODO: _shallow_copy(subset)?
        return subset[key]

    _agg_summary_and_see_also_doc = dedent(
        """
    The aggregation operations are always performed over an axis, either the
    index (default) or the column axis. This behavior is different from
    `numpy` aggregation functions (`mean`, `median`, `prod`, `sum`, `std`,
    `var`), where the default is to compute the aggregation of the flattened
    array, e.g., ``numpy.mean(arr_2d)`` as opposed to
    ``numpy.mean(arr_2d, axis=0)``.

    `agg` is an alias for `aggregate`. Use the alias.

    See Also
    --------
    DataFrame.apply : Perform any type of operations.
    DataFrame.transform : Perform transformation type operations.
    core.groupby.GroupBy : Perform operations over groups.
    core.resample.Resampler : Perform operations over resampled bins.
    core.window.Rolling : Perform operations over rolling window.
    core.window.Expanding : Perform operations over expanding window.
    core.window.EWM : Perform operation over exponential weighted
        window.
    """
    )

    _agg_examples_doc = dedent(
        """
    Examples
    --------
    >>> df = pd.DataFrame([[1, 2, 3],
    ...                    [4, 5, 6],
    ...                    [7, 8, 9],
    ...                    [np.nan, np.nan, np.nan]],
    ...                   columns=['A', 'B', 'C'])

    Aggregate these functions over the rows.

    >>> df.agg(['sum', 'min'])
            A     B     C
    sum  12.0  15.0  18.0
    min   1.0   2.0   3.0

    Different aggregations per column.

    >>> df.agg({'A' : ['sum', 'min'], 'B' : ['min', 'max']})
            A    B
    max   NaN  8.0
    min   1.0  2.0
    sum  12.0  NaN

    Aggregate over the columns.

    >>> df.agg("mean", axis="columns")
    0    2.0
    1    5.0
    2    8.0
    3    NaN
    dtype: float64
    """
    )

    @Substitution(
        see_also=_agg_summary_and_see_also_doc,
        examples=_agg_examples_doc,
        versionadded="\n.. versionadded:: 0.20.0\n",
        **_shared_doc_kwargs,
    )
    @Appender(_shared_docs["aggregate"])
    def aggregate(self, func, axis=0, *args, **kwargs):
        axis = self._get_axis_number(axis)

        result = None
        try:
            result, how = self._aggregate(func, axis=axis, *args, **kwargs)
        except TypeError:
            pass
        if result is None:
            return self.apply(func, axis=axis, args=args, **kwargs)
        return result

    def _aggregate(self, arg, axis=0, *args, **kwargs):
        if axis == 1:
            # NDFrame.aggregate returns a tuple, and we need to transpose
            # only result
            result, how = self.T._aggregate(arg, *args, **kwargs)
            result = result.T if result is not None else result
            return result, how
        return super()._aggregate(arg, *args, **kwargs)

    agg = aggregate

    @Appender(_shared_docs["transform"] % _shared_doc_kwargs)
    def transform(self, func, axis=0, *args, **kwargs) -> "DataFrame":
        axis = self._get_axis_number(axis)
        if axis == 1:
            return self.T.transform(func, *args, **kwargs).T
        return super().transform(func, *args, **kwargs)

    def apply(self, func, axis=0, raw=False, result_type=None, args=(), **kwds):
        """
        Apply a function along an axis of the DataFrame.

        Objects passed to the function are Series objects whose index is
        either the DataFrame's index (``axis=0``) or the DataFrame's columns
        (``axis=1``). By default (``result_type=None``), the final return type
        is inferred from the return type of the applied function. Otherwise,
        it depends on the `result_type` argument.

        Parameters
        ----------
        func : function
            Function to apply to each column or row.
        axis : {0 or 'index', 1 or 'columns'}, default 0
            Axis along which the function is applied:

            * 0 or 'index': apply function to each column.
            * 1 or 'columns': apply function to each row.

        raw : bool, default False
            Determines if row or column is passed as a Series or ndarray object:

            * ``False`` : passes each row or column as a Series to the
              function.
            * ``True`` : the passed function will receive ndarray objects
              instead.
              If you are just applying a NumPy reduction function this will
              achieve much better performance.

        result_type : {'expand', 'reduce', 'broadcast', None}, default None
            These only act when ``axis=1`` (columns):

            * 'expand' : list-like results will be turned into columns.
            * 'reduce' : returns a Series if possible rather than expanding
              list-like results. This is the opposite of 'expand'.
            * 'broadcast' : results will be broadcast to the original shape
              of the DataFrame, the original index and columns will be
              retained.

            The default behaviour (None) depends on the return value of the
            applied function: list-like results will be returned as a Series
            of those. However if the apply function returns a Series these
            are expanded to columns.

            .. versionadded:: 0.23.0

        args : tuple
            Positional arguments to pass to `func` in addition to the
            array/series.
        **kwds
            Additional keyword arguments to pass as keywords arguments to
            `func`.

        Returns
        -------
        Series or DataFrame
            Result of applying ``func`` along the given axis of the
            DataFrame.

        See Also
        --------
        DataFrame.applymap: For elementwise operations.
        DataFrame.aggregate: Only perform aggregating type operations.
        DataFrame.transform: Only perform transforming type operations.

        Examples
        --------
        >>> df = pd.DataFrame([[4, 9]] * 3, columns=['A', 'B'])
        >>> df
           A  B
        0  4  9
        1  4  9
        2  4  9

        Using a numpy universal function (in this case the same as
        ``np.sqrt(df)``):

        >>> df.apply(np.sqrt)
             A    B
        0  2.0  3.0
        1  2.0  3.0
        2  2.0  3.0

        Using a reducing function on either axis

        >>> df.apply(np.sum, axis=0)
        A    12
        B    27
        dtype: int64

        >>> df.apply(np.sum, axis=1)
        0    13
        1    13
        2    13
        dtype: int64

        Returning a list-like will result in a Series

        >>> df.apply(lambda x: [1, 2], axis=1)
        0    [1, 2]
        1    [1, 2]
        2    [1, 2]
        dtype: object

        Passing ``result_type='expand'`` will expand list-like results
        to columns of a Dataframe

        >>> df.apply(lambda x: [1, 2], axis=1, result_type='expand')
           0  1
        0  1  2
        1  1  2
        2  1  2

        Returning a Series inside the function is similar to passing
        ``result_type='expand'``. The resulting column names
        will be the Series index.

        >>> df.apply(lambda x: pd.Series([1, 2], index=['foo', 'bar']), axis=1)
           foo  bar
        0    1    2
        1    1    2
        2    1    2

        Passing ``result_type='broadcast'`` will ensure the same shape
        result, whether list-like or scalar is returned by the function,
        and broadcast it along the axis. The resulting column names will
        be the originals.

        >>> df.apply(lambda x: [1, 2], axis=1, result_type='broadcast')
           A  B
        0  1  2
        1  1  2
        2  1  2
        """
        from pandas.core.apply import frame_apply

        op = frame_apply(
            self,
            func=func,
            axis=axis,
            raw=raw,
            result_type=result_type,
            args=args,
            kwds=kwds,
        )
        return op.get_result()

    def applymap(self, func) -> "DataFrame":
        """
        Apply a function to a Dataframe elementwise.

        This method applies a function that accepts and returns a scalar
        to every element of a DataFrame.

        Parameters
        ----------
        func : callable
            Python function, returns a single value from a single value.

        Returns
        -------
        DataFrame
            Transformed DataFrame.

        See Also
        --------
        DataFrame.apply : Apply a function along input axis of DataFrame.

        Notes
        -----
        In the current implementation applymap calls `func` twice on the
        first column/row to decide whether it can take a fast or slow
        code path. This can lead to unexpected behavior if `func` has
        side-effects, as they will take effect twice for the first
        column/row.

        Examples
        --------
        >>> df = pd.DataFrame([[1, 2.12], [3.356, 4.567]])
        >>> df
               0      1
        0  1.000  2.120
        1  3.356  4.567

        >>> df.applymap(lambda x: len(str(x)))
           0  1
        0  3  4
        1  5  5

        Note that a vectorized version of `func` often exists, which will
        be much faster. You could square each number elementwise.

        >>> df.applymap(lambda x: x**2)
                   0          1
        0   1.000000   4.494400
        1  11.262736  20.857489

        But it's better to avoid applymap in that case.

        >>> df ** 2
                   0          1
        0   1.000000   4.494400
        1  11.262736  20.857489
        """
        # if we have a dtype == 'M8[ns]', provide boxed values
        def infer(x):
            if x.empty:
                return lib.map_infer(x, func)
            return lib.map_infer(x.astype(object).values, func)

        return self.apply(infer)

    # ----------------------------------------------------------------------
    # Merging / joining methods

    def append(
        self, other, ignore_index=False, verify_integrity=False, sort=False
    ) -> "DataFrame":
        """
        Append rows of `other` to the end of caller, returning a new object.

        Columns in `other` that are not in the caller are added as new columns.

        Parameters
        ----------
        other : DataFrame or Series/dict-like object, or list of these
            The data to append.
        ignore_index : bool, default False
            If True, do not use the index labels.
        verify_integrity : bool, default False
            If True, raise ValueError on creating index with duplicates.
        sort : bool, default False
            Sort columns if the columns of `self` and `other` are not aligned.

            .. versionadded:: 0.23.0
            .. versionchanged:: 1.0.0

                Changed to not sort by default.

        Returns
        -------
        DataFrame

        See Also
        --------
        concat : General function to concatenate DataFrame or Series objects.

        Notes
        -----
        If a list of dict/series is passed and the keys are all contained in
        the DataFrame's index, the order of the columns in the resulting
        DataFrame will be unchanged.

        Iteratively appending rows to a DataFrame can be more computationally
        intensive than a single concatenate. A better solution is to append
        those rows to a list and then concatenate the list with the original
        DataFrame all at once.

        Examples
        --------
        >>> df = pd.DataFrame([[1, 2], [3, 4]], columns=list('AB'))
        >>> df
           A  B
        0  1  2
        1  3  4
        >>> df2 = pd.DataFrame([[5, 6], [7, 8]], columns=list('AB'))
        >>> df.append(df2)
           A  B
        0  1  2
        1  3  4
        0  5  6
        1  7  8

        With `ignore_index` set to True:

        >>> df.append(df2, ignore_index=True)
           A  B
        0  1  2
        1  3  4
        2  5  6
        3  7  8

        The following, while not recommended methods for generating DataFrames,
        show two ways to generate a DataFrame from multiple data sources.

        Less efficient:

        >>> df = pd.DataFrame(columns=['A'])
        >>> for i in range(5):
        ...     df = df.append({'A': i}, ignore_index=True)
        >>> df
           A
        0  0
        1  1
        2  2
        3  3
        4  4

        More efficient:

        >>> pd.concat([pd.DataFrame([i], columns=['A']) for i in range(5)],
        ...           ignore_index=True)
           A
        0  0
        1  1
        2  2
        3  3
        4  4
        """
        if isinstance(other, (Series, dict)):
            if isinstance(other, dict):
                if not ignore_index:
                    raise TypeError("Can only append a dict if ignore_index=True")
                other = Series(other)
            if other.name is None and not ignore_index:
                raise TypeError(
                    "Can only append a Series if ignore_index=True "
                    "or if the Series has a name"
                )

            index = Index([other.name], name=self.index.name)
            idx_diff = other.index.difference(self.columns)
            try:
                combined_columns = self.columns.append(idx_diff)
            except TypeError:
                combined_columns = self.columns.astype(object).append(idx_diff)
            other = (
                other.reindex(combined_columns, copy=False)
                .to_frame()
                .T.infer_objects()
                .rename_axis(index.names, copy=False)
            )
            if not self.columns.equals(combined_columns):
                self = self.reindex(columns=combined_columns)
        elif isinstance(other, list):
            if not other:
                pass
            elif not isinstance(other[0], DataFrame):
                other = DataFrame(other)
                if (self.columns.get_indexer(other.columns) >= 0).all():
                    other = other.reindex(columns=self.columns)

        from pandas.core.reshape.concat import concat

        if isinstance(other, (list, tuple)):
            to_concat = [self, *other]
        else:
            to_concat = [self, other]
        return concat(
            to_concat,
            ignore_index=ignore_index,
            verify_integrity=verify_integrity,
            sort=sort,
        )

    def join(
        self, other, on=None, how="left", lsuffix="", rsuffix="", sort=False
    ) -> "DataFrame":
        """
        Join columns of another DataFrame.

        Join columns with `other` DataFrame either on index or on a key
        column. Efficiently join multiple DataFrame objects by index at once by
        passing a list.

        Parameters
        ----------
        other : DataFrame, Series, or list of DataFrame
            Index should be similar to one of the columns in this one. If a
            Series is passed, its name attribute must be set, and that will be
            used as the column name in the resulting joined DataFrame.
        on : str, list of str, or array-like, optional
            Column or index level name(s) in the caller to join on the index
            in `other`, otherwise joins index-on-index. If multiple
            values given, the `other` DataFrame must have a MultiIndex. Can
            pass an array as the join key if it is not already contained in
            the calling DataFrame. Like an Excel VLOOKUP operation.
        how : {'left', 'right', 'outer', 'inner'}, default 'left'
            How to handle the operation of the two objects.

            * left: use calling frame's index (or column if on is specified)
            * right: use `other`'s index.
            * outer: form union of calling frame's index (or column if on is
              specified) with `other`'s index, and sort it.
              lexicographically.
            * inner: form intersection of calling frame's index (or column if
              on is specified) with `other`'s index, preserving the order
              of the calling's one.
        lsuffix : str, default ''
            Suffix to use from left frame's overlapping columns.
        rsuffix : str, default ''
            Suffix to use from right frame's overlapping columns.
        sort : bool, default False
            Order result DataFrame lexicographically by the join key. If False,
            the order of the join key depends on the join type (how keyword).

        Returns
        -------
        DataFrame
            A dataframe containing columns from both the caller and `other`.

        See Also
        --------
        DataFrame.merge : For column(s)-on-columns(s) operations.

        Notes
        -----
        Parameters `on`, `lsuffix`, and `rsuffix` are not supported when
        passing a list of `DataFrame` objects.

        Support for specifying index levels as the `on` parameter was added
        in version 0.23.0.

        Examples
        --------
        >>> df = pd.DataFrame({'key': ['K0', 'K1', 'K2', 'K3', 'K4', 'K5'],
        ...                    'A': ['A0', 'A1', 'A2', 'A3', 'A4', 'A5']})

        >>> df
          key   A
        0  K0  A0
        1  K1  A1
        2  K2  A2
        3  K3  A3
        4  K4  A4
        5  K5  A5

        >>> other = pd.DataFrame({'key': ['K0', 'K1', 'K2'],
        ...                       'B': ['B0', 'B1', 'B2']})

        >>> other
          key   B
        0  K0  B0
        1  K1  B1
        2  K2  B2

        Join DataFrames using their indexes.

        >>> df.join(other, lsuffix='_caller', rsuffix='_other')
          key_caller   A key_other    B
        0         K0  A0        K0   B0
        1         K1  A1        K1   B1
        2         K2  A2        K2   B2
        3         K3  A3       NaN  NaN
        4         K4  A4       NaN  NaN
        5         K5  A5       NaN  NaN

        If we want to join using the key columns, we need to set key to be
        the index in both `df` and `other`. The joined DataFrame will have
        key as its index.

        >>> df.set_index('key').join(other.set_index('key'))
              A    B
        key
        K0   A0   B0
        K1   A1   B1
        K2   A2   B2
        K3   A3  NaN
        K4   A4  NaN
        K5   A5  NaN

        Another option to join using the key columns is to use the `on`
        parameter. DataFrame.join always uses `other`'s index but we can use
        any column in `df`. This method preserves the original DataFrame's
        index in the result.

        >>> df.join(other.set_index('key'), on='key')
          key   A    B
        0  K0  A0   B0
        1  K1  A1   B1
        2  K2  A2   B2
        3  K3  A3  NaN
        4  K4  A4  NaN
        5  K5  A5  NaN
        """
        return self._join_compat(
            other, on=on, how=how, lsuffix=lsuffix, rsuffix=rsuffix, sort=sort
        )

    def _join_compat(
        self, other, on=None, how="left", lsuffix="", rsuffix="", sort=False
    ):
        from pandas.core.reshape.merge import merge
        from pandas.core.reshape.concat import concat

        if isinstance(other, Series):
            if other.name is None:
                raise ValueError("Other Series must have a name")
            other = DataFrame({other.name: other})

        if isinstance(other, DataFrame):
            return merge(
                self,
                other,
                left_on=on,
                how=how,
                left_index=on is None,
                right_index=True,
                suffixes=(lsuffix, rsuffix),
                sort=sort,
            )
        else:
            if on is not None:
                raise ValueError(
                    "Joining multiple DataFrames only supported for joining on index"
                )

            frames = [self] + list(other)

            can_concat = all(df.index.is_unique for df in frames)

            # join indexes only using concat
            if can_concat:
                if how == "left":
                    res = concat(
                        frames, axis=1, join="outer", verify_integrity=True, sort=sort
                    )
                    return res.reindex(self.index, copy=False)
                else:
                    return concat(
                        frames, axis=1, join=how, verify_integrity=True, sort=sort
                    )

            joined = frames[0]

            for frame in frames[1:]:
                joined = merge(
                    joined, frame, how=how, left_index=True, right_index=True
                )

            return joined

    @Substitution("")
    @Appender(_merge_doc, indents=2)
    def merge(
        self,
        right,
        how="inner",
        on=None,
        left_on=None,
        right_on=None,
        left_index=False,
        right_index=False,
        sort=False,
        suffixes=("_x", "_y"),
        copy=True,
        indicator=False,
        validate=None,
    ) -> "DataFrame":
        from pandas.core.reshape.merge import merge

        return merge(
            self,
            right,
            how=how,
            on=on,
            left_on=left_on,
            right_on=right_on,
            left_index=left_index,
            right_index=right_index,
            sort=sort,
            suffixes=suffixes,
            copy=copy,
            indicator=indicator,
            validate=validate,
        )

    def round(self, decimals=0, *args, **kwargs) -> "DataFrame":
        """
        Round a DataFrame to a variable number of decimal places.

        Parameters
        ----------
        decimals : int, dict, Series
            Number of decimal places to round each column to. If an int is
            given, round each column to the same number of places.
            Otherwise dict and Series round to variable numbers of places.
            Column names should be in the keys if `decimals` is a
            dict-like, or in the index if `decimals` is a Series. Any
            columns not included in `decimals` will be left as is. Elements
            of `decimals` which are not columns of the input will be
            ignored.
        *args
            Additional keywords have no effect but might be accepted for
            compatibility with numpy.
        **kwargs
            Additional keywords have no effect but might be accepted for
            compatibility with numpy.

        Returns
        -------
        DataFrame
            A DataFrame with the affected columns rounded to the specified
            number of decimal places.

        See Also
        --------
        numpy.around : Round a numpy array to the given number of decimals.
        Series.round : Round a Series to the given number of decimals.

        Examples
        --------
        >>> df = pd.DataFrame([(.21, .32), (.01, .67), (.66, .03), (.21, .18)],
        ...                   columns=['dogs', 'cats'])
        >>> df
            dogs  cats
        0  0.21  0.32
        1  0.01  0.67
        2  0.66  0.03
        3  0.21  0.18

        By providing an integer each column is rounded to the same number
        of decimal places

        >>> df.round(1)
            dogs  cats
        0   0.2   0.3
        1   0.0   0.7
        2   0.7   0.0
        3   0.2   0.2

        With a dict, the number of places for specific columns can be
        specified with the column names as key and the number of decimal
        places as value

        >>> df.round({'dogs': 1, 'cats': 0})
            dogs  cats
        0   0.2   0.0
        1   0.0   1.0
        2   0.7   0.0
        3   0.2   0.0

        Using a Series, the number of places for specific columns can be
        specified with the column names as index and the number of
        decimal places as value

        >>> decimals = pd.Series([0, 1], index=['cats', 'dogs'])
        >>> df.round(decimals)
            dogs  cats
        0   0.2   0.0
        1   0.0   1.0
        2   0.7   0.0
        3   0.2   0.0
        """
        from pandas.core.reshape.concat import concat

        def _dict_round(df, decimals):
            for col, vals in df.items():
                try:
                    yield _series_round(vals, decimals[col])
                except KeyError:
                    yield vals

        def _series_round(s, decimals):
            if is_integer_dtype(s) or is_float_dtype(s):
                return s.round(decimals)
            return s

        nv.validate_round(args, kwargs)

        if isinstance(decimals, (dict, Series)):
            if isinstance(decimals, Series):
                if not decimals.index.is_unique:
                    raise ValueError("Index of decimals must be unique")
            new_cols = list(_dict_round(self, decimals))
        elif is_integer(decimals):
            # Dispatch to Series.round
            new_cols = [_series_round(v, decimals) for _, v in self.items()]
        else:
            raise TypeError("decimals must be an integer, a dict-like or a Series")

        if len(new_cols) > 0:
            return self._constructor(
                concat(new_cols, axis=1), index=self.index, columns=self.columns
            )
        else:
            return self

    # ----------------------------------------------------------------------
    # Statistical methods, etc.

    def corr(self, method="pearson", min_periods=1) -> "DataFrame":
        """
        Compute pairwise correlation of columns, excluding NA/null values.

        Parameters
        ----------
        method : {'pearson', 'kendall', 'spearman'} or callable
            Method of correlation:

            * pearson : standard correlation coefficient
            * kendall : Kendall Tau correlation coefficient
            * spearman : Spearman rank correlation
            * callable: callable with input two 1d ndarrays
                and returning a float. Note that the returned matrix from corr
                will have 1 along the diagonals and will be symmetric
                regardless of the callable's behavior.

                .. versionadded:: 0.24.0

        min_periods : int, optional
            Minimum number of observations required per pair of columns
            to have a valid result. Currently only available for Pearson
            and Spearman correlation.

        Returns
        -------
        DataFrame
            Correlation matrix.

        See Also
        --------
        DataFrame.corrwith : Compute pairwise correlation with another
            DataFrame or Series.
        Series.corr : Compute the correlation between two Series.

        Examples
        --------
        >>> def histogram_intersection(a, b):
        ...     v = np.minimum(a, b).sum().round(decimals=1)
        ...     return v
        >>> df = pd.DataFrame([(.2, .3), (.0, .6), (.6, .0), (.2, .1)],
        ...                   columns=['dogs', 'cats'])
        >>> df.corr(method=histogram_intersection)
              dogs  cats
        dogs   1.0   0.3
        cats   0.3   1.0
        """
        numeric_df = self._get_numeric_data()
        cols = numeric_df.columns
        idx = cols.copy()
        mat = numeric_df.values

        if method == "pearson":
            correl = libalgos.nancorr(ensure_float64(mat), minp=min_periods)
        elif method == "spearman":
            correl = libalgos.nancorr_spearman(ensure_float64(mat), minp=min_periods)
        elif method == "kendall" or callable(method):
            if min_periods is None:
                min_periods = 1
            mat = ensure_float64(mat).T
            corrf = nanops.get_corr_func(method)
            K = len(cols)
            correl = np.empty((K, K), dtype=float)
            mask = np.isfinite(mat)
            for i, ac in enumerate(mat):
                for j, bc in enumerate(mat):
                    if i > j:
                        continue

                    valid = mask[i] & mask[j]
                    if valid.sum() < min_periods:
                        c = np.nan
                    elif i == j:
                        c = 1.0
                    elif not valid.all():
                        c = corrf(ac[valid], bc[valid])
                    else:
                        c = corrf(ac, bc)
                    correl[i, j] = c
                    correl[j, i] = c
        else:
            raise ValueError(
                "method must be either 'pearson', "
                "'spearman', 'kendall', or a callable, "
                f"'{method}' was supplied"
            )

        return self._constructor(correl, index=idx, columns=cols)

    def cov(self, min_periods=None) -> "DataFrame":
        """
        Compute pairwise covariance of columns, excluding NA/null values.

        Compute the pairwise covariance among the series of a DataFrame.
        The returned data frame is the `covariance matrix
        <https://en.wikipedia.org/wiki/Covariance_matrix>`__ of the columns
        of the DataFrame.

        Both NA and null values are automatically excluded from the
        calculation. (See the note below about bias from missing values.)
        A threshold can be set for the minimum number of
        observations for each value created. Comparisons with observations
        below this threshold will be returned as ``NaN``.

        This method is generally used for the analysis of time series data to
        understand the relationship between different measures
        across time.

        Parameters
        ----------
        min_periods : int, optional
            Minimum number of observations required per pair of columns
            to have a valid result.

        Returns
        -------
        DataFrame
            The covariance matrix of the series of the DataFrame.

        See Also
        --------
        Series.cov : Compute covariance with another Series.
        core.window.EWM.cov: Exponential weighted sample covariance.
        core.window.Expanding.cov : Expanding sample covariance.
        core.window.Rolling.cov : Rolling sample covariance.

        Notes
        -----
        Returns the covariance matrix of the DataFrame's time series.
        The covariance is normalized by N-1.

        For DataFrames that have Series that are missing data (assuming that
        data is `missing at random
        <https://en.wikipedia.org/wiki/Missing_data#Missing_at_random>`__)
        the returned covariance matrix will be an unbiased estimate
        of the variance and covariance between the member Series.

        However, for many applications this estimate may not be acceptable
        because the estimate covariance matrix is not guaranteed to be positive
        semi-definite. This could lead to estimate correlations having
        absolute values which are greater than one, and/or a non-invertible
        covariance matrix. See `Estimation of covariance matrices
        <https://en.wikipedia.org/w/index.php?title=Estimation_of_covariance_
        matrices>`__ for more details.

        Examples
        --------
        >>> df = pd.DataFrame([(1, 2), (0, 3), (2, 0), (1, 1)],
        ...                   columns=['dogs', 'cats'])
        >>> df.cov()
                  dogs      cats
        dogs  0.666667 -1.000000
        cats -1.000000  1.666667

        >>> np.random.seed(42)
        >>> df = pd.DataFrame(np.random.randn(1000, 5),
        ...                   columns=['a', 'b', 'c', 'd', 'e'])
        >>> df.cov()
                  a         b         c         d         e
        a  0.998438 -0.020161  0.059277 -0.008943  0.014144
        b -0.020161  1.059352 -0.008543 -0.024738  0.009826
        c  0.059277 -0.008543  1.010670 -0.001486 -0.000271
        d -0.008943 -0.024738 -0.001486  0.921297 -0.013692
        e  0.014144  0.009826 -0.000271 -0.013692  0.977795

        **Minimum number of periods**

        This method also supports an optional ``min_periods`` keyword
        that specifies the required minimum number of non-NA observations for
        each column pair in order to have a valid result:

        >>> np.random.seed(42)
        >>> df = pd.DataFrame(np.random.randn(20, 3),
        ...                   columns=['a', 'b', 'c'])
        >>> df.loc[df.index[:5], 'a'] = np.nan
        >>> df.loc[df.index[5:10], 'b'] = np.nan
        >>> df.cov(min_periods=12)
                  a         b         c
        a  0.316741       NaN -0.150812
        b       NaN  1.248003  0.191417
        c -0.150812  0.191417  0.895202
        """
        numeric_df = self._get_numeric_data()
        cols = numeric_df.columns
        idx = cols.copy()
        mat = numeric_df.values

        if notna(mat).all():
            if min_periods is not None and min_periods > len(mat):
                baseCov = np.empty((mat.shape[1], mat.shape[1]))
                baseCov.fill(np.nan)
            else:
                baseCov = np.cov(mat.T)
            baseCov = baseCov.reshape((len(cols), len(cols)))
        else:
            baseCov = libalgos.nancorr(ensure_float64(mat), cov=True, minp=min_periods)

        return self._constructor(baseCov, index=idx, columns=cols)

    def corrwith(self, other, axis=0, drop=False, method="pearson") -> Series:
        """
        Compute pairwise correlation.

        Pairwise correlation is computed between rows or columns of
        DataFrame with rows or columns of Series or DataFrame. DataFrames
        are first aligned along both axes before computing the
        correlations.

        Parameters
        ----------
        other : DataFrame, Series
            Object with which to compute correlations.
        axis : {0 or 'index', 1 or 'columns'}, default 0
            The axis to use. 0 or 'index' to compute column-wise, 1 or 'columns' for
            row-wise.
        drop : bool, default False
            Drop missing indices from result.
        method : {'pearson', 'kendall', 'spearman'} or callable
            Method of correlation:

            * pearson : standard correlation coefficient
            * kendall : Kendall Tau correlation coefficient
            * spearman : Spearman rank correlation
            * callable: callable with input two 1d ndarrays
                and returning a float.

            .. versionadded:: 0.24.0

        Returns
        -------
        Series
            Pairwise correlations.

        See Also
        --------
        DataFrame.corr : Compute pairwise correlation of columns.
        """
        axis = self._get_axis_number(axis)
        this = self._get_numeric_data()

        if isinstance(other, Series):
            return this.apply(lambda x: other.corr(x, method=method), axis=axis)

        other = other._get_numeric_data()
        left, right = this.align(other, join="inner", copy=False)

        if axis == 1:
            left = left.T
            right = right.T

        if method == "pearson":
            # mask missing values
            left = left + right * 0
            right = right + left * 0

            # demeaned data
            ldem = left - left.mean()
            rdem = right - right.mean()

            num = (ldem * rdem).sum()
            dom = (left.count() - 1) * left.std() * right.std()

            correl = num / dom

        elif method in ["kendall", "spearman"] or callable(method):

            def c(x):
                return nanops.nancorr(x[0], x[1], method=method)

            correl = Series(
                map(c, zip(left.values.T, right.values.T)), index=left.columns
            )

        else:
            raise ValueError(
                f"Invalid method {method} was passed, "
                "valid methods are: 'pearson', 'kendall', "
                "'spearman', or callable"
            )

        if not drop:
            # Find non-matching labels along the given axis
            # and append missing correlations (GH 22375)
            raxis = 1 if axis == 0 else 0
            result_index = this._get_axis(raxis).union(other._get_axis(raxis))
            idx_diff = result_index.difference(correl.index)

            if len(idx_diff) > 0:
                correl = correl.append(Series([np.nan] * len(idx_diff), index=idx_diff))

        return correl

    # ----------------------------------------------------------------------
    # ndarray-like stats methods

    def count(self, axis=0, level=None, numeric_only=False):
        """
        Count non-NA cells for each column or row.

        The values `None`, `NaN`, `NaT`, and optionally `numpy.inf` (depending
        on `pandas.options.mode.use_inf_as_na`) are considered NA.

        Parameters
        ----------
        axis : {0 or 'index', 1 or 'columns'}, default 0
            If 0 or 'index' counts are generated for each column.
            If 1 or 'columns' counts are generated for each row.
        level : int or str, optional
            If the axis is a `MultiIndex` (hierarchical), count along a
            particular `level`, collapsing into a `DataFrame`.
            A `str` specifies the level name.
        numeric_only : bool, default False
            Include only `float`, `int` or `boolean` data.

        Returns
        -------
        Series or DataFrame
            For each column/row the number of non-NA/null entries.
            If `level` is specified returns a `DataFrame`.

        See Also
        --------
        Series.count: Number of non-NA elements in a Series.
        DataFrame.shape: Number of DataFrame rows and columns (including NA
            elements).
        DataFrame.isna: Boolean same-sized DataFrame showing places of NA
            elements.

        Examples
        --------
        Constructing DataFrame from a dictionary:

        >>> df = pd.DataFrame({"Person":
        ...                    ["John", "Myla", "Lewis", "John", "Myla"],
        ...                    "Age": [24., np.nan, 21., 33, 26],
        ...                    "Single": [False, True, True, True, False]})
        >>> df
           Person   Age  Single
        0    John  24.0   False
        1    Myla   NaN    True
        2   Lewis  21.0    True
        3    John  33.0    True
        4    Myla  26.0   False

        Notice the uncounted NA values:

        >>> df.count()
        Person    5
        Age       4
        Single    5
        dtype: int64

        Counts for each **row**:

        >>> df.count(axis='columns')
        0    3
        1    2
        2    3
        3    3
        4    3
        dtype: int64

        Counts for one level of a `MultiIndex`:

        >>> df.set_index(["Person", "Single"]).count(level="Person")
                Age
        Person
        John      2
        Lewis     1
        Myla      1
        """
        axis = self._get_axis_number(axis)
        if level is not None:
            return self._count_level(level, axis=axis, numeric_only=numeric_only)

        if numeric_only:
            frame = self._get_numeric_data()
        else:
            frame = self

        # GH #423
        if len(frame._get_axis(axis)) == 0:
            result = Series(0, index=frame._get_agg_axis(axis))
        else:
            if frame._is_mixed_type or frame._mgr.any_extension_types:
                # the or any_extension_types is really only hit for single-
                # column frames with an extension array
                result = notna(frame).sum(axis=axis)
            else:
                # GH13407
                series_counts = notna(frame).sum(axis=axis)
                counts = series_counts.values
                result = Series(counts, index=frame._get_agg_axis(axis))

        return result.astype("int64")

    def _count_level(self, level, axis=0, numeric_only=False):
        if numeric_only:
            frame = self._get_numeric_data()
        else:
            frame = self

        count_axis = frame._get_axis(axis)
        agg_axis = frame._get_agg_axis(axis)

        if not isinstance(count_axis, ABCMultiIndex):
            raise TypeError(
                f"Can only count levels on hierarchical {self._get_axis_name(axis)}."
            )

        # Mask NaNs: Mask rows or columns where the index level is NaN, and all
        # values in the DataFrame that are NaN
        if frame._is_mixed_type:
            # Since we have mixed types, calling notna(frame.values) might
            # upcast everything to object
            values_mask = notna(frame).values
        else:
            # But use the speedup when we have homogeneous dtypes
            values_mask = notna(frame.values)

        index_mask = notna(count_axis.get_level_values(level=level))
        if axis == 1:
            mask = index_mask & values_mask
        else:
            mask = index_mask.reshape(-1, 1) & values_mask

        if isinstance(level, str):
            level = count_axis._get_level_number(level)

        level_name = count_axis._names[level]
        level_index = count_axis.levels[level]._shallow_copy(name=level_name)
        level_codes = ensure_int64(count_axis.codes[level])
        counts = lib.count_level_2d(mask, level_codes, len(level_index), axis=axis)

        if axis == 1:
            result = DataFrame(counts, index=agg_axis, columns=level_index)
        else:
            result = DataFrame(counts, index=level_index, columns=agg_axis)

        return result

    def _reduce(
        self, op, name, axis=0, skipna=True, numeric_only=None, filter_type=None, **kwds
    ):

        assert filter_type is None or filter_type == "bool", filter_type

        dtype_is_dt = self.dtypes.apply(
            lambda x: is_datetime64_any_dtype(x) or is_period_dtype(x)
        )
        if numeric_only is None and name in ["mean", "median"] and dtype_is_dt.any():
            warnings.warn(
                "DataFrame.mean and DataFrame.median with numeric_only=None "
                "will include datetime64, datetime64tz, and PeriodDtype columns in a "
                "future version.",
                FutureWarning,
                stacklevel=3,
            )
            cols = self.columns[~dtype_is_dt]
            self = self[cols]

        if axis is None and filter_type == "bool":
            labels = None
            constructor = None
        else:
            # TODO: Make other agg func handle axis=None properly
            axis = self._get_axis_number(axis)
            labels = self._get_agg_axis(axis)
            constructor = self._constructor

        def f(x):
            return op(x, axis=axis, skipna=skipna, **kwds)

        def _get_data(axis_matters):
            if filter_type is None:
                data = self._get_numeric_data()
            elif filter_type == "bool":
                if axis_matters:
                    # GH#25101, GH#24434
                    data = self._get_bool_data() if axis == 0 else self
                else:
                    data = self._get_bool_data()
            else:  # pragma: no cover
                msg = (
                    f"Generating numeric_only data with filter_type {filter_type} "
                    "not supported."
                )
                raise NotImplementedError(msg)
            return data

        if numeric_only is not None and axis in [0, 1]:
            df = self
            if numeric_only is True:
                df = _get_data(axis_matters=True)
            if axis == 1:
                df = df.T
                axis = 0

            out_dtype = "bool" if filter_type == "bool" else None

            def blk_func(values):
                if values.ndim == 1 and not isinstance(values, np.ndarray):
                    # we can't pass axis=1
                    return op(values, axis=0, skipna=skipna, **kwds)
                return op(values, axis=1, skipna=skipna, **kwds)

            # After possibly _get_data and transposing, we are now in the
            #  simple case where we can use BlockManager._reduce
            res = df._mgr.reduce(blk_func)
            assert isinstance(res, dict)
            if len(res):
                assert len(res) == max(list(res.keys())) + 1, res.keys()
            out = df._constructor_sliced(res, index=range(len(res)), dtype=out_dtype)
            out.index = df.columns
            if axis == 0 and df.dtypes.apply(needs_i8_conversion).any():
                # FIXME: needs_i8_conversion check is kludge, not sure
                #  why it is necessary in this case and this case alone
                out[:] = coerce_to_dtypes(out.values, df.dtypes)
            return out

        if not self._is_homogeneous_type:
            # try to avoid self.values call

            if filter_type is None and axis == 0 and len(self) > 0:
                # operate column-wise

                # numeric_only must be None here, as other cases caught above
                # require len(self) > 0 bc frame_apply messes up empty prod/sum

                # this can end up with a non-reduction
                # but not always. if the types are mixed
                # with datelike then need to make sure a series

                # we only end up here if we have not specified
                # numeric_only and yet we have tried a
                # column-by-column reduction, where we have mixed type.
                # So let's just do what we can
                from pandas.core.apply import frame_apply

                opa = frame_apply(
                    self, func=f, result_type="expand", ignore_failures=True
                )
                result = opa.get_result()
                if result.ndim == self.ndim:
                    result = result.iloc[0].rename(None)
                return result

        data = self
        if numeric_only is None:
            data = self
            values = data.values

            try:
                result = f(values)

            except TypeError:
                # e.g. in nanops trying to convert strs to float

                # TODO: why doesnt axis matter here?
                data = _get_data(axis_matters=False)
                labels = data._get_agg_axis(axis)

                values = data.values
                with np.errstate(all="ignore"):
                    result = f(values)

        else:
            if numeric_only:
                data = _get_data(axis_matters=True)
                labels = data._get_agg_axis(axis)

                values = data.values
            else:
                data = self
                values = data.values
            result = f(values)

        if filter_type == "bool" and is_object_dtype(values) and axis is None:
            # work around https://github.com/numpy/numpy/issues/10489
            # TODO: can we de-duplicate parts of this with the next blocK?
            result = np.bool_(result)
        elif hasattr(result, "dtype") and is_object_dtype(result.dtype):
            try:
                if filter_type is None:
                    result = result.astype(np.float64)
                elif filter_type == "bool" and notna(result).all():
                    result = result.astype(np.bool_)
            except (ValueError, TypeError):
                # try to coerce to the original dtypes item by item if we can
                if axis == 0:
                    result = coerce_to_dtypes(result, data.dtypes)

        if constructor is not None:
            result = self._constructor_sliced(result, index=labels)
        return result

    def nunique(self, axis=0, dropna=True) -> Series:
        """
        Count distinct observations over requested axis.

        Return Series with number of distinct observations. Can ignore NaN
        values.

        Parameters
        ----------
        axis : {0 or 'index', 1 or 'columns'}, default 0
            The axis to use. 0 or 'index' for row-wise, 1 or 'columns' for
            column-wise.
        dropna : bool, default True
            Don't include NaN in the counts.

        Returns
        -------
        Series

        See Also
        --------
        Series.nunique: Method nunique for Series.
        DataFrame.count: Count non-NA cells for each column or row.

        Examples
        --------
        >>> df = pd.DataFrame({'A': [1, 2, 3], 'B': [1, 1, 1]})
        >>> df.nunique()
        A    3
        B    1
        dtype: int64

        >>> df.nunique(axis=1)
        0    1
        1    2
        2    2
        dtype: int64
        """
        return self.apply(Series.nunique, axis=axis, dropna=dropna)

    def idxmin(self, axis=0, skipna=True) -> Series:
        """
        Return index of first occurrence of minimum over requested axis.

        NA/null values are excluded.

        Parameters
        ----------
        axis : {0 or 'index', 1 or 'columns'}, default 0
            The axis to use. 0 or 'index' for row-wise, 1 or 'columns' for column-wise.
        skipna : bool, default True
            Exclude NA/null values. If an entire row/column is NA, the result
            will be NA.

        Returns
        -------
        Series
            Indexes of minima along the specified axis.

        Raises
        ------
        ValueError
            * If the row/column is empty

        See Also
        --------
        Series.idxmin : Return index of the minimum element.

        Notes
        -----
        This method is the DataFrame version of ``ndarray.argmin``.

        Examples
        --------
        Consider a dataset containing food consumption in Argentina.

        >>> df = pd.DataFrame({'consumption': [10.51, 103.11, 55.48],
        ...                    'co2_emissions': [37.2, 19.66, 1712]},
        ...                    index=['Pork', 'Wheat Products', 'Beef'])

        >>> df
                        consumption  co2_emissions
        Pork                  10.51         37.20
        Wheat Products       103.11         19.66
        Beef                  55.48       1712.00

        By default, it returns the index for the minimum value in each column.

        >>> df.idxmin()
        consumption                Pork
        co2_emissions    Wheat Products
        dtype: object

        To return the index for the minimum value in each row, use ``axis="columns"``.

        >>> df.idxmin(axis="columns")
        Pork                consumption
        Wheat Products    co2_emissions
        Beef                consumption
        dtype: object
        """
        axis = self._get_axis_number(axis)
        indices = nanops.nanargmin(self.values, axis=axis, skipna=skipna)
        index = self._get_axis(axis)
        result = [index[i] if i >= 0 else np.nan for i in indices]
        return Series(result, index=self._get_agg_axis(axis))

    def idxmax(self, axis=0, skipna=True) -> Series:
        """
        Return index of first occurrence of maximum over requested axis.

        NA/null values are excluded.

        Parameters
        ----------
        axis : {0 or 'index', 1 or 'columns'}, default 0
            The axis to use. 0 or 'index' for row-wise, 1 or 'columns' for column-wise.
        skipna : bool, default True
            Exclude NA/null values. If an entire row/column is NA, the result
            will be NA.

        Returns
        -------
        Series
            Indexes of maxima along the specified axis.

        Raises
        ------
        ValueError
            * If the row/column is empty

        See Also
        --------
        Series.idxmax : Return index of the maximum element.

        Notes
        -----
        This method is the DataFrame version of ``ndarray.argmax``.

        Examples
        --------
        Consider a dataset containing food consumption in Argentina.

        >>> df = pd.DataFrame({'consumption': [10.51, 103.11, 55.48],
        ...                    'co2_emissions': [37.2, 19.66, 1712]},
        ...                    index=['Pork', 'Wheat Products', 'Beef'])

        >>> df
                        consumption  co2_emissions
        Pork                  10.51         37.20
        Wheat Products       103.11         19.66
        Beef                  55.48       1712.00

        By default, it returns the index for the maximum value in each column.

        >>> df.idxmax()
        consumption     Wheat Products
        co2_emissions             Beef
        dtype: object

        To return the index for the maximum value in each row, use ``axis="columns"``.

        >>> df.idxmax(axis="columns")
        Pork              co2_emissions
        Wheat Products     consumption
        Beef              co2_emissions
        dtype: object
        """
        axis = self._get_axis_number(axis)
        indices = nanops.nanargmax(self.values, axis=axis, skipna=skipna)
        index = self._get_axis(axis)
        result = [index[i] if i >= 0 else np.nan for i in indices]
        return Series(result, index=self._get_agg_axis(axis))

    def _get_agg_axis(self, axis_num):
        """
        Let's be explicit about this.
        """
        if axis_num == 0:
            return self.columns
        elif axis_num == 1:
            return self.index
        else:
            raise ValueError(f"Axis must be 0 or 1 (got {repr(axis_num)})")

    def mode(self, axis=0, numeric_only=False, dropna=True) -> "DataFrame":
        """
        Get the mode(s) of each element along the selected axis.

        The mode of a set of values is the value that appears most often.
        It can be multiple values.

        Parameters
        ----------
        axis : {0 or 'index', 1 or 'columns'}, default 0
            The axis to iterate over while searching for the mode:

            * 0 or 'index' : get mode of each column
            * 1 or 'columns' : get mode of each row.

        numeric_only : bool, default False
            If True, only apply to numeric columns.
        dropna : bool, default True
            Don't consider counts of NaN/NaT.

            .. versionadded:: 0.24.0

        Returns
        -------
        DataFrame
            The modes of each column or row.

        See Also
        --------
        Series.mode : Return the highest frequency value in a Series.
        Series.value_counts : Return the counts of values in a Series.

        Examples
        --------
        >>> df = pd.DataFrame([('bird', 2, 2),
        ...                    ('mammal', 4, np.nan),
        ...                    ('arthropod', 8, 0),
        ...                    ('bird', 2, np.nan)],
        ...                   index=('falcon', 'horse', 'spider', 'ostrich'),
        ...                   columns=('species', 'legs', 'wings'))
        >>> df
                   species  legs  wings
        falcon        bird     2    2.0
        horse       mammal     4    NaN
        spider   arthropod     8    0.0
        ostrich       bird     2    NaN

        By default, missing values are not considered, and the mode of wings
        are both 0 and 2. The second row of species and legs contains ``NaN``,
        because they have only one mode, but the DataFrame has two rows.

        >>> df.mode()
          species  legs  wings
        0    bird   2.0    0.0
        1     NaN   NaN    2.0

        Setting ``dropna=False`` ``NaN`` values are considered and they can be
        the mode (like for wings).

        >>> df.mode(dropna=False)
          species  legs  wings
        0    bird     2    NaN

        Setting ``numeric_only=True``, only the mode of numeric columns is
        computed, and columns of other types are ignored.

        >>> df.mode(numeric_only=True)
           legs  wings
        0   2.0    0.0
        1   NaN    2.0

        To compute the mode over columns and not rows, use the axis parameter:

        >>> df.mode(axis='columns', numeric_only=True)
                   0    1
        falcon   2.0  NaN
        horse    4.0  NaN
        spider   0.0  8.0
        ostrich  2.0  NaN
        """
        data = self if not numeric_only else self._get_numeric_data()

        def f(s):
            return s.mode(dropna=dropna)

        return data.apply(f, axis=axis)

    def quantile(self, q=0.5, axis=0, numeric_only=True, interpolation="linear"):
        """
        Return values at the given quantile over requested axis.

        Parameters
        ----------
        q : float or array-like, default 0.5 (50% quantile)
            Value between 0 <= q <= 1, the quantile(s) to compute.
        axis : {0, 1, 'index', 'columns'}, default 0
            Equals 0 or 'index' for row-wise, 1 or 'columns' for column-wise.
        numeric_only : bool, default True
            If False, the quantile of datetime and timedelta data will be
            computed as well.
        interpolation : {'linear', 'lower', 'higher', 'midpoint', 'nearest'}
            This optional parameter specifies the interpolation method to use,
            when the desired quantile lies between two data points `i` and `j`:

            * linear: `i + (j - i) * fraction`, where `fraction` is the
              fractional part of the index surrounded by `i` and `j`.
            * lower: `i`.
            * higher: `j`.
            * nearest: `i` or `j` whichever is nearest.
            * midpoint: (`i` + `j`) / 2.

        Returns
        -------
        Series or DataFrame

            If ``q`` is an array, a DataFrame will be returned where the
              index is ``q``, the columns are the columns of self, and the
              values are the quantiles.
            If ``q`` is a float, a Series will be returned where the
              index is the columns of self and the values are the quantiles.

        See Also
        --------
        core.window.Rolling.quantile: Rolling quantile.
        numpy.percentile: Numpy function to compute the percentile.

        Examples
        --------
        >>> df = pd.DataFrame(np.array([[1, 1], [2, 10], [3, 100], [4, 100]]),
        ...                   columns=['a', 'b'])
        >>> df.quantile(.1)
        a    1.3
        b    3.7
        Name: 0.1, dtype: float64
        >>> df.quantile([.1, .5])
               a     b
        0.1  1.3   3.7
        0.5  2.5  55.0

        Specifying `numeric_only=False` will also compute the quantile of
        datetime and timedelta data.

        >>> df = pd.DataFrame({'A': [1, 2],
        ...                    'B': [pd.Timestamp('2010'),
        ...                          pd.Timestamp('2011')],
        ...                    'C': [pd.Timedelta('1 days'),
        ...                          pd.Timedelta('2 days')]})
        >>> df.quantile(0.5, numeric_only=False)
        A                    1.5
        B    2010-07-02 12:00:00
        C        1 days 12:00:00
        Name: 0.5, dtype: object
        """
        validate_percentile(q)

        data = self._get_numeric_data() if numeric_only else self
        axis = self._get_axis_number(axis)
        is_transposed = axis == 1

        if is_transposed:
            data = data.T

        if len(data.columns) == 0:
            # GH#23925 _get_numeric_data may have dropped all columns
            cols = Index([], name=self.columns.name)
            if is_list_like(q):
                return self._constructor([], index=q, columns=cols)
            return self._constructor_sliced([], index=cols, name=q, dtype=np.float64)

        result = data._mgr.quantile(
            qs=q, axis=1, interpolation=interpolation, transposed=is_transposed
        )

        if result.ndim == 2:
            result = self._constructor(result)
        else:
            result = self._constructor_sliced(result, name=q)

        if is_transposed:
            result = result.T

        return result

    def to_timestamp(
        self, freq=None, how: str = "start", axis: Axis = 0, copy: bool = True
    ) -> "DataFrame":
        """
        Cast to DatetimeIndex of timestamps, at *beginning* of period.

        Parameters
        ----------
        freq : str, default frequency of PeriodIndex
            Desired frequency.
        how : {'s', 'e', 'start', 'end'}
            Convention for converting period to timestamp; start of period
            vs. end.
        axis : {0 or 'index', 1 or 'columns'}, default 0
            The axis to convert (the index by default).
        copy : bool, default True
            If False then underlying input data is not copied.

        Returns
        -------
        DataFrame with DatetimeIndex
        """
        new_obj = self.copy(deep=copy)

        axis_name = self._get_axis_name(axis)
        old_ax = getattr(self, axis_name)
        new_ax = old_ax.to_timestamp(freq=freq, how=how)

        setattr(new_obj, axis_name, new_ax)
        return new_obj

    def to_period(self, freq=None, axis: Axis = 0, copy: bool = True) -> "DataFrame":
        """
        Convert DataFrame from DatetimeIndex to PeriodIndex.

        Convert DataFrame from DatetimeIndex to PeriodIndex with desired
        frequency (inferred from index if not passed).

        Parameters
        ----------
        freq : str, default
            Frequency of the PeriodIndex.
        axis : {0 or 'index', 1 or 'columns'}, default 0
            The axis to convert (the index by default).
        copy : bool, default True
            If False then underlying input data is not copied.

        Returns
        -------
        DataFrame with PeriodIndex
        """
        new_obj = self.copy(deep=copy)

        axis_name = self._get_axis_name(axis)
        old_ax = getattr(self, axis_name)
        new_ax = old_ax.to_period(freq=freq)

        setattr(new_obj, axis_name, new_ax)
        return new_obj

    def isin(self, values) -> "DataFrame":
        """
        Whether each element in the DataFrame is contained in values.

        Parameters
        ----------
        values : iterable, Series, DataFrame or dict
            The result will only be true at a location if all the
            labels match. If `values` is a Series, that's the index. If
            `values` is a dict, the keys must be the column names,
            which must match. If `values` is a DataFrame,
            then both the index and column labels must match.

        Returns
        -------
        DataFrame
            DataFrame of booleans showing whether each element in the DataFrame
            is contained in values.

        See Also
        --------
        DataFrame.eq: Equality test for DataFrame.
        Series.isin: Equivalent method on Series.
        Series.str.contains: Test if pattern or regex is contained within a
            string of a Series or Index.

        Examples
        --------
        >>> df = pd.DataFrame({'num_legs': [2, 4], 'num_wings': [2, 0]},
        ...                   index=['falcon', 'dog'])
        >>> df
                num_legs  num_wings
        falcon         2          2
        dog            4          0

        When ``values`` is a list check whether every value in the DataFrame
        is present in the list (which animals have 0 or 2 legs or wings)

        >>> df.isin([0, 2])
                num_legs  num_wings
        falcon      True       True
        dog        False       True

        When ``values`` is a dict, we can pass values to check for each
        column separately:

        >>> df.isin({'num_wings': [0, 3]})
                num_legs  num_wings
        falcon     False      False
        dog        False       True

        When ``values`` is a Series or DataFrame the index and column must
        match. Note that 'falcon' does not match based on the number of legs
        in df2.

        >>> other = pd.DataFrame({'num_legs': [8, 2], 'num_wings': [0, 2]},
        ...                      index=['spider', 'falcon'])
        >>> df.isin(other)
                num_legs  num_wings
        falcon      True       True
        dog        False      False
        """
        if isinstance(values, dict):
            from pandas.core.reshape.concat import concat

            values = collections.defaultdict(list, values)
            return concat(
                (
                    self.iloc[:, [i]].isin(values[col])
                    for i, col in enumerate(self.columns)
                ),
                axis=1,
            )
        elif isinstance(values, Series):
            if not values.index.is_unique:
                raise ValueError("cannot compute isin with a duplicate axis.")
            return self.eq(values.reindex_like(self), axis="index")
        elif isinstance(values, DataFrame):
            if not (values.columns.is_unique and values.index.is_unique):
                raise ValueError("cannot compute isin with a duplicate axis.")
            return self.eq(values.reindex_like(self))
        else:
            if not is_list_like(values):
                raise TypeError(
                    "only list-like or dict-like objects are allowed "
                    "to be passed to DataFrame.isin(), "
                    f"you passed a '{type(values).__name__}'"
                )
            return DataFrame(
                algorithms.isin(self.values.ravel(), values).reshape(self.shape),
                self.index,
                self.columns,
            )

    # ----------------------------------------------------------------------
    # Add index and columns
    _AXIS_ORDERS = ["index", "columns"]
    _AXIS_NUMBERS = {"index": 0, "columns": 1}
    _AXIS_NAMES = {0: "index", 1: "columns"}
    _AXIS_REVERSED = True
    _AXIS_LEN = len(_AXIS_ORDERS)
    _info_axis_number = 1
    _info_axis_name = "columns"

    index: "Index" = properties.AxisProperty(
        axis=1, doc="The index (row labels) of the DataFrame."
    )
    columns: "Index" = properties.AxisProperty(
        axis=0, doc="The column labels of the DataFrame."
    )

    # ----------------------------------------------------------------------
    # Add plotting methods to DataFrame
    plot = CachedAccessor("plot", pandas.plotting.PlotAccessor)
    hist = pandas.plotting.hist_frame
    boxplot = pandas.plotting.boxplot_frame
    sparse = CachedAccessor("sparse", SparseFrameAccessor)


DataFrame._add_numeric_operations()
DataFrame._add_series_or_dataframe_operations()

ops.add_flex_arithmetic_methods(DataFrame)
ops.add_special_arithmetic_methods(DataFrame)


def _from_nested_dict(data):
    # TODO: this should be seriously cythonized
    new_data = collections.defaultdict(dict)
    for index, s in data.items():
        for col, v in s.items():
            new_data[col][index] = v
    return new_data<|MERGE_RESOLUTION|>--- conflicted
+++ resolved
@@ -2554,13 +2554,8 @@
         else:
             label = self.columns[i]
 
-<<<<<<< HEAD
-            values = self._data.iget(i)
+            values = self._mgr.iget(i)
             result = self._box_col_values(values, i)
-=======
-            values = self._mgr.iget(i)
-            result = self._box_col_values(values, label)
->>>>>>> f0ab1c56
 
             # this is a cached value, mark it so
             result._set_as_cached(label, self)
