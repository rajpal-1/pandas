"""
DataFrame
---------
An efficient 2D container for potentially mixed-type time series or other
labeled data series.

Similar to its R counterpart, data.frame, except providing automatic data
alignment and a host of useful data manipulation methods having to do with the
labeling information
"""
from __future__ import division
# pylint: disable=E1101,E1103
# pylint: disable=W0212,W0231,W0703,W0622

import functools
import collections
import itertools
import sys
import types
import warnings
from textwrap import dedent

import numpy as np
import numpy.ma as ma

from pandas.core.accessor import CachedAccessor
from pandas.core.dtypes.cast import (
    maybe_upcast,
    cast_scalar_to_array,
    maybe_cast_to_datetime,
    maybe_infer_to_datetimelike,
    maybe_convert_platform,
    maybe_downcast_to_dtype,
    invalidate_string_dtypes,
    coerce_to_dtypes,
    maybe_upcast_putmask,
    find_common_type)
from pandas.core.dtypes.common import (
    is_categorical_dtype,
    is_object_dtype,
    is_extension_type,
    is_datetimetz,
    is_datetime64_any_dtype,
    is_datetime64tz_dtype,
    is_bool_dtype,
    is_integer_dtype,
    is_float_dtype,
    is_integer,
    is_scalar,
    is_dtype_equal,
    needs_i8_conversion,
    _get_dtype_from_object,
    _ensure_float,
    _ensure_float64,
    _ensure_int64,
    _ensure_platform_int,
    is_list_like,
    is_nested_list_like,
    is_iterator,
    is_sequence,
    is_named_tuple)
from pandas.core.dtypes.missing import isna, notna


from pandas.core.generic import NDFrame, _shared_docs
from pandas.core.index import (Index, MultiIndex, _ensure_index,
                               _ensure_index_from_sequences)
from pandas.core.indexing import (maybe_droplevels, convert_to_index_sliceable,
                                  check_bool_indexer)
from pandas.core.internals import (BlockManager,
                                   create_block_manager_from_arrays,
                                   create_block_manager_from_blocks)
from pandas.core.series import Series
from pandas.core.arrays import Categorical
import pandas.core.algorithms as algorithms
from pandas.compat import (range, map, zip, lrange, lmap, lzip, StringIO, u,
                           OrderedDict, raise_with_traceback)
from pandas import compat
from pandas.compat import PY36
from pandas.compat.numpy import function as nv
from pandas.util._decorators import (Appender, Substitution,
                                     rewrite_axis_style_signature)
from pandas.util._validators import (validate_bool_kwarg,
                                     validate_axis_style_args)

from pandas.core.indexes.period import PeriodIndex
from pandas.core.indexes.datetimes import DatetimeIndex
from pandas.core.indexes.timedeltas import TimedeltaIndex

import pandas.core.common as com
import pandas.core.nanops as nanops
import pandas.core.ops as ops
import pandas.io.formats.format as fmt
import pandas.io.formats.console as console
from pandas.io.formats.printing import pprint_thing
import pandas.plotting._core as gfx

from pandas._libs import lib, algos as libalgos

from pandas.core.config import get_option

# ---------------------------------------------------------------------
# Docstring templates

_shared_doc_kwargs = dict(
    axes='index, columns', klass='DataFrame',
    axes_single_arg="{0 or 'index', 1 or 'columns'}",
    optional_by="""
        by : str or list of str
            Name or list of names to sort by.

            - if `axis` is 0 or `'index'` then `by` may contain index
              levels and/or column labels
            - if `axis` is 1 or `'columns'` then `by` may contain column
              levels and/or index labels

        .. versionmodified:: 0.23.0
           Allow specifying index or column level names.""",
    versionadded_to_excel='',
    optional_labels="""labels : array-like, optional
            New labels / index to conform the axis specified by 'axis' to.""",
    optional_axis="""axis : int or str, optional
            Axis to target. Can be either the axis name ('index', 'columns')
            or number (0, 1).""",
)

_numeric_only_doc = """numeric_only : boolean, default None
    Include only float, int, boolean data. If None, will attempt to use
    everything, then use only numeric data
"""

_merge_doc = """
Merge DataFrame objects by performing a database-style join operation by
columns or indexes.

If joining columns on columns, the DataFrame indexes *will be
ignored*. Otherwise if joining indexes on indexes or indexes on a column or
columns, the index will be passed on.

Parameters
----------%s
right : DataFrame
how : {'left', 'right', 'outer', 'inner'}, default 'inner'
    * left: use only keys from left frame, similar to a SQL left outer join;
      preserve key order
    * right: use only keys from right frame, similar to a SQL right outer join;
      preserve key order
    * outer: use union of keys from both frames, similar to a SQL full outer
      join; sort keys lexicographically
    * inner: use intersection of keys from both frames, similar to a SQL inner
      join; preserve the order of the left keys
on : label or list
    Column or index level names to join on. These must be found in both
    DataFrames. If `on` is None and not merging on indexes then this defaults
    to the intersection of the columns in both DataFrames.
left_on : label or list, or array-like
    Column or index level names to join on in the left DataFrame. Can also
    be an array or list of arrays of the length of the left DataFrame.
    These arrays are treated as if they are columns.
right_on : label or list, or array-like
    Column or index level names to join on in the right DataFrame. Can also
    be an array or list of arrays of the length of the right DataFrame.
    These arrays are treated as if they are columns.
left_index : boolean, default False
    Use the index from the left DataFrame as the join key(s). If it is a
    MultiIndex, the number of keys in the other DataFrame (either the index
    or a number of columns) must match the number of levels
right_index : boolean, default False
    Use the index from the right DataFrame as the join key. Same caveats as
    left_index
sort : boolean, default False
    Sort the join keys lexicographically in the result DataFrame. If False,
    the order of the join keys depends on the join type (how keyword)
suffixes : 2-length sequence (tuple, list, ...)
    Suffix to apply to overlapping column names in the left and right
    side, respectively
copy : boolean, default True
    If False, do not copy data unnecessarily
indicator : boolean or string, default False
    If True, adds a column to output DataFrame called "_merge" with
    information on the source of each row.
    If string, column with information on source of each row will be added to
    output DataFrame, and column will be named value of string.
    Information column is Categorical-type and takes on a value of "left_only"
    for observations whose merge key only appears in 'left' DataFrame,
    "right_only" for observations whose merge key only appears in 'right'
    DataFrame, and "both" if the observation's merge key is found in both.

validate : string, default None
    If specified, checks if merge is of specified type.

    * "one_to_one" or "1:1": check if merge keys are unique in both
      left and right datasets.
    * "one_to_many" or "1:m": check if merge keys are unique in left
      dataset.
    * "many_to_one" or "m:1": check if merge keys are unique in right
      dataset.
    * "many_to_many" or "m:m": allowed, but does not result in checks.

    .. versionadded:: 0.21.0

Notes
-----
Support for specifying index levels as the `on`, `left_on`, and
`right_on` parameters was added in version 0.23.0

Examples
--------

>>> A              >>> B
    lkey value         rkey value
0   foo  1         0   foo  5
1   bar  2         1   bar  6
2   baz  3         2   qux  7
3   foo  4         3   bar  8

>>> A.merge(B, left_on='lkey', right_on='rkey', how='outer')
   lkey  value_x  rkey  value_y
0  foo   1        foo   5
1  foo   4        foo   5
2  bar   2        bar   6
3  bar   2        bar   8
4  baz   3        NaN   NaN
5  NaN   NaN      qux   7

Returns
-------
merged : DataFrame
    The output type will the be same as 'left', if it is a subclass
    of DataFrame.

See also
--------
merge_ordered
merge_asof
DataFrame.join
"""

# -----------------------------------------------------------------------
# DataFrame class


class DataFrame(NDFrame):
    """ Two-dimensional size-mutable, potentially heterogeneous tabular data
    structure with labeled axes (rows and columns). Arithmetic operations
    align on both row and column labels. Can be thought of as a dict-like
    container for Series objects. The primary pandas data structure.

    Parameters
    ----------
    data : numpy ndarray (structured or homogeneous), dict, or DataFrame
        Dict can contain Series, arrays, constants, or list-like objects
    index : Index or array-like
        Index to use for resulting frame. Will default to np.arange(n) if
        no indexing information part of input data and no index provided
    columns : Index or array-like
        Column labels to use for resulting frame. Will default to
        np.arange(n) if no column labels are provided
    dtype : dtype, default None
        Data type to force. Only a single dtype is allowed. If None, infer
    copy : boolean, default False
        Copy data from inputs. Only affects DataFrame / 2d ndarray input

    Examples
    --------
    Constructing DataFrame from a dictionary.

    >>> d = {'col1': [1, 2], 'col2': [3, 4]}
    >>> df = pd.DataFrame(data=d)
    >>> df
       col1  col2
    0     1     3
    1     2     4

    Notice that the inferred dtype is int64.

    >>> df.dtypes
    col1    int64
    col2    int64
    dtype: object

    To enforce a single dtype:

    >>> df = pd.DataFrame(data=d, dtype=np.int8)
    >>> df.dtypes
    col1    int8
    col2    int8
    dtype: object

    Constructing DataFrame from numpy ndarray:

    >>> df2 = pd.DataFrame(np.random.randint(low=0, high=10, size=(5, 5)),
    ...                    columns=['a', 'b', 'c', 'd', 'e'])
    >>> df2
        a   b   c   d   e
    0   2   8   8   3   4
    1   4   2   9   0   9
    2   1   0   7   8   0
    3   5   1   7   1   3
    4   6   0   2   4   2

    See also
    --------
    DataFrame.from_records : constructor from tuples, also record arrays
    DataFrame.from_dict : from dicts of Series, arrays, or dicts
    DataFrame.from_items : from sequence of (key, value) pairs
    pandas.read_csv, pandas.read_table, pandas.read_clipboard
    """

    @property
    def _constructor(self):
        return DataFrame

    _constructor_sliced = Series
    _deprecations = NDFrame._deprecations | frozenset(
        ['sortlevel', 'get_value', 'set_value', 'from_csv', 'from_items'])

    @property
    def _constructor_expanddim(self):
        from pandas.core.panel import Panel
        return Panel

    def __init__(self, data=None, index=None, columns=None, dtype=None,
                 copy=False):
        if data is None:
            data = {}
        if dtype is not None:
            dtype = self._validate_dtype(dtype)

        if isinstance(data, DataFrame):
            data = data._data

        if isinstance(data, BlockManager):
            mgr = self._init_mgr(data, axes=dict(index=index, columns=columns),
                                 dtype=dtype, copy=copy)
        elif isinstance(data, dict):
            mgr = self._init_dict(data, index, columns, dtype=dtype)
        elif isinstance(data, ma.MaskedArray):
            import numpy.ma.mrecords as mrecords
            # masked recarray
            if isinstance(data, mrecords.MaskedRecords):
                mgr = _masked_rec_array_to_mgr(data, index, columns, dtype,
                                               copy)

            # a masked array
            else:
                mask = ma.getmaskarray(data)
                if mask.any():
                    data, fill_value = maybe_upcast(data, copy=True)
                    data[mask] = fill_value
                else:
                    data = data.copy()
                mgr = self._init_ndarray(data, index, columns, dtype=dtype,
                                         copy=copy)

        elif isinstance(data, (np.ndarray, Series, Index)):
            if data.dtype.names:
                data_columns = list(data.dtype.names)
                data = {k: data[k] for k in data_columns}
                if columns is None:
                    columns = data_columns
                mgr = self._init_dict(data, index, columns, dtype=dtype)
            elif getattr(data, 'name', None) is not None:
                mgr = self._init_dict({data.name: data}, index, columns,
                                      dtype=dtype)
            else:
                mgr = self._init_ndarray(data, index, columns, dtype=dtype,
                                         copy=copy)
        elif isinstance(data, (list, types.GeneratorType)):
            if isinstance(data, types.GeneratorType):
                data = list(data)
            if len(data) > 0:
                if is_list_like(data[0]) and getattr(data[0], 'ndim', 1) == 1:
                    if is_named_tuple(data[0]) and columns is None:
                        columns = data[0]._fields
                    arrays, columns = _to_arrays(data, columns, dtype=dtype)
                    columns = _ensure_index(columns)

                    # set the index
                    if index is None:
                        if isinstance(data[0], Series):
                            index = _get_names_from_index(data)
                        elif isinstance(data[0], Categorical):
                            index = com._default_index(len(data[0]))
                        else:
                            index = com._default_index(len(data))

                    mgr = _arrays_to_mgr(arrays, columns, index, columns,
                                         dtype=dtype)
                else:
                    mgr = self._init_ndarray(data, index, columns, dtype=dtype,
                                             copy=copy)
            else:
                mgr = self._init_dict({}, index, columns, dtype=dtype)
        elif isinstance(data, collections.Iterator):
            raise TypeError("data argument can't be an iterator")
        else:
            try:
                arr = np.array(data, dtype=dtype, copy=copy)
            except (ValueError, TypeError) as e:
                exc = TypeError('DataFrame constructor called with '
                                'incompatible data and dtype: %s' % e)
                raise_with_traceback(exc)

            if arr.ndim == 0 and index is not None and columns is not None:
                values = cast_scalar_to_array((len(index), len(columns)),
                                              data, dtype=dtype)
                mgr = self._init_ndarray(values, index, columns,
                                         dtype=values.dtype, copy=False)
            else:
                raise ValueError('DataFrame constructor not properly called!')

        NDFrame.__init__(self, mgr, fastpath=True)

    def _init_dict(self, data, index, columns, dtype=None):
        """
        Segregate Series based on type and coerce into matrices.
        Needs to handle a lot of exceptional cases.
        """
        if columns is not None:
            columns = _ensure_index(columns)

            # GH10856
            # raise ValueError if only scalars in dict
            if index is None:
                extract_index(list(data.values()))

            # prefilter if columns passed
            data = {k: v for k, v in compat.iteritems(data) if k in columns}

            if index is None:
                index = extract_index(list(data.values()))

            else:
                index = _ensure_index(index)

            arrays = []
            data_names = []
            for k in columns:
                if k not in data:
                    # no obvious "empty" int column
                    if dtype is not None and issubclass(dtype.type,
                                                        np.integer):
                        continue

                    if dtype is None:
                        # 1783
                        v = np.empty(len(index), dtype=object)
                    elif np.issubdtype(dtype, np.flexible):
                        v = np.empty(len(index), dtype=object)
                    else:
                        v = np.empty(len(index), dtype=dtype)

                    v.fill(np.nan)
                else:
                    v = data[k]
                data_names.append(k)
                arrays.append(v)

        else:
            keys = list(data.keys())
            if not isinstance(data, OrderedDict):
                keys = com._try_sort(keys)
            columns = data_names = Index(keys)
            arrays = [data[k] for k in keys]

        return _arrays_to_mgr(arrays, data_names, index, columns, dtype=dtype)

    def _init_ndarray(self, values, index, columns, dtype=None, copy=False):
        # input must be a ndarray, list, Series, index

        if isinstance(values, Series):
            if columns is None:
                if values.name is not None:
                    columns = [values.name]
            if index is None:
                index = values.index
            else:
                values = values.reindex(index)

            # zero len case (GH #2234)
            if not len(values) and columns is not None and len(columns):
                values = np.empty((0, 1), dtype=object)

        # helper to create the axes as indexes
        def _get_axes(N, K, index=index, columns=columns):
            # return axes or defaults

            if index is None:
                index = com._default_index(N)
            else:
                index = _ensure_index(index)

            if columns is None:
                columns = com._default_index(K)
            else:
                columns = _ensure_index(columns)
            return index, columns

        # we could have a categorical type passed or coerced to 'category'
        # recast this to an _arrays_to_mgr
        if (is_categorical_dtype(getattr(values, 'dtype', None)) or
                is_categorical_dtype(dtype)):

            if not hasattr(values, 'dtype'):
                values = _prep_ndarray(values, copy=copy)
                values = values.ravel()
            elif copy:
                values = values.copy()

            index, columns = _get_axes(len(values), 1)
            return _arrays_to_mgr([values], columns, index, columns,
                                  dtype=dtype)
        elif is_datetimetz(values):
            # GH19157
            if columns is None:
                columns = [0]
            return _arrays_to_mgr([values], columns, index, columns,
                                  dtype=dtype)

        # by definition an array here
        # the dtypes will be coerced to a single dtype
        values = _prep_ndarray(values, copy=copy)

        if dtype is not None:
            if not is_dtype_equal(values.dtype, dtype):
                try:
                    values = values.astype(dtype)
                except Exception as orig:
                    e = ValueError("failed to cast to '%s' (Exception was: %s)"
                                   % (dtype, orig))
                    raise_with_traceback(e)

        index, columns = _get_axes(*values.shape)
        values = values.T

        # if we don't have a dtype specified, then try to convert objects
        # on the entire block; this is to convert if we have datetimelike's
        # embedded in an object type
        if dtype is None and is_object_dtype(values):
            values = maybe_infer_to_datetimelike(values)

        return create_block_manager_from_blocks([values], [columns, index])

    @property
    def axes(self):
        """
        Return a list with the row axis labels and column axis labels as the
        only members. They are returned in that order.
        """
        return [self.index, self.columns]

    @property
    def shape(self):
        """
        Return a tuple representing the dimensionality of the DataFrame.
        """
        return len(self.index), len(self.columns)

    def _repr_fits_vertical_(self):
        """
        Check length against max_rows.
        """
        max_rows = get_option("display.max_rows")
        return len(self) <= max_rows

    def _repr_fits_horizontal_(self, ignore_width=False):
        """
        Check if full repr fits in horizontal boundaries imposed by the display
        options width and max_columns. In case off non-interactive session, no
        boundaries apply.

        ignore_width is here so ipnb+HTML output can behave the way
        users expect. display.max_columns remains in effect.
        GH3541, GH3573
        """

        width, height = console.get_console_size()
        max_columns = get_option("display.max_columns")
        nb_columns = len(self.columns)

        # exceed max columns
        if ((max_columns and nb_columns > max_columns) or
                ((not ignore_width) and width and nb_columns > (width // 2))):
            return False

        # used by repr_html under IPython notebook or scripts ignore terminal
        # dims
        if ignore_width or not com.in_interactive_session():
            return True

        if (get_option('display.width') is not None or
                com.in_ipython_frontend()):
            # check at least the column row for excessive width
            max_rows = 1
        else:
            max_rows = get_option("display.max_rows")

        # when auto-detecting, so width=None and not in ipython front end
        # check whether repr fits horizontal by actually checking
        # the width of the rendered repr
        buf = StringIO()

        # only care about the stuff we'll actually print out
        # and to_string on entire frame may be expensive
        d = self

        if not (max_rows is None):  # unlimited rows
            # min of two, where one may be None
            d = d.iloc[:min(max_rows, len(d))]
        else:
            return True

        d.to_string(buf=buf)
        value = buf.getvalue()
        repr_width = max(len(l) for l in value.split('\n'))

        return repr_width < width

    def _info_repr(self):
        """True if the repr should show the info view."""
        info_repr_option = (get_option("display.large_repr") == "info")
        return info_repr_option and not (self._repr_fits_horizontal_() and
                                         self._repr_fits_vertical_())

    def __unicode__(self):
        """
        Return a string representation for a particular DataFrame

        Invoked by unicode(df) in py2 only. Yields a Unicode String in both
        py2/py3.
        """
        buf = StringIO(u(""))
        if self._info_repr():
            self.info(buf=buf)
            return buf.getvalue()

        max_rows = get_option("display.max_rows")
        max_cols = get_option("display.max_columns")
        show_dimensions = get_option("display.show_dimensions")
        if get_option("display.expand_frame_repr"):
            width, _ = console.get_console_size()
        else:
            width = None
        self.to_string(buf=buf, max_rows=max_rows, max_cols=max_cols,
                       line_width=width, show_dimensions=show_dimensions)

        return buf.getvalue()

    def _repr_html_(self):
        """
        Return a html representation for a particular DataFrame.
        Mainly for IPython notebook.
        """
        # qtconsole doesn't report its line width, and also
        # behaves badly when outputting an HTML table
        # that doesn't fit the window, so disable it.
        # XXX: In IPython 3.x and above, the Qt console will not attempt to
        # display HTML, so this check can be removed when support for
        # IPython 2.x is no longer needed.
        if com.in_qtconsole():
            # 'HTML output is disabled in QtConsole'
            return None

        if self._info_repr():
            buf = StringIO(u(""))
            self.info(buf=buf)
            # need to escape the <class>, should be the first line.
            val = buf.getvalue().replace('<', r'&lt;', 1)
            val = val.replace('>', r'&gt;', 1)
            return '<pre>' + val + '</pre>'

        if get_option("display.notebook_repr_html"):
            max_rows = get_option("display.max_rows")
            max_cols = get_option("display.max_columns")
            show_dimensions = get_option("display.show_dimensions")

            return self.to_html(max_rows=max_rows, max_cols=max_cols,
                                show_dimensions=show_dimensions, notebook=True)
        else:
            return None

    @property
    def style(self):
        """
        Property returning a Styler object containing methods for
        building a styled HTML representation fo the DataFrame.

        See Also
        --------
        pandas.io.formats.style.Styler
        """
        from pandas.io.formats.style import Styler
        return Styler(self)

    def iteritems(self):
        """
        Iterator over (column name, Series) pairs.

        See also
        --------
        iterrows : Iterate over DataFrame rows as (index, Series) pairs.
        itertuples : Iterate over DataFrame rows as namedtuples of the values.

        """
        if self.columns.is_unique and hasattr(self, '_item_cache'):
            for k in self.columns:
                yield k, self._get_item_cache(k)
        else:
            for i, k in enumerate(self.columns):
                yield k, self._ixs(i, axis=1)

    def iterrows(self):
        """
        Iterate over DataFrame rows as (index, Series) pairs.

        Notes
        -----

        1. Because ``iterrows`` returns a Series for each row,
           it does **not** preserve dtypes across the rows (dtypes are
           preserved across columns for DataFrames). For example,

           >>> df = pd.DataFrame([[1, 1.5]], columns=['int', 'float'])
           >>> row = next(df.iterrows())[1]
           >>> row
           int      1.0
           float    1.5
           Name: 0, dtype: float64
           >>> print(row['int'].dtype)
           float64
           >>> print(df['int'].dtype)
           int64

           To preserve dtypes while iterating over the rows, it is better
           to use :meth:`itertuples` which returns namedtuples of the values
           and which is generally faster than ``iterrows``.

        2. You should **never modify** something you are iterating over.
           This is not guaranteed to work in all cases. Depending on the
           data types, the iterator returns a copy and not a view, and writing
           to it will have no effect.

        Returns
        -------
        it : generator
            A generator that iterates over the rows of the frame.

        See also
        --------
        itertuples : Iterate over DataFrame rows as namedtuples of the values.
        iteritems : Iterate over (column name, Series) pairs.

        """
        columns = self.columns
        klass = self._constructor_sliced
        for k, v in zip(self.index, self.values):
            s = klass(v, index=columns, name=k)
            yield k, s

    def itertuples(self, index=True, name="Pandas"):
        """
        Iterate over DataFrame rows as namedtuples, with index value as first
        element of the tuple.

        Parameters
        ----------
        index : boolean, default True
            If True, return the index as the first element of the tuple.
        name : string, default "Pandas"
            The name of the returned namedtuples or None to return regular
            tuples.

        Notes
        -----
        The column names will be renamed to positional names if they are
        invalid Python identifiers, repeated, or start with an underscore.
        With a large number of columns (>255), regular tuples are returned.

        See also
        --------
        iterrows : Iterate over DataFrame rows as (index, Series) pairs.
        iteritems : Iterate over (column name, Series) pairs.

        Examples
        --------

        >>> df = pd.DataFrame({'col1': [1, 2], 'col2': [0.1, 0.2]},
                              index=['a', 'b'])
        >>> df
           col1  col2
        a     1   0.1
        b     2   0.2
        >>> for row in df.itertuples():
        ...     print(row)
        ...
        Pandas(Index='a', col1=1, col2=0.10000000000000001)
        Pandas(Index='b', col1=2, col2=0.20000000000000001)

        """
        arrays = []
        fields = []
        if index:
            arrays.append(self.index)
            fields.append("Index")

        # use integer indexing because of possible duplicate column names
        arrays.extend(self.iloc[:, k] for k in range(len(self.columns)))

        # Python 3 supports at most 255 arguments to constructor, and
        # things get slow with this many fields in Python 2
        if name is not None and len(self.columns) + index < 256:
            # `rename` is unsupported in Python 2.6
            try:
                itertuple = collections.namedtuple(name,
                                                   fields + list(self.columns),
                                                   rename=True)
                return map(itertuple._make, zip(*arrays))
            except Exception:
                pass

        # fallback to regular tuples
        return zip(*arrays)

    items = iteritems

    def __len__(self):
        """Returns length of info axis, but here we use the index """
        return len(self.index)

    def dot(self, other):
        """
        Matrix multiplication with DataFrame or Series objects

        Parameters
        ----------
        other : DataFrame or Series

        Returns
        -------
        dot_product : DataFrame or Series
        """
        if isinstance(other, (Series, DataFrame)):
            common = self.columns.union(other.index)
            if (len(common) > len(self.columns) or
                    len(common) > len(other.index)):
                raise ValueError('matrices are not aligned')

            left = self.reindex(columns=common, copy=False)
            right = other.reindex(index=common, copy=False)
            lvals = left.values
            rvals = right.values
        else:
            left = self
            lvals = self.values
            rvals = np.asarray(other)
            if lvals.shape[1] != rvals.shape[0]:
                raise ValueError('Dot product shape mismatch, %s vs %s' %
                                 (lvals.shape, rvals.shape))

        if isinstance(other, DataFrame):
            return self._constructor(np.dot(lvals, rvals), index=left.index,
                                     columns=other.columns)
        elif isinstance(other, Series):
            return Series(np.dot(lvals, rvals), index=left.index)
        elif isinstance(rvals, (np.ndarray, Index)):
            result = np.dot(lvals, rvals)
            if result.ndim == 2:
                return self._constructor(result, index=left.index)
            else:
                return Series(result, index=left.index)
        else:  # pragma: no cover
            raise TypeError('unsupported type: %s' % type(other))

    # ----------------------------------------------------------------------
    # IO methods (to / from other formats)

    @classmethod
    def from_dict(cls, data, orient='columns', dtype=None):
        """
        Construct DataFrame from dict of array-like or dicts

        Parameters
        ----------
        data : dict
            {field : array-like} or {field : dict}
        orient : {'columns', 'index'}, default 'columns'
            The "orientation" of the data. If the keys of the passed dict
            should be the columns of the resulting DataFrame, pass 'columns'
            (default). Otherwise if the keys should be rows, pass 'index'.
        dtype : dtype, default None
            Data type to force, otherwise infer

        Returns
        -------
        DataFrame
        """
        index, columns = None, None
        orient = orient.lower()
        if orient == 'index':
            if len(data) > 0:
                # TODO speed up Series case
                if isinstance(list(data.values())[0], (Series, dict)):
                    data = _from_nested_dict(data)
                else:
                    data, index = list(data.values()), list(data.keys())
        elif orient != 'columns':  # pragma: no cover
            raise ValueError('only recognize index or columns for orient')

        return cls(data, index=index, columns=columns, dtype=dtype)

    def to_dict(self, orient='dict', into=dict):
        """Convert DataFrame to dictionary.

        Parameters
        ----------
        orient : str {'dict', 'list', 'series', 'split', 'records', 'index'}
            Determines the type of the values of the dictionary.

            - dict (default) : dict like {column -> {index -> value}}
            - list : dict like {column -> [values]}
            - series : dict like {column -> Series(values)}
            - split : dict like
              {index -> [index], columns -> [columns], data -> [values]}
            - records : list like
              [{column -> value}, ... , {column -> value}]
            - index : dict like {index -> {column -> value}}

            Abbreviations are allowed. `s` indicates `series` and `sp`
            indicates `split`.

        into : class, default dict
            The collections.Mapping subclass used for all Mappings
            in the return value.  Can be the actual class or an empty
            instance of the mapping type you want.  If you want a
            collections.defaultdict, you must pass it initialized.

            .. versionadded:: 0.21.0

        Returns
        -------
        result : collections.Mapping like {column -> {index -> value}}

        Examples
        --------
        >>> df = pd.DataFrame(
                {'col1': [1, 2], 'col2': [0.5, 0.75]}, index=['a', 'b'])
        >>> df
           col1  col2
        a     1   0.1
        b     2   0.2
        >>> df.to_dict()
        {'col1': {'a': 1, 'b': 2}, 'col2': {'a': 0.5, 'b': 0.75}}

        You can specify the return orientation.

        >>> df.to_dict('series')
        {'col1': a    1
        b    2
        Name: col1, dtype: int64, 'col2': a    0.50
        b    0.75
        Name: col2, dtype: float64}
        >>> df.to_dict('split')
        {'columns': ['col1', 'col2'],
        'data': [[1.0, 0.5], [2.0, 0.75]],
        'index': ['a', 'b']}
        >>> df.to_dict('records')
        [{'col1': 1.0, 'col2': 0.5}, {'col1': 2.0, 'col2': 0.75}]
        >>> df.to_dict('index')
        {'a': {'col1': 1.0, 'col2': 0.5}, 'b': {'col1': 2.0, 'col2': 0.75}}

        You can also specify the mapping type.

        >>> from collections import OrderedDict, defaultdict
        >>> df.to_dict(into=OrderedDict)
        OrderedDict([('col1', OrderedDict([('a', 1), ('b', 2)])),
                   ('col2', OrderedDict([('a', 0.5), ('b', 0.75)]))])

        If you want a `defaultdict`, you need to initialize it:

        >>> dd = defaultdict(list)
        >>> df.to_dict('records', into=dd)
        [defaultdict(<type 'list'>, {'col2': 0.5, 'col1': 1.0}),
        defaultdict(<type 'list'>, {'col2': 0.75, 'col1': 2.0})]
        """
        if not self.columns.is_unique:
            warnings.warn("DataFrame columns are not unique, some "
                          "columns will be omitted.", UserWarning,
                          stacklevel=2)
        # GH16122
        into_c = com.standardize_mapping(into)
        if orient.lower().startswith('d'):
            return into_c(
                (k, v.to_dict(into)) for k, v in compat.iteritems(self))
        elif orient.lower().startswith('l'):
            return into_c((k, v.tolist()) for k, v in compat.iteritems(self))
        elif orient.lower().startswith('sp'):
            return into_c((('index', self.index.tolist()),
                           ('columns', self.columns.tolist()),
                           ('data', lib.map_infer(self.values.ravel(),
                                                  com._maybe_box_datetimelike)
                            .reshape(self.values.shape).tolist())))
        elif orient.lower().startswith('s'):
            return into_c((k, com._maybe_box_datetimelike(v))
                          for k, v in compat.iteritems(self))
        elif orient.lower().startswith('r'):
            return [into_c((k, com._maybe_box_datetimelike(v))
                           for k, v in zip(self.columns, np.atleast_1d(row)))
                    for row in self.values]
        elif orient.lower().startswith('i'):
            return into_c((k, v.to_dict(into)) for k, v in self.iterrows())
        else:
            raise ValueError("orient '%s' not understood" % orient)

    def to_gbq(self, destination_table, project_id, chunksize=10000,
               verbose=True, reauth=False, if_exists='fail', private_key=None):
        """Write a DataFrame to a Google BigQuery table.

        The main method a user calls to export pandas DataFrame contents to
        Google BigQuery table.

        Google BigQuery API Client Library v2 for Python is used.
        Documentation is available `here
        <https://developers.google.com/api-client-library/python/apis/bigquery/v2>`__

        Authentication to the Google BigQuery service is via OAuth 2.0.

        - If "private_key" is not provided:

          By default "application default credentials" are used.

          If default application credentials are not found or are restrictive,
          user account credentials are used. In this case, you will be asked to
          grant permissions for product name 'pandas GBQ'.

        - If "private_key" is provided:

          Service account credentials will be used to authenticate.

        Parameters
        ----------
        dataframe : DataFrame
            DataFrame to be written
        destination_table : string
            Name of table to be written, in the form 'dataset.tablename'
        project_id : str
            Google BigQuery Account project ID.
        chunksize : int (default 10000)
            Number of rows to be inserted in each chunk from the dataframe.
        verbose : boolean (default True)
            Show percentage complete
        reauth : boolean (default False)
            Force Google BigQuery to reauthenticate the user. This is useful
            if multiple accounts are used.
        if_exists : {'fail', 'replace', 'append'}, default 'fail'
            'fail': If table exists, do nothing.
            'replace': If table exists, drop it, recreate it, and insert data.
            'append': If table exists, insert data. Create if does not exist.
        private_key : str (optional)
            Service account private key in JSON format. Can be file path
            or string contents. This is useful for remote server
            authentication (eg. Jupyter/IPython notebook on remote host)
        """

        from pandas.io import gbq
        return gbq.to_gbq(self, destination_table, project_id=project_id,
                          chunksize=chunksize, verbose=verbose, reauth=reauth,
                          if_exists=if_exists, private_key=private_key)

    @classmethod
    def from_records(cls, data, index=None, exclude=None, columns=None,
                     coerce_float=False, nrows=None):
        """
        Convert structured or record ndarray to DataFrame

        Parameters
        ----------
        data : ndarray (structured dtype), list of tuples, dict, or DataFrame
        index : string, list of fields, array-like
            Field of array to use as the index, alternately a specific set of
            input labels to use
        exclude : sequence, default None
            Columns or fields to exclude
        columns : sequence, default None
            Column names to use. If the passed data do not have names
            associated with them, this argument provides names for the
            columns. Otherwise this argument indicates the order of the columns
            in the result (any names not found in the data will become all-NA
            columns)
        coerce_float : boolean, default False
            Attempt to convert values of non-string, non-numeric objects (like
            decimal.Decimal) to floating point, useful for SQL result sets

        Returns
        -------
        df : DataFrame
        """

        # Make a copy of the input columns so we can modify it
        if columns is not None:
            columns = _ensure_index(columns)

        if is_iterator(data):
            if nrows == 0:
                return cls()

            try:
                first_row = next(data)
            except StopIteration:
                return cls(index=index, columns=columns)

            dtype = None
            if hasattr(first_row, 'dtype') and first_row.dtype.names:
                dtype = first_row.dtype

            values = [first_row]

            if nrows is None:
                values += data
            else:
                values.extend(itertools.islice(data, nrows - 1))

            if dtype is not None:
                data = np.array(values, dtype=dtype)
            else:
                data = values

        if isinstance(data, dict):
            if columns is None:
                columns = arr_columns = _ensure_index(sorted(data))
                arrays = [data[k] for k in columns]
            else:
                arrays = []
                arr_columns = []
                for k, v in compat.iteritems(data):
                    if k in columns:
                        arr_columns.append(k)
                        arrays.append(v)

                arrays, arr_columns = _reorder_arrays(arrays, arr_columns,
                                                      columns)

        elif isinstance(data, (np.ndarray, DataFrame)):
            arrays, columns = _to_arrays(data, columns)
            if columns is not None:
                columns = _ensure_index(columns)
            arr_columns = columns
        else:
            arrays, arr_columns = _to_arrays(data, columns,
                                             coerce_float=coerce_float)

            arr_columns = _ensure_index(arr_columns)
            if columns is not None:
                columns = _ensure_index(columns)
            else:
                columns = arr_columns

        if exclude is None:
            exclude = set()
        else:
            exclude = set(exclude)

        result_index = None
        if index is not None:
            if (isinstance(index, compat.string_types) or
                    not hasattr(index, "__iter__")):
                i = columns.get_loc(index)
                exclude.add(index)
                if len(arrays) > 0:
                    result_index = Index(arrays[i], name=index)
                else:
                    result_index = Index([], name=index)
            else:
                try:
                    to_remove = [arr_columns.get_loc(field) for field in index]
                    index_data = [arrays[i] for i in to_remove]
                    result_index = _ensure_index_from_sequences(index_data,
                                                                names=index)

                    exclude.update(index)
                except Exception:
                    result_index = index

        if any(exclude):
            arr_exclude = [x for x in exclude if x in arr_columns]
            to_remove = [arr_columns.get_loc(col) for col in arr_exclude]
            arrays = [v for i, v in enumerate(arrays) if i not in to_remove]

            arr_columns = arr_columns.drop(arr_exclude)
            columns = columns.drop(exclude)

        mgr = _arrays_to_mgr(arrays, arr_columns, result_index, columns)

        return cls(mgr)

    def to_records(self, index=True, convert_datetime64=True):
        """
        Convert DataFrame to record array. Index will be put in the
        'index' field of the record array if requested

        Parameters
        ----------
        index : boolean, default True
            Include index in resulting record array, stored in 'index' field
        convert_datetime64 : boolean, default True
            Whether to convert the index to datetime.datetime if it is a
            DatetimeIndex

        Returns
        -------
        y : recarray
        """
        if index:
            if is_datetime64_any_dtype(self.index) and convert_datetime64:
                ix_vals = [self.index.to_pydatetime()]
            else:
                if isinstance(self.index, MultiIndex):
                    # array of tuples to numpy cols. copy copy copy
                    ix_vals = lmap(np.array, zip(*self.index.values))
                else:
                    ix_vals = [self.index.values]

            arrays = ix_vals + [self[c].get_values() for c in self.columns]

            count = 0
            index_names = list(self.index.names)
            if isinstance(self.index, MultiIndex):
                for i, n in enumerate(index_names):
                    if n is None:
                        index_names[i] = 'level_%d' % count
                        count += 1
            elif index_names[0] is None:
                index_names = ['index']
            names = (lmap(compat.text_type, index_names) +
                     lmap(compat.text_type, self.columns))
        else:
            arrays = [self[c].get_values() for c in self.columns]
            names = lmap(compat.text_type, self.columns)

        formats = [v.dtype for v in arrays]
        return np.rec.fromarrays(
            arrays,
            dtype={'names': names, 'formats': formats}
        )

    @classmethod
    def from_items(cls, items, columns=None, orient='columns'):
        """
        .. deprecated:: 0.23.0
            from_items is deprecated and will be removed in a
            future version. Use :meth:`DataFrame.from_dict(dict())`
            instead. :meth:`DataFrame.from_dict(OrderedDict(...))` may be used
            to preserve the key order.

        Convert (key, value) pairs to DataFrame. The keys will be the axis
        index (usually the columns, but depends on the specified
        orientation). The values should be arrays or Series.

        Parameters
        ----------
        items : sequence of (key, value) pairs
            Values should be arrays or Series.
        columns : sequence of column labels, optional
            Must be passed if orient='index'.
        orient : {'columns', 'index'}, default 'columns'
            The "orientation" of the data. If the keys of the
            input correspond to column labels, pass 'columns'
            (default). Otherwise if the keys correspond to the index,
            pass 'index'.

        Returns
        -------
        frame : DataFrame
        """

        warnings.warn("from_items is deprecated. Please use "
                      "DataFrame.from_dict(dict()) instead. "
                      "DataFrame.from_dict(OrderedDict()) may be used to "
                      "preserve the key order.",
                      FutureWarning, stacklevel=2)

        keys, values = lzip(*items)

        if orient == 'columns':
            if columns is not None:
                columns = _ensure_index(columns)

                idict = dict(items)
                if len(idict) < len(items):
                    if not columns.equals(_ensure_index(keys)):
                        raise ValueError('With non-unique item names, passed '
                                         'columns must be identical')
                    arrays = values
                else:
                    arrays = [idict[k] for k in columns if k in idict]
            else:
                columns = _ensure_index(keys)
                arrays = values

            # GH 17312
            # Provide more informative error msg when scalar values passed
            try:
                return cls._from_arrays(arrays, columns, None)

            except ValueError:
                if not is_nested_list_like(values):
                    raise ValueError('The value in each (key, value) pair '
                                     'must be an array, Series, or dict')

        elif orient == 'index':
            if columns is None:
                raise TypeError("Must pass columns with orient='index'")

            keys = _ensure_index(keys)

            # GH 17312
            # Provide more informative error msg when scalar values passed
            try:
                arr = np.array(values, dtype=object).T
                data = [lib.maybe_convert_objects(v) for v in arr]
                return cls._from_arrays(data, columns, keys)

            except TypeError:
                if not is_nested_list_like(values):
                    raise ValueError('The value in each (key, value) pair '
                                     'must be an array, Series, or dict')

        else:  # pragma: no cover
            raise ValueError("'orient' must be either 'columns' or 'index'")

    @classmethod
    def _from_arrays(cls, arrays, columns, index, dtype=None):
        mgr = _arrays_to_mgr(arrays, columns, index, columns, dtype=dtype)
        return cls(mgr)

    @classmethod
    def from_csv(cls, path, header=0, sep=',', index_col=0, parse_dates=True,
                 encoding=None, tupleize_cols=None,
                 infer_datetime_format=False):
        """Read CSV file.

        .. deprecated:: 0.21.0
            Use :func:`pandas.read_csv` instead.

        It is preferable to use the more powerful :func:`pandas.read_csv`
        for most general purposes, but ``from_csv`` makes for an easy
        roundtrip to and from a file (the exact counterpart of
        ``to_csv``), especially with a DataFrame of time series data.

        This method only differs from the preferred :func:`pandas.read_csv`
        in some defaults:

        - `index_col` is ``0`` instead of ``None`` (take first column as index
          by default)
        - `parse_dates` is ``True`` instead of ``False`` (try parsing the index
          as datetime by default)

        So a ``pd.DataFrame.from_csv(path)`` can be replaced by
        ``pd.read_csv(path, index_col=0, parse_dates=True)``.

        Parameters
        ----------
        path : string file path or file handle / StringIO
        header : int, default 0
            Row to use as header (skip prior rows)
        sep : string, default ','
            Field delimiter
        index_col : int or sequence, default 0
            Column to use for index. If a sequence is given, a MultiIndex
            is used. Different default from read_table
        parse_dates : boolean, default True
            Parse dates. Different default from read_table
        tupleize_cols : boolean, default False
            write multi_index columns as a list of tuples (if True)
            or new (expanded format) if False)
        infer_datetime_format: boolean, default False
            If True and `parse_dates` is True for a column, try to infer the
            datetime format based on the first datetime string. If the format
            can be inferred, there often will be a large parsing speed-up.

        See also
        --------
        pandas.read_csv

        Returns
        -------
        y : DataFrame

        """

        warnings.warn("from_csv is deprecated. Please use read_csv(...) "
                      "instead. Note that some of the default arguments are "
                      "different, so please refer to the documentation "
                      "for from_csv when changing your function calls",
                      FutureWarning, stacklevel=2)

        from pandas.io.parsers import read_table
        return read_table(path, header=header, sep=sep,
                          parse_dates=parse_dates, index_col=index_col,
                          encoding=encoding, tupleize_cols=tupleize_cols,
                          infer_datetime_format=infer_datetime_format)

    def to_sparse(self, fill_value=None, kind='block'):
        """
        Convert to SparseDataFrame

        Parameters
        ----------
        fill_value : float, default NaN
        kind : {'block', 'integer'}

        Returns
        -------
        y : SparseDataFrame
        """
        from pandas.core.sparse.frame import SparseDataFrame
        return SparseDataFrame(self._series, index=self.index,
                               columns=self.columns, default_kind=kind,
                               default_fill_value=fill_value)

    def to_panel(self):
        """
        Transform long (stacked) format (DataFrame) into wide (3D, Panel)
        format.

        .. deprecated:: 0.20.0

        Currently the index of the DataFrame must be a 2-level MultiIndex. This
        may be generalized later

        Returns
        -------
        panel : Panel
        """
        # only support this kind for now
        if (not isinstance(self.index, MultiIndex) or  # pragma: no cover
                len(self.index.levels) != 2):
            raise NotImplementedError('Only 2-level MultiIndex are supported.')

        if not self.index.is_unique:
            raise ValueError("Can't convert non-uniquely indexed "
                             "DataFrame to Panel")

        self._consolidate_inplace()

        # minor axis must be sorted
        if self.index.lexsort_depth < 2:
            selfsorted = self.sort_index(level=0)
        else:
            selfsorted = self

        major_axis, minor_axis = selfsorted.index.levels
        major_labels, minor_labels = selfsorted.index.labels
        shape = len(major_axis), len(minor_axis)

        # preserve names, if any
        major_axis = major_axis.copy()
        major_axis.name = self.index.names[0]

        minor_axis = minor_axis.copy()
        minor_axis.name = self.index.names[1]

        # create new axes
        new_axes = [selfsorted.columns, major_axis, minor_axis]

        # create new manager
        new_mgr = selfsorted._data.reshape_nd(axes=new_axes,
                                              labels=[major_labels,
                                                      minor_labels],
                                              shape=shape,
                                              ref_items=selfsorted.columns)

        return self._constructor_expanddim(new_mgr)

    def to_csv(self, path_or_buf=None, sep=",", na_rep='', float_format=None,
               columns=None, header=True, index=True, index_label=None,
               mode='w', encoding=None, compression=None, quoting=None,
               quotechar='"', line_terminator='\n', chunksize=None,
               tupleize_cols=None, date_format=None, doublequote=True,
               escapechar=None, decimal='.'):
        r"""Write DataFrame to a comma-separated values (csv) file

        Parameters
        ----------
        path_or_buf : string or file handle, default None
            File path or object, if None is provided the result is returned as
            a string.
        sep : character, default ','
            Field delimiter for the output file.
        na_rep : string, default ''
            Missing data representation
        float_format : string, default None
            Format string for floating point numbers
        columns : sequence, optional
            Columns to write
        header : boolean or list of string, default True
            Write out the column names. If a list of strings is given it is
            assumed to be aliases for the column names
        index : boolean, default True
            Write row names (index)
        index_label : string or sequence, or False, default None
            Column label for index column(s) if desired. If None is given, and
            `header` and `index` are True, then the index names are used. A
            sequence should be given if the DataFrame uses MultiIndex.  If
            False do not print fields for index names. Use index_label=False
            for easier importing in R
        mode : str
            Python write mode, default 'w'
        encoding : string, optional
            A string representing the encoding to use in the output file,
            defaults to 'ascii' on Python 2 and 'utf-8' on Python 3.
        compression : string, optional
            a string representing the compression to use in the output file,
            allowed values are 'gzip', 'bz2', 'xz',
            only used when the first argument is a filename
        line_terminator : string, default ``'\n'``
            The newline character or character sequence to use in the output
            file
        quoting : optional constant from csv module
            defaults to csv.QUOTE_MINIMAL. If you have set a `float_format`
            then floats are converted to strings and thus csv.QUOTE_NONNUMERIC
            will treat them as non-numeric
        quotechar : string (length 1), default '\"'
            character used to quote fields
        doublequote : boolean, default True
            Control quoting of `quotechar` inside a field
        escapechar : string (length 1), default None
            character used to escape `sep` and `quotechar` when appropriate
        chunksize : int or None
            rows to write at a time
        tupleize_cols : boolean, default False
            .. deprecated:: 0.21.0
               This argument will be removed and will always write each row
               of the multi-index as a separate row in the CSV file.

            Write MultiIndex columns as a list of tuples (if True) or in
            the new, expanded format, where each MultiIndex column is a row
            in the CSV (if False).
        date_format : string, default None
            Format string for datetime objects
        decimal: string, default '.'
            Character recognized as decimal separator. E.g. use ',' for
            European data

        """

        if tupleize_cols is not None:
            warnings.warn("The 'tupleize_cols' parameter is deprecated and "
                          "will be removed in a future version",
                          FutureWarning, stacklevel=2)
        else:
            tupleize_cols = False

        formatter = fmt.CSVFormatter(self, path_or_buf,
                                     line_terminator=line_terminator, sep=sep,
                                     encoding=encoding,
                                     compression=compression, quoting=quoting,
                                     na_rep=na_rep, float_format=float_format,
                                     cols=columns, header=header, index=index,
                                     index_label=index_label, mode=mode,
                                     chunksize=chunksize, quotechar=quotechar,
                                     tupleize_cols=tupleize_cols,
                                     date_format=date_format,
                                     doublequote=doublequote,
                                     escapechar=escapechar, decimal=decimal)
        formatter.save()

        if path_or_buf is None:
            return formatter.path_or_buf.getvalue()

    @Appender(_shared_docs['to_excel'] % _shared_doc_kwargs)
    def to_excel(self, excel_writer, sheet_name='Sheet1', na_rep='',
                 float_format=None, columns=None, header=True, index=True,
                 index_label=None, startrow=0, startcol=0, engine=None,
                 merge_cells=True, encoding=None, inf_rep='inf', verbose=True,
                 freeze_panes=None):

        from pandas.io.formats.excel import ExcelFormatter
        formatter = ExcelFormatter(self, na_rep=na_rep, cols=columns,
                                   header=header,
                                   float_format=float_format, index=index,
                                   index_label=index_label,
                                   merge_cells=merge_cells,
                                   inf_rep=inf_rep)
        formatter.write(excel_writer, sheet_name=sheet_name, startrow=startrow,
                        startcol=startcol, freeze_panes=freeze_panes,
                        engine=engine)

    def to_stata(self, fname, convert_dates=None, write_index=True,
                 encoding="latin-1", byteorder=None, time_stamp=None,
                 data_label=None, variable_labels=None):
        """
        A class for writing Stata binary dta files from array-like objects

        Parameters
        ----------
        fname : str or buffer
            String path of file-like object
        convert_dates : dict
            Dictionary mapping columns containing datetime types to stata
            internal format to use when writing the dates. Options are 'tc',
            'td', 'tm', 'tw', 'th', 'tq', 'ty'. Column can be either an integer
            or a name. Datetime columns that do not have a conversion type
            specified will be converted to 'tc'. Raises NotImplementedError if
            a datetime column has timezone information
        write_index : bool
            Write the index to Stata dataset.
        encoding : str
            Default is latin-1. Unicode is not supported
        byteorder : str
            Can be ">", "<", "little", or "big". default is `sys.byteorder`
        time_stamp : datetime
            A datetime to use as file creation date.  Default is the current
            time.
        dataset_label : str
            A label for the data set.  Must be 80 characters or smaller.
        variable_labels : dict
            Dictionary containing columns as keys and variable labels as
            values. Each label must be 80 characters or smaller.

            .. versionadded:: 0.19.0

        Raises
        ------
        NotImplementedError
            * If datetimes contain timezone information
            * Column dtype is not representable in Stata
        ValueError
            * Columns listed in convert_dates are neither datetime64[ns]
              or datetime.datetime
            * Column listed in convert_dates is not in DataFrame
            * Categorical label contains more than 32,000 characters

            .. versionadded:: 0.19.0

        Examples
        --------
        >>> writer = StataWriter('./data_file.dta', data)
        >>> writer.write_file()

        Or with dates

        >>> writer = StataWriter('./date_data_file.dta', data, {2 : 'tw'})
        >>> writer.write_file()
        """
        from pandas.io.stata import StataWriter
        writer = StataWriter(fname, self, convert_dates=convert_dates,
                             encoding=encoding, byteorder=byteorder,
                             time_stamp=time_stamp, data_label=data_label,
                             write_index=write_index,
                             variable_labels=variable_labels)
        writer.write_file()

    def to_feather(self, fname):
        """
        write out the binary feather-format for DataFrames

        .. versionadded:: 0.20.0

        Parameters
        ----------
        fname : str
            string file path

        """
        from pandas.io.feather_format import to_feather
        to_feather(self, fname)

    def to_parquet(self, fname, engine='auto', compression='snappy',
                   **kwargs):
        """
        Write a DataFrame to the binary parquet format.

        .. versionadded:: 0.21.0

        Parameters
        ----------
        fname : str
            string file path
        engine : {'auto', 'pyarrow', 'fastparquet'}, default 'auto'
<<<<<<< HEAD
            Parquet library to use. If 'auto', then the option
=======
            Parquet library to use. If 'auto', the value from
>>>>>>> 9778aa9d
            ``io.parquet.engine`` is used. The default ``io.parquet.engine``
            behavior is to try 'pyarrow', falling back to 'fastparquet' if
            'pyarrow' is unavailable.
        compression : {'snappy', 'gzip', 'brotli', None}, default 'snappy'
            Name of the compression to use. Use ``None`` for no compression.
        kwargs
            Additional keyword arguments passed to the engine
        """
        from pandas.io.parquet import to_parquet
        to_parquet(self, fname, engine,
                   compression=compression, **kwargs)

    @Substitution(header='Write out the column names. If a list of strings '
                         'is given, it is assumed to be aliases for the '
                         'column names')
    @Appender(fmt.docstring_to_string, indents=1)
    def to_string(self, buf=None, columns=None, col_space=None, header=True,
                  index=True, na_rep='NaN', formatters=None, float_format=None,
                  sparsify=None, index_names=True, justify=None,
                  line_width=None, max_rows=None, max_cols=None,
                  show_dimensions=False):
        """
        Render a DataFrame to a console-friendly tabular output.
        """

        formatter = fmt.DataFrameFormatter(self, buf=buf, columns=columns,
                                           col_space=col_space, na_rep=na_rep,
                                           formatters=formatters,
                                           float_format=float_format,
                                           sparsify=sparsify, justify=justify,
                                           index_names=index_names,
                                           header=header, index=index,
                                           line_width=line_width,
                                           max_rows=max_rows,
                                           max_cols=max_cols,
                                           show_dimensions=show_dimensions)
        formatter.to_string()

        if buf is None:
            result = formatter.buf.getvalue()
            return result

    @Substitution(header='whether to print column labels, default True')
    @Appender(fmt.docstring_to_string, indents=1)
    def to_html(self, buf=None, columns=None, col_space=None, header=True,
                index=True, na_rep='NaN', formatters=None, float_format=None,
                sparsify=None, index_names=True, justify=None, bold_rows=True,
                classes=None, escape=True, max_rows=None, max_cols=None,
                show_dimensions=False, notebook=False, decimal='.',
                border=None, table_id=None):
        """
        Render a DataFrame as an HTML table.

        `to_html`-specific options:

        bold_rows : boolean, default True
            Make the row labels bold in the output
        classes : str or list or tuple, default None
            CSS class(es) to apply to the resulting html table
        escape : boolean, default True
            Convert the characters <, >, and & to HTML-safe sequences.
        max_rows : int, optional
            Maximum number of rows to show before truncating. If None, show
            all.
        max_cols : int, optional
            Maximum number of columns to show before truncating. If None, show
            all.
        decimal : string, default '.'
            Character recognized as decimal separator, e.g. ',' in Europe

            .. versionadded:: 0.18.0

        border : int
            A ``border=border`` attribute is included in the opening
            `<table>` tag. Default ``pd.options.html.border``.

            .. versionadded:: 0.19.0

        table_id : str, optional
            A css id is included in the opening `<table>` tag if specified.

            .. versionadded:: 0.23.0

        """

        if (justify is not None and
                justify not in fmt._VALID_JUSTIFY_PARAMETERS):
            raise ValueError("Invalid value for justify parameter")

        formatter = fmt.DataFrameFormatter(self, buf=buf, columns=columns,
                                           col_space=col_space, na_rep=na_rep,
                                           formatters=formatters,
                                           float_format=float_format,
                                           sparsify=sparsify, justify=justify,
                                           index_names=index_names,
                                           header=header, index=index,
                                           bold_rows=bold_rows, escape=escape,
                                           max_rows=max_rows,
                                           max_cols=max_cols,
                                           show_dimensions=show_dimensions,
                                           decimal=decimal, table_id=table_id)
        # TODO: a generic formatter wld b in DataFrameFormatter
        formatter.to_html(classes=classes, notebook=notebook, border=border)

        if buf is None:
            return formatter.buf.getvalue()

    def info(self, verbose=None, buf=None, max_cols=None, memory_usage=None,
             null_counts=None):
        """
        Concise summary of a DataFrame.

        Parameters
        ----------
        verbose : {None, True, False}, optional
            Whether to print the full summary.
            None follows the `display.max_info_columns` setting.
            True or False overrides the `display.max_info_columns` setting.
        buf : writable buffer, defaults to sys.stdout
        max_cols : int, default None
            Determines whether full summary or short summary is printed.
            None follows the `display.max_info_columns` setting.
        memory_usage : boolean/string, default None
            Specifies whether total memory usage of the DataFrame
            elements (including index) should be displayed. None follows
            the `display.memory_usage` setting. True or False overrides
            the `display.memory_usage` setting. A value of 'deep' is equivalent
            of True, with deep introspection. Memory usage is shown in
            human-readable units (base-2 representation).
        null_counts : boolean, default None
            Whether to show the non-null counts

            - If None, then only show if the frame is smaller than
              max_info_rows and max_info_columns.
            - If True, always show counts.
            - If False, never show counts.

        """
        from pandas.io.formats.format import _put_lines

        if buf is None:  # pragma: no cover
            buf = sys.stdout

        lines = []

        lines.append(str(type(self)))
        lines.append(self.index.summary())

        if len(self.columns) == 0:
            lines.append('Empty %s' % type(self).__name__)
            _put_lines(buf, lines)
            return

        cols = self.columns

        # hack
        if max_cols is None:
            max_cols = get_option('display.max_info_columns',
                                  len(self.columns) + 1)

        max_rows = get_option('display.max_info_rows', len(self) + 1)

        if null_counts is None:
            show_counts = ((len(self.columns) <= max_cols) and
                           (len(self) < max_rows))
        else:
            show_counts = null_counts
        exceeds_info_cols = len(self.columns) > max_cols

        def _verbose_repr():
            lines.append('Data columns (total %d columns):' %
                         len(self.columns))
            space = max(len(pprint_thing(k)) for k in self.columns) + 4
            counts = None

            tmpl = "%s%s"
            if show_counts:
                counts = self.count()
                if len(cols) != len(counts):  # pragma: no cover
                    raise AssertionError('Columns must equal counts (%d != %d)'
                                         % (len(cols), len(counts)))
                tmpl = "%s non-null %s"

            dtypes = self.dtypes
            for i, col in enumerate(self.columns):
                dtype = dtypes.iloc[i]
                col = pprint_thing(col)

                count = ""
                if show_counts:
                    count = counts.iloc[i]

                lines.append(_put_str(col, space) + tmpl % (count, dtype))

        def _non_verbose_repr():
            lines.append(self.columns.summary(name='Columns'))

        def _sizeof_fmt(num, size_qualifier):
            # returns size in human readable format
            for x in ['bytes', 'KB', 'MB', 'GB', 'TB']:
                if num < 1024.0:
                    return "%3.1f%s %s" % (num, size_qualifier, x)
                num /= 1024.0
            return "%3.1f%s %s" % (num, size_qualifier, 'PB')

        if verbose:
            _verbose_repr()
        elif verbose is False:  # specifically set to False, not nesc None
            _non_verbose_repr()
        else:
            if exceeds_info_cols:
                _non_verbose_repr()
            else:
                _verbose_repr()

        counts = self.get_dtype_counts()
        dtypes = ['%s(%d)' % k for k in sorted(compat.iteritems(counts))]
        lines.append('dtypes: %s' % ', '.join(dtypes))

        if memory_usage is None:
            memory_usage = get_option('display.memory_usage')
        if memory_usage:
            # append memory usage of df to display
            size_qualifier = ''
            if memory_usage == 'deep':
                deep = True
            else:
                # size_qualifier is just a best effort; not guaranteed to catch
                # all cases (e.g., it misses categorical data even with object
                # categories)
                deep = False
                if ('object' in counts or
                        self.index._is_memory_usage_qualified()):
                    size_qualifier = '+'
            mem_usage = self.memory_usage(index=True, deep=deep).sum()
            lines.append("memory usage: %s\n" %
                         _sizeof_fmt(mem_usage, size_qualifier))
        _put_lines(buf, lines)

    def memory_usage(self, index=True, deep=False):
        """Memory usage of DataFrame columns.

        Parameters
        ----------
        index : bool
            Specifies whether to include memory usage of DataFrame's
            index in returned Series. If `index=True` (default is False)
            the first index of the Series is `Index`.
        deep : bool
            Introspect the data deeply, interrogate
            `object` dtypes for system-level memory consumption

        Returns
        -------
        sizes : Series
            A series with column names as index and memory usage of
            columns with units of bytes.

        Notes
        -----
        Memory usage does not include memory consumed by elements that
        are not components of the array if deep=False

        See Also
        --------
        numpy.ndarray.nbytes
        """
        result = Series([c.memory_usage(index=False, deep=deep)
                         for col, c in self.iteritems()], index=self.columns)
        if index:
            result = Series(self.index.memory_usage(deep=deep),
                            index=['Index']).append(result)
        return result

    def transpose(self, *args, **kwargs):
        """Transpose index and columns"""
        nv.validate_transpose(args, dict())
        return super(DataFrame, self).transpose(1, 0, **kwargs)

    T = property(transpose)

    # ----------------------------------------------------------------------
    # Picklability

    # legacy pickle formats
    def _unpickle_frame_compat(self, state):  # pragma: no cover
        if len(state) == 2:  # pragma: no cover
            series, idx = state
            columns = sorted(series)
        else:
            series, cols, idx = state
            columns = com._unpickle_array(cols)

        index = com._unpickle_array(idx)
        self._data = self._init_dict(series, index, columns, None)

    def _unpickle_matrix_compat(self, state):  # pragma: no cover
        # old unpickling
        (vals, idx, cols), object_state = state

        index = com._unpickle_array(idx)
        dm = DataFrame(vals, index=index, columns=com._unpickle_array(cols),
                       copy=False)

        if object_state is not None:
            ovals, _, ocols = object_state
            objects = DataFrame(ovals, index=index,
                                columns=com._unpickle_array(ocols), copy=False)

            dm = dm.join(objects)

        self._data = dm._data

    # ----------------------------------------------------------------------
    # Getting and setting elements

    def get_value(self, index, col, takeable=False):
        """Quickly retrieve single value at passed column and index

        .. deprecated:: 0.21.0
            Use .at[] or .iat[] accessors instead.

        Parameters
        ----------
        index : row label
        col : column label
        takeable : interpret the index/col as indexers, default False

        Returns
        -------
        value : scalar value
        """

        warnings.warn("get_value is deprecated and will be removed "
                      "in a future release. Please use "
                      ".at[] or .iat[] accessors instead", FutureWarning,
                      stacklevel=2)
        return self._get_value(index, col, takeable=takeable)

    def _get_value(self, index, col, takeable=False):

        if takeable:
            series = self._iget_item_cache(col)
            return com._maybe_box_datetimelike(series._values[index])

        series = self._get_item_cache(col)
        engine = self.index._engine

        try:
            return engine.get_value(series._values, index)
        except (TypeError, ValueError):

            # we cannot handle direct indexing
            # use positional
            col = self.columns.get_loc(col)
            index = self.index.get_loc(index)
            return self._get_value(index, col, takeable=True)
    _get_value.__doc__ = get_value.__doc__

    def set_value(self, index, col, value, takeable=False):
        """Put single value at passed column and index

        .. deprecated:: 0.21.0
            Use .at[] or .iat[] accessors instead.

        Parameters
        ----------
        index : row label
        col : column label
        value : scalar value
        takeable : interpret the index/col as indexers, default False

        Returns
        -------
        frame : DataFrame
            If label pair is contained, will be reference to calling DataFrame,
            otherwise a new object
        """
        warnings.warn("set_value is deprecated and will be removed "
                      "in a future release. Please use "
                      ".at[] or .iat[] accessors instead", FutureWarning,
                      stacklevel=2)
        return self._set_value(index, col, value, takeable=takeable)

    def _set_value(self, index, col, value, takeable=False):
        try:
            if takeable is True:
                series = self._iget_item_cache(col)
                return series._set_value(index, value, takeable=True)

            series = self._get_item_cache(col)
            engine = self.index._engine
            engine.set_value(series._values, index, value)
            return self
        except (KeyError, TypeError):

            # set using a non-recursive method & reset the cache
            self.loc[index, col] = value
            self._item_cache.pop(col, None)

            return self
    _set_value.__doc__ = set_value.__doc__

    def _ixs(self, i, axis=0):
        """
        i : int, slice, or sequence of integers
        axis : int
        """

        # irow
        if axis == 0:
            """
            Notes
            -----
            If slice passed, the resulting data will be a view
            """

            if isinstance(i, slice):
                return self[i]
            else:
                label = self.index[i]
                if isinstance(label, Index):
                    # a location index by definition
                    result = self.take(i, axis=axis)
                    copy = True
                else:
                    new_values = self._data.fast_xs(i)
                    if is_scalar(new_values):
                        return new_values

                    # if we are a copy, mark as such
                    copy = (isinstance(new_values, np.ndarray) and
                            new_values.base is None)
                    result = self._constructor_sliced(new_values,
                                                      index=self.columns,
                                                      name=self.index[i],
                                                      dtype=new_values.dtype)
                result._set_is_copy(self, copy=copy)
                return result

        # icol
        else:
            """
            Notes
            -----
            If slice passed, the resulting data will be a view
            """

            label = self.columns[i]
            if isinstance(i, slice):
                # need to return view
                lab_slice = slice(label[0], label[-1])
                return self.loc[:, lab_slice]
            else:
                if isinstance(label, Index):
                    return self._take(i, axis=1, convert=True)

                index_len = len(self.index)

                # if the values returned are not the same length
                # as the index (iow a not found value), iget returns
                # a 0-len ndarray. This is effectively catching
                # a numpy error (as numpy should really raise)
                values = self._data.iget(i)

                if index_len and not len(values):
                    values = np.array([np.nan] * index_len, dtype=object)
                result = self._constructor_sliced._from_array(
                    values, index=self.index, name=label, fastpath=True)

                # this is a cached value, mark it so
                result._set_as_cached(label, self)

                return result

    def __getitem__(self, key):
        key = com._apply_if_callable(key, self)

        # shortcut if we are an actual column
        is_mi_columns = isinstance(self.columns, MultiIndex)
        try:
            if key in self.columns and not is_mi_columns:
                return self._getitem_column(key)
        except:
            pass

        # see if we can slice the rows
        indexer = convert_to_index_sliceable(self, key)
        if indexer is not None:
            return self._getitem_slice(indexer)

        if isinstance(key, (Series, np.ndarray, Index, list)):
            # either boolean or fancy integer index
            return self._getitem_array(key)
        elif isinstance(key, DataFrame):
            return self._getitem_frame(key)
        elif is_mi_columns:
            return self._getitem_multilevel(key)
        else:
            return self._getitem_column(key)

    def _getitem_column(self, key):
        """ return the actual column """

        # get column
        if self.columns.is_unique:
            return self._get_item_cache(key)

        # duplicate columns & possible reduce dimensionality
        result = self._constructor(self._data.get(key))
        if result.columns.is_unique:
            result = result[key]

        return result

    def _getitem_slice(self, key):
        return self._slice(key, axis=0)

    def _getitem_array(self, key):
        # also raises Exception if object array with NA values
        if com.is_bool_indexer(key):
            # warning here just in case -- previously __setitem__ was
            # reindexing but __getitem__ was not; it seems more reasonable to
            # go with the __setitem__ behavior since that is more consistent
            # with all other indexing behavior
            if isinstance(key, Series) and not key.index.equals(self.index):
                warnings.warn("Boolean Series key will be reindexed to match "
                              "DataFrame index.", UserWarning, stacklevel=3)
            elif len(key) != len(self.index):
                raise ValueError('Item wrong length %d instead of %d.' %
                                 (len(key), len(self.index)))
            # check_bool_indexer will throw exception if Series key cannot
            # be reindexed to match DataFrame rows
            key = check_bool_indexer(self.index, key)
            indexer = key.nonzero()[0]
            return self._take(indexer, axis=0, convert=False)
        else:
            indexer = self.loc._convert_to_indexer(key, axis=1)
            return self._take(indexer, axis=1, convert=True)

    def _getitem_multilevel(self, key):
        loc = self.columns.get_loc(key)
        if isinstance(loc, (slice, Series, np.ndarray, Index)):
            new_columns = self.columns[loc]
            result_columns = maybe_droplevels(new_columns, key)
            if self._is_mixed_type:
                result = self.reindex(columns=new_columns)
                result.columns = result_columns
            else:
                new_values = self.values[:, loc]
                result = self._constructor(new_values, index=self.index,
                                           columns=result_columns)
                result = result.__finalize__(self)

            # If there is only one column being returned, and its name is
            # either an empty string, or a tuple with an empty string as its
            # first element, then treat the empty string as a placeholder
            # and return the column as if the user had provided that empty
            # string in the key. If the result is a Series, exclude the
            # implied empty string from its name.
            if len(result.columns) == 1:
                top = result.columns[0]
                if isinstance(top, tuple):
                    top = top[0]
                if top == '':
                    result = result['']
                    if isinstance(result, Series):
                        result = self._constructor_sliced(result,
                                                          index=self.index,
                                                          name=key)

            result._set_is_copy(self)
            return result
        else:
            return self._get_item_cache(key)

    def _getitem_frame(self, key):
        if key.values.size and not is_bool_dtype(key.values):
            raise ValueError('Must pass DataFrame with boolean values only')
        return self.where(key)

    def query(self, expr, inplace=False, **kwargs):
        """Query the columns of a frame with a boolean expression.

        Parameters
        ----------
        expr : string
            The query string to evaluate.  You can refer to variables
            in the environment by prefixing them with an '@' character like
            ``@a + b``.
        inplace : bool
            Whether the query should modify the data in place or return
            a modified copy

            .. versionadded:: 0.18.0

        kwargs : dict
            See the documentation for :func:`pandas.eval` for complete details
            on the keyword arguments accepted by :meth:`DataFrame.query`.

        Returns
        -------
        q : DataFrame

        Notes
        -----
        The result of the evaluation of this expression is first passed to
        :attr:`DataFrame.loc` and if that fails because of a
        multidimensional key (e.g., a DataFrame) then the result will be passed
        to :meth:`DataFrame.__getitem__`.

        This method uses the top-level :func:`pandas.eval` function to
        evaluate the passed query.

        The :meth:`~pandas.DataFrame.query` method uses a slightly
        modified Python syntax by default. For example, the ``&`` and ``|``
        (bitwise) operators have the precedence of their boolean cousins,
        :keyword:`and` and :keyword:`or`. This *is* syntactically valid Python,
        however the semantics are different.

        You can change the semantics of the expression by passing the keyword
        argument ``parser='python'``. This enforces the same semantics as
        evaluation in Python space. Likewise, you can pass ``engine='python'``
        to evaluate an expression using Python itself as a backend. This is not
        recommended as it is inefficient compared to using ``numexpr`` as the
        engine.

        The :attr:`DataFrame.index` and
        :attr:`DataFrame.columns` attributes of the
        :class:`~pandas.DataFrame` instance are placed in the query namespace
        by default, which allows you to treat both the index and columns of the
        frame as a column in the frame.
        The identifier ``index`` is used for the frame index; you can also
        use the name of the index to identify it in a query. Please note that
        Python keywords may not be used as identifiers.

        For further details and examples see the ``query`` documentation in
        :ref:`indexing <indexing.query>`.

        See Also
        --------
        pandas.eval
        DataFrame.eval

        Examples
        --------
        >>> from numpy.random import randn
        >>> from pandas import DataFrame
        >>> df = pd.DataFrame(randn(10, 2), columns=list('ab'))
        >>> df.query('a > b')
        >>> df[df.a > df.b]  # same result as the previous expression
        """
        inplace = validate_bool_kwarg(inplace, 'inplace')
        if not isinstance(expr, compat.string_types):
            msg = "expr must be a string to be evaluated, {0} given"
            raise ValueError(msg.format(type(expr)))
        kwargs['level'] = kwargs.pop('level', 0) + 1
        kwargs['target'] = None
        res = self.eval(expr, **kwargs)

        try:
            new_data = self.loc[res]
        except ValueError:
            # when res is multi-dimensional loc raises, but this is sometimes a
            # valid query
            new_data = self[res]

        if inplace:
            self._update_inplace(new_data)
        else:
            return new_data

    def eval(self, expr, inplace=False, **kwargs):
        """Evaluate an expression in the context of the calling DataFrame
        instance.

        Parameters
        ----------
        expr : string
            The expression string to evaluate.
        inplace : bool, default False
            If the expression contains an assignment, whether to perform the
            operation inplace and mutate the existing DataFrame. Otherwise,
            a new DataFrame is returned.

            .. versionadded:: 0.18.0

        kwargs : dict
            See the documentation for :func:`~pandas.eval` for complete details
            on the keyword arguments accepted by
            :meth:`~pandas.DataFrame.query`.

        Returns
        -------
        ret : ndarray, scalar, or pandas object

        See Also
        --------
        pandas.DataFrame.query
        pandas.DataFrame.assign
        pandas.eval

        Notes
        -----
        For more details see the API documentation for :func:`~pandas.eval`.
        For detailed examples see :ref:`enhancing performance with eval
        <enhancingperf.eval>`.

        Examples
        --------
        >>> from numpy.random import randn
        >>> from pandas import DataFrame
        >>> df = pd.DataFrame(randn(10, 2), columns=list('ab'))
        >>> df.eval('a + b')
        >>> df.eval('c = a + b')
        """
        from pandas.core.computation.eval import eval as _eval

        inplace = validate_bool_kwarg(inplace, 'inplace')
        resolvers = kwargs.pop('resolvers', None)
        kwargs['level'] = kwargs.pop('level', 0) + 1
        if resolvers is None:
            index_resolvers = self._get_index_resolvers()
            resolvers = dict(self.iteritems()), index_resolvers
        if 'target' not in kwargs:
            kwargs['target'] = self
        kwargs['resolvers'] = kwargs.get('resolvers', ()) + tuple(resolvers)
        return _eval(expr, inplace=inplace, **kwargs)

    def select_dtypes(self, include=None, exclude=None):
        """Return a subset of a DataFrame including/excluding columns based on
        their ``dtype``.

        Parameters
        ----------
        include, exclude : scalar or list-like
            A selection of dtypes or strings to be included/excluded. At least
            one of these parameters must be supplied.

        Raises
        ------
        ValueError
            * If both of ``include`` and ``exclude`` are empty
            * If ``include`` and ``exclude`` have overlapping elements
            * If any kind of string dtype is passed in.

        Returns
        -------
        subset : DataFrame
            The subset of the frame including the dtypes in ``include`` and
            excluding the dtypes in ``exclude``.

        Notes
        -----
        * To select all *numeric* types, use ``np.number`` or ``'number'``
        * To select strings you must use the ``object`` dtype, but note that
          this will return *all* object dtype columns
        * See the `numpy dtype hierarchy
          <http://docs.scipy.org/doc/numpy/reference/arrays.scalars.html>`__
        * To select datetimes, use ``np.datetime64``, ``'datetime'`` or
          ``'datetime64'``
        * To select timedeltas, use ``np.timedelta64``, ``'timedelta'`` or
          ``'timedelta64'``
        * To select Pandas categorical dtypes, use ``'category'``
        * To select Pandas datetimetz dtypes, use ``'datetimetz'`` (new in
          0.20.0) or ``'datetime64[ns, tz]'``

        Examples
        --------
        >>> df = pd.DataFrame({'a': np.random.randn(6).astype('f4'),
        ...                    'b': [True, False] * 3,
        ...                    'c': [1.0, 2.0] * 3})
        >>> df
                a      b  c
        0  0.3962   True  1.0
        1  0.1459  False  2.0
        2  0.2623   True  1.0
        3  0.0764  False  2.0
        4 -0.9703   True  1.0
        5 -1.2094  False  2.0
        >>> df.select_dtypes(include='bool')
           c
        0  True
        1  False
        2  True
        3  False
        4  True
        5  False
        >>> df.select_dtypes(include=['float64'])
           c
        0  1.0
        1  2.0
        2  1.0
        3  2.0
        4  1.0
        5  2.0
        >>> df.select_dtypes(exclude=['floating'])
               b
        0   True
        1  False
        2   True
        3  False
        4   True
        5  False
        """

        if not is_list_like(include):
            include = (include,) if include is not None else ()
        if not is_list_like(exclude):
            exclude = (exclude,) if exclude is not None else ()

        selection = tuple(map(frozenset, (include, exclude)))

        if not any(selection):
            raise ValueError('at least one of include or exclude must be '
                             'nonempty')

        # convert the myriad valid dtypes object to a single representation
        include, exclude = map(
            lambda x: frozenset(map(_get_dtype_from_object, x)), selection)
        for dtypes in (include, exclude):
            invalidate_string_dtypes(dtypes)

        # can't both include AND exclude!
        if not include.isdisjoint(exclude):
            raise ValueError('include and exclude overlap on %s' %
                             (include & exclude))

        # empty include/exclude -> defaults to True
        # three cases (we've already raised if both are empty)
        # case 1: empty include, nonempty exclude
        # we have True, True, ... True for include, same for exclude
        # in the loop below we get the excluded
        # and when we call '&' below we get only the excluded
        # case 2: nonempty include, empty exclude
        # same as case 1, but with include
        # case 3: both nonempty
        # the "union" of the logic of case 1 and case 2:
        # we get the included and excluded, and return their logical and
        include_these = Series(not bool(include), index=self.columns)
        exclude_these = Series(not bool(exclude), index=self.columns)

        def is_dtype_instance_mapper(column, dtype):
            return column, functools.partial(issubclass, dtype.type)

        for column, f in itertools.starmap(is_dtype_instance_mapper,
                                           self.dtypes.iteritems()):
            if include:  # checks for the case of empty include or exclude
                include_these[column] = any(map(f, include))
            if exclude:
                exclude_these[column] = not any(map(f, exclude))

        dtype_indexer = include_these & exclude_these
        return self.loc[com._get_info_slice(self, dtype_indexer)]

    def _box_item_values(self, key, values):
        items = self.columns[self.columns.get_loc(key)]
        if values.ndim == 2:
            return self._constructor(values.T, columns=items, index=self.index)
        else:
            return self._box_col_values(values, items)

    def _box_col_values(self, values, items):
        """ provide boxed values for a column """
        return self._constructor_sliced._from_array(values, index=self.index,
                                                    name=items, fastpath=True)

    def __setitem__(self, key, value):
        key = com._apply_if_callable(key, self)

        # see if we can slice the rows
        indexer = convert_to_index_sliceable(self, key)
        if indexer is not None:
            return self._setitem_slice(indexer, value)

        if isinstance(key, DataFrame) or getattr(key, 'ndim', None) == 2:
            self._setitem_frame(key, value)
        elif isinstance(key, (Series, np.ndarray, list, Index)):
            self._setitem_array(key, value)
        else:
            # set column
            self._set_item(key, value)

    def _setitem_slice(self, key, value):
        self._check_setitem_copy()
        self.loc._setitem_with_indexer(key, value)

    def _setitem_array(self, key, value):
        # also raises Exception if object array with NA values
        if com.is_bool_indexer(key):
            if len(key) != len(self.index):
                raise ValueError('Item wrong length %d instead of %d!' %
                                 (len(key), len(self.index)))
            key = check_bool_indexer(self.index, key)
            indexer = key.nonzero()[0]
            self._check_setitem_copy()
            self.loc._setitem_with_indexer(indexer, value)
        else:
            if isinstance(value, DataFrame):
                if len(value.columns) != len(key):
                    raise ValueError('Columns must be same length as key')
                for k1, k2 in zip(key, value.columns):
                    self[k1] = value[k2]
            else:
                indexer = self.loc._convert_to_indexer(key, axis=1)
                self._check_setitem_copy()
                self.loc._setitem_with_indexer((slice(None), indexer), value)

    def _setitem_frame(self, key, value):
        # support boolean setting with DataFrame input, e.g.
        # df[df > df2] = 0
        if isinstance(key, np.ndarray):
            if key.shape != self.shape:
                raise ValueError(
                    'Array conditional must be same shape as self'
                )
            key = self._constructor(key, **self._construct_axes_dict())

        if key.values.size and not is_bool_dtype(key.values):
            raise TypeError(
                'Must pass DataFrame or 2-d ndarray with boolean values only'
            )

        self._check_inplace_setting(value)
        self._check_setitem_copy()
        self._where(-key, value, inplace=True)

    def _ensure_valid_index(self, value):
        """
        ensure that if we don't have an index, that we can create one from the
        passed value
        """
        # GH5632, make sure that we are a Series convertible
        if not len(self.index) and is_list_like(value):
            try:
                value = Series(value)
            except ValueError:
                raise ValueError('Cannot set a frame with no defined index '
                                 'and a value that cannot be converted to a '
                                 'Series')

            self._data = self._data.reindex_axis(value.index.copy(), axis=1,
                                                 fill_value=np.nan)

    def _set_item(self, key, value):
        """
        Add series to DataFrame in specified column.

        If series is a numpy-array (not a Series/TimeSeries), it must be the
        same length as the DataFrames index or an error will be thrown.

        Series/TimeSeries will be conformed to the DataFrames index to
        ensure homogeneity.
        """

        self._ensure_valid_index(value)
        value = self._sanitize_column(key, value)
        NDFrame._set_item(self, key, value)

        # check if we are modifying a copy
        # try to set first as we want an invalid
        # value exception to occur first
        if len(self):
            self._check_setitem_copy()

    def insert(self, loc, column, value, allow_duplicates=False):
        """
        Insert column into DataFrame at specified location.

        Raises a ValueError if `column` is already contained in the DataFrame,
        unless `allow_duplicates` is set to True.

        Parameters
        ----------
        loc : int
            Insertion index. Must verify 0 <= loc <= len(columns)
        column : string, number, or hashable object
            label of the inserted column
        value : int, Series, or array-like
        allow_duplicates : bool, optional
        """
        self._ensure_valid_index(value)
        value = self._sanitize_column(column, value, broadcast=False)
        self._data.insert(loc, column, value,
                          allow_duplicates=allow_duplicates)

    def assign(self, **kwargs):
        r"""
        Assign new columns to a DataFrame, returning a new object
        (a copy) with all the original columns in addition to the new ones.

        Parameters
        ----------
        kwargs : keyword, value pairs
            keywords are the column names. If the values are
            callable, they are computed on the DataFrame and
            assigned to the new columns. The callable must not
            change input DataFrame (though pandas doesn't check it).
            If the values are not callable, (e.g. a Series, scalar, or array),
            they are simply assigned.

        Returns
        -------
        df : DataFrame
            A new DataFrame with the new columns in addition to
            all the existing columns.

        Notes
        -----
        Assigning multiple columns within the same ``assign`` is possible.
        For Python 3.6 and above, later items in '\*\*kwargs' may refer to
        newly created or modified columns in 'df'; items are computed and
        assigned into 'df' in order.  For Python 3.5 and below, the order of
        keyword arguments is not specified, you cannot refer to newly created
        or modified columns. All items are computed first, and then assigned
        in alphabetical order.

        .. versionmodified :: 0.23.0

            Keyword argument order is maintained for Python 3.6 and later.

        Examples
        --------
        >>> df = pd.DataFrame({'A': range(1, 11), 'B': np.random.randn(10)})

        Where the value is a callable, evaluated on `df`:

        >>> df.assign(ln_A = lambda x: np.log(x.A))
            A         B      ln_A
        0   1  0.426905  0.000000
        1   2 -0.780949  0.693147
        2   3 -0.418711  1.098612
        3   4 -0.269708  1.386294
        4   5 -0.274002  1.609438
        5   6 -0.500792  1.791759
        6   7  1.649697  1.945910
        7   8 -1.495604  2.079442
        8   9  0.549296  2.197225
        9  10 -0.758542  2.302585

        Where the value already exists and is inserted:

        >>> newcol = np.log(df['A'])
        >>> df.assign(ln_A=newcol)
            A         B      ln_A
        0   1  0.426905  0.000000
        1   2 -0.780949  0.693147
        2   3 -0.418711  1.098612
        3   4 -0.269708  1.386294
        4   5 -0.274002  1.609438
        5   6 -0.500792  1.791759
        6   7  1.649697  1.945910
        7   8 -1.495604  2.079442
        8   9  0.549296  2.197225
        9  10 -0.758542  2.302585

        Where the keyword arguments depend on each other

        >>> df = pd.DataFrame({'A': [1, 2, 3]})

        >>> df.assign(B=df.A, C=lambda x:x['A']+ x['B'])
            A  B  C
         0  1  1  2
         1  2  2  4
         2  3  3  6
        """
        data = self.copy()

        # >= 3.6 preserve order of kwargs
        if PY36:
            for k, v in kwargs.items():
                data[k] = com._apply_if_callable(v, data)
        else:
            # <= 3.5: do all calculations first...
            results = OrderedDict()
            for k, v in kwargs.items():
                results[k] = com._apply_if_callable(v, data)

            # <= 3.5 and earlier
            results = sorted(results.items())
            # ... and then assign
            for k, v in results:
                data[k] = v
        return data

    def _sanitize_column(self, key, value, broadcast=True):
        """
        Ensures new columns (which go into the BlockManager as new blocks) are
        always copied and converted into an array.

        Parameters
        ----------
        key : object
        value : scalar, Series, or array-like
        broadcast : bool, default True
            If ``key`` matches multiple duplicate column names in the
            DataFrame, this parameter indicates whether ``value`` should be
            tiled so that the returned array contains a (duplicated) column for
            each occurrence of the key. If False, ``value`` will not be tiled.

        Returns
        -------
        sanitized_column : numpy-array
        """

        def reindexer(value):
            # reindex if necessary

            if value.index.equals(self.index) or not len(self.index):
                value = value._values.copy()
            else:

                # GH 4107
                try:
                    value = value.reindex(self.index)._values
                except Exception as e:

                    # duplicate axis
                    if not value.index.is_unique:
                        raise e

                    # other
                    raise TypeError('incompatible index of inserted column '
                                    'with frame index')
            return value

        if isinstance(value, Series):
            value = reindexer(value)

        elif isinstance(value, DataFrame):
            # align right-hand-side columns if self.columns
            # is multi-index and self[key] is a sub-frame
            if isinstance(self.columns, MultiIndex) and key in self.columns:
                loc = self.columns.get_loc(key)
                if isinstance(loc, (slice, Series, np.ndarray, Index)):
                    cols = maybe_droplevels(self.columns[loc], key)
                    if len(cols) and not cols.equals(value.columns):
                        value = value.reindex(cols, axis=1)
            # now align rows
            value = reindexer(value).T

        elif isinstance(value, Categorical):
            value = value.copy()

        elif isinstance(value, Index) or is_sequence(value):
            from pandas.core.series import _sanitize_index

            # turn me into an ndarray
            value = _sanitize_index(value, self.index, copy=False)
            if not isinstance(value, (np.ndarray, Index)):
                if isinstance(value, list) and len(value) > 0:
                    value = maybe_convert_platform(value)
                else:
                    value = com._asarray_tuplesafe(value)
            elif value.ndim == 2:
                value = value.copy().T
            elif isinstance(value, Index):
                value = value.copy(deep=True)
            else:
                value = value.copy()

            # possibly infer to datetimelike
            if is_object_dtype(value.dtype):
                value = maybe_infer_to_datetimelike(value)

        else:
            # upcast the scalar
            value = cast_scalar_to_array(len(self.index), value)
            value = maybe_cast_to_datetime(value, value.dtype)

        # return internal types directly
        if is_extension_type(value):
            return value

        # broadcast across multiple columns if necessary
        if broadcast and key in self.columns and value.ndim == 1:
            if (not self.columns.is_unique or
                    isinstance(self.columns, MultiIndex)):
                existing_piece = self[key]
                if isinstance(existing_piece, DataFrame):
                    value = np.tile(value, (len(existing_piece.columns), 1))

        return np.atleast_2d(np.asarray(value))

    @property
    def _series(self):
        result = {}
        for idx, item in enumerate(self.columns):
            result[item] = Series(self._data.iget(idx), index=self.index,
                                  name=item)
        return result

    def lookup(self, row_labels, col_labels):
        """Label-based "fancy indexing" function for DataFrame.
        Given equal-length arrays of row and column labels, return an
        array of the values corresponding to each (row, col) pair.

        Parameters
        ----------
        row_labels : sequence
            The row labels to use for lookup
        col_labels : sequence
            The column labels to use for lookup

        Notes
        -----
        Akin to::

            result = []
            for row, col in zip(row_labels, col_labels):
                result.append(df.get_value(row, col))

        Examples
        --------
        values : ndarray
            The found values

        """
        n = len(row_labels)
        if n != len(col_labels):
            raise ValueError('Row labels must have same size as column labels')

        thresh = 1000
        if not self._is_mixed_type or n > thresh:
            values = self.values
            ridx = self.index.get_indexer(row_labels)
            cidx = self.columns.get_indexer(col_labels)
            if (ridx == -1).any():
                raise KeyError('One or more row labels was not found')
            if (cidx == -1).any():
                raise KeyError('One or more column labels was not found')
            flat_index = ridx * len(self.columns) + cidx
            result = values.flat[flat_index]
        else:
            result = np.empty(n, dtype='O')
            for i, (r, c) in enumerate(zip(row_labels, col_labels)):
                result[i] = self._get_value(r, c)

        if is_object_dtype(result):
            result = lib.maybe_convert_objects(result)

        return result

    # ----------------------------------------------------------------------
    # Reindexing and alignment

    def _reindex_axes(self, axes, level, limit, tolerance, method, fill_value,
                      copy):
        frame = self

        columns = axes['columns']
        if columns is not None:
            frame = frame._reindex_columns(columns, method, copy, level,
                                           fill_value, limit, tolerance)

        index = axes['index']
        if index is not None:
            frame = frame._reindex_index(index, method, copy, level,
                                         fill_value, limit, tolerance)

        return frame

    def _reindex_index(self, new_index, method, copy, level, fill_value=np.nan,
                       limit=None, tolerance=None):
        new_index, indexer = self.index.reindex(new_index, method=method,
                                                level=level, limit=limit,
                                                tolerance=tolerance)
        return self._reindex_with_indexers({0: [new_index, indexer]},
                                           copy=copy, fill_value=fill_value,
                                           allow_dups=False)

    def _reindex_columns(self, new_columns, method, copy, level,
                         fill_value=np.nan, limit=None, tolerance=None):
        new_columns, indexer = self.columns.reindex(new_columns, method=method,
                                                    level=level, limit=limit,
                                                    tolerance=tolerance)
        return self._reindex_with_indexers({1: [new_columns, indexer]},
                                           copy=copy, fill_value=fill_value,
                                           allow_dups=False)

    def _reindex_multi(self, axes, copy, fill_value):
        """ we are guaranteed non-Nones in the axes! """

        new_index, row_indexer = self.index.reindex(axes['index'])
        new_columns, col_indexer = self.columns.reindex(axes['columns'])

        if row_indexer is not None and col_indexer is not None:
            indexer = row_indexer, col_indexer
            new_values = algorithms.take_2d_multi(self.values, indexer,
                                                  fill_value=fill_value)
            return self._constructor(new_values, index=new_index,
                                     columns=new_columns)
        else:
            return self._reindex_with_indexers({0: [new_index, row_indexer],
                                                1: [new_columns, col_indexer]},
                                               copy=copy,
                                               fill_value=fill_value)

    @Appender(_shared_docs['align'] % _shared_doc_kwargs)
    def align(self, other, join='outer', axis=None, level=None, copy=True,
              fill_value=None, method=None, limit=None, fill_axis=0,
              broadcast_axis=None):
        return super(DataFrame, self).align(other, join=join, axis=axis,
                                            level=level, copy=copy,
                                            fill_value=fill_value,
                                            method=method, limit=limit,
                                            fill_axis=fill_axis,
                                            broadcast_axis=broadcast_axis)

    @Appender(_shared_docs['reindex'] % _shared_doc_kwargs)
    @rewrite_axis_style_signature('labels', [('method', None),
                                             ('copy', True),
                                             ('level', None),
                                             ('fill_value', np.nan),
                                             ('limit', None),
                                             ('tolerance', None)])
    def reindex(self, *args, **kwargs):
        axes = validate_axis_style_args(self, args, kwargs, 'labels',
                                        'reindex')
        kwargs.update(axes)
        # Pop these, since the values are in `kwargs` under different names
        kwargs.pop('axis', None)
        kwargs.pop('labels', None)
        return super(DataFrame, self).reindex(**kwargs)

    @Appender(_shared_docs['reindex_axis'] % _shared_doc_kwargs)
    def reindex_axis(self, labels, axis=0, method=None, level=None, copy=True,
                     limit=None, fill_value=np.nan):
        return super(DataFrame,
                     self).reindex_axis(labels=labels, axis=axis,
                                        method=method, level=level, copy=copy,
                                        limit=limit, fill_value=fill_value)

    @rewrite_axis_style_signature('mapper', [('copy', True),
                                             ('inplace', False),
                                             ('level', None)])
    def rename(self, *args, **kwargs):
        """Alter axes labels.

        Function / dict values must be unique (1-to-1). Labels not contained in
        a dict / Series will be left as-is. Extra labels listed don't throw an
        error.

        See the :ref:`user guide <basics.rename>` for more.

        Parameters
        ----------
        mapper, index, columns : dict-like or function, optional
            dict-like or functions transformations to apply to
            that axis' values. Use either ``mapper`` and ``axis`` to
            specify the axis to target with ``mapper``, or ``index`` and
            ``columns``.
        axis : int or str, optional
            Axis to target with ``mapper``. Can be either the axis name
            ('index', 'columns') or number (0, 1). The default is 'index'.
        copy : boolean, default True
            Also copy underlying data
        inplace : boolean, default False
            Whether to return a new %(klass)s. If True then value of copy is
            ignored.
        level : int or level name, default None
            In case of a MultiIndex, only rename labels in the specified
            level.

        Returns
        -------
        renamed : DataFrame

        See Also
        --------
        pandas.DataFrame.rename_axis

        Examples
        --------

        ``DataFrame.rename`` supports two calling conventions

        * ``(index=index_mapper, columns=columns_mapper, ...)``
        * ``(mapper, axis={'index', 'columns'}, ...)``

        We *highly* recommend using keyword arguments to clarify your
        intent.

        >>> df = pd.DataFrame({"A": [1, 2, 3], "B": [4, 5, 6]})
        >>> df.rename(index=str, columns={"A": "a", "B": "c"})
           a  c
        0  1  4
        1  2  5
        2  3  6

        >>> df.rename(index=str, columns={"A": "a", "C": "c"})
           a  B
        0  1  4
        1  2  5
        2  3  6

        Using axis-style parameters

        >>> df.rename(str.lower, axis='columns')
           a  b
        0  1  4
        1  2  5
        2  3  6

        >>> df.rename({1: 2, 2: 4}, axis='index')
           A  B
        0  1  4
        2  2  5
        4  3  6
        """
        axes = validate_axis_style_args(self, args, kwargs, 'mapper', 'rename')
        kwargs.update(axes)
        # Pop these, since the values are in `kwargs` under different names
        kwargs.pop('axis', None)
        kwargs.pop('mapper', None)
        return super(DataFrame, self).rename(**kwargs)

    @Appender(_shared_docs['fillna'] % _shared_doc_kwargs)
    def fillna(self, value=None, method=None, axis=None, inplace=False,
               limit=None, downcast=None, **kwargs):
        return super(DataFrame,
                     self).fillna(value=value, method=method, axis=axis,
                                  inplace=inplace, limit=limit,
                                  downcast=downcast, **kwargs)

    @Appender(_shared_docs['replace'] % _shared_doc_kwargs)
    def replace(self, to_replace=None, value=None, inplace=False, limit=None,
                regex=False, method='pad', axis=None):
        return super(DataFrame, self).replace(to_replace=to_replace,
                                              value=value, inplace=inplace,
                                              limit=limit, regex=regex,
                                              method=method, axis=axis)

    @Appender(_shared_docs['shift'] % _shared_doc_kwargs)
    def shift(self, periods=1, freq=None, axis=0):
        return super(DataFrame, self).shift(periods=periods, freq=freq,
                                            axis=axis)

    def set_index(self, keys, drop=True, append=False, inplace=False,
                  verify_integrity=False):
        """
        Set the DataFrame index (row labels) using one or more existing
        columns. By default yields a new object.

        Parameters
        ----------
        keys : column label or list of column labels / arrays
        drop : boolean, default True
            Delete columns to be used as the new index
        append : boolean, default False
            Whether to append columns to existing index
        inplace : boolean, default False
            Modify the DataFrame in place (do not create a new object)
        verify_integrity : boolean, default False
            Check the new index for duplicates. Otherwise defer the check until
            necessary. Setting to False will improve the performance of this
            method

        Examples
        --------
        >>> df = pd.DataFrame({'month': [1, 4, 7, 10],
        ...                    'year': [2012, 2014, 2013, 2014],
        ...                    'sale':[55, 40, 84, 31]})
           month  sale  year
        0  1      55    2012
        1  4      40    2014
        2  7      84    2013
        3  10     31    2014

        Set the index to become the 'month' column:

        >>> df.set_index('month')
               sale  year
        month
        1      55    2012
        4      40    2014
        7      84    2013
        10     31    2014

        Create a multi-index using columns 'year' and 'month':

        >>> df.set_index(['year', 'month'])
                    sale
        year  month
        2012  1     55
        2014  4     40
        2013  7     84
        2014  10    31

        Create a multi-index using a set of values and a column:

        >>> df.set_index([[1, 2, 3, 4], 'year'])
                 month  sale
           year
        1  2012  1      55
        2  2014  4      40
        3  2013  7      84
        4  2014  10     31

        Returns
        -------
        dataframe : DataFrame
        """
        inplace = validate_bool_kwarg(inplace, 'inplace')
        if not isinstance(keys, list):
            keys = [keys]

        if inplace:
            frame = self
        else:
            frame = self.copy()

        arrays = []
        names = []
        if append:
            names = [x for x in self.index.names]
            if isinstance(self.index, MultiIndex):
                for i in range(self.index.nlevels):
                    arrays.append(self.index._get_level_values(i))
            else:
                arrays.append(self.index)

        to_remove = []
        for col in keys:
            if isinstance(col, MultiIndex):
                # append all but the last column so we don't have to modify
                # the end of this loop
                for n in range(col.nlevels - 1):
                    arrays.append(col._get_level_values(n))

                level = col._get_level_values(col.nlevels - 1)
                names.extend(col.names)
            elif isinstance(col, Series):
                level = col._values
                names.append(col.name)
            elif isinstance(col, Index):
                level = col
                names.append(col.name)
            elif isinstance(col, (list, np.ndarray, Index)):
                level = col
                names.append(None)
            else:
                level = frame[col]._values
                names.append(col)
                if drop:
                    to_remove.append(col)
            arrays.append(level)

        index = _ensure_index_from_sequences(arrays, names)

        if verify_integrity and not index.is_unique:
            duplicates = index.get_duplicates()
            raise ValueError('Index has duplicate keys: %s' % duplicates)

        for c in to_remove:
            del frame[c]

        # clear up memory usage
        index._cleanup()

        frame.index = index

        if not inplace:
            return frame

    def reset_index(self, level=None, drop=False, inplace=False, col_level=0,
                    col_fill=''):
        """
        For DataFrame with multi-level index, return new DataFrame with
        labeling information in the columns under the index names, defaulting
        to 'level_0', 'level_1', etc. if any are None. For a standard index,
        the index name will be used (if set), otherwise a default 'index' or
        'level_0' (if 'index' is already taken) will be used.

        Parameters
        ----------
        level : int, str, tuple, or list, default None
            Only remove the given levels from the index. Removes all levels by
            default
        drop : boolean, default False
            Do not try to insert index into dataframe columns. This resets
            the index to the default integer index.
        inplace : boolean, default False
            Modify the DataFrame in place (do not create a new object)
        col_level : int or str, default 0
            If the columns have multiple levels, determines which level the
            labels are inserted into. By default it is inserted into the first
            level.
        col_fill : object, default ''
            If the columns have multiple levels, determines how the other
            levels are named. If None then the index name is repeated.

        Returns
        -------
        resetted : DataFrame

        Examples
        --------
        >>> df = pd.DataFrame([('bird',    389.0),
        ...                    ('bird',     24.0),
        ...                    ('mammal',   80.5),
        ...                    ('mammal', np.nan)],
        ...                   index=['falcon', 'parrot', 'lion', 'monkey'],
        ...                   columns=('class', 'max_speed'))
        >>> df
                 class  max_speed
        falcon    bird      389.0
        parrot    bird       24.0
        lion    mammal       80.5
        monkey  mammal        NaN

        When we reset the index, the old index is added as a column, and a
        new sequential index is used:

        >>> df.reset_index()
            index   class  max_speed
        0  falcon    bird      389.0
        1  parrot    bird       24.0
        2    lion  mammal       80.5
        3  monkey  mammal        NaN

        We can use the `drop` parameter to avoid the old index being added as
        a column:

        >>> df.reset_index(drop=True)
            class  max_speed
        0    bird      389.0
        1    bird       24.0
        2  mammal       80.5
        3  mammal        NaN

        You can also use `reset_index` with `MultiIndex`.

        >>> index = pd.MultiIndex.from_tuples([('bird', 'falcon'),
        ...                                    ('bird', 'parrot'),
        ...                                    ('mammal', 'lion'),
        ...                                    ('mammal', 'monkey')],
        ...                                   names=['class', 'name'])
        >>> columns = pd.MultiIndex.from_tuples([('speed', 'max'),
        ...                                      ('species', 'type')])
        >>> df = pd.DataFrame([(389.0, 'fly'),
        ...                    ( 24.0, 'fly'),
        ...                    ( 80.5, 'run'),
        ...                    (np.nan, 'jump')],
        ...                   index=index,
        ...                   columns=columns)
        >>> df
                       speed species
                         max    type
        class  name
        bird   falcon  389.0     fly
               parrot   24.0     fly
        mammal lion     80.5     run
               monkey    NaN    jump

        If the index has multiple levels, we can reset a subset of them:

        >>> df.reset_index(level='class')
                 class  speed species
                          max    type
        name
        falcon    bird  389.0     fly
        parrot    bird   24.0     fly
        lion    mammal   80.5     run
        monkey  mammal    NaN    jump

        If we are not dropping the index, by default, it is placed in the top
        level. We can place it in another level:

        >>> df.reset_index(level='class', col_level=1)
                        speed species
                 class    max    type
        name
        falcon    bird  389.0     fly
        parrot    bird   24.0     fly
        lion    mammal   80.5     run
        monkey  mammal    NaN    jump

        When the index is inserted under another level, we can specify under
        which one with the parameter `col_fill`:

        >>> df.reset_index(level='class', col_level=1, col_fill='species')
                      species  speed species
                        class    max    type
        name
        falcon           bird  389.0     fly
        parrot           bird   24.0     fly
        lion           mammal   80.5     run
        monkey         mammal    NaN    jump

        If we specify a nonexistent level for `col_fill`, it is created:

        >>> df.reset_index(level='class', col_level=1, col_fill='genus')
                        genus  speed species
                        class    max    type
        name
        falcon           bird  389.0     fly
        parrot           bird   24.0     fly
        lion           mammal   80.5     run
        monkey         mammal    NaN    jump
        """
        inplace = validate_bool_kwarg(inplace, 'inplace')
        if inplace:
            new_obj = self
        else:
            new_obj = self.copy()

        def _maybe_casted_values(index, labels=None):
            if isinstance(index, PeriodIndex):
                values = index.astype(object).values
            elif isinstance(index, DatetimeIndex) and index.tz is not None:
                values = index
            else:
                values = index.values
                if values.dtype == np.object_:
                    values = lib.maybe_convert_objects(values)

            # if we have the labels, extract the values with a mask
            if labels is not None:
                mask = labels == -1

                # we can have situations where the whole mask is -1,
                # meaning there is nothing found in labels, so make all nan's
                if mask.all():
                    values = np.empty(len(mask))
                    values.fill(np.nan)
                else:
                    values = values.take(labels)
                    if mask.any():
                        values, changed = maybe_upcast_putmask(
                            values, mask, np.nan)
            return values

        new_index = com._default_index(len(new_obj))
        if level is not None:
            if not isinstance(level, (tuple, list)):
                level = [level]
            level = [self.index._get_level_number(lev) for lev in level]
            if isinstance(self.index, MultiIndex):
                if len(level) < self.index.nlevels:
                    new_index = self.index.droplevel(level)

        if not drop:
            if isinstance(self.index, MultiIndex):
                names = [n if n is not None else ('level_%d' % i)
                         for (i, n) in enumerate(self.index.names)]
                to_insert = lzip(self.index.levels, self.index.labels)
            else:
                default = 'index' if 'index' not in self else 'level_0'
                names = ([default] if self.index.name is None
                         else [self.index.name])
                to_insert = ((self.index, None),)

            multi_col = isinstance(self.columns, MultiIndex)
            for i, (lev, lab) in reversed(list(enumerate(to_insert))):
                if not (level is None or i in level):
                    continue
                name = names[i]
                if multi_col:
                    col_name = (list(name) if isinstance(name, tuple)
                                else [name])
                    if col_fill is None:
                        if len(col_name) not in (1, self.columns.nlevels):
                            raise ValueError("col_fill=None is incompatible "
                                             "with incomplete column name "
                                             "{}".format(name))
                        col_fill = col_name[0]

                    lev_num = self.columns._get_level_number(col_level)
                    name_lst = [col_fill] * lev_num + col_name
                    missing = self.columns.nlevels - len(name_lst)
                    name_lst += [col_fill] * missing
                    name = tuple(name_lst)
                # to ndarray and maybe infer different dtype
                level_values = _maybe_casted_values(lev, lab)
                new_obj.insert(0, name, level_values)

        new_obj.index = new_index
        if not inplace:
            return new_obj

    # ----------------------------------------------------------------------
    # Reindex-based selection methods

    @Appender(_shared_docs['isna'] % _shared_doc_kwargs)
    def isna(self):
        return super(DataFrame, self).isna()

    @Appender(_shared_docs['isna'] % _shared_doc_kwargs)
    def isnull(self):
        return super(DataFrame, self).isnull()

    @Appender(_shared_docs['notna'] % _shared_doc_kwargs)
    def notna(self):
        return super(DataFrame, self).notna()

    @Appender(_shared_docs['notna'] % _shared_doc_kwargs)
    def notnull(self):
        return super(DataFrame, self).notnull()

    def dropna(self, axis=0, how='any', thresh=None, subset=None,
               inplace=False):
        """
        Return object with labels on given axis omitted where alternately any
        or all of the data are missing

        Parameters
        ----------
        axis : {0 or 'index', 1 or 'columns'}, or tuple/list thereof
            Pass tuple or list to drop on multiple axes
        how : {'any', 'all'}
            * any : if any NA values are present, drop that label
            * all : if all values are NA, drop that label
        thresh : int, default None
            int value : require that many non-NA values
        subset : array-like
            Labels along other axis to consider, e.g. if you are dropping rows
            these would be a list of columns to include
        inplace : boolean, default False
            If True, do operation inplace and return None.

        Returns
        -------
        dropped : DataFrame

        Examples
        --------
        >>> df = pd.DataFrame([[np.nan, 2, np.nan, 0], [3, 4, np.nan, 1],
        ...                    [np.nan, np.nan, np.nan, 5]],
        ...                   columns=list('ABCD'))
        >>> df
             A    B   C  D
        0  NaN  2.0 NaN  0
        1  3.0  4.0 NaN  1
        2  NaN  NaN NaN  5

        Drop the columns where all elements are nan:

        >>> df.dropna(axis=1, how='all')
             A    B  D
        0  NaN  2.0  0
        1  3.0  4.0  1
        2  NaN  NaN  5

        Drop the columns where any of the elements is nan

        >>> df.dropna(axis=1, how='any')
           D
        0  0
        1  1
        2  5

        Drop the rows where all of the elements are nan
        (there is no row to drop, so df stays the same):

        >>> df.dropna(axis=0, how='all')
             A    B   C  D
        0  NaN  2.0 NaN  0
        1  3.0  4.0 NaN  1
        2  NaN  NaN NaN  5

        Keep only the rows with at least 2 non-na values:

        >>> df.dropna(thresh=2)
             A    B   C  D
        0  NaN  2.0 NaN  0
        1  3.0  4.0 NaN  1

        """
        inplace = validate_bool_kwarg(inplace, 'inplace')
        if isinstance(axis, (tuple, list)):
            result = self
            for ax in axis:
                result = result.dropna(how=how, thresh=thresh, subset=subset,
                                       axis=ax)
        else:
            axis = self._get_axis_number(axis)
            agg_axis = 1 - axis

            agg_obj = self
            if subset is not None:
                ax = self._get_axis(agg_axis)
                indices = ax.get_indexer_for(subset)
                check = indices == -1
                if check.any():
                    raise KeyError(list(np.compress(check, subset)))
                agg_obj = self.take(indices, axis=agg_axis)

            count = agg_obj.count(axis=agg_axis)

            if thresh is not None:
                mask = count >= thresh
            elif how == 'any':
                mask = count == len(agg_obj._get_axis(agg_axis))
            elif how == 'all':
                mask = count > 0
            else:
                if how is not None:
                    raise ValueError('invalid how option: %s' % how)
                else:
                    raise TypeError('must specify how or thresh')

            result = self._take(mask.nonzero()[0], axis=axis, convert=False)

        if inplace:
            self._update_inplace(result)
        else:
            return result

    def drop_duplicates(self, subset=None, keep='first', inplace=False):
        """
        Return DataFrame with duplicate rows removed, optionally only
        considering certain columns

        Parameters
        ----------
        subset : column label or sequence of labels, optional
            Only consider certain columns for identifying duplicates, by
            default use all of the columns
        keep : {'first', 'last', False}, default 'first'
            - ``first`` : Drop duplicates except for the first occurrence.
            - ``last`` : Drop duplicates except for the last occurrence.
            - False : Drop all duplicates.
        inplace : boolean, default False
            Whether to drop duplicates in place or to return a copy

        Returns
        -------
        deduplicated : DataFrame
        """
        inplace = validate_bool_kwarg(inplace, 'inplace')
        duplicated = self.duplicated(subset, keep=keep)

        if inplace:
            inds, = (-duplicated).nonzero()
            new_data = self._data.take(inds)
            self._update_inplace(new_data)
        else:
            return self[-duplicated]

    def duplicated(self, subset=None, keep='first'):
        """
        Return boolean Series denoting duplicate rows, optionally only
        considering certain columns

        Parameters
        ----------
        subset : column label or sequence of labels, optional
            Only consider certain columns for identifying duplicates, by
            default use all of the columns
        keep : {'first', 'last', False}, default 'first'
            - ``first`` : Mark duplicates as ``True`` except for the
              first occurrence.
            - ``last`` : Mark duplicates as ``True`` except for the
              last occurrence.
            - False : Mark all duplicates as ``True``.

        Returns
        -------
        duplicated : Series
        """
        from pandas.core.sorting import get_group_index
        from pandas._libs.hashtable import duplicated_int64, _SIZE_HINT_LIMIT

        def f(vals):
            labels, shape = algorithms.factorize(
                vals, size_hint=min(len(self), _SIZE_HINT_LIMIT))
            return labels.astype('i8', copy=False), len(shape)

        if subset is None:
            subset = self.columns
        elif (not np.iterable(subset) or
              isinstance(subset, compat.string_types) or
              isinstance(subset, tuple) and subset in self.columns):
            subset = subset,

        vals = (col.values for name, col in self.iteritems()
                if name in subset)
        labels, shape = map(list, zip(*map(f, vals)))

        ids = get_group_index(labels, shape, sort=False, xnull=False)
        return Series(duplicated_int64(ids, keep), index=self.index)

    # ----------------------------------------------------------------------
    # Sorting

    @Appender(_shared_docs['sort_values'] % _shared_doc_kwargs)
    def sort_values(self, by, axis=0, ascending=True, inplace=False,
                    kind='quicksort', na_position='last'):
        inplace = validate_bool_kwarg(inplace, 'inplace')
        axis = self._get_axis_number(axis)
        stacklevel = 2  # Number of stack levels from df.sort_values

        if not isinstance(by, list):
            by = [by]
        if is_sequence(ascending) and len(by) != len(ascending):
            raise ValueError('Length of ascending (%d) != length of by (%d)' %
                             (len(ascending), len(by)))
        if len(by) > 1:
            from pandas.core.sorting import lexsort_indexer

            keys = []
            for x in by:
                k = self._get_label_or_level_values(x, axis=axis,
                                                    stacklevel=stacklevel)
                keys.append(k)
            indexer = lexsort_indexer(keys, orders=ascending,
                                      na_position=na_position)
            indexer = _ensure_platform_int(indexer)
        else:
            from pandas.core.sorting import nargsort

            by = by[0]
            k = self._get_label_or_level_values(by, axis=axis,
                                                stacklevel=stacklevel)

            if isinstance(ascending, (tuple, list)):
                ascending = ascending[0]

            indexer = nargsort(k, kind=kind, ascending=ascending,
                               na_position=na_position)

        new_data = self._data.take(indexer,
                                   axis=self._get_block_manager_axis(axis),
                                   verify=False)

        if inplace:
            return self._update_inplace(new_data)
        else:
            return self._constructor(new_data).__finalize__(self)

    @Appender(_shared_docs['sort_index'] % _shared_doc_kwargs)
    def sort_index(self, axis=0, level=None, ascending=True, inplace=False,
                   kind='quicksort', na_position='last', sort_remaining=True,
                   by=None):

        # TODO: this can be combined with Series.sort_index impl as
        # almost identical

        inplace = validate_bool_kwarg(inplace, 'inplace')
        # 10726
        if by is not None:
            warnings.warn("by argument to sort_index is deprecated, "
                          "please use .sort_values(by=...)",
                          FutureWarning, stacklevel=2)
            if level is not None:
                raise ValueError("unable to simultaneously sort by and level")
            return self.sort_values(by, axis=axis, ascending=ascending,
                                    inplace=inplace)

        axis = self._get_axis_number(axis)
        labels = self._get_axis(axis)

        if level:

            new_axis, indexer = labels.sortlevel(level, ascending=ascending,
                                                 sort_remaining=sort_remaining)

        elif isinstance(labels, MultiIndex):
            from pandas.core.sorting import lexsort_indexer

            # make sure that the axis is lexsorted to start
            # if not we need to reconstruct to get the correct indexer
            labels = labels._sort_levels_monotonic()
            indexer = lexsort_indexer(labels._get_labels_for_sorting(),
                                      orders=ascending,
                                      na_position=na_position)
        else:
            from pandas.core.sorting import nargsort

            # Check monotonic-ness before sort an index
            # GH11080
            if ((ascending and labels.is_monotonic_increasing) or
                    (not ascending and labels.is_monotonic_decreasing)):
                if inplace:
                    return
                else:
                    return self.copy()

            indexer = nargsort(labels, kind=kind, ascending=ascending,
                               na_position=na_position)

        baxis = self._get_block_manager_axis(axis)
        new_data = self._data.take(indexer,
                                   axis=baxis,
                                   verify=False)

        # reconstruct axis if needed
        new_data.axes[baxis] = new_data.axes[baxis]._sort_levels_monotonic()

        if inplace:
            return self._update_inplace(new_data)
        else:
            return self._constructor(new_data).__finalize__(self)

    def sortlevel(self, level=0, axis=0, ascending=True, inplace=False,
                  sort_remaining=True):
        """Sort multilevel index by chosen axis and primary level. Data will be
        lexicographically sorted by the chosen level followed by the other
        levels (in order).

        .. deprecated:: 0.20.0
            Use :meth:`DataFrame.sort_index`


        Parameters
        ----------
        level : int
        axis : {0 or 'index', 1 or 'columns'}, default 0
        ascending : boolean, default True
        inplace : boolean, default False
            Sort the DataFrame without creating a new instance
        sort_remaining : boolean, default True
            Sort by the other levels too.

        Returns
        -------
        sorted : DataFrame

        See Also
        --------
        DataFrame.sort_index(level=...)

        """
        warnings.warn("sortlevel is deprecated, use sort_index(level= ...)",
                      FutureWarning, stacklevel=2)
        return self.sort_index(level=level, axis=axis, ascending=ascending,
                               inplace=inplace, sort_remaining=sort_remaining)

    def nlargest(self, n, columns, keep='first'):
        """Get the rows of a DataFrame sorted by the `n` largest
        values of `columns`.

        Parameters
        ----------
        n : int
            Number of items to retrieve
        columns : list or str
            Column name or names to order by
        keep : {'first', 'last'}, default 'first'
            Where there are duplicate values:
            - ``first`` : take the first occurrence.
            - ``last`` : take the last occurrence.

        Returns
        -------
        DataFrame

        Examples
        --------
        >>> df = pd.DataFrame({'a': [1, 10, 8, 11, -1],
        ...                    'b': list('abdce'),
        ...                    'c': [1.0, 2.0, np.nan, 3.0, 4.0]})
        >>> df.nlargest(3, 'a')
            a  b   c
        3  11  c   3
        1  10  b   2
        2   8  d NaN
        """
        return algorithms.SelectNFrame(self,
                                       n=n,
                                       keep=keep,
                                       columns=columns).nlargest()

    def nsmallest(self, n, columns, keep='first'):
        """Get the rows of a DataFrame sorted by the `n` smallest
        values of `columns`.

        Parameters
        ----------
        n : int
            Number of items to retrieve
        columns : list or str
            Column name or names to order by
        keep : {'first', 'last'}, default 'first'
            Where there are duplicate values:
            - ``first`` : take the first occurrence.
            - ``last`` : take the last occurrence.

        Returns
        -------
        DataFrame

        Examples
        --------
        >>> df = pd.DataFrame({'a': [1, 10, 8, 11, -1],
        ...                    'b': list('abdce'),
        ...                    'c': [1.0, 2.0, np.nan, 3.0, 4.0]})
        >>> df.nsmallest(3, 'a')
           a  b   c
        4 -1  e   4
        0  1  a   1
        2  8  d NaN
        """
        return algorithms.SelectNFrame(self,
                                       n=n,
                                       keep=keep,
                                       columns=columns).nsmallest()

    def swaplevel(self, i=-2, j=-1, axis=0):
        """
        Swap levels i and j in a MultiIndex on a particular axis

        Parameters
        ----------
        i, j : int, string (can be mixed)
            Level of index to be swapped. Can pass level name as string.

        Returns
        -------
        swapped : type of caller (new object)

        .. versionchanged:: 0.18.1

           The indexes ``i`` and ``j`` are now optional, and default to
           the two innermost levels of the index.

        """
        result = self.copy()

        axis = self._get_axis_number(axis)
        if axis == 0:
            result.index = result.index.swaplevel(i, j)
        else:
            result.columns = result.columns.swaplevel(i, j)
        return result

    def reorder_levels(self, order, axis=0):
        """
        Rearrange index levels using input order.
        May not drop or duplicate levels

        Parameters
        ----------
        order : list of int or list of str
            List representing new level order. Reference level by number
            (position) or by key (label).
        axis : int
            Where to reorder levels.

        Returns
        -------
        type of caller (new object)
        """
        axis = self._get_axis_number(axis)
        if not isinstance(self._get_axis(axis),
                          MultiIndex):  # pragma: no cover
            raise TypeError('Can only reorder levels on a hierarchical axis.')

        result = self.copy()

        if axis == 0:
            result.index = result.index.reorder_levels(order)
        else:
            result.columns = result.columns.reorder_levels(order)
        return result

    # ----------------------------------------------------------------------
    # Arithmetic / combination related

    def _combine_frame(self, other, func, fill_value=None, level=None):
        this, other = self.align(other, join='outer', level=level, copy=False)
        new_index, new_columns = this.index, this.columns

        def _arith_op(left, right):
            left, right = ops.fill_binop(left, right, fill_value)
            return func(left, right)

        if this._is_mixed_type or other._is_mixed_type:

            # unique
            if this.columns.is_unique:

                def f(col):
                    r = _arith_op(this[col].values, other[col].values)
                    return self._constructor_sliced(r, index=new_index,
                                                    dtype=r.dtype)

                result = {col: f(col) for col in this}

            # non-unique
            else:

                def f(i):
                    r = _arith_op(this.iloc[:, i].values,
                                  other.iloc[:, i].values)
                    return self._constructor_sliced(r, index=new_index,
                                                    dtype=r.dtype)

                result = {i: f(i) for i, col in enumerate(this.columns)}
                result = self._constructor(result, index=new_index, copy=False)
                result.columns = new_columns
                return result

        else:
            result = _arith_op(this.values, other.values)

        return self._constructor(result, index=new_index, columns=new_columns,
                                 copy=False)

    def _combine_series(self, other, func, fill_value=None, axis=None,
                        level=None, try_cast=True):
        if fill_value is not None:
            raise NotImplementedError("fill_value {fill} not supported."
                                      .format(fill=fill_value))

        if axis is not None:
            axis = self._get_axis_name(axis)
            if axis == 'index':
                return self._combine_match_index(other, func, level=level)
            else:
                return self._combine_match_columns(other, func, level=level,
                                                   try_cast=try_cast)
        else:
            if not len(other):
                return self * np.nan

            if not len(self):
                # Ambiguous case, use _series so works with DataFrame
                return self._constructor(data=self._series, index=self.index,
                                         columns=self.columns)

            # default axis is columns
            return self._combine_match_columns(other, func, level=level,
                                               try_cast=try_cast)

    def _combine_match_index(self, other, func, level=None):
        left, right = self.align(other, join='outer', axis=0, level=level,
                                 copy=False)
        return self._constructor(func(left.values.T, right.values).T,
                                 index=left.index, columns=self.columns,
                                 copy=False)

    def _combine_match_columns(self, other, func, level=None, try_cast=True):
        left, right = self.align(other, join='outer', axis=1, level=level,
                                 copy=False)

        new_data = left._data.eval(func=func, other=right,
                                   axes=[left.columns, self.index],
                                   try_cast=try_cast)
        return self._constructor(new_data)

    def _combine_const(self, other, func, errors='raise', try_cast=True):
        new_data = self._data.eval(func=func, other=other,
                                   errors=errors,
                                   try_cast=try_cast)
        return self._constructor(new_data)

    def _compare_frame_evaluate(self, other, func, str_rep, try_cast=True):

        import pandas.core.computation.expressions as expressions
        # unique
        if self.columns.is_unique:

            def _compare(a, b):
                return {col: func(a[col], b[col]) for col in a.columns}

            new_data = expressions.evaluate(_compare, str_rep, self, other)
            return self._constructor(data=new_data, index=self.index,
                                     columns=self.columns, copy=False)
        # non-unique
        else:

            def _compare(a, b):
                return {i: func(a.iloc[:, i], b.iloc[:, i])
                        for i, col in enumerate(a.columns)}

            new_data = expressions.evaluate(_compare, str_rep, self, other)
            result = self._constructor(data=new_data, index=self.index,
                                       copy=False)
            result.columns = self.columns
            return result

    def _compare_frame(self, other, func, str_rep, try_cast=True):
        if not self._indexed_same(other):
            raise ValueError('Can only compare identically-labeled '
                             'DataFrame objects')
        return self._compare_frame_evaluate(other, func, str_rep,
                                            try_cast=try_cast)

    def _flex_compare_frame(self, other, func, str_rep, level, try_cast=True):
        if not self._indexed_same(other):
            self, other = self.align(other, 'outer', level=level, copy=False)
        return self._compare_frame_evaluate(other, func, str_rep,
                                            try_cast=try_cast)

    def combine(self, other, func, fill_value=None, overwrite=True):
        """
        Add two DataFrame objects and do not propagate NaN values, so if for a
        (column, time) one frame is missing a value, it will default to the
        other frame's value (which might be NaN as well)

        Parameters
        ----------
        other : DataFrame
        func : function
            Function that takes two series as inputs and return a Series or a
            scalar
        fill_value : scalar value
        overwrite : boolean, default True
            If True then overwrite values for common keys in the calling frame

        Returns
        -------
        result : DataFrame

        Examples
        --------
        >>> df1 = DataFrame({'A': [0, 0], 'B': [4, 4]})
        >>> df2 = DataFrame({'A': [1, 1], 'B': [3, 3]})
        >>> df1.combine(df2, lambda s1, s2: s1 if s1.sum() < s2.sum() else s2)
           A  B
        0  0  3
        1  0  3

        See Also
        --------
        DataFrame.combine_first : Combine two DataFrame objects and default to
            non-null values in frame calling the method
        """
        other_idxlen = len(other.index)  # save for compare

        this, other = self.align(other, copy=False)
        new_index = this.index

        if other.empty and len(new_index) == len(self.index):
            return self.copy()

        if self.empty and len(other) == other_idxlen:
            return other.copy()

        # sorts if possible
        new_columns = this.columns.union(other.columns)
        do_fill = fill_value is not None

        result = {}
        for col in new_columns:
            series = this[col]
            otherSeries = other[col]

            this_dtype = series.dtype
            other_dtype = otherSeries.dtype

            this_mask = isna(series)
            other_mask = isna(otherSeries)

            # don't overwrite columns unecessarily
            # DO propagate if this column is not in the intersection
            if not overwrite and other_mask.all():
                result[col] = this[col].copy()
                continue

            if do_fill:
                series = series.copy()
                otherSeries = otherSeries.copy()
                series[this_mask] = fill_value
                otherSeries[other_mask] = fill_value

            # if we have different dtypes, possibly promote
            new_dtype = this_dtype
            if not is_dtype_equal(this_dtype, other_dtype):
                new_dtype = find_common_type([this_dtype, other_dtype])
                if not is_dtype_equal(this_dtype, new_dtype):
                    series = series.astype(new_dtype)
                if not is_dtype_equal(other_dtype, new_dtype):
                    otherSeries = otherSeries.astype(new_dtype)

            # see if we need to be represented as i8 (datetimelike)
            # try to keep us at this dtype
            needs_i8_conversion_i = needs_i8_conversion(new_dtype)
            if needs_i8_conversion_i:
                arr = func(series, otherSeries, True)
            else:
                arr = func(series, otherSeries)

            if do_fill:
                arr = _ensure_float(arr)
                arr[this_mask & other_mask] = np.nan

            # try to downcast back to the original dtype
            if needs_i8_conversion_i:
                # ToDo: This conversion should be handled in
                # _maybe_cast_to_datetime but the change affects lot...
                if is_datetime64tz_dtype(new_dtype):
                    arr = DatetimeIndex._simple_new(arr, tz=new_dtype.tz)
                else:
                    arr = maybe_cast_to_datetime(arr, new_dtype)
            else:
                arr = maybe_downcast_to_dtype(arr, this_dtype)

            result[col] = arr

        # convert_objects just in case
        return self._constructor(result, index=new_index,
                                 columns=new_columns)._convert(datetime=True,
                                                               copy=False)

    def combine_first(self, other):
        """
        Combine two DataFrame objects and default to non-null values in frame
        calling the method. Result index columns will be the union of the
        respective indexes and columns

        Parameters
        ----------
        other : DataFrame

        Returns
        -------
        combined : DataFrame

        Examples
        --------
        df1's values prioritized, use values from df2 to fill holes:

        >>> df1 = pd.DataFrame([[1, np.nan]])
        >>> df2 = pd.DataFrame([[3, 4]])
        >>> df1.combine_first(df2)
           0    1
        0  1  4.0

        See Also
        --------
        DataFrame.combine : Perform series-wise operation on two DataFrames
            using a given function
        """
        import pandas.core.computation.expressions as expressions

        def combiner(x, y, needs_i8_conversion=False):
            x_values = x.values if hasattr(x, 'values') else x
            y_values = y.values if hasattr(y, 'values') else y
            if needs_i8_conversion:
                mask = isna(x)
                x_values = x_values.view('i8')
                y_values = y_values.view('i8')
            else:
                mask = isna(x_values)

            return expressions.where(mask, y_values, x_values)

        return self.combine(other, combiner, overwrite=False)

    def update(self, other, join='left', overwrite=True, filter_func=None,
               raise_conflict=False):
        """
        Modify DataFrame in place using non-NA values from passed
        DataFrame. Aligns on indices

        Parameters
        ----------
        other : DataFrame, or object coercible into a DataFrame
        join : {'left'}, default 'left'
        overwrite : boolean, default True
            If True then overwrite values for common keys in the calling frame
        filter_func : callable(1d-array) -> 1d-array<boolean>, default None
            Can choose to replace values other than NA. Return True for values
            that should be updated
        raise_conflict : boolean
            If True, will raise an error if the DataFrame and other both
            contain data in the same place.

        Examples
        --------
        >>> df = pd.DataFrame({'A': [1, 2, 3],
        ...                    'B': [400, 500, 600]})
        >>> new_df = pd.DataFrame({'B': [4, 5, 6],
        ...                        'C': [7, 8, 9]})
        >>> df.update(new_df)
        >>> df
           A  B
        0  1  4
        1  2  5
        2  3  6

        >>> df = pd.DataFrame({'A': ['a', 'b', 'c'],
        ...                    'B': ['x', 'y', 'z']})
        >>> new_df = pd.DataFrame({'B': ['d', 'e', 'f', 'g', 'h', 'i']})
        >>> df.update(new_df)
        >>> df
           A  B
        0  a  d
        1  b  e
        2  c  f

        >>> df = pd.DataFrame({'A': ['a', 'b', 'c'],
        ...                    'B': ['x', 'y', 'z']})
        >>> new_column = pd.Series(['d', 'e'], name='B', index=[0, 2])
        >>> df.update(new_column)
        >>> df
           A  B
        0  a  d
        1  b  y
        2  c  e
        >>> df = pd.DataFrame({'A': ['a', 'b', 'c'],
        ...                    'B': ['x', 'y', 'z']})
        >>> new_df = pd.DataFrame({'B': ['d', 'e']}, index=[1, 2])
        >>> df.update(new_df)
        >>> df
           A  B
        0  a  x
        1  b  d
        2  c  e

        If ``other`` contains NaNs the corresponding values are not updated
        in the original dataframe.

        >>> df = pd.DataFrame({'A': [1, 2, 3],
        ...                    'B': [400, 500, 600]})
        >>> new_df = pd.DataFrame({'B': [4, np.nan, 6]})
        >>> df.update(new_df)
        >>> df
           A      B
        0  1    4.0
        1  2  500.0
        2  3    6.0
        """
        import pandas.core.computation.expressions as expressions
        # TODO: Support other joins
        if join != 'left':  # pragma: no cover
            raise NotImplementedError("Only left join is supported")

        if not isinstance(other, DataFrame):
            other = DataFrame(other)

        other = other.reindex_like(self)

        for col in self.columns:
            this = self[col].values
            that = other[col].values
            if filter_func is not None:
                with np.errstate(all='ignore'):
                    mask = ~filter_func(this) | isna(that)
            else:
                if raise_conflict:
                    mask_this = notna(that)
                    mask_that = notna(this)
                    if any(mask_this & mask_that):
                        raise ValueError("Data overlaps.")

                if overwrite:
                    mask = isna(that)
                else:
                    mask = notna(this)

            # don't overwrite columns unecessarily
            if mask.all():
                continue

            self[col] = expressions.where(mask, this, that)

    # ----------------------------------------------------------------------
    # Misc methods

    def _get_valid_indices(self):
        is_valid = self.count(1) > 0
        return self.index[is_valid]

    @Appender(_shared_docs['valid_index'] % {
        'position': 'first', 'klass': 'DataFrame'})
    def first_valid_index(self):
        if len(self) == 0:
            return None

        valid_indices = self._get_valid_indices()
        return valid_indices[0] if len(valid_indices) else None

    @Appender(_shared_docs['valid_index'] % {
        'position': 'last', 'klass': 'DataFrame'})
    def last_valid_index(self):
        if len(self) == 0:
            return None

        valid_indices = self._get_valid_indices()
        return valid_indices[-1] if len(valid_indices) else None

    # ----------------------------------------------------------------------
    # Data reshaping

    def pivot(self, index=None, columns=None, values=None):
        """
        Reshape data (produce a "pivot" table) based on column values. Uses
        unique values from index / columns to form axes of the resulting
        DataFrame.

        Parameters
        ----------
        index : string or object, optional
            Column name to use to make new frame's index. If None, uses
            existing index.
        columns : string or object
            Column name to use to make new frame's columns
        values : string or object, optional
            Column name to use for populating new frame's values. If not
            specified, all remaining columns will be used and the result will
            have hierarchically indexed columns

        Returns
        -------
        pivoted : DataFrame

        See also
        --------
        DataFrame.pivot_table : generalization of pivot that can handle
            duplicate values for one index/column pair
        DataFrame.unstack : pivot based on the index values instead of a
            column

        Notes
        -----
        For finer-tuned control, see hierarchical indexing documentation along
        with the related stack/unstack methods

        Examples
        --------

        >>> df = pd.DataFrame({'foo': ['one','one','one','two','two','two'],
                               'bar': ['A', 'B', 'C', 'A', 'B', 'C'],
                               'baz': [1, 2, 3, 4, 5, 6]})
        >>> df
            foo   bar  baz
        0   one   A    1
        1   one   B    2
        2   one   C    3
        3   two   A    4
        4   two   B    5
        5   two   C    6

        >>> df.pivot(index='foo', columns='bar', values='baz')
             A   B   C
        one  1   2   3
        two  4   5   6

        >>> df.pivot(index='foo', columns='bar')['baz']
             A   B   C
        one  1   2   3
        two  4   5   6


        """
        from pandas.core.reshape.reshape import pivot
        return pivot(self, index=index, columns=columns, values=values)

    _shared_docs['pivot_table'] = """
        Create a spreadsheet-style pivot table as a DataFrame. The levels in
        the pivot table will be stored in MultiIndex objects (hierarchical
        indexes) on the index and columns of the result DataFrame

        Parameters
        ----------%s
        values : column to aggregate, optional
        index : column, Grouper, array, or list of the previous
            If an array is passed, it must be the same length as the data. The
            list can contain any of the other types (except list).
            Keys to group by on the pivot table index.  If an array is passed,
            it is being used as the same manner as column values.
        columns : column, Grouper, array, or list of the previous
            If an array is passed, it must be the same length as the data. The
            list can contain any of the other types (except list).
            Keys to group by on the pivot table column.  If an array is passed,
            it is being used as the same manner as column values.
        aggfunc : function, list of functions, dict, default numpy.mean
            If list of functions passed, the resulting pivot table will have
            hierarchical columns whose top level are the function names
            (inferred from the function objects themselves)
            If dict is passed, the key is column to aggregate and value
            is function or list of functions
        fill_value : scalar, default None
            Value to replace missing values with
        margins : boolean, default False
            Add all row / columns (e.g. for subtotal / grand totals)
        dropna : boolean, default True
            Do not include columns whose entries are all NaN
        margins_name : string, default 'All'
            Name of the row / column that will contain the totals
            when margins is True.

        Examples
        --------
        >>> df = pd.DataFrame({"A": ["foo", "foo", "foo", "foo", "foo",
        ...                          "bar", "bar", "bar", "bar"],
        ...                    "B": ["one", "one", "one", "two", "two",
        ...                          "one", "one", "two", "two"],
        ...                    "C": ["small", "large", "large", "small",
        ...                          "small", "large", "small", "small",
        ...                          "large"],
        ...                    "D": [1, 2, 2, 3, 3, 4, 5, 6, 7]})
        >>> df
             A    B      C  D
        0  foo  one  small  1
        1  foo  one  large  2
        2  foo  one  large  2
        3  foo  two  small  3
        4  foo  two  small  3
        5  bar  one  large  4
        6  bar  one  small  5
        7  bar  two  small  6
        8  bar  two  large  7

        >>> table = pivot_table(df, values='D', index=['A', 'B'],
        ...                     columns=['C'], aggfunc=np.sum)
        >>> table
        C        large  small
        A   B
        bar one    4.0    5.0
            two    7.0    6.0
        foo one    4.0    1.0
            two    NaN    6.0

        >>> table = pivot_table(df, values='D', index=['A', 'B'],
        ...                     columns=['C'], aggfunc=np.sum)
        >>> table
        C        large  small
        A   B
        bar one    4.0    5.0
            two    7.0    6.0
        foo one    4.0    1.0
            two    NaN    6.0

        >>> table = pivot_table(df, values=['D', 'E'], index=['A', 'C'],
        ...                     aggfunc={'D': np.mean,
        ...                              'E': [min, max, np.mean]})
        >>> table
                          D   E
                       mean max median min
        A   C
        bar large  5.500000  16   14.5  13
            small  5.500000  15   14.5  14
        foo large  2.000000  10    9.5   9
            small  2.333333  12   11.0   8

        Returns
        -------
        table : DataFrame

        See also
        --------
        DataFrame.pivot : pivot without aggregation that can handle
            non-numeric data
        """

    @Substitution('')
    @Appender(_shared_docs['pivot_table'])
    def pivot_table(self, values=None, index=None, columns=None,
                    aggfunc='mean', fill_value=None, margins=False,
                    dropna=True, margins_name='All'):
        from pandas.core.reshape.pivot import pivot_table
        return pivot_table(self, values=values, index=index, columns=columns,
                           aggfunc=aggfunc, fill_value=fill_value,
                           margins=margins, dropna=dropna,
                           margins_name=margins_name)

    def stack(self, level=-1, dropna=True):
        """
        Pivot a level of the (possibly hierarchical) column labels, returning a
        DataFrame (or Series in the case of an object with a single level of
        column labels) having a hierarchical index with a new inner-most level
        of row labels.
        The level involved will automatically get sorted.

        Parameters
        ----------
        level : int, string, or list of these, default last level
            Level(s) to stack, can pass level name
        dropna : boolean, default True
            Whether to drop rows in the resulting Frame/Series with no valid
            values

        Examples
        ----------
        >>> s
             a   b
        one  1.  2.
        two  3.  4.

        >>> s.stack()
        one a    1
            b    2
        two a    3
            b    4

        Returns
        -------
        stacked : DataFrame or Series
        """
        from pandas.core.reshape.reshape import stack, stack_multiple

        if isinstance(level, (tuple, list)):
            return stack_multiple(self, level, dropna=dropna)
        else:
            return stack(self, level, dropna=dropna)

    def unstack(self, level=-1, fill_value=None):
        """
        Pivot a level of the (necessarily hierarchical) index labels, returning
        a DataFrame having a new level of column labels whose inner-most level
        consists of the pivoted index labels. If the index is not a MultiIndex,
        the output will be a Series (the analogue of stack when the columns are
        not a MultiIndex).
        The level involved will automatically get sorted.

        Parameters
        ----------
        level : int, string, or list of these, default -1 (last level)
            Level(s) of index to unstack, can pass level name
        fill_value : replace NaN with this value if the unstack produces
            missing values

            .. versionadded:: 0.18.0

        See also
        --------
        DataFrame.pivot : Pivot a table based on column values.
        DataFrame.stack : Pivot a level of the column labels (inverse operation
            from `unstack`).

        Examples
        --------
        >>> index = pd.MultiIndex.from_tuples([('one', 'a'), ('one', 'b'),
        ...                                    ('two', 'a'), ('two', 'b')])
        >>> s = pd.Series(np.arange(1.0, 5.0), index=index)
        >>> s
        one  a   1.0
             b   2.0
        two  a   3.0
             b   4.0
        dtype: float64

        >>> s.unstack(level=-1)
             a   b
        one  1.0  2.0
        two  3.0  4.0

        >>> s.unstack(level=0)
           one  two
        a  1.0   3.0
        b  2.0   4.0

        >>> df = s.unstack(level=0)
        >>> df.unstack()
        one  a  1.0
             b  2.0
        two  a  3.0
             b  4.0
        dtype: float64

        Returns
        -------
        unstacked : DataFrame or Series
        """
        from pandas.core.reshape.reshape import unstack
        return unstack(self, level, fill_value)

    _shared_docs['melt'] = ("""
    "Unpivots" a DataFrame from wide format to long format, optionally
    leaving identifier variables set.

    This function is useful to massage a DataFrame into a format where one
    or more columns are identifier variables (`id_vars`), while all other
    columns, considered measured variables (`value_vars`), are "unpivoted" to
    the row axis, leaving just two non-identifier columns, 'variable' and
    'value'.

    %(versionadded)s
    Parameters
    ----------
    frame : DataFrame
    id_vars : tuple, list, or ndarray, optional
        Column(s) to use as identifier variables.
    value_vars : tuple, list, or ndarray, optional
        Column(s) to unpivot. If not specified, uses all columns that
        are not set as `id_vars`.
    var_name : scalar
        Name to use for the 'variable' column. If None it uses
        ``frame.columns.name`` or 'variable'.
    value_name : scalar, default 'value'
        Name to use for the 'value' column.
    col_level : int or string, optional
        If columns are a MultiIndex then use this level to melt.

    See also
    --------
    %(other)s
    pivot_table
    DataFrame.pivot

    Examples
    --------
    >>> import pandas as pd
    >>> df = pd.DataFrame({'A': {0: 'a', 1: 'b', 2: 'c'},
    ...                    'B': {0: 1, 1: 3, 2: 5},
    ...                    'C': {0: 2, 1: 4, 2: 6}})
    >>> df
       A  B  C
    0  a  1  2
    1  b  3  4
    2  c  5  6

    >>> %(caller)sid_vars=['A'], value_vars=['B'])
       A variable  value
    0  a        B      1
    1  b        B      3
    2  c        B      5

    >>> %(caller)sid_vars=['A'], value_vars=['B', 'C'])
       A variable  value
    0  a        B      1
    1  b        B      3
    2  c        B      5
    3  a        C      2
    4  b        C      4
    5  c        C      6

    The names of 'variable' and 'value' columns can be customized:

    >>> %(caller)sid_vars=['A'], value_vars=['B'],
    ...         var_name='myVarname', value_name='myValname')
       A myVarname  myValname
    0  a         B          1
    1  b         B          3
    2  c         B          5

    If you have multi-index columns:

    >>> df.columns = [list('ABC'), list('DEF')]
    >>> df
       A  B  C
       D  E  F
    0  a  1  2
    1  b  3  4
    2  c  5  6

    >>> %(caller)scol_level=0, id_vars=['A'], value_vars=['B'])
       A variable  value
    0  a        B      1
    1  b        B      3
    2  c        B      5

    >>> %(caller)sid_vars=[('A', 'D')], value_vars=[('B', 'E')])
      (A, D) variable_0 variable_1  value
    0      a          B          E      1
    1      b          B          E      3
    2      c          B          E      5

    """)

    @Appender(_shared_docs['melt'] %
              dict(caller='df.melt(',
                   versionadded='.. versionadded:: 0.20.0\n',
                   other='melt'))
    def melt(self, id_vars=None, value_vars=None, var_name=None,
             value_name='value', col_level=None):
        from pandas.core.reshape.melt import melt
        return melt(self, id_vars=id_vars, value_vars=value_vars,
                    var_name=var_name, value_name=value_name,
                    col_level=col_level)

    # ----------------------------------------------------------------------
    # Time series-related

    def diff(self, periods=1, axis=0):
        """
        1st discrete difference of object

        Parameters
        ----------
        periods : int, default 1
            Periods to shift for forming difference
        axis : {0 or 'index', 1 or 'columns'}, default 0
            Take difference over rows (0) or columns (1).

            .. versionadded:: 0.16.1

        Returns
        -------
        diffed : DataFrame
        """
        bm_axis = self._get_block_manager_axis(axis)
        new_data = self._data.diff(n=periods, axis=bm_axis)
        return self._constructor(new_data)

    # ----------------------------------------------------------------------
    # Function application

    def _gotitem(self, key, ndim, subset=None):
        """
        sub-classes to define
        return a sliced object

        Parameters
        ----------
        key : string / list of selections
        ndim : 1,2
            requested ndim of result
        subset : object, default None
            subset to act on
        """
        if subset is None:
            subset = self

        # TODO: _shallow_copy(subset)?
        return self[key]

    _agg_doc = dedent("""
    Examples
    --------

    >>> df = pd.DataFrame(np.random.randn(10, 3), columns=['A', 'B', 'C'],
    ...                   index=pd.date_range('1/1/2000', periods=10))
    >>> df.iloc[3:7] = np.nan

    Aggregate these functions across all columns

    >>> df.agg(['sum', 'min'])
                A         B         C
    sum -0.182253 -0.614014 -2.909534
    min -1.916563 -1.460076 -1.568297

    Different aggregations per column

    >>> df.agg({'A' : ['sum', 'min'], 'B' : ['min', 'max']})
                A         B
    max       NaN  1.514318
    min -1.916563 -1.460076
    sum -0.182253       NaN

    See also
    --------
    pandas.DataFrame.apply
    pandas.DataFrame.transform
    pandas.DataFrame.groupby.aggregate
    pandas.DataFrame.resample.aggregate
    pandas.DataFrame.rolling.aggregate

    """)

    @Appender(_agg_doc)
    @Appender(_shared_docs['aggregate'] % dict(
        versionadded='.. versionadded:: 0.20.0',
        **_shared_doc_kwargs))
    def aggregate(self, func, axis=0, *args, **kwargs):
        axis = self._get_axis_number(axis)

        # TODO: flipped axis
        result = None
        if axis == 0:
            try:
                result, how = self._aggregate(func, axis=0, *args, **kwargs)
            except TypeError:
                pass
        if result is None:
            return self.apply(func, axis=axis, args=args, **kwargs)
        return result

    agg = aggregate

    def apply(self, func, axis=0, broadcast=None, raw=False, reduce=None,
              result_type=None, args=(), **kwds):
        """Applies function along an axis of the DataFrame.

        Objects passed to functions are Series objects having index
        either the DataFrame's index (axis=0) or the columns (axis=1).
        Final return type depends on the return type of the applied function,
        or on the `result_type` argument.

        Parameters
        ----------
        func : function
            Function to apply to each column/row
        axis : {0 or 'index', 1 or 'columns'}, default 0
            * 0 or 'index': apply function to each column
            * 1 or 'columns': apply function to each row
        broadcast : boolean, optional
            For aggregation functions, return object of same size with values
            propagated

            .. deprecated:: 0.23.0
               This argument will be removed in a future version, replaced
               by result_type='broadcast'.

        raw : boolean, default False
            If False, convert each row or column into a Series. If raw=True the
            passed function will receive ndarray objects instead. If you are
            just applying a NumPy reduction function this will achieve much
            better performance
        reduce : boolean or None, default None
            Try to apply reduction procedures. If the DataFrame is empty,
            apply will use reduce to determine whether the result should be a
            Series or a DataFrame. If reduce is None (the default), apply's
            return value will be guessed by calling func an empty Series (note:
            while guessing, exceptions raised by func will be ignored). If
            reduce is True a Series will always be returned, and if False a
            DataFrame will always be returned.

            .. deprecated:: 0.23.0
               This argument will be removed in a future version, replaced
               by result_type='reduce'.

        result_type : {'expand', 'reduce', 'broadcast, None}
            These only act when axis=1 {columns}:

            * 'expand' : list-like results will be turned into columns.
            * 'reduce' : return a Series if possible rather than expanding
              list-like results. This is the opposite to 'expand'.
            * 'broadcast' : results will be broadcast to the original shape
              of the frame, the original index & columns will be retained.

            The default behaviour (None) depends on the return value of the
            applied function: list-like results will be returned as a Series
            of those. However if the apply function returns a Series these
            are expanded to columns.

            .. versionadded:: 0.23.0

        args : tuple
            Positional arguments to pass to function in addition to the
            array/series
        Additional keyword arguments will be passed as keywords to the function

        Notes
        -----
        In the current implementation apply calls func twice on the
        first column/row to decide whether it can take a fast or slow
        code path. This can lead to unexpected behavior if func has
        side-effects, as they will take effect twice for the first
        column/row.

        Examples
        --------

        We use this DataFrame to illustrate

        >>> df = pd.DataFrame(np.tile(np.arange(3), 6).reshape(6, -1) + 1,
        ...                   columns=['A', 'B', 'C'])
        >>> df
           A  B  C
        0  1  2  3
        1  1  2  3
        2  1  2  3
        3  1  2  3
        4  1  2  3
        5  1  2  3

        Using a numpy universal function (in this case the same as
        ``np.sqrt(df)``):

        >>> df.apply(np.sqrt)
             A         B         C
        0  1.0  1.414214  1.732051
        1  1.0  1.414214  1.732051
        2  1.0  1.414214  1.732051
        3  1.0  1.414214  1.732051
        4  1.0  1.414214  1.732051
        5  1.0  1.414214  1.732051

        Using a reducing function on either axis

        >>> df.apply(np.sum, axis=0)
        A     6
        B    12
        C    18
        dtype: int64

        >>> df.apply(np.sum, axis=1)
        0    6
        1    6
        2    6
        3    6
        4    6
        5    6
        dtype: int64

        Retuning a list-like will result in a Series

        >>> df.apply(lambda x: [1, 2], axis=1)
        0    [1, 2]
        1    [1, 2]
        2    [1, 2]
        3    [1, 2]
        4    [1, 2]
        5    [1, 2]

        Passing result_type='expand' will expand list-like results
        to columns of a Dataframe

        >>> df.apply(lambda x: [1, 2], axis=1, result_type='expand')
           0  1
        0  1  2
        1  1  2
        2  1  2
        3  1  2
        4  1  2
        5  1  2

        Returning a Series inside the function is similar to passing
        ``result_type='expand'``. The resulting column names
        will be the Series index.

        >>> df.apply(lambda x: Series([1, 2], index=['foo', 'bar']), axis=1)
           foo  bar
        0    1    2
        1    1    2
        2    1    2
        3    1    2
        4    1    2
        5    1    2

        Passing ``result_type='broadcast'`` will ensure the same shape
        result, whether list-like or scalar is returned by the function,
        and broadcast it along the axis. The resulting column names will
        be the originals.

        >>> df.apply(lambda x: [1, 2, 3], axis=1, result_type='broadcast')
           A  B  C
        0  1  2  3
        1  1  2  3
        2  1  2  3
        3  1  2  3
        4  1  2  3
        5  1  2  3

        See also
        --------
        DataFrame.applymap: For elementwise operations
        DataFrame.aggregate: only perform aggregating type operations
        DataFrame.transform: only perform transformating type operations

        Returns
        -------
        applied : Series or DataFrame
        """
        from pandas.core.apply import frame_apply
        op = frame_apply(self,
                         func=func,
                         axis=axis,
                         broadcast=broadcast,
                         raw=raw,
                         reduce=reduce,
                         result_type=result_type,
                         args=args,
                         kwds=kwds)
        return op.get_result()

    def applymap(self, func):
        """
        Apply a function to a DataFrame that is intended to operate
        elementwise, i.e. like doing map(func, series) for each series in the
        DataFrame

        Parameters
        ----------
        func : function
            Python function, returns a single value from a single value

        Examples
        --------

        >>> df = pd.DataFrame(np.random.randn(3, 3))
        >>> df
            0         1          2
        0  -0.029638  1.081563   1.280300
        1   0.647747  0.831136  -1.549481
        2   0.513416 -0.884417   0.195343
        >>> df = df.applymap(lambda x: '%.2f' % x)
        >>> df
            0         1          2
        0  -0.03      1.08       1.28
        1   0.65      0.83      -1.55
        2   0.51     -0.88       0.20

        Returns
        -------
        applied : DataFrame

        See also
        --------
        DataFrame.apply : For operations on rows/columns

        """

        # if we have a dtype == 'M8[ns]', provide boxed values
        def infer(x):
            if x.empty:
                return lib.map_infer(x, func)
            return lib.map_infer(x.astype(object).values, func)

        return self.apply(infer)

    # ----------------------------------------------------------------------
    # Merging / joining methods

    def append(self, other, ignore_index=False, verify_integrity=False):
        """
        Append rows of `other` to the end of this frame, returning a new
        object. Columns not in this frame are added as new columns.

        Parameters
        ----------
        other : DataFrame or Series/dict-like object, or list of these
            The data to append.
        ignore_index : boolean, default False
            If True, do not use the index labels.
        verify_integrity : boolean, default False
            If True, raise ValueError on creating index with duplicates.

        Returns
        -------
        appended : DataFrame

        Notes
        -----
        If a list of dict/series is passed and the keys are all contained in
        the DataFrame's index, the order of the columns in the resulting
        DataFrame will be unchanged.

        Iteratively appending rows to a DataFrame can be more computationally
        intensive than a single concatenate. A better solution is to append
        those rows to a list and then concatenate the list with the original
        DataFrame all at once.

        See also
        --------
        pandas.concat : General function to concatenate DataFrame, Series
            or Panel objects

        Examples
        --------

        >>> df = pd.DataFrame([[1, 2], [3, 4]], columns=list('AB'))
        >>> df
           A  B
        0  1  2
        1  3  4
        >>> df2 = pd.DataFrame([[5, 6], [7, 8]], columns=list('AB'))
        >>> df.append(df2)
           A  B
        0  1  2
        1  3  4
        0  5  6
        1  7  8

        With `ignore_index` set to True:

        >>> df.append(df2, ignore_index=True)
           A  B
        0  1  2
        1  3  4
        2  5  6
        3  7  8

        The following, while not recommended methods for generating DataFrames,
        show two ways to generate a DataFrame from multiple data sources.

        Less efficient:

        >>> df = pd.DataFrame(columns=['A'])
        >>> for i in range(5):
        ...     df = df.append({'A': i}, ignore_index=True)
        >>> df
           A
        0  0
        1  1
        2  2
        3  3
        4  4

        More efficient:

        >>> pd.concat([pd.DataFrame([i], columns=['A']) for i in range(5)],
        ...           ignore_index=True)
           A
        0  0
        1  1
        2  2
        3  3
        4  4

        """
        if isinstance(other, (Series, dict)):
            if isinstance(other, dict):
                other = Series(other)
            if other.name is None and not ignore_index:
                raise TypeError('Can only append a Series if ignore_index=True'
                                ' or if the Series has a name')

            if other.name is None:
                index = None
            else:
                # other must have the same index name as self, otherwise
                # index name will be reset
                index = Index([other.name], name=self.index.name)

            combined_columns = self.columns.tolist() + self.columns.union(
                other.index).difference(self.columns).tolist()
            other = other.reindex(combined_columns, copy=False)
            other = DataFrame(other.values.reshape((1, len(other))),
                              index=index,
                              columns=combined_columns)
            other = other._convert(datetime=True, timedelta=True)
            if not self.columns.equals(combined_columns):
                self = self.reindex(columns=combined_columns)
        elif isinstance(other, list) and not isinstance(other[0], DataFrame):
            other = DataFrame(other)
            if (self.columns.get_indexer(other.columns) >= 0).all():
                other = other.loc[:, self.columns]

        from pandas.core.reshape.concat import concat
        if isinstance(other, (list, tuple)):
            to_concat = [self] + other
        else:
            to_concat = [self, other]
        return concat(to_concat, ignore_index=ignore_index,
                      verify_integrity=verify_integrity)

    def join(self, other, on=None, how='left', lsuffix='', rsuffix='',
             sort=False):
        """
        Join columns with other DataFrame either on index or on a key
        column. Efficiently Join multiple DataFrame objects by index at once by
        passing a list.

        Parameters
        ----------
        other : DataFrame, Series with name field set, or list of DataFrame
            Index should be similar to one of the columns in this one. If a
            Series is passed, its name attribute must be set, and that will be
            used as the column name in the resulting joined DataFrame
        on : name, tuple/list of names, or array-like
            Column or index level name(s) in the caller to join on the index
            in `other`, otherwise joins index-on-index. If multiple
            values given, the `other` DataFrame must have a MultiIndex. Can
            pass an array as the join key if it is not already contained in
            the calling DataFrame. Like an Excel VLOOKUP operation
        how : {'left', 'right', 'outer', 'inner'}, default: 'left'
            How to handle the operation of the two objects.

            * left: use calling frame's index (or column if on is specified)
            * right: use other frame's index
            * outer: form union of calling frame's index (or column if on is
              specified) with other frame's index, and sort it
              lexicographically
            * inner: form intersection of calling frame's index (or column if
              on is specified) with other frame's index, preserving the order
              of the calling's one
        lsuffix : string
            Suffix to use from left frame's overlapping columns
        rsuffix : string
            Suffix to use from right frame's overlapping columns
        sort : boolean, default False
            Order result DataFrame lexicographically by the join key. If False,
            the order of the join key depends on the join type (how keyword)

        Notes
        -----
        on, lsuffix, and rsuffix options are not supported when passing a list
        of DataFrame objects

        Support for specifying index levels as the `on` parameter was added
        in version 0.23.0

        Examples
        --------
        >>> caller = pd.DataFrame({'key': ['K0', 'K1', 'K2', 'K3', 'K4', 'K5'],
        ...                        'A': ['A0', 'A1', 'A2', 'A3', 'A4', 'A5']})

        >>> caller
            A key
        0  A0  K0
        1  A1  K1
        2  A2  K2
        3  A3  K3
        4  A4  K4
        5  A5  K5

        >>> other = pd.DataFrame({'key': ['K0', 'K1', 'K2'],
        ...                       'B': ['B0', 'B1', 'B2']})

        >>> other
            B key
        0  B0  K0
        1  B1  K1
        2  B2  K2

        Join DataFrames using their indexes.

        >>> caller.join(other, lsuffix='_caller', rsuffix='_other')

        >>>     A key_caller    B key_other
            0  A0         K0   B0        K0
            1  A1         K1   B1        K1
            2  A2         K2   B2        K2
            3  A3         K3  NaN       NaN
            4  A4         K4  NaN       NaN
            5  A5         K5  NaN       NaN


        If we want to join using the key columns, we need to set key to be
        the index in both caller and other. The joined DataFrame will have
        key as its index.

        >>> caller.set_index('key').join(other.set_index('key'))

        >>>      A    B
            key
            K0   A0   B0
            K1   A1   B1
            K2   A2   B2
            K3   A3  NaN
            K4   A4  NaN
            K5   A5  NaN

        Another option to join using the key columns is to use the on
        parameter. DataFrame.join always uses other's index but we can use any
        column in the caller. This method preserves the original caller's
        index in the result.

        >>> caller.join(other.set_index('key'), on='key')

        >>>     A key    B
            0  A0  K0   B0
            1  A1  K1   B1
            2  A2  K2   B2
            3  A3  K3  NaN
            4  A4  K4  NaN
            5  A5  K5  NaN


        See also
        --------
        DataFrame.merge : For column(s)-on-columns(s) operations

        Returns
        -------
        joined : DataFrame
        """
        # For SparseDataFrame's benefit
        return self._join_compat(other, on=on, how=how, lsuffix=lsuffix,
                                 rsuffix=rsuffix, sort=sort)

    def _join_compat(self, other, on=None, how='left', lsuffix='', rsuffix='',
                     sort=False):
        from pandas.core.reshape.merge import merge
        from pandas.core.reshape.concat import concat

        if isinstance(other, Series):
            if other.name is None:
                raise ValueError('Other Series must have a name')
            other = DataFrame({other.name: other})

        if isinstance(other, DataFrame):
            return merge(self, other, left_on=on, how=how,
                         left_index=on is None, right_index=True,
                         suffixes=(lsuffix, rsuffix), sort=sort)
        else:
            if on is not None:
                raise ValueError('Joining multiple DataFrames only supported'
                                 ' for joining on index')

            frames = [self] + list(other)

            can_concat = all(df.index.is_unique for df in frames)

            # join indexes only using concat
            if can_concat:
                if how == 'left':
                    how = 'outer'
                    join_axes = [self.index]
                else:
                    join_axes = None
                return concat(frames, axis=1, join=how, join_axes=join_axes,
                              verify_integrity=True)

            joined = frames[0]

            for frame in frames[1:]:
                joined = merge(joined, frame, how=how, left_index=True,
                               right_index=True)

            return joined

    @Substitution('')
    @Appender(_merge_doc, indents=2)
    def merge(self, right, how='inner', on=None, left_on=None, right_on=None,
              left_index=False, right_index=False, sort=False,
              suffixes=('_x', '_y'), copy=True, indicator=False,
              validate=None):
        from pandas.core.reshape.merge import merge
        return merge(self, right, how=how, on=on, left_on=left_on,
                     right_on=right_on, left_index=left_index,
                     right_index=right_index, sort=sort, suffixes=suffixes,
                     copy=copy, indicator=indicator, validate=validate)

    def round(self, decimals=0, *args, **kwargs):
        """
        Round a DataFrame to a variable number of decimal places.

        Parameters
        ----------
        decimals : int, dict, Series
            Number of decimal places to round each column to. If an int is
            given, round each column to the same number of places.
            Otherwise dict and Series round to variable numbers of places.
            Column names should be in the keys if `decimals` is a
            dict-like, or in the index if `decimals` is a Series. Any
            columns not included in `decimals` will be left as is. Elements
            of `decimals` which are not columns of the input will be
            ignored.

        Examples
        --------
        >>> df = pd.DataFrame(np.random.random([3, 3]),
        ...     columns=['A', 'B', 'C'], index=['first', 'second', 'third'])
        >>> df
                       A         B         C
        first   0.028208  0.992815  0.173891
        second  0.038683  0.645646  0.577595
        third   0.877076  0.149370  0.491027
        >>> df.round(2)
                   A     B     C
        first   0.03  0.99  0.17
        second  0.04  0.65  0.58
        third   0.88  0.15  0.49
        >>> df.round({'A': 1, 'C': 2})
                  A         B     C
        first   0.0  0.992815  0.17
        second  0.0  0.645646  0.58
        third   0.9  0.149370  0.49
        >>> decimals = pd.Series([1, 0, 2], index=['A', 'B', 'C'])
        >>> df.round(decimals)
                  A  B     C
        first   0.0  1  0.17
        second  0.0  1  0.58
        third   0.9  0  0.49

        Returns
        -------
        DataFrame object

        See Also
        --------
        numpy.around
        Series.round

        """
        from pandas.core.reshape.concat import concat

        def _dict_round(df, decimals):
            for col, vals in df.iteritems():
                try:
                    yield _series_round(vals, decimals[col])
                except KeyError:
                    yield vals

        def _series_round(s, decimals):
            if is_integer_dtype(s) or is_float_dtype(s):
                return s.round(decimals)
            return s

        nv.validate_round(args, kwargs)

        if isinstance(decimals, (dict, Series)):
            if isinstance(decimals, Series):
                if not decimals.index.is_unique:
                    raise ValueError("Index of decimals must be unique")
            new_cols = [col for col in _dict_round(self, decimals)]
        elif is_integer(decimals):
            # Dispatch to Series.round
            new_cols = [_series_round(v, decimals)
                        for _, v in self.iteritems()]
        else:
            raise TypeError("decimals must be an integer, a dict-like or a "
                            "Series")

        if len(new_cols) > 0:
            return self._constructor(concat(new_cols, axis=1),
                                     index=self.index,
                                     columns=self.columns)
        else:
            return self

    # ----------------------------------------------------------------------
    # Statistical methods, etc.

    def corr(self, method='pearson', min_periods=1):
        """
        Compute pairwise correlation of columns, excluding NA/null values

        Parameters
        ----------
        method : {'pearson', 'kendall', 'spearman'}
            * pearson : standard correlation coefficient
            * kendall : Kendall Tau correlation coefficient
            * spearman : Spearman rank correlation
        min_periods : int, optional
            Minimum number of observations required per pair of columns
            to have a valid result. Currently only available for pearson
            and spearman correlation

        Returns
        -------
        y : DataFrame
        """
        numeric_df = self._get_numeric_data()
        cols = numeric_df.columns
        idx = cols.copy()
        mat = numeric_df.values

        if method == 'pearson':
            correl = libalgos.nancorr(_ensure_float64(mat), minp=min_periods)
        elif method == 'spearman':
            correl = libalgos.nancorr_spearman(_ensure_float64(mat),
                                               minp=min_periods)
        else:
            if min_periods is None:
                min_periods = 1
            mat = _ensure_float64(mat).T
            corrf = nanops.get_corr_func(method)
            K = len(cols)
            correl = np.empty((K, K), dtype=float)
            mask = np.isfinite(mat)
            for i, ac in enumerate(mat):
                for j, bc in enumerate(mat):
                    if i > j:
                        continue

                    valid = mask[i] & mask[j]
                    if valid.sum() < min_periods:
                        c = np.nan
                    elif i == j:
                        c = 1.
                    elif not valid.all():
                        c = corrf(ac[valid], bc[valid])
                    else:
                        c = corrf(ac, bc)
                    correl[i, j] = c
                    correl[j, i] = c

        return self._constructor(correl, index=idx, columns=cols)

    def cov(self, min_periods=None):
        """
        Compute pairwise covariance of columns, excluding NA/null values

        Parameters
        ----------
        min_periods : int, optional
            Minimum number of observations required per pair of columns
            to have a valid result.

        Returns
        -------
        y : DataFrame

        Notes
        -----
        `y` contains the covariance matrix of the DataFrame's time series.
        The covariance is normalized by N-1 (unbiased estimator).
        """
        numeric_df = self._get_numeric_data()
        cols = numeric_df.columns
        idx = cols.copy()
        mat = numeric_df.values

        if notna(mat).all():
            if min_periods is not None and min_periods > len(mat):
                baseCov = np.empty((mat.shape[1], mat.shape[1]))
                baseCov.fill(np.nan)
            else:
                baseCov = np.cov(mat.T)
            baseCov = baseCov.reshape((len(cols), len(cols)))
        else:
            baseCov = libalgos.nancorr(_ensure_float64(mat), cov=True,
                                       minp=min_periods)

        return self._constructor(baseCov, index=idx, columns=cols)

    def corrwith(self, other, axis=0, drop=False):
        """
        Compute pairwise correlation between rows or columns of two DataFrame
        objects.

        Parameters
        ----------
        other : DataFrame, Series
        axis : {0 or 'index', 1 or 'columns'}, default 0
            0 or 'index' to compute column-wise, 1 or 'columns' for row-wise
        drop : boolean, default False
            Drop missing indices from result, default returns union of all

        Returns
        -------
        correls : Series
        """
        axis = self._get_axis_number(axis)
        this = self._get_numeric_data()

        if isinstance(other, Series):
            return this.apply(other.corr, axis=axis)

        other = other._get_numeric_data()

        left, right = this.align(other, join='inner', copy=False)

        # mask missing values
        left = left + right * 0
        right = right + left * 0

        if axis == 1:
            left = left.T
            right = right.T

        # demeaned data
        ldem = left - left.mean()
        rdem = right - right.mean()

        num = (ldem * rdem).sum()
        dom = (left.count() - 1) * left.std() * right.std()

        correl = num / dom

        if not drop:
            raxis = 1 if axis == 0 else 0
            result_index = this._get_axis(raxis).union(other._get_axis(raxis))
            correl = correl.reindex(result_index)

        return correl

    # ----------------------------------------------------------------------
    # ndarray-like stats methods

    def count(self, axis=0, level=None, numeric_only=False):
        """
        Return Series with number of non-NA/null observations over requested
        axis. Works with non-floating point data as well (detects NaN and None)

        Parameters
        ----------
        axis : {0 or 'index', 1 or 'columns'}, default 0
            0 or 'index' for row-wise, 1 or 'columns' for column-wise
        level : int or level name, default None
            If the axis is a MultiIndex (hierarchical), count along a
            particular level, collapsing into a DataFrame
        numeric_only : boolean, default False
            Include only float, int, boolean data

        Returns
        -------
        count : Series (or DataFrame if level specified)
        """
        axis = self._get_axis_number(axis)
        if level is not None:
            return self._count_level(level, axis=axis,
                                     numeric_only=numeric_only)

        if numeric_only:
            frame = self._get_numeric_data()
        else:
            frame = self

        # GH #423
        if len(frame._get_axis(axis)) == 0:
            result = Series(0, index=frame._get_agg_axis(axis))
        else:
            if frame._is_mixed_type:
                result = notna(frame).sum(axis=axis)
            else:
                counts = notna(frame.values).sum(axis=axis)
                result = Series(counts, index=frame._get_agg_axis(axis))

        return result.astype('int64')

    def _count_level(self, level, axis=0, numeric_only=False):
        if numeric_only:
            frame = self._get_numeric_data()
        else:
            frame = self

        count_axis = frame._get_axis(axis)
        agg_axis = frame._get_agg_axis(axis)

        if not isinstance(count_axis, MultiIndex):
            raise TypeError("Can only count levels on hierarchical %s." %
                            self._get_axis_name(axis))

        if frame._is_mixed_type:
            # Since we have mixed types, calling notna(frame.values) might
            # upcast everything to object
            mask = notna(frame).values
        else:
            # But use the speedup when we have homogeneous dtypes
            mask = notna(frame.values)

        if axis == 1:
            # We're transposing the mask rather than frame to avoid potential
            # upcasts to object, which induces a ~20x slowdown
            mask = mask.T

        if isinstance(level, compat.string_types):
            level = count_axis._get_level_number(level)

        level_index = count_axis.levels[level]
        labels = _ensure_int64(count_axis.labels[level])
        counts = lib.count_level_2d(mask, labels, len(level_index), axis=0)

        result = DataFrame(counts, index=level_index, columns=agg_axis)

        if axis == 1:
            # Undo our earlier transpose
            return result.T
        else:
            return result

    def _reduce(self, op, name, axis=0, skipna=True, numeric_only=None,
                filter_type=None, **kwds):
        axis = self._get_axis_number(axis)

        def f(x):
            return op(x, axis=axis, skipna=skipna, **kwds)

        labels = self._get_agg_axis(axis)

        # exclude timedelta/datetime unless we are uniform types
        if axis == 1 and self._is_mixed_type and self._is_datelike_mixed_type:
            numeric_only = True

        if numeric_only is None:
            try:
                values = self.values
                result = f(values)
            except Exception as e:

                # try by-column first
                if filter_type is None and axis == 0:
                    try:

                        # this can end up with a non-reduction
                        # but not always. if the types are mixed
                        # with datelike then need to make sure a series

                        # we only end up here if we have not specified
                        # numeric_only and yet we have tried a
                        # column-by-column reduction, where we have mixed type.
                        # So let's just do what we can
                        from pandas.core.apply import frame_apply
                        opa = frame_apply(self,
                                          func=f,
                                          result_type='expand',
                                          ignore_failures=True)
                        result = opa.get_result()
                        if result.ndim == self.ndim:
                            result = result.iloc[0]
                        return result
                    except Exception:
                        pass

                if filter_type is None or filter_type == 'numeric':
                    data = self._get_numeric_data()
                elif filter_type == 'bool':
                    data = self._get_bool_data()
                else:  # pragma: no cover
                    e = NotImplementedError("Handling exception with filter_"
                                            "type %s not implemented." %
                                            filter_type)
                    raise_with_traceback(e)
                with np.errstate(all='ignore'):
                    result = f(data.values)
                labels = data._get_agg_axis(axis)
        else:
            if numeric_only:
                if filter_type is None or filter_type == 'numeric':
                    data = self._get_numeric_data()
                elif filter_type == 'bool':
                    data = self._get_bool_data()
                else:  # pragma: no cover
                    msg = ("Generating numeric_only data with filter_type %s"
                           "not supported." % filter_type)
                    raise NotImplementedError(msg)
                values = data.values
                labels = data._get_agg_axis(axis)
            else:
                values = self.values
            result = f(values)

        if hasattr(result, 'dtype') and is_object_dtype(result.dtype):
            try:
                if filter_type is None or filter_type == 'numeric':
                    result = result.astype(np.float64)
                elif filter_type == 'bool' and notna(result).all():
                    result = result.astype(np.bool_)
            except (ValueError, TypeError):

                # try to coerce to the original dtypes item by item if we can
                if axis == 0:
                    result = coerce_to_dtypes(result, self.dtypes)

        return Series(result, index=labels)

    def nunique(self, axis=0, dropna=True):
        """
        Return Series with number of distinct observations over requested
        axis.

        .. versionadded:: 0.20.0

        Parameters
        ----------
        axis : {0 or 'index', 1 or 'columns'}, default 0
        dropna : boolean, default True
            Don't include NaN in the counts.

        Returns
        -------
        nunique : Series

        Examples
        --------
        >>> df = pd.DataFrame({'A': [1, 2, 3], 'B': [1, 1, 1]})
        >>> df.nunique()
        A    3
        B    1

        >>> df.nunique(axis=1)
        0    1
        1    2
        2    2
        """
        return self.apply(Series.nunique, axis=axis, dropna=dropna)

    def idxmin(self, axis=0, skipna=True):
        """
        Return index of first occurrence of minimum over requested axis.
        NA/null values are excluded.

        Parameters
        ----------
        axis : {0 or 'index', 1 or 'columns'}, default 0
            0 or 'index' for row-wise, 1 or 'columns' for column-wise
        skipna : boolean, default True
            Exclude NA/null values. If an entire row/column is NA, the result
            will be NA.

        Raises
        ------
        ValueError
            * If the row/column is empty

        Returns
        -------
        idxmin : Series

        Notes
        -----
        This method is the DataFrame version of ``ndarray.argmin``.

        See Also
        --------
        Series.idxmin
        """
        axis = self._get_axis_number(axis)
        indices = nanops.nanargmin(self.values, axis=axis, skipna=skipna)
        index = self._get_axis(axis)
        result = [index[i] if i >= 0 else np.nan for i in indices]
        return Series(result, index=self._get_agg_axis(axis))

    def idxmax(self, axis=0, skipna=True):
        """
        Return index of first occurrence of maximum over requested axis.
        NA/null values are excluded.

        Parameters
        ----------
        axis : {0 or 'index', 1 or 'columns'}, default 0
            0 or 'index' for row-wise, 1 or 'columns' for column-wise
        skipna : boolean, default True
            Exclude NA/null values. If an entire row/column is NA, the result
            will be NA.

        Raises
        ------
        ValueError
            * If the row/column is empty

        Returns
        -------
        idxmax : Series

        Notes
        -----
        This method is the DataFrame version of ``ndarray.argmax``.

        See Also
        --------
        Series.idxmax
        """
        axis = self._get_axis_number(axis)
        indices = nanops.nanargmax(self.values, axis=axis, skipna=skipna)
        index = self._get_axis(axis)
        result = [index[i] if i >= 0 else np.nan for i in indices]
        return Series(result, index=self._get_agg_axis(axis))

    def _get_agg_axis(self, axis_num):
        """ let's be explicit about this """
        if axis_num == 0:
            return self.columns
        elif axis_num == 1:
            return self.index
        else:
            raise ValueError('Axis must be 0 or 1 (got %r)' % axis_num)

    def mode(self, axis=0, numeric_only=False):
        """
        Gets the mode(s) of each element along the axis selected. Adds a row
        for each mode per label, fills in gaps with nan.

        Note that there could be multiple values returned for the selected
        axis (when more than one item share the maximum frequency), which is
        the reason why a dataframe is returned. If you want to impute missing
        values with the mode in a dataframe ``df``, you can just do this:
        ``df.fillna(df.mode().iloc[0])``

        Parameters
        ----------
        axis : {0 or 'index', 1 or 'columns'}, default 0
            * 0 or 'index' : get mode of each column
            * 1 or 'columns' : get mode of each row
        numeric_only : boolean, default False
            if True, only apply to numeric columns

        Returns
        -------
        modes : DataFrame (sorted)

        Examples
        --------
        >>> df = pd.DataFrame({'A': [1, 2, 1, 2, 1, 2, 3]})
        >>> df.mode()
           A
        0  1
        1  2
        """
        data = self if not numeric_only else self._get_numeric_data()

        def f(s):
            return s.mode()

        return data.apply(f, axis=axis)

    def quantile(self, q=0.5, axis=0, numeric_only=True,
                 interpolation='linear'):
        """
        Return values at the given quantile over requested axis, a la
        numpy.percentile.

        Parameters
        ----------
        q : float or array-like, default 0.5 (50% quantile)
            0 <= q <= 1, the quantile(s) to compute
        axis : {0, 1, 'index', 'columns'} (default 0)
            0 or 'index' for row-wise, 1 or 'columns' for column-wise
        interpolation : {'linear', 'lower', 'higher', 'midpoint', 'nearest'}
            .. versionadded:: 0.18.0

            This optional parameter specifies the interpolation method to use,
            when the desired quantile lies between two data points `i` and `j`:

            * linear: `i + (j - i) * fraction`, where `fraction` is the
              fractional part of the index surrounded by `i` and `j`.
            * lower: `i`.
            * higher: `j`.
            * nearest: `i` or `j` whichever is nearest.
            * midpoint: (`i` + `j`) / 2.

        Returns
        -------
        quantiles : Series or DataFrame

            - If ``q`` is an array, a DataFrame will be returned where the
              index is ``q``, the columns are the columns of self, and the
              values are the quantiles.
            - If ``q`` is a float, a Series will be returned where the
              index is the columns of self and the values are the quantiles.

        Examples
        --------

        >>> df = pd.DataFrame(np.array([[1, 1], [2, 10], [3, 100], [4, 100]]),
                           columns=['a', 'b'])
        >>> df.quantile(.1)
        a    1.3
        b    3.7
        dtype: float64
        >>> df.quantile([.1, .5])
               a     b
        0.1  1.3   3.7
        0.5  2.5  55.0
        """
        self._check_percentile(q)

        data = self._get_numeric_data() if numeric_only else self
        axis = self._get_axis_number(axis)
        is_transposed = axis == 1

        if is_transposed:
            data = data.T

        result = data._data.quantile(qs=q,
                                     axis=1,
                                     interpolation=interpolation,
                                     transposed=is_transposed)

        if result.ndim == 2:
            result = self._constructor(result)
        else:
            result = self._constructor_sliced(result, name=q)

        if is_transposed:
            result = result.T

        return result

    def to_timestamp(self, freq=None, how='start', axis=0, copy=True):
        """
        Cast to DatetimeIndex of timestamps, at *beginning* of period

        Parameters
        ----------
        freq : string, default frequency of PeriodIndex
            Desired frequency
        how : {'s', 'e', 'start', 'end'}
            Convention for converting period to timestamp; start of period
            vs. end
        axis : {0 or 'index', 1 or 'columns'}, default 0
            The axis to convert (the index by default)
        copy : boolean, default True
            If false then underlying input data is not copied

        Returns
        -------
        df : DataFrame with DatetimeIndex
        """
        new_data = self._data
        if copy:
            new_data = new_data.copy()

        axis = self._get_axis_number(axis)
        if axis == 0:
            new_data.set_axis(1, self.index.to_timestamp(freq=freq, how=how))
        elif axis == 1:
            new_data.set_axis(0, self.columns.to_timestamp(freq=freq, how=how))
        else:  # pragma: no cover
            raise AssertionError('Axis must be 0 or 1. Got %s' % str(axis))

        return self._constructor(new_data)

    def to_period(self, freq=None, axis=0, copy=True):
        """
        Convert DataFrame from DatetimeIndex to PeriodIndex with desired
        frequency (inferred from index if not passed)

        Parameters
        ----------
        freq : string, default
        axis : {0 or 'index', 1 or 'columns'}, default 0
            The axis to convert (the index by default)
        copy : boolean, default True
            If False then underlying input data is not copied

        Returns
        -------
        ts : TimeSeries with PeriodIndex
        """
        new_data = self._data
        if copy:
            new_data = new_data.copy()

        axis = self._get_axis_number(axis)
        if axis == 0:
            new_data.set_axis(1, self.index.to_period(freq=freq))
        elif axis == 1:
            new_data.set_axis(0, self.columns.to_period(freq=freq))
        else:  # pragma: no cover
            raise AssertionError('Axis must be 0 or 1. Got %s' % str(axis))

        return self._constructor(new_data)

    def isin(self, values):
        """
        Return boolean DataFrame showing whether each element in the
        DataFrame is contained in values.

        Parameters
        ----------
        values : iterable, Series, DataFrame or dictionary
            The result will only be true at a location if all the
            labels match. If `values` is a Series, that's the index. If
            `values` is a dictionary, the keys must be the column names,
            which must match. If `values` is a DataFrame,
            then both the index and column labels must match.

        Returns
        -------

        DataFrame of booleans

        Examples
        --------
        When ``values`` is a list:

        >>> df = pd.DataFrame({'A': [1, 2, 3], 'B': ['a', 'b', 'f']})
        >>> df.isin([1, 3, 12, 'a'])
               A      B
        0   True   True
        1  False  False
        2   True  False

        When ``values`` is a dict:

        >>> df = pd.DataFrame({'A': [1, 2, 3], 'B': [1, 4, 7]})
        >>> df.isin({'A': [1, 3], 'B': [4, 7, 12]})
               A      B
        0   True  False  # Note that B didn't match the 1 here.
        1  False   True
        2   True   True

        When ``values`` is a Series or DataFrame:

        >>> df = pd.DataFrame({'A': [1, 2, 3], 'B': ['a', 'b', 'f']})
        >>> other = DataFrame({'A': [1, 3, 3, 2], 'B': ['e', 'f', 'f', 'e']})
        >>> df.isin(other)
               A      B
        0   True  False
        1  False  False  # Column A in `other` has a 3, but not at index 1.
        2   True   True
        """
        if isinstance(values, dict):
            from pandas.core.reshape.concat import concat
            values = collections.defaultdict(list, values)
            return concat((self.iloc[:, [i]].isin(values[col])
                           for i, col in enumerate(self.columns)), axis=1)
        elif isinstance(values, Series):
            if not values.index.is_unique:
                raise ValueError("cannot compute isin with "
                                 "a duplicate axis.")
            return self.eq(values.reindex_like(self), axis='index')
        elif isinstance(values, DataFrame):
            if not (values.columns.is_unique and values.index.is_unique):
                raise ValueError("cannot compute isin with "
                                 "a duplicate axis.")
            return self.eq(values.reindex_like(self))
        else:
            if not is_list_like(values):
                raise TypeError("only list-like or dict-like objects are "
                                "allowed to be passed to DataFrame.isin(), "
                                "you passed a "
                                "{0!r}".format(type(values).__name__))
            return DataFrame(
                algorithms.isin(self.values.ravel(),
                                values).reshape(self.shape), self.index,
                self.columns)

    # ----------------------------------------------------------------------
    # Add plotting methods to DataFrame
    plot = CachedAccessor("plot", gfx.FramePlotMethods)
    hist = gfx.hist_frame
    boxplot = gfx.boxplot_frame


DataFrame._setup_axes(['index', 'columns'], info_axis=1, stat_axis=0,
                      axes_are_reversed=True, aliases={'rows': 0})
DataFrame._add_numeric_operations()
DataFrame._add_series_or_dataframe_operations()

ops.add_flex_arithmetic_methods(DataFrame, **ops.frame_flex_funcs)
ops.add_special_arithmetic_methods(DataFrame, **ops.frame_special_funcs)


def _arrays_to_mgr(arrays, arr_names, index, columns, dtype=None):
    """
    Segregate Series based on type and coerce into matrices.
    Needs to handle a lot of exceptional cases.
    """
    # figure out the index, if necessary
    if index is None:
        index = extract_index(arrays)
    else:
        index = _ensure_index(index)

    # don't force copy because getting jammed in an ndarray anyway
    arrays = _homogenize(arrays, index, dtype)

    # from BlockManager perspective
    axes = [_ensure_index(columns), _ensure_index(index)]

    return create_block_manager_from_arrays(arrays, arr_names, axes)


def extract_index(data):
    from pandas.core.index import _union_indexes

    index = None
    if len(data) == 0:
        index = Index([])
    elif len(data) > 0:
        raw_lengths = []
        indexes = []

        have_raw_arrays = False
        have_series = False
        have_dicts = False

        for v in data:
            if isinstance(v, Series):
                have_series = True
                indexes.append(v.index)
            elif isinstance(v, dict):
                have_dicts = True
                indexes.append(list(v.keys()))
            elif is_list_like(v) and getattr(v, 'ndim', 1) == 1:
                have_raw_arrays = True
                raw_lengths.append(len(v))

        if not indexes and not raw_lengths:
            raise ValueError('If using all scalar values, you must pass'
                             ' an index')

        if have_series or have_dicts:
            index = _union_indexes(indexes)

        if have_raw_arrays:
            lengths = list(set(raw_lengths))
            if len(lengths) > 1:
                raise ValueError('arrays must all be same length')

            if have_dicts:
                raise ValueError('Mixing dicts with non-Series may lead to '
                                 'ambiguous ordering.')

            if have_series:
                if lengths[0] != len(index):
                    msg = ('array length %d does not match index length %d' %
                           (lengths[0], len(index)))
                    raise ValueError(msg)
            else:
                index = com._default_index(lengths[0])

    return _ensure_index(index)


def _prep_ndarray(values, copy=True):
    if not isinstance(values, (np.ndarray, Series, Index)):
        if len(values) == 0:
            return np.empty((0, 0), dtype=object)

        def convert(v):
            return maybe_convert_platform(v)

        # we could have a 1-dim or 2-dim list here
        # this is equiv of np.asarray, but does object conversion
        # and platform dtype preservation
        try:
            if is_list_like(values[0]) or hasattr(values[0], 'len'):
                values = np.array([convert(v) for v in values])
            else:
                values = convert(values)
        except:
            values = convert(values)

    else:

        # drop subclass info, do not copy data
        values = np.asarray(values)
        if copy:
            values = values.copy()

    if values.ndim == 1:
        values = values.reshape((values.shape[0], 1))
    elif values.ndim != 2:
        raise ValueError('Must pass 2-d input')

    return values


def _to_arrays(data, columns, coerce_float=False, dtype=None):
    """
    Return list of arrays, columns
    """
    if isinstance(data, DataFrame):
        if columns is not None:
            arrays = [data._ixs(i, axis=1).values
                      for i, col in enumerate(data.columns) if col in columns]
        else:
            columns = data.columns
            arrays = [data._ixs(i, axis=1).values for i in range(len(columns))]

        return arrays, columns

    if not len(data):
        if isinstance(data, np.ndarray):
            columns = data.dtype.names
            if columns is not None:
                return [[]] * len(columns), columns
        return [], []  # columns if columns is not None else []
    if isinstance(data[0], (list, tuple)):
        return _list_to_arrays(data, columns, coerce_float=coerce_float,
                               dtype=dtype)
    elif isinstance(data[0], collections.Mapping):
        return _list_of_dict_to_arrays(data, columns,
                                       coerce_float=coerce_float, dtype=dtype)
    elif isinstance(data[0], Series):
        return _list_of_series_to_arrays(data, columns,
                                         coerce_float=coerce_float,
                                         dtype=dtype)
    elif isinstance(data[0], Categorical):
        if columns is None:
            columns = com._default_index(len(data))
        return data, columns
    elif (isinstance(data, (np.ndarray, Series, Index)) and
          data.dtype.names is not None):

        columns = list(data.dtype.names)
        arrays = [data[k] for k in columns]
        return arrays, columns
    else:
        # last ditch effort
        data = lmap(tuple, data)
        return _list_to_arrays(data, columns, coerce_float=coerce_float,
                               dtype=dtype)


def _masked_rec_array_to_mgr(data, index, columns, dtype, copy):
    """ extract from a masked rec array and create the manager """

    # essentially process a record array then fill it
    fill_value = data.fill_value
    fdata = ma.getdata(data)
    if index is None:
        index = _get_names_from_index(fdata)
        if index is None:
            index = com._default_index(len(data))
    index = _ensure_index(index)

    if columns is not None:
        columns = _ensure_index(columns)
    arrays, arr_columns = _to_arrays(fdata, columns)

    # fill if needed
    new_arrays = []
    for fv, arr, col in zip(fill_value, arrays, arr_columns):
        mask = ma.getmaskarray(data[col])
        if mask.any():
            arr, fv = maybe_upcast(arr, fill_value=fv, copy=True)
            arr[mask] = fv
        new_arrays.append(arr)

    # create the manager
    arrays, arr_columns = _reorder_arrays(new_arrays, arr_columns, columns)
    if columns is None:
        columns = arr_columns

    mgr = _arrays_to_mgr(arrays, arr_columns, index, columns)

    if copy:
        mgr = mgr.copy()
    return mgr


def _reorder_arrays(arrays, arr_columns, columns):
    # reorder according to the columns
    if (columns is not None and len(columns) and arr_columns is not None and
            len(arr_columns)):
        indexer = _ensure_index(arr_columns).get_indexer(columns)
        arr_columns = _ensure_index([arr_columns[i] for i in indexer])
        arrays = [arrays[i] for i in indexer]
    return arrays, arr_columns


def _list_to_arrays(data, columns, coerce_float=False, dtype=None):
    if len(data) > 0 and isinstance(data[0], tuple):
        content = list(lib.to_object_array_tuples(data).T)
    else:
        # list of lists
        content = list(lib.to_object_array(data).T)
    return _convert_object_array(content, columns, dtype=dtype,
                                 coerce_float=coerce_float)


def _list_of_series_to_arrays(data, columns, coerce_float=False, dtype=None):
    from pandas.core.index import _get_objs_combined_axis

    if columns is None:
        columns = _get_objs_combined_axis(data)

    indexer_cache = {}

    aligned_values = []
    for s in data:
        index = getattr(s, 'index', None)
        if index is None:
            index = com._default_index(len(s))

        if id(index) in indexer_cache:
            indexer = indexer_cache[id(index)]
        else:
            indexer = indexer_cache[id(index)] = index.get_indexer(columns)

        values = com._values_from_object(s)
        aligned_values.append(algorithms.take_1d(values, indexer))

    values = np.vstack(aligned_values)

    if values.dtype == np.object_:
        content = list(values.T)
        return _convert_object_array(content, columns, dtype=dtype,
                                     coerce_float=coerce_float)
    else:
        return values.T, columns


def _list_of_dict_to_arrays(data, columns, coerce_float=False, dtype=None):
    if columns is None:
        gen = (list(x.keys()) for x in data)
        sort = not any(isinstance(d, OrderedDict) for d in data)
        columns = lib.fast_unique_multiple_list_gen(gen, sort=sort)

    # assure that they are of the base dict class and not of derived
    # classes
    data = [(type(d) is dict) and d or dict(d) for d in data]

    content = list(lib.dicts_to_array(data, list(columns)).T)
    return _convert_object_array(content, columns, dtype=dtype,
                                 coerce_float=coerce_float)


def _convert_object_array(content, columns, coerce_float=False, dtype=None):
    if columns is None:
        columns = com._default_index(len(content))
    else:
        if len(columns) != len(content):  # pragma: no cover
            # caller's responsibility to check for this...
            raise AssertionError('%d columns passed, passed data had %s '
                                 'columns' % (len(columns), len(content)))

    # provide soft conversion of object dtypes
    def convert(arr):
        if dtype != object and dtype != np.object:
            arr = lib.maybe_convert_objects(arr, try_float=coerce_float)
            arr = maybe_cast_to_datetime(arr, dtype)
        return arr

    arrays = [convert(arr) for arr in content]

    return arrays, columns


def _get_names_from_index(data):
    has_some_name = any(getattr(s, 'name', None) is not None for s in data)
    if not has_some_name:
        return com._default_index(len(data))

    index = lrange(len(data))
    count = 0
    for i, s in enumerate(data):
        n = getattr(s, 'name', None)
        if n is not None:
            index[i] = n
        else:
            index[i] = 'Unnamed %d' % count
            count += 1

    return index


def _homogenize(data, index, dtype=None):
    from pandas.core.series import _sanitize_array

    oindex = None
    homogenized = []

    for v in data:
        if isinstance(v, Series):
            if dtype is not None:
                v = v.astype(dtype)
            if v.index is not index:
                # Forces alignment. No need to copy data since we
                # are putting it into an ndarray later
                v = v.reindex(index, copy=False)
        else:
            if isinstance(v, dict):
                if oindex is None:
                    oindex = index.astype('O')

                if isinstance(index, (DatetimeIndex, TimedeltaIndex)):
                    v = com._dict_compat(v)
                else:
                    v = dict(v)
                v = lib.fast_multiget(v, oindex.values, default=np.nan)
            v = _sanitize_array(v, index, dtype=dtype, copy=False,
                                raise_cast_failure=False)

        homogenized.append(v)

    return homogenized


def _from_nested_dict(data):
    # TODO: this should be seriously cythonized
    new_data = OrderedDict()
    for index, s in compat.iteritems(data):
        for col, v in compat.iteritems(s):
            new_data[col] = new_data.get(col, OrderedDict())
            new_data[col][index] = v
    return new_data


def _put_str(s, space):
    return ('%s' % s)[:space].ljust(space)<|MERGE_RESOLUTION|>--- conflicted
+++ resolved
@@ -1678,11 +1678,7 @@
         fname : str
             string file path
         engine : {'auto', 'pyarrow', 'fastparquet'}, default 'auto'
-<<<<<<< HEAD
             Parquet library to use. If 'auto', then the option
-=======
-            Parquet library to use. If 'auto', the value from
->>>>>>> 9778aa9d
             ``io.parquet.engine`` is used. The default ``io.parquet.engine``
             behavior is to try 'pyarrow', falling back to 'fastparquet' if
             'pyarrow' is unavailable.
