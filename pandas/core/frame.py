"""
DataFrame
---------
An efficient 2D container for potentially mixed-type time series or other
labeled data series.

Similar to its R counterpart, data.frame, except providing automatic data
alignment and a host of useful data manipulation methods having to do with the
labeling information
"""
from __future__ import division
# pylint: disable=E1101,E1103
# pylint: disable=W0212,W0231,W0703,W0622

import functools
import collections
import itertools
import sys
import types
import warnings
from textwrap import dedent

import numpy as np
import numpy.ma as ma

from pandas.core.dtypes.cast import (
    maybe_upcast,
    cast_scalar_to_array,
    maybe_cast_to_datetime,
    maybe_infer_to_datetimelike,
    maybe_convert_platform,
    maybe_downcast_to_dtype,
    invalidate_string_dtypes,
    coerce_to_dtypes,
    maybe_upcast_putmask,
    find_common_type)
from pandas.core.dtypes.common import (
    is_categorical_dtype,
    is_object_dtype,
    is_extension_type,
    is_datetimetz,
    is_datetime64_any_dtype,
    is_datetime64tz_dtype,
    is_bool_dtype,
    is_integer_dtype,
    is_float_dtype,
    is_integer,
    is_scalar,
    is_dtype_equal,
    needs_i8_conversion,
    _get_dtype_from_object,
    _ensure_float,
    _ensure_float64,
    _ensure_int64,
    _ensure_platform_int,
    is_list_like,
    is_nested_list_like,
    is_iterator,
    is_sequence,
    is_named_tuple)
from pandas.core.dtypes.missing import isna, notna


from pandas.core.common import (_try_sort,
                                _default_index,
                                _values_from_object,
                                _maybe_box_datetimelike,
                                _dict_compat,
                                standardize_mapping)
from pandas.core.generic import NDFrame, _shared_docs
from pandas.core.index import (Index, MultiIndex, _ensure_index,
                               _ensure_index_from_sequences)
from pandas.core.indexing import (maybe_droplevels, convert_to_index_sliceable,
                                  check_bool_indexer)
from pandas.core.internals import (BlockManager,
                                   create_block_manager_from_arrays,
                                   create_block_manager_from_blocks)
from pandas.core.series import Series
from pandas.core.categorical import Categorical
import pandas.core.algorithms as algorithms
from pandas.compat import (range, map, zip, lrange, lmap, lzip, StringIO, u,
                           OrderedDict, raise_with_traceback)
from pandas import compat
from pandas.compat import PY36
from pandas.compat.numpy import function as nv
from pandas.util._decorators import (Appender, Substitution,
                                     rewrite_axis_style_signature)
from pandas.util._validators import (validate_bool_kwarg,
                                     validate_axis_style_args)

from pandas.core.indexes.period import PeriodIndex
from pandas.core.indexes.datetimes import DatetimeIndex
from pandas.core.indexes.timedeltas import TimedeltaIndex

from pandas.core import accessor
import pandas.core.common as com
import pandas.core.nanops as nanops
import pandas.core.ops as ops
import pandas.io.formats.format as fmt
import pandas.io.formats.console as console
from pandas.io.formats.printing import pprint_thing
import pandas.plotting._core as gfx

from pandas._libs import lib, algos as libalgos

from pandas.core.config import get_option

# ---------------------------------------------------------------------
# Docstring templates

_shared_doc_kwargs = dict(
    axes='index, columns', klass='DataFrame',
    axes_single_arg="{0 or 'index', 1 or 'columns'}",
    optional_by="""
        by : str or list of str
            Name or list of names which refer to the axis items.""",
    versionadded_to_excel='',
    optional_labels="""labels : array-like, optional
            New labels / index to conform the axis specified by 'axis' to.""",
    optional_axis="""axis : int or str, optional
            Axis to target. Can be either the axis name ('index', 'columns')
            or number (0, 1).""",
)

_numeric_only_doc = """numeric_only : boolean, default None
    Include only float, int, boolean data. If None, will attempt to use
    everything, then use only numeric data
"""

_merge_doc = """
Merge DataFrame objects by performing a database-style join operation by
columns or indexes.

If joining columns on columns, the DataFrame indexes *will be
ignored*. Otherwise if joining indexes on indexes or indexes on a column or
columns, the index will be passed on.

Parameters
----------%s
right : DataFrame
how : {'left', 'right', 'outer', 'inner'}, default 'inner'
    * left: use only keys from left frame, similar to a SQL left outer join;
      preserve key order
    * right: use only keys from right frame, similar to a SQL right outer join;
      preserve key order
    * outer: use union of keys from both frames, similar to a SQL full outer
      join; sort keys lexicographically
    * inner: use intersection of keys from both frames, similar to a SQL inner
      join; preserve the order of the left keys
on : label or list
    Column or index level names to join on. These must be found in both
    DataFrames. If `on` is None and not merging on indexes then this defaults
    to the intersection of the columns in both DataFrames.
left_on : label or list, or array-like
    Column or index level names to join on in the left DataFrame. Can also
    be an array or list of arrays of the length of the left DataFrame.
    These arrays are treated as if they are columns.
right_on : label or list, or array-like
    Column or index level names to join on in the right DataFrame. Can also
    be an array or list of arrays of the length of the right DataFrame.
    These arrays are treated as if they are columns.
left_index : boolean, default False
    Use the index from the left DataFrame as the join key(s). If it is a
    MultiIndex, the number of keys in the other DataFrame (either the index
    or a number of columns) must match the number of levels
right_index : boolean, default False
    Use the index from the right DataFrame as the join key. Same caveats as
    left_index
sort : boolean, default False
    Sort the join keys lexicographically in the result DataFrame. If False,
    the order of the join keys depends on the join type (how keyword)
suffixes : 2-length sequence (tuple, list, ...)
    Suffix to apply to overlapping column names in the left and right
    side, respectively
copy : boolean, default True
    If False, do not copy data unnecessarily
indicator : boolean or string, default False
    If True, adds a column to output DataFrame called "_merge" with
    information on the source of each row.
    If string, column with information on source of each row will be added to
    output DataFrame, and column will be named value of string.
    Information column is Categorical-type and takes on a value of "left_only"
    for observations whose merge key only appears in 'left' DataFrame,
    "right_only" for observations whose merge key only appears in 'right'
    DataFrame, and "both" if the observation's merge key is found in both.

validate : string, default None
    If specified, checks if merge is of specified type.

    * "one_to_one" or "1:1": check if merge keys are unique in both
      left and right datasets.
    * "one_to_many" or "1:m": check if merge keys are unique in left
      dataset.
    * "many_to_one" or "m:1": check if merge keys are unique in right
      dataset.
    * "many_to_many" or "m:m": allowed, but does not result in checks.

    .. versionadded:: 0.21.0

Notes
-----
Support for specifying index levels as the `on`, `left_on`, and
`right_on` parameters was added in version 0.22.0

Examples
--------

>>> A              >>> B
    lkey value         rkey value
0   foo  1         0   foo  5
1   bar  2         1   bar  6
2   baz  3         2   qux  7
3   foo  4         3   bar  8

>>> A.merge(B, left_on='lkey', right_on='rkey', how='outer')
   lkey  value_x  rkey  value_y
0  foo   1        foo   5
1  foo   4        foo   5
2  bar   2        bar   6
3  bar   2        bar   8
4  baz   3        NaN   NaN
5  NaN   NaN      qux   7

Returns
-------
merged : DataFrame
    The output type will the be same as 'left', if it is a subclass
    of DataFrame.

See also
--------
merge_ordered
merge_asof

"""

# -----------------------------------------------------------------------
# DataFrame class


class DataFrame(NDFrame):
    """ Two-dimensional size-mutable, potentially heterogeneous tabular data
    structure with labeled axes (rows and columns). Arithmetic operations
    align on both row and column labels. Can be thought of as a dict-like
    container for Series objects. The primary pandas data structure

    Parameters
    ----------
    data : numpy ndarray (structured or homogeneous), dict, or DataFrame
        Dict can contain Series, arrays, constants, or list-like objects
    index : Index or array-like
        Index to use for resulting frame. Will default to np.arange(n) if
        no indexing information part of input data and no index provided
    columns : Index or array-like
        Column labels to use for resulting frame. Will default to
        np.arange(n) if no column labels are provided
    dtype : dtype, default None
        Data type to force. Only a single dtype is allowed. If None, infer
    copy : boolean, default False
        Copy data from inputs. Only affects DataFrame / 2d ndarray input

    Examples
    --------
    Constructing DataFrame from a dictionary.

    >>> d = {'col1': [1, 2], 'col2': [3, 4]}
    >>> df = pd.DataFrame(data=d)
    >>> df
       col1  col2
    0     1     3
    1     2     4

    Notice that the inferred dtype is int64.

    >>> df.dtypes
    col1    int64
    col2    int64
    dtype: object

    To enforce a single dtype:

    >>> df = pd.DataFrame(data=d, dtype=np.int8)
    >>> df.dtypes
    col1    int8
    col2    int8
    dtype: object

    Constructing DataFrame from numpy ndarray:

    >>> df2 = pd.DataFrame(np.random.randint(low=0, high=10, size=(5, 5)),
    ...                    columns=['a', 'b', 'c', 'd', 'e'])
    >>> df2
        a   b   c   d   e
    0   2   8   8   3   4
    1   4   2   9   0   9
    2   1   0   7   8   0
    3   5   1   7   1   3
    4   6   0   2   4   2

    See also
    --------
    DataFrame.from_records : constructor from tuples, also record arrays
    DataFrame.from_dict : from dicts of Series, arrays, or dicts
    DataFrame.from_items : from sequence of (key, value) pairs
    pandas.read_csv, pandas.read_table, pandas.read_clipboard
    """

    @property
    def _constructor(self):
        return DataFrame

    _constructor_sliced = Series
    _deprecations = NDFrame._deprecations | frozenset(
        ['sortlevel', 'get_value', 'set_value', 'from_csv'])

    @property
    def _constructor_expanddim(self):
        from pandas.core.panel import Panel
        return Panel

    def __init__(self, data=None, index=None, columns=None, dtype=None,
                 copy=False):
        if data is None:
            data = {}
        if dtype is not None:
            dtype = self._validate_dtype(dtype)

        if isinstance(data, DataFrame):
            data = data._data

        if isinstance(data, BlockManager):
            mgr = self._init_mgr(data, axes=dict(index=index, columns=columns),
                                 dtype=dtype, copy=copy)
        elif isinstance(data, dict):
            mgr = self._init_dict(data, index, columns, dtype=dtype)
        elif isinstance(data, ma.MaskedArray):
            import numpy.ma.mrecords as mrecords
            # masked recarray
            if isinstance(data, mrecords.MaskedRecords):
                mgr = _masked_rec_array_to_mgr(data, index, columns, dtype,
                                               copy)

            # a masked array
            else:
                mask = ma.getmaskarray(data)
                if mask.any():
                    data, fill_value = maybe_upcast(data, copy=True)
                    data[mask] = fill_value
                else:
                    data = data.copy()
                mgr = self._init_ndarray(data, index, columns, dtype=dtype,
                                         copy=copy)

        elif isinstance(data, (np.ndarray, Series, Index)):
            if data.dtype.names:
                data_columns = list(data.dtype.names)
                data = {k: data[k] for k in data_columns}
                if columns is None:
                    columns = data_columns
                mgr = self._init_dict(data, index, columns, dtype=dtype)
            elif getattr(data, 'name', None) is not None:
                mgr = self._init_dict({data.name: data}, index, columns,
                                      dtype=dtype)
            else:
                mgr = self._init_ndarray(data, index, columns, dtype=dtype,
                                         copy=copy)
        elif isinstance(data, (list, types.GeneratorType)):
            if isinstance(data, types.GeneratorType):
                data = list(data)
            if len(data) > 0:
                if is_list_like(data[0]) and getattr(data[0], 'ndim', 1) == 1:
                    if is_named_tuple(data[0]) and columns is None:
                        columns = data[0]._fields
                    arrays, columns = _to_arrays(data, columns, dtype=dtype)
                    columns = _ensure_index(columns)

                    # set the index
                    if index is None:
                        if isinstance(data[0], Series):
                            index = _get_names_from_index(data)
                        elif isinstance(data[0], Categorical):
                            index = _default_index(len(data[0]))
                        else:
                            index = _default_index(len(data))

                    mgr = _arrays_to_mgr(arrays, columns, index, columns,
                                         dtype=dtype)
                else:
                    mgr = self._init_ndarray(data, index, columns, dtype=dtype,
                                             copy=copy)
            else:
                mgr = self._init_dict({}, index, columns, dtype=dtype)
        elif isinstance(data, collections.Iterator):
            raise TypeError("data argument can't be an iterator")
        else:
            try:
                arr = np.array(data, dtype=dtype, copy=copy)
            except (ValueError, TypeError) as e:
                exc = TypeError('DataFrame constructor called with '
                                'incompatible data and dtype: %s' % e)
                raise_with_traceback(exc)

            if arr.ndim == 0 and index is not None and columns is not None:
                values = cast_scalar_to_array((len(index), len(columns)),
                                              data, dtype=dtype)
                mgr = self._init_ndarray(values, index, columns,
                                         dtype=values.dtype, copy=False)
            else:
                raise ValueError('DataFrame constructor not properly called!')

        NDFrame.__init__(self, mgr, fastpath=True)

    def _init_dict(self, data, index, columns, dtype=None):
        """
        Segregate Series based on type and coerce into matrices.
        Needs to handle a lot of exceptional cases.
        """
        if columns is not None:
            columns = _ensure_index(columns)

            # GH10856
            # raise ValueError if only scalars in dict
            if index is None:
                extract_index(list(data.values()))

            # prefilter if columns passed
            data = {k: v for k, v in compat.iteritems(data) if k in columns}

            if index is None:
                index = extract_index(list(data.values()))

            else:
                index = _ensure_index(index)

            arrays = []
            data_names = []
            for k in columns:
                if k not in data:
                    # no obvious "empty" int column
                    if dtype is not None and issubclass(dtype.type,
                                                        np.integer):
                        continue

                    if dtype is None:
                        # 1783
                        v = np.empty(len(index), dtype=object)
                    elif np.issubdtype(dtype, np.flexible):
                        v = np.empty(len(index), dtype=object)
                    else:
                        v = np.empty(len(index), dtype=dtype)

                    v.fill(np.nan)
                else:
                    v = data[k]
                data_names.append(k)
                arrays.append(v)

        else:
            keys = list(data.keys())
            if not isinstance(data, OrderedDict):
                keys = _try_sort(keys)
            columns = data_names = Index(keys)
            arrays = [data[k] for k in keys]

        return _arrays_to_mgr(arrays, data_names, index, columns, dtype=dtype)

    def _init_ndarray(self, values, index, columns, dtype=None, copy=False):
        # input must be a ndarray, list, Series, index

        if isinstance(values, Series):
            if columns is None:
                if values.name is not None:
                    columns = [values.name]
            if index is None:
                index = values.index
            else:
                values = values.reindex(index)

            # zero len case (GH #2234)
            if not len(values) and columns is not None and len(columns):
                values = np.empty((0, 1), dtype=object)

        # helper to create the axes as indexes
        def _get_axes(N, K, index=index, columns=columns):
            # return axes or defaults

            if index is None:
                index = _default_index(N)
            else:
                index = _ensure_index(index)

            if columns is None:
                columns = _default_index(K)
            else:
                columns = _ensure_index(columns)
            return index, columns

        # we could have a categorical type passed or coerced to 'category'
        # recast this to an _arrays_to_mgr
        if (is_categorical_dtype(getattr(values, 'dtype', None)) or
                is_categorical_dtype(dtype)):

            if not hasattr(values, 'dtype'):
                values = _prep_ndarray(values, copy=copy)
                values = values.ravel()
            elif copy:
                values = values.copy()

            index, columns = _get_axes(len(values), 1)
            return _arrays_to_mgr([values], columns, index, columns,
                                  dtype=dtype)
        elif is_datetimetz(values):
            return self._init_dict({0: values}, index, columns, dtype=dtype)

        # by definition an array here
        # the dtypes will be coerced to a single dtype
        values = _prep_ndarray(values, copy=copy)

        if dtype is not None:
            if not is_dtype_equal(values.dtype, dtype):
                try:
                    values = values.astype(dtype)
                except Exception as orig:
                    e = ValueError("failed to cast to '%s' (Exception was: %s)"
                                   % (dtype, orig))
                    raise_with_traceback(e)

        index, columns = _get_axes(*values.shape)
        values = values.T

        # if we don't have a dtype specified, then try to convert objects
        # on the entire block; this is to convert if we have datetimelike's
        # embedded in an object type
        if dtype is None and is_object_dtype(values):
            values = maybe_infer_to_datetimelike(values)

        return create_block_manager_from_blocks([values], [columns, index])

    @property
    def axes(self):
        """
        Return a list with the row axis labels and column axis labels as the
        only members. They are returned in that order.
        """
        return [self.index, self.columns]

    @property
    def shape(self):
        """
        Return a tuple representing the dimensionality of the DataFrame.
        """
        return len(self.index), len(self.columns)

    def _repr_fits_vertical_(self):
        """
        Check length against max_rows.
        """
        max_rows = get_option("display.max_rows")
        return len(self) <= max_rows

    def _repr_fits_horizontal_(self, ignore_width=False):
        """
        Check if full repr fits in horizontal boundaries imposed by the display
        options width and max_columns. In case off non-interactive session, no
        boundaries apply.

        ignore_width is here so ipnb+HTML output can behave the way
        users expect. display.max_columns remains in effect.
        GH3541, GH3573
        """

        width, height = console.get_console_size()
        max_columns = get_option("display.max_columns")
        nb_columns = len(self.columns)

        # exceed max columns
        if ((max_columns and nb_columns > max_columns) or
                ((not ignore_width) and width and nb_columns > (width // 2))):
            return False

        # used by repr_html under IPython notebook or scripts ignore terminal
        # dims
        if ignore_width or not com.in_interactive_session():
            return True

        if (get_option('display.width') is not None or
                com.in_ipython_frontend()):
            # check at least the column row for excessive width
            max_rows = 1
        else:
            max_rows = get_option("display.max_rows")

        # when auto-detecting, so width=None and not in ipython front end
        # check whether repr fits horizontal by actualy checking
        # the width of the rendered repr
        buf = StringIO()

        # only care about the stuff we'll actually print out
        # and to_string on entire frame may be expensive
        d = self

        if not (max_rows is None):  # unlimited rows
            # min of two, where one may be None
            d = d.iloc[:min(max_rows, len(d))]
        else:
            return True

        d.to_string(buf=buf)
        value = buf.getvalue()
        repr_width = max(len(l) for l in value.split('\n'))

        return repr_width < width

    def _info_repr(self):
        """True if the repr should show the info view."""
        info_repr_option = (get_option("display.large_repr") == "info")
        return info_repr_option and not (self._repr_fits_horizontal_() and
                                         self._repr_fits_vertical_())

    def __unicode__(self):
        """
        Return a string representation for a particular DataFrame

        Invoked by unicode(df) in py2 only. Yields a Unicode String in both
        py2/py3.
        """
        buf = StringIO(u(""))
        if self._info_repr():
            self.info(buf=buf)
            return buf.getvalue()

        max_rows = get_option("display.max_rows")
        max_cols = get_option("display.max_columns")
        show_dimensions = get_option("display.show_dimensions")
        if get_option("display.expand_frame_repr"):
            width, _ = console.get_console_size()
        else:
            width = None
        self.to_string(buf=buf, max_rows=max_rows, max_cols=max_cols,
                       line_width=width, show_dimensions=show_dimensions)

        return buf.getvalue()

    def _repr_html_(self):
        """
        Return a html representation for a particular DataFrame.
        Mainly for IPython notebook.
        """
        # qtconsole doesn't report its line width, and also
        # behaves badly when outputting an HTML table
        # that doesn't fit the window, so disable it.
        # XXX: In IPython 3.x and above, the Qt console will not attempt to
        # display HTML, so this check can be removed when support for
        # IPython 2.x is no longer needed.
        if com.in_qtconsole():
            # 'HTML output is disabled in QtConsole'
            return None

        if self._info_repr():
            buf = StringIO(u(""))
            self.info(buf=buf)
            # need to escape the <class>, should be the first line.
            val = buf.getvalue().replace('<', r'&lt;', 1)
            val = val.replace('>', r'&gt;', 1)
            return '<pre>' + val + '</pre>'

        if get_option("display.notebook_repr_html"):
            max_rows = get_option("display.max_rows")
            max_cols = get_option("display.max_columns")
            show_dimensions = get_option("display.show_dimensions")

            return self.to_html(max_rows=max_rows, max_cols=max_cols,
                                show_dimensions=show_dimensions, notebook=True)
        else:
            return None

    @property
    def style(self):
        """
        Property returning a Styler object containing methods for
        building a styled HTML representation fo the DataFrame.

        See Also
        --------
        pandas.io.formats.style.Styler
        """
        from pandas.io.formats.style import Styler
        return Styler(self)

    def iteritems(self):
        """
        Iterator over (column name, Series) pairs.

        See also
        --------
        iterrows : Iterate over DataFrame rows as (index, Series) pairs.
        itertuples : Iterate over DataFrame rows as namedtuples of the values.

        """
        if self.columns.is_unique and hasattr(self, '_item_cache'):
            for k in self.columns:
                yield k, self._get_item_cache(k)
        else:
            for i, k in enumerate(self.columns):
                yield k, self._ixs(i, axis=1)

    def iterrows(self):
        """
        Iterate over DataFrame rows as (index, Series) pairs.

        Notes
        -----

        1. Because ``iterrows`` returns a Series for each row,
           it does **not** preserve dtypes across the rows (dtypes are
           preserved across columns for DataFrames). For example,

           >>> df = pd.DataFrame([[1, 1.5]], columns=['int', 'float'])
           >>> row = next(df.iterrows())[1]
           >>> row
           int      1.0
           float    1.5
           Name: 0, dtype: float64
           >>> print(row['int'].dtype)
           float64
           >>> print(df['int'].dtype)
           int64

           To preserve dtypes while iterating over the rows, it is better
           to use :meth:`itertuples` which returns namedtuples of the values
           and which is generally faster than ``iterrows``.

        2. You should **never modify** something you are iterating over.
           This is not guaranteed to work in all cases. Depending on the
           data types, the iterator returns a copy and not a view, and writing
           to it will have no effect.

        Returns
        -------
        it : generator
            A generator that iterates over the rows of the frame.

        See also
        --------
        itertuples : Iterate over DataFrame rows as namedtuples of the values.
        iteritems : Iterate over (column name, Series) pairs.

        """
        columns = self.columns
        klass = self._constructor_sliced
        for k, v in zip(self.index, self.values):
            s = klass(v, index=columns, name=k)
            yield k, s

    def itertuples(self, index=True, name="Pandas"):
        """
        Iterate over DataFrame rows as namedtuples, with index value as first
        element of the tuple.

        Parameters
        ----------
        index : boolean, default True
            If True, return the index as the first element of the tuple.
        name : string, default "Pandas"
            The name of the returned namedtuples or None to return regular
            tuples.

        Notes
        -----
        The column names will be renamed to positional names if they are
        invalid Python identifiers, repeated, or start with an underscore.
        With a large number of columns (>255), regular tuples are returned.

        See also
        --------
        iterrows : Iterate over DataFrame rows as (index, Series) pairs.
        iteritems : Iterate over (column name, Series) pairs.

        Examples
        --------

        >>> df = pd.DataFrame({'col1': [1, 2], 'col2': [0.1, 0.2]},
                              index=['a', 'b'])
        >>> df
           col1  col2
        a     1   0.1
        b     2   0.2
        >>> for row in df.itertuples():
        ...     print(row)
        ...
        Pandas(Index='a', col1=1, col2=0.10000000000000001)
        Pandas(Index='b', col1=2, col2=0.20000000000000001)

        """
        arrays = []
        fields = []
        if index:
            arrays.append(self.index)
            fields.append("Index")

        # use integer indexing because of possible duplicate column names
        arrays.extend(self.iloc[:, k] for k in range(len(self.columns)))

        # Python 3 supports at most 255 arguments to constructor, and
        # things get slow with this many fields in Python 2
        if name is not None and len(self.columns) + index < 256:
            # `rename` is unsupported in Python 2.6
            try:
                itertuple = collections.namedtuple(name,
                                                   fields + list(self.columns),
                                                   rename=True)
                return map(itertuple._make, zip(*arrays))
            except Exception:
                pass

        # fallback to regular tuples
        return zip(*arrays)

    items = iteritems

    def __len__(self):
        """Returns length of info axis, but here we use the index """
        return len(self.index)

    def dot(self, other):
        """
        Matrix multiplication with DataFrame or Series objects

        Parameters
        ----------
        other : DataFrame or Series

        Returns
        -------
        dot_product : DataFrame or Series
        """
        if isinstance(other, (Series, DataFrame)):
            common = self.columns.union(other.index)
            if (len(common) > len(self.columns) or
                    len(common) > len(other.index)):
                raise ValueError('matrices are not aligned')

            left = self.reindex(columns=common, copy=False)
            right = other.reindex(index=common, copy=False)
            lvals = left.values
            rvals = right.values
        else:
            left = self
            lvals = self.values
            rvals = np.asarray(other)
            if lvals.shape[1] != rvals.shape[0]:
                raise ValueError('Dot product shape mismatch, %s vs %s' %
                                 (lvals.shape, rvals.shape))

        if isinstance(other, DataFrame):
            return self._constructor(np.dot(lvals, rvals), index=left.index,
                                     columns=other.columns)
        elif isinstance(other, Series):
            return Series(np.dot(lvals, rvals), index=left.index)
        elif isinstance(rvals, (np.ndarray, Index)):
            result = np.dot(lvals, rvals)
            if result.ndim == 2:
                return self._constructor(result, index=left.index)
            else:
                return Series(result, index=left.index)
        else:  # pragma: no cover
            raise TypeError('unsupported type: %s' % type(other))

    # ----------------------------------------------------------------------
    # IO methods (to / from other formats)

    @classmethod
    def from_dict(cls, data, orient='columns', dtype=None):
        """
        Construct DataFrame from dict of array-like or dicts

        Parameters
        ----------
        data : dict
            {field : array-like} or {field : dict}
        orient : {'columns', 'index'}, default 'columns'
            The "orientation" of the data. If the keys of the passed dict
            should be the columns of the resulting DataFrame, pass 'columns'
            (default). Otherwise if the keys should be rows, pass 'index'.
        dtype : dtype, default None
            Data type to force, otherwise infer

        Returns
        -------
        DataFrame
        """
        index, columns = None, None
        orient = orient.lower()
        if orient == 'index':
            if len(data) > 0:
                # TODO speed up Series case
                if isinstance(list(data.values())[0], (Series, dict)):
                    data = _from_nested_dict(data)
                else:
                    data, index = list(data.values()), list(data.keys())
        elif orient != 'columns':  # pragma: no cover
            raise ValueError('only recognize index or columns for orient')

        return cls(data, index=index, columns=columns, dtype=dtype)

    def to_dict(self, orient='dict', into=dict):
        """Convert DataFrame to dictionary.

        Parameters
        ----------
        orient : str {'dict', 'list', 'series', 'split', 'records', 'index'}
            Determines the type of the values of the dictionary.

            - dict (default) : dict like {column -> {index -> value}}
            - list : dict like {column -> [values]}
            - series : dict like {column -> Series(values)}
            - split : dict like
              {index -> [index], columns -> [columns], data -> [values]}
            - records : list like
              [{column -> value}, ... , {column -> value}]
            - index : dict like {index -> {column -> value}}

            Abbreviations are allowed. `s` indicates `series` and `sp`
            indicates `split`.

        into : class, default dict
            The collections.Mapping subclass used for all Mappings
            in the return value.  Can be the actual class or an empty
            instance of the mapping type you want.  If you want a
            collections.defaultdict, you must pass it initialized.

            .. versionadded:: 0.21.0

        Returns
        -------
        result : collections.Mapping like {column -> {index -> value}}

        Examples
        --------
        >>> df = pd.DataFrame(
                {'col1': [1, 2], 'col2': [0.5, 0.75]}, index=['a', 'b'])
        >>> df
           col1  col2
        a     1   0.1
        b     2   0.2
        >>> df.to_dict()
        {'col1': {'a': 1, 'b': 2}, 'col2': {'a': 0.5, 'b': 0.75}}

        You can specify the return orientation.

        >>> df.to_dict('series')
        {'col1': a    1
        b    2
        Name: col1, dtype: int64, 'col2': a    0.50
        b    0.75
        Name: col2, dtype: float64}
        >>> df.to_dict('split')
        {'columns': ['col1', 'col2'],
        'data': [[1.0, 0.5], [2.0, 0.75]],
        'index': ['a', 'b']}
        >>> df.to_dict('records')
        [{'col1': 1.0, 'col2': 0.5}, {'col1': 2.0, 'col2': 0.75}]
        >>> df.to_dict('index')
        {'a': {'col1': 1.0, 'col2': 0.5}, 'b': {'col1': 2.0, 'col2': 0.75}}

        You can also specify the mapping type.

        >>> from collections import OrderedDict, defaultdict
        >>> df.to_dict(into=OrderedDict)
        OrderedDict([('col1', OrderedDict([('a', 1), ('b', 2)])),
                   ('col2', OrderedDict([('a', 0.5), ('b', 0.75)]))])

        If you want a `defaultdict`, you need to initialize it:

        >>> dd = defaultdict(list)
        >>> df.to_dict('records', into=dd)
        [defaultdict(<type 'list'>, {'col2': 0.5, 'col1': 1.0}),
        defaultdict(<type 'list'>, {'col2': 0.75, 'col1': 2.0})]
        """
        if not self.columns.is_unique:
            warnings.warn("DataFrame columns are not unique, some "
                          "columns will be omitted.", UserWarning,
                          stacklevel=2)
        # GH16122
        into_c = standardize_mapping(into)
        if orient.lower().startswith('d'):
            return into_c(
                (k, v.to_dict(into)) for k, v in compat.iteritems(self))
        elif orient.lower().startswith('l'):
            return into_c((k, v.tolist()) for k, v in compat.iteritems(self))
        elif orient.lower().startswith('sp'):
            return into_c((('index', self.index.tolist()),
                           ('columns', self.columns.tolist()),
                           ('data', lib.map_infer(self.values.ravel(),
                                                  _maybe_box_datetimelike)
                            .reshape(self.values.shape).tolist())))
        elif orient.lower().startswith('s'):
            return into_c((k, _maybe_box_datetimelike(v))
                          for k, v in compat.iteritems(self))
        elif orient.lower().startswith('r'):
            return [into_c((k, _maybe_box_datetimelike(v))
                           for k, v in zip(self.columns, np.atleast_1d(row)))
                    for row in self.values]
        elif orient.lower().startswith('i'):
            return into_c((k, v.to_dict(into)) for k, v in self.iterrows())
        else:
            raise ValueError("orient '%s' not understood" % orient)

    def to_gbq(self, destination_table, project_id, chunksize=10000,
               verbose=True, reauth=False, if_exists='fail', private_key=None):
        """Write a DataFrame to a Google BigQuery table.

        The main method a user calls to export pandas DataFrame contents to
        Google BigQuery table.

        Google BigQuery API Client Library v2 for Python is used.
        Documentation is available `here
        <https://developers.google.com/api-client-library/python/apis/bigquery/v2>`__

        Authentication to the Google BigQuery service is via OAuth 2.0.

        - If "private_key" is not provided:

          By default "application default credentials" are used.

          If default application credentials are not found or are restrictive,
          user account credentials are used. In this case, you will be asked to
          grant permissions for product name 'pandas GBQ'.

        - If "private_key" is provided:

          Service account credentials will be used to authenticate.

        Parameters
        ----------
        dataframe : DataFrame
            DataFrame to be written
        destination_table : string
            Name of table to be written, in the form 'dataset.tablename'
        project_id : str
            Google BigQuery Account project ID.
        chunksize : int (default 10000)
            Number of rows to be inserted in each chunk from the dataframe.
        verbose : boolean (default True)
            Show percentage complete
        reauth : boolean (default False)
            Force Google BigQuery to reauthenticate the user. This is useful
            if multiple accounts are used.
        if_exists : {'fail', 'replace', 'append'}, default 'fail'
            'fail': If table exists, do nothing.
            'replace': If table exists, drop it, recreate it, and insert data.
            'append': If table exists, insert data. Create if does not exist.
        private_key : str (optional)
            Service account private key in JSON format. Can be file path
            or string contents. This is useful for remote server
            authentication (eg. jupyter iPython notebook on remote host)
        """

        from pandas.io import gbq
        return gbq.to_gbq(self, destination_table, project_id=project_id,
                          chunksize=chunksize, verbose=verbose, reauth=reauth,
                          if_exists=if_exists, private_key=private_key)

    @classmethod
    def from_records(cls, data, index=None, exclude=None, columns=None,
                     coerce_float=False, nrows=None):
        """
        Convert structured or record ndarray to DataFrame

        Parameters
        ----------
        data : ndarray (structured dtype), list of tuples, dict, or DataFrame
        index : string, list of fields, array-like
            Field of array to use as the index, alternately a specific set of
            input labels to use
        exclude : sequence, default None
            Columns or fields to exclude
        columns : sequence, default None
            Column names to use. If the passed data do not have names
            associated with them, this argument provides names for the
            columns. Otherwise this argument indicates the order of the columns
            in the result (any names not found in the data will become all-NA
            columns)
        coerce_float : boolean, default False
            Attempt to convert values of non-string, non-numeric objects (like
            decimal.Decimal) to floating point, useful for SQL result sets

        Returns
        -------
        df : DataFrame
        """

        # Make a copy of the input columns so we can modify it
        if columns is not None:
            columns = _ensure_index(columns)

        if is_iterator(data):
            if nrows == 0:
                return cls()

            try:
                first_row = next(data)
            except StopIteration:
                return cls(index=index, columns=columns)

            dtype = None
            if hasattr(first_row, 'dtype') and first_row.dtype.names:
                dtype = first_row.dtype

            values = [first_row]

            if nrows is None:
                values += data
            else:
                values.extend(itertools.islice(data, nrows - 1))

            if dtype is not None:
                data = np.array(values, dtype=dtype)
            else:
                data = values

        if isinstance(data, dict):
            if columns is None:
                columns = arr_columns = _ensure_index(sorted(data))
                arrays = [data[k] for k in columns]
            else:
                arrays = []
                arr_columns = []
                for k, v in compat.iteritems(data):
                    if k in columns:
                        arr_columns.append(k)
                        arrays.append(v)

                arrays, arr_columns = _reorder_arrays(arrays, arr_columns,
                                                      columns)

        elif isinstance(data, (np.ndarray, DataFrame)):
            arrays, columns = _to_arrays(data, columns)
            if columns is not None:
                columns = _ensure_index(columns)
            arr_columns = columns
        else:
            arrays, arr_columns = _to_arrays(data, columns,
                                             coerce_float=coerce_float)

            arr_columns = _ensure_index(arr_columns)
            if columns is not None:
                columns = _ensure_index(columns)
            else:
                columns = arr_columns

        if exclude is None:
            exclude = set()
        else:
            exclude = set(exclude)

        result_index = None
        if index is not None:
            if (isinstance(index, compat.string_types) or
                    not hasattr(index, "__iter__")):
                i = columns.get_loc(index)
                exclude.add(index)
                if len(arrays) > 0:
                    result_index = Index(arrays[i], name=index)
                else:
                    result_index = Index([], name=index)
            else:
                try:
                    to_remove = [arr_columns.get_loc(field) for field in index]
                    index_data = [arrays[i] for i in to_remove]
                    result_index = _ensure_index_from_sequences(index_data,
                                                                names=index)

                    exclude.update(index)
                except Exception:
                    result_index = index

        if any(exclude):
            arr_exclude = [x for x in exclude if x in arr_columns]
            to_remove = [arr_columns.get_loc(col) for col in arr_exclude]
            arrays = [v for i, v in enumerate(arrays) if i not in to_remove]

            arr_columns = arr_columns.drop(arr_exclude)
            columns = columns.drop(exclude)

        mgr = _arrays_to_mgr(arrays, arr_columns, result_index, columns)

        return cls(mgr)

    def to_records(self, index=True, convert_datetime64=True):
        """
        Convert DataFrame to record array. Index will be put in the
        'index' field of the record array if requested

        Parameters
        ----------
        index : boolean, default True
            Include index in resulting record array, stored in 'index' field
        convert_datetime64 : boolean, default True
            Whether to convert the index to datetime.datetime if it is a
            DatetimeIndex

        Returns
        -------
        y : recarray
        """
        if index:
            if is_datetime64_any_dtype(self.index) and convert_datetime64:
                ix_vals = [self.index.to_pydatetime()]
            else:
                if isinstance(self.index, MultiIndex):
                    # array of tuples to numpy cols. copy copy copy
                    ix_vals = lmap(np.array, zip(*self.index.values))
                else:
                    ix_vals = [self.index.values]

            arrays = ix_vals + [self[c].get_values() for c in self.columns]

            count = 0
            index_names = list(self.index.names)
            if isinstance(self.index, MultiIndex):
                for i, n in enumerate(index_names):
                    if n is None:
                        index_names[i] = 'level_%d' % count
                        count += 1
            elif index_names[0] is None:
                index_names = ['index']
            names = (lmap(compat.text_type, index_names) +
                     lmap(compat.text_type, self.columns))
        else:
            arrays = [self[c].get_values() for c in self.columns]
            names = lmap(compat.text_type, self.columns)

        formats = [v.dtype for v in arrays]
        return np.rec.fromarrays(
            arrays,
            dtype={'names': names, 'formats': formats}
        )

    @classmethod
    def from_items(cls, items, columns=None, orient='columns'):
        """
        Convert (key, value) pairs to DataFrame. The keys will be the axis
        index (usually the columns, but depends on the specified
        orientation). The values should be arrays or Series.

        Parameters
        ----------
        items : sequence of (key, value) pairs
            Values should be arrays or Series.
        columns : sequence of column labels, optional
            Must be passed if orient='index'.
        orient : {'columns', 'index'}, default 'columns'
            The "orientation" of the data. If the keys of the
            input correspond to column labels, pass 'columns'
            (default). Otherwise if the keys correspond to the index,
            pass 'index'.

        Returns
        -------
        frame : DataFrame
        """
        keys, values = lzip(*items)

        if orient == 'columns':
            if columns is not None:
                columns = _ensure_index(columns)

                idict = dict(items)
                if len(idict) < len(items):
                    if not columns.equals(_ensure_index(keys)):
                        raise ValueError('With non-unique item names, passed '
                                         'columns must be identical')
                    arrays = values
                else:
                    arrays = [idict[k] for k in columns if k in idict]
            else:
                columns = _ensure_index(keys)
                arrays = values

            # GH 17312
            # Provide more informative error msg when scalar values passed
            try:
                return cls._from_arrays(arrays, columns, None)

            except ValueError:
                if not is_nested_list_like(values):
                    raise ValueError('The value in each (key, value) pair '
                                     'must be an array, Series, or dict')

        elif orient == 'index':
            if columns is None:
                raise TypeError("Must pass columns with orient='index'")

            keys = _ensure_index(keys)

            # GH 17312
            # Provide more informative error msg when scalar values passed
            try:
                arr = np.array(values, dtype=object).T
                data = [lib.maybe_convert_objects(v) for v in arr]
                return cls._from_arrays(data, columns, keys)

            except TypeError:
                if not is_nested_list_like(values):
                    raise ValueError('The value in each (key, value) pair '
                                     'must be an array, Series, or dict')

        else:  # pragma: no cover
            raise ValueError("'orient' must be either 'columns' or 'index'")

    @classmethod
    def _from_arrays(cls, arrays, columns, index, dtype=None):
        mgr = _arrays_to_mgr(arrays, columns, index, columns, dtype=dtype)
        return cls(mgr)

    @classmethod
    def from_csv(cls, path, header=0, sep=',', index_col=0, parse_dates=True,
                 encoding=None, tupleize_cols=None,
                 infer_datetime_format=False):
        """
        Read CSV file (DEPRECATED, please use :func:`pandas.read_csv`
        instead).

        It is preferable to use the more powerful :func:`pandas.read_csv`
        for most general purposes, but ``from_csv`` makes for an easy
        roundtrip to and from a file (the exact counterpart of
        ``to_csv``), especially with a DataFrame of time series data.

        This method only differs from the preferred :func:`pandas.read_csv`
        in some defaults:

        - `index_col` is ``0`` instead of ``None`` (take first column as index
          by default)
        - `parse_dates` is ``True`` instead of ``False`` (try parsing the index
          as datetime by default)

        So a ``pd.DataFrame.from_csv(path)`` can be replaced by
        ``pd.read_csv(path, index_col=0, parse_dates=True)``.

        Parameters
        ----------
        path : string file path or file handle / StringIO
        header : int, default 0
            Row to use as header (skip prior rows)
        sep : string, default ','
            Field delimiter
        index_col : int or sequence, default 0
            Column to use for index. If a sequence is given, a MultiIndex
            is used. Different default from read_table
        parse_dates : boolean, default True
            Parse dates. Different default from read_table
        tupleize_cols : boolean, default False
            write multi_index columns as a list of tuples (if True)
            or new (expanded format) if False)
        infer_datetime_format: boolean, default False
            If True and `parse_dates` is True for a column, try to infer the
            datetime format based on the first datetime string. If the format
            can be inferred, there often will be a large parsing speed-up.

        See also
        --------
        pandas.read_csv

        Returns
        -------
        y : DataFrame

        """

        warnings.warn("from_csv is deprecated. Please use read_csv(...) "
                      "instead. Note that some of the default arguments are "
                      "different, so please refer to the documentation "
                      "for from_csv when changing your function calls",
                      FutureWarning, stacklevel=2)

        from pandas.io.parsers import read_table
        return read_table(path, header=header, sep=sep,
                          parse_dates=parse_dates, index_col=index_col,
                          encoding=encoding, tupleize_cols=tupleize_cols,
                          infer_datetime_format=infer_datetime_format)

    def to_sparse(self, fill_value=None, kind='block'):
        """
        Convert to SparseDataFrame

        Parameters
        ----------
        fill_value : float, default NaN
        kind : {'block', 'integer'}

        Returns
        -------
        y : SparseDataFrame
        """
        from pandas.core.sparse.frame import SparseDataFrame
        return SparseDataFrame(self._series, index=self.index,
                               columns=self.columns, default_kind=kind,
                               default_fill_value=fill_value)

    def to_panel(self):
        """
        Transform long (stacked) format (DataFrame) into wide (3D, Panel)
        format.

        Currently the index of the DataFrame must be a 2-level MultiIndex. This
        may be generalized later

        Returns
        -------
        panel : Panel
        """
        # only support this kind for now
        if (not isinstance(self.index, MultiIndex) or  # pragma: no cover
                len(self.index.levels) != 2):
            raise NotImplementedError('Only 2-level MultiIndex are supported.')

        if not self.index.is_unique:
            raise ValueError("Can't convert non-uniquely indexed "
                             "DataFrame to Panel")

        self._consolidate_inplace()

        # minor axis must be sorted
        if self.index.lexsort_depth < 2:
            selfsorted = self.sort_index(level=0)
        else:
            selfsorted = self

        major_axis, minor_axis = selfsorted.index.levels
        major_labels, minor_labels = selfsorted.index.labels
        shape = len(major_axis), len(minor_axis)

        # preserve names, if any
        major_axis = major_axis.copy()
        major_axis.name = self.index.names[0]

        minor_axis = minor_axis.copy()
        minor_axis.name = self.index.names[1]

        # create new axes
        new_axes = [selfsorted.columns, major_axis, minor_axis]

        # create new manager
        new_mgr = selfsorted._data.reshape_nd(axes=new_axes,
                                              labels=[major_labels,
                                                      minor_labels],
                                              shape=shape,
                                              ref_items=selfsorted.columns)

        return self._constructor_expanddim(new_mgr)

    def to_csv(self, path_or_buf=None, sep=",", na_rep='', float_format=None,
               columns=None, header=True, index=True, index_label=None,
               mode='w', encoding=None, compression=None, quoting=None,
               quotechar='"', line_terminator='\n', chunksize=None,
               tupleize_cols=None, date_format=None, doublequote=True,
               escapechar=None, decimal='.'):
        r"""Write DataFrame to a comma-separated values (csv) file

        Parameters
        ----------
        path_or_buf : string or file handle, default None
            File path or object, if None is provided the result is returned as
            a string.
        sep : character, default ','
            Field delimiter for the output file.
        na_rep : string, default ''
            Missing data representation
        float_format : string, default None
            Format string for floating point numbers
        columns : sequence, optional
            Columns to write
        header : boolean or list of string, default True
            Write out the column names. If a list of strings is given it is
            assumed to be aliases for the column names
        index : boolean, default True
            Write row names (index)
        index_label : string or sequence, or False, default None
            Column label for index column(s) if desired. If None is given, and
            `header` and `index` are True, then the index names are used. A
            sequence should be given if the DataFrame uses MultiIndex.  If
            False do not print fields for index names. Use index_label=False
            for easier importing in R
        mode : str
            Python write mode, default 'w'
        encoding : string, optional
            A string representing the encoding to use in the output file,
            defaults to 'ascii' on Python 2 and 'utf-8' on Python 3.
        compression : string, optional
            a string representing the compression to use in the output file,
            allowed values are 'gzip', 'bz2', 'xz',
            only used when the first argument is a filename
        line_terminator : string, default ``'\n'``
            The newline character or character sequence to use in the output
            file
        quoting : optional constant from csv module
            defaults to csv.QUOTE_MINIMAL. If you have set a `float_format`
            then floats are converted to strings and thus csv.QUOTE_NONNUMERIC
            will treat them as non-numeric
        quotechar : string (length 1), default '\"'
            character used to quote fields
        doublequote : boolean, default True
            Control quoting of `quotechar` inside a field
        escapechar : string (length 1), default None
            character used to escape `sep` and `quotechar` when appropriate
        chunksize : int or None
            rows to write at a time
        tupleize_cols : boolean, default False
            .. deprecated:: 0.21.0
               This argument will be removed and will always write each row
               of the multi-index as a separate row in the CSV file.

            Write MultiIndex columns as a list of tuples (if True) or in
            the new, expanded format, where each MultiIndex column is a row
            in the CSV (if False).
        date_format : string, default None
            Format string for datetime objects
        decimal: string, default '.'
            Character recognized as decimal separator. E.g. use ',' for
            European data

        """

        if tupleize_cols is not None:
            warnings.warn("The 'tupleize_cols' parameter is deprecated and "
                          "will be removed in a future version",
                          FutureWarning, stacklevel=2)
        else:
            tupleize_cols = False

        formatter = fmt.CSVFormatter(self, path_or_buf,
                                     line_terminator=line_terminator, sep=sep,
                                     encoding=encoding,
                                     compression=compression, quoting=quoting,
                                     na_rep=na_rep, float_format=float_format,
                                     cols=columns, header=header, index=index,
                                     index_label=index_label, mode=mode,
                                     chunksize=chunksize, quotechar=quotechar,
                                     tupleize_cols=tupleize_cols,
                                     date_format=date_format,
                                     doublequote=doublequote,
                                     escapechar=escapechar, decimal=decimal)
        formatter.save()

        if path_or_buf is None:
            return formatter.path_or_buf.getvalue()

    @Appender(_shared_docs['to_excel'] % _shared_doc_kwargs)
    def to_excel(self, excel_writer, sheet_name='Sheet1', na_rep='',
                 float_format=None, columns=None, header=True, index=True,
                 index_label=None, startrow=0, startcol=0, engine=None,
                 merge_cells=True, encoding=None, inf_rep='inf', verbose=True,
                 freeze_panes=None):

        from pandas.io.formats.excel import ExcelFormatter
        formatter = ExcelFormatter(self, na_rep=na_rep, cols=columns,
                                   header=header,
                                   float_format=float_format, index=index,
                                   index_label=index_label,
                                   merge_cells=merge_cells,
                                   inf_rep=inf_rep)
        formatter.write(excel_writer, sheet_name=sheet_name, startrow=startrow,
                        startcol=startcol, freeze_panes=freeze_panes,
                        engine=engine)

    def to_stata(self, fname, convert_dates=None, write_index=True,
                 encoding="latin-1", byteorder=None, time_stamp=None,
                 data_label=None, variable_labels=None):
        """
        A class for writing Stata binary dta files from array-like objects

        Parameters
        ----------
        fname : str or buffer
            String path of file-like object
        convert_dates : dict
            Dictionary mapping columns containing datetime types to stata
            internal format to use when wirting the dates. Options are 'tc',
            'td', 'tm', 'tw', 'th', 'tq', 'ty'. Column can be either an integer
            or a name. Datetime columns that do not have a conversion type
            specified will be converted to 'tc'. Raises NotImplementedError if
            a datetime column has timezone information
        write_index : bool
            Write the index to Stata dataset.
        encoding : str
            Default is latin-1. Unicode is not supported
        byteorder : str
            Can be ">", "<", "little", or "big". default is `sys.byteorder`
        time_stamp : datetime
            A datetime to use as file creation date.  Default is the current
            time.
        dataset_label : str
            A label for the data set.  Must be 80 characters or smaller.
        variable_labels : dict
            Dictionary containing columns as keys and variable labels as
            values. Each label must be 80 characters or smaller.

            .. versionadded:: 0.19.0

        Raises
        ------
        NotImplementedError
            * If datetimes contain timezone information
            * Column dtype is not representable in Stata
        ValueError
            * Columns listed in convert_dates are noth either datetime64[ns]
              or datetime.datetime
            * Column listed in convert_dates is not in DataFrame
            * Categorical label contains more than 32,000 characters

            .. versionadded:: 0.19.0

        Examples
        --------
        >>> writer = StataWriter('./data_file.dta', data)
        >>> writer.write_file()

        Or with dates

        >>> writer = StataWriter('./date_data_file.dta', data, {2 : 'tw'})
        >>> writer.write_file()
        """
        from pandas.io.stata import StataWriter
        writer = StataWriter(fname, self, convert_dates=convert_dates,
                             encoding=encoding, byteorder=byteorder,
                             time_stamp=time_stamp, data_label=data_label,
                             write_index=write_index,
                             variable_labels=variable_labels)
        writer.write_file()

    def to_feather(self, fname):
        """
        write out the binary feather-format for DataFrames

        .. versionadded:: 0.20.0

        Parameters
        ----------
        fname : str
            string file path

        """
        from pandas.io.feather_format import to_feather
        to_feather(self, fname)

    def to_parquet(self, fname, engine='auto', compression='snappy',
                   **kwargs):
        """
        Write a DataFrame to the binary parquet format.

        .. versionadded:: 0.21.0

        Parameters
        ----------
        fname : str
            string file path
        engine : {'auto', 'pyarrow', 'fastparquet'}, default 'auto'
            Parquet reader library to use. If 'auto', then the option
            'io.parquet.engine' is used. If 'auto', then the first
            library to be installed is used.
        compression : str, optional, default 'snappy'
            compression method, includes {'gzip', 'snappy', 'brotli'}
        kwargs
            Additional keyword arguments passed to the engine
        """
        from pandas.io.parquet import to_parquet
        to_parquet(self, fname, engine,
                   compression=compression, **kwargs)

    @Substitution(header='Write out the column names. If a list of strings '
                         'is given, it is assumed to be aliases for the '
                         'column names')
    @Appender(fmt.docstring_to_string, indents=1)
    def to_string(self, buf=None, columns=None, col_space=None, header=True,
                  index=True, na_rep='NaN', formatters=None, float_format=None,
                  sparsify=None, index_names=True, justify=None,
                  line_width=None, max_rows=None, max_cols=None,
                  show_dimensions=False):
        """
        Render a DataFrame to a console-friendly tabular output.
        """

        formatter = fmt.DataFrameFormatter(self, buf=buf, columns=columns,
                                           col_space=col_space, na_rep=na_rep,
                                           formatters=formatters,
                                           float_format=float_format,
                                           sparsify=sparsify, justify=justify,
                                           index_names=index_names,
                                           header=header, index=index,
                                           line_width=line_width,
                                           max_rows=max_rows,
                                           max_cols=max_cols,
                                           show_dimensions=show_dimensions)
        formatter.to_string()

        if buf is None:
            result = formatter.buf.getvalue()
            return result

    @Substitution(header='whether to print column labels, default True')
    @Appender(fmt.docstring_to_string, indents=1)
    def to_html(self, buf=None, columns=None, col_space=None, header=True,
                index=True, na_rep='NaN', formatters=None, float_format=None,
                sparsify=None, index_names=True, justify=None, bold_rows=True,
                classes=None, escape=True, max_rows=None, max_cols=None,
                show_dimensions=False, notebook=False, decimal='.',
                border=None):
        """
        Render a DataFrame as an HTML table.

        `to_html`-specific options:

        bold_rows : boolean, default True
            Make the row labels bold in the output
        classes : str or list or tuple, default None
            CSS class(es) to apply to the resulting html table
        escape : boolean, default True
            Convert the characters <, >, and & to HTML-safe sequences.
        max_rows : int, optional
            Maximum number of rows to show before truncating. If None, show
            all.
        max_cols : int, optional
            Maximum number of columns to show before truncating. If None, show
            all.
        decimal : string, default '.'
            Character recognized as decimal separator, e.g. ',' in Europe

            .. versionadded:: 0.18.0

        border : int
            A ``border=border`` attribute is included in the opening
            `<table>` tag. Default ``pd.options.html.border``.

            .. versionadded:: 0.19.0
        """

        if (justify is not None and
                justify not in fmt._VALID_JUSTIFY_PARAMETERS):
            raise ValueError("Invalid value for justify parameter")

        formatter = fmt.DataFrameFormatter(self, buf=buf, columns=columns,
                                           col_space=col_space, na_rep=na_rep,
                                           formatters=formatters,
                                           float_format=float_format,
                                           sparsify=sparsify, justify=justify,
                                           index_names=index_names,
                                           header=header, index=index,
                                           bold_rows=bold_rows, escape=escape,
                                           max_rows=max_rows,
                                           max_cols=max_cols,
                                           show_dimensions=show_dimensions,
                                           decimal=decimal)
        # TODO: a generic formatter wld b in DataFrameFormatter
        formatter.to_html(classes=classes, notebook=notebook, border=border)

        if buf is None:
            return formatter.buf.getvalue()

    def info(self, verbose=None, buf=None, max_cols=None, memory_usage=None,
             null_counts=None):
        """
        Concise summary of a DataFrame.

        Parameters
        ----------
        verbose : {None, True, False}, optional
            Whether to print the full summary.
            None follows the `display.max_info_columns` setting.
            True or False overrides the `display.max_info_columns` setting.
        buf : writable buffer, defaults to sys.stdout
        max_cols : int, default None
            Determines whether full summary or short summary is printed.
            None follows the `display.max_info_columns` setting.
        memory_usage : boolean/string, default None
            Specifies whether total memory usage of the DataFrame
            elements (including index) should be displayed. None follows
            the `display.memory_usage` setting. True or False overrides
            the `display.memory_usage` setting. A value of 'deep' is equivalent
            of True, with deep introspection. Memory usage is shown in
            human-readable units (base-2 representation).
        null_counts : boolean, default None
            Whether to show the non-null counts

            - If None, then only show if the frame is smaller than
              max_info_rows and max_info_columns.
            - If True, always show counts.
            - If False, never show counts.

        """
        from pandas.io.formats.format import _put_lines

        if buf is None:  # pragma: no cover
            buf = sys.stdout

        lines = []

        lines.append(str(type(self)))
        lines.append(self.index.summary())

        if len(self.columns) == 0:
            lines.append('Empty %s' % type(self).__name__)
            _put_lines(buf, lines)
            return

        cols = self.columns

        # hack
        if max_cols is None:
            max_cols = get_option('display.max_info_columns',
                                  len(self.columns) + 1)

        max_rows = get_option('display.max_info_rows', len(self) + 1)

        if null_counts is None:
            show_counts = ((len(self.columns) <= max_cols) and
                           (len(self) < max_rows))
        else:
            show_counts = null_counts
        exceeds_info_cols = len(self.columns) > max_cols

        def _verbose_repr():
            lines.append('Data columns (total %d columns):' %
                         len(self.columns))
            space = max(len(pprint_thing(k)) for k in self.columns) + 4
            counts = None

            tmpl = "%s%s"
            if show_counts:
                counts = self.count()
                if len(cols) != len(counts):  # pragma: no cover
                    raise AssertionError('Columns must equal counts (%d != %d)'
                                         % (len(cols), len(counts)))
                tmpl = "%s non-null %s"

            dtypes = self.dtypes
            for i, col in enumerate(self.columns):
                dtype = dtypes.iloc[i]
                col = pprint_thing(col)

                count = ""
                if show_counts:
                    count = counts.iloc[i]

                lines.append(_put_str(col, space) + tmpl % (count, dtype))

        def _non_verbose_repr():
            lines.append(self.columns.summary(name='Columns'))

        def _sizeof_fmt(num, size_qualifier):
            # returns size in human readable format
            for x in ['bytes', 'KB', 'MB', 'GB', 'TB']:
                if num < 1024.0:
                    return "%3.1f%s %s" % (num, size_qualifier, x)
                num /= 1024.0
            return "%3.1f%s %s" % (num, size_qualifier, 'PB')

        if verbose:
            _verbose_repr()
        elif verbose is False:  # specifically set to False, not nesc None
            _non_verbose_repr()
        else:
            if exceeds_info_cols:
                _non_verbose_repr()
            else:
                _verbose_repr()

        counts = self.get_dtype_counts()
        dtypes = ['%s(%d)' % k for k in sorted(compat.iteritems(counts))]
        lines.append('dtypes: %s' % ', '.join(dtypes))

        if memory_usage is None:
            memory_usage = get_option('display.memory_usage')
        if memory_usage:
            # append memory usage of df to display
            size_qualifier = ''
            if memory_usage == 'deep':
                deep = True
            else:
                # size_qualifier is just a best effort; not guaranteed to catch
                # all cases (e.g., it misses categorical data even with object
                # categories)
                deep = False
                if ('object' in counts or
                        self.index._is_memory_usage_qualified()):
                    size_qualifier = '+'
            mem_usage = self.memory_usage(index=True, deep=deep).sum()
            lines.append("memory usage: %s\n" %
                         _sizeof_fmt(mem_usage, size_qualifier))
        _put_lines(buf, lines)

    def memory_usage(self, index=True, deep=False):
        """Memory usage of DataFrame columns.

        Parameters
        ----------
        index : bool
            Specifies whether to include memory usage of DataFrame's
            index in returned Series. If `index=True` (default is False)
            the first index of the Series is `Index`.
        deep : bool
            Introspect the data deeply, interrogate
            `object` dtypes for system-level memory consumption

        Returns
        -------
        sizes : Series
            A series with column names as index and memory usage of
            columns with units of bytes.

        Notes
        -----
        Memory usage does not include memory consumed by elements that
        are not components of the array if deep=False

        See Also
        --------
        numpy.ndarray.nbytes
        """
        result = Series([c.memory_usage(index=False, deep=deep)
                         for col, c in self.iteritems()], index=self.columns)
        if index:
            result = Series(self.index.memory_usage(deep=deep),
                            index=['Index']).append(result)
        return result

    def transpose(self, *args, **kwargs):
        """Transpose index and columns"""
        nv.validate_transpose(args, dict())
        return super(DataFrame, self).transpose(1, 0, **kwargs)

    T = property(transpose)

    # ----------------------------------------------------------------------
    # Picklability

    # legacy pickle formats
    def _unpickle_frame_compat(self, state):  # pragma: no cover
        from pandas.core.common import _unpickle_array
        if len(state) == 2:  # pragma: no cover
            series, idx = state
            columns = sorted(series)
        else:
            series, cols, idx = state
            columns = _unpickle_array(cols)

        index = _unpickle_array(idx)
        self._data = self._init_dict(series, index, columns, None)

    def _unpickle_matrix_compat(self, state):  # pragma: no cover
        from pandas.core.common import _unpickle_array
        # old unpickling
        (vals, idx, cols), object_state = state

        index = _unpickle_array(idx)
        dm = DataFrame(vals, index=index, columns=_unpickle_array(cols),
                       copy=False)

        if object_state is not None:
            ovals, _, ocols = object_state
            objects = DataFrame(ovals, index=index,
                                columns=_unpickle_array(ocols), copy=False)

            dm = dm.join(objects)

        self._data = dm._data

    # ----------------------------------------------------------------------
    # Getting and setting elements

    def get_value(self, index, col, takeable=False):
        """
        Quickly retrieve single value at passed column and index

        .. deprecated:: 0.21.0

        Please use .at[] or .iat[] accessors.

        Parameters
        ----------
        index : row label
        col : column label
        takeable : interpret the index/col as indexers, default False

        Returns
        -------
        value : scalar value
        """

        warnings.warn("get_value is deprecated and will be removed "
                      "in a future release. Please use "
                      ".at[] or .iat[] accessors instead", FutureWarning,
                      stacklevel=2)
        return self._get_value(index, col, takeable=takeable)

    def _get_value(self, index, col, takeable=False):

        if takeable:
            series = self._iget_item_cache(col)
            return _maybe_box_datetimelike(series._values[index])

        series = self._get_item_cache(col)
        engine = self.index._engine

        try:
            return engine.get_value(series._values, index)
        except (TypeError, ValueError):

            # we cannot handle direct indexing
            # use positional
            col = self.columns.get_loc(col)
            index = self.index.get_loc(index)
            return self._get_value(index, col, takeable=True)
    _get_value.__doc__ = get_value.__doc__

    def set_value(self, index, col, value, takeable=False):
        """
        Put single value at passed column and index

        .. deprecated:: 0.21.0

        Please use .at[] or .iat[] accessors.

        Parameters
        ----------
        index : row label
        col : column label
        value : scalar value
        takeable : interpret the index/col as indexers, default False

        Returns
        -------
        frame : DataFrame
            If label pair is contained, will be reference to calling DataFrame,
            otherwise a new object
        """
        warnings.warn("set_value is deprecated and will be removed "
                      "in a future release. Please use "
                      ".at[] or .iat[] accessors instead", FutureWarning,
                      stacklevel=2)
        return self._set_value(index, col, value, takeable=takeable)

    def _set_value(self, index, col, value, takeable=False):
        try:
            if takeable is True:
                series = self._iget_item_cache(col)
                return series._set_value(index, value, takeable=True)

            series = self._get_item_cache(col)
            engine = self.index._engine
            engine.set_value(series._values, index, value)
            return self
        except (KeyError, TypeError):

            # set using a non-recursive method & reset the cache
            self.loc[index, col] = value
            self._item_cache.pop(col, None)

            return self
    _set_value.__doc__ = set_value.__doc__

    def _ixs(self, i, axis=0):
        """
        i : int, slice, or sequence of integers
        axis : int
        """

        # irow
        if axis == 0:
            """
            Notes
            -----
            If slice passed, the resulting data will be a view
            """

            if isinstance(i, slice):
                return self[i]
            else:
                label = self.index[i]
                if isinstance(label, Index):
                    # a location index by definition
                    result = self.take(i, axis=axis)
                    copy = True
                else:
                    new_values = self._data.fast_xs(i)
                    if is_scalar(new_values):
                        return new_values

                    # if we are a copy, mark as such
                    copy = (isinstance(new_values, np.ndarray) and
                            new_values.base is None)
                    result = self._constructor_sliced(new_values,
                                                      index=self.columns,
                                                      name=self.index[i],
                                                      dtype=new_values.dtype)
                result._set_is_copy(self, copy=copy)
                return result

        # icol
        else:
            """
            Notes
            -----
            If slice passed, the resulting data will be a view
            """

            label = self.columns[i]
            if isinstance(i, slice):
                # need to return view
                lab_slice = slice(label[0], label[-1])
                return self.loc[:, lab_slice]
            else:
                if isinstance(label, Index):
                    return self._take(i, axis=1, convert=True)

                index_len = len(self.index)

                # if the values returned are not the same length
                # as the index (iow a not found value), iget returns
                # a 0-len ndarray. This is effectively catching
                # a numpy error (as numpy should really raise)
                values = self._data.iget(i)

                if index_len and not len(values):
                    values = np.array([np.nan] * index_len, dtype=object)
                result = self._constructor_sliced._from_array(
                    values, index=self.index, name=label, fastpath=True)

                # this is a cached value, mark it so
                result._set_as_cached(label, self)

                return result

    def __getitem__(self, key):
        key = com._apply_if_callable(key, self)

        # shortcut if we are an actual column
        is_mi_columns = isinstance(self.columns, MultiIndex)
        try:
            if key in self.columns and not is_mi_columns:
                return self._getitem_column(key)
        except:
            pass

        # see if we can slice the rows
        indexer = convert_to_index_sliceable(self, key)
        if indexer is not None:
            return self._getitem_slice(indexer)

        if isinstance(key, (Series, np.ndarray, Index, list)):
            # either boolean or fancy integer index
            return self._getitem_array(key)
        elif isinstance(key, DataFrame):
            return self._getitem_frame(key)
        elif is_mi_columns:
            return self._getitem_multilevel(key)
        else:
            return self._getitem_column(key)

    def _getitem_column(self, key):
        """ return the actual column """

        # get column
        if self.columns.is_unique:
            return self._get_item_cache(key)

        # duplicate columns & possible reduce dimensionality
        result = self._constructor(self._data.get(key))
        if result.columns.is_unique:
            result = result[key]

        return result

    def _getitem_slice(self, key):
        return self._slice(key, axis=0)

    def _getitem_array(self, key):
        # also raises Exception if object array with NA values
        if com.is_bool_indexer(key):
            # warning here just in case -- previously __setitem__ was
            # reindexing but __getitem__ was not; it seems more reasonable to
            # go with the __setitem__ behavior since that is more consistent
            # with all other indexing behavior
            if isinstance(key, Series) and not key.index.equals(self.index):
                warnings.warn("Boolean Series key will be reindexed to match "
                              "DataFrame index.", UserWarning, stacklevel=3)
            elif len(key) != len(self.index):
                raise ValueError('Item wrong length %d instead of %d.' %
                                 (len(key), len(self.index)))
            # check_bool_indexer will throw exception if Series key cannot
            # be reindexed to match DataFrame rows
            key = check_bool_indexer(self.index, key)
            indexer = key.nonzero()[0]
            return self._take(indexer, axis=0, convert=False)
        else:
            indexer = self.loc._convert_to_indexer(key, axis=1)
            return self._take(indexer, axis=1, convert=True)

    def _getitem_multilevel(self, key):
        loc = self.columns.get_loc(key)
        if isinstance(loc, (slice, Series, np.ndarray, Index)):
            new_columns = self.columns[loc]
            result_columns = maybe_droplevels(new_columns, key)
            if self._is_mixed_type:
                result = self.reindex(columns=new_columns)
                result.columns = result_columns
            else:
                new_values = self.values[:, loc]
                result = self._constructor(new_values, index=self.index,
                                           columns=result_columns)
                result = result.__finalize__(self)

            # If there is only one column being returned, and its name is
            # either an empty string, or a tuple with an empty string as its
            # first element, then treat the empty string as a placeholder
            # and return the column as if the user had provided that empty
            # string in the key. If the result is a Series, exclude the
            # implied empty string from its name.
            if len(result.columns) == 1:
                top = result.columns[0]
                if isinstance(top, tuple):
                    top = top[0]
                if top == '':
                    result = result['']
                    if isinstance(result, Series):
                        result = self._constructor_sliced(result,
                                                          index=self.index,
                                                          name=key)

            result._set_is_copy(self)
            return result
        else:
            return self._get_item_cache(key)

    def _getitem_frame(self, key):
        if key.values.size and not is_bool_dtype(key.values):
            raise ValueError('Must pass DataFrame with boolean values only')
        return self.where(key)

    def query(self, expr, inplace=False, **kwargs):
        """Query the columns of a frame with a boolean expression.

        Parameters
        ----------
        expr : string
            The query string to evaluate.  You can refer to variables
            in the environment by prefixing them with an '@' character like
            ``@a + b``.
        inplace : bool
            Whether the query should modify the data in place or return
            a modified copy

            .. versionadded:: 0.18.0

        kwargs : dict
            See the documentation for :func:`pandas.eval` for complete details
            on the keyword arguments accepted by :meth:`DataFrame.query`.

        Returns
        -------
        q : DataFrame

        Notes
        -----
        The result of the evaluation of this expression is first passed to
        :attr:`DataFrame.loc` and if that fails because of a
        multidimensional key (e.g., a DataFrame) then the result will be passed
        to :meth:`DataFrame.__getitem__`.

        This method uses the top-level :func:`pandas.eval` function to
        evaluate the passed query.

        The :meth:`~pandas.DataFrame.query` method uses a slightly
        modified Python syntax by default. For example, the ``&`` and ``|``
        (bitwise) operators have the precedence of their boolean cousins,
        :keyword:`and` and :keyword:`or`. This *is* syntactically valid Python,
        however the semantics are different.

        You can change the semantics of the expression by passing the keyword
        argument ``parser='python'``. This enforces the same semantics as
        evaluation in Python space. Likewise, you can pass ``engine='python'``
        to evaluate an expression using Python itself as a backend. This is not
        recommended as it is inefficient compared to using ``numexpr`` as the
        engine.

        The :attr:`DataFrame.index` and
        :attr:`DataFrame.columns` attributes of the
        :class:`~pandas.DataFrame` instance are placed in the query namespace
        by default, which allows you to treat both the index and columns of the
        frame as a column in the frame.
        The identifier ``index`` is used for the frame index; you can also
        use the name of the index to identify it in a query. Please note that
        Python keywords may not be used as identifiers.

        For further details and examples see the ``query`` documentation in
        :ref:`indexing <indexing.query>`.

        See Also
        --------
        pandas.eval
        DataFrame.eval

        Examples
        --------
        >>> from numpy.random import randn
        >>> from pandas import DataFrame
        >>> df = DataFrame(randn(10, 2), columns=list('ab'))
        >>> df.query('a > b')
        >>> df[df.a > df.b]  # same result as the previous expression
        """
        inplace = validate_bool_kwarg(inplace, 'inplace')
        if not isinstance(expr, compat.string_types):
            msg = "expr must be a string to be evaluated, {0} given"
            raise ValueError(msg.format(type(expr)))
        kwargs['level'] = kwargs.pop('level', 0) + 1
        kwargs['target'] = None
        res = self.eval(expr, **kwargs)

        try:
            new_data = self.loc[res]
        except ValueError:
            # when res is multi-dimensional loc raises, but this is sometimes a
            # valid query
            new_data = self[res]

        if inplace:
            self._update_inplace(new_data)
        else:
            return new_data

    def eval(self, expr, inplace=False, **kwargs):
        """Evaluate an expression in the context of the calling DataFrame
        instance.

        Parameters
        ----------
        expr : string
            The expression string to evaluate.
        inplace : bool, default False
            If the expression contains an assignment, whether to perform the
            operation inplace and mutate the existing DataFrame. Otherwise,
            a new DataFrame is returned.

            .. versionadded:: 0.18.0

        kwargs : dict
            See the documentation for :func:`~pandas.eval` for complete details
            on the keyword arguments accepted by
            :meth:`~pandas.DataFrame.query`.

        Returns
        -------
        ret : ndarray, scalar, or pandas object

        See Also
        --------
        pandas.DataFrame.query
        pandas.DataFrame.assign
        pandas.eval

        Notes
        -----
        For more details see the API documentation for :func:`~pandas.eval`.
        For detailed examples see :ref:`enhancing performance with eval
        <enhancingperf.eval>`.

        Examples
        --------
        >>> from numpy.random import randn
        >>> from pandas import DataFrame
        >>> df = DataFrame(randn(10, 2), columns=list('ab'))
        >>> df.eval('a + b')
        >>> df.eval('c = a + b')
        """
        from pandas.core.computation.eval import eval as _eval

        inplace = validate_bool_kwarg(inplace, 'inplace')
        resolvers = kwargs.pop('resolvers', None)
        kwargs['level'] = kwargs.pop('level', 0) + 1
        if resolvers is None:
            index_resolvers = self._get_index_resolvers()
            resolvers = dict(self.iteritems()), index_resolvers
        if 'target' not in kwargs:
            kwargs['target'] = self
        kwargs['resolvers'] = kwargs.get('resolvers', ()) + tuple(resolvers)
        return _eval(expr, inplace=inplace, **kwargs)

    def select_dtypes(self, include=None, exclude=None):
        """Return a subset of a DataFrame including/excluding columns based on
        their ``dtype``.

        Parameters
        ----------
        include, exclude : scalar or list-like
            A selection of dtypes or strings to be included/excluded. At least
            one of these parameters must be supplied.

        Raises
        ------
        ValueError
            * If both of ``include`` and ``exclude`` are empty
            * If ``include`` and ``exclude`` have overlapping elements
            * If any kind of string dtype is passed in.

        Returns
        -------
        subset : DataFrame
            The subset of the frame including the dtypes in ``include`` and
            excluding the dtypes in ``exclude``.

        Notes
        -----
        * To select all *numeric* types use the numpy dtype ``numpy.number``
        * To select strings you must use the ``object`` dtype, but note that
          this will return *all* object dtype columns
        * See the `numpy dtype hierarchy
          <http://docs.scipy.org/doc/numpy/reference/arrays.scalars.html>`__
        * To select datetimes, use np.datetime64, 'datetime' or 'datetime64'
        * To select timedeltas, use np.timedelta64, 'timedelta' or
          'timedelta64'
        * To select Pandas categorical dtypes, use 'category'
        * To select Pandas datetimetz dtypes, use 'datetimetz' (new in 0.20.0),
          or a 'datetime64[ns, tz]' string

        Examples
        --------
        >>> df = pd.DataFrame({'a': np.random.randn(6).astype('f4'),
        ...                    'b': [True, False] * 3,
        ...                    'c': [1.0, 2.0] * 3})
        >>> df
                a      b  c
        0  0.3962   True  1
        1  0.1459  False  2
        2  0.2623   True  1
        3  0.0764  False  2
        4 -0.9703   True  1
        5 -1.2094  False  2
        >>> df.select_dtypes(include='bool')
           c
        0  True
        1  False
        2  True
        3  False
        4  True
        5  False
        >>> df.select_dtypes(include=['float64'])
           c
        0  1
        1  2
        2  1
        3  2
        4  1
        5  2
        >>> df.select_dtypes(exclude=['floating'])
               b
        0   True
        1  False
        2   True
        3  False
        4   True
        5  False
        """

        if not is_list_like(include):
            include = (include,) if include is not None else ()
        if not is_list_like(exclude):
            exclude = (exclude,) if exclude is not None else ()

        selection = tuple(map(frozenset, (include, exclude)))

        if not any(selection):
            raise ValueError('at least one of include or exclude must be '
                             'nonempty')

        # convert the myriad valid dtypes object to a single representation
        include, exclude = map(
            lambda x: frozenset(map(_get_dtype_from_object, x)), selection)
        for dtypes in (include, exclude):
            invalidate_string_dtypes(dtypes)

        # can't both include AND exclude!
        if not include.isdisjoint(exclude):
            raise ValueError('include and exclude overlap on %s' %
                             (include & exclude))

        # empty include/exclude -> defaults to True
        # three cases (we've already raised if both are empty)
        # case 1: empty include, nonempty exclude
        # we have True, True, ... True for include, same for exclude
        # in the loop below we get the excluded
        # and when we call '&' below we get only the excluded
        # case 2: nonempty include, empty exclude
        # same as case 1, but with include
        # case 3: both nonempty
        # the "union" of the logic of case 1 and case 2:
        # we get the included and excluded, and return their logical and
        include_these = Series(not bool(include), index=self.columns)
        exclude_these = Series(not bool(exclude), index=self.columns)

        def is_dtype_instance_mapper(column, dtype):
            return column, functools.partial(issubclass, dtype.type)

        for column, f in itertools.starmap(is_dtype_instance_mapper,
                                           self.dtypes.iteritems()):
            if include:  # checks for the case of empty include or exclude
                include_these[column] = any(map(f, include))
            if exclude:
                exclude_these[column] = not any(map(f, exclude))

        dtype_indexer = include_these & exclude_these
        return self.loc[com._get_info_slice(self, dtype_indexer)]

    def _box_item_values(self, key, values):
        items = self.columns[self.columns.get_loc(key)]
        if values.ndim == 2:
            return self._constructor(values.T, columns=items, index=self.index)
        else:
            return self._box_col_values(values, items)

    def _box_col_values(self, values, items):
        """ provide boxed values for a column """
        return self._constructor_sliced._from_array(values, index=self.index,
                                                    name=items, fastpath=True)

    def __setitem__(self, key, value):
        key = com._apply_if_callable(key, self)

        # see if we can slice the rows
        indexer = convert_to_index_sliceable(self, key)
        if indexer is not None:
            return self._setitem_slice(indexer, value)

        if isinstance(key, (Series, np.ndarray, list, Index)):
            self._setitem_array(key, value)
        elif isinstance(key, DataFrame):
            self._setitem_frame(key, value)
        else:
            # set column
            self._set_item(key, value)

    def _setitem_slice(self, key, value):
        self._check_setitem_copy()
        self.loc._setitem_with_indexer(key, value)

    def _setitem_array(self, key, value):
        # also raises Exception if object array with NA values
        if com.is_bool_indexer(key):
            if len(key) != len(self.index):
                raise ValueError('Item wrong length %d instead of %d!' %
                                 (len(key), len(self.index)))
            key = check_bool_indexer(self.index, key)
            indexer = key.nonzero()[0]
            self._check_setitem_copy()
            self.loc._setitem_with_indexer(indexer, value)
        else:
            if isinstance(value, DataFrame):
                if len(value.columns) != len(key):
                    raise ValueError('Columns must be same length as key')
                for k1, k2 in zip(key, value.columns):
                    self[k1] = value[k2]
            else:
                indexer = self.loc._convert_to_indexer(key, axis=1)
                self._check_setitem_copy()
                self.loc._setitem_with_indexer((slice(None), indexer), value)

    def _setitem_frame(self, key, value):
        # support boolean setting with DataFrame input, e.g.
        # df[df > df2] = 0
        if key.values.size and not is_bool_dtype(key.values):
            raise TypeError('Must pass DataFrame with boolean values only')

        self._check_inplace_setting(value)
        self._check_setitem_copy()
        self._where(-key, value, inplace=True)

    def _ensure_valid_index(self, value):
        """
        ensure that if we don't have an index, that we can create one from the
        passed value
        """
        # GH5632, make sure that we are a Series convertible
        if not len(self.index) and is_list_like(value):
            try:
                value = Series(value)
            except:
                raise ValueError('Cannot set a frame with no defined index '
                                 'and a value that cannot be converted to a '
                                 'Series')

            self._data = self._data.reindex_axis(value.index.copy(), axis=1,
                                                 fill_value=np.nan)

    def _set_item(self, key, value):
        """
        Add series to DataFrame in specified column.

        If series is a numpy-array (not a Series/TimeSeries), it must be the
        same length as the DataFrames index or an error will be thrown.

        Series/TimeSeries will be conformed to the DataFrames index to
        ensure homogeneity.
        """

        self._ensure_valid_index(value)
        value = self._sanitize_column(key, value)
        NDFrame._set_item(self, key, value)

        # check if we are modifying a copy
        # try to set first as we want an invalid
        # value exception to occur first
        if len(self):
            self._check_setitem_copy()

    def insert(self, loc, column, value, allow_duplicates=False):
        """
        Insert column into DataFrame at specified location.

        Raises a ValueError if `column` is already contained in the DataFrame,
        unless `allow_duplicates` is set to True.

        Parameters
        ----------
        loc : int
            Insertion index. Must verify 0 <= loc <= len(columns)
        column : string, number, or hashable object
            label of the inserted column
        value : int, Series, or array-like
        allow_duplicates : bool, optional
        """
        self._ensure_valid_index(value)
        value = self._sanitize_column(column, value, broadcast=False)
        self._data.insert(loc, column, value,
                          allow_duplicates=allow_duplicates)

    def assign(self, **kwargs):
        """
        Assign new columns to a DataFrame, returning a new object
        (a copy) with all the original columns in addition to the new ones.

        Parameters
        ----------
        kwargs : keyword, value pairs
            keywords are the column names. If the values are
            callable, they are computed on the DataFrame and
            assigned to the new columns. The callable must not
            change input DataFrame (though pandas doesn't check it).
            If the values are not callable, (e.g. a Series, scalar, or array),
            they are simply assigned.

        Returns
        -------
        df : DataFrame
            A new DataFrame with the new columns in addition to
            all the existing columns.

        Notes
        -----
        For python 3.6 and above, the columns are inserted in the order of
        \*\*kwargs. For python 3.5 and earlier, since \*\*kwargs is unordered,
        the columns are inserted in alphabetical order at the end of your
        DataFrame.  Assigning multiple columns within the same ``assign``
        is possible, but you cannot reference other columns created within
        the same ``assign`` call.

        Examples
        --------
        >>> df = DataFrame({'A': range(1, 11), 'B': np.random.randn(10)})

        Where the value is a callable, evaluated on `df`:

        >>> df.assign(ln_A = lambda x: np.log(x.A))
            A         B      ln_A
        0   1  0.426905  0.000000
        1   2 -0.780949  0.693147
        2   3 -0.418711  1.098612
        3   4 -0.269708  1.386294
        4   5 -0.274002  1.609438
        5   6 -0.500792  1.791759
        6   7  1.649697  1.945910
        7   8 -1.495604  2.079442
        8   9  0.549296  2.197225
        9  10 -0.758542  2.302585

        Where the value already exists and is inserted:

        >>> newcol = np.log(df['A'])
        >>> df.assign(ln_A=newcol)
            A         B      ln_A
        0   1  0.426905  0.000000
        1   2 -0.780949  0.693147
        2   3 -0.418711  1.098612
        3   4 -0.269708  1.386294
        4   5 -0.274002  1.609438
        5   6 -0.500792  1.791759
        6   7  1.649697  1.945910
        7   8 -1.495604  2.079442
        8   9  0.549296  2.197225
        9  10 -0.758542  2.302585
        """
        data = self.copy()

        # do all calculations first...
        results = OrderedDict()
        for k, v in kwargs.items():
            results[k] = com._apply_if_callable(v, data)

        # preserve order for 3.6 and later, but sort by key for 3.5 and earlier
        if PY36:
            results = results.items()
        else:
            results = sorted(results.items())
        # ... and then assign
        for k, v in results:
            data[k] = v
        return data

    def _sanitize_column(self, key, value, broadcast=True):
        """
        Ensures new columns (which go into the BlockManager as new blocks) are
        always copied and converted into an array.

        Parameters
        ----------
        key : object
        value : scalar, Series, or array-like
        broadcast : bool, default True
            If ``key`` matches multiple duplicate column names in the
            DataFrame, this parameter indicates whether ``value`` should be
            tiled so that the returned array contains a (duplicated) column for
            each occurrence of the key. If False, ``value`` will not be tiled.

        Returns
        -------
        sanitized_column : numpy-array
        """

        def reindexer(value):
            # reindex if necessary

            if value.index.equals(self.index) or not len(self.index):
                value = value._values.copy()
            else:

                # GH 4107
                try:
                    value = value.reindex(self.index)._values
                except Exception as e:

                    # duplicate axis
                    if not value.index.is_unique:
                        raise e

                    # other
                    raise TypeError('incompatible index of inserted column '
                                    'with frame index')
            return value

        if isinstance(value, Series):
            value = reindexer(value)

        elif isinstance(value, DataFrame):
            # align right-hand-side columns if self.columns
            # is multi-index and self[key] is a sub-frame
            if isinstance(self.columns, MultiIndex) and key in self.columns:
                loc = self.columns.get_loc(key)
                if isinstance(loc, (slice, Series, np.ndarray, Index)):
                    cols = maybe_droplevels(self.columns[loc], key)
                    if len(cols) and not cols.equals(value.columns):
                        value = value.reindex(cols, axis=1)
            # now align rows
            value = reindexer(value).T

        elif isinstance(value, Categorical):
            value = value.copy()

        elif isinstance(value, Index) or is_sequence(value):
            from pandas.core.series import _sanitize_index

            # turn me into an ndarray
            value = _sanitize_index(value, self.index, copy=False)
            if not isinstance(value, (np.ndarray, Index)):
                if isinstance(value, list) and len(value) > 0:
                    value = maybe_convert_platform(value)
                else:
                    value = com._asarray_tuplesafe(value)
            elif value.ndim == 2:
                value = value.copy().T
            elif isinstance(value, Index):
                value = value.copy(deep=True)
            else:
                value = value.copy()

            # possibly infer to datetimelike
            if is_object_dtype(value.dtype):
                value = maybe_infer_to_datetimelike(value)

        else:
            # upcast the scalar
            value = cast_scalar_to_array(len(self.index), value)
            value = maybe_cast_to_datetime(value, value.dtype)

        # return internal types directly
        if is_extension_type(value):
            return value

        # broadcast across multiple columns if necessary
        if broadcast and key in self.columns and value.ndim == 1:
            if (not self.columns.is_unique or
                    isinstance(self.columns, MultiIndex)):
                existing_piece = self[key]
                if isinstance(existing_piece, DataFrame):
                    value = np.tile(value, (len(existing_piece.columns), 1))

        return np.atleast_2d(np.asarray(value))

    @property
    def _series(self):
        result = {}
        for idx, item in enumerate(self.columns):
            result[item] = Series(self._data.iget(idx), index=self.index,
                                  name=item)
        return result

    def lookup(self, row_labels, col_labels):
        """Label-based "fancy indexing" function for DataFrame.
        Given equal-length arrays of row and column labels, return an
        array of the values corresponding to each (row, col) pair.

        Parameters
        ----------
        row_labels : sequence
            The row labels to use for lookup
        col_labels : sequence
            The column labels to use for lookup

        Notes
        -----
        Akin to::

            result = []
            for row, col in zip(row_labels, col_labels):
                result.append(df.get_value(row, col))

        Examples
        --------
        values : ndarray
            The found values

        """
        n = len(row_labels)
        if n != len(col_labels):
            raise ValueError('Row labels must have same size as column labels')

        thresh = 1000
        if not self._is_mixed_type or n > thresh:
            values = self.values
            ridx = self.index.get_indexer(row_labels)
            cidx = self.columns.get_indexer(col_labels)
            if (ridx == -1).any():
                raise KeyError('One or more row labels was not found')
            if (cidx == -1).any():
                raise KeyError('One or more column labels was not found')
            flat_index = ridx * len(self.columns) + cidx
            result = values.flat[flat_index]
        else:
            result = np.empty(n, dtype='O')
            for i, (r, c) in enumerate(zip(row_labels, col_labels)):
                result[i] = self._get_value(r, c)

        if is_object_dtype(result):
            result = lib.maybe_convert_objects(result)

        return result

    # ----------------------------------------------------------------------
    # Reindexing and alignment

    def _reindex_axes(self, axes, level, limit, tolerance, method, fill_value,
                      copy):
        frame = self

        columns = axes['columns']
        if columns is not None:
            frame = frame._reindex_columns(columns, method, copy, level,
                                           fill_value, limit, tolerance)

        index = axes['index']
        if index is not None:
            frame = frame._reindex_index(index, method, copy, level,
                                         fill_value, limit, tolerance)

        return frame

    def _reindex_index(self, new_index, method, copy, level, fill_value=np.nan,
                       limit=None, tolerance=None):
        new_index, indexer = self.index.reindex(new_index, method=method,
                                                level=level, limit=limit,
                                                tolerance=tolerance)
        return self._reindex_with_indexers({0: [new_index, indexer]},
                                           copy=copy, fill_value=fill_value,
                                           allow_dups=False)

    def _reindex_columns(self, new_columns, method, copy, level,
                         fill_value=np.nan, limit=None, tolerance=None):
        new_columns, indexer = self.columns.reindex(new_columns, method=method,
                                                    level=level, limit=limit,
                                                    tolerance=tolerance)
        return self._reindex_with_indexers({1: [new_columns, indexer]},
                                           copy=copy, fill_value=fill_value,
                                           allow_dups=False)

    def _reindex_multi(self, axes, copy, fill_value):
        """ we are guaranteed non-Nones in the axes! """

        new_index, row_indexer = self.index.reindex(axes['index'])
        new_columns, col_indexer = self.columns.reindex(axes['columns'])

        if row_indexer is not None and col_indexer is not None:
            indexer = row_indexer, col_indexer
            new_values = algorithms.take_2d_multi(self.values, indexer,
                                                  fill_value=fill_value)
            return self._constructor(new_values, index=new_index,
                                     columns=new_columns)
        else:
            return self._reindex_with_indexers({0: [new_index, row_indexer],
                                                1: [new_columns, col_indexer]},
                                               copy=copy,
                                               fill_value=fill_value)

    @Appender(_shared_docs['align'] % _shared_doc_kwargs)
    def align(self, other, join='outer', axis=None, level=None, copy=True,
              fill_value=None, method=None, limit=None, fill_axis=0,
              broadcast_axis=None):
        return super(DataFrame, self).align(other, join=join, axis=axis,
                                            level=level, copy=copy,
                                            fill_value=fill_value,
                                            method=method, limit=limit,
                                            fill_axis=fill_axis,
                                            broadcast_axis=broadcast_axis)

    @Appender(_shared_docs['reindex'] % _shared_doc_kwargs)
    @rewrite_axis_style_signature('labels', [('method', None),
                                             ('copy', True),
                                             ('level', None),
                                             ('fill_value', np.nan),
                                             ('limit', None),
                                             ('tolerance', None)])
    def reindex(self, *args, **kwargs):
        axes = validate_axis_style_args(self, args, kwargs, 'labels',
                                        'reindex')
        kwargs.update(axes)
        # Pop these, since the values are in `kwargs` under different names
        kwargs.pop('axis', None)
        kwargs.pop('labels', None)
        return super(DataFrame, self).reindex(**kwargs)

    @Appender(_shared_docs['reindex_axis'] % _shared_doc_kwargs)
    def reindex_axis(self, labels, axis=0, method=None, level=None, copy=True,
                     limit=None, fill_value=np.nan):
        return super(DataFrame,
                     self).reindex_axis(labels=labels, axis=axis,
                                        method=method, level=level, copy=copy,
                                        limit=limit, fill_value=fill_value)

    @rewrite_axis_style_signature('mapper', [('copy', True),
                                             ('inplace', False),
                                             ('level', None)])
    def rename(self, *args, **kwargs):
        """Alter axes labels.

        Function / dict values must be unique (1-to-1). Labels not contained in
        a dict / Series will be left as-is. Extra labels listed don't throw an
        error.

        See the :ref:`user guide <basics.rename>` for more.

        Parameters
        ----------
        mapper, index, columns : dict-like or function, optional
            dict-like or functions transformations to apply to
            that axis' values. Use either ``mapper`` and ``axis`` to
            specify the axis to target with ``mapper``, or ``index`` and
            ``columns``.
        axis : int or str, optional
            Axis to target with ``mapper``. Can be either the axis name
            ('index', 'columns') or number (0, 1). The default is 'index'.
        copy : boolean, default True
            Also copy underlying data
        inplace : boolean, default False
            Whether to return a new %(klass)s. If True then value of copy is
            ignored.
        level : int or level name, default None
            In case of a MultiIndex, only rename labels in the specified
            level.

        Returns
        -------
        renamed : DataFrame

        See Also
        --------
        pandas.DataFrame.rename_axis

        Examples
        --------

        ``DataFrame.rename`` supports two calling conventions

        * ``(index=index_mapper, columns=columns_mapper, ...)``
        * ``(mapper, axis={'index', 'columns'}, ...)``

        We *highly* recommend using keyword arguments to clarify your
        intent.

        >>> df = pd.DataFrame({"A": [1, 2, 3], "B": [4, 5, 6]})
        >>> df.rename(index=str, columns={"A": "a", "B": "c"})
           a  c
        0  1  4
        1  2  5
        2  3  6

        >>> df.rename(index=str, columns={"A": "a", "C": "c"})
           a  B
        0  1  4
        1  2  5
        2  3  6

        Using axis-style parameters

        >>> df.rename(str.lower, axis='columns')
           a  b
        0  1  4
        1  2  5
        2  3  6

        >>> df.rename({1: 2, 2: 4}, axis='index')
           A  B
        0  1  4
        2  2  5
        4  3  6
        """
        axes = validate_axis_style_args(self, args, kwargs, 'mapper', 'rename')
        kwargs.update(axes)
        # Pop these, since the values are in `kwargs` under different names
        kwargs.pop('axis', None)
        kwargs.pop('mapper', None)
        return super(DataFrame, self).rename(**kwargs)

    @Appender(_shared_docs['fillna'] % _shared_doc_kwargs)
    def fillna(self, value=None, method=None, axis=None, inplace=False,
               limit=None, downcast=None, **kwargs):
        return super(DataFrame,
                     self).fillna(value=value, method=method, axis=axis,
                                  inplace=inplace, limit=limit,
                                  downcast=downcast, **kwargs)

    @Appender(_shared_docs['shift'] % _shared_doc_kwargs)
    def shift(self, periods=1, freq=None, axis=0):
        return super(DataFrame, self).shift(periods=periods, freq=freq,
                                            axis=axis)

    def set_index(self, keys, drop=True, append=False, inplace=False,
                  verify_integrity=False):
        """
        Set the DataFrame index (row labels) using one or more existing
        columns. By default yields a new object.

        Parameters
        ----------
        keys : column label or list of column labels / arrays
        drop : boolean, default True
            Delete columns to be used as the new index
        append : boolean, default False
            Whether to append columns to existing index
        inplace : boolean, default False
            Modify the DataFrame in place (do not create a new object)
        verify_integrity : boolean, default False
            Check the new index for duplicates. Otherwise defer the check until
            necessary. Setting to False will improve the performance of this
            method

        Examples
        --------
        >>> df = pd.DataFrame({'month': [1, 4, 7, 10],
        ...                    'year': [2012, 2014, 2013, 2014],
        ...                    'sale':[55, 40, 84, 31]})
           month  sale  year
        0  1      55    2012
        1  4      40    2014
        2  7      84    2013
        3  10     31    2014

        Set the index to become the 'month' column:

        >>> df.set_index('month')
               sale  year
        month
        1      55    2012
        4      40    2014
        7      84    2013
        10     31    2014

        Create a multi-index using columns 'year' and 'month':

        >>> df.set_index(['year', 'month'])
                    sale
        year  month
        2012  1     55
        2014  4     40
        2013  7     84
        2014  10    31

        Create a multi-index using a set of values and a column:

        >>> df.set_index([[1, 2, 3, 4], 'year'])
                 month  sale
           year
        1  2012  1      55
        2  2014  4      40
        3  2013  7      84
        4  2014  10     31

        Returns
        -------
        dataframe : DataFrame
        """
        inplace = validate_bool_kwarg(inplace, 'inplace')
        if not isinstance(keys, list):
            keys = [keys]

        if inplace:
            frame = self
        else:
            frame = self.copy()

        arrays = []
        names = []
        if append:
            names = [x for x in self.index.names]
            if isinstance(self.index, MultiIndex):
                for i in range(self.index.nlevels):
                    arrays.append(self.index._get_level_values(i))
            else:
                arrays.append(self.index)

        to_remove = []
        for col in keys:
            if isinstance(col, MultiIndex):
                # append all but the last column so we don't have to modify
                # the end of this loop
                for n in range(col.nlevels - 1):
                    arrays.append(col._get_level_values(n))

                level = col._get_level_values(col.nlevels - 1)
                names.extend(col.names)
            elif isinstance(col, Series):
                level = col._values
                names.append(col.name)
            elif isinstance(col, Index):
                level = col
                names.append(col.name)
            elif isinstance(col, (list, np.ndarray, Index)):
                level = col
                names.append(None)
            else:
                level = frame[col]._values
                names.append(col)
                if drop:
                    to_remove.append(col)
            arrays.append(level)

        index = _ensure_index_from_sequences(arrays, names)

        if verify_integrity and not index.is_unique:
            duplicates = index.get_duplicates()
            raise ValueError('Index has duplicate keys: %s' % duplicates)

        for c in to_remove:
            del frame[c]

        # clear up memory usage
        index._cleanup()

        frame.index = index

        if not inplace:
            return frame

    def reset_index(self, level=None, drop=False, inplace=False, col_level=0,
                    col_fill=''):
        """
        For DataFrame with multi-level index, return new DataFrame with
        labeling information in the columns under the index names, defaulting
        to 'level_0', 'level_1', etc. if any are None. For a standard index,
        the index name will be used (if set), otherwise a default 'index' or
        'level_0' (if 'index' is already taken) will be used.

        Parameters
        ----------
        level : int, str, tuple, or list, default None
            Only remove the given levels from the index. Removes all levels by
            default
        drop : boolean, default False
            Do not try to insert index into dataframe columns. This resets
            the index to the default integer index.
        inplace : boolean, default False
            Modify the DataFrame in place (do not create a new object)
        col_level : int or str, default 0
            If the columns have multiple levels, determines which level the
            labels are inserted into. By default it is inserted into the first
            level.
        col_fill : object, default ''
            If the columns have multiple levels, determines how the other
            levels are named. If None then the index name is repeated.

        Returns
        -------
        resetted : DataFrame

        Examples
        --------
        >>> df = pd.DataFrame([('bird',    389.0),
        ...                    ('bird',     24.0),
        ...                    ('mammal',   80.5),
        ...                    ('mammal', np.nan)],
        ...                   index=['falcon', 'parrot', 'lion', 'monkey'],
        ...                   columns=('class', 'max_speed'))
        >>> df
                 class  max_speed
        falcon    bird      389.0
        parrot    bird       24.0
        lion    mammal       80.5
        monkey  mammal        NaN

        When we reset the index, the old index is added as a column, and a
        new sequential index is used:

        >>> df.reset_index()
            index   class  max_speed
        0  falcon    bird      389.0
        1  parrot    bird       24.0
        2    lion  mammal       80.5
        3  monkey  mammal        NaN

        We can use the `drop` parameter to avoid the old index being added as
        a column:

        >>> df.reset_index(drop=True)
            class  max_speed
        0    bird      389.0
        1    bird       24.0
        2  mammal       80.5
        3  mammal        NaN

        You can also use `reset_index` with `MultiIndex`.

        >>> index = pd.MultiIndex.from_tuples([('bird', 'falcon'),
        ...                                    ('bird', 'parrot'),
        ...                                    ('mammal', 'lion'),
        ...                                    ('mammal', 'monkey')],
        ...                                   names=['class', 'name'])
        >>> columns = pd.MultiIndex.from_tuples([('speed', 'max'),
        ...                                      ('species', 'type')])
        >>> df = pd.DataFrame([(389.0, 'fly'),
        ...                    ( 24.0, 'fly'),
        ...                    ( 80.5, 'run'),
        ...                    (np.nan, 'jump')],
        ...                   index=index,
        ...                   columns=columns)
        >>> df
                       speed species
                         max    type
        class  name
        bird   falcon  389.0     fly
               parrot   24.0     fly
        mammal lion     80.5     run
               monkey    NaN    jump

        If the index has multiple levels, we can reset a subset of them:

        >>> df.reset_index(level='class')
                 class  speed species
                          max    type
        name
        falcon    bird  389.0     fly
        parrot    bird   24.0     fly
        lion    mammal   80.5     run
        monkey  mammal    NaN    jump

        If we are not dropping the index, by default, it is placed in the top
        level. We can place it in another level:

        >>> df.reset_index(level='class', col_level=1)
                        speed species
                 class    max    type
        name
        falcon    bird  389.0     fly
        parrot    bird   24.0     fly
        lion    mammal   80.5     run
        monkey  mammal    NaN    jump

        When the index is inserted under another level, we can specify under
        which one with the parameter `col_fill`:

        >>> df.reset_index(level='class', col_level=1, col_fill='species')
                      species  speed species
                        class    max    type
        name
        falcon           bird  389.0     fly
        parrot           bird   24.0     fly
        lion           mammal   80.5     run
        monkey         mammal    NaN    jump

        If we specify a nonexistent level for `col_fill`, it is created:

        >>> df.reset_index(level='class', col_level=1, col_fill='genus')
                        genus  speed species
                        class    max    type
        name
        falcon           bird  389.0     fly
        parrot           bird   24.0     fly
        lion           mammal   80.5     run
        monkey         mammal    NaN    jump
        """
        inplace = validate_bool_kwarg(inplace, 'inplace')
        if inplace:
            new_obj = self
        else:
            new_obj = self.copy()

        def _maybe_casted_values(index, labels=None):
            if isinstance(index, PeriodIndex):
                values = index.asobject.values
            elif isinstance(index, DatetimeIndex) and index.tz is not None:
                values = index
            else:
                values = index.values
                if values.dtype == np.object_:
                    values = lib.maybe_convert_objects(values)

            # if we have the labels, extract the values with a mask
            if labels is not None:
                mask = labels == -1

                # we can have situations where the whole mask is -1,
                # meaning there is nothing found in labels, so make all nan's
                if mask.all():
                    values = np.empty(len(mask))
                    values.fill(np.nan)
                else:
                    values = values.take(labels)
                    if mask.any():
                        values, changed = maybe_upcast_putmask(
                            values, mask, np.nan)
            return values

        new_index = _default_index(len(new_obj))
        if level is not None:
            if not isinstance(level, (tuple, list)):
                level = [level]
            level = [self.index._get_level_number(lev) for lev in level]
            if isinstance(self.index, MultiIndex):
                if len(level) < self.index.nlevels:
                    new_index = self.index.droplevel(level)

        if not drop:
            if isinstance(self.index, MultiIndex):
                names = [n if n is not None else ('level_%d' % i)
                         for (i, n) in enumerate(self.index.names)]
                to_insert = lzip(self.index.levels, self.index.labels)
            else:
                default = 'index' if 'index' not in self else 'level_0'
                names = ([default] if self.index.name is None
                         else [self.index.name])
                to_insert = ((self.index, None),)

            multi_col = isinstance(self.columns, MultiIndex)
            for i, (lev, lab) in reversed(list(enumerate(to_insert))):
                if not (level is None or i in level):
                    continue
                name = names[i]
                if multi_col:
                    col_name = (list(name) if isinstance(name, tuple)
                                else [name])
                    if col_fill is None:
                        if len(col_name) not in (1, self.columns.nlevels):
                            raise ValueError("col_fill=None is incompatible "
                                             "with incomplete column name "
                                             "{}".format(name))
                        col_fill = col_name[0]

                    lev_num = self.columns._get_level_number(col_level)
                    name_lst = [col_fill] * lev_num + col_name
                    missing = self.columns.nlevels - len(name_lst)
                    name_lst += [col_fill] * missing
                    name = tuple(name_lst)
                # to ndarray and maybe infer different dtype
                level_values = _maybe_casted_values(lev, lab)
                new_obj.insert(0, name, level_values)

        new_obj.index = new_index
        if not inplace:
            return new_obj

    # ----------------------------------------------------------------------
    # Reindex-based selection methods

    @Appender(_shared_docs['isna'] % _shared_doc_kwargs)
    def isna(self):
        return super(DataFrame, self).isna()

    @Appender(_shared_docs['isna'] % _shared_doc_kwargs)
    def isnull(self):
        return super(DataFrame, self).isnull()

    @Appender(_shared_docs['notna'] % _shared_doc_kwargs)
    def notna(self):
        return super(DataFrame, self).notna()

    @Appender(_shared_docs['notna'] % _shared_doc_kwargs)
    def notnull(self):
        return super(DataFrame, self).notnull()

    def dropna(self, axis=0, how='any', thresh=None, subset=None,
               inplace=False):
        """
        Return object with labels on given axis omitted where alternately any
        or all of the data are missing

        Parameters
        ----------
        axis : {0 or 'index', 1 or 'columns'}, or tuple/list thereof
            Pass tuple or list to drop on multiple axes
        how : {'any', 'all'}
            * any : if any NA values are present, drop that label
            * all : if all values are NA, drop that label
        thresh : int, default None
            int value : require that many non-NA values
        subset : array-like
            Labels along other axis to consider, e.g. if you are dropping rows
            these would be a list of columns to include
        inplace : boolean, default False
            If True, do operation inplace and return None.

        Returns
        -------
        dropped : DataFrame

        Examples
        --------
        >>> df = pd.DataFrame([[np.nan, 2, np.nan, 0], [3, 4, np.nan, 1],
        ...                    [np.nan, np.nan, np.nan, 5]],
        ...                   columns=list('ABCD'))
        >>> df
             A    B   C  D
        0  NaN  2.0 NaN  0
        1  3.0  4.0 NaN  1
        2  NaN  NaN NaN  5

        Drop the columns where all elements are nan:

        >>> df.dropna(axis=1, how='all')
             A    B  D
        0  NaN  2.0  0
        1  3.0  4.0  1
        2  NaN  NaN  5

        Drop the columns where any of the elements is nan

        >>> df.dropna(axis=1, how='any')
           D
        0  0
        1  1
        2  5

        Drop the rows where all of the elements are nan
        (there is no row to drop, so df stays the same):

        >>> df.dropna(axis=0, how='all')
             A    B   C  D
        0  NaN  2.0 NaN  0
        1  3.0  4.0 NaN  1
        2  NaN  NaN NaN  5

        Keep only the rows with at least 2 non-na values:

        >>> df.dropna(thresh=2)
             A    B   C  D
        0  NaN  2.0 NaN  0
        1  3.0  4.0 NaN  1

        """
        inplace = validate_bool_kwarg(inplace, 'inplace')
        if isinstance(axis, (tuple, list)):
            result = self
            for ax in axis:
                result = result.dropna(how=how, thresh=thresh, subset=subset,
                                       axis=ax)
        else:
            axis = self._get_axis_number(axis)
            agg_axis = 1 - axis

            agg_obj = self
            if subset is not None:
                ax = self._get_axis(agg_axis)
                indices = ax.get_indexer_for(subset)
                check = indices == -1
                if check.any():
                    raise KeyError(list(np.compress(check, subset)))
                agg_obj = self.take(indices, axis=agg_axis)

            count = agg_obj.count(axis=agg_axis)

            if thresh is not None:
                mask = count >= thresh
            elif how == 'any':
                mask = count == len(agg_obj._get_axis(agg_axis))
            elif how == 'all':
                mask = count > 0
            else:
                if how is not None:
                    raise ValueError('invalid how option: %s' % how)
                else:
                    raise TypeError('must specify how or thresh')

            result = self._take(mask.nonzero()[0], axis=axis, convert=False)

        if inplace:
            self._update_inplace(result)
        else:
            return result

    def drop_duplicates(self, subset=None, keep='first', inplace=False):
        """
        Return DataFrame with duplicate rows removed, optionally only
        considering certain columns

        Parameters
        ----------
        subset : column label or sequence of labels, optional
            Only consider certain columns for identifying duplicates, by
            default use all of the columns
        keep : {'first', 'last', False}, default 'first'
            - ``first`` : Drop duplicates except for the first occurrence.
            - ``last`` : Drop duplicates except for the last occurrence.
            - False : Drop all duplicates.
        inplace : boolean, default False
            Whether to drop duplicates in place or to return a copy

        Returns
        -------
        deduplicated : DataFrame
        """
        inplace = validate_bool_kwarg(inplace, 'inplace')
        duplicated = self.duplicated(subset, keep=keep)

        if inplace:
            inds, = (-duplicated).nonzero()
            new_data = self._data.take(inds)
            self._update_inplace(new_data)
        else:
            return self[-duplicated]

    def duplicated(self, subset=None, keep='first'):
        """
        Return boolean Series denoting duplicate rows, optionally only
        considering certain columns

        Parameters
        ----------
        subset : column label or sequence of labels, optional
            Only consider certain columns for identifying duplicates, by
            default use all of the columns
        keep : {'first', 'last', False}, default 'first'
            - ``first`` : Mark duplicates as ``True`` except for the
              first occurrence.
            - ``last`` : Mark duplicates as ``True`` except for the
              last occurrence.
            - False : Mark all duplicates as ``True``.

        Returns
        -------
        duplicated : Series
        """
        from pandas.core.sorting import get_group_index
        from pandas._libs.hashtable import duplicated_int64, _SIZE_HINT_LIMIT

        def f(vals):
            labels, shape = algorithms.factorize(
                vals, size_hint=min(len(self), _SIZE_HINT_LIMIT))
            return labels.astype('i8', copy=False), len(shape)

        if subset is None:
            subset = self.columns
        elif (not np.iterable(subset) or
              isinstance(subset, compat.string_types) or
              isinstance(subset, tuple) and subset in self.columns):
            subset = subset,

        vals = (col.values for name, col in self.iteritems()
                if name in subset)
        labels, shape = map(list, zip(*map(f, vals)))

        ids = get_group_index(labels, shape, sort=False, xnull=False)
        return Series(duplicated_int64(ids, keep), index=self.index)

    # ----------------------------------------------------------------------
    # Sorting
    def _get_column_or_level_values(self, key, axis=1,
                                    op_description='retrieve'):
        if (is_integer(key) or
                (axis == 1 and key in self) or
                (axis == 0 and key in self.index)):

            if axis == 1 and key in self.index.names:
                warnings.warn(
                    ("'%s' is both a column name and an index level.\n"
                     "Defaulting to column but "
                     "this will raise an ambiguity error in a "
                     "future version") % key,
                    FutureWarning, stacklevel=2)

            k = self.xs(key, axis=axis)._values
            if k.ndim == 2:

                # try to be helpful
                if isinstance(self.columns, MultiIndex):
                    raise ValueError('Cannot %s column "%s" in a multi-index. '
                                     'All levels must be provided explicitly'
                                     % (op_description, str(key)))

                raise ValueError('Cannot %s duplicate column "%s"' %
                                 (op_description, str(key)))
        elif key in self.index.names:
            k = self.index.get_level_values(key).values
        else:
            raise KeyError(key)
        return k

    @Appender(_shared_docs['sort_values'] % _shared_doc_kwargs)
    def sort_values(self, by, axis=0, ascending=True, inplace=False,
                    kind='quicksort', na_position='last'):
        inplace = validate_bool_kwarg(inplace, 'inplace')
        axis = self._get_axis_number(axis)
        other_axis = 0 if axis == 1 else 1

        if not isinstance(by, list):
            by = [by]
        if is_sequence(ascending) and len(by) != len(ascending):
            raise ValueError('Length of ascending (%d) != length of by (%d)' %
                             (len(ascending), len(by)))
        if len(by) > 1:
            from pandas.core.sorting import lexsort_indexer

            keys = []
            for x in by:
<<<<<<< HEAD
                k = self._get_column_or_level_values(x, axis=other_axis,
                                                     op_description="sort by")
                keys.append(trans(k))
=======
                k = self.xs(x, axis=other_axis).values
                if k.ndim == 2:
                    raise ValueError('Cannot sort by duplicate column %s' %
                                     str(x))
                keys.append(k)
>>>>>>> d163de70
            indexer = lexsort_indexer(keys, orders=ascending,
                                      na_position=na_position)
            indexer = _ensure_platform_int(indexer)
        else:
            from pandas.core.sorting import nargsort

            by = by[0]
            k = self._get_column_or_level_values(by, axis=other_axis,
                                                 op_description="sort by")

            if isinstance(ascending, (tuple, list)):
                ascending = ascending[0]

            indexer = nargsort(k, kind=kind, ascending=ascending,
                               na_position=na_position)

        new_data = self._data.take(indexer,
                                   axis=self._get_block_manager_axis(axis),
                                   verify=False)

        if inplace:
            return self._update_inplace(new_data)
        else:
            return self._constructor(new_data).__finalize__(self)

    @Appender(_shared_docs['sort_index'] % _shared_doc_kwargs)
    def sort_index(self, axis=0, level=None, ascending=True, inplace=False,
                   kind='quicksort', na_position='last', sort_remaining=True,
                   by=None):

        # TODO: this can be combined with Series.sort_index impl as
        # almost identical

        inplace = validate_bool_kwarg(inplace, 'inplace')
        # 10726
        if by is not None:
            warnings.warn("by argument to sort_index is deprecated, "
                          "please use .sort_values(by=...)",
                          FutureWarning, stacklevel=2)
            if level is not None:
                raise ValueError("unable to simultaneously sort by and level")
            return self.sort_values(by, axis=axis, ascending=ascending,
                                    inplace=inplace)

        axis = self._get_axis_number(axis)
        labels = self._get_axis(axis)

        if level:

            new_axis, indexer = labels.sortlevel(level, ascending=ascending,
                                                 sort_remaining=sort_remaining)

        elif isinstance(labels, MultiIndex):
            from pandas.core.sorting import lexsort_indexer

            # make sure that the axis is lexsorted to start
            # if not we need to reconstruct to get the correct indexer
            labels = labels._sort_levels_monotonic()
            indexer = lexsort_indexer(labels._get_labels_for_sorting(),
                                      orders=ascending,
                                      na_position=na_position)
        else:
            from pandas.core.sorting import nargsort

            # Check monotonic-ness before sort an index
            # GH11080
            if ((ascending and labels.is_monotonic_increasing) or
                    (not ascending and labels.is_monotonic_decreasing)):
                if inplace:
                    return
                else:
                    return self.copy()

            indexer = nargsort(labels, kind=kind, ascending=ascending,
                               na_position=na_position)

        baxis = self._get_block_manager_axis(axis)
        new_data = self._data.take(indexer,
                                   axis=baxis,
                                   verify=False)

        # reconstruct axis if needed
        new_data.axes[baxis] = new_data.axes[baxis]._sort_levels_monotonic()

        if inplace:
            return self._update_inplace(new_data)
        else:
            return self._constructor(new_data).__finalize__(self)

    def sortlevel(self, level=0, axis=0, ascending=True, inplace=False,
                  sort_remaining=True):
        """
        DEPRECATED: use :meth:`DataFrame.sort_index`

        Sort multilevel index by chosen axis and primary level. Data will be
        lexicographically sorted by the chosen level followed by the other
        levels (in order)

        Parameters
        ----------
        level : int
        axis : {0 or 'index', 1 or 'columns'}, default 0
        ascending : boolean, default True
        inplace : boolean, default False
            Sort the DataFrame without creating a new instance
        sort_remaining : boolean, default True
            Sort by the other levels too.

        Returns
        -------
        sorted : DataFrame

        See Also
        --------
        DataFrame.sort_index(level=...)

        """
        warnings.warn("sortlevel is deprecated, use sort_index(level= ...)",
                      FutureWarning, stacklevel=2)
        return self.sort_index(level=level, axis=axis, ascending=ascending,
                               inplace=inplace, sort_remaining=sort_remaining)

    def nlargest(self, n, columns, keep='first'):
        """Get the rows of a DataFrame sorted by the `n` largest
        values of `columns`.

        Parameters
        ----------
        n : int
            Number of items to retrieve
        columns : list or str
            Column name or names to order by
        keep : {'first', 'last', False}, default 'first'
            Where there are duplicate values:
            - ``first`` : take the first occurrence.
            - ``last`` : take the last occurrence.

        Returns
        -------
        DataFrame

        Examples
        --------
        >>> df = DataFrame({'a': [1, 10, 8, 11, -1],
        ...                 'b': list('abdce'),
        ...                 'c': [1.0, 2.0, np.nan, 3.0, 4.0]})
        >>> df.nlargest(3, 'a')
            a  b   c
        3  11  c   3
        1  10  b   2
        2   8  d NaN
        """
        return algorithms.SelectNFrame(self,
                                       n=n,
                                       keep=keep,
                                       columns=columns).nlargest()

    def nsmallest(self, n, columns, keep='first'):
        """Get the rows of a DataFrame sorted by the `n` smallest
        values of `columns`.

        Parameters
        ----------
        n : int
            Number of items to retrieve
        columns : list or str
            Column name or names to order by
        keep : {'first', 'last', False}, default 'first'
            Where there are duplicate values:
            - ``first`` : take the first occurrence.
            - ``last`` : take the last occurrence.

        Returns
        -------
        DataFrame

        Examples
        --------
        >>> df = DataFrame({'a': [1, 10, 8, 11, -1],
        ...                 'b': list('abdce'),
        ...                 'c': [1.0, 2.0, np.nan, 3.0, 4.0]})
        >>> df.nsmallest(3, 'a')
           a  b   c
        4 -1  e   4
        0  1  a   1
        2  8  d NaN
        """
        return algorithms.SelectNFrame(self,
                                       n=n,
                                       keep=keep,
                                       columns=columns).nsmallest()

    def swaplevel(self, i=-2, j=-1, axis=0):
        """
        Swap levels i and j in a MultiIndex on a particular axis

        Parameters
        ----------
        i, j : int, string (can be mixed)
            Level of index to be swapped. Can pass level name as string.

        Returns
        -------
        swapped : type of caller (new object)

        .. versionchanged:: 0.18.1

           The indexes ``i`` and ``j`` are now optional, and default to
           the two innermost levels of the index.

        """
        result = self.copy()

        axis = self._get_axis_number(axis)
        if axis == 0:
            result.index = result.index.swaplevel(i, j)
        else:
            result.columns = result.columns.swaplevel(i, j)
        return result

    def reorder_levels(self, order, axis=0):
        """
        Rearrange index levels using input order.
        May not drop or duplicate levels

        Parameters
        ----------
        order : list of int or list of str
            List representing new level order. Reference level by number
            (position) or by key (label).
        axis : int
            Where to reorder levels.

        Returns
        -------
        type of caller (new object)
        """
        axis = self._get_axis_number(axis)
        if not isinstance(self._get_axis(axis),
                          MultiIndex):  # pragma: no cover
            raise TypeError('Can only reorder levels on a hierarchical axis.')

        result = self.copy()

        if axis == 0:
            result.index = result.index.reorder_levels(order)
        else:
            result.columns = result.columns.reorder_levels(order)
        return result

    # ----------------------------------------------------------------------
    # Arithmetic / combination related

    def _combine_frame(self, other, func, fill_value=None, level=None,
                       try_cast=True):
        this, other = self.align(other, join='outer', level=level, copy=False)
        new_index, new_columns = this.index, this.columns

        def _arith_op(left, right):
            if fill_value is not None:
                left_mask = isna(left)
                right_mask = isna(right)
                left = left.copy()
                right = right.copy()

                # one but not both
                mask = left_mask ^ right_mask
                left[left_mask & mask] = fill_value
                right[right_mask & mask] = fill_value

            return func(left, right)

        if this._is_mixed_type or other._is_mixed_type:

            # unique
            if this.columns.is_unique:

                def f(col):
                    r = _arith_op(this[col].values, other[col].values)
                    return self._constructor_sliced(r, index=new_index,
                                                    dtype=r.dtype)

                result = {col: f(col) for col in this}

            # non-unique
            else:

                def f(i):
                    r = _arith_op(this.iloc[:, i].values,
                                  other.iloc[:, i].values)
                    return self._constructor_sliced(r, index=new_index,
                                                    dtype=r.dtype)

                result = {i: f(i) for i, col in enumerate(this.columns)}
                result = self._constructor(result, index=new_index, copy=False)
                result.columns = new_columns
                return result

        else:
            result = _arith_op(this.values, other.values)

        return self._constructor(result, index=new_index, columns=new_columns,
                                 copy=False)

    def _combine_series(self, other, func, fill_value=None, axis=None,
                        level=None, try_cast=True):
        if axis is not None:
            axis = self._get_axis_name(axis)
            if axis == 'index':
                return self._combine_match_index(other, func, level=level,
                                                 fill_value=fill_value,
                                                 try_cast=try_cast)
            else:
                return self._combine_match_columns(other, func, level=level,
                                                   fill_value=fill_value,
                                                   try_cast=try_cast)
        return self._combine_series_infer(other, func, level=level,
                                          fill_value=fill_value,
                                          try_cast=try_cast)

    def _combine_series_infer(self, other, func, level=None,
                              fill_value=None, try_cast=True):
        if len(other) == 0:
            return self * np.nan

        if len(self) == 0:
            # Ambiguous case, use _series so works with DataFrame
            return self._constructor(data=self._series, index=self.index,
                                     columns=self.columns)

        return self._combine_match_columns(other, func, level=level,
                                           fill_value=fill_value,
                                           try_cast=try_cast)

    def _combine_match_index(self, other, func, level=None,
                             fill_value=None, try_cast=True):
        left, right = self.align(other, join='outer', axis=0, level=level,
                                 copy=False)
        if fill_value is not None:
            raise NotImplementedError("fill_value %r not supported." %
                                      fill_value)
        return self._constructor(func(left.values.T, right.values).T,
                                 index=left.index, columns=self.columns,
                                 copy=False)

    def _combine_match_columns(self, other, func, level=None,
                               fill_value=None, try_cast=True):
        left, right = self.align(other, join='outer', axis=1, level=level,
                                 copy=False)
        if fill_value is not None:
            raise NotImplementedError("fill_value %r not supported" %
                                      fill_value)

        new_data = left._data.eval(func=func, other=right,
                                   axes=[left.columns, self.index],
                                   try_cast=try_cast)
        return self._constructor(new_data)

    def _combine_const(self, other, func, errors='raise', try_cast=True):
        new_data = self._data.eval(func=func, other=other,
                                   errors=errors,
                                   try_cast=try_cast)
        return self._constructor(new_data)

    def _compare_frame_evaluate(self, other, func, str_rep, try_cast=True):

        import pandas.core.computation.expressions as expressions
        # unique
        if self.columns.is_unique:

            def _compare(a, b):
                return {col: func(a[col], b[col]) for col in a.columns}

            new_data = expressions.evaluate(_compare, str_rep, self, other)
            return self._constructor(data=new_data, index=self.index,
                                     columns=self.columns, copy=False)
        # non-unique
        else:

            def _compare(a, b):
                return {i: func(a.iloc[:, i], b.iloc[:, i])
                        for i, col in enumerate(a.columns)}

            new_data = expressions.evaluate(_compare, str_rep, self, other)
            result = self._constructor(data=new_data, index=self.index,
                                       copy=False)
            result.columns = self.columns
            return result

    def _compare_frame(self, other, func, str_rep, try_cast=True):
        if not self._indexed_same(other):
            raise ValueError('Can only compare identically-labeled '
                             'DataFrame objects')
        return self._compare_frame_evaluate(other, func, str_rep,
                                            try_cast=try_cast)

    def _flex_compare_frame(self, other, func, str_rep, level, try_cast=True):
        if not self._indexed_same(other):
            self, other = self.align(other, 'outer', level=level, copy=False)
        return self._compare_frame_evaluate(other, func, str_rep,
                                            try_cast=try_cast)

    def combine(self, other, func, fill_value=None, overwrite=True):
        """
        Add two DataFrame objects and do not propagate NaN values, so if for a
        (column, time) one frame is missing a value, it will default to the
        other frame's value (which might be NaN as well)

        Parameters
        ----------
        other : DataFrame
        func : function
            Function that takes two series as inputs and return a Series or a
            scalar
        fill_value : scalar value
        overwrite : boolean, default True
            If True then overwrite values for common keys in the calling frame

        Returns
        -------
        result : DataFrame

        Examples
        --------
        >>> df1 = DataFrame({'A': [0, 0], 'B': [4, 4]})
        >>> df2 = DataFrame({'A': [1, 1], 'B': [3, 3]})
        >>> df1.combine(df2, lambda s1, s2: s1 if s1.sum() < s2.sum() else s2)
           A  B
        0  0  3
        1  0  3

        See Also
        --------
        DataFrame.combine_first : Combine two DataFrame objects and default to
            non-null values in frame calling the method
        """
        other_idxlen = len(other.index)  # save for compare

        this, other = self.align(other, copy=False)
        new_index = this.index

        if other.empty and len(new_index) == len(self.index):
            return self.copy()

        if self.empty and len(other) == other_idxlen:
            return other.copy()

        # sorts if possible
        new_columns = this.columns.union(other.columns)
        do_fill = fill_value is not None

        result = {}
        for col in new_columns:
            series = this[col]
            otherSeries = other[col]

            this_dtype = series.dtype
            other_dtype = otherSeries.dtype

            this_mask = isna(series)
            other_mask = isna(otherSeries)

            # don't overwrite columns unecessarily
            # DO propagate if this column is not in the intersection
            if not overwrite and other_mask.all():
                result[col] = this[col].copy()
                continue

            if do_fill:
                series = series.copy()
                otherSeries = otherSeries.copy()
                series[this_mask] = fill_value
                otherSeries[other_mask] = fill_value

            # if we have different dtypes, possibily promote
            new_dtype = this_dtype
            if not is_dtype_equal(this_dtype, other_dtype):
                new_dtype = find_common_type([this_dtype, other_dtype])
                if not is_dtype_equal(this_dtype, new_dtype):
                    series = series.astype(new_dtype)
                if not is_dtype_equal(other_dtype, new_dtype):
                    otherSeries = otherSeries.astype(new_dtype)

            # see if we need to be represented as i8 (datetimelike)
            # try to keep us at this dtype
            needs_i8_conversion_i = needs_i8_conversion(new_dtype)
            if needs_i8_conversion_i:
                arr = func(series, otherSeries, True)
            else:
                arr = func(series, otherSeries)

            if do_fill:
                arr = _ensure_float(arr)
                arr[this_mask & other_mask] = np.nan

            # try to downcast back to the original dtype
            if needs_i8_conversion_i:
                # ToDo: This conversion should be handled in
                # _maybe_cast_to_datetime but the change affects lot...
                if is_datetime64tz_dtype(new_dtype):
                    arr = DatetimeIndex._simple_new(arr, tz=new_dtype.tz)
                else:
                    arr = maybe_cast_to_datetime(arr, new_dtype)
            else:
                arr = maybe_downcast_to_dtype(arr, this_dtype)

            result[col] = arr

        # convert_objects just in case
        return self._constructor(result, index=new_index,
                                 columns=new_columns)._convert(datetime=True,
                                                               copy=False)

    def combine_first(self, other):
        """
        Combine two DataFrame objects and default to non-null values in frame
        calling the method. Result index columns will be the union of the
        respective indexes and columns

        Parameters
        ----------
        other : DataFrame

        Returns
        -------
        combined : DataFrame

        Examples
        --------
        df1's values prioritized, use values from df2 to fill holes:

        >>> df1 = pd.DataFrame([[1, np.nan]])
        >>> df2 = pd.DataFrame([[3, 4]])
        >>> df1.combine_first(df2)
           0    1
        0  1  4.0

        See Also
        --------
        DataFrame.combine : Perform series-wise operation on two DataFrames
            using a given function
        """
        import pandas.core.computation.expressions as expressions

        def combiner(x, y, needs_i8_conversion=False):
            x_values = x.values if hasattr(x, 'values') else x
            y_values = y.values if hasattr(y, 'values') else y
            if needs_i8_conversion:
                mask = isna(x)
                x_values = x_values.view('i8')
                y_values = y_values.view('i8')
            else:
                mask = isna(x_values)

            return expressions.where(mask, y_values, x_values)

        return self.combine(other, combiner, overwrite=False)

    def update(self, other, join='left', overwrite=True, filter_func=None,
               raise_conflict=False):
        """
        Modify DataFrame in place using non-NA values from passed
        DataFrame. Aligns on indices

        Parameters
        ----------
        other : DataFrame, or object coercible into a DataFrame
        join : {'left'}, default 'left'
        overwrite : boolean, default True
            If True then overwrite values for common keys in the calling frame
        filter_func : callable(1d-array) -> 1d-array<boolean>, default None
            Can choose to replace values other than NA. Return True for values
            that should be updated
        raise_conflict : boolean
            If True, will raise an error if the DataFrame and other both
            contain data in the same place.

        Examples
        --------
        >>> df = pd.DataFrame({'A': [1, 2, 3],
        ...                    'B': [400, 500, 600]})
        >>> new_df = pd.DataFrame({'B': [4, 5, 6],
        ...                        'C': [7, 8, 9]})
        >>> df.update(new_df)
        >>> df
           A  B
        0  1  4
        1  2  5
        2  3  6

        >>> df = pd.DataFrame({'A': ['a', 'b', 'c'],
        ...                    'B': ['x', 'y', 'z']})
        >>> new_df = pd.DataFrame({'B': ['d', 'e', 'f', 'g', 'h', 'i']})
        >>> df.update(new_df)
        >>> df
           A  B
        0  a  d
        1  b  e
        2  c  f

        >>> df = pd.DataFrame({'A': ['a', 'b', 'c'],
        ...                    'B': ['x', 'y', 'z']})
        >>> new_column = pd.Series(['d', 'e'], name='B', index=[0, 2])
        >>> df.update(new_column)
        >>> df
           A  B
        0  a  d
        1  b  y
        2  c  e
        >>> df = pd.DataFrame({'A': ['a', 'b', 'c'],
        ...                    'B': ['x', 'y', 'z']})
        >>> new_df = pd.DataFrame({'B': ['d', 'e']}, index=[1, 2])
        >>> df.update(new_df)
        >>> df
           A  B
        0  a  x
        1  b  d
        2  c  e

        If ``other`` contains NaNs the corresponding values are not updated
        in the original dataframe.

        >>> df = pd.DataFrame({'A': [1, 2, 3],
        ...                    'B': [400, 500, 600]})
        >>> new_df = pd.DataFrame({'B': [4, np.nan, 6]})
        >>> df.update(new_df)
        >>> df
           A      B
        0  1    4.0
        1  2  500.0
        2  3    6.0
        """
        import pandas.core.computation.expressions as expressions
        # TODO: Support other joins
        if join != 'left':  # pragma: no cover
            raise NotImplementedError("Only left join is supported")

        if not isinstance(other, DataFrame):
            other = DataFrame(other)

        other = other.reindex_like(self)

        for col in self.columns:
            this = self[col].values
            that = other[col].values
            if filter_func is not None:
                with np.errstate(all='ignore'):
                    mask = ~filter_func(this) | isna(that)
            else:
                if raise_conflict:
                    mask_this = notna(that)
                    mask_that = notna(this)
                    if any(mask_this & mask_that):
                        raise ValueError("Data overlaps.")

                if overwrite:
                    mask = isna(that)
                else:
                    mask = notna(this)

            # don't overwrite columns unecessarily
            if mask.all():
                continue

            self[col] = expressions.where(mask, this, that)

    # ----------------------------------------------------------------------
    # Misc methods

    def _get_valid_indices(self):
        is_valid = self.count(1) > 0
        return self.index[is_valid]

    @Appender(_shared_docs['valid_index'] % {
        'position': 'first', 'klass': 'DataFrame'})
    def first_valid_index(self):
        if len(self) == 0:
            return None

        valid_indices = self._get_valid_indices()
        return valid_indices[0] if len(valid_indices) else None

    @Appender(_shared_docs['valid_index'] % {
        'position': 'first', 'klass': 'DataFrame'})
    def last_valid_index(self):
        if len(self) == 0:
            return None

        valid_indices = self._get_valid_indices()
        return valid_indices[-1] if len(valid_indices) else None

    # ----------------------------------------------------------------------
    # Data reshaping

    def pivot(self, index=None, columns=None, values=None):
        """
        Reshape data (produce a "pivot" table) based on column values. Uses
        unique values from index / columns to form axes of the resulting
        DataFrame.

        Parameters
        ----------
        index : string or object, optional
            Column name to use to make new frame's index. If None, uses
            existing index.
        columns : string or object
            Column name to use to make new frame's columns
        values : string or object, optional
            Column name to use for populating new frame's values. If not
            specified, all remaining columns will be used and the result will
            have hierarchically indexed columns

        Returns
        -------
        pivoted : DataFrame

        See also
        --------
        DataFrame.pivot_table : generalization of pivot that can handle
            duplicate values for one index/column pair
        DataFrame.unstack : pivot based on the index values instead of a
            column

        Notes
        -----
        For finer-tuned control, see hierarchical indexing documentation along
        with the related stack/unstack methods

        Examples
        --------

        >>> df = pd.DataFrame({'foo': ['one','one','one','two','two','two'],
                               'bar': ['A', 'B', 'C', 'A', 'B', 'C'],
                               'baz': [1, 2, 3, 4, 5, 6]})
        >>> df
            foo   bar  baz
        0   one   A    1
        1   one   B    2
        2   one   C    3
        3   two   A    4
        4   two   B    5
        5   two   C    6

        >>> df.pivot(index='foo', columns='bar', values='baz')
             A   B   C
        one  1   2   3
        two  4   5   6

        >>> df.pivot(index='foo', columns='bar')['baz']
             A   B   C
        one  1   2   3
        two  4   5   6


        """
        from pandas.core.reshape.reshape import pivot
        return pivot(self, index=index, columns=columns, values=values)

    _shared_docs['pivot_table'] = """
        Create a spreadsheet-style pivot table as a DataFrame. The levels in
        the pivot table will be stored in MultiIndex objects (hierarchical
        indexes) on the index and columns of the result DataFrame

        Parameters
        ----------%s
        values : column to aggregate, optional
        index : column, Grouper, array, or list of the previous
            If an array is passed, it must be the same length as the data. The
            list can contain any of the other types (except list).
            Keys to group by on the pivot table index.  If an array is passed,
            it is being used as the same manner as column values.
        columns : column, Grouper, array, or list of the previous
            If an array is passed, it must be the same length as the data. The
            list can contain any of the other types (except list).
            Keys to group by on the pivot table column.  If an array is passed,
            it is being used as the same manner as column values.
        aggfunc : function or list of functions, default numpy.mean
            If list of functions passed, the resulting pivot table will have
            hierarchical columns whose top level are the function names
            (inferred from the function objects themselves)
        fill_value : scalar, default None
            Value to replace missing values with
        margins : boolean, default False
            Add all row / columns (e.g. for subtotal / grand totals)
        dropna : boolean, default True
            Do not include columns whose entries are all NaN
        margins_name : string, default 'All'
            Name of the row / column that will contain the totals
            when margins is True.

        Examples
        --------
        >>> df = pd.DataFrame({"A": ["foo", "foo", "foo", "foo", "foo",
        ...                          "bar", "bar", "bar", "bar"],
        ...                    "B": ["one", "one", "one", "two", "two",
        ...                          "one", "one", "two", "two"],
        ...                    "C": ["small", "large", "large", "small",
        ...                          "small", "large", "small", "small",
        ...                          "large"],
        ...                    "D": [1, 2, 2, 3, 3, 4, 5, 6, 7]})
        >>> df
             A    B      C  D
        0  foo  one  small  1
        1  foo  one  large  2
        2  foo  one  large  2
        3  foo  two  small  3
        4  foo  two  small  3
        5  bar  one  large  4
        6  bar  one  small  5
        7  bar  two  small  6
        8  bar  two  large  7

        >>> table = pivot_table(df, values='D', index=['A', 'B'],
        ...                     columns=['C'], aggfunc=np.sum)
        >>> table
        ... # doctest: +NORMALIZE_WHITESPACE
        C        large  small
        A   B
        bar one    4.0    5.0
            two    7.0    6.0
        foo one    4.0    1.0
            two    NaN    6.0

        Returns
        -------
        table : DataFrame

        See also
        --------
        DataFrame.pivot : pivot without aggregation that can handle
            non-numeric data
        """

    @Substitution('')
    @Appender(_shared_docs['pivot_table'])
    def pivot_table(self, values=None, index=None, columns=None,
                    aggfunc='mean', fill_value=None, margins=False,
                    dropna=True, margins_name='All'):
        from pandas.core.reshape.pivot import pivot_table
        return pivot_table(self, values=values, index=index, columns=columns,
                           aggfunc=aggfunc, fill_value=fill_value,
                           margins=margins, dropna=dropna,
                           margins_name=margins_name)

    def stack(self, level=-1, dropna=True):
        """
        Pivot a level of the (possibly hierarchical) column labels, returning a
        DataFrame (or Series in the case of an object with a single level of
        column labels) having a hierarchical index with a new inner-most level
        of row labels.
        The level involved will automatically get sorted.

        Parameters
        ----------
        level : int, string, or list of these, default last level
            Level(s) to stack, can pass level name
        dropna : boolean, default True
            Whether to drop rows in the resulting Frame/Series with no valid
            values

        Examples
        ----------
        >>> s
             a   b
        one  1.  2.
        two  3.  4.

        >>> s.stack()
        one a    1
            b    2
        two a    3
            b    4

        Returns
        -------
        stacked : DataFrame or Series
        """
        from pandas.core.reshape.reshape import stack, stack_multiple

        if isinstance(level, (tuple, list)):
            return stack_multiple(self, level, dropna=dropna)
        else:
            return stack(self, level, dropna=dropna)

    def unstack(self, level=-1, fill_value=None):
        """
        Pivot a level of the (necessarily hierarchical) index labels, returning
        a DataFrame having a new level of column labels whose inner-most level
        consists of the pivoted index labels. If the index is not a MultiIndex,
        the output will be a Series (the analogue of stack when the columns are
        not a MultiIndex).
        The level involved will automatically get sorted.

        Parameters
        ----------
        level : int, string, or list of these, default -1 (last level)
            Level(s) of index to unstack, can pass level name
        fill_value : replace NaN with this value if the unstack produces
            missing values

            .. versionadded:: 0.18.0

        See also
        --------
        DataFrame.pivot : Pivot a table based on column values.
        DataFrame.stack : Pivot a level of the column labels (inverse operation
            from `unstack`).

        Examples
        --------
        >>> index = pd.MultiIndex.from_tuples([('one', 'a'), ('one', 'b'),
        ...                                    ('two', 'a'), ('two', 'b')])
        >>> s = pd.Series(np.arange(1.0, 5.0), index=index)
        >>> s
        one  a   1.0
             b   2.0
        two  a   3.0
             b   4.0
        dtype: float64

        >>> s.unstack(level=-1)
             a   b
        one  1.0  2.0
        two  3.0  4.0

        >>> s.unstack(level=0)
           one  two
        a  1.0   3.0
        b  2.0   4.0

        >>> df = s.unstack(level=0)
        >>> df.unstack()
        one  a  1.0
             b  2.0
        two  a  3.0
             b  4.0
        dtype: float64

        Returns
        -------
        unstacked : DataFrame or Series
        """
        from pandas.core.reshape.reshape import unstack
        return unstack(self, level, fill_value)

    _shared_docs['melt'] = ("""
    "Unpivots" a DataFrame from wide format to long format, optionally
    leaving identifier variables set.

    This function is useful to massage a DataFrame into a format where one
    or more columns are identifier variables (`id_vars`), while all other
    columns, considered measured variables (`value_vars`), are "unpivoted" to
    the row axis, leaving just two non-identifier columns, 'variable' and
    'value'.

    %(versionadded)s
    Parameters
    ----------
    frame : DataFrame
    id_vars : tuple, list, or ndarray, optional
        Column(s) to use as identifier variables.
    value_vars : tuple, list, or ndarray, optional
        Column(s) to unpivot. If not specified, uses all columns that
        are not set as `id_vars`.
    var_name : scalar
        Name to use for the 'variable' column. If None it uses
        ``frame.columns.name`` or 'variable'.
    value_name : scalar, default 'value'
        Name to use for the 'value' column.
    col_level : int or string, optional
        If columns are a MultiIndex then use this level to melt.

    See also
    --------
    %(other)s
    pivot_table
    DataFrame.pivot

    Examples
    --------
    >>> import pandas as pd
    >>> df = pd.DataFrame({'A': {0: 'a', 1: 'b', 2: 'c'},
    ...                    'B': {0: 1, 1: 3, 2: 5},
    ...                    'C': {0: 2, 1: 4, 2: 6}})
    >>> df
       A  B  C
    0  a  1  2
    1  b  3  4
    2  c  5  6

    >>> %(caller)sid_vars=['A'], value_vars=['B'])
       A variable  value
    0  a        B      1
    1  b        B      3
    2  c        B      5

    >>> %(caller)sid_vars=['A'], value_vars=['B', 'C'])
       A variable  value
    0  a        B      1
    1  b        B      3
    2  c        B      5
    3  a        C      2
    4  b        C      4
    5  c        C      6

    The names of 'variable' and 'value' columns can be customized:

    >>> %(caller)sid_vars=['A'], value_vars=['B'],
    ...         var_name='myVarname', value_name='myValname')
       A myVarname  myValname
    0  a         B          1
    1  b         B          3
    2  c         B          5

    If you have multi-index columns:

    >>> df.columns = [list('ABC'), list('DEF')]
    >>> df
       A  B  C
       D  E  F
    0  a  1  2
    1  b  3  4
    2  c  5  6

    >>> %(caller)scol_level=0, id_vars=['A'], value_vars=['B'])
       A variable  value
    0  a        B      1
    1  b        B      3
    2  c        B      5

    >>> %(caller)sid_vars=[('A', 'D')], value_vars=[('B', 'E')])
      (A, D) variable_0 variable_1  value
    0      a          B          E      1
    1      b          B          E      3
    2      c          B          E      5

    """)

    @Appender(_shared_docs['melt'] %
              dict(caller='df.melt(',
                   versionadded='.. versionadded:: 0.20.0\n',
                   other='melt'))
    def melt(self, id_vars=None, value_vars=None, var_name=None,
             value_name='value', col_level=None):
        from pandas.core.reshape.melt import melt
        return melt(self, id_vars=id_vars, value_vars=value_vars,
                    var_name=var_name, value_name=value_name,
                    col_level=col_level)

    # ----------------------------------------------------------------------
    # Time series-related

    def diff(self, periods=1, axis=0):
        """
        1st discrete difference of object

        Parameters
        ----------
        periods : int, default 1
            Periods to shift for forming difference
        axis : {0 or 'index', 1 or 'columns'}, default 0
            Take difference over rows (0) or columns (1).

            .. versionadded:: 0.16.1

        Returns
        -------
        diffed : DataFrame
        """
        bm_axis = self._get_block_manager_axis(axis)
        new_data = self._data.diff(n=periods, axis=bm_axis)
        return self._constructor(new_data)

    # ----------------------------------------------------------------------
    # Function application

    def _gotitem(self, key, ndim, subset=None):
        """
        sub-classes to define
        return a sliced object

        Parameters
        ----------
        key : string / list of selections
        ndim : 1,2
            requested ndim of result
        subset : object, default None
            subset to act on
        """
        if subset is None:
            subset = self

        # TODO: _shallow_copy(subset)?
        return self[key]

    _agg_doc = dedent("""
    Examples
    --------

    >>> df = pd.DataFrame(np.random.randn(10, 3), columns=['A', 'B', 'C'],
    ...                   index=pd.date_range('1/1/2000', periods=10))
    >>> df.iloc[3:7] = np.nan

    Aggregate these functions across all columns

    >>> df.agg(['sum', 'min'])
                A         B         C
    sum -0.182253 -0.614014 -2.909534
    min -1.916563 -1.460076 -1.568297

    Different aggregations per column

    >>> df.agg({'A' : ['sum', 'min'], 'B' : ['min', 'max']})
                A         B
    max       NaN  1.514318
    min -1.916563 -1.460076
    sum -0.182253       NaN

    See also
    --------
    pandas.DataFrame.apply
    pandas.DataFrame.transform
    pandas.DataFrame.groupby.aggregate
    pandas.DataFrame.resample.aggregate
    pandas.DataFrame.rolling.aggregate

    """)

    @Appender(_agg_doc)
    @Appender(_shared_docs['aggregate'] % dict(
        versionadded='.. versionadded:: 0.20.0',
        **_shared_doc_kwargs))
    def aggregate(self, func, axis=0, *args, **kwargs):
        axis = self._get_axis_number(axis)

        # TODO: flipped axis
        result = None
        if axis == 0:
            try:
                result, how = self._aggregate(func, axis=0, *args, **kwargs)
            except TypeError:
                pass
        if result is None:
            return self.apply(func, axis=axis, args=args, **kwargs)
        return result

    agg = aggregate

    def apply(self, func, axis=0, broadcast=False, raw=False, reduce=None,
              args=(), **kwds):
        """
        Applies function along input axis of DataFrame.

        Objects passed to functions are Series objects having index
        either the DataFrame's index (axis=0) or the columns (axis=1).
        Return type depends on whether passed function aggregates, or the
        reduce argument if the DataFrame is empty.

        Parameters
        ----------
        func : function
            Function to apply to each column/row
        axis : {0 or 'index', 1 or 'columns'}, default 0
            * 0 or 'index': apply function to each column
            * 1 or 'columns': apply function to each row
        broadcast : boolean, default False
            For aggregation functions, return object of same size with values
            propagated
        raw : boolean, default False
            If False, convert each row or column into a Series. If raw=True the
            passed function will receive ndarray objects instead. If you are
            just applying a NumPy reduction function this will achieve much
            better performance
        reduce : boolean or None, default None
            Try to apply reduction procedures. If the DataFrame is empty,
            apply will use reduce to determine whether the result should be a
            Series or a DataFrame. If reduce is None (the default), apply's
            return value will be guessed by calling func an empty Series (note:
            while guessing, exceptions raised by func will be ignored). If
            reduce is True a Series will always be returned, and if False a
            DataFrame will always be returned.
        args : tuple
            Positional arguments to pass to function in addition to the
            array/series
        Additional keyword arguments will be passed as keywords to the function

        Notes
        -----
        In the current implementation apply calls func twice on the
        first column/row to decide whether it can take a fast or slow
        code path. This can lead to unexpected behavior if func has
        side-effects, as they will take effect twice for the first
        column/row.

        Examples
        --------
        >>> df.apply(numpy.sqrt) # returns DataFrame
        >>> df.apply(numpy.sum, axis=0) # equiv to df.sum(0)
        >>> df.apply(numpy.sum, axis=1) # equiv to df.sum(1)

        See also
        --------
        DataFrame.applymap: For elementwise operations
        DataFrame.aggregate: only perform aggregating type operations
        DataFrame.transform: only perform transformating type operations

        Returns
        -------
        applied : Series or DataFrame
        """
        axis = self._get_axis_number(axis)
        ignore_failures = kwds.pop('ignore_failures', False)

        # dispatch to agg
        if axis == 0 and isinstance(func, (list, dict)):
            return self.aggregate(func, axis=axis, *args, **kwds)

        if len(self.columns) == 0 and len(self.index) == 0:
            return self._apply_empty_result(func, axis, reduce, *args, **kwds)

        # if we are a string, try to dispatch
        if isinstance(func, compat.string_types):
            if axis:
                kwds['axis'] = axis
            return getattr(self, func)(*args, **kwds)

        if kwds or args and not isinstance(func, np.ufunc):
            def f(x):
                return func(x, *args, **kwds)
        else:
            f = func

        if isinstance(f, np.ufunc):
            with np.errstate(all='ignore'):
                results = f(self.values)
            return self._constructor(data=results, index=self.index,
                                     columns=self.columns, copy=False)
        else:
            if not broadcast:
                if not all(self.shape):
                    return self._apply_empty_result(func, axis, reduce, *args,
                                                    **kwds)

                if raw and not self._is_mixed_type:
                    return self._apply_raw(f, axis)
                else:
                    if reduce is None:
                        reduce = True
                    return self._apply_standard(
                        f, axis,
                        reduce=reduce,
                        ignore_failures=ignore_failures)
            else:
                return self._apply_broadcast(f, axis)

    def _apply_empty_result(self, func, axis, reduce, *args, **kwds):
        if reduce is None:
            reduce = False
            try:
                reduce = not isinstance(func(_EMPTY_SERIES, *args, **kwds),
                                        Series)
            except Exception:
                pass

        if reduce:
            return Series(np.nan, index=self._get_agg_axis(axis))
        else:
            return self.copy()

    def _apply_raw(self, func, axis):
        try:
            result = lib.reduce(self.values, func, axis=axis)
        except Exception:
            result = np.apply_along_axis(func, axis, self.values)

        # TODO: mixed type case
        if result.ndim == 2:
            return DataFrame(result, index=self.index, columns=self.columns)
        else:
            return Series(result, index=self._get_agg_axis(axis))

    def _apply_standard(self, func, axis, ignore_failures=False, reduce=True):

        # skip if we are mixed datelike and trying reduce across axes
        # GH6125
        if (reduce and axis == 1 and self._is_mixed_type and
                self._is_datelike_mixed_type):
            reduce = False

        # try to reduce first (by default)
        # this only matters if the reduction in values is of different dtype
        # e.g. if we want to apply to a SparseFrame, then can't directly reduce
        if reduce:
            values = self.values

            # we cannot reduce using non-numpy dtypes,
            # as demonstrated in gh-12244
            if not is_extension_type(values):
                # Create a dummy Series from an empty array
                index = self._get_axis(axis)
                empty_arr = np.empty(len(index), dtype=values.dtype)
                dummy = Series(empty_arr, index=self._get_axis(axis),
                               dtype=values.dtype)

                try:
                    labels = self._get_agg_axis(axis)
                    result = lib.reduce(values, func, axis=axis, dummy=dummy,
                                        labels=labels)
                    return Series(result, index=labels)
                except Exception:
                    pass

        dtype = object if self._is_mixed_type else None
        if axis == 0:
            series_gen = (self._ixs(i, axis=1)
                          for i in range(len(self.columns)))
            res_index = self.columns
            res_columns = self.index
        elif axis == 1:
            res_index = self.index
            res_columns = self.columns
            values = self.values
            series_gen = (Series._from_array(arr, index=res_columns, name=name,
                                             dtype=dtype)
                          for i, (arr, name) in enumerate(zip(values,
                                                              res_index)))
        else:  # pragma : no cover
            raise AssertionError('Axis must be 0 or 1, got %s' % str(axis))

        i = None
        keys = []
        results = {}
        if ignore_failures:
            successes = []
            for i, v in enumerate(series_gen):
                try:
                    results[i] = func(v)
                    keys.append(v.name)
                    successes.append(i)
                except Exception:
                    pass
            # so will work with MultiIndex
            if len(successes) < len(res_index):
                res_index = res_index.take(successes)
        else:
            try:
                for i, v in enumerate(series_gen):
                    results[i] = func(v)
                    keys.append(v.name)
            except Exception as e:
                if hasattr(e, 'args'):
                    # make sure i is defined
                    if i is not None:
                        k = res_index[i]
                        e.args = e.args + ('occurred at index %s' %
                                           pprint_thing(k), )
                raise

        if len(results) > 0 and is_sequence(results[0]):
            if not isinstance(results[0], Series):
                index = res_columns
            else:
                index = None

            result = self._constructor(data=results, index=index)
            result.columns = res_index

            if axis == 1:
                result = result.T
            result = result._convert(datetime=True, timedelta=True, copy=False)

        else:

            result = Series(results)
            result.index = res_index

        return result

    def _apply_broadcast(self, func, axis):
        if axis == 0:
            target = self
        elif axis == 1:
            target = self.T
        else:  # pragma: no cover
            raise AssertionError('Axis must be 0 or 1, got %s' % axis)

        result_values = np.empty_like(target.values)
        columns = target.columns
        for i, col in enumerate(columns):
            result_values[:, i] = func(target[col])

        result = self._constructor(result_values, index=target.index,
                                   columns=target.columns)

        if axis == 1:
            result = result.T

        return result

    def applymap(self, func):
        """
        Apply a function to a DataFrame that is intended to operate
        elementwise, i.e. like doing map(func, series) for each series in the
        DataFrame

        Parameters
        ----------
        func : function
            Python function, returns a single value from a single value

        Examples
        --------

        >>> df = pd.DataFrame(np.random.randn(3, 3))
        >>> df
            0         1          2
        0  -0.029638  1.081563   1.280300
        1   0.647747  0.831136  -1.549481
        2   0.513416 -0.884417   0.195343
        >>> df = df.applymap(lambda x: '%.2f' % x)
        >>> df
            0         1          2
        0  -0.03      1.08       1.28
        1   0.65      0.83      -1.55
        2   0.51     -0.88       0.20

        Returns
        -------
        applied : DataFrame

        See also
        --------
        DataFrame.apply : For operations on rows/columns

        """

        # if we have a dtype == 'M8[ns]', provide boxed values
        def infer(x):
            if x.empty:
                return lib.map_infer(x, func)
            return lib.map_infer(x.asobject, func)

        return self.apply(infer)

    # ----------------------------------------------------------------------
    # Merging / joining methods

    def append(self, other, ignore_index=False, verify_integrity=False):
        """
        Append rows of `other` to the end of this frame, returning a new
        object. Columns not in this frame are added as new columns.

        Parameters
        ----------
        other : DataFrame or Series/dict-like object, or list of these
            The data to append.
        ignore_index : boolean, default False
            If True, do not use the index labels.
        verify_integrity : boolean, default False
            If True, raise ValueError on creating index with duplicates.

        Returns
        -------
        appended : DataFrame

        Notes
        -----
        If a list of dict/series is passed and the keys are all contained in
        the DataFrame's index, the order of the columns in the resulting
        DataFrame will be unchanged.

        Iteratively appending rows to a DataFrame can be more computationally
        intensive than a single concatenate. A better solution is to append
        those rows to a list and then concatenate the list with the original
        DataFrame all at once.

        See also
        --------
        pandas.concat : General function to concatenate DataFrame, Series
            or Panel objects

        Examples
        --------

        >>> df = pd.DataFrame([[1, 2], [3, 4]], columns=list('AB'))
        >>> df
           A  B
        0  1  2
        1  3  4
        >>> df2 = pd.DataFrame([[5, 6], [7, 8]], columns=list('AB'))
        >>> df.append(df2)
           A  B
        0  1  2
        1  3  4
        0  5  6
        1  7  8

        With `ignore_index` set to True:

        >>> df.append(df2, ignore_index=True)
           A  B
        0  1  2
        1  3  4
        2  5  6
        3  7  8

        The following, while not recommended methods for generating DataFrames,
        show two ways to generate a DataFrame from multiple data sources.

        Less efficient:

        >>> df = pd.DataFrame(columns=['A'])
        >>> for i in range(5):
        ...     df = df.append({'A': i}, ignore_index=True)
        >>> df
           A
        0  0
        1  1
        2  2
        3  3
        4  4

        More efficient:

        >>> pd.concat([pd.DataFrame([i], columns=['A']) for i in range(5)],
        ...           ignore_index=True)
           A
        0  0
        1  1
        2  2
        3  3
        4  4

        """
        if isinstance(other, (Series, dict)):
            if isinstance(other, dict):
                other = Series(other)
            if other.name is None and not ignore_index:
                raise TypeError('Can only append a Series if ignore_index=True'
                                ' or if the Series has a name')

            if other.name is None:
                index = None
            else:
                # other must have the same index name as self, otherwise
                # index name will be reset
                index = Index([other.name], name=self.index.name)

            combined_columns = self.columns.tolist() + self.columns.union(
                other.index).difference(self.columns).tolist()
            other = other.reindex(combined_columns, copy=False)
            other = DataFrame(other.values.reshape((1, len(other))),
                              index=index,
                              columns=combined_columns)
            other = other._convert(datetime=True, timedelta=True)
            if not self.columns.equals(combined_columns):
                self = self.reindex(columns=combined_columns)
        elif isinstance(other, list) and not isinstance(other[0], DataFrame):
            other = DataFrame(other)
            if (self.columns.get_indexer(other.columns) >= 0).all():
                other = other.loc[:, self.columns]

        from pandas.core.reshape.concat import concat
        if isinstance(other, (list, tuple)):
            to_concat = [self] + other
        else:
            to_concat = [self, other]
        return concat(to_concat, ignore_index=ignore_index,
                      verify_integrity=verify_integrity)

    def join(self, other, on=None, how='left', lsuffix='', rsuffix='',
             sort=False):
        """
        Join columns with other DataFrame either on index or on a key
        column. Efficiently Join multiple DataFrame objects by index at once by
        passing a list.

        Parameters
        ----------
        other : DataFrame, Series with name field set, or list of DataFrame
            Index should be similar to one of the columns in this one. If a
            Series is passed, its name attribute must be set, and that will be
            used as the column name in the resulting joined DataFrame
        on : name, tuple/list of names, or array-like
            Column or index level name(s) in the caller to join on the index
            in `other`, otherwise joins index-on-index. If multiple
            values given, the `other` DataFrame must have a MultiIndex. Can
            pass an array as the join key if it is not already contained in
            the calling DataFrame. Like an Excel VLOOKUP operation
        how : {'left', 'right', 'outer', 'inner'}, default: 'left'
            How to handle the operation of the two objects.

            * left: use calling frame's index (or column if on is specified)
            * right: use other frame's index
            * outer: form union of calling frame's index (or column if on is
              specified) with other frame's index, and sort it
              lexicographically
            * inner: form intersection of calling frame's index (or column if
              on is specified) with other frame's index, preserving the order
              of the calling's one
        lsuffix : string
            Suffix to use from left frame's overlapping columns
        rsuffix : string
            Suffix to use from right frame's overlapping columns
        sort : boolean, default False
            Order result DataFrame lexicographically by the join key. If False,
            the order of the join key depends on the join type (how keyword)

        Notes
        -----
        on, lsuffix, and rsuffix options are not supported when passing a list
        of DataFrame objects

        Support for specifying index levels as the `on` parameter was added
        in version 0.22.0

        Examples
        --------
        >>> caller = pd.DataFrame({'key': ['K0', 'K1', 'K2', 'K3', 'K4', 'K5'],
        ...                        'A': ['A0', 'A1', 'A2', 'A3', 'A4', 'A5']})

        >>> caller
            A key
        0  A0  K0
        1  A1  K1
        2  A2  K2
        3  A3  K3
        4  A4  K4
        5  A5  K5

        >>> other = pd.DataFrame({'key': ['K0', 'K1', 'K2'],
        ...                       'B': ['B0', 'B1', 'B2']})

        >>> other
            B key
        0  B0  K0
        1  B1  K1
        2  B2  K2

        Join DataFrames using their indexes.

        >>> caller.join(other, lsuffix='_caller', rsuffix='_other')

        >>>     A key_caller    B key_other
            0  A0         K0   B0        K0
            1  A1         K1   B1        K1
            2  A2         K2   B2        K2
            3  A3         K3  NaN       NaN
            4  A4         K4  NaN       NaN
            5  A5         K5  NaN       NaN


        If we want to join using the key columns, we need to set key to be
        the index in both caller and other. The joined DataFrame will have
        key as its index.

        >>> caller.set_index('key').join(other.set_index('key'))

        >>>      A    B
            key
            K0   A0   B0
            K1   A1   B1
            K2   A2   B2
            K3   A3  NaN
            K4   A4  NaN
            K5   A5  NaN

        Another option to join using the key columns is to use the on
        parameter. DataFrame.join always uses other's index but we can use any
        column in the caller. This method preserves the original caller's
        index in the result.

        >>> caller.join(other.set_index('key'), on='key')

        >>>     A key    B
            0  A0  K0   B0
            1  A1  K1   B1
            2  A2  K2   B2
            3  A3  K3  NaN
            4  A4  K4  NaN
            5  A5  K5  NaN


        See also
        --------
        DataFrame.merge : For column(s)-on-columns(s) operations

        Returns
        -------
        joined : DataFrame
        """
        # For SparseDataFrame's benefit
        return self._join_compat(other, on=on, how=how, lsuffix=lsuffix,
                                 rsuffix=rsuffix, sort=sort)

    def _join_compat(self, other, on=None, how='left', lsuffix='', rsuffix='',
                     sort=False):
        from pandas.core.reshape.merge import merge
        from pandas.core.reshape.concat import concat

        if isinstance(other, Series):
            if other.name is None:
                raise ValueError('Other Series must have a name')
            other = DataFrame({other.name: other})

        if isinstance(other, DataFrame):
            return merge(self, other, left_on=on, how=how,
                         left_index=on is None, right_index=True,
                         suffixes=(lsuffix, rsuffix), sort=sort)
        else:
            if on is not None:
                raise ValueError('Joining multiple DataFrames only supported'
                                 ' for joining on index')

            # join indexes only using concat
            if how == 'left':
                how = 'outer'
                join_axes = [self.index]
            else:
                join_axes = None

            frames = [self] + list(other)

            can_concat = all(df.index.is_unique for df in frames)

            if can_concat:
                return concat(frames, axis=1, join=how, join_axes=join_axes,
                              verify_integrity=True)

            joined = frames[0]

            for frame in frames[1:]:
                joined = merge(joined, frame, how=how, left_index=True,
                               right_index=True)

            return joined

    @Substitution('')
    @Appender(_merge_doc, indents=2)
    def merge(self, right, how='inner', on=None, left_on=None, right_on=None,
              left_index=False, right_index=False, sort=False,
              suffixes=('_x', '_y'), copy=True, indicator=False,
              validate=None):
        from pandas.core.reshape.merge import merge
        return merge(self, right, how=how, on=on, left_on=left_on,
                     right_on=right_on, left_index=left_index,
                     right_index=right_index, sort=sort, suffixes=suffixes,
                     copy=copy, indicator=indicator, validate=validate)

    def round(self, decimals=0, *args, **kwargs):
        """
        Round a DataFrame to a variable number of decimal places.

        Parameters
        ----------
        decimals : int, dict, Series
            Number of decimal places to round each column to. If an int is
            given, round each column to the same number of places.
            Otherwise dict and Series round to variable numbers of places.
            Column names should be in the keys if `decimals` is a
            dict-like, or in the index if `decimals` is a Series. Any
            columns not included in `decimals` will be left as is. Elements
            of `decimals` which are not columns of the input will be
            ignored.

        Examples
        --------
        >>> df = pd.DataFrame(np.random.random([3, 3]),
        ...     columns=['A', 'B', 'C'], index=['first', 'second', 'third'])
        >>> df
                       A         B         C
        first   0.028208  0.992815  0.173891
        second  0.038683  0.645646  0.577595
        third   0.877076  0.149370  0.491027
        >>> df.round(2)
                   A     B     C
        first   0.03  0.99  0.17
        second  0.04  0.65  0.58
        third   0.88  0.15  0.49
        >>> df.round({'A': 1, 'C': 2})
                  A         B     C
        first   0.0  0.992815  0.17
        second  0.0  0.645646  0.58
        third   0.9  0.149370  0.49
        >>> decimals = pd.Series([1, 0, 2], index=['A', 'B', 'C'])
        >>> df.round(decimals)
                  A  B     C
        first   0.0  1  0.17
        second  0.0  1  0.58
        third   0.9  0  0.49

        Returns
        -------
        DataFrame object

        See Also
        --------
        numpy.around
        Series.round

        """
        from pandas.core.reshape.concat import concat

        def _dict_round(df, decimals):
            for col, vals in df.iteritems():
                try:
                    yield _series_round(vals, decimals[col])
                except KeyError:
                    yield vals

        def _series_round(s, decimals):
            if is_integer_dtype(s) or is_float_dtype(s):
                return s.round(decimals)
            return s

        nv.validate_round(args, kwargs)

        if isinstance(decimals, (dict, Series)):
            if isinstance(decimals, Series):
                if not decimals.index.is_unique:
                    raise ValueError("Index of decimals must be unique")
            new_cols = [col for col in _dict_round(self, decimals)]
        elif is_integer(decimals):
            # Dispatch to Series.round
            new_cols = [_series_round(v, decimals)
                        for _, v in self.iteritems()]
        else:
            raise TypeError("decimals must be an integer, a dict-like or a "
                            "Series")

        if len(new_cols) > 0:
            return self._constructor(concat(new_cols, axis=1),
                                     index=self.index,
                                     columns=self.columns)
        else:
            return self

    # ----------------------------------------------------------------------
    # Statistical methods, etc.

    def corr(self, method='pearson', min_periods=1):
        """
        Compute pairwise correlation of columns, excluding NA/null values

        Parameters
        ----------
        method : {'pearson', 'kendall', 'spearman'}
            * pearson : standard correlation coefficient
            * kendall : Kendall Tau correlation coefficient
            * spearman : Spearman rank correlation
        min_periods : int, optional
            Minimum number of observations required per pair of columns
            to have a valid result. Currently only available for pearson
            and spearman correlation

        Returns
        -------
        y : DataFrame
        """
        numeric_df = self._get_numeric_data()
        cols = numeric_df.columns
        idx = cols.copy()
        mat = numeric_df.values

        if method == 'pearson':
            correl = libalgos.nancorr(_ensure_float64(mat), minp=min_periods)
        elif method == 'spearman':
            correl = libalgos.nancorr_spearman(_ensure_float64(mat),
                                               minp=min_periods)
        else:
            if min_periods is None:
                min_periods = 1
            mat = _ensure_float64(mat).T
            corrf = nanops.get_corr_func(method)
            K = len(cols)
            correl = np.empty((K, K), dtype=float)
            mask = np.isfinite(mat)
            for i, ac in enumerate(mat):
                for j, bc in enumerate(mat):
                    if i > j:
                        continue

                    valid = mask[i] & mask[j]
                    if valid.sum() < min_periods:
                        c = np.nan
                    elif i == j:
                        c = 1.
                    elif not valid.all():
                        c = corrf(ac[valid], bc[valid])
                    else:
                        c = corrf(ac, bc)
                    correl[i, j] = c
                    correl[j, i] = c

        return self._constructor(correl, index=idx, columns=cols)

    def cov(self, min_periods=None):
        """
        Compute pairwise covariance of columns, excluding NA/null values

        Parameters
        ----------
        min_periods : int, optional
            Minimum number of observations required per pair of columns
            to have a valid result.

        Returns
        -------
        y : DataFrame

        Notes
        -----
        `y` contains the covariance matrix of the DataFrame's time series.
        The covariance is normalized by N-1 (unbiased estimator).
        """
        numeric_df = self._get_numeric_data()
        cols = numeric_df.columns
        idx = cols.copy()
        mat = numeric_df.values

        if notna(mat).all():
            if min_periods is not None and min_periods > len(mat):
                baseCov = np.empty((mat.shape[1], mat.shape[1]))
                baseCov.fill(np.nan)
            else:
                baseCov = np.cov(mat.T)
            baseCov = baseCov.reshape((len(cols), len(cols)))
        else:
            baseCov = libalgos.nancorr(_ensure_float64(mat), cov=True,
                                       minp=min_periods)

        return self._constructor(baseCov, index=idx, columns=cols)

    def corrwith(self, other, axis=0, drop=False):
        """
        Compute pairwise correlation between rows or columns of two DataFrame
        objects.

        Parameters
        ----------
        other : DataFrame
        axis : {0 or 'index', 1 or 'columns'}, default 0
            0 or 'index' to compute column-wise, 1 or 'columns' for row-wise
        drop : boolean, default False
            Drop missing indices from result, default returns union of all

        Returns
        -------
        correls : Series
        """
        axis = self._get_axis_number(axis)
        if isinstance(other, Series):
            return self.apply(other.corr, axis=axis)

        this = self._get_numeric_data()
        other = other._get_numeric_data()

        left, right = this.align(other, join='inner', copy=False)

        # mask missing values
        left = left + right * 0
        right = right + left * 0

        if axis == 1:
            left = left.T
            right = right.T

        # demeaned data
        ldem = left - left.mean()
        rdem = right - right.mean()

        num = (ldem * rdem).sum()
        dom = (left.count() - 1) * left.std() * right.std()

        correl = num / dom

        if not drop:
            raxis = 1 if axis == 0 else 0
            result_index = this._get_axis(raxis).union(other._get_axis(raxis))
            correl = correl.reindex(result_index)

        return correl

    # ----------------------------------------------------------------------
    # ndarray-like stats methods

    def count(self, axis=0, level=None, numeric_only=False):
        """
        Return Series with number of non-NA/null observations over requested
        axis. Works with non-floating point data as well (detects NaN and None)

        Parameters
        ----------
        axis : {0 or 'index', 1 or 'columns'}, default 0
            0 or 'index' for row-wise, 1 or 'columns' for column-wise
        level : int or level name, default None
            If the axis is a MultiIndex (hierarchical), count along a
            particular level, collapsing into a DataFrame
        numeric_only : boolean, default False
            Include only float, int, boolean data

        Returns
        -------
        count : Series (or DataFrame if level specified)
        """
        axis = self._get_axis_number(axis)
        if level is not None:
            return self._count_level(level, axis=axis,
                                     numeric_only=numeric_only)

        if numeric_only:
            frame = self._get_numeric_data()
        else:
            frame = self

        # GH #423
        if len(frame._get_axis(axis)) == 0:
            result = Series(0, index=frame._get_agg_axis(axis))
        else:
            if frame._is_mixed_type:
                result = notna(frame).sum(axis=axis)
            else:
                counts = notna(frame.values).sum(axis=axis)
                result = Series(counts, index=frame._get_agg_axis(axis))

        return result.astype('int64')

    def _count_level(self, level, axis=0, numeric_only=False):
        if numeric_only:
            frame = self._get_numeric_data()
        else:
            frame = self

        count_axis = frame._get_axis(axis)
        agg_axis = frame._get_agg_axis(axis)

        if not isinstance(count_axis, MultiIndex):
            raise TypeError("Can only count levels on hierarchical %s." %
                            self._get_axis_name(axis))

        if frame._is_mixed_type:
            # Since we have mixed types, calling notna(frame.values) might
            # upcast everything to object
            mask = notna(frame).values
        else:
            # But use the speedup when we have homogeneous dtypes
            mask = notna(frame.values)

        if axis == 1:
            # We're transposing the mask rather than frame to avoid potential
            # upcasts to object, which induces a ~20x slowdown
            mask = mask.T

        if isinstance(level, compat.string_types):
            level = count_axis._get_level_number(level)

        level_index = count_axis.levels[level]
        labels = _ensure_int64(count_axis.labels[level])
        counts = lib.count_level_2d(mask, labels, len(level_index), axis=0)

        result = DataFrame(counts, index=level_index, columns=agg_axis)

        if axis == 1:
            # Undo our earlier transpose
            return result.T
        else:
            return result

    def _reduce(self, op, name, axis=0, skipna=True, numeric_only=None,
                filter_type=None, **kwds):
        axis = self._get_axis_number(axis)

        def f(x):
            return op(x, axis=axis, skipna=skipna, **kwds)

        labels = self._get_agg_axis(axis)

        # exclude timedelta/datetime unless we are uniform types
        if axis == 1 and self._is_mixed_type and self._is_datelike_mixed_type:
            numeric_only = True

        if numeric_only is None:
            try:
                values = self.values
                result = f(values)
            except Exception as e:

                # try by-column first
                if filter_type is None and axis == 0:
                    try:

                        # this can end up with a non-reduction
                        # but not always. if the types are mixed
                        # with datelike then need to make sure a series

                        # we only end up here if we have not specified
                        # numeric_only and yet we have tried a
                        # column-by-column reduction, where we have mixed type.
                        # So let's just do what we can
                        result = self.apply(f, reduce=False,
                                            ignore_failures=True)
                        if result.ndim == self.ndim:
                            result = result.iloc[0]
                        return result
                    except:
                        pass

                if filter_type is None or filter_type == 'numeric':
                    data = self._get_numeric_data()
                elif filter_type == 'bool':
                    data = self._get_bool_data()
                else:  # pragma: no cover
                    e = NotImplementedError("Handling exception with filter_"
                                            "type %s not implemented." %
                                            filter_type)
                    raise_with_traceback(e)
                with np.errstate(all='ignore'):
                    result = f(data.values)
                labels = data._get_agg_axis(axis)
        else:
            if numeric_only:
                if filter_type is None or filter_type == 'numeric':
                    data = self._get_numeric_data()
                elif filter_type == 'bool':
                    data = self._get_bool_data()
                else:  # pragma: no cover
                    msg = ("Generating numeric_only data with filter_type %s"
                           "not supported." % filter_type)
                    raise NotImplementedError(msg)
                values = data.values
                labels = data._get_agg_axis(axis)
            else:
                values = self.values
            result = f(values)

        if hasattr(result, 'dtype') and is_object_dtype(result.dtype):
            try:
                if filter_type is None or filter_type == 'numeric':
                    result = result.astype(np.float64)
                elif filter_type == 'bool' and notna(result).all():
                    result = result.astype(np.bool_)
            except (ValueError, TypeError):

                # try to coerce to the original dtypes item by item if we can
                if axis == 0:
                    result = coerce_to_dtypes(result, self.dtypes)

        return Series(result, index=labels)

    def nunique(self, axis=0, dropna=True):
        """
        Return Series with number of distinct observations over requested
        axis.

        .. versionadded:: 0.20.0

        Parameters
        ----------
        axis : {0 or 'index', 1 or 'columns'}, default 0
        dropna : boolean, default True
            Don't include NaN in the counts.

        Returns
        -------
        nunique : Series

        Examples
        --------
        >>> df = pd.DataFrame({'A': [1, 2, 3], 'B': [1, 1, 1]})
        >>> df.nunique()
        A    3
        B    1

        >>> df.nunique(axis=1)
        0    1
        1    2
        2    2
        """
        return self.apply(Series.nunique, axis=axis, dropna=dropna)

    def idxmin(self, axis=0, skipna=True):
        """
        Return index of first occurrence of minimum over requested axis.
        NA/null values are excluded.

        Parameters
        ----------
        axis : {0 or 'index', 1 or 'columns'}, default 0
            0 or 'index' for row-wise, 1 or 'columns' for column-wise
        skipna : boolean, default True
            Exclude NA/null values. If an entire row/column is NA, the result
            will be NA.

        Raises
        ------
        ValueError
            * If the row/column is empty

        Returns
        -------
        idxmin : Series

        Notes
        -----
        This method is the DataFrame version of ``ndarray.argmin``.

        See Also
        --------
        Series.idxmin
        """
        axis = self._get_axis_number(axis)
        indices = nanops.nanargmin(self.values, axis=axis, skipna=skipna)
        index = self._get_axis(axis)
        result = [index[i] if i >= 0 else np.nan for i in indices]
        return Series(result, index=self._get_agg_axis(axis))

    def idxmax(self, axis=0, skipna=True):
        """
        Return index of first occurrence of maximum over requested axis.
        NA/null values are excluded.

        Parameters
        ----------
        axis : {0 or 'index', 1 or 'columns'}, default 0
            0 or 'index' for row-wise, 1 or 'columns' for column-wise
        skipna : boolean, default True
            Exclude NA/null values. If an entire row/column is NA, the result
            will be NA.

        Raises
        ------
        ValueError
            * If the row/column is empty

        Returns
        -------
        idxmax : Series

        Notes
        -----
        This method is the DataFrame version of ``ndarray.argmax``.

        See Also
        --------
        Series.idxmax
        """
        axis = self._get_axis_number(axis)
        indices = nanops.nanargmax(self.values, axis=axis, skipna=skipna)
        index = self._get_axis(axis)
        result = [index[i] if i >= 0 else np.nan for i in indices]
        return Series(result, index=self._get_agg_axis(axis))

    def _get_agg_axis(self, axis_num):
        """ let's be explict about this """
        if axis_num == 0:
            return self.columns
        elif axis_num == 1:
            return self.index
        else:
            raise ValueError('Axis must be 0 or 1 (got %r)' % axis_num)

    def mode(self, axis=0, numeric_only=False):
        """
        Gets the mode(s) of each element along the axis selected. Adds a row
        for each mode per label, fills in gaps with nan.

        Note that there could be multiple values returned for the selected
        axis (when more than one item share the maximum frequency), which is
        the reason why a dataframe is returned. If you want to impute missing
        values with the mode in a dataframe ``df``, you can just do this:
        ``df.fillna(df.mode().iloc[0])``

        Parameters
        ----------
        axis : {0 or 'index', 1 or 'columns'}, default 0
            * 0 or 'index' : get mode of each column
            * 1 or 'columns' : get mode of each row
        numeric_only : boolean, default False
            if True, only apply to numeric columns

        Returns
        -------
        modes : DataFrame (sorted)

        Examples
        --------
        >>> df = pd.DataFrame({'A': [1, 2, 1, 2, 1, 2, 3]})
        >>> df.mode()
           A
        0  1
        1  2
        """
        data = self if not numeric_only else self._get_numeric_data()

        def f(s):
            return s.mode()

        return data.apply(f, axis=axis)

    def quantile(self, q=0.5, axis=0, numeric_only=True,
                 interpolation='linear'):
        """
        Return values at the given quantile over requested axis, a la
        numpy.percentile.

        Parameters
        ----------
        q : float or array-like, default 0.5 (50% quantile)
            0 <= q <= 1, the quantile(s) to compute
        axis : {0, 1, 'index', 'columns'} (default 0)
            0 or 'index' for row-wise, 1 or 'columns' for column-wise
        interpolation : {'linear', 'lower', 'higher', 'midpoint', 'nearest'}
            .. versionadded:: 0.18.0

            This optional parameter specifies the interpolation method to use,
            when the desired quantile lies between two data points `i` and `j`:

            * linear: `i + (j - i) * fraction`, where `fraction` is the
              fractional part of the index surrounded by `i` and `j`.
            * lower: `i`.
            * higher: `j`.
            * nearest: `i` or `j` whichever is nearest.
            * midpoint: (`i` + `j`) / 2.

        Returns
        -------
        quantiles : Series or DataFrame

            - If ``q`` is an array, a DataFrame will be returned where the
              index is ``q``, the columns are the columns of self, and the
              values are the quantiles.
            - If ``q`` is a float, a Series will be returned where the
              index is the columns of self and the values are the quantiles.

        Examples
        --------

        >>> df = DataFrame(np.array([[1, 1], [2, 10], [3, 100], [4, 100]]),
                           columns=['a', 'b'])
        >>> df.quantile(.1)
        a    1.3
        b    3.7
        dtype: float64
        >>> df.quantile([.1, .5])
               a     b
        0.1  1.3   3.7
        0.5  2.5  55.0
        """
        self._check_percentile(q)

        data = self._get_numeric_data() if numeric_only else self
        axis = self._get_axis_number(axis)
        is_transposed = axis == 1

        if is_transposed:
            data = data.T

        result = data._data.quantile(qs=q,
                                     axis=1,
                                     interpolation=interpolation,
                                     transposed=is_transposed)

        if result.ndim == 2:
            result = self._constructor(result)
        else:
            result = self._constructor_sliced(result, name=q)

        if is_transposed:
            result = result.T

        return result

    def to_timestamp(self, freq=None, how='start', axis=0, copy=True):
        """
        Cast to DatetimeIndex of timestamps, at *beginning* of period

        Parameters
        ----------
        freq : string, default frequency of PeriodIndex
            Desired frequency
        how : {'s', 'e', 'start', 'end'}
            Convention for converting period to timestamp; start of period
            vs. end
        axis : {0 or 'index', 1 or 'columns'}, default 0
            The axis to convert (the index by default)
        copy : boolean, default True
            If false then underlying input data is not copied

        Returns
        -------
        df : DataFrame with DatetimeIndex
        """
        new_data = self._data
        if copy:
            new_data = new_data.copy()

        axis = self._get_axis_number(axis)
        if axis == 0:
            new_data.set_axis(1, self.index.to_timestamp(freq=freq, how=how))
        elif axis == 1:
            new_data.set_axis(0, self.columns.to_timestamp(freq=freq, how=how))
        else:  # pragma: no cover
            raise AssertionError('Axis must be 0 or 1. Got %s' % str(axis))

        return self._constructor(new_data)

    def to_period(self, freq=None, axis=0, copy=True):
        """
        Convert DataFrame from DatetimeIndex to PeriodIndex with desired
        frequency (inferred from index if not passed)

        Parameters
        ----------
        freq : string, default
        axis : {0 or 'index', 1 or 'columns'}, default 0
            The axis to convert (the index by default)
        copy : boolean, default True
            If False then underlying input data is not copied

        Returns
        -------
        ts : TimeSeries with PeriodIndex
        """
        new_data = self._data
        if copy:
            new_data = new_data.copy()

        axis = self._get_axis_number(axis)
        if axis == 0:
            new_data.set_axis(1, self.index.to_period(freq=freq))
        elif axis == 1:
            new_data.set_axis(0, self.columns.to_period(freq=freq))
        else:  # pragma: no cover
            raise AssertionError('Axis must be 0 or 1. Got %s' % str(axis))

        return self._constructor(new_data)

    def isin(self, values):
        """
        Return boolean DataFrame showing whether each element in the
        DataFrame is contained in values.

        Parameters
        ----------
        values : iterable, Series, DataFrame or dictionary
            The result will only be true at a location if all the
            labels match. If `values` is a Series, that's the index. If
            `values` is a dictionary, the keys must be the column names,
            which must match. If `values` is a DataFrame,
            then both the index and column labels must match.

        Returns
        -------

        DataFrame of booleans

        Examples
        --------
        When ``values`` is a list:

        >>> df = DataFrame({'A': [1, 2, 3], 'B': ['a', 'b', 'f']})
        >>> df.isin([1, 3, 12, 'a'])
               A      B
        0   True   True
        1  False  False
        2   True  False

        When ``values`` is a dict:

        >>> df = DataFrame({'A': [1, 2, 3], 'B': [1, 4, 7]})
        >>> df.isin({'A': [1, 3], 'B': [4, 7, 12]})
               A      B
        0   True  False  # Note that B didn't match the 1 here.
        1  False   True
        2   True   True

        When ``values`` is a Series or DataFrame:

        >>> df = DataFrame({'A': [1, 2, 3], 'B': ['a', 'b', 'f']})
        >>> other = DataFrame({'A': [1, 3, 3, 2], 'B': ['e', 'f', 'f', 'e']})
        >>> df.isin(other)
               A      B
        0   True  False
        1  False  False  # Column A in `other` has a 3, but not at index 1.
        2   True   True
        """
        if isinstance(values, dict):
            from pandas.core.reshape.concat import concat
            values = collections.defaultdict(list, values)
            return concat((self.iloc[:, [i]].isin(values[col])
                           for i, col in enumerate(self.columns)), axis=1)
        elif isinstance(values, Series):
            if not values.index.is_unique:
                raise ValueError("cannot compute isin with "
                                 "a duplicate axis.")
            return self.eq(values.reindex_like(self), axis='index')
        elif isinstance(values, DataFrame):
            if not (values.columns.is_unique and values.index.is_unique):
                raise ValueError("cannot compute isin with "
                                 "a duplicate axis.")
            return self.eq(values.reindex_like(self))
        else:
            if not is_list_like(values):
                raise TypeError("only list-like or dict-like objects are "
                                "allowed to be passed to DataFrame.isin(), "
                                "you passed a "
                                "{0!r}".format(type(values).__name__))
            return DataFrame(
                algorithms.isin(self.values.ravel(),
                                values).reshape(self.shape), self.index,
                self.columns)

    # ----------------------------------------------------------------------
    # Add plotting methods to DataFrame
    plot = accessor.AccessorProperty(gfx.FramePlotMethods,
                                     gfx.FramePlotMethods)
    hist = gfx.hist_frame
    boxplot = gfx.boxplot_frame


DataFrame._setup_axes(['index', 'columns'], info_axis=1, stat_axis=0,
                      axes_are_reversed=True, aliases={'rows': 0})
DataFrame._add_numeric_operations()
DataFrame._add_series_or_dataframe_operations()

ops.add_flex_arithmetic_methods(DataFrame, **ops.frame_flex_funcs)
ops.add_special_arithmetic_methods(DataFrame, **ops.frame_special_funcs)

_EMPTY_SERIES = Series([])


def _arrays_to_mgr(arrays, arr_names, index, columns, dtype=None):
    """
    Segregate Series based on type and coerce into matrices.
    Needs to handle a lot of exceptional cases.
    """
    # figure out the index, if necessary
    if index is None:
        index = extract_index(arrays)
    else:
        index = _ensure_index(index)

    # don't force copy because getting jammed in an ndarray anyway
    arrays = _homogenize(arrays, index, dtype)

    # from BlockManager perspective
    axes = [_ensure_index(columns), _ensure_index(index)]

    return create_block_manager_from_arrays(arrays, arr_names, axes)


def extract_index(data):
    from pandas.core.index import _union_indexes

    index = None
    if len(data) == 0:
        index = Index([])
    elif len(data) > 0:
        raw_lengths = []
        indexes = []

        have_raw_arrays = False
        have_series = False
        have_dicts = False

        for v in data:
            if isinstance(v, Series):
                have_series = True
                indexes.append(v.index)
            elif isinstance(v, dict):
                have_dicts = True
                indexes.append(list(v.keys()))
            elif is_list_like(v) and getattr(v, 'ndim', 1) == 1:
                have_raw_arrays = True
                raw_lengths.append(len(v))

        if not indexes and not raw_lengths:
            raise ValueError('If using all scalar values, you must pass'
                             ' an index')

        if have_series or have_dicts:
            index = _union_indexes(indexes)

        if have_raw_arrays:
            lengths = list(set(raw_lengths))
            if len(lengths) > 1:
                raise ValueError('arrays must all be same length')

            if have_dicts:
                raise ValueError('Mixing dicts with non-Series may lead to '
                                 'ambiguous ordering.')

            if have_series:
                if lengths[0] != len(index):
                    msg = ('array length %d does not match index length %d' %
                           (lengths[0], len(index)))
                    raise ValueError(msg)
            else:
                index = _default_index(lengths[0])

    return _ensure_index(index)


def _prep_ndarray(values, copy=True):
    if not isinstance(values, (np.ndarray, Series, Index)):
        if len(values) == 0:
            return np.empty((0, 0), dtype=object)

        def convert(v):
            return maybe_convert_platform(v)

        # we could have a 1-dim or 2-dim list here
        # this is equiv of np.asarray, but does object conversion
        # and platform dtype preservation
        try:
            if is_list_like(values[0]) or hasattr(values[0], 'len'):
                values = np.array([convert(v) for v in values])
            else:
                values = convert(values)
        except:
            values = convert(values)

    else:

        # drop subclass info, do not copy data
        values = np.asarray(values)
        if copy:
            values = values.copy()

    if values.ndim == 1:
        values = values.reshape((values.shape[0], 1))
    elif values.ndim != 2:
        raise ValueError('Must pass 2-d input')

    return values


def _to_arrays(data, columns, coerce_float=False, dtype=None):
    """
    Return list of arrays, columns
    """
    if isinstance(data, DataFrame):
        if columns is not None:
            arrays = [data._ixs(i, axis=1).values
                      for i, col in enumerate(data.columns) if col in columns]
        else:
            columns = data.columns
            arrays = [data._ixs(i, axis=1).values for i in range(len(columns))]

        return arrays, columns

    if not len(data):
        if isinstance(data, np.ndarray):
            columns = data.dtype.names
            if columns is not None:
                return [[]] * len(columns), columns
        return [], []  # columns if columns is not None else []
    if isinstance(data[0], (list, tuple)):
        return _list_to_arrays(data, columns, coerce_float=coerce_float,
                               dtype=dtype)
    elif isinstance(data[0], collections.Mapping):
        return _list_of_dict_to_arrays(data, columns,
                                       coerce_float=coerce_float, dtype=dtype)
    elif isinstance(data[0], Series):
        return _list_of_series_to_arrays(data, columns,
                                         coerce_float=coerce_float,
                                         dtype=dtype)
    elif isinstance(data[0], Categorical):
        if columns is None:
            columns = _default_index(len(data))
        return data, columns
    elif (isinstance(data, (np.ndarray, Series, Index)) and
          data.dtype.names is not None):

        columns = list(data.dtype.names)
        arrays = [data[k] for k in columns]
        return arrays, columns
    else:
        # last ditch effort
        data = lmap(tuple, data)
        return _list_to_arrays(data, columns, coerce_float=coerce_float,
                               dtype=dtype)


def _masked_rec_array_to_mgr(data, index, columns, dtype, copy):
    """ extract from a masked rec array and create the manager """

    # essentially process a record array then fill it
    fill_value = data.fill_value
    fdata = ma.getdata(data)
    if index is None:
        index = _get_names_from_index(fdata)
        if index is None:
            index = _default_index(len(data))
    index = _ensure_index(index)

    if columns is not None:
        columns = _ensure_index(columns)
    arrays, arr_columns = _to_arrays(fdata, columns)

    # fill if needed
    new_arrays = []
    for fv, arr, col in zip(fill_value, arrays, arr_columns):
        mask = ma.getmaskarray(data[col])
        if mask.any():
            arr, fv = maybe_upcast(arr, fill_value=fv, copy=True)
            arr[mask] = fv
        new_arrays.append(arr)

    # create the manager
    arrays, arr_columns = _reorder_arrays(new_arrays, arr_columns, columns)
    if columns is None:
        columns = arr_columns

    mgr = _arrays_to_mgr(arrays, arr_columns, index, columns)

    if copy:
        mgr = mgr.copy()
    return mgr


def _reorder_arrays(arrays, arr_columns, columns):
    # reorder according to the columns
    if (columns is not None and len(columns) and arr_columns is not None and
            len(arr_columns)):
        indexer = _ensure_index(arr_columns).get_indexer(columns)
        arr_columns = _ensure_index([arr_columns[i] for i in indexer])
        arrays = [arrays[i] for i in indexer]
    return arrays, arr_columns


def _list_to_arrays(data, columns, coerce_float=False, dtype=None):
    if len(data) > 0 and isinstance(data[0], tuple):
        content = list(lib.to_object_array_tuples(data).T)
    else:
        # list of lists
        content = list(lib.to_object_array(data).T)
    return _convert_object_array(content, columns, dtype=dtype,
                                 coerce_float=coerce_float)


def _list_of_series_to_arrays(data, columns, coerce_float=False, dtype=None):
    from pandas.core.index import _get_objs_combined_axis

    if columns is None:
        columns = _get_objs_combined_axis(data)

    indexer_cache = {}

    aligned_values = []
    for s in data:
        index = getattr(s, 'index', None)
        if index is None:
            index = _default_index(len(s))

        if id(index) in indexer_cache:
            indexer = indexer_cache[id(index)]
        else:
            indexer = indexer_cache[id(index)] = index.get_indexer(columns)

        values = _values_from_object(s)
        aligned_values.append(algorithms.take_1d(values, indexer))

    values = np.vstack(aligned_values)

    if values.dtype == np.object_:
        content = list(values.T)
        return _convert_object_array(content, columns, dtype=dtype,
                                     coerce_float=coerce_float)
    else:
        return values.T, columns


def _list_of_dict_to_arrays(data, columns, coerce_float=False, dtype=None):
    if columns is None:
        gen = (list(x.keys()) for x in data)
        sort = not any(isinstance(d, OrderedDict) for d in data)
        columns = lib.fast_unique_multiple_list_gen(gen, sort=sort)

    # assure that they are of the base dict class and not of derived
    # classes
    data = [(type(d) is dict) and d or dict(d) for d in data]

    content = list(lib.dicts_to_array(data, list(columns)).T)
    return _convert_object_array(content, columns, dtype=dtype,
                                 coerce_float=coerce_float)


def _convert_object_array(content, columns, coerce_float=False, dtype=None):
    if columns is None:
        columns = _default_index(len(content))
    else:
        if len(columns) != len(content):  # pragma: no cover
            # caller's responsibility to check for this...
            raise AssertionError('%d columns passed, passed data had %s '
                                 'columns' % (len(columns), len(content)))

    # provide soft conversion of object dtypes
    def convert(arr):
        if dtype != object and dtype != np.object:
            arr = lib.maybe_convert_objects(arr, try_float=coerce_float)
            arr = maybe_cast_to_datetime(arr, dtype)
        return arr

    arrays = [convert(arr) for arr in content]

    return arrays, columns


def _get_names_from_index(data):
    has_some_name = any(getattr(s, 'name', None) is not None for s in data)
    if not has_some_name:
        return _default_index(len(data))

    index = lrange(len(data))
    count = 0
    for i, s in enumerate(data):
        n = getattr(s, 'name', None)
        if n is not None:
            index[i] = n
        else:
            index[i] = 'Unnamed %d' % count
            count += 1

    return index


def _homogenize(data, index, dtype=None):
    from pandas.core.series import _sanitize_array

    oindex = None
    homogenized = []

    for v in data:
        if isinstance(v, Series):
            if dtype is not None:
                v = v.astype(dtype)
            if v.index is not index:
                # Forces alignment. No need to copy data since we
                # are putting it into an ndarray later
                v = v.reindex(index, copy=False)
        else:
            if isinstance(v, dict):
                if oindex is None:
                    oindex = index.astype('O')

                if isinstance(index, (DatetimeIndex, TimedeltaIndex)):
                    v = _dict_compat(v)
                else:
                    v = dict(v)
                v = lib.fast_multiget(v, oindex.values, default=np.nan)
            v = _sanitize_array(v, index, dtype=dtype, copy=False,
                                raise_cast_failure=False)

        homogenized.append(v)

    return homogenized


def _from_nested_dict(data):
    # TODO: this should be seriously cythonized
    new_data = OrderedDict()
    for index, s in compat.iteritems(data):
        for col, v in compat.iteritems(s):
            new_data[col] = new_data.get(col, OrderedDict())
            new_data[col][index] = v
    return new_data


def _put_str(s, space):
    return ('%s' % s)[:space].ljust(space)<|MERGE_RESOLUTION|>--- conflicted
+++ resolved
@@ -3654,17 +3654,9 @@
 
             keys = []
             for x in by:
-<<<<<<< HEAD
                 k = self._get_column_or_level_values(x, axis=other_axis,
                                                      op_description="sort by")
-                keys.append(trans(k))
-=======
-                k = self.xs(x, axis=other_axis).values
-                if k.ndim == 2:
-                    raise ValueError('Cannot sort by duplicate column %s' %
-                                     str(x))
                 keys.append(k)
->>>>>>> d163de70
             indexer = lexsort_indexer(keys, orders=ascending,
                                       na_position=na_position)
             indexer = _ensure_platform_int(indexer)
