--- conflicted
+++ resolved
@@ -11131,14 +11131,9 @@
         q: float | AnyArrayLike | Sequence[float] = 0.5,
         axis: Axis = 0,
         numeric_only: bool | lib.NoDefault = no_default,
-<<<<<<< HEAD
-        interpolation: str = "linear",
+        interpolation: QuantileInterpolation = "linear",
         method: Literal["single", "table"] = "single",
-    ):
-=======
-        interpolation: QuantileInterpolation = "linear",
     ) -> Series | DataFrame:
->>>>>>> 50c2af1a
         """
         Return values at the given quantile over requested axis.
 
@@ -11237,18 +11232,11 @@
             # ExtensionArray, ndarray[Any, Any]], Index, Series], Sequence[float]]";
             # expected "float"
             res_df = self.quantile(
-<<<<<<< HEAD
-                [q],
+                [q],  # type: ignore[list-item]
                 axis=axis,
                 numeric_only=numeric_only,
                 interpolation=interpolation,
                 method=method,
-=======
-                [q],  # type: ignore[list-item]
-                axis=axis,
-                numeric_only=numeric_only,
-                interpolation=interpolation,
->>>>>>> 50c2af1a
             )
             if method == "single":
                 res = res_df.iloc[0]
@@ -11282,14 +11270,17 @@
             res = self._constructor([], index=q, columns=cols, dtype=dtype)
             return res.__finalize__(self, method="quantile")
 
-<<<<<<< HEAD
         valid_method = {"single", "table"}
         if method not in valid_method:
             raise ValueError(
                 f"Invalid method: {method}. Method must be in {valid_method}."
             )
         if method == "single":
-            res = data._mgr.quantile(qs=q, axis=1, interpolation=interpolation)
+            # error: Argument "qs" to "quantile" of "BlockManager" has incompatible type
+            # "Index"; expected "Float64Index"
+            res = data._mgr.quantile(
+                qs=q, axis=1, interpolation=interpolation  # type: ignore[arg-type]
+            )
         elif method == "table":
             valid_interpolation = {"nearest", "lower", "higher"}
             if interpolation not in valid_interpolation:
@@ -11320,13 +11311,6 @@
 
             res = data._mgr.take(indexer[q_idx], verify=False)
             res.axes[1] = q
-=======
-        # error: Argument "qs" to "quantile" of "BlockManager" has incompatible type
-        # "Index"; expected "Float64Index"
-        res = data._mgr.quantile(
-            qs=q, axis=1, interpolation=interpolation  # type: ignore[arg-type]
-        )
->>>>>>> 50c2af1a
 
         result = self._constructor(res)
         return result.__finalize__(self, method="quantile")
