--- conflicted
+++ resolved
@@ -37,11 +37,6 @@
 from pandas._config import get_option
 
 from pandas._libs import algos as libalgos, lib
-<<<<<<< HEAD
-from pandas.compat import raise_with_traceback
-=======
-from pandas.compat import PY36
->>>>>>> 953757a3
 from pandas.compat.numpy import function as nv
 from pandas.util._decorators import (
     Appender,
