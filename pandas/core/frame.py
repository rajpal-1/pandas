--- conflicted
+++ resolved
@@ -10645,7 +10645,6 @@
         self._consolidate_inplace()
         return self._mgr.as_array(transpose=True)
 
-<<<<<<< HEAD
     @deprecate_nonkeyword_arguments(version=None, allowed_args=["self"])
     def ffill(
         self: DataFrame,
@@ -10665,7 +10664,7 @@
         downcast=None,
     ) -> DataFrame | None:
         return super().bfill(axis, inplace, limit, downcast)
-=======
+
     @deprecate_nonkeyword_arguments(
         version=None, allowed_args=["self", "lower", "upper"]
     )
@@ -10679,7 +10678,6 @@
         **kwargs,
     ) -> DataFrame | None:
         return super().clip(lower, upper, axis, inplace, *args, **kwargs)
->>>>>>> fd38824b
 
     @deprecate_nonkeyword_arguments(version=None, allowed_args=["self", "method"])
     def interpolate(
