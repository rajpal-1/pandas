--- conflicted
+++ resolved
@@ -8731,19 +8731,11 @@
         columns=None,
         aggfunc: AggFuncType = "mean",
         fill_value=None,
-<<<<<<< HEAD
-        margins=False,
-        dropna=True,
-        margins_name: Level = "All",
-        observed=False,
-        sort=True,
-=======
         margins: bool = False,
         dropna: bool = True,
-        margins_name="All",
+        margins_name: Level = "All",
         observed: bool = False,
         sort: bool = True,
->>>>>>> 5de24481
     ) -> DataFrame:
         from pandas.core.reshape.pivot import pivot_table
 
