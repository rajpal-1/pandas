--- conflicted
+++ resolved
@@ -129,14 +129,11 @@
 from pandas.io.formats.printing import pprint_thing
 import pandas.plotting
 
-<<<<<<< HEAD
 _DataFrameT = TypeVar("_DataFrameT", bound="DataFrame")
 
-=======
 if TYPE_CHECKING:
     from pandas.core.groupby.generic import DataFrameGroupBy
     from pandas.io.formats.style import Styler
->>>>>>> 15bacea8
 
 # ---------------------------------------------------------------------
 # Docstring templates
@@ -1966,26 +1963,10 @@
             if convert_strl is not None:
                 raise ValueError("strl is not supported in format 114")
             from pandas.io.stata import StataWriter as statawriter
-<<<<<<< HEAD
-        else:
-            if version == 117:
-                # https://github.com/python/mypy/issues/1153
-                # error: Name 'statawriter' already defined (possibly by an import)
-                from pandas.io.stata import (  # type: ignore
-                    StataWriter117 as statawriter,
-                )
-            else:
-                # https://github.com/python/mypy/issues/1153
-                # error: Name 'statawriter' already defined (possibly by an import)
-                from pandas.io.stata import (  # type: ignore
-                    StataWriter118 as statawriter,
-                )
-=======
         elif version == 117:
             from pandas.io.stata import StataWriter117 as statawriter
         else:  # versions 118 and 119
             from pandas.io.stata import StataWriterUTF8 as statawriter
->>>>>>> 15bacea8
 
         kwargs = {}
         if version is None or version >= 117:
@@ -3520,11 +3501,7 @@
         value = self._sanitize_column(column, value, broadcast=False)
         self._data.insert(loc, column, value, allow_duplicates=allow_duplicates)
 
-<<<<<<< HEAD
     def assign(self: _DataFrameT, **kwargs) -> _DataFrameT:
-=======
-    def assign(self, **kwargs) -> "DataFrame":
->>>>>>> 15bacea8
         r"""
         Assign new columns to a DataFrame.
 
@@ -4349,11 +4326,7 @@
             "one-dimensional arrays."
         )
 
-<<<<<<< HEAD
-        missing: List = []
-=======
         missing: List[Optional[Hashable]] = []
->>>>>>> 15bacea8
         for col in keys:
             if isinstance(
                 col, (ABCIndexClass, ABCSeries, np.ndarray, list, abc.Iterator)
@@ -4390,11 +4363,7 @@
             else:
                 arrays.append(self.index)
 
-<<<<<<< HEAD
-        to_remove: List = []
-=======
         to_remove: List[Optional[Hashable]] = []
->>>>>>> 15bacea8
         for col in keys:
             if isinstance(col, ABCMultiIndex):
                 for n in range(col.nlevels):
@@ -7184,13 +7153,8 @@
 
         from pandas.core.reshape.concat import concat
 
-<<<<<<< HEAD
-        if isinstance(other, list):
-            to_concat = [self] + other
-=======
         if isinstance(other, (list, tuple)):
             to_concat = [self, *other]
->>>>>>> 15bacea8
         else:
             to_concat = [self, other]
         return concat(
@@ -7201,7 +7165,6 @@
         )
 
     def join(
-<<<<<<< HEAD
         self: _DataFrameT,
         other,
         on=None,
@@ -7210,10 +7173,6 @@
         rsuffix: str = "",
         sort: bool = False,
     ) -> _DataFrameT:
-=======
-        self, other, on=None, how="left", lsuffix="", rsuffix="", sort=False
-    ) -> "DataFrame":
->>>>>>> 15bacea8
         """
         Join columns of another DataFrame.
 
