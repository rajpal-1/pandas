--- conflicted
+++ resolved
@@ -4955,15 +4955,9 @@
             Column to use to make new frame's index. If None, uses
             existing index.
         columns : string or object
-<<<<<<< HEAD
             Column name to use to make new frame's columns
         values : string, object or a list (0.23.0) of the previous, optional
             Column name(s) to use for populating new frame's values. If not
-=======
-            Column to use to make new frame's columns.
-        values : string or object, optional
-            Column to use for populating new frame's values. If not
->>>>>>> aaa4d909
             specified, all remaining columns will be used and the result will
             have hierarchically indexed columns.
 
@@ -4992,18 +4986,11 @@
 
         Examples
         --------
-<<<<<<< HEAD
-
-        >>> df = pd.DataFrame({'foo': ['one','one','one','two','two','two'],
-                               'bar': ['A', 'B', 'C', 'A', 'B', 'C'],
-                               'baz': [1, 2, 3, 4, 5, 6],
-                               'zoo': ['x', 'y', 'z', 'q', 'w', 't']})
-=======
         >>> df = pd.DataFrame({'foo': ['one', 'one', 'one', 'two', 'two',
         ...                            'two'],
         ...                    'bar': ['A', 'B', 'C', 'A', 'B', 'C'],
-        ...                    'baz': [1, 2, 3, 4, 5, 6]})
->>>>>>> aaa4d909
+        ...                    'baz': [1, 2, 3, 4, 5, 6],
+        ...                    'zoo': ['x', 'y', 'z', 'q', 'w', 't']})
         >>> df
             foo   bar  baz  zoo
         0   one   A    1    x
@@ -5013,22 +5000,6 @@
         4   two   B    5    w
         5   two   C    6    t
 
-<<<<<<< HEAD
-        >>> df.pivot(index='foo', columns='bar')['baz']
-             A   B   C
-        one  1   2   3
-        two  4   5   6
-
-        >>> df.pivot(index='foo', columns='bar', values='baz')
-             A   B   C
-        one  1   2   3
-        two  4   5   6
-
-       >>> df.pivot(index='foo', columns='bar', values=['baz', 'zoo'])
-              A  B  C   A  B  C
-        one   1  2  3   x  y  z
-        two   4  5  6   q  w  t
-=======
         >>> df.pivot(index='foo', columns='bar', values='baz')
         bar  A   B   C
         foo
@@ -5041,8 +5012,14 @@
         one  1   2   3
         two  4   5   6
 
+        >>> df.pivot(index='foo', columns='bar', values=['baz', 'zoo'])
+                baz       zoo
+        bar   A  B  C   A  B  C
+        foo
+        one   1  2  3   x  y  z
+        two   4  5  6   q  w  t
+
         A ValueError is raised if there are any duplicates.
-
         >>> df = pd.DataFrame({"foo": ['one', 'one', 'two', 'two'],
         ...                    "bar": ['A', 'A', 'B', 'C'],
         ...                    "baz": [1, 2, 3, 4]})
@@ -5052,11 +5029,8 @@
         1  one   A    2
         2  two   B    3
         3  two   C    4
->>>>>>> aaa4d909
-
         Notice that the first two rows are the same for our `index`
         and `columns` arguments.
-
         >>> df.pivot(index='foo', columns='bar', values='baz')
         Traceback (most recent call last):
            ...
