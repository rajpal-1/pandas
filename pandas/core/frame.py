--- conflicted
+++ resolved
@@ -8382,17 +8382,13 @@
 
             return expressions.where(mask, y_values, x_values)
 
-<<<<<<< HEAD
-        combined = self._combine(other, combiner, overwrite=False)
-=======
         if len(other) == 0:
             combined = self.reindex(
                 self.columns.append(other.columns.difference(self.columns)), axis=1
             )
             combined = combined.astype(other.dtypes)
         else:
-            combined = self.combine(other, combiner, overwrite=False)
->>>>>>> 76541f59
+            combined = self._combine(other, combiner, overwrite=False)
 
         dtypes = {
             col: find_common_type([self.dtypes[col], other.dtypes[col]])
