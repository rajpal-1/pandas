--- conflicted
+++ resolved
@@ -3462,11 +3462,7 @@
         loc : int
             Insertion index. Must verify 0 <= loc <= len(columns)
         column : str, number, or hashable object
-<<<<<<< HEAD
-            Label of the inserted column.
-=======
             label of the inserted column
->>>>>>> af2cf248
         value : int, Series, or array-like
         allow_duplicates : bool, optional
         """
@@ -7951,13 +7947,8 @@
         Parameters
         ----------
         axis : {0 or 'index', 1 or 'columns'}, default 0
-<<<<<<< HEAD
             The axis to use. 0 or 'index' for row-wise, 1 or 'columns' for column-wise
         skipna : boolean, default True
-=======
-            0 or 'index' for row-wise, 1 or 'columns' for column-wise
-        skipna : bool, default True
->>>>>>> af2cf248
             Exclude NA/null values. If an entire row/column is NA, the result
             will be NA.
 
@@ -7993,13 +7984,8 @@
         Parameters
         ----------
         axis : {0 or 'index', 1 or 'columns'}, default 0
-<<<<<<< HEAD
             The axis to use. 0 or 'index' for row-wise, 1 or 'columns' for column-wise
         skipna : boolean, default True
-=======
-            0 or 'index' for row-wise, 1 or 'columns' for column-wise
-        skipna : bool, default True
->>>>>>> af2cf248
             Exclude NA/null values. If an entire row/column is NA, the result
             will be NA.
 
