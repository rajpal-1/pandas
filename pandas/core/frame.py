"""
DataFrame
---------
An efficient 2D container for potentially mixed-type time series or other
labeled data series.

Similar to its R counterpart, data.frame, except providing automatic data
alignment and a host of useful data manipulation methods having to do with the
labeling information
"""
from __future__ import annotations

import collections
from collections import abc
import datetime
from io import StringIO
import itertools
import mmap
from textwrap import dedent
from typing import (
    IO,
    TYPE_CHECKING,
    Any,
    AnyStr,
    Dict,
    FrozenSet,
    Hashable,
    Iterable,
    Iterator,
    List,
    Optional,
    Sequence,
    Set,
    Tuple,
    Type,
    Union,
    cast,
    overload,
)
import warnings

import numpy as np
import numpy.ma as ma

from pandas._config import get_option

from pandas._libs import (
    algos as libalgos,
    lib,
    properties,
)
from pandas._libs.lib import no_default
from pandas._typing import (
    AggFuncType,
    AnyArrayLike,
    ArrayLike,
    Axes,
    Axis,
    ColspaceArgType,
    CompressionOptions,
    Dtype,
    FilePathOrBuffer,
    FloatFormatType,
    FormattersType,
    FrameOrSeriesUnion,
    Frequency,
    IndexKeyFunc,
    IndexLabel,
    Level,
    Manager,
    NpDtype,
    PythonFuncType,
    Renamer,
    StorageOptions,
    Suffixes,
    ValueKeyFunc,
)
from pandas.compat._optional import import_optional_dependency
from pandas.compat.numpy import function as nv
from pandas.util._decorators import (
    Appender,
    Substitution,
    deprecate_kwarg,
    doc,
    rewrite_axis_style_signature,
)
from pandas.util._validators import (
    validate_axis_style_args,
    validate_bool_kwarg,
    validate_percentile,
)

from pandas.core.dtypes.cast import (
    construct_1d_arraylike_from_scalar,
    construct_2d_arraylike_from_scalar,
    find_common_type,
    infer_dtype_from_scalar,
    invalidate_string_dtypes,
    maybe_box_native,
    maybe_convert_platform,
    maybe_downcast_to_dtype,
    maybe_infer_to_datetimelike,
    validate_numeric_casting,
)
from pandas.core.dtypes.common import (
    ensure_int64,
    ensure_platform_int,
    infer_dtype_from_object,
    is_bool_dtype,
    is_dataclass,
    is_datetime64_any_dtype,
    is_dict_like,
    is_dtype_equal,
    is_extension_array_dtype,
    is_float,
    is_float_dtype,
    is_hashable,
    is_integer,
    is_integer_dtype,
    is_iterator,
    is_list_like,
    is_object_dtype,
    is_scalar,
    is_sequence,
    pandas_dtype,
)
from pandas.core.dtypes.missing import (
    isna,
    notna,
)

from pandas.core import (
    algorithms,
    common as com,
    generic,
    nanops,
    ops,
)
from pandas.core.accessor import CachedAccessor
from pandas.core.aggregation import (
    reconstruct_func,
    relabel_result,
)
from pandas.core.array_algos.take import take_2d_multi
from pandas.core.arraylike import OpsMixin
from pandas.core.arrays import ExtensionArray
from pandas.core.arrays.sparse import SparseFrameAccessor
from pandas.core.construction import (
    extract_array,
    sanitize_masked_array,
)
from pandas.core.generic import (
    NDFrame,
    _shared_docs,
)
from pandas.core.indexers import check_key_length
from pandas.core.indexes import base as ibase
from pandas.core.indexes.api import (
    DatetimeIndex,
    Index,
    PeriodIndex,
    ensure_index,
    ensure_index_from_sequences,
)
from pandas.core.indexes.multi import (
    MultiIndex,
    maybe_droplevels,
)
from pandas.core.indexing import (
    check_bool_indexer,
    convert_to_index_sliceable,
)
from pandas.core.internals import (
    ArrayManager,
    BlockManager,
)
from pandas.core.internals.construction import (
    arrays_to_mgr,
    dataclasses_to_dicts,
    dict_to_mgr,
    masked_rec_array_to_mgr,
    mgr_to_mgr,
    ndarray_to_mgr,
    nested_data_to_arrays,
    reorder_arrays,
    sanitize_index,
    to_arrays,
    treat_as_nested,
)
from pandas.core.reshape.melt import melt
from pandas.core.series import Series
from pandas.core.sorting import (
    get_group_index,
    lexsort_indexer,
    nargsort,
)

from pandas.io.common import get_handle
from pandas.io.formats import (
    console,
    format as fmt,
)
from pandas.io.formats.info import (
    BaseInfo,
    DataFrameInfo,
)
import pandas.plotting

if TYPE_CHECKING:
    from typing import Literal

    from pandas._typing import (
        TimedeltaConvertibleTypes,
        TimestampConvertibleTypes,
    )

    from pandas.core.groupby.generic import DataFrameGroupBy
    from pandas.core.resample import Resampler

    from pandas.io.formats.style import Styler

# ---------------------------------------------------------------------
# Docstring templates

_shared_doc_kwargs = {
    "axes": "index, columns",
    "klass": "DataFrame",
    "axes_single_arg": "{0 or 'index', 1 or 'columns'}",
    "axis": """axis : {0 or 'index', 1 or 'columns'}, default 0
        If 0 or 'index': apply function to each column.
        If 1 or 'columns': apply function to each row.""",
    "inplace": """
    inplace : boolean, default False
        If True, performs operation inplace and returns None.""",
    "optional_by": """
        by : str or list of str
            Name or list of names to sort by.

            - if `axis` is 0 or `'index'` then `by` may contain index
              levels and/or column labels.
            - if `axis` is 1 or `'columns'` then `by` may contain column
              levels and/or index labels.""",
    "optional_labels": """labels : array-like, optional
            New labels / index to conform the axis specified by 'axis' to.""",
    "optional_axis": """axis : int or str, optional
            Axis to target. Can be either the axis name ('index', 'columns')
            or number (0, 1).""",
    "replace_iloc": """
    This differs from updating with ``.loc`` or ``.iloc``, which require
    you to specify a location to update with some value.""",
}

_numeric_only_doc = """numeric_only : boolean, default None
    Include only float, int, boolean data. If None, will attempt to use
    everything, then use only numeric data
"""

_merge_doc = """
Merge DataFrame or named Series objects with a database-style join.

The join is done on columns or indexes. If joining columns on
columns, the DataFrame indexes *will be ignored*. Otherwise if joining indexes
on indexes or indexes on a column or columns, the index will be passed on.
When performing a cross merge, no column specifications to merge on are
allowed.

Parameters
----------%s
right : DataFrame or named Series
    Object to merge with.
how : {'left', 'right', 'outer', 'inner', 'cross'}, default 'inner'
    Type of merge to be performed.

    * left: use only keys from left frame, similar to a SQL left outer join;
      preserve key order.
    * right: use only keys from right frame, similar to a SQL right outer join;
      preserve key order.
    * outer: use union of keys from both frames, similar to a SQL full outer
      join; sort keys lexicographically.
    * inner: use intersection of keys from both frames, similar to a SQL inner
      join; preserve the order of the left keys.
    * cross: creates the cartesian product from both frames, preserves the order
      of the left keys.

      .. versionadded:: 1.2.0

on : label or list
    Column or index level names to join on. These must be found in both
    DataFrames. If `on` is None and not merging on indexes then this defaults
    to the intersection of the columns in both DataFrames.
left_on : label or list, or array-like
    Column or index level names to join on in the left DataFrame. Can also
    be an array or list of arrays of the length of the left DataFrame.
    These arrays are treated as if they are columns.
right_on : label or list, or array-like
    Column or index level names to join on in the right DataFrame. Can also
    be an array or list of arrays of the length of the right DataFrame.
    These arrays are treated as if they are columns.
left_index : bool, default False
    Use the index from the left DataFrame as the join key(s). If it is a
    MultiIndex, the number of keys in the other DataFrame (either the index
    or a number of columns) must match the number of levels.
right_index : bool, default False
    Use the index from the right DataFrame as the join key. Same caveats as
    left_index.
sort : bool, default False
    Sort the join keys lexicographically in the result DataFrame. If False,
    the order of the join keys depends on the join type (how keyword).
suffixes : list-like, default is ("_x", "_y")
    A length-2 sequence where each element is optionally a string
    indicating the suffix to add to overlapping column names in
    `left` and `right` respectively. Pass a value of `None` instead
    of a string to indicate that the column name from `left` or
    `right` should be left as-is, with no suffix. At least one of the
    values must not be None.
copy : bool, default True
    If False, avoid copy if possible.
indicator : bool or str, default False
    If True, adds a column to the output DataFrame called "_merge" with
    information on the source of each row. The column can be given a different
    name by providing a string argument. The column will have a Categorical
    type with the value of "left_only" for observations whose merge key only
    appears in the left DataFrame, "right_only" for observations
    whose merge key only appears in the right DataFrame, and "both"
    if the observation's merge key is found in both DataFrames.

validate : str, optional
    If specified, checks if merge is of specified type.

    * "one_to_one" or "1:1": check if merge keys are unique in both
      left and right datasets.
    * "one_to_many" or "1:m": check if merge keys are unique in left
      dataset.
    * "many_to_one" or "m:1": check if merge keys are unique in right
      dataset.
    * "many_to_many" or "m:m": allowed, but does not result in checks.

Returns
-------
DataFrame
    A DataFrame of the two merged objects.

See Also
--------
merge_ordered : Merge with optional filling/interpolation.
merge_asof : Merge on nearest keys.
DataFrame.join : Similar method using indices.

Notes
-----
Support for specifying index levels as the `on`, `left_on`, and
`right_on` parameters was added in version 0.23.0
Support for merging named Series objects was added in version 0.24.0

Examples
--------
>>> df1 = pd.DataFrame({'lkey': ['foo', 'bar', 'baz', 'foo'],
...                     'value': [1, 2, 3, 5]})
>>> df2 = pd.DataFrame({'rkey': ['foo', 'bar', 'baz', 'foo'],
...                     'value': [5, 6, 7, 8]})
>>> df1
    lkey value
0   foo      1
1   bar      2
2   baz      3
3   foo      5
>>> df2
    rkey value
0   foo      5
1   bar      6
2   baz      7
3   foo      8

Merge df1 and df2 on the lkey and rkey columns. The value columns have
the default suffixes, _x and _y, appended.

>>> df1.merge(df2, left_on='lkey', right_on='rkey')
  lkey  value_x rkey  value_y
0  foo        1  foo        5
1  foo        1  foo        8
2  foo        5  foo        5
3  foo        5  foo        8
4  bar        2  bar        6
5  baz        3  baz        7

Merge DataFrames df1 and df2 with specified left and right suffixes
appended to any overlapping columns.

>>> df1.merge(df2, left_on='lkey', right_on='rkey',
...           suffixes=('_left', '_right'))
  lkey  value_left rkey  value_right
0  foo           1  foo            5
1  foo           1  foo            8
2  foo           5  foo            5
3  foo           5  foo            8
4  bar           2  bar            6
5  baz           3  baz            7

Merge DataFrames df1 and df2, but raise an exception if the DataFrames have
any overlapping columns.

>>> df1.merge(df2, left_on='lkey', right_on='rkey', suffixes=(False, False))
Traceback (most recent call last):
...
ValueError: columns overlap but no suffix specified:
    Index(['value'], dtype='object')

>>> df1 = pd.DataFrame({'a': ['foo', 'bar'], 'b': [1, 2]})
>>> df2 = pd.DataFrame({'a': ['foo', 'baz'], 'c': [3, 4]})
>>> df1
      a  b
0   foo  1
1   bar  2
>>> df2
      a  c
0   foo  3
1   baz  4

>>> df1.merge(df2, how='inner', on='a')
      a  b  c
0   foo  1  3

>>> df1.merge(df2, how='left', on='a')
      a  b  c
0   foo  1  3.0
1   bar  2  NaN

>>> df1 = pd.DataFrame({'left': ['foo', 'bar']})
>>> df2 = pd.DataFrame({'right': [7, 8]})
>>> df1
    left
0   foo
1   bar
>>> df2
    right
0   7
1   8

>>> df1.merge(df2, how='cross')
   left  right
0   foo      7
1   foo      8
2   bar      7
3   bar      8
"""


# -----------------------------------------------------------------------
# DataFrame class


class DataFrame(NDFrame, OpsMixin):
    """
    Two-dimensional, size-mutable, potentially heterogeneous tabular data.

    Data structure also contains labeled axes (rows and columns).
    Arithmetic operations align on both row and column labels. Can be
    thought of as a dict-like container for Series objects. The primary
    pandas data structure.

    Parameters
    ----------
    data : ndarray (structured or homogeneous), Iterable, dict, or DataFrame
        Dict can contain Series, arrays, constants, dataclass or list-like objects. If
        data is a dict, column order follows insertion-order.

        .. versionchanged:: 0.25.0
           If data is a list of dicts, column order follows insertion-order.

    index : Index or array-like
        Index to use for resulting frame. Will default to RangeIndex if
        no indexing information part of input data and no index provided.
    columns : Index or array-like
        Column labels to use for resulting frame. Will default to
        RangeIndex (0, 1, 2, ..., n) if no column labels are provided.
    dtype : dtype, default None
        Data type to force. Only a single dtype is allowed. If None, infer.
    copy : bool, default False
        Copy data from inputs. Only affects DataFrame / 2d ndarray input.

    See Also
    --------
    DataFrame.from_records : Constructor from tuples, also record arrays.
    DataFrame.from_dict : From dicts of Series, arrays, or dicts.
    read_csv : Read a comma-separated values (csv) file into DataFrame.
    read_table : Read general delimited file into DataFrame.
    read_clipboard : Read text from clipboard into DataFrame.

    Examples
    --------
    Constructing DataFrame from a dictionary.

    >>> d = {'col1': [1, 2], 'col2': [3, 4]}
    >>> df = pd.DataFrame(data=d)
    >>> df
       col1  col2
    0     1     3
    1     2     4

    Notice that the inferred dtype is int64.

    >>> df.dtypes
    col1    int64
    col2    int64
    dtype: object

    To enforce a single dtype:

    >>> df = pd.DataFrame(data=d, dtype=np.int8)
    >>> df.dtypes
    col1    int8
    col2    int8
    dtype: object

    Constructing DataFrame from numpy ndarray:

    >>> df2 = pd.DataFrame(np.array([[1, 2, 3], [4, 5, 6], [7, 8, 9]]),
    ...                    columns=['a', 'b', 'c'])
    >>> df2
       a  b  c
    0  1  2  3
    1  4  5  6
    2  7  8  9

    Constructing DataFrame from dataclass:

    >>> from dataclasses import make_dataclass
    >>> Point = make_dataclass("Point", [("x", int), ("y", int)])
    >>> pd.DataFrame([Point(0, 0), Point(0, 3), Point(2, 3)])
        x  y
    0  0  0
    1  0  3
    2  2  3
    """

    _internal_names_set = {"columns", "index"} | NDFrame._internal_names_set
    _typ = "dataframe"
    _HANDLED_TYPES = (Series, Index, ExtensionArray, np.ndarray)
    _accessors: Set[str] = {"sparse"}
    _hidden_attrs: FrozenSet[str] = NDFrame._hidden_attrs | frozenset([])

    @property
    def _constructor(self) -> Type[DataFrame]:
        return DataFrame

    _constructor_sliced: Type[Series] = Series

    # ----------------------------------------------------------------------
    # Constructors

    def __init__(
        self,
        data=None,
        index: Optional[Axes] = None,
        columns: Optional[Axes] = None,
        dtype: Optional[Dtype] = None,
        copy: Optional[bool] = None,
    ):
        orig_copy = copy  # GH#38939
        copy = copy if copy is not None else False

        if data is None:
            data = {}
            copy = True
        if dtype is not None:
            dtype = self._validate_dtype(dtype)

        if isinstance(data, DataFrame):
            data = data._mgr

        if isinstance(data, (BlockManager, ArrayManager)):
            copy = copy if copy is not None else False
            if index is None and columns is None and dtype is None and copy is False:
                # GH#33357 fastpath
                NDFrame.__init__(self, data)
                return

            mgr = self._init_mgr(
                data, axes={"index": index, "columns": columns}, dtype=dtype, copy=copy
            )

        elif isinstance(data, dict):
<<<<<<< HEAD
            # GH#38939 de facto copy defaults to False only in non-dict cases
            copy = orig_copy if orig_copy is not None else True
            mgr = init_dict(data, index, columns, dtype=dtype, copy=copy)
=======
            mgr = dict_to_mgr(data, index, columns, dtype=dtype)
>>>>>>> bfd8922a
        elif isinstance(data, ma.MaskedArray):
            import numpy.ma.mrecords as mrecords

            # masked recarray
            if isinstance(data, mrecords.MaskedRecords):
                mgr = masked_rec_array_to_mgr(data, index, columns, dtype, copy)

            # a masked array
            else:
                data = sanitize_masked_array(data)
                mgr = ndarray_to_mgr(data, index, columns, dtype=dtype, copy=copy)

        elif isinstance(data, (np.ndarray, Series, Index)):
            if data.dtype.names:
                data_columns = list(data.dtype.names)
                data = {k: data[k] for k in data_columns}
                if columns is None:
                    columns = data_columns
                mgr = dict_to_mgr(data, index, columns, dtype=dtype)
            elif getattr(data, "name", None) is not None:
                mgr = dict_to_mgr({data.name: data}, index, columns, dtype=dtype)
            else:
                mgr = ndarray_to_mgr(data, index, columns, dtype=dtype, copy=copy)

        # For data is list-like, or Iterable (will consume into list)
        elif is_list_like(data):
            if not isinstance(data, (abc.Sequence, ExtensionArray)):
                data = list(data)
            if len(data) > 0:
                if is_dataclass(data[0]):
                    data = dataclasses_to_dicts(data)
                if treat_as_nested(data):
                    arrays, columns, index = nested_data_to_arrays(
                        data, columns, index, dtype
                    )
                    mgr = arrays_to_mgr(arrays, columns, index, columns, dtype=dtype)
                else:
                    mgr = ndarray_to_mgr(data, index, columns, dtype=dtype, copy=copy)
            else:
                mgr = dict_to_mgr({}, index, columns, dtype=dtype)
        # For data is scalar
        else:
            if index is None or columns is None:
                raise ValueError("DataFrame constructor not properly called!")

            if not dtype:
                dtype, _ = infer_dtype_from_scalar(data, pandas_dtype=True)

            # For data is a scalar extension dtype
            if is_extension_array_dtype(dtype):
                # TODO(EA2D): special case not needed with 2D EAs

                values = [
                    construct_1d_arraylike_from_scalar(data, len(index), dtype)
                    for _ in range(len(columns))
                ]
                mgr = arrays_to_mgr(values, columns, index, columns, dtype=None)
            else:
                values = construct_2d_arraylike_from_scalar(
                    data, len(index), len(columns), dtype, copy
                )

                mgr = ndarray_to_mgr(
                    values, index, columns, dtype=values.dtype, copy=False
                )

        # ensure correct Manager type according to settings
        manager = get_option("mode.data_manager")
        mgr = mgr_to_mgr(mgr, typ=manager)

        NDFrame.__init__(self, mgr)

    def _as_manager(self, typ: str) -> DataFrame:
        """
        Private helper function to create a DataFrame with specific manager.

        Parameters
        ----------
        typ : {"block", "array"}

        Returns
        -------
        DataFrame
            New DataFrame using specified manager type. Is not guaranteed
            to be a copy or not.
        """
        new_mgr: Manager
        new_mgr = mgr_to_mgr(self._mgr, typ=typ)
        # fastpath of passing a manager doesn't check the option/manager class
        return DataFrame(new_mgr)

    # ----------------------------------------------------------------------

    @property
    def axes(self) -> List[Index]:
        """
        Return a list representing the axes of the DataFrame.

        It has the row axis labels and column axis labels as the only members.
        They are returned in that order.

        Examples
        --------
        >>> df = pd.DataFrame({'col1': [1, 2], 'col2': [3, 4]})
        >>> df.axes
        [RangeIndex(start=0, stop=2, step=1), Index(['col1', 'col2'],
        dtype='object')]
        """
        return [self.index, self.columns]

    @property
    def shape(self) -> Tuple[int, int]:
        """
        Return a tuple representing the dimensionality of the DataFrame.

        See Also
        --------
        ndarray.shape : Tuple of array dimensions.

        Examples
        --------
        >>> df = pd.DataFrame({'col1': [1, 2], 'col2': [3, 4]})
        >>> df.shape
        (2, 2)

        >>> df = pd.DataFrame({'col1': [1, 2], 'col2': [3, 4],
        ...                    'col3': [5, 6]})
        >>> df.shape
        (2, 3)
        """
        return len(self.index), len(self.columns)

    @property
    def _is_homogeneous_type(self) -> bool:
        """
        Whether all the columns in a DataFrame have the same type.

        Returns
        -------
        bool

        See Also
        --------
        Index._is_homogeneous_type : Whether the object has a single
            dtype.
        MultiIndex._is_homogeneous_type : Whether all the levels of a
            MultiIndex have the same dtype.

        Examples
        --------
        >>> DataFrame({"A": [1, 2], "B": [3, 4]})._is_homogeneous_type
        True
        >>> DataFrame({"A": [1, 2], "B": [3.0, 4.0]})._is_homogeneous_type
        False

        Items with the same type but different sizes are considered
        different types.

        >>> DataFrame({
        ...    "A": np.array([1, 2], dtype=np.int32),
        ...    "B": np.array([1, 2], dtype=np.int64)})._is_homogeneous_type
        False
        """
        if isinstance(self._mgr, ArrayManager):
            return len({arr.dtype for arr in self._mgr.arrays}) == 1
        if self._mgr.any_extension_types:
            return len({block.dtype for block in self._mgr.blocks}) == 1
        else:
            return not self._is_mixed_type

    @property
    def _can_fast_transpose(self) -> bool:
        """
        Can we transpose this DataFrame without creating any new array objects.
        """
        if isinstance(self._mgr, ArrayManager):
            return False
        blocks = self._mgr.blocks
        if len(blocks) != 1:
            return False

        return not self._mgr.any_extension_types

    # ----------------------------------------------------------------------
    # Rendering Methods

    def _repr_fits_vertical_(self) -> bool:
        """
        Check length against max_rows.
        """
        max_rows = get_option("display.max_rows")
        return len(self) <= max_rows

    def _repr_fits_horizontal_(self, ignore_width: bool = False) -> bool:
        """
        Check if full repr fits in horizontal boundaries imposed by the display
        options width and max_columns.

        In case of non-interactive session, no boundaries apply.

        `ignore_width` is here so ipynb+HTML output can behave the way
        users expect. display.max_columns remains in effect.
        GH3541, GH3573
        """
        width, height = console.get_console_size()
        max_columns = get_option("display.max_columns")
        nb_columns = len(self.columns)

        # exceed max columns
        if (max_columns and nb_columns > max_columns) or (
            (not ignore_width) and width and nb_columns > (width // 2)
        ):
            return False

        # used by repr_html under IPython notebook or scripts ignore terminal
        # dims
        if ignore_width or not console.in_interactive_session():
            return True

        if get_option("display.width") is not None or console.in_ipython_frontend():
            # check at least the column row for excessive width
            max_rows = 1
        else:
            max_rows = get_option("display.max_rows")

        # when auto-detecting, so width=None and not in ipython front end
        # check whether repr fits horizontal by actually checking
        # the width of the rendered repr
        buf = StringIO()

        # only care about the stuff we'll actually print out
        # and to_string on entire frame may be expensive
        d = self

        if max_rows is not None:  # unlimited rows
            # min of two, where one may be None
            d = d.iloc[: min(max_rows, len(d))]
        else:
            return True

        d.to_string(buf=buf)
        value = buf.getvalue()
        repr_width = max(len(line) for line in value.split("\n"))

        return repr_width < width

    def _info_repr(self) -> bool:
        """
        True if the repr should show the info view.
        """
        info_repr_option = get_option("display.large_repr") == "info"
        return info_repr_option and not (
            self._repr_fits_horizontal_() and self._repr_fits_vertical_()
        )

    def __repr__(self) -> str:
        """
        Return a string representation for a particular DataFrame.
        """
        buf = StringIO("")
        if self._info_repr():
            self.info(buf=buf)
            return buf.getvalue()

        max_rows = get_option("display.max_rows")
        min_rows = get_option("display.min_rows")
        max_cols = get_option("display.max_columns")
        max_colwidth = get_option("display.max_colwidth")
        show_dimensions = get_option("display.show_dimensions")
        if get_option("display.expand_frame_repr"):
            width, _ = console.get_console_size()
        else:
            width = None
        self.to_string(
            buf=buf,
            max_rows=max_rows,
            min_rows=min_rows,
            max_cols=max_cols,
            line_width=width,
            max_colwidth=max_colwidth,
            show_dimensions=show_dimensions,
        )

        return buf.getvalue()

    def _repr_html_(self) -> Optional[str]:
        """
        Return a html representation for a particular DataFrame.

        Mainly for IPython notebook.
        """
        if self._info_repr():
            buf = StringIO("")
            self.info(buf=buf)
            # need to escape the <class>, should be the first line.
            val = buf.getvalue().replace("<", r"&lt;", 1)
            val = val.replace(">", r"&gt;", 1)
            return "<pre>" + val + "</pre>"

        if get_option("display.notebook_repr_html"):
            max_rows = get_option("display.max_rows")
            min_rows = get_option("display.min_rows")
            max_cols = get_option("display.max_columns")
            show_dimensions = get_option("display.show_dimensions")

            formatter = fmt.DataFrameFormatter(
                self,
                columns=None,
                col_space=None,
                na_rep="NaN",
                formatters=None,
                float_format=None,
                sparsify=None,
                justify=None,
                index_names=True,
                header=True,
                index=True,
                bold_rows=True,
                escape=True,
                max_rows=max_rows,
                min_rows=min_rows,
                max_cols=max_cols,
                show_dimensions=show_dimensions,
                decimal=".",
            )
            return fmt.DataFrameRenderer(formatter).to_html(notebook=True)
        else:
            return None

    @Substitution(
        header_type="bool or sequence",
        header="Write out the column names. If a list of strings "
        "is given, it is assumed to be aliases for the "
        "column names",
        col_space_type="int, list or dict of int",
        col_space="The minimum width of each column",
    )
    @Substitution(shared_params=fmt.common_docstring, returns=fmt.return_docstring)
    def to_string(
        self,
        buf: Optional[FilePathOrBuffer[str]] = None,
        columns: Optional[Sequence[str]] = None,
        col_space: Optional[int] = None,
        header: Union[bool, Sequence[str]] = True,
        index: bool = True,
        na_rep: str = "NaN",
        formatters: Optional[fmt.FormattersType] = None,
        float_format: Optional[fmt.FloatFormatType] = None,
        sparsify: Optional[bool] = None,
        index_names: bool = True,
        justify: Optional[str] = None,
        max_rows: Optional[int] = None,
        min_rows: Optional[int] = None,
        max_cols: Optional[int] = None,
        show_dimensions: bool = False,
        decimal: str = ".",
        line_width: Optional[int] = None,
        max_colwidth: Optional[int] = None,
        encoding: Optional[str] = None,
    ) -> Optional[str]:
        """
        Render a DataFrame to a console-friendly tabular output.
        %(shared_params)s
        line_width : int, optional
            Width to wrap a line in characters.
        max_colwidth : int, optional
            Max width to truncate each column in characters. By default, no limit.

            .. versionadded:: 1.0.0
        encoding : str, default "utf-8"
            Set character encoding.

            .. versionadded:: 1.0
        %(returns)s
        See Also
        --------
        to_html : Convert DataFrame to HTML.

        Examples
        --------
        >>> d = {'col1': [1, 2, 3], 'col2': [4, 5, 6]}
        >>> df = pd.DataFrame(d)
        >>> print(df.to_string())
           col1  col2
        0     1     4
        1     2     5
        2     3     6
        """
        from pandas import option_context

        with option_context("display.max_colwidth", max_colwidth):
            formatter = fmt.DataFrameFormatter(
                self,
                columns=columns,
                col_space=col_space,
                na_rep=na_rep,
                formatters=formatters,
                float_format=float_format,
                sparsify=sparsify,
                justify=justify,
                index_names=index_names,
                header=header,
                index=index,
                min_rows=min_rows,
                max_rows=max_rows,
                max_cols=max_cols,
                show_dimensions=show_dimensions,
                decimal=decimal,
            )
            return fmt.DataFrameRenderer(formatter).to_string(
                buf=buf,
                encoding=encoding,
                line_width=line_width,
            )

    # ----------------------------------------------------------------------

    @property
    def style(self) -> Styler:
        """
        Returns a Styler object.

        Contains methods for building a styled HTML representation of the DataFrame.

        See Also
        --------
        io.formats.style.Styler : Helps style a DataFrame or Series according to the
            data with HTML and CSS.
        """
        from pandas.io.formats.style import Styler

        return Styler(self)

    _shared_docs[
        "items"
    ] = r"""
        Iterate over (column name, Series) pairs.

        Iterates over the DataFrame columns, returning a tuple with
        the column name and the content as a Series.

        Yields
        ------
        label : object
            The column names for the DataFrame being iterated over.
        content : Series
            The column entries belonging to each label, as a Series.

        See Also
        --------
        DataFrame.iterrows : Iterate over DataFrame rows as
            (index, Series) pairs.
        DataFrame.itertuples : Iterate over DataFrame rows as namedtuples
            of the values.

        Examples
        --------
        >>> df = pd.DataFrame({'species': ['bear', 'bear', 'marsupial'],
        ...                   'population': [1864, 22000, 80000]},
        ...                   index=['panda', 'polar', 'koala'])
        >>> df
                species   population
        panda   bear      1864
        polar   bear      22000
        koala   marsupial 80000
        >>> for label, content in df.items():
        ...     print(f'label: {label}')
        ...     print(f'content: {content}', sep='\n')
        ...
        label: species
        content:
        panda         bear
        polar         bear
        koala    marsupial
        Name: species, dtype: object
        label: population
        content:
        panda     1864
        polar    22000
        koala    80000
        Name: population, dtype: int64
        """

    @Appender(_shared_docs["items"])
    def items(self) -> Iterable[Tuple[Hashable, Series]]:
        if self.columns.is_unique and hasattr(self, "_item_cache"):
            for k in self.columns:
                yield k, self._get_item_cache(k)
        else:
            for i, k in enumerate(self.columns):
                yield k, self._ixs(i, axis=1)

    @Appender(_shared_docs["items"])
    def iteritems(self) -> Iterable[Tuple[Hashable, Series]]:
        yield from self.items()

    def iterrows(self) -> Iterable[Tuple[Hashable, Series]]:
        """
        Iterate over DataFrame rows as (index, Series) pairs.

        Yields
        ------
        index : label or tuple of label
            The index of the row. A tuple for a `MultiIndex`.
        data : Series
            The data of the row as a Series.

        See Also
        --------
        DataFrame.itertuples : Iterate over DataFrame rows as namedtuples of the values.
        DataFrame.items : Iterate over (column name, Series) pairs.

        Notes
        -----
        1. Because ``iterrows`` returns a Series for each row,
           it does **not** preserve dtypes across the rows (dtypes are
           preserved across columns for DataFrames). For example,

           >>> df = pd.DataFrame([[1, 1.5]], columns=['int', 'float'])
           >>> row = next(df.iterrows())[1]
           >>> row
           int      1.0
           float    1.5
           Name: 0, dtype: float64
           >>> print(row['int'].dtype)
           float64
           >>> print(df['int'].dtype)
           int64

           To preserve dtypes while iterating over the rows, it is better
           to use :meth:`itertuples` which returns namedtuples of the values
           and which is generally faster than ``iterrows``.

        2. You should **never modify** something you are iterating over.
           This is not guaranteed to work in all cases. Depending on the
           data types, the iterator returns a copy and not a view, and writing
           to it will have no effect.
        """
        columns = self.columns
        klass = self._constructor_sliced
        for k, v in zip(self.index, self.values):
            s = klass(v, index=columns, name=k)
            yield k, s

    def itertuples(self, index: bool = True, name: Optional[str] = "Pandas"):
        """
        Iterate over DataFrame rows as namedtuples.

        Parameters
        ----------
        index : bool, default True
            If True, return the index as the first element of the tuple.
        name : str or None, default "Pandas"
            The name of the returned namedtuples or None to return regular
            tuples.

        Returns
        -------
        iterator
            An object to iterate over namedtuples for each row in the
            DataFrame with the first field possibly being the index and
            following fields being the column values.

        See Also
        --------
        DataFrame.iterrows : Iterate over DataFrame rows as (index, Series)
            pairs.
        DataFrame.items : Iterate over (column name, Series) pairs.

        Notes
        -----
        The column names will be renamed to positional names if they are
        invalid Python identifiers, repeated, or start with an underscore.
        On python versions < 3.7 regular tuples are returned for DataFrames
        with a large number of columns (>254).

        Examples
        --------
        >>> df = pd.DataFrame({'num_legs': [4, 2], 'num_wings': [0, 2]},
        ...                   index=['dog', 'hawk'])
        >>> df
              num_legs  num_wings
        dog          4          0
        hawk         2          2
        >>> for row in df.itertuples():
        ...     print(row)
        ...
        Pandas(Index='dog', num_legs=4, num_wings=0)
        Pandas(Index='hawk', num_legs=2, num_wings=2)

        By setting the `index` parameter to False we can remove the index
        as the first element of the tuple:

        >>> for row in df.itertuples(index=False):
        ...     print(row)
        ...
        Pandas(num_legs=4, num_wings=0)
        Pandas(num_legs=2, num_wings=2)

        With the `name` parameter set we set a custom name for the yielded
        namedtuples:

        >>> for row in df.itertuples(name='Animal'):
        ...     print(row)
        ...
        Animal(Index='dog', num_legs=4, num_wings=0)
        Animal(Index='hawk', num_legs=2, num_wings=2)
        """
        arrays = []
        fields = list(self.columns)
        if index:
            arrays.append(self.index)
            fields.insert(0, "Index")

        # use integer indexing because of possible duplicate column names
        arrays.extend(self.iloc[:, k] for k in range(len(self.columns)))

        if name is not None:
            # https://github.com/python/mypy/issues/9046
            # error: namedtuple() expects a string literal as the first argument
            itertuple = collections.namedtuple(  # type: ignore[misc]
                name, fields, rename=True
            )
            return map(itertuple._make, zip(*arrays))

        # fallback to regular tuples
        return zip(*arrays)

    def __len__(self) -> int:
        """
        Returns length of info axis, but here we use the index.
        """
        return len(self.index)

    # error: Overloaded function signatures 1 and 2 overlap with incompatible return
    # types
    @overload
    def dot(self, other: Series) -> Series:  # type: ignore[misc]
        ...

    @overload
    def dot(self, other: Union[DataFrame, Index, ArrayLike]) -> DataFrame:
        ...

    def dot(self, other: Union[AnyArrayLike, FrameOrSeriesUnion]) -> FrameOrSeriesUnion:
        """
        Compute the matrix multiplication between the DataFrame and other.

        This method computes the matrix product between the DataFrame and the
        values of an other Series, DataFrame or a numpy array.

        It can also be called using ``self @ other`` in Python >= 3.5.

        Parameters
        ----------
        other : Series, DataFrame or array-like
            The other object to compute the matrix product with.

        Returns
        -------
        Series or DataFrame
            If other is a Series, return the matrix product between self and
            other as a Series. If other is a DataFrame or a numpy.array, return
            the matrix product of self and other in a DataFrame of a np.array.

        See Also
        --------
        Series.dot: Similar method for Series.

        Notes
        -----
        The dimensions of DataFrame and other must be compatible in order to
        compute the matrix multiplication. In addition, the column names of
        DataFrame and the index of other must contain the same values, as they
        will be aligned prior to the multiplication.

        The dot method for Series computes the inner product, instead of the
        matrix product here.

        Examples
        --------
        Here we multiply a DataFrame with a Series.

        >>> df = pd.DataFrame([[0, 1, -2, -1], [1, 1, 1, 1]])
        >>> s = pd.Series([1, 1, 2, 1])
        >>> df.dot(s)
        0    -4
        1     5
        dtype: int64

        Here we multiply a DataFrame with another DataFrame.

        >>> other = pd.DataFrame([[0, 1], [1, 2], [-1, -1], [2, 0]])
        >>> df.dot(other)
            0   1
        0   1   4
        1   2   2

        Note that the dot method give the same result as @

        >>> df @ other
            0   1
        0   1   4
        1   2   2

        The dot method works also if other is an np.array.

        >>> arr = np.array([[0, 1], [1, 2], [-1, -1], [2, 0]])
        >>> df.dot(arr)
            0   1
        0   1   4
        1   2   2

        Note how shuffling of the objects does not change the result.

        >>> s2 = s.reindex([1, 0, 2, 3])
        >>> df.dot(s2)
        0    -4
        1     5
        dtype: int64
        """
        if isinstance(other, (Series, DataFrame)):
            common = self.columns.union(other.index)
            if len(common) > len(self.columns) or len(common) > len(other.index):
                raise ValueError("matrices are not aligned")

            left = self.reindex(columns=common, copy=False)
            right = other.reindex(index=common, copy=False)
            lvals = left.values
            rvals = right._values
        else:
            left = self
            lvals = self.values
            rvals = np.asarray(other)
            if lvals.shape[1] != rvals.shape[0]:
                raise ValueError(
                    f"Dot product shape mismatch, {lvals.shape} vs {rvals.shape}"
                )

        if isinstance(other, DataFrame):
            return self._constructor(
                np.dot(lvals, rvals), index=left.index, columns=other.columns
            )
        elif isinstance(other, Series):
            return self._constructor_sliced(np.dot(lvals, rvals), index=left.index)
        elif isinstance(rvals, (np.ndarray, Index)):
            result = np.dot(lvals, rvals)
            if result.ndim == 2:
                return self._constructor(result, index=left.index)
            else:
                return self._constructor_sliced(result, index=left.index)
        else:  # pragma: no cover
            raise TypeError(f"unsupported type: {type(other)}")

    @overload
    def __matmul__(self, other: Series) -> Series:
        ...

    @overload
    def __matmul__(
        self, other: Union[AnyArrayLike, FrameOrSeriesUnion]
    ) -> FrameOrSeriesUnion:
        ...

    def __matmul__(
        self, other: Union[AnyArrayLike, FrameOrSeriesUnion]
    ) -> FrameOrSeriesUnion:
        """
        Matrix multiplication using binary `@` operator in Python>=3.5.
        """
        return self.dot(other)

    def __rmatmul__(self, other):
        """
        Matrix multiplication using binary `@` operator in Python>=3.5.
        """
        try:
            return self.T.dot(np.transpose(other)).T
        except ValueError as err:
            if "shape mismatch" not in str(err):
                raise
            # GH#21581 give exception message for original shapes
            msg = f"shapes {np.shape(other)} and {self.shape} not aligned"
            raise ValueError(msg) from err

    # ----------------------------------------------------------------------
    # IO methods (to / from other formats)

    @classmethod
    def from_dict(
        cls, data, orient="columns", dtype: Optional[Dtype] = None, columns=None
    ) -> DataFrame:
        """
        Construct DataFrame from dict of array-like or dicts.

        Creates DataFrame object from dictionary by columns or by index
        allowing dtype specification.

        Parameters
        ----------
        data : dict
            Of the form {field : array-like} or {field : dict}.
        orient : {'columns', 'index'}, default 'columns'
            The "orientation" of the data. If the keys of the passed dict
            should be the columns of the resulting DataFrame, pass 'columns'
            (default). Otherwise if the keys should be rows, pass 'index'.
        dtype : dtype, default None
            Data type to force, otherwise infer.
        columns : list, default None
            Column labels to use when ``orient='index'``. Raises a ValueError
            if used with ``orient='columns'``.

        Returns
        -------
        DataFrame

        See Also
        --------
        DataFrame.from_records : DataFrame from structured ndarray, sequence
            of tuples or dicts, or DataFrame.
        DataFrame : DataFrame object creation using constructor.

        Examples
        --------
        By default the keys of the dict become the DataFrame columns:

        >>> data = {'col_1': [3, 2, 1, 0], 'col_2': ['a', 'b', 'c', 'd']}
        >>> pd.DataFrame.from_dict(data)
           col_1 col_2
        0      3     a
        1      2     b
        2      1     c
        3      0     d

        Specify ``orient='index'`` to create the DataFrame using dictionary
        keys as rows:

        >>> data = {'row_1': [3, 2, 1, 0], 'row_2': ['a', 'b', 'c', 'd']}
        >>> pd.DataFrame.from_dict(data, orient='index')
               0  1  2  3
        row_1  3  2  1  0
        row_2  a  b  c  d

        When using the 'index' orientation, the column names can be
        specified manually:

        >>> pd.DataFrame.from_dict(data, orient='index',
        ...                        columns=['A', 'B', 'C', 'D'])
               A  B  C  D
        row_1  3  2  1  0
        row_2  a  b  c  d
        """
        index = None
        orient = orient.lower()
        if orient == "index":
            if len(data) > 0:
                # TODO speed up Series case
                if isinstance(list(data.values())[0], (Series, dict)):
                    data = _from_nested_dict(data)
                else:
                    data, index = list(data.values()), list(data.keys())
        elif orient == "columns":
            if columns is not None:
                raise ValueError("cannot use columns parameter with orient='columns'")
        else:  # pragma: no cover
            raise ValueError("only recognize index or columns for orient")

        return cls(data, index=index, columns=columns, dtype=dtype)

    def to_numpy(
        self,
        dtype: Optional[NpDtype] = None,
        copy: bool = False,
        na_value=lib.no_default,
    ) -> np.ndarray:
        """
        Convert the DataFrame to a NumPy array.

        .. versionadded:: 0.24.0

        By default, the dtype of the returned array will be the common NumPy
        dtype of all types in the DataFrame. For example, if the dtypes are
        ``float16`` and ``float32``, the results dtype will be ``float32``.
        This may require copying data and coercing values, which may be
        expensive.

        Parameters
        ----------
        dtype : str or numpy.dtype, optional
            The dtype to pass to :meth:`numpy.asarray`.
        copy : bool, default False
            Whether to ensure that the returned value is not a view on
            another array. Note that ``copy=False`` does not *ensure* that
            ``to_numpy()`` is no-copy. Rather, ``copy=True`` ensure that
            a copy is made, even if not strictly necessary.
        na_value : Any, optional
            The value to use for missing values. The default value depends
            on `dtype` and the dtypes of the DataFrame columns.

            .. versionadded:: 1.1.0

        Returns
        -------
        numpy.ndarray

        See Also
        --------
        Series.to_numpy : Similar method for Series.

        Examples
        --------
        >>> pd.DataFrame({"A": [1, 2], "B": [3, 4]}).to_numpy()
        array([[1, 3],
               [2, 4]])

        With heterogeneous data, the lowest common type will have to
        be used.

        >>> df = pd.DataFrame({"A": [1, 2], "B": [3.0, 4.5]})
        >>> df.to_numpy()
        array([[1. , 3. ],
               [2. , 4.5]])

        For a mix of numeric and non-numeric types, the output array will
        have object dtype.

        >>> df['C'] = pd.date_range('2000', periods=2)
        >>> df.to_numpy()
        array([[1, 3.0, Timestamp('2000-01-01 00:00:00')],
               [2, 4.5, Timestamp('2000-01-02 00:00:00')]], dtype=object)
        """
        self._consolidate_inplace()
        result = self._mgr.as_array(
            transpose=self._AXIS_REVERSED, dtype=dtype, copy=copy, na_value=na_value
        )
        if result.dtype is not dtype:
            result = np.array(result, dtype=dtype, copy=False)

        return result

    def to_dict(self, orient: str = "dict", into=dict):
        """
        Convert the DataFrame to a dictionary.

        The type of the key-value pairs can be customized with the parameters
        (see below).

        Parameters
        ----------
        orient : str {'dict', 'list', 'series', 'split', 'records', 'index'}
            Determines the type of the values of the dictionary.

            - 'dict' (default) : dict like {column -> {index -> value}}
            - 'list' : dict like {column -> [values]}
            - 'series' : dict like {column -> Series(values)}
            - 'split' : dict like
              {'index' -> [index], 'columns' -> [columns], 'data' -> [values]}
            - 'records' : list like
              [{column -> value}, ... , {column -> value}]
            - 'index' : dict like {index -> {column -> value}}

            Abbreviations are allowed. `s` indicates `series` and `sp`
            indicates `split`.

        into : class, default dict
            The collections.abc.Mapping subclass used for all Mappings
            in the return value.  Can be the actual class or an empty
            instance of the mapping type you want.  If you want a
            collections.defaultdict, you must pass it initialized.

        Returns
        -------
        dict, list or collections.abc.Mapping
            Return a collections.abc.Mapping object representing the DataFrame.
            The resulting transformation depends on the `orient` parameter.

        See Also
        --------
        DataFrame.from_dict: Create a DataFrame from a dictionary.
        DataFrame.to_json: Convert a DataFrame to JSON format.

        Examples
        --------
        >>> df = pd.DataFrame({'col1': [1, 2],
        ...                    'col2': [0.5, 0.75]},
        ...                   index=['row1', 'row2'])
        >>> df
              col1  col2
        row1     1  0.50
        row2     2  0.75
        >>> df.to_dict()
        {'col1': {'row1': 1, 'row2': 2}, 'col2': {'row1': 0.5, 'row2': 0.75}}

        You can specify the return orientation.

        >>> df.to_dict('series')
        {'col1': row1    1
                 row2    2
        Name: col1, dtype: int64,
        'col2': row1    0.50
                row2    0.75
        Name: col2, dtype: float64}

        >>> df.to_dict('split')
        {'index': ['row1', 'row2'], 'columns': ['col1', 'col2'],
         'data': [[1, 0.5], [2, 0.75]]}

        >>> df.to_dict('records')
        [{'col1': 1, 'col2': 0.5}, {'col1': 2, 'col2': 0.75}]

        >>> df.to_dict('index')
        {'row1': {'col1': 1, 'col2': 0.5}, 'row2': {'col1': 2, 'col2': 0.75}}

        You can also specify the mapping type.

        >>> from collections import OrderedDict, defaultdict
        >>> df.to_dict(into=OrderedDict)
        OrderedDict([('col1', OrderedDict([('row1', 1), ('row2', 2)])),
                     ('col2', OrderedDict([('row1', 0.5), ('row2', 0.75)]))])

        If you want a `defaultdict`, you need to initialize it:

        >>> dd = defaultdict(list)
        >>> df.to_dict('records', into=dd)
        [defaultdict(<class 'list'>, {'col1': 1, 'col2': 0.5}),
         defaultdict(<class 'list'>, {'col1': 2, 'col2': 0.75})]
        """
        if not self.columns.is_unique:
            warnings.warn(
                "DataFrame columns are not unique, some columns will be omitted.",
                UserWarning,
                stacklevel=2,
            )
        # GH16122
        into_c = com.standardize_mapping(into)

        orient = orient.lower()
        # GH32515
        if orient.startswith(("d", "l", "s", "r", "i")) and orient not in {
            "dict",
            "list",
            "series",
            "split",
            "records",
            "index",
        }:
            warnings.warn(
                "Using short name for 'orient' is deprecated. Only the "
                "options: ('dict', list, 'series', 'split', 'records', 'index') "
                "will be used in a future version. Use one of the above "
                "to silence this warning.",
                FutureWarning,
            )

            if orient.startswith("d"):
                orient = "dict"
            elif orient.startswith("l"):
                orient = "list"
            elif orient.startswith("sp"):
                orient = "split"
            elif orient.startswith("s"):
                orient = "series"
            elif orient.startswith("r"):
                orient = "records"
            elif orient.startswith("i"):
                orient = "index"

        if orient == "dict":
            return into_c((k, v.to_dict(into)) for k, v in self.items())

        elif orient == "list":
            return into_c((k, v.tolist()) for k, v in self.items())

        elif orient == "split":
            return into_c(
                (
                    ("index", self.index.tolist()),
                    ("columns", self.columns.tolist()),
                    (
                        "data",
                        [
                            list(map(maybe_box_native, t))
                            for t in self.itertuples(index=False, name=None)
                        ],
                    ),
                )
            )

        elif orient == "series":
            return into_c((k, v) for k, v in self.items())

        elif orient == "records":
            columns = self.columns.tolist()
            rows = (
                dict(zip(columns, row))
                for row in self.itertuples(index=False, name=None)
            )
            return [
                into_c((k, maybe_box_native(v)) for k, v in row.items()) for row in rows
            ]

        elif orient == "index":
            if not self.index.is_unique:
                raise ValueError("DataFrame index must be unique for orient='index'.")
            return into_c(
                (t[0], dict(zip(self.columns, t[1:])))
                for t in self.itertuples(name=None)
            )

        else:
            raise ValueError(f"orient '{orient}' not understood")

    def to_gbq(
        self,
        destination_table: str,
        project_id: Optional[str] = None,
        chunksize: Optional[int] = None,
        reauth: bool = False,
        if_exists: str = "fail",
        auth_local_webserver: bool = False,
        table_schema: Optional[List[Dict[str, str]]] = None,
        location: Optional[str] = None,
        progress_bar: bool = True,
        credentials=None,
    ) -> None:
        """
        Write a DataFrame to a Google BigQuery table.

        This function requires the `pandas-gbq package
        <https://pandas-gbq.readthedocs.io>`__.

        See the `How to authenticate with Google BigQuery
        <https://pandas-gbq.readthedocs.io/en/latest/howto/authentication.html>`__
        guide for authentication instructions.

        Parameters
        ----------
        destination_table : str
            Name of table to be written, in the form ``dataset.tablename``.
        project_id : str, optional
            Google BigQuery Account project ID. Optional when available from
            the environment.
        chunksize : int, optional
            Number of rows to be inserted in each chunk from the dataframe.
            Set to ``None`` to load the whole dataframe at once.
        reauth : bool, default False
            Force Google BigQuery to re-authenticate the user. This is useful
            if multiple accounts are used.
        if_exists : str, default 'fail'
            Behavior when the destination table exists. Value can be one of:

            ``'fail'``
                If table exists raise pandas_gbq.gbq.TableCreationError.
            ``'replace'``
                If table exists, drop it, recreate it, and insert data.
            ``'append'``
                If table exists, insert data. Create if does not exist.
        auth_local_webserver : bool, default False
            Use the `local webserver flow`_ instead of the `console flow`_
            when getting user credentials.

            .. _local webserver flow:
                https://google-auth-oauthlib.readthedocs.io/en/latest/reference/google_auth_oauthlib.flow.html#google_auth_oauthlib.flow.InstalledAppFlow.run_local_server
            .. _console flow:
                https://google-auth-oauthlib.readthedocs.io/en/latest/reference/google_auth_oauthlib.flow.html#google_auth_oauthlib.flow.InstalledAppFlow.run_console

            *New in version 0.2.0 of pandas-gbq*.
        table_schema : list of dicts, optional
            List of BigQuery table fields to which according DataFrame
            columns conform to, e.g. ``[{'name': 'col1', 'type':
            'STRING'},...]``. If schema is not provided, it will be
            generated according to dtypes of DataFrame columns. See
            BigQuery API documentation on available names of a field.

            *New in version 0.3.1 of pandas-gbq*.
        location : str, optional
            Location where the load job should run. See the `BigQuery locations
            documentation
            <https://cloud.google.com/bigquery/docs/dataset-locations>`__ for a
            list of available locations. The location must match that of the
            target dataset.

            *New in version 0.5.0 of pandas-gbq*.
        progress_bar : bool, default True
            Use the library `tqdm` to show the progress bar for the upload,
            chunk by chunk.

            *New in version 0.5.0 of pandas-gbq*.
        credentials : google.auth.credentials.Credentials, optional
            Credentials for accessing Google APIs. Use this parameter to
            override default credentials, such as to use Compute Engine
            :class:`google.auth.compute_engine.Credentials` or Service
            Account :class:`google.oauth2.service_account.Credentials`
            directly.

            *New in version 0.8.0 of pandas-gbq*.

            .. versionadded:: 0.24.0

        See Also
        --------
        pandas_gbq.to_gbq : This function in the pandas-gbq library.
        read_gbq : Read a DataFrame from Google BigQuery.
        """
        from pandas.io import gbq

        gbq.to_gbq(
            self,
            destination_table,
            project_id=project_id,
            chunksize=chunksize,
            reauth=reauth,
            if_exists=if_exists,
            auth_local_webserver=auth_local_webserver,
            table_schema=table_schema,
            location=location,
            progress_bar=progress_bar,
            credentials=credentials,
        )

    @classmethod
    def from_records(
        cls,
        data,
        index=None,
        exclude=None,
        columns=None,
        coerce_float: bool = False,
        nrows=None,
    ) -> DataFrame:
        """
        Convert structured or record ndarray to DataFrame.

        Creates a DataFrame object from a structured ndarray, sequence of
        tuples or dicts, or DataFrame.

        Parameters
        ----------
        data : structured ndarray, sequence of tuples or dicts, or DataFrame
            Structured input data.
        index : str, list of fields, array-like
            Field of array to use as the index, alternately a specific set of
            input labels to use.
        exclude : sequence, default None
            Columns or fields to exclude.
        columns : sequence, default None
            Column names to use. If the passed data do not have names
            associated with them, this argument provides names for the
            columns. Otherwise this argument indicates the order of the columns
            in the result (any names not found in the data will become all-NA
            columns).
        coerce_float : bool, default False
            Attempt to convert values of non-string, non-numeric objects (like
            decimal.Decimal) to floating point, useful for SQL result sets.
        nrows : int, default None
            Number of rows to read if data is an iterator.

        Returns
        -------
        DataFrame

        See Also
        --------
        DataFrame.from_dict : DataFrame from dict of array-like or dicts.
        DataFrame : DataFrame object creation using constructor.

        Examples
        --------
        Data can be provided as a structured ndarray:

        >>> data = np.array([(3, 'a'), (2, 'b'), (1, 'c'), (0, 'd')],
        ...                 dtype=[('col_1', 'i4'), ('col_2', 'U1')])
        >>> pd.DataFrame.from_records(data)
           col_1 col_2
        0      3     a
        1      2     b
        2      1     c
        3      0     d

        Data can be provided as a list of dicts:

        >>> data = [{'col_1': 3, 'col_2': 'a'},
        ...         {'col_1': 2, 'col_2': 'b'},
        ...         {'col_1': 1, 'col_2': 'c'},
        ...         {'col_1': 0, 'col_2': 'd'}]
        >>> pd.DataFrame.from_records(data)
           col_1 col_2
        0      3     a
        1      2     b
        2      1     c
        3      0     d

        Data can be provided as a list of tuples with corresponding columns:

        >>> data = [(3, 'a'), (2, 'b'), (1, 'c'), (0, 'd')]
        >>> pd.DataFrame.from_records(data, columns=['col_1', 'col_2'])
           col_1 col_2
        0      3     a
        1      2     b
        2      1     c
        3      0     d
        """
        # Make a copy of the input columns so we can modify it
        if columns is not None:
            columns = ensure_index(columns)

        if is_iterator(data):
            if nrows == 0:
                return cls()

            try:
                first_row = next(data)
            except StopIteration:
                return cls(index=index, columns=columns)

            dtype = None
            if hasattr(first_row, "dtype") and first_row.dtype.names:
                dtype = first_row.dtype

            values = [first_row]

            if nrows is None:
                values += data
            else:
                values.extend(itertools.islice(data, nrows - 1))

            if dtype is not None:
                data = np.array(values, dtype=dtype)
            else:
                data = values

        if isinstance(data, dict):
            if columns is None:
                columns = arr_columns = ensure_index(sorted(data))
                arrays = [data[k] for k in columns]
            else:
                arrays = []
                arr_columns_list = []
                for k, v in data.items():
                    if k in columns:
                        arr_columns_list.append(k)
                        arrays.append(v)

                arrays, arr_columns = reorder_arrays(arrays, arr_columns_list, columns)

        elif isinstance(data, (np.ndarray, DataFrame)):
            arrays, columns = to_arrays(data, columns)
            if columns is not None:
                columns = ensure_index(columns)
            arr_columns = columns
        else:
            arrays, arr_columns = to_arrays(data, columns)
            if coerce_float:
                for i, arr in enumerate(arrays):
                    if arr.dtype == object:
                        arrays[i] = lib.maybe_convert_objects(arr, try_float=True)

            arr_columns = ensure_index(arr_columns)
            if columns is not None:
                columns = ensure_index(columns)
            else:
                columns = arr_columns

        if exclude is None:
            exclude = set()
        else:
            exclude = set(exclude)

        result_index = None
        if index is not None:
            if isinstance(index, str) or not hasattr(index, "__iter__"):
                i = columns.get_loc(index)
                exclude.add(index)
                if len(arrays) > 0:
                    result_index = Index(arrays[i], name=index)
                else:
                    result_index = Index([], name=index)
            else:
                try:
                    index_data = [arrays[arr_columns.get_loc(field)] for field in index]
                except (KeyError, TypeError):
                    # raised by get_loc, see GH#29258
                    result_index = index
                else:
                    result_index = ensure_index_from_sequences(index_data, names=index)
                    exclude.update(index)

        if any(exclude):
            arr_exclude = [x for x in exclude if x in arr_columns]
            to_remove = [arr_columns.get_loc(col) for col in arr_exclude]
            arrays = [v for i, v in enumerate(arrays) if i not in to_remove]

            arr_columns = arr_columns.drop(arr_exclude)
            columns = columns.drop(exclude)

        mgr = arrays_to_mgr(arrays, arr_columns, result_index, columns)

        return cls(mgr)

    def to_records(
        self, index=True, column_dtypes=None, index_dtypes=None
    ) -> np.recarray:
        """
        Convert DataFrame to a NumPy record array.

        Index will be included as the first field of the record array if
        requested.

        Parameters
        ----------
        index : bool, default True
            Include index in resulting record array, stored in 'index'
            field or using the index label, if set.
        column_dtypes : str, type, dict, default None
            .. versionadded:: 0.24.0

            If a string or type, the data type to store all columns. If
            a dictionary, a mapping of column names and indices (zero-indexed)
            to specific data types.
        index_dtypes : str, type, dict, default None
            .. versionadded:: 0.24.0

            If a string or type, the data type to store all index levels. If
            a dictionary, a mapping of index level names and indices
            (zero-indexed) to specific data types.

            This mapping is applied only if `index=True`.

        Returns
        -------
        numpy.recarray
            NumPy ndarray with the DataFrame labels as fields and each row
            of the DataFrame as entries.

        See Also
        --------
        DataFrame.from_records: Convert structured or record ndarray
            to DataFrame.
        numpy.recarray: An ndarray that allows field access using
            attributes, analogous to typed columns in a
            spreadsheet.

        Examples
        --------
        >>> df = pd.DataFrame({'A': [1, 2], 'B': [0.5, 0.75]},
        ...                   index=['a', 'b'])
        >>> df
           A     B
        a  1  0.50
        b  2  0.75
        >>> df.to_records()
        rec.array([('a', 1, 0.5 ), ('b', 2, 0.75)],
                  dtype=[('index', 'O'), ('A', '<i8'), ('B', '<f8')])

        If the DataFrame index has no label then the recarray field name
        is set to 'index'. If the index has a label then this is used as the
        field name:

        >>> df.index = df.index.rename("I")
        >>> df.to_records()
        rec.array([('a', 1, 0.5 ), ('b', 2, 0.75)],
                  dtype=[('I', 'O'), ('A', '<i8'), ('B', '<f8')])

        The index can be excluded from the record array:

        >>> df.to_records(index=False)
        rec.array([(1, 0.5 ), (2, 0.75)],
                  dtype=[('A', '<i8'), ('B', '<f8')])

        Data types can be specified for the columns:

        >>> df.to_records(column_dtypes={"A": "int32"})
        rec.array([('a', 1, 0.5 ), ('b', 2, 0.75)],
                  dtype=[('I', 'O'), ('A', '<i4'), ('B', '<f8')])

        As well as for the index:

        >>> df.to_records(index_dtypes="<S2")
        rec.array([(b'a', 1, 0.5 ), (b'b', 2, 0.75)],
                  dtype=[('I', 'S2'), ('A', '<i8'), ('B', '<f8')])

        >>> index_dtypes = f"<S{df.index.str.len().max()}"
        >>> df.to_records(index_dtypes=index_dtypes)
        rec.array([(b'a', 1, 0.5 ), (b'b', 2, 0.75)],
                  dtype=[('I', 'S1'), ('A', '<i8'), ('B', '<f8')])
        """
        if index:
            if isinstance(self.index, MultiIndex):
                # array of tuples to numpy cols. copy copy copy
                ix_vals = list(map(np.array, zip(*self.index._values)))
            else:
                ix_vals = [self.index.values]

            arrays = ix_vals + [
                np.asarray(self.iloc[:, i]) for i in range(len(self.columns))
            ]

            index_names = list(self.index.names)

            if isinstance(self.index, MultiIndex):
                count = 0
                for i, n in enumerate(index_names):
                    if n is None:
                        index_names[i] = f"level_{count}"
                        count += 1
            elif index_names[0] is None:
                index_names = ["index"]

            names = [str(name) for name in itertools.chain(index_names, self.columns)]
        else:
            arrays = [np.asarray(self.iloc[:, i]) for i in range(len(self.columns))]
            names = [str(c) for c in self.columns]
            index_names = []

        index_len = len(index_names)
        formats = []

        for i, v in enumerate(arrays):
            index = i

            # When the names and arrays are collected, we
            # first collect those in the DataFrame's index,
            # followed by those in its columns.
            #
            # Thus, the total length of the array is:
            # len(index_names) + len(DataFrame.columns).
            #
            # This check allows us to see whether we are
            # handling a name / array in the index or column.
            if index < index_len:
                dtype_mapping = index_dtypes
                name = index_names[index]
            else:
                index -= index_len
                dtype_mapping = column_dtypes
                name = self.columns[index]

            # We have a dictionary, so we get the data type
            # associated with the index or column (which can
            # be denoted by its name in the DataFrame or its
            # position in DataFrame's array of indices or
            # columns, whichever is applicable.
            if is_dict_like(dtype_mapping):
                if name in dtype_mapping:
                    dtype_mapping = dtype_mapping[name]
                elif index in dtype_mapping:
                    dtype_mapping = dtype_mapping[index]
                else:
                    dtype_mapping = None

            # If no mapping can be found, use the array's
            # dtype attribute for formatting.
            #
            # A valid dtype must either be a type or
            # string naming a type.
            if dtype_mapping is None:
                formats.append(v.dtype)
            elif isinstance(dtype_mapping, (type, np.dtype, str)):
                formats.append(dtype_mapping)
            else:
                element = "row" if i < index_len else "column"
                msg = f"Invalid dtype {dtype_mapping} specified for {element} {name}"
                raise ValueError(msg)

        return np.rec.fromarrays(arrays, dtype={"names": names, "formats": formats})

    @classmethod
    def _from_arrays(
        cls,
        arrays,
        columns,
        index,
        dtype: Optional[Dtype] = None,
        verify_integrity: bool = True,
    ) -> DataFrame:
        """
        Create DataFrame from a list of arrays corresponding to the columns.

        Parameters
        ----------
        arrays : list-like of arrays
            Each array in the list corresponds to one column, in order.
        columns : list-like, Index
            The column names for the resulting DataFrame.
        index : list-like, Index
            The rows labels for the resulting DataFrame.
        dtype : dtype, optional
            Optional dtype to enforce for all arrays.
        verify_integrity : bool, default True
            Validate and homogenize all input. If set to False, it is assumed
            that all elements of `arrays` are actual arrays how they will be
            stored in a block (numpy ndarray or ExtensionArray), have the same
            length as and are aligned with the index, and that `columns` and
            `index` are ensured to be an Index object.

        Returns
        -------
        DataFrame
        """
        if dtype is not None:
            dtype = pandas_dtype(dtype)

        mgr = arrays_to_mgr(
            arrays,
            columns,
            index,
            columns,
            dtype=dtype,
            verify_integrity=verify_integrity,
        )
        return cls(mgr)

    @doc(storage_options=generic._shared_docs["storage_options"])
    @deprecate_kwarg(old_arg_name="fname", new_arg_name="path")
    def to_stata(
        self,
        path: FilePathOrBuffer,
        convert_dates: Optional[Dict[Hashable, str]] = None,
        write_index: bool = True,
        byteorder: Optional[str] = None,
        time_stamp: Optional[datetime.datetime] = None,
        data_label: Optional[str] = None,
        variable_labels: Optional[Dict[Hashable, str]] = None,
        version: Optional[int] = 114,
        convert_strl: Optional[Sequence[Hashable]] = None,
        compression: CompressionOptions = "infer",
        storage_options: StorageOptions = None,
    ) -> None:
        """
        Export DataFrame object to Stata dta format.

        Writes the DataFrame to a Stata dataset file.
        "dta" files contain a Stata dataset.

        Parameters
        ----------
        path : str, buffer or path object
            String, path object (pathlib.Path or py._path.local.LocalPath) or
            object implementing a binary write() function. If using a buffer
            then the buffer will not be automatically closed after the file
            data has been written.

            .. versionchanged:: 1.0.0

            Previously this was "fname"

        convert_dates : dict
            Dictionary mapping columns containing datetime types to stata
            internal format to use when writing the dates. Options are 'tc',
            'td', 'tm', 'tw', 'th', 'tq', 'ty'. Column can be either an integer
            or a name. Datetime columns that do not have a conversion type
            specified will be converted to 'tc'. Raises NotImplementedError if
            a datetime column has timezone information.
        write_index : bool
            Write the index to Stata dataset.
        byteorder : str
            Can be ">", "<", "little", or "big". default is `sys.byteorder`.
        time_stamp : datetime
            A datetime to use as file creation date.  Default is the current
            time.
        data_label : str, optional
            A label for the data set.  Must be 80 characters or smaller.
        variable_labels : dict
            Dictionary containing columns as keys and variable labels as
            values. Each label must be 80 characters or smaller.
        version : {{114, 117, 118, 119, None}}, default 114
            Version to use in the output dta file. Set to None to let pandas
            decide between 118 or 119 formats depending on the number of
            columns in the frame. Version 114 can be read by Stata 10 and
            later. Version 117 can be read by Stata 13 or later. Version 118
            is supported in Stata 14 and later. Version 119 is supported in
            Stata 15 and later. Version 114 limits string variables to 244
            characters or fewer while versions 117 and later allow strings
            with lengths up to 2,000,000 characters. Versions 118 and 119
            support Unicode characters, and version 119 supports more than
            32,767 variables.

            Version 119 should usually only be used when the number of
            variables exceeds the capacity of dta format 118. Exporting
            smaller datasets in format 119 may have unintended consequences,
            and, as of November 2020, Stata SE cannot read version 119 files.

            .. versionchanged:: 1.0.0

                Added support for formats 118 and 119.

        convert_strl : list, optional
            List of column names to convert to string columns to Stata StrL
            format. Only available if version is 117.  Storing strings in the
            StrL format can produce smaller dta files if strings have more than
            8 characters and values are repeated.
        compression : str or dict, default 'infer'
            For on-the-fly compression of the output dta. If string, specifies
            compression mode. If dict, value at key 'method' specifies
            compression mode. Compression mode must be one of {{'infer', 'gzip',
            'bz2', 'zip', 'xz', None}}. If compression mode is 'infer' and
            `fname` is path-like, then detect compression from the following
            extensions: '.gz', '.bz2', '.zip', or '.xz' (otherwise no
            compression). If dict and compression mode is one of {{'zip',
            'gzip', 'bz2'}}, or inferred as one of the above, other entries
            passed as additional compression options.

            .. versionadded:: 1.1.0

        {storage_options}

            .. versionadded:: 1.2.0

        Raises
        ------
        NotImplementedError
            * If datetimes contain timezone information
            * Column dtype is not representable in Stata
        ValueError
            * Columns listed in convert_dates are neither datetime64[ns]
              or datetime.datetime
            * Column listed in convert_dates is not in DataFrame
            * Categorical label contains more than 32,000 characters

        See Also
        --------
        read_stata : Import Stata data files.
        io.stata.StataWriter : Low-level writer for Stata data files.
        io.stata.StataWriter117 : Low-level writer for version 117 files.

        Examples
        --------
        >>> df = pd.DataFrame({{'animal': ['falcon', 'parrot', 'falcon',
        ...                               'parrot'],
        ...                    'speed': [350, 18, 361, 15]}})
        >>> df.to_stata('animals.dta')  # doctest: +SKIP
        """
        if version not in (114, 117, 118, 119, None):
            raise ValueError("Only formats 114, 117, 118 and 119 are supported.")
        if version == 114:
            if convert_strl is not None:
                raise ValueError("strl is not supported in format 114")
            from pandas.io.stata import StataWriter as statawriter
        elif version == 117:
            # mypy: Name 'statawriter' already defined (possibly by an import)
            from pandas.io.stata import (  # type: ignore[no-redef]
                StataWriter117 as statawriter,
            )
        else:  # versions 118 and 119
            # mypy: Name 'statawriter' already defined (possibly by an import)
            from pandas.io.stata import (  # type: ignore[no-redef]
                StataWriterUTF8 as statawriter,
            )

        kwargs: Dict[str, Any] = {}
        if version is None or version >= 117:
            # strl conversion is only supported >= 117
            kwargs["convert_strl"] = convert_strl
        if version is None or version >= 118:
            # Specifying the version is only supported for UTF8 (118 or 119)
            kwargs["version"] = version

        # mypy: Too many arguments for "StataWriter"
        writer = statawriter(  # type: ignore[call-arg]
            path,
            self,
            convert_dates=convert_dates,
            byteorder=byteorder,
            time_stamp=time_stamp,
            data_label=data_label,
            write_index=write_index,
            variable_labels=variable_labels,
            compression=compression,
            storage_options=storage_options,
            **kwargs,
        )
        writer.write_file()

    @deprecate_kwarg(old_arg_name="fname", new_arg_name="path")
    def to_feather(self, path: FilePathOrBuffer[AnyStr], **kwargs) -> None:
        """
        Write a DataFrame to the binary Feather format.

        Parameters
        ----------
        path : str or file-like object
            If a string, it will be used as Root Directory path.
        **kwargs :
            Additional keywords passed to :func:`pyarrow.feather.write_feather`.
            Starting with pyarrow 0.17, this includes the `compression`,
            `compression_level`, `chunksize` and `version` keywords.

            .. versionadded:: 1.1.0
        """
        from pandas.io.feather_format import to_feather

        to_feather(self, path, **kwargs)

    @doc(
        Series.to_markdown,
        klass=_shared_doc_kwargs["klass"],
        storage_options=_shared_docs["storage_options"],
        examples="""Examples
        --------
        >>> df = pd.DataFrame(
        ...     data={"animal_1": ["elk", "pig"], "animal_2": ["dog", "quetzal"]}
        ... )
        >>> print(df.to_markdown())
        |    | animal_1   | animal_2   |
        |---:|:-----------|:-----------|
        |  0 | elk        | dog        |
        |  1 | pig        | quetzal    |

        Output markdown with a tabulate option.

        >>> print(df.to_markdown(tablefmt="grid"))
        +----+------------+------------+
        |    | animal_1   | animal_2   |
        +====+============+============+
        |  0 | elk        | dog        |
        +----+------------+------------+
        |  1 | pig        | quetzal    |
        +----+------------+------------+
        """,
    )
    def to_markdown(
        self,
        buf: Optional[Union[IO[str], str]] = None,
        mode: str = "wt",
        index: bool = True,
        storage_options: StorageOptions = None,
        **kwargs,
    ) -> Optional[str]:
        if "showindex" in kwargs:
            warnings.warn(
                "'showindex' is deprecated. Only 'index' will be used "
                "in a future version. Use 'index' to silence this warning.",
                FutureWarning,
                stacklevel=2,
            )

        kwargs.setdefault("headers", "keys")
        kwargs.setdefault("tablefmt", "pipe")
        kwargs.setdefault("showindex", index)
        tabulate = import_optional_dependency("tabulate")
        result = tabulate.tabulate(self, **kwargs)
        if buf is None:
            return result

        with get_handle(buf, mode, storage_options=storage_options) as handles:
            assert not isinstance(handles.handle, (str, mmap.mmap))
            handles.handle.writelines(result)
        return None

    @doc(storage_options=generic._shared_docs["storage_options"])
    @deprecate_kwarg(old_arg_name="fname", new_arg_name="path")
    def to_parquet(
        self,
        path: Optional[FilePathOrBuffer] = None,
        engine: str = "auto",
        compression: Optional[str] = "snappy",
        index: Optional[bool] = None,
        partition_cols: Optional[List[str]] = None,
        storage_options: StorageOptions = None,
        **kwargs,
    ) -> Optional[bytes]:
        """
        Write a DataFrame to the binary parquet format.

        This function writes the dataframe as a `parquet file
        <https://parquet.apache.org/>`_. You can choose different parquet
        backends, and have the option of compression. See
        :ref:`the user guide <io.parquet>` for more details.

        Parameters
        ----------
        path : str or file-like object, default None
            If a string, it will be used as Root Directory path
            when writing a partitioned dataset. By file-like object,
            we refer to objects with a write() method, such as a file handle
            (e.g. via builtin open function) or io.BytesIO. The engine
            fastparquet does not accept file-like objects. If path is None,
            a bytes object is returned.

            .. versionchanged:: 1.2.0

            Previously this was "fname"

        engine : {{'auto', 'pyarrow', 'fastparquet'}}, default 'auto'
            Parquet library to use. If 'auto', then the option
            ``io.parquet.engine`` is used. The default ``io.parquet.engine``
            behavior is to try 'pyarrow', falling back to 'fastparquet' if
            'pyarrow' is unavailable.
        compression : {{'snappy', 'gzip', 'brotli', None}}, default 'snappy'
            Name of the compression to use. Use ``None`` for no compression.
        index : bool, default None
            If ``True``, include the dataframe's index(es) in the file output.
            If ``False``, they will not be written to the file.
            If ``None``, similar to ``True`` the dataframe's index(es)
            will be saved. However, instead of being saved as values,
            the RangeIndex will be stored as a range in the metadata so it
            doesn't require much space and is faster. Other indexes will
            be included as columns in the file output.

            .. versionadded:: 0.24.0

        partition_cols : list, optional, default None
            Column names by which to partition the dataset.
            Columns are partitioned in the order they are given.
            Must be None if path is not a string.

            .. versionadded:: 0.24.0

        {storage_options}

            .. versionadded:: 1.2.0

        **kwargs
            Additional arguments passed to the parquet library. See
            :ref:`pandas io <io.parquet>` for more details.

        Returns
        -------
        bytes if no path argument is provided else None

        See Also
        --------
        read_parquet : Read a parquet file.
        DataFrame.to_csv : Write a csv file.
        DataFrame.to_sql : Write to a sql table.
        DataFrame.to_hdf : Write to hdf.

        Notes
        -----
        This function requires either the `fastparquet
        <https://pypi.org/project/fastparquet>`_ or `pyarrow
        <https://arrow.apache.org/docs/python/>`_ library.

        Examples
        --------
        >>> df = pd.DataFrame(data={{'col1': [1, 2], 'col2': [3, 4]}})
        >>> df.to_parquet('df.parquet.gzip',
        ...               compression='gzip')  # doctest: +SKIP
        >>> pd.read_parquet('df.parquet.gzip')  # doctest: +SKIP
           col1  col2
        0     1     3
        1     2     4

        If you want to get a buffer to the parquet content you can use a io.BytesIO
        object, as long as you don't use partition_cols, which creates multiple files.

        >>> import io
        >>> f = io.BytesIO()
        >>> df.to_parquet(f)
        >>> f.seek(0)
        0
        >>> content = f.read()
        """
        from pandas.io.parquet import to_parquet

        return to_parquet(
            self,
            path,
            engine,
            compression=compression,
            index=index,
            partition_cols=partition_cols,
            storage_options=storage_options,
            **kwargs,
        )

    @Substitution(
        header_type="bool",
        header="Whether to print column labels, default True",
        col_space_type="str or int, list or dict of int or str",
        col_space="The minimum width of each column in CSS length "
        "units.  An int is assumed to be px units.\n\n"
        "            .. versionadded:: 0.25.0\n"
        "                Ability to use str",
    )
    @Substitution(shared_params=fmt.common_docstring, returns=fmt.return_docstring)
    def to_html(
        self,
        buf: Optional[FilePathOrBuffer[str]] = None,
        columns: Optional[Sequence[str]] = None,
        col_space: Optional[ColspaceArgType] = None,
        header: Union[bool, Sequence[str]] = True,
        index: bool = True,
        na_rep: str = "NaN",
        formatters: Optional[FormattersType] = None,
        float_format: Optional[FloatFormatType] = None,
        sparsify: Optional[bool] = None,
        index_names: bool = True,
        justify: Optional[str] = None,
        max_rows: Optional[int] = None,
        max_cols: Optional[int] = None,
        show_dimensions: Union[bool, str] = False,
        decimal: str = ".",
        bold_rows: bool = True,
        classes: Optional[Union[str, List, Tuple]] = None,
        escape: bool = True,
        notebook: bool = False,
        border: Optional[int] = None,
        table_id: Optional[str] = None,
        render_links: bool = False,
        encoding: Optional[str] = None,
    ):
        """
        Render a DataFrame as an HTML table.
        %(shared_params)s
        bold_rows : bool, default True
            Make the row labels bold in the output.
        classes : str or list or tuple, default None
            CSS class(es) to apply to the resulting html table.
        escape : bool, default True
            Convert the characters <, >, and & to HTML-safe sequences.
        notebook : {True, False}, default False
            Whether the generated HTML is for IPython Notebook.
        border : int
            A ``border=border`` attribute is included in the opening
            `<table>` tag. Default ``pd.options.display.html.border``.
        encoding : str, default "utf-8"
            Set character encoding.

            .. versionadded:: 1.0

        table_id : str, optional
            A css id is included in the opening `<table>` tag if specified.
        render_links : bool, default False
            Convert URLs to HTML links.

            .. versionadded:: 0.24.0
        %(returns)s
        See Also
        --------
        to_string : Convert DataFrame to a string.
        """
        if justify is not None and justify not in fmt._VALID_JUSTIFY_PARAMETERS:
            raise ValueError("Invalid value for justify parameter")

        formatter = fmt.DataFrameFormatter(
            self,
            columns=columns,
            col_space=col_space,
            na_rep=na_rep,
            header=header,
            index=index,
            formatters=formatters,
            float_format=float_format,
            bold_rows=bold_rows,
            sparsify=sparsify,
            justify=justify,
            index_names=index_names,
            escape=escape,
            decimal=decimal,
            max_rows=max_rows,
            max_cols=max_cols,
            show_dimensions=show_dimensions,
        )
        # TODO: a generic formatter wld b in DataFrameFormatter
        return fmt.DataFrameRenderer(formatter).to_html(
            buf=buf,
            classes=classes,
            notebook=notebook,
            border=border,
            encoding=encoding,
            table_id=table_id,
            render_links=render_links,
        )

    # ----------------------------------------------------------------------
    @Substitution(
        klass="DataFrame",
        type_sub=" and columns",
        max_cols_sub=dedent(
            """\
            max_cols : int, optional
                When to switch from the verbose to the truncated output. If the
                DataFrame has more than `max_cols` columns, the truncated output
                is used. By default, the setting in
                ``pandas.options.display.max_info_columns`` is used."""
        ),
        show_counts_sub=dedent(
            """\
            show_counts : bool, optional
                Whether to show the non-null counts. By default, this is shown
                only if the DataFrame is smaller than
                ``pandas.options.display.max_info_rows`` and
                ``pandas.options.display.max_info_columns``. A value of True always
                shows the counts, and False never shows the counts.
            null_counts : bool, optional
                .. deprecated:: 1.2.0
                    Use show_counts instead."""
        ),
        examples_sub=dedent(
            """\
            >>> int_values = [1, 2, 3, 4, 5]
            >>> text_values = ['alpha', 'beta', 'gamma', 'delta', 'epsilon']
            >>> float_values = [0.0, 0.25, 0.5, 0.75, 1.0]
            >>> df = pd.DataFrame({"int_col": int_values, "text_col": text_values,
            ...                   "float_col": float_values})
            >>> df
                int_col text_col  float_col
            0        1    alpha       0.00
            1        2     beta       0.25
            2        3    gamma       0.50
            3        4    delta       0.75
            4        5  epsilon       1.00

            Prints information of all columns:

            >>> df.info(verbose=True)
            <class 'pandas.core.frame.DataFrame'>
            RangeIndex: 5 entries, 0 to 4
            Data columns (total 3 columns):
             #   Column     Non-Null Count  Dtype
            ---  ------     --------------  -----
             0   int_col    5 non-null      int64
             1   text_col   5 non-null      object
             2   float_col  5 non-null      float64
            dtypes: float64(1), int64(1), object(1)
            memory usage: 248.0+ bytes

            Prints a summary of columns count and its dtypes but not per column
            information:

            >>> df.info(verbose=False)
            <class 'pandas.core.frame.DataFrame'>
            RangeIndex: 5 entries, 0 to 4
            Columns: 3 entries, int_col to float_col
            dtypes: float64(1), int64(1), object(1)
            memory usage: 248.0+ bytes

            Pipe output of DataFrame.info to buffer instead of sys.stdout, get
            buffer content and writes to a text file:

            >>> import io
            >>> buffer = io.StringIO()
            >>> df.info(buf=buffer)
            >>> s = buffer.getvalue()
            >>> with open("df_info.txt", "w",
            ...           encoding="utf-8") as f:  # doctest: +SKIP
            ...     f.write(s)
            260

            The `memory_usage` parameter allows deep introspection mode, specially
            useful for big DataFrames and fine-tune memory optimization:

            >>> random_strings_array = np.random.choice(['a', 'b', 'c'], 10 ** 6)
            >>> df = pd.DataFrame({
            ...     'column_1': np.random.choice(['a', 'b', 'c'], 10 ** 6),
            ...     'column_2': np.random.choice(['a', 'b', 'c'], 10 ** 6),
            ...     'column_3': np.random.choice(['a', 'b', 'c'], 10 ** 6)
            ... })
            >>> df.info()
            <class 'pandas.core.frame.DataFrame'>
            RangeIndex: 1000000 entries, 0 to 999999
            Data columns (total 3 columns):
             #   Column    Non-Null Count    Dtype
            ---  ------    --------------    -----
             0   column_1  1000000 non-null  object
             1   column_2  1000000 non-null  object
             2   column_3  1000000 non-null  object
            dtypes: object(3)
            memory usage: 22.9+ MB

            >>> df.info(memory_usage='deep')
            <class 'pandas.core.frame.DataFrame'>
            RangeIndex: 1000000 entries, 0 to 999999
            Data columns (total 3 columns):
             #   Column    Non-Null Count    Dtype
            ---  ------    --------------    -----
             0   column_1  1000000 non-null  object
             1   column_2  1000000 non-null  object
             2   column_3  1000000 non-null  object
            dtypes: object(3)
            memory usage: 165.9 MB"""
        ),
        see_also_sub=dedent(
            """\
            DataFrame.describe: Generate descriptive statistics of DataFrame
                columns.
            DataFrame.memory_usage: Memory usage of DataFrame columns."""
        ),
        version_added_sub="",
    )
    @doc(BaseInfo.render)
    def info(
        self,
        verbose: Optional[bool] = None,
        buf: Optional[IO[str]] = None,
        max_cols: Optional[int] = None,
        memory_usage: Optional[Union[bool, str]] = None,
        show_counts: Optional[bool] = None,
        null_counts: Optional[bool] = None,
    ) -> None:
        if null_counts is not None:
            if show_counts is not None:
                raise ValueError("null_counts used with show_counts. Use show_counts.")
            warnings.warn(
                "null_counts is deprecated. Use show_counts instead",
                FutureWarning,
                stacklevel=2,
            )
            show_counts = null_counts
        info = DataFrameInfo(
            data=self,
            memory_usage=memory_usage,
        )
        info.render(
            buf=buf,
            max_cols=max_cols,
            verbose=verbose,
            show_counts=show_counts,
        )

    def memory_usage(self, index=True, deep=False) -> Series:
        """
        Return the memory usage of each column in bytes.

        The memory usage can optionally include the contribution of
        the index and elements of `object` dtype.

        This value is displayed in `DataFrame.info` by default. This can be
        suppressed by setting ``pandas.options.display.memory_usage`` to False.

        Parameters
        ----------
        index : bool, default True
            Specifies whether to include the memory usage of the DataFrame's
            index in returned Series. If ``index=True``, the memory usage of
            the index is the first item in the output.
        deep : bool, default False
            If True, introspect the data deeply by interrogating
            `object` dtypes for system-level memory consumption, and include
            it in the returned values.

        Returns
        -------
        Series
            A Series whose index is the original column names and whose values
            is the memory usage of each column in bytes.

        See Also
        --------
        numpy.ndarray.nbytes : Total bytes consumed by the elements of an
            ndarray.
        Series.memory_usage : Bytes consumed by a Series.
        Categorical : Memory-efficient array for string values with
            many repeated values.
        DataFrame.info : Concise summary of a DataFrame.

        Examples
        --------
        >>> dtypes = ['int64', 'float64', 'complex128', 'object', 'bool']
        >>> data = dict([(t, np.ones(shape=5000, dtype=int).astype(t))
        ...              for t in dtypes])
        >>> df = pd.DataFrame(data)
        >>> df.head()
           int64  float64            complex128  object  bool
        0      1      1.0              1.0+0.0j       1  True
        1      1      1.0              1.0+0.0j       1  True
        2      1      1.0              1.0+0.0j       1  True
        3      1      1.0              1.0+0.0j       1  True
        4      1      1.0              1.0+0.0j       1  True

        >>> df.memory_usage()
        Index           128
        int64         40000
        float64       40000
        complex128    80000
        object        40000
        bool           5000
        dtype: int64

        >>> df.memory_usage(index=False)
        int64         40000
        float64       40000
        complex128    80000
        object        40000
        bool           5000
        dtype: int64

        The memory footprint of `object` dtype columns is ignored by default:

        >>> df.memory_usage(deep=True)
        Index            128
        int64          40000
        float64        40000
        complex128     80000
        object        180000
        bool            5000
        dtype: int64

        Use a Categorical for efficient storage of an object-dtype column with
        many repeated values.

        >>> df['object'].astype('category').memory_usage(deep=True)
        5244
        """
        result = self._constructor_sliced(
            [c.memory_usage(index=False, deep=deep) for col, c in self.items()],
            index=self.columns,
        )
        if index:
            result = self._constructor_sliced(
                self.index.memory_usage(deep=deep), index=["Index"]
            ).append(result)
        return result

    def transpose(self, *args, copy: bool = False) -> DataFrame:
        """
        Transpose index and columns.

        Reflect the DataFrame over its main diagonal by writing rows as columns
        and vice-versa. The property :attr:`.T` is an accessor to the method
        :meth:`transpose`.

        Parameters
        ----------
        *args : tuple, optional
            Accepted for compatibility with NumPy.
        copy : bool, default False
            Whether to copy the data after transposing, even for DataFrames
            with a single dtype.

            Note that a copy is always required for mixed dtype DataFrames,
            or for DataFrames with any extension types.

        Returns
        -------
        DataFrame
            The transposed DataFrame.

        See Also
        --------
        numpy.transpose : Permute the dimensions of a given array.

        Notes
        -----
        Transposing a DataFrame with mixed dtypes will result in a homogeneous
        DataFrame with the `object` dtype. In such a case, a copy of the data
        is always made.

        Examples
        --------
        **Square DataFrame with homogeneous dtype**

        >>> d1 = {'col1': [1, 2], 'col2': [3, 4]}
        >>> df1 = pd.DataFrame(data=d1)
        >>> df1
           col1  col2
        0     1     3
        1     2     4

        >>> df1_transposed = df1.T # or df1.transpose()
        >>> df1_transposed
              0  1
        col1  1  2
        col2  3  4

        When the dtype is homogeneous in the original DataFrame, we get a
        transposed DataFrame with the same dtype:

        >>> df1.dtypes
        col1    int64
        col2    int64
        dtype: object
        >>> df1_transposed.dtypes
        0    int64
        1    int64
        dtype: object

        **Non-square DataFrame with mixed dtypes**

        >>> d2 = {'name': ['Alice', 'Bob'],
        ...       'score': [9.5, 8],
        ...       'employed': [False, True],
        ...       'kids': [0, 0]}
        >>> df2 = pd.DataFrame(data=d2)
        >>> df2
            name  score  employed  kids
        0  Alice    9.5     False     0
        1    Bob    8.0      True     0

        >>> df2_transposed = df2.T # or df2.transpose()
        >>> df2_transposed
                      0     1
        name      Alice   Bob
        score       9.5   8.0
        employed  False  True
        kids          0     0

        When the DataFrame has mixed dtypes, we get a transposed DataFrame with
        the `object` dtype:

        >>> df2.dtypes
        name         object
        score       float64
        employed       bool
        kids          int64
        dtype: object
        >>> df2_transposed.dtypes
        0    object
        1    object
        dtype: object
        """
        nv.validate_transpose(args, {})
        # construct the args

        dtypes = list(self.dtypes)
        if self._is_homogeneous_type and dtypes and is_extension_array_dtype(dtypes[0]):
            # We have EAs with the same dtype. We can preserve that dtype in transpose.
            dtype = dtypes[0]
            arr_type = dtype.construct_array_type()
            values = self.values

            new_values = [arr_type._from_sequence(row, dtype=dtype) for row in values]
            result = self._constructor(
                dict(zip(self.index, new_values)), index=self.columns
            )

        else:
            new_values = self.values.T
            if copy:
                new_values = new_values.copy()
            result = self._constructor(
                new_values, index=self.columns, columns=self.index
            )

        return result.__finalize__(self, method="transpose")

    @property
    def T(self) -> DataFrame:
        return self.transpose()

    # ----------------------------------------------------------------------
    # Indexing Methods

    def _ixs(self, i: int, axis: int = 0):
        """
        Parameters
        ----------
        i : int
        axis : int

        Notes
        -----
        If slice passed, the resulting data will be a view.
        """
        # irow
        if axis == 0:
            new_values = self._mgr.fast_xs(i)

            # if we are a copy, mark as such
            copy = isinstance(new_values, np.ndarray) and new_values.base is None
            result = self._constructor_sliced(
                new_values,
                index=self.columns,
                name=self.index[i],
                dtype=new_values.dtype,
            )
            result._set_is_copy(self, copy=copy)
            return result

        # icol
        else:
            label = self.columns[i]

            values = self._mgr.iget(i)
            result = self._box_col_values(values, i)

            # this is a cached value, mark it so
            result._set_as_cached(label, self)

            return result

    def _get_column_array(self, i: int) -> ArrayLike:
        """
        Get the values of the i'th column (ndarray or ExtensionArray, as stored
        in the Block)
        """
        return self._mgr.iget_values(i)

    def _iter_column_arrays(self) -> Iterator[ArrayLike]:
        """
        Iterate over the arrays of all columns in order.
        This returns the values as stored in the Block (ndarray or ExtensionArray).
        """
        for i in range(len(self.columns)):
            yield self._get_column_array(i)

    def __getitem__(self, key):
        key = lib.item_from_zerodim(key)
        key = com.apply_if_callable(key, self)

        if is_hashable(key):
            # shortcut if the key is in columns
            if self.columns.is_unique and key in self.columns:
                if isinstance(self.columns, MultiIndex):
                    return self._getitem_multilevel(key)
                return self._get_item_cache(key)

        # Do we have a slicer (on rows)?
        indexer = convert_to_index_sliceable(self, key)
        if indexer is not None:
            if isinstance(indexer, np.ndarray):
                indexer = lib.maybe_indices_to_slice(
                    indexer.astype(np.intp, copy=False), len(self)
                )
            # either we have a slice or we have a string that can be converted
            #  to a slice for partial-string date indexing
            return self._slice(indexer, axis=0)

        # Do we have a (boolean) DataFrame?
        if isinstance(key, DataFrame):
            return self.where(key)

        # Do we have a (boolean) 1d indexer?
        if com.is_bool_indexer(key):
            return self._getitem_bool_array(key)

        # We are left with two options: a single key, and a collection of keys,
        # We interpret tuples as collections only for non-MultiIndex
        is_single_key = isinstance(key, tuple) or not is_list_like(key)

        if is_single_key:
            if self.columns.nlevels > 1:
                return self._getitem_multilevel(key)
            indexer = self.columns.get_loc(key)
            if is_integer(indexer):
                indexer = [indexer]
        else:
            if is_iterator(key):
                key = list(key)
            indexer = self.loc._get_listlike_indexer(key, axis=1, raise_missing=True)[1]

        # take() does not accept boolean indexers
        if getattr(indexer, "dtype", None) == bool:
            indexer = np.where(indexer)[0]

        data = self._take_with_is_copy(indexer, axis=1)

        if is_single_key:
            # What does looking for a single key in a non-unique index return?
            # The behavior is inconsistent. It returns a Series, except when
            # - the key itself is repeated (test on data.shape, #9519), or
            # - we have a MultiIndex on columns (test on self.columns, #21309)
            if data.shape[1] == 1 and not isinstance(self.columns, MultiIndex):
                # GH#26490 using data[key] can cause RecursionError
                data = data._get_item_cache(key)

        return data

    def _getitem_bool_array(self, key):
        # also raises Exception if object array with NA values
        # warning here just in case -- previously __setitem__ was
        # reindexing but __getitem__ was not; it seems more reasonable to
        # go with the __setitem__ behavior since that is more consistent
        # with all other indexing behavior
        if isinstance(key, Series) and not key.index.equals(self.index):
            warnings.warn(
                "Boolean Series key will be reindexed to match DataFrame index.",
                UserWarning,
                stacklevel=3,
            )
        elif len(key) != len(self.index):
            raise ValueError(
                f"Item wrong length {len(key)} instead of {len(self.index)}."
            )

        # check_bool_indexer will throw exception if Series key cannot
        # be reindexed to match DataFrame rows
        key = check_bool_indexer(self.index, key)
        indexer = key.nonzero()[0]
        return self._take_with_is_copy(indexer, axis=0)

    def _getitem_multilevel(self, key):
        # self.columns is a MultiIndex
        loc = self.columns.get_loc(key)
        if isinstance(loc, (slice, np.ndarray)):
            new_columns = self.columns[loc]
            result_columns = maybe_droplevels(new_columns, key)
            if self._is_mixed_type:
                result = self.reindex(columns=new_columns)
                result.columns = result_columns
            else:
                new_values = self.values[:, loc]
                result = self._constructor(
                    new_values, index=self.index, columns=result_columns
                )
                result = result.__finalize__(self)

            # If there is only one column being returned, and its name is
            # either an empty string, or a tuple with an empty string as its
            # first element, then treat the empty string as a placeholder
            # and return the column as if the user had provided that empty
            # string in the key. If the result is a Series, exclude the
            # implied empty string from its name.
            if len(result.columns) == 1:
                top = result.columns[0]
                if isinstance(top, tuple):
                    top = top[0]
                if top == "":
                    result = result[""]
                    if isinstance(result, Series):
                        result = self._constructor_sliced(
                            result, index=self.index, name=key
                        )

            result._set_is_copy(self)
            return result
        else:
            # loc is neither a slice nor ndarray, so must be an int
            return self._ixs(loc, axis=1)

    def _get_value(self, index, col, takeable: bool = False):
        """
        Quickly retrieve single value at passed column and index.

        Parameters
        ----------
        index : row label
        col : column label
        takeable : interpret the index/col as indexers, default False

        Returns
        -------
        scalar
        """
        if takeable:
            series = self._ixs(col, axis=1)
            return series._values[index]

        series = self._get_item_cache(col)
        engine = self.index._engine

        try:
            loc = engine.get_loc(index)
            return series._values[loc]
        except KeyError:
            # GH 20629
            if self.index.nlevels > 1:
                # partial indexing forbidden
                raise

        # we cannot handle direct indexing
        # use positional
        col = self.columns.get_loc(col)
        index = self.index.get_loc(index)
        return self._get_value(index, col, takeable=True)

    def __setitem__(self, key, value):
        key = com.apply_if_callable(key, self)

        # see if we can slice the rows
        indexer = convert_to_index_sliceable(self, key)
        if indexer is not None:
            # either we have a slice or we have a string that can be converted
            #  to a slice for partial-string date indexing
            return self._setitem_slice(indexer, value)

        if isinstance(key, DataFrame) or getattr(key, "ndim", None) == 2:
            self._setitem_frame(key, value)
        elif isinstance(key, (Series, np.ndarray, list, Index)):
            self._setitem_array(key, value)
        elif isinstance(value, DataFrame):
            self._set_item_frame_value(key, value)
        elif is_list_like(value) and 1 < len(
            self.columns.get_indexer_for([key])
        ) == len(value):
            # Column to set is duplicated
            self._setitem_array([key], value)
        else:
            # set column
            self._set_item(key, value)

    def _setitem_slice(self, key: slice, value):
        # NB: we can't just use self.loc[key] = value because that
        #  operates on labels and we need to operate positional for
        #  backwards-compat, xref GH#31469
        self._check_setitem_copy()
        self.iloc[key] = value

    def _setitem_array(self, key, value):
        # also raises Exception if object array with NA values
        if com.is_bool_indexer(key):
            if len(key) != len(self.index):
                raise ValueError(
                    f"Item wrong length {len(key)} instead of {len(self.index)}!"
                )
            key = check_bool_indexer(self.index, key)
            indexer = key.nonzero()[0]
            self._check_setitem_copy()
            if isinstance(value, DataFrame):
                # GH#39931 reindex since iloc does not align
                value = value.reindex(self.index.take(indexer))
            self.iloc[indexer] = value
        else:
            if isinstance(value, DataFrame):
                check_key_length(self.columns, key, value)
                for k1, k2 in zip(key, value.columns):
                    self[k1] = value[k2]
            else:
                self.loc._ensure_listlike_indexer(key, axis=1, value=value)
                indexer = self.loc._get_listlike_indexer(
                    key, axis=1, raise_missing=False
                )[1]
                self._check_setitem_copy()
                self.iloc[:, indexer] = value

    def _setitem_frame(self, key, value):
        # support boolean setting with DataFrame input, e.g.
        # df[df > df2] = 0
        if isinstance(key, np.ndarray):
            if key.shape != self.shape:
                raise ValueError("Array conditional must be same shape as self")
            key = self._constructor(key, **self._construct_axes_dict())

        if key.size and not is_bool_dtype(key.values):
            raise TypeError(
                "Must pass DataFrame or 2-d ndarray with boolean values only"
            )

        self._check_inplace_setting(value)
        self._check_setitem_copy()
        self._where(-key, value, inplace=True)

    def _set_item_frame_value(self, key, value: DataFrame) -> None:
        self._ensure_valid_index(value)

        # align columns
        if key in self.columns:
            loc = self.columns.get_loc(key)
            cols = self.columns[loc]
            len_cols = 1 if is_scalar(cols) else len(cols)
            if len_cols != len(value.columns):
                raise ValueError("Columns must be same length as key")

            # align right-hand-side columns if self.columns
            # is multi-index and self[key] is a sub-frame
            if isinstance(self.columns, MultiIndex) and isinstance(
                loc, (slice, Series, np.ndarray, Index)
            ):
                cols = maybe_droplevels(cols, key)
                if len(cols) and not cols.equals(value.columns):
                    value = value.reindex(cols, axis=1)

        # now align rows
        value = _reindex_for_setitem(value, self.index)
        self._set_item_mgr(key, value)

    def _iset_item_mgr(self, loc: int, value) -> None:
        self._mgr.iset(loc, value)
        self._clear_item_cache()

    def _set_item_mgr(self, key, value):
        try:
            loc = self._info_axis.get_loc(key)
        except KeyError:
            # This item wasn't present, just insert at end
            self._mgr.insert(len(self._info_axis), key, value)
        else:
            self._iset_item_mgr(loc, value)

        # check if we are modifying a copy
        # try to set first as we want an invalid
        # value exception to occur first
        if len(self):
            self._check_setitem_copy()

    def _iset_item(self, loc: int, value):
        value = self._sanitize_column(value)
        self._iset_item_mgr(loc, value)

        # check if we are modifying a copy
        # try to set first as we want an invalid
        # value exception to occur first
        if len(self):
            self._check_setitem_copy()

    def _set_item(self, key, value):
        """
        Add series to DataFrame in specified column.

        If series is a numpy-array (not a Series/TimeSeries), it must be the
        same length as the DataFrames index or an error will be thrown.

        Series/TimeSeries will be conformed to the DataFrames index to
        ensure homogeneity.
        """
        value = self._sanitize_column(value)

        if (
            key in self.columns
            and value.ndim == 1
            and not is_extension_array_dtype(value)
        ):
            # broadcast across multiple columns if necessary
            if not self.columns.is_unique or isinstance(self.columns, MultiIndex):
                existing_piece = self[key]
                if isinstance(existing_piece, DataFrame):
                    value = np.tile(value, (len(existing_piece.columns), 1)).T

        self._set_item_mgr(key, value)

    def _set_value(self, index, col, value, takeable: bool = False):
        """
        Put single value at passed column and index.

        Parameters
        ----------
        index : row label
        col : column label
        value : scalar
        takeable : interpret the index/col as indexers, default False
        """
        try:
            if takeable:
                series = self._ixs(col, axis=1)
                series._set_value(index, value, takeable=True)
                return

            series = self._get_item_cache(col)
            engine = self.index._engine
            loc = engine.get_loc(index)
            validate_numeric_casting(series.dtype, value)

            series._values[loc] = value
            # Note: trying to use series._set_value breaks tests in
            #  tests.frame.indexing.test_indexing and tests.indexing.test_partial
        except (KeyError, TypeError):
            # set using a non-recursive method & reset the cache
            if takeable:
                self.iloc[index, col] = value
            else:
                self.loc[index, col] = value
            self._item_cache.pop(col, None)

    def _ensure_valid_index(self, value):
        """
        Ensure that if we don't have an index, that we can create one from the
        passed value.
        """
        # GH5632, make sure that we are a Series convertible
        if not len(self.index) and is_list_like(value) and len(value):
            if not isinstance(value, DataFrame):
                try:
                    value = Series(value)
                except (ValueError, NotImplementedError, TypeError) as err:
                    raise ValueError(
                        "Cannot set a frame with no defined index "
                        "and a value that cannot be converted to a Series"
                    ) from err

            # GH31368 preserve name of index
            index_copy = value.index.copy()
            if self.index.name is not None:
                index_copy.name = self.index.name

            self._mgr = self._mgr.reindex_axis(index_copy, axis=1, fill_value=np.nan)

    def _box_col_values(self, values, loc: int) -> Series:
        """
        Provide boxed values for a column.
        """
        # Lookup in columns so that if e.g. a str datetime was passed
        #  we attach the Timestamp object as the name.
        name = self.columns[loc]
        klass = self._constructor_sliced
        return klass(values, index=self.index, name=name, fastpath=True)

    # ----------------------------------------------------------------------
    # Unsorted

    def query(self, expr: str, inplace: bool = False, **kwargs):
        """
        Query the columns of a DataFrame with a boolean expression.

        Parameters
        ----------
        expr : str
            The query string to evaluate.

            You can refer to variables
            in the environment by prefixing them with an '@' character like
            ``@a + b``.

            You can refer to column names that are not valid Python variable names
            by surrounding them in backticks. Thus, column names containing spaces
            or punctuations (besides underscores) or starting with digits must be
            surrounded by backticks. (For example, a column named "Area (cm^2) would
            be referenced as `Area (cm^2)`). Column names which are Python keywords
            (like "list", "for", "import", etc) cannot be used.

            For example, if one of your columns is called ``a a`` and you want
            to sum it with ``b``, your query should be ```a a` + b``.

            .. versionadded:: 0.25.0
                Backtick quoting introduced.

            .. versionadded:: 1.0.0
                Expanding functionality of backtick quoting for more than only spaces.

        inplace : bool
            Whether the query should modify the data in place or return
            a modified copy.
        **kwargs
            See the documentation for :func:`eval` for complete details
            on the keyword arguments accepted by :meth:`DataFrame.query`.

        Returns
        -------
        DataFrame or None
            DataFrame resulting from the provided query expression or
            None if ``inplace=True``.

        See Also
        --------
        eval : Evaluate a string describing operations on
            DataFrame columns.
        DataFrame.eval : Evaluate a string describing operations on
            DataFrame columns.

        Notes
        -----
        The result of the evaluation of this expression is first passed to
        :attr:`DataFrame.loc` and if that fails because of a
        multidimensional key (e.g., a DataFrame) then the result will be passed
        to :meth:`DataFrame.__getitem__`.

        This method uses the top-level :func:`eval` function to
        evaluate the passed query.

        The :meth:`~pandas.DataFrame.query` method uses a slightly
        modified Python syntax by default. For example, the ``&`` and ``|``
        (bitwise) operators have the precedence of their boolean cousins,
        :keyword:`and` and :keyword:`or`. This *is* syntactically valid Python,
        however the semantics are different.

        You can change the semantics of the expression by passing the keyword
        argument ``parser='python'``. This enforces the same semantics as
        evaluation in Python space. Likewise, you can pass ``engine='python'``
        to evaluate an expression using Python itself as a backend. This is not
        recommended as it is inefficient compared to using ``numexpr`` as the
        engine.

        The :attr:`DataFrame.index` and
        :attr:`DataFrame.columns` attributes of the
        :class:`~pandas.DataFrame` instance are placed in the query namespace
        by default, which allows you to treat both the index and columns of the
        frame as a column in the frame.
        The identifier ``index`` is used for the frame index; you can also
        use the name of the index to identify it in a query. Please note that
        Python keywords may not be used as identifiers.

        For further details and examples see the ``query`` documentation in
        :ref:`indexing <indexing.query>`.

        *Backtick quoted variables*

        Backtick quoted variables are parsed as literal Python code and
        are converted internally to a Python valid identifier.
        This can lead to the following problems.

        During parsing a number of disallowed characters inside the backtick
        quoted string are replaced by strings that are allowed as a Python identifier.
        These characters include all operators in Python, the space character, the
        question mark, the exclamation mark, the dollar sign, and the euro sign.
        For other characters that fall outside the ASCII range (U+0001..U+007F)
        and those that are not further specified in PEP 3131,
        the query parser will raise an error.
        This excludes whitespace different than the space character,
        but also the hashtag (as it is used for comments) and the backtick
        itself (backtick can also not be escaped).

        In a special case, quotes that make a pair around a backtick can
        confuse the parser.
        For example, ```it's` > `that's``` will raise an error,
        as it forms a quoted string (``'s > `that'``) with a backtick inside.

        See also the Python documentation about lexical analysis
        (https://docs.python.org/3/reference/lexical_analysis.html)
        in combination with the source code in :mod:`pandas.core.computation.parsing`.

        Examples
        --------
        >>> df = pd.DataFrame({'A': range(1, 6),
        ...                    'B': range(10, 0, -2),
        ...                    'C C': range(10, 5, -1)})
        >>> df
           A   B  C C
        0  1  10   10
        1  2   8    9
        2  3   6    8
        3  4   4    7
        4  5   2    6
        >>> df.query('A > B')
           A  B  C C
        4  5  2    6

        The previous expression is equivalent to

        >>> df[df.A > df.B]
           A  B  C C
        4  5  2    6

        For columns with spaces in their name, you can use backtick quoting.

        >>> df.query('B == `C C`')
           A   B  C C
        0  1  10   10

        The previous expression is equivalent to

        >>> df[df.B == df['C C']]
           A   B  C C
        0  1  10   10
        """
        inplace = validate_bool_kwarg(inplace, "inplace")
        if not isinstance(expr, str):
            msg = f"expr must be a string to be evaluated, {type(expr)} given"
            raise ValueError(msg)
        kwargs["level"] = kwargs.pop("level", 0) + 1
        kwargs["target"] = None
        res = self.eval(expr, **kwargs)

        try:
            result = self.loc[res]
        except ValueError:
            # when res is multi-dimensional loc raises, but this is sometimes a
            # valid query
            result = self[res]

        if inplace:
            self._update_inplace(result)
        else:
            return result

    def eval(self, expr: str, inplace: bool = False, **kwargs):
        """
        Evaluate a string describing operations on DataFrame columns.

        Operates on columns only, not specific rows or elements.  This allows
        `eval` to run arbitrary code, which can make you vulnerable to code
        injection if you pass user input to this function.

        Parameters
        ----------
        expr : str
            The expression string to evaluate.
        inplace : bool, default False
            If the expression contains an assignment, whether to perform the
            operation inplace and mutate the existing DataFrame. Otherwise,
            a new DataFrame is returned.
        **kwargs
            See the documentation for :func:`eval` for complete details
            on the keyword arguments accepted by
            :meth:`~pandas.DataFrame.query`.

        Returns
        -------
        ndarray, scalar, pandas object, or None
            The result of the evaluation or None if ``inplace=True``.

        See Also
        --------
        DataFrame.query : Evaluates a boolean expression to query the columns
            of a frame.
        DataFrame.assign : Can evaluate an expression or function to create new
            values for a column.
        eval : Evaluate a Python expression as a string using various
            backends.

        Notes
        -----
        For more details see the API documentation for :func:`~eval`.
        For detailed examples see :ref:`enhancing performance with eval
        <enhancingperf.eval>`.

        Examples
        --------
        >>> df = pd.DataFrame({'A': range(1, 6), 'B': range(10, 0, -2)})
        >>> df
           A   B
        0  1  10
        1  2   8
        2  3   6
        3  4   4
        4  5   2
        >>> df.eval('A + B')
        0    11
        1    10
        2     9
        3     8
        4     7
        dtype: int64

        Assignment is allowed though by default the original DataFrame is not
        modified.

        >>> df.eval('C = A + B')
           A   B   C
        0  1  10  11
        1  2   8  10
        2  3   6   9
        3  4   4   8
        4  5   2   7
        >>> df
           A   B
        0  1  10
        1  2   8
        2  3   6
        3  4   4
        4  5   2

        Use ``inplace=True`` to modify the original DataFrame.

        >>> df.eval('C = A + B', inplace=True)
        >>> df
           A   B   C
        0  1  10  11
        1  2   8  10
        2  3   6   9
        3  4   4   8
        4  5   2   7

        Multiple columns can be assigned to using multi-line expressions:

        >>> df.eval(
        ...     '''
        ... C = A + B
        ... D = A - B
        ... '''
        ... )
           A   B   C  D
        0  1  10  11 -9
        1  2   8  10 -6
        2  3   6   9 -3
        3  4   4   8  0
        4  5   2   7  3
        """
        from pandas.core.computation.eval import eval as _eval

        inplace = validate_bool_kwarg(inplace, "inplace")
        resolvers = kwargs.pop("resolvers", None)
        kwargs["level"] = kwargs.pop("level", 0) + 1
        if resolvers is None:
            index_resolvers = self._get_index_resolvers()
            column_resolvers = self._get_cleaned_column_resolvers()
            resolvers = column_resolvers, index_resolvers
        if "target" not in kwargs:
            kwargs["target"] = self
        kwargs["resolvers"] = kwargs.get("resolvers", ()) + tuple(resolvers)

        return _eval(expr, inplace=inplace, **kwargs)

    def select_dtypes(self, include=None, exclude=None) -> DataFrame:
        """
        Return a subset of the DataFrame's columns based on the column dtypes.

        Parameters
        ----------
        include, exclude : scalar or list-like
            A selection of dtypes or strings to be included/excluded. At least
            one of these parameters must be supplied.

        Returns
        -------
        DataFrame
            The subset of the frame including the dtypes in ``include`` and
            excluding the dtypes in ``exclude``.

        Raises
        ------
        ValueError
            * If both of ``include`` and ``exclude`` are empty
            * If ``include`` and ``exclude`` have overlapping elements
            * If any kind of string dtype is passed in.

        See Also
        --------
        DataFrame.dtypes: Return Series with the data type of each column.

        Notes
        -----
        * To select all *numeric* types, use ``np.number`` or ``'number'``
        * To select strings you must use the ``object`` dtype, but note that
          this will return *all* object dtype columns
        * See the `numpy dtype hierarchy
          <https://numpy.org/doc/stable/reference/arrays.scalars.html>`__
        * To select datetimes, use ``np.datetime64``, ``'datetime'`` or
          ``'datetime64'``
        * To select timedeltas, use ``np.timedelta64``, ``'timedelta'`` or
          ``'timedelta64'``
        * To select Pandas categorical dtypes, use ``'category'``
        * To select Pandas datetimetz dtypes, use ``'datetimetz'`` (new in
          0.20.0) or ``'datetime64[ns, tz]'``

        Examples
        --------
        >>> df = pd.DataFrame({'a': [1, 2] * 3,
        ...                    'b': [True, False] * 3,
        ...                    'c': [1.0, 2.0] * 3})
        >>> df
                a      b  c
        0       1   True  1.0
        1       2  False  2.0
        2       1   True  1.0
        3       2  False  2.0
        4       1   True  1.0
        5       2  False  2.0

        >>> df.select_dtypes(include='bool')
           b
        0  True
        1  False
        2  True
        3  False
        4  True
        5  False

        >>> df.select_dtypes(include=['float64'])
           c
        0  1.0
        1  2.0
        2  1.0
        3  2.0
        4  1.0
        5  2.0

        >>> df.select_dtypes(exclude=['int64'])
               b    c
        0   True  1.0
        1  False  2.0
        2   True  1.0
        3  False  2.0
        4   True  1.0
        5  False  2.0
        """
        if not is_list_like(include):
            include = (include,) if include is not None else ()
        if not is_list_like(exclude):
            exclude = (exclude,) if exclude is not None else ()

        selection = (frozenset(include), frozenset(exclude))

        if not any(selection):
            raise ValueError("at least one of include or exclude must be nonempty")

        # convert the myriad valid dtypes object to a single representation
        def check_int_infer_dtype(dtypes):
            converted_dtypes = []
            for dtype in dtypes:
                # Numpy maps int to different types (int32, in64) on Windows and Linux
                # see https://github.com/numpy/numpy/issues/9464
                if (isinstance(dtype, str) and dtype == "int") or (dtype is int):
                    converted_dtypes.append(np.int32)
                    converted_dtypes.append(np.int64)
                else:
                    converted_dtypes.append(infer_dtype_from_object(dtype))
            return frozenset(converted_dtypes)

        include = check_int_infer_dtype(include)
        exclude = check_int_infer_dtype(exclude)

        for dtypes in (include, exclude):
            invalidate_string_dtypes(dtypes)

        # can't both include AND exclude!
        if not include.isdisjoint(exclude):
            raise ValueError(f"include and exclude overlap on {(include & exclude)}")

        # We raise when both include and exclude are empty
        # Hence, we can just shrink the columns we want to keep
        keep_these = np.full(self.shape[1], True)

        def extract_unique_dtypes_from_dtypes_set(
            dtypes_set: FrozenSet[Dtype], unique_dtypes: np.ndarray
        ) -> List[Dtype]:
            extracted_dtypes = [
                unique_dtype
                for unique_dtype in unique_dtypes
                if (
                    issubclass(
                        unique_dtype.type, tuple(dtypes_set)  # type: ignore[arg-type]
                    )
                    or (
                        np.number in dtypes_set
                        and getattr(unique_dtype, "_is_numeric", False)
                    )
                )
            ]
            return extracted_dtypes

        unique_dtypes = self.dtypes.unique()

        if include:
            included_dtypes = extract_unique_dtypes_from_dtypes_set(
                include, unique_dtypes
            )
            keep_these &= self.dtypes.isin(included_dtypes)

        if exclude:
            excluded_dtypes = extract_unique_dtypes_from_dtypes_set(
                exclude, unique_dtypes
            )
            keep_these &= ~self.dtypes.isin(excluded_dtypes)

        return self.iloc[:, keep_these.values]

    def insert(self, loc, column, value, allow_duplicates: bool = False) -> None:
        """
        Insert column into DataFrame at specified location.

        Raises a ValueError if `column` is already contained in the DataFrame,
        unless `allow_duplicates` is set to True.

        Parameters
        ----------
        loc : int
            Insertion index. Must verify 0 <= loc <= len(columns).
        column : str, number, or hashable object
            Label of the inserted column.
        value : int, Series, or array-like
        allow_duplicates : bool, optional

        See Also
        --------
        Index.insert : Insert new item by index.

        Examples
        --------
        >>> df = pd.DataFrame({'col1': [1, 2], 'col2': [3, 4]})
        >>> df
           col1  col2
        0     1     3
        1     2     4
        >>> df.insert(1, "newcol", [99, 99])
        >>> df
           col1  newcol  col2
        0     1      99     3
        1     2      99     4
        >>> df.insert(0, "col1", [100, 100], allow_duplicates=True)
        >>> df
           col1  col1  newcol  col2
        0   100     1      99     3
        1   100     2      99     4

        Notice that pandas uses index alignment in case of `value` from type `Series`:

        >>> df.insert(0, "col0", pd.Series([5, 6], index=[1, 2]))
        >>> df
           col0  col1  col1  newcol  col2
        0   NaN   100     1      99     3
        1   5.0   100     2      99     4
        """
        if allow_duplicates and not self.flags.allows_duplicate_labels:
            raise ValueError(
                "Cannot specify 'allow_duplicates=True' when "
                "'self.flags.allows_duplicate_labels' is False."
            )
        value = self._sanitize_column(value)
        self._mgr.insert(loc, column, value, allow_duplicates=allow_duplicates)

    def assign(self, **kwargs) -> DataFrame:
        r"""
        Assign new columns to a DataFrame.

        Returns a new object with all original columns in addition to new ones.
        Existing columns that are re-assigned will be overwritten.

        Parameters
        ----------
        **kwargs : dict of {str: callable or Series}
            The column names are keywords. If the values are
            callable, they are computed on the DataFrame and
            assigned to the new columns. The callable must not
            change input DataFrame (though pandas doesn't check it).
            If the values are not callable, (e.g. a Series, scalar, or array),
            they are simply assigned.

        Returns
        -------
        DataFrame
            A new DataFrame with the new columns in addition to
            all the existing columns.

        Notes
        -----
        Assigning multiple columns within the same ``assign`` is possible.
        Later items in '\*\*kwargs' may refer to newly created or modified
        columns in 'df'; items are computed and assigned into 'df' in order.

        Examples
        --------
        >>> df = pd.DataFrame({'temp_c': [17.0, 25.0]},
        ...                   index=['Portland', 'Berkeley'])
        >>> df
                  temp_c
        Portland    17.0
        Berkeley    25.0

        Where the value is a callable, evaluated on `df`:

        >>> df.assign(temp_f=lambda x: x.temp_c * 9 / 5 + 32)
                  temp_c  temp_f
        Portland    17.0    62.6
        Berkeley    25.0    77.0

        Alternatively, the same behavior can be achieved by directly
        referencing an existing Series or sequence:

        >>> df.assign(temp_f=df['temp_c'] * 9 / 5 + 32)
                  temp_c  temp_f
        Portland    17.0    62.6
        Berkeley    25.0    77.0

        You can create multiple columns within the same assign where one
        of the columns depends on another one defined within the same assign:

        >>> df.assign(temp_f=lambda x: x['temp_c'] * 9 / 5 + 32,
        ...           temp_k=lambda x: (x['temp_f'] +  459.67) * 5 / 9)
                  temp_c  temp_f  temp_k
        Portland    17.0    62.6  290.15
        Berkeley    25.0    77.0  298.15
        """
        data = self.copy()

        for k, v in kwargs.items():
            data[k] = com.apply_if_callable(v, data)
        return data

    def _sanitize_column(self, value) -> ArrayLike:
        """
        Ensures new columns (which go into the BlockManager as new blocks) are
        always copied and converted into an array.

        Parameters
        ----------
        value : scalar, Series, or array-like

        Returns
        -------
        numpy.ndarray or ExtensionArray
        """
        self._ensure_valid_index(value)

        # We should never get here with DataFrame value
        if isinstance(value, Series):
            value = _reindex_for_setitem(value, self.index)

        elif isinstance(value, ExtensionArray):
            # Explicitly copy here, instead of in sanitize_index,
            # as sanitize_index won't copy an EA, even with copy=True
            value = value.copy()
            value = sanitize_index(value, self.index)

        elif is_sequence(value):

            # turn me into an ndarray
            value = sanitize_index(value, self.index)
            if not isinstance(value, (np.ndarray, Index)):
                if isinstance(value, list) and len(value) > 0:
                    value = maybe_convert_platform(value)
                else:
                    value = com.asarray_tuplesafe(value)
            elif isinstance(value, Index):
                value = value.copy(deep=True)._values
            else:
                value = value.copy()

            # possibly infer to datetimelike
            if is_object_dtype(value.dtype):
                value = maybe_infer_to_datetimelike(value)

        else:
            value = construct_1d_arraylike_from_scalar(value, len(self), dtype=None)

        return value

    @property
    def _series(self):
        return {
            item: Series(
                self._mgr.iget(idx), index=self.index, name=item, fastpath=True
            )
            for idx, item in enumerate(self.columns)
        }

    def lookup(self, row_labels, col_labels) -> np.ndarray:
        """
        Label-based "fancy indexing" function for DataFrame.
        Given equal-length arrays of row and column labels, return an
        array of the values corresponding to each (row, col) pair.

        .. deprecated:: 1.2.0
            DataFrame.lookup is deprecated,
            use DataFrame.melt and DataFrame.loc instead.
            For further details see
            :ref:`Looking up values by index/column labels <indexing.lookup>`.

        Parameters
        ----------
        row_labels : sequence
            The row labels to use for lookup.
        col_labels : sequence
            The column labels to use for lookup.

        Returns
        -------
        numpy.ndarray
            The found values.
        """
        msg = (
            "The 'lookup' method is deprecated and will be"
            "removed in a future version."
            "You can use DataFrame.melt and DataFrame.loc"
            "as a substitute."
        )
        warnings.warn(msg, FutureWarning, stacklevel=2)

        n = len(row_labels)
        if n != len(col_labels):
            raise ValueError("Row labels must have same size as column labels")
        if not (self.index.is_unique and self.columns.is_unique):
            # GH#33041
            raise ValueError("DataFrame.lookup requires unique index and columns")

        thresh = 1000
        if not self._is_mixed_type or n > thresh:
            values = self.values
            ridx = self.index.get_indexer(row_labels)
            cidx = self.columns.get_indexer(col_labels)
            if (ridx == -1).any():
                raise KeyError("One or more row labels was not found")
            if (cidx == -1).any():
                raise KeyError("One or more column labels was not found")
            flat_index = ridx * len(self.columns) + cidx
            result = values.flat[flat_index]
        else:
            result = np.empty(n, dtype="O")
            for i, (r, c) in enumerate(zip(row_labels, col_labels)):
                result[i] = self._get_value(r, c)

        if is_object_dtype(result):
            result = lib.maybe_convert_objects(result)

        return result

    # ----------------------------------------------------------------------
    # Reindexing and alignment

    def _reindex_axes(self, axes, level, limit, tolerance, method, fill_value, copy):
        frame = self

        columns = axes["columns"]
        if columns is not None:
            frame = frame._reindex_columns(
                columns, method, copy, level, fill_value, limit, tolerance
            )

        index = axes["index"]
        if index is not None:
            frame = frame._reindex_index(
                index, method, copy, level, fill_value, limit, tolerance
            )

        return frame

    def _reindex_index(
        self,
        new_index,
        method,
        copy: bool,
        level: Level,
        fill_value=np.nan,
        limit=None,
        tolerance=None,
    ):
        new_index, indexer = self.index.reindex(
            new_index, method=method, level=level, limit=limit, tolerance=tolerance
        )
        return self._reindex_with_indexers(
            {0: [new_index, indexer]},
            copy=copy,
            fill_value=fill_value,
            allow_dups=False,
        )

    def _reindex_columns(
        self,
        new_columns,
        method,
        copy: bool,
        level: Level,
        fill_value=None,
        limit=None,
        tolerance=None,
    ):
        new_columns, indexer = self.columns.reindex(
            new_columns, method=method, level=level, limit=limit, tolerance=tolerance
        )
        return self._reindex_with_indexers(
            {1: [new_columns, indexer]},
            copy=copy,
            fill_value=fill_value,
            allow_dups=False,
        )

    def _reindex_multi(self, axes, copy: bool, fill_value) -> DataFrame:
        """
        We are guaranteed non-Nones in the axes.
        """
        new_index, row_indexer = self.index.reindex(axes["index"])
        new_columns, col_indexer = self.columns.reindex(axes["columns"])

        if row_indexer is not None and col_indexer is not None:
            indexer = row_indexer, col_indexer
            new_values = take_2d_multi(self.values, indexer, fill_value=fill_value)
            return self._constructor(new_values, index=new_index, columns=new_columns)
        else:
            return self._reindex_with_indexers(
                {0: [new_index, row_indexer], 1: [new_columns, col_indexer]},
                copy=copy,
                fill_value=fill_value,
            )

    @doc(NDFrame.align, **_shared_doc_kwargs)
    def align(
        self,
        other,
        join: str = "outer",
        axis: Optional[Axis] = None,
        level: Optional[Level] = None,
        copy: bool = True,
        fill_value=None,
        method: Optional[str] = None,
        limit=None,
        fill_axis: Axis = 0,
        broadcast_axis: Optional[Axis] = None,
    ) -> DataFrame:
        return super().align(
            other,
            join=join,
            axis=axis,
            level=level,
            copy=copy,
            fill_value=fill_value,
            method=method,
            limit=limit,
            fill_axis=fill_axis,
            broadcast_axis=broadcast_axis,
        )

    @Appender(
        """
        Examples
        --------
        >>> df = pd.DataFrame({"A": [1, 2, 3], "B": [4, 5, 6]})

        Change the row labels.

        >>> df.set_axis(['a', 'b', 'c'], axis='index')
           A  B
        a  1  4
        b  2  5
        c  3  6

        Change the column labels.

        >>> df.set_axis(['I', 'II'], axis='columns')
           I  II
        0  1   4
        1  2   5
        2  3   6

        Now, update the labels inplace.

        >>> df.set_axis(['i', 'ii'], axis='columns', inplace=True)
        >>> df
           i  ii
        0  1   4
        1  2   5
        2  3   6
        """
    )
    @Substitution(
        **_shared_doc_kwargs,
        extended_summary_sub=" column or",
        axis_description_sub=", and 1 identifies the columns",
        see_also_sub=" or columns",
    )
    @Appender(NDFrame.set_axis.__doc__)
    def set_axis(self, labels, axis: Axis = 0, inplace: bool = False):
        return super().set_axis(labels, axis=axis, inplace=inplace)

    @Substitution(**_shared_doc_kwargs)
    @Appender(NDFrame.reindex.__doc__)
    @rewrite_axis_style_signature(
        "labels",
        [
            ("method", None),
            ("copy", True),
            ("level", None),
            ("fill_value", np.nan),
            ("limit", None),
            ("tolerance", None),
        ],
    )
    def reindex(self, *args, **kwargs) -> DataFrame:
        axes = validate_axis_style_args(self, args, kwargs, "labels", "reindex")
        kwargs.update(axes)
        # Pop these, since the values are in `kwargs` under different names
        kwargs.pop("axis", None)
        kwargs.pop("labels", None)
        return super().reindex(**kwargs)

    def drop(
        self,
        labels=None,
        axis: Axis = 0,
        index=None,
        columns=None,
        level: Optional[Level] = None,
        inplace: bool = False,
        errors: str = "raise",
    ):
        """
        Drop specified labels from rows or columns.

        Remove rows or columns by specifying label names and corresponding
        axis, or by specifying directly index or column names. When using a
        multi-index, labels on different levels can be removed by specifying
        the level.

        Parameters
        ----------
        labels : single label or list-like
            Index or column labels to drop.
        axis : {0 or 'index', 1 or 'columns'}, default 0
            Whether to drop labels from the index (0 or 'index') or
            columns (1 or 'columns').
        index : single label or list-like
            Alternative to specifying axis (``labels, axis=0``
            is equivalent to ``index=labels``).
        columns : single label or list-like
            Alternative to specifying axis (``labels, axis=1``
            is equivalent to ``columns=labels``).
        level : int or level name, optional
            For MultiIndex, level from which the labels will be removed.
        inplace : bool, default False
            If False, return a copy. Otherwise, do operation
            inplace and return None.
        errors : {'ignore', 'raise'}, default 'raise'
            If 'ignore', suppress error and only existing labels are
            dropped.

        Returns
        -------
        DataFrame or None
            DataFrame without the removed index or column labels or
            None if ``inplace=True``.

        Raises
        ------
        KeyError
            If any of the labels is not found in the selected axis.

        See Also
        --------
        DataFrame.loc : Label-location based indexer for selection by label.
        DataFrame.dropna : Return DataFrame with labels on given axis omitted
            where (all or any) data are missing.
        DataFrame.drop_duplicates : Return DataFrame with duplicate rows
            removed, optionally only considering certain columns.
        Series.drop : Return Series with specified index labels removed.

        Examples
        --------
        >>> df = pd.DataFrame(np.arange(12).reshape(3, 4),
        ...                   columns=['A', 'B', 'C', 'D'])
        >>> df
           A  B   C   D
        0  0  1   2   3
        1  4  5   6   7
        2  8  9  10  11

        Drop columns

        >>> df.drop(['B', 'C'], axis=1)
           A   D
        0  0   3
        1  4   7
        2  8  11

        >>> df.drop(columns=['B', 'C'])
           A   D
        0  0   3
        1  4   7
        2  8  11

        Drop a row by index

        >>> df.drop([0, 1])
           A  B   C   D
        2  8  9  10  11

        Drop columns and/or rows of MultiIndex DataFrame

        >>> midx = pd.MultiIndex(levels=[['lama', 'cow', 'falcon'],
        ...                              ['speed', 'weight', 'length']],
        ...                      codes=[[0, 0, 0, 1, 1, 1, 2, 2, 2],
        ...                             [0, 1, 2, 0, 1, 2, 0, 1, 2]])
        >>> df = pd.DataFrame(index=midx, columns=['big', 'small'],
        ...                   data=[[45, 30], [200, 100], [1.5, 1], [30, 20],
        ...                         [250, 150], [1.5, 0.8], [320, 250],
        ...                         [1, 0.8], [0.3, 0.2]])
        >>> df
                        big     small
        lama    speed   45.0    30.0
                weight  200.0   100.0
                length  1.5     1.0
        cow     speed   30.0    20.0
                weight  250.0   150.0
                length  1.5     0.8
        falcon  speed   320.0   250.0
                weight  1.0     0.8
                length  0.3     0.2

        >>> df.drop(index='cow', columns='small')
                        big
        lama    speed   45.0
                weight  200.0
                length  1.5
        falcon  speed   320.0
                weight  1.0
                length  0.3

        >>> df.drop(index='length', level=1)
                        big     small
        lama    speed   45.0    30.0
                weight  200.0   100.0
        cow     speed   30.0    20.0
                weight  250.0   150.0
        falcon  speed   320.0   250.0
                weight  1.0     0.8
        """
        return super().drop(
            labels=labels,
            axis=axis,
            index=index,
            columns=columns,
            level=level,
            inplace=inplace,
            errors=errors,
        )

    @rewrite_axis_style_signature(
        "mapper",
        [("copy", True), ("inplace", False), ("level", None), ("errors", "ignore")],
    )
    def rename(
        self,
        mapper: Optional[Renamer] = None,
        *,
        index: Optional[Renamer] = None,
        columns: Optional[Renamer] = None,
        axis: Optional[Axis] = None,
        copy: bool = True,
        inplace: bool = False,
        level: Optional[Level] = None,
        errors: str = "ignore",
    ) -> Optional[DataFrame]:
        """
        Alter axes labels.

        Function / dict values must be unique (1-to-1). Labels not contained in
        a dict / Series will be left as-is. Extra labels listed don't throw an
        error.

        See the :ref:`user guide <basics.rename>` for more.

        Parameters
        ----------
        mapper : dict-like or function
            Dict-like or function transformations to apply to
            that axis' values. Use either ``mapper`` and ``axis`` to
            specify the axis to target with ``mapper``, or ``index`` and
            ``columns``.
        index : dict-like or function
            Alternative to specifying axis (``mapper, axis=0``
            is equivalent to ``index=mapper``).
        columns : dict-like or function
            Alternative to specifying axis (``mapper, axis=1``
            is equivalent to ``columns=mapper``).
        axis : {0 or 'index', 1 or 'columns'}, default 0
            Axis to target with ``mapper``. Can be either the axis name
            ('index', 'columns') or number (0, 1). The default is 'index'.
        copy : bool, default True
            Also copy underlying data.
        inplace : bool, default False
            Whether to return a new DataFrame. If True then value of copy is
            ignored.
        level : int or level name, default None
            In case of a MultiIndex, only rename labels in the specified
            level.
        errors : {'ignore', 'raise'}, default 'ignore'
            If 'raise', raise a `KeyError` when a dict-like `mapper`, `index`,
            or `columns` contains labels that are not present in the Index
            being transformed.
            If 'ignore', existing keys will be renamed and extra keys will be
            ignored.

        Returns
        -------
        DataFrame or None
            DataFrame with the renamed axis labels or None if ``inplace=True``.

        Raises
        ------
        KeyError
            If any of the labels is not found in the selected axis and
            "errors='raise'".

        See Also
        --------
        DataFrame.rename_axis : Set the name of the axis.

        Examples
        --------
        ``DataFrame.rename`` supports two calling conventions

        * ``(index=index_mapper, columns=columns_mapper, ...)``
        * ``(mapper, axis={'index', 'columns'}, ...)``

        We *highly* recommend using keyword arguments to clarify your
        intent.

        Rename columns using a mapping:

        >>> df = pd.DataFrame({"A": [1, 2, 3], "B": [4, 5, 6]})
        >>> df.rename(columns={"A": "a", "B": "c"})
           a  c
        0  1  4
        1  2  5
        2  3  6

        Rename index using a mapping:

        >>> df.rename(index={0: "x", 1: "y", 2: "z"})
           A  B
        x  1  4
        y  2  5
        z  3  6

        Cast index labels to a different type:

        >>> df.index
        RangeIndex(start=0, stop=3, step=1)
        >>> df.rename(index=str).index
        Index(['0', '1', '2'], dtype='object')

        >>> df.rename(columns={"A": "a", "B": "b", "C": "c"}, errors="raise")
        Traceback (most recent call last):
        KeyError: ['C'] not found in axis

        Using axis-style parameters:

        >>> df.rename(str.lower, axis='columns')
           a  b
        0  1  4
        1  2  5
        2  3  6

        >>> df.rename({1: 2, 2: 4}, axis='index')
           A  B
        0  1  4
        2  2  5
        4  3  6
        """
        return super().rename(
            mapper=mapper,
            index=index,
            columns=columns,
            axis=axis,
            copy=copy,
            inplace=inplace,
            level=level,
            errors=errors,
        )

    @doc(NDFrame.fillna, **_shared_doc_kwargs)
    def fillna(
        self,
        value=None,
        method: Optional[str] = None,
        axis: Optional[Axis] = None,
        inplace: bool = False,
        limit=None,
        downcast=None,
    ) -> Optional[DataFrame]:
        return super().fillna(
            value=value,
            method=method,
            axis=axis,
            inplace=inplace,
            limit=limit,
            downcast=downcast,
        )

    def pop(self, item: Hashable) -> Series:
        """
        Return item and drop from frame. Raise KeyError if not found.

        Parameters
        ----------
        item : label
            Label of column to be popped.

        Returns
        -------
        Series

        Examples
        --------
        >>> df = pd.DataFrame([('falcon', 'bird', 389.0),
        ...                    ('parrot', 'bird', 24.0),
        ...                    ('lion', 'mammal', 80.5),
        ...                    ('monkey', 'mammal', np.nan)],
        ...                   columns=('name', 'class', 'max_speed'))
        >>> df
             name   class  max_speed
        0  falcon    bird      389.0
        1  parrot    bird       24.0
        2    lion  mammal       80.5
        3  monkey  mammal        NaN

        >>> df.pop('class')
        0      bird
        1      bird
        2    mammal
        3    mammal
        Name: class, dtype: object

        >>> df
             name  max_speed
        0  falcon      389.0
        1  parrot       24.0
        2    lion       80.5
        3  monkey        NaN
        """
        return super().pop(item=item)

    @doc(NDFrame.replace, **_shared_doc_kwargs)
    def replace(
        self,
        to_replace=None,
        value=None,
        inplace: bool = False,
        limit=None,
        regex: bool = False,
        method: str = "pad",
    ):
        return super().replace(
            to_replace=to_replace,
            value=value,
            inplace=inplace,
            limit=limit,
            regex=regex,
            method=method,
        )

    def _replace_columnwise(
        self, mapping: Dict[Hashable, Tuple[Any, Any]], inplace: bool, regex
    ):
        """
        Dispatch to Series.replace column-wise.


        Parameters
        ----------
        mapping : dict
            of the form {col: (target, value)}
        inplace : bool
        regex : bool or same types as `to_replace` in DataFrame.replace

        Returns
        -------
        DataFrame or None
        """
        # Operate column-wise
        res = self if inplace else self.copy()
        ax = self.columns

        for i in range(len(ax)):
            if ax[i] in mapping:
                ser = self.iloc[:, i]

                target, value = mapping[ax[i]]
                newobj = ser.replace(target, value, regex=regex)

                res.iloc[:, i] = newobj

        if inplace:
            return
        return res.__finalize__(self)

    @doc(NDFrame.shift, klass=_shared_doc_kwargs["klass"])
    def shift(
        self,
        periods=1,
        freq: Optional[Frequency] = None,
        axis: Axis = 0,
        fill_value=lib.no_default,
    ) -> DataFrame:
        axis = self._get_axis_number(axis)

        ncols = len(self.columns)
        if axis == 1 and periods != 0 and fill_value is lib.no_default and ncols > 0:
            # We will infer fill_value to match the closest column

            # Use a column that we know is valid for our column's dtype GH#38434
            label = self.columns[0]

            if periods > 0:
                result = self.iloc[:, :-periods]
                for col in range(min(ncols, abs(periods))):
                    # TODO(EA2D): doing this in a loop unnecessary with 2D EAs
                    # Define filler inside loop so we get a copy
                    filler = self.iloc[:, 0].shift(len(self))
                    result.insert(0, label, filler, allow_duplicates=True)
            else:
                result = self.iloc[:, -periods:]
                for col in range(min(ncols, abs(periods))):
                    # Define filler inside loop so we get a copy
                    filler = self.iloc[:, -1].shift(len(self))
                    result.insert(
                        len(result.columns), label, filler, allow_duplicates=True
                    )

            result.columns = self.columns.copy()
            return result

        return super().shift(
            periods=periods, freq=freq, axis=axis, fill_value=fill_value
        )

    def set_index(
        self,
        keys,
        drop: bool = True,
        append: bool = False,
        inplace: bool = False,
        verify_integrity: bool = False,
    ):
        """
        Set the DataFrame index using existing columns.

        Set the DataFrame index (row labels) using one or more existing
        columns or arrays (of the correct length). The index can replace the
        existing index or expand on it.

        Parameters
        ----------
        keys : label or array-like or list of labels/arrays
            This parameter can be either a single column key, a single array of
            the same length as the calling DataFrame, or a list containing an
            arbitrary combination of column keys and arrays. Here, "array"
            encompasses :class:`Series`, :class:`Index`, ``np.ndarray``, and
            instances of :class:`~collections.abc.Iterator`.
        drop : bool, default True
            Delete columns to be used as the new index.
        append : bool, default False
            Whether to append columns to existing index.
        inplace : bool, default False
            If True, modifies the DataFrame in place (do not create a new object).
        verify_integrity : bool, default False
            Check the new index for duplicates. Otherwise defer the check until
            necessary. Setting to False will improve the performance of this
            method.

        Returns
        -------
        DataFrame or None
            Changed row labels or None if ``inplace=True``.

        See Also
        --------
        DataFrame.reset_index : Opposite of set_index.
        DataFrame.reindex : Change to new indices or expand indices.
        DataFrame.reindex_like : Change to same indices as other DataFrame.

        Examples
        --------
        >>> df = pd.DataFrame({'month': [1, 4, 7, 10],
        ...                    'year': [2012, 2014, 2013, 2014],
        ...                    'sale': [55, 40, 84, 31]})
        >>> df
           month  year  sale
        0      1  2012    55
        1      4  2014    40
        2      7  2013    84
        3     10  2014    31

        Set the index to become the 'month' column:

        >>> df.set_index('month')
               year  sale
        month
        1      2012    55
        4      2014    40
        7      2013    84
        10     2014    31

        Create a MultiIndex using columns 'year' and 'month':

        >>> df.set_index(['year', 'month'])
                    sale
        year  month
        2012  1     55
        2014  4     40
        2013  7     84
        2014  10    31

        Create a MultiIndex using an Index and a column:

        >>> df.set_index([pd.Index([1, 2, 3, 4]), 'year'])
                 month  sale
           year
        1  2012  1      55
        2  2014  4      40
        3  2013  7      84
        4  2014  10     31

        Create a MultiIndex using two Series:

        >>> s = pd.Series([1, 2, 3, 4])
        >>> df.set_index([s, s**2])
              month  year  sale
        1 1       1  2012    55
        2 4       4  2014    40
        3 9       7  2013    84
        4 16     10  2014    31
        """
        inplace = validate_bool_kwarg(inplace, "inplace")
        self._check_inplace_and_allows_duplicate_labels(inplace)
        if not isinstance(keys, list):
            keys = [keys]

        err_msg = (
            'The parameter "keys" may be a column key, one-dimensional '
            "array, or a list containing only valid column keys and "
            "one-dimensional arrays."
        )

        missing: List[Hashable] = []
        for col in keys:
            if isinstance(col, (Index, Series, np.ndarray, list, abc.Iterator)):
                # arrays are fine as long as they are one-dimensional
                # iterators get converted to list below
                if getattr(col, "ndim", 1) != 1:
                    raise ValueError(err_msg)
            else:
                # everything else gets tried as a key; see GH 24969
                try:
                    found = col in self.columns
                except TypeError as err:
                    raise TypeError(
                        f"{err_msg}. Received column of type {type(col)}"
                    ) from err
                else:
                    if not found:
                        missing.append(col)

        if missing:
            raise KeyError(f"None of {missing} are in the columns")

        if inplace:
            frame = self
        else:
            frame = self.copy()

        arrays = []
        names: List[Hashable] = []
        if append:
            names = list(self.index.names)
            if isinstance(self.index, MultiIndex):
                for i in range(self.index.nlevels):
                    arrays.append(self.index._get_level_values(i))
            else:
                arrays.append(self.index)

        to_remove: List[Hashable] = []
        for col in keys:
            if isinstance(col, MultiIndex):
                for n in range(col.nlevels):
                    arrays.append(col._get_level_values(n))
                names.extend(col.names)
            elif isinstance(col, (Index, Series)):
                # if Index then not MultiIndex (treated above)

                # error: Argument 1 to "append" of "list" has incompatible type
                #  "Union[Index, Series]"; expected "Index"
                arrays.append(col)  # type:ignore[arg-type]
                names.append(col.name)
            elif isinstance(col, (list, np.ndarray)):
                arrays.append(col)
                names.append(None)
            elif isinstance(col, abc.Iterator):
                arrays.append(list(col))
                names.append(None)
            # from here, col can only be a column label
            else:
                arrays.append(frame[col]._values)
                names.append(col)
                if drop:
                    to_remove.append(col)

            if len(arrays[-1]) != len(self):
                # check newest element against length of calling frame, since
                # ensure_index_from_sequences would not raise for append=False.
                raise ValueError(
                    f"Length mismatch: Expected {len(self)} rows, "
                    f"received array of length {len(arrays[-1])}"
                )

        index = ensure_index_from_sequences(arrays, names)

        if verify_integrity and not index.is_unique:
            duplicates = index[index.duplicated()].unique()
            raise ValueError(f"Index has duplicate keys: {duplicates}")

        # use set to handle duplicate column names gracefully in case of drop
        for c in set(to_remove):
            del frame[c]

        # clear up memory usage
        index._cleanup()

        frame.index = index

        if not inplace:
            return frame

    @overload
    # https://github.com/python/mypy/issues/6580
    # Overloaded function signatures 1 and 2 overlap with incompatible return types
    def reset_index(  # type: ignore[misc]
        self,
        level: Optional[Union[Hashable, Sequence[Hashable]]] = ...,
        drop: bool = ...,
        inplace: Literal[False] = ...,
        col_level: Hashable = ...,
        col_fill: Hashable = ...,
    ) -> DataFrame:
        ...

    @overload
    def reset_index(
        self,
        level: Optional[Union[Hashable, Sequence[Hashable]]] = ...,
        drop: bool = ...,
        inplace: Literal[True] = ...,
        col_level: Hashable = ...,
        col_fill: Hashable = ...,
    ) -> None:
        ...

    def reset_index(
        self,
        level: Optional[Union[Hashable, Sequence[Hashable]]] = None,
        drop: bool = False,
        inplace: bool = False,
        col_level: Hashable = 0,
        col_fill: Hashable = "",
    ) -> Optional[DataFrame]:
        """
        Reset the index, or a level of it.

        Reset the index of the DataFrame, and use the default one instead.
        If the DataFrame has a MultiIndex, this method can remove one or more
        levels.

        Parameters
        ----------
        level : int, str, tuple, or list, default None
            Only remove the given levels from the index. Removes all levels by
            default.
        drop : bool, default False
            Do not try to insert index into dataframe columns. This resets
            the index to the default integer index.
        inplace : bool, default False
            Modify the DataFrame in place (do not create a new object).
        col_level : int or str, default 0
            If the columns have multiple levels, determines which level the
            labels are inserted into. By default it is inserted into the first
            level.
        col_fill : object, default ''
            If the columns have multiple levels, determines how the other
            levels are named. If None then the index name is repeated.

        Returns
        -------
        DataFrame or None
            DataFrame with the new index or None if ``inplace=True``.

        See Also
        --------
        DataFrame.set_index : Opposite of reset_index.
        DataFrame.reindex : Change to new indices or expand indices.
        DataFrame.reindex_like : Change to same indices as other DataFrame.

        Examples
        --------
        >>> df = pd.DataFrame([('bird', 389.0),
        ...                    ('bird', 24.0),
        ...                    ('mammal', 80.5),
        ...                    ('mammal', np.nan)],
        ...                   index=['falcon', 'parrot', 'lion', 'monkey'],
        ...                   columns=('class', 'max_speed'))
        >>> df
                 class  max_speed
        falcon    bird      389.0
        parrot    bird       24.0
        lion    mammal       80.5
        monkey  mammal        NaN

        When we reset the index, the old index is added as a column, and a
        new sequential index is used:

        >>> df.reset_index()
            index   class  max_speed
        0  falcon    bird      389.0
        1  parrot    bird       24.0
        2    lion  mammal       80.5
        3  monkey  mammal        NaN

        We can use the `drop` parameter to avoid the old index being added as
        a column:

        >>> df.reset_index(drop=True)
            class  max_speed
        0    bird      389.0
        1    bird       24.0
        2  mammal       80.5
        3  mammal        NaN

        You can also use `reset_index` with `MultiIndex`.

        >>> index = pd.MultiIndex.from_tuples([('bird', 'falcon'),
        ...                                    ('bird', 'parrot'),
        ...                                    ('mammal', 'lion'),
        ...                                    ('mammal', 'monkey')],
        ...                                   names=['class', 'name'])
        >>> columns = pd.MultiIndex.from_tuples([('speed', 'max'),
        ...                                      ('species', 'type')])
        >>> df = pd.DataFrame([(389.0, 'fly'),
        ...                    ( 24.0, 'fly'),
        ...                    ( 80.5, 'run'),
        ...                    (np.nan, 'jump')],
        ...                   index=index,
        ...                   columns=columns)
        >>> df
                       speed species
                         max    type
        class  name
        bird   falcon  389.0     fly
               parrot   24.0     fly
        mammal lion     80.5     run
               monkey    NaN    jump

        If the index has multiple levels, we can reset a subset of them:

        >>> df.reset_index(level='class')
                 class  speed species
                          max    type
        name
        falcon    bird  389.0     fly
        parrot    bird   24.0     fly
        lion    mammal   80.5     run
        monkey  mammal    NaN    jump

        If we are not dropping the index, by default, it is placed in the top
        level. We can place it in another level:

        >>> df.reset_index(level='class', col_level=1)
                        speed species
                 class    max    type
        name
        falcon    bird  389.0     fly
        parrot    bird   24.0     fly
        lion    mammal   80.5     run
        monkey  mammal    NaN    jump

        When the index is inserted under another level, we can specify under
        which one with the parameter `col_fill`:

        >>> df.reset_index(level='class', col_level=1, col_fill='species')
                      species  speed species
                        class    max    type
        name
        falcon           bird  389.0     fly
        parrot           bird   24.0     fly
        lion           mammal   80.5     run
        monkey         mammal    NaN    jump

        If we specify a nonexistent level for `col_fill`, it is created:

        >>> df.reset_index(level='class', col_level=1, col_fill='genus')
                        genus  speed species
                        class    max    type
        name
        falcon           bird  389.0     fly
        parrot           bird   24.0     fly
        lion           mammal   80.5     run
        monkey         mammal    NaN    jump
        """
        inplace = validate_bool_kwarg(inplace, "inplace")
        self._check_inplace_and_allows_duplicate_labels(inplace)
        if inplace:
            new_obj = self
        else:
            new_obj = self.copy()

        new_index = ibase.default_index(len(new_obj))
        if level is not None:
            if not isinstance(level, (tuple, list)):
                level = [level]
            level = [self.index._get_level_number(lev) for lev in level]
            if len(level) < self.index.nlevels:
                new_index = self.index.droplevel(level)

        if not drop:
            to_insert: Iterable[Tuple[Any, Optional[Any]]]
            if isinstance(self.index, MultiIndex):
                names = [
                    (n if n is not None else f"level_{i}")
                    for i, n in enumerate(self.index.names)
                ]
                to_insert = zip(self.index.levels, self.index.codes)
            else:
                default = "index" if "index" not in self else "level_0"
                names = [default] if self.index.name is None else [self.index.name]
                to_insert = ((self.index, None),)

            multi_col = isinstance(self.columns, MultiIndex)
            for i, (lev, lab) in reversed(list(enumerate(to_insert))):
                if level is not None and i not in level:
                    continue
                name = names[i]
                if multi_col:
                    col_name = list(name) if isinstance(name, tuple) else [name]
                    if col_fill is None:
                        if len(col_name) not in (1, self.columns.nlevels):
                            raise ValueError(
                                "col_fill=None is incompatible "
                                f"with incomplete column name {name}"
                            )
                        col_fill = col_name[0]

                    lev_num = self.columns._get_level_number(col_level)
                    name_lst = [col_fill] * lev_num + col_name
                    missing = self.columns.nlevels - len(name_lst)
                    name_lst += [col_fill] * missing
                    name = tuple(name_lst)

                # to ndarray and maybe infer different dtype
                level_values = lev._values
                if level_values.dtype == np.object_:
                    level_values = lib.maybe_convert_objects(level_values)

                if lab is not None:
                    # if we have the codes, extract the values with a mask
                    level_values = algorithms.take(
                        level_values, lab, allow_fill=True, fill_value=lev._na_value
                    )

                new_obj.insert(0, name, level_values)

        new_obj.index = new_index
        if not inplace:
            return new_obj

        return None

    # ----------------------------------------------------------------------
    # Reindex-based selection methods

    @doc(NDFrame.isna, klass=_shared_doc_kwargs["klass"])
    def isna(self) -> DataFrame:
        result = self._constructor(self._mgr.isna(func=isna))
        return result.__finalize__(self, method="isna")

    @doc(NDFrame.isna, klass=_shared_doc_kwargs["klass"])
    def isnull(self) -> DataFrame:
        return self.isna()

    @doc(NDFrame.notna, klass=_shared_doc_kwargs["klass"])
    def notna(self) -> DataFrame:
        return ~self.isna()

    @doc(NDFrame.notna, klass=_shared_doc_kwargs["klass"])
    def notnull(self) -> DataFrame:
        return ~self.isna()

    def dropna(
        self,
        axis: Axis = 0,
        how: str = "any",
        thresh=None,
        subset=None,
        inplace: bool = False,
    ):
        """
        Remove missing values.

        See the :ref:`User Guide <missing_data>` for more on which values are
        considered missing, and how to work with missing data.

        Parameters
        ----------
        axis : {0 or 'index', 1 or 'columns'}, default 0
            Determine if rows or columns which contain missing values are
            removed.

            * 0, or 'index' : Drop rows which contain missing values.
            * 1, or 'columns' : Drop columns which contain missing value.

            .. versionchanged:: 1.0.0

               Pass tuple or list to drop on multiple axes.
               Only a single axis is allowed.

        how : {'any', 'all'}, default 'any'
            Determine if row or column is removed from DataFrame, when we have
            at least one NA or all NA.

            * 'any' : If any NA values are present, drop that row or column.
            * 'all' : If all values are NA, drop that row or column.

        thresh : int, optional
            Require that many non-NA values.
        subset : array-like, optional
            Labels along other axis to consider, e.g. if you are dropping rows
            these would be a list of columns to include.
        inplace : bool, default False
            If True, do operation inplace and return None.

        Returns
        -------
        DataFrame or None
            DataFrame with NA entries dropped from it or None if ``inplace=True``.

        See Also
        --------
        DataFrame.isna: Indicate missing values.
        DataFrame.notna : Indicate existing (non-missing) values.
        DataFrame.fillna : Replace missing values.
        Series.dropna : Drop missing values.
        Index.dropna : Drop missing indices.

        Examples
        --------
        >>> df = pd.DataFrame({"name": ['Alfred', 'Batman', 'Catwoman'],
        ...                    "toy": [np.nan, 'Batmobile', 'Bullwhip'],
        ...                    "born": [pd.NaT, pd.Timestamp("1940-04-25"),
        ...                             pd.NaT]})
        >>> df
               name        toy       born
        0    Alfred        NaN        NaT
        1    Batman  Batmobile 1940-04-25
        2  Catwoman   Bullwhip        NaT

        Drop the rows where at least one element is missing.

        >>> df.dropna()
             name        toy       born
        1  Batman  Batmobile 1940-04-25

        Drop the columns where at least one element is missing.

        >>> df.dropna(axis='columns')
               name
        0    Alfred
        1    Batman
        2  Catwoman

        Drop the rows where all elements are missing.

        >>> df.dropna(how='all')
               name        toy       born
        0    Alfred        NaN        NaT
        1    Batman  Batmobile 1940-04-25
        2  Catwoman   Bullwhip        NaT

        Keep only the rows with at least 2 non-NA values.

        >>> df.dropna(thresh=2)
               name        toy       born
        1    Batman  Batmobile 1940-04-25
        2  Catwoman   Bullwhip        NaT

        Define in which columns to look for missing values.

        >>> df.dropna(subset=['name', 'toy'])
               name        toy       born
        1    Batman  Batmobile 1940-04-25
        2  Catwoman   Bullwhip        NaT

        Keep the DataFrame with valid entries in the same variable.

        >>> df.dropna(inplace=True)
        >>> df
             name        toy       born
        1  Batman  Batmobile 1940-04-25
        """
        inplace = validate_bool_kwarg(inplace, "inplace")
        if isinstance(axis, (tuple, list)):
            # GH20987
            raise TypeError("supplying multiple axes to axis is no longer supported.")

        axis = self._get_axis_number(axis)
        agg_axis = 1 - axis

        agg_obj = self
        if subset is not None:
            ax = self._get_axis(agg_axis)
            indices = ax.get_indexer_for(subset)
            check = indices == -1
            if check.any():
                raise KeyError(list(np.compress(check, subset)))
            agg_obj = self.take(indices, axis=agg_axis)

        count = agg_obj.count(axis=agg_axis)

        if thresh is not None:
            mask = count >= thresh
        elif how == "any":
            mask = count == len(agg_obj._get_axis(agg_axis))
        elif how == "all":
            mask = count > 0
        else:
            if how is not None:
                raise ValueError(f"invalid how option: {how}")
            else:
                raise TypeError("must specify how or thresh")

        result = self.loc(axis=axis)[mask]

        if inplace:
            self._update_inplace(result)
        else:
            return result

    def drop_duplicates(
        self,
        subset: Optional[Union[Hashable, Sequence[Hashable]]] = None,
        keep: Union[str, bool] = "first",
        inplace: bool = False,
        ignore_index: bool = False,
    ) -> Optional[DataFrame]:
        """
        Return DataFrame with duplicate rows removed.

        Considering certain columns is optional. Indexes, including time indexes
        are ignored.

        Parameters
        ----------
        subset : column label or sequence of labels, optional
            Only consider certain columns for identifying duplicates, by
            default use all of the columns.
        keep : {'first', 'last', False}, default 'first'
            Determines which duplicates (if any) to keep.
            - ``first`` : Drop duplicates except for the first occurrence.
            - ``last`` : Drop duplicates except for the last occurrence.
            - False : Drop all duplicates.
        inplace : bool, default False
            Whether to drop duplicates in place or to return a copy.
        ignore_index : bool, default False
            If True, the resulting axis will be labeled 0, 1, …, n - 1.

            .. versionadded:: 1.0.0

        Returns
        -------
        DataFrame or None
            DataFrame with duplicates removed or None if ``inplace=True``.

        See Also
        --------
        DataFrame.value_counts: Count unique combinations of columns.

        Examples
        --------
        Consider dataset containing ramen rating.

        >>> df = pd.DataFrame({
        ...     'brand': ['Yum Yum', 'Yum Yum', 'Indomie', 'Indomie', 'Indomie'],
        ...     'style': ['cup', 'cup', 'cup', 'pack', 'pack'],
        ...     'rating': [4, 4, 3.5, 15, 5]
        ... })
        >>> df
            brand style  rating
        0  Yum Yum   cup     4.0
        1  Yum Yum   cup     4.0
        2  Indomie   cup     3.5
        3  Indomie  pack    15.0
        4  Indomie  pack     5.0

        By default, it removes duplicate rows based on all columns.

        >>> df.drop_duplicates()
            brand style  rating
        0  Yum Yum   cup     4.0
        2  Indomie   cup     3.5
        3  Indomie  pack    15.0
        4  Indomie  pack     5.0

        To remove duplicates on specific column(s), use ``subset``.

        >>> df.drop_duplicates(subset=['brand'])
            brand style  rating
        0  Yum Yum   cup     4.0
        2  Indomie   cup     3.5

        To remove duplicates and keep last occurrences, use ``keep``.

        >>> df.drop_duplicates(subset=['brand', 'style'], keep='last')
            brand style  rating
        1  Yum Yum   cup     4.0
        2  Indomie   cup     3.5
        4  Indomie  pack     5.0
        """
        if self.empty:
            return self.copy()

        inplace = validate_bool_kwarg(inplace, "inplace")
        ignore_index = validate_bool_kwarg(ignore_index, "ignore_index")
        duplicated = self.duplicated(subset, keep=keep)

        result = self[-duplicated]
        if ignore_index:
            result.index = ibase.default_index(len(result))

        if inplace:
            self._update_inplace(result)
            return None
        else:
            return result

    def duplicated(
        self,
        subset: Optional[Union[Hashable, Sequence[Hashable]]] = None,
        keep: Union[str, bool] = "first",
    ) -> Series:
        """
        Return boolean Series denoting duplicate rows.

        Considering certain columns is optional.

        Parameters
        ----------
        subset : column label or sequence of labels, optional
            Only consider certain columns for identifying duplicates, by
            default use all of the columns.
        keep : {'first', 'last', False}, default 'first'
            Determines which duplicates (if any) to mark.

            - ``first`` : Mark duplicates as ``True`` except for the first occurrence.
            - ``last`` : Mark duplicates as ``True`` except for the last occurrence.
            - False : Mark all duplicates as ``True``.

        Returns
        -------
        Series
            Boolean series for each duplicated rows.

        See Also
        --------
        Index.duplicated : Equivalent method on index.
        Series.duplicated : Equivalent method on Series.
        Series.drop_duplicates : Remove duplicate values from Series.
        DataFrame.drop_duplicates : Remove duplicate values from DataFrame.

        Examples
        --------
        Consider dataset containing ramen rating.

        >>> df = pd.DataFrame({
        ...     'brand': ['Yum Yum', 'Yum Yum', 'Indomie', 'Indomie', 'Indomie'],
        ...     'style': ['cup', 'cup', 'cup', 'pack', 'pack'],
        ...     'rating': [4, 4, 3.5, 15, 5]
        ... })
        >>> df
            brand style  rating
        0  Yum Yum   cup     4.0
        1  Yum Yum   cup     4.0
        2  Indomie   cup     3.5
        3  Indomie  pack    15.0
        4  Indomie  pack     5.0

        By default, for each set of duplicated values, the first occurrence
        is set on False and all others on True.

        >>> df.duplicated()
        0    False
        1     True
        2    False
        3    False
        4    False
        dtype: bool

        By using 'last', the last occurrence of each set of duplicated values
        is set on False and all others on True.

        >>> df.duplicated(keep='last')
        0     True
        1    False
        2    False
        3    False
        4    False
        dtype: bool

        By setting ``keep`` on False, all duplicates are True.

        >>> df.duplicated(keep=False)
        0     True
        1     True
        2    False
        3    False
        4    False
        dtype: bool

        To find duplicates on specific column(s), use ``subset``.

        >>> df.duplicated(subset=['brand'])
        0    False
        1     True
        2    False
        3     True
        4     True
        dtype: bool
        """
        from pandas._libs.hashtable import duplicated_int64

        if self.empty:
            return self._constructor_sliced(dtype=bool)

        def f(vals):
            labels, shape = algorithms.factorize(vals, size_hint=len(self))
            return labels.astype("i8", copy=False), len(shape)

        if subset is None:
            subset = self.columns
        elif (
            not np.iterable(subset)
            or isinstance(subset, str)
            or isinstance(subset, tuple)
            and subset in self.columns
        ):
            subset = (subset,)

        #  needed for mypy since can't narrow types using np.iterable
        subset = cast(Iterable, subset)

        # Verify all columns in subset exist in the queried dataframe
        # Otherwise, raise a KeyError, same as if you try to __getitem__ with a
        # key that doesn't exist.
        diff = Index(subset).difference(self.columns)
        if not diff.empty:
            raise KeyError(diff)

        vals = (col.values for name, col in self.items() if name in subset)
        labels, shape = map(list, zip(*map(f, vals)))

        ids = get_group_index(labels, shape, sort=False, xnull=False)
        result = self._constructor_sliced(duplicated_int64(ids, keep), index=self.index)
        return result.__finalize__(self, method="duplicated")

    # ----------------------------------------------------------------------
    # Sorting
    # TODO: Just move the sort_values doc here.
    @Substitution(**_shared_doc_kwargs)
    @Appender(NDFrame.sort_values.__doc__)
    # error: Signature of "sort_values" incompatible with supertype "NDFrame"
    def sort_values(  # type: ignore[override]
        self,
        by,
        axis: Axis = 0,
        ascending=True,
        inplace: bool = False,
        kind: str = "quicksort",
        na_position: str = "last",
        ignore_index: bool = False,
        key: ValueKeyFunc = None,
    ):
        inplace = validate_bool_kwarg(inplace, "inplace")
        axis = self._get_axis_number(axis)

        if not isinstance(by, list):
            by = [by]
        if is_sequence(ascending) and len(by) != len(ascending):
            raise ValueError(
                f"Length of ascending ({len(ascending)}) != length of by ({len(by)})"
            )
        if len(by) > 1:

            keys = [self._get_label_or_level_values(x, axis=axis) for x in by]

            # need to rewrap columns in Series to apply key function
            if key is not None:
                keys = [Series(k, name=name) for (k, name) in zip(keys, by)]

            indexer = lexsort_indexer(
                keys, orders=ascending, na_position=na_position, key=key
            )
            indexer = ensure_platform_int(indexer)
        else:

            by = by[0]
            k = self._get_label_or_level_values(by, axis=axis)

            # need to rewrap column in Series to apply key function
            if key is not None:
                k = Series(k, name=by)

            if isinstance(ascending, (tuple, list)):
                ascending = ascending[0]

            indexer = nargsort(
                k, kind=kind, ascending=ascending, na_position=na_position, key=key
            )

        new_data = self._mgr.take(
            indexer, axis=self._get_block_manager_axis(axis), verify=False
        )

        if ignore_index:
            new_data.set_axis(
                self._get_block_manager_axis(axis), ibase.default_index(len(indexer))
            )

        result = self._constructor(new_data)
        if inplace:
            return self._update_inplace(result)
        else:
            return result.__finalize__(self, method="sort_values")

    def sort_index(
        self,
        axis: Axis = 0,
        level: Optional[Level] = None,
        ascending: Union[Union[bool, int], Sequence[Union[bool, int]]] = True,
        inplace: bool = False,
        kind: str = "quicksort",
        na_position: str = "last",
        sort_remaining: bool = True,
        ignore_index: bool = False,
        key: IndexKeyFunc = None,
    ):
        """
        Sort object by labels (along an axis).

        Returns a new DataFrame sorted by label if `inplace` argument is
        ``False``, otherwise updates the original DataFrame and returns None.

        Parameters
        ----------
        axis : {0 or 'index', 1 or 'columns'}, default 0
            The axis along which to sort.  The value 0 identifies the rows,
            and 1 identifies the columns.
        level : int or level name or list of ints or list of level names
            If not None, sort on values in specified index level(s).
        ascending : bool or list-like of bools, default True
            Sort ascending vs. descending. When the index is a MultiIndex the
            sort direction can be controlled for each level individually.
        inplace : bool, default False
            If True, perform operation in-place.
        kind : {'quicksort', 'mergesort', 'heapsort', 'stable'}, default 'quicksort'
            Choice of sorting algorithm. See also :func:`numpy.sort` for more
            information. `mergesort` and `stable` are the only stable algorithms. For
            DataFrames, this option is only applied when sorting on a single
            column or label.
        na_position : {'first', 'last'}, default 'last'
            Puts NaNs at the beginning if `first`; `last` puts NaNs at the end.
            Not implemented for MultiIndex.
        sort_remaining : bool, default True
            If True and sorting by level and index is multilevel, sort by other
            levels too (in order) after sorting by specified level.
        ignore_index : bool, default False
            If True, the resulting axis will be labeled 0, 1, …, n - 1.

            .. versionadded:: 1.0.0

        key : callable, optional
            If not None, apply the key function to the index values
            before sorting. This is similar to the `key` argument in the
            builtin :meth:`sorted` function, with the notable difference that
            this `key` function should be *vectorized*. It should expect an
            ``Index`` and return an ``Index`` of the same shape. For MultiIndex
            inputs, the key is applied *per level*.

            .. versionadded:: 1.1.0

        Returns
        -------
        DataFrame or None
            The original DataFrame sorted by the labels or None if ``inplace=True``.

        See Also
        --------
        Series.sort_index : Sort Series by the index.
        DataFrame.sort_values : Sort DataFrame by the value.
        Series.sort_values : Sort Series by the value.

        Examples
        --------
        >>> df = pd.DataFrame([1, 2, 3, 4, 5], index=[100, 29, 234, 1, 150],
        ...                   columns=['A'])
        >>> df.sort_index()
             A
        1    4
        29   2
        100  1
        150  5
        234  3

        By default, it sorts in ascending order, to sort in descending order,
        use ``ascending=False``

        >>> df.sort_index(ascending=False)
             A
        234  3
        150  5
        100  1
        29   2
        1    4

        A key function can be specified which is applied to the index before
        sorting. For a ``MultiIndex`` this is applied to each level separately.

        >>> df = pd.DataFrame({"a": [1, 2, 3, 4]}, index=['A', 'b', 'C', 'd'])
        >>> df.sort_index(key=lambda x: x.str.lower())
           a
        A  1
        b  2
        C  3
        d  4
        """
        return super().sort_index(
            axis,
            level,
            ascending,
            inplace,
            kind,
            na_position,
            sort_remaining,
            ignore_index,
            key,
        )

    def value_counts(
        self,
        subset: Optional[Sequence[Hashable]] = None,
        normalize: bool = False,
        sort: bool = True,
        ascending: bool = False,
    ):
        """
        Return a Series containing counts of unique rows in the DataFrame.

        .. versionadded:: 1.1.0

        Parameters
        ----------
        subset : list-like, optional
            Columns to use when counting unique combinations.
        normalize : bool, default False
            Return proportions rather than frequencies.
        sort : bool, default True
            Sort by frequencies.
        ascending : bool, default False
            Sort in ascending order.

        Returns
        -------
        Series

        See Also
        --------
        Series.value_counts: Equivalent method on Series.

        Notes
        -----
        The returned Series will have a MultiIndex with one level per input
        column. By default, rows that contain any NA values are omitted from
        the result. By default, the resulting Series will be in descending
        order so that the first element is the most frequently-occurring row.

        Examples
        --------
        >>> df = pd.DataFrame({'num_legs': [2, 4, 4, 6],
        ...                    'num_wings': [2, 0, 0, 0]},
        ...                   index=['falcon', 'dog', 'cat', 'ant'])
        >>> df
                num_legs  num_wings
        falcon         2          2
        dog            4          0
        cat            4          0
        ant            6          0

        >>> df.value_counts()
        num_legs  num_wings
        4         0            2
        2         2            1
        6         0            1
        dtype: int64

        >>> df.value_counts(sort=False)
        num_legs  num_wings
        2         2            1
        4         0            2
        6         0            1
        dtype: int64

        >>> df.value_counts(ascending=True)
        num_legs  num_wings
        2         2            1
        6         0            1
        4         0            2
        dtype: int64

        >>> df.value_counts(normalize=True)
        num_legs  num_wings
        4         0            0.50
        2         2            0.25
        6         0            0.25
        dtype: float64
        """
        if subset is None:
            subset = self.columns.tolist()

        counts = self.groupby(subset).grouper.size()

        if sort:
            counts = counts.sort_values(ascending=ascending)
        if normalize:
            counts /= counts.sum()

        # Force MultiIndex for single column
        if len(subset) == 1:
            counts.index = MultiIndex.from_arrays(
                [counts.index], names=[counts.index.name]
            )

        return counts

    def nlargest(self, n, columns, keep: str = "first") -> DataFrame:
        """
        Return the first `n` rows ordered by `columns` in descending order.

        Return the first `n` rows with the largest values in `columns`, in
        descending order. The columns that are not specified are returned as
        well, but not used for ordering.

        This method is equivalent to
        ``df.sort_values(columns, ascending=False).head(n)``, but more
        performant.

        Parameters
        ----------
        n : int
            Number of rows to return.
        columns : label or list of labels
            Column label(s) to order by.
        keep : {'first', 'last', 'all'}, default 'first'
            Where there are duplicate values:

            - `first` : prioritize the first occurrence(s)
            - `last` : prioritize the last occurrence(s)
            - ``all`` : do not drop any duplicates, even it means
                        selecting more than `n` items.

            .. versionadded:: 0.24.0

        Returns
        -------
        DataFrame
            The first `n` rows ordered by the given columns in descending
            order.

        See Also
        --------
        DataFrame.nsmallest : Return the first `n` rows ordered by `columns` in
            ascending order.
        DataFrame.sort_values : Sort DataFrame by the values.
        DataFrame.head : Return the first `n` rows without re-ordering.

        Notes
        -----
        This function cannot be used with all column types. For example, when
        specifying columns with `object` or `category` dtypes, ``TypeError`` is
        raised.

        Examples
        --------
        >>> df = pd.DataFrame({'population': [59000000, 65000000, 434000,
        ...                                   434000, 434000, 337000, 11300,
        ...                                   11300, 11300],
        ...                    'GDP': [1937894, 2583560 , 12011, 4520, 12128,
        ...                            17036, 182, 38, 311],
        ...                    'alpha-2': ["IT", "FR", "MT", "MV", "BN",
        ...                                "IS", "NR", "TV", "AI"]},
        ...                   index=["Italy", "France", "Malta",
        ...                          "Maldives", "Brunei", "Iceland",
        ...                          "Nauru", "Tuvalu", "Anguilla"])
        >>> df
                  population      GDP alpha-2
        Italy       59000000  1937894      IT
        France      65000000  2583560      FR
        Malta         434000    12011      MT
        Maldives      434000     4520      MV
        Brunei        434000    12128      BN
        Iceland       337000    17036      IS
        Nauru          11300      182      NR
        Tuvalu         11300       38      TV
        Anguilla       11300      311      AI

        In the following example, we will use ``nlargest`` to select the three
        rows having the largest values in column "population".

        >>> df.nlargest(3, 'population')
                population      GDP alpha-2
        France    65000000  2583560      FR
        Italy     59000000  1937894      IT
        Malta       434000    12011      MT

        When using ``keep='last'``, ties are resolved in reverse order:

        >>> df.nlargest(3, 'population', keep='last')
                population      GDP alpha-2
        France    65000000  2583560      FR
        Italy     59000000  1937894      IT
        Brunei      434000    12128      BN

        When using ``keep='all'``, all duplicate items are maintained:

        >>> df.nlargest(3, 'population', keep='all')
                  population      GDP alpha-2
        France      65000000  2583560      FR
        Italy       59000000  1937894      IT
        Malta         434000    12011      MT
        Maldives      434000     4520      MV
        Brunei        434000    12128      BN

        To order by the largest values in column "population" and then "GDP",
        we can specify multiple columns like in the next example.

        >>> df.nlargest(3, ['population', 'GDP'])
                population      GDP alpha-2
        France    65000000  2583560      FR
        Italy     59000000  1937894      IT
        Brunei      434000    12128      BN
        """
        return algorithms.SelectNFrame(self, n=n, keep=keep, columns=columns).nlargest()

    def nsmallest(self, n, columns, keep: str = "first") -> DataFrame:
        """
        Return the first `n` rows ordered by `columns` in ascending order.

        Return the first `n` rows with the smallest values in `columns`, in
        ascending order. The columns that are not specified are returned as
        well, but not used for ordering.

        This method is equivalent to
        ``df.sort_values(columns, ascending=True).head(n)``, but more
        performant.

        Parameters
        ----------
        n : int
            Number of items to retrieve.
        columns : list or str
            Column name or names to order by.
        keep : {'first', 'last', 'all'}, default 'first'
            Where there are duplicate values:

            - ``first`` : take the first occurrence.
            - ``last`` : take the last occurrence.
            - ``all`` : do not drop any duplicates, even it means
              selecting more than `n` items.

            .. versionadded:: 0.24.0

        Returns
        -------
        DataFrame

        See Also
        --------
        DataFrame.nlargest : Return the first `n` rows ordered by `columns` in
            descending order.
        DataFrame.sort_values : Sort DataFrame by the values.
        DataFrame.head : Return the first `n` rows without re-ordering.

        Examples
        --------
        >>> df = pd.DataFrame({'population': [59000000, 65000000, 434000,
        ...                                   434000, 434000, 337000, 337000,
        ...                                   11300, 11300],
        ...                    'GDP': [1937894, 2583560 , 12011, 4520, 12128,
        ...                            17036, 182, 38, 311],
        ...                    'alpha-2': ["IT", "FR", "MT", "MV", "BN",
        ...                                "IS", "NR", "TV", "AI"]},
        ...                   index=["Italy", "France", "Malta",
        ...                          "Maldives", "Brunei", "Iceland",
        ...                          "Nauru", "Tuvalu", "Anguilla"])
        >>> df
                  population      GDP alpha-2
        Italy       59000000  1937894      IT
        France      65000000  2583560      FR
        Malta         434000    12011      MT
        Maldives      434000     4520      MV
        Brunei        434000    12128      BN
        Iceland       337000    17036      IS
        Nauru         337000      182      NR
        Tuvalu         11300       38      TV
        Anguilla       11300      311      AI

        In the following example, we will use ``nsmallest`` to select the
        three rows having the smallest values in column "population".

        >>> df.nsmallest(3, 'population')
                  population    GDP alpha-2
        Tuvalu         11300     38      TV
        Anguilla       11300    311      AI
        Iceland       337000  17036      IS

        When using ``keep='last'``, ties are resolved in reverse order:

        >>> df.nsmallest(3, 'population', keep='last')
                  population  GDP alpha-2
        Anguilla       11300  311      AI
        Tuvalu         11300   38      TV
        Nauru         337000  182      NR

        When using ``keep='all'``, all duplicate items are maintained:

        >>> df.nsmallest(3, 'population', keep='all')
                  population    GDP alpha-2
        Tuvalu         11300     38      TV
        Anguilla       11300    311      AI
        Iceland       337000  17036      IS
        Nauru         337000    182      NR

        To order by the smallest values in column "population" and then "GDP", we can
        specify multiple columns like in the next example.

        >>> df.nsmallest(3, ['population', 'GDP'])
                  population  GDP alpha-2
        Tuvalu         11300   38      TV
        Anguilla       11300  311      AI
        Nauru         337000  182      NR
        """
        return algorithms.SelectNFrame(
            self, n=n, keep=keep, columns=columns
        ).nsmallest()

    def swaplevel(self, i: Axis = -2, j: Axis = -1, axis: Axis = 0) -> DataFrame:
        """
        Swap levels i and j in a MultiIndex on a particular axis.

        Parameters
        ----------
        i, j : int or str
            Levels of the indices to be swapped. Can pass level name as string.
        axis : {0 or 'index', 1 or 'columns'}, default 0
            The axis to swap levels on. 0 or 'index' for row-wise, 1 or
            'columns' for column-wise.

        Returns
        -------
        DataFrame
        """
        result = self.copy()

        axis = self._get_axis_number(axis)

        if not isinstance(result._get_axis(axis), MultiIndex):  # pragma: no cover
            raise TypeError("Can only swap levels on a hierarchical axis.")

        if axis == 0:
            assert isinstance(result.index, MultiIndex)
            result.index = result.index.swaplevel(i, j)
        else:
            assert isinstance(result.columns, MultiIndex)
            result.columns = result.columns.swaplevel(i, j)
        return result

    def reorder_levels(self, order: Sequence[Axis], axis: Axis = 0) -> DataFrame:
        """
        Rearrange index levels using input order. May not drop or duplicate levels.

        Parameters
        ----------
        order : list of int or list of str
            List representing new level order. Reference level by number
            (position) or by key (label).
        axis : {0 or 'index', 1 or 'columns'}, default 0
            Where to reorder levels.

        Returns
        -------
        DataFrame
        """
        axis = self._get_axis_number(axis)
        if not isinstance(self._get_axis(axis), MultiIndex):  # pragma: no cover
            raise TypeError("Can only reorder levels on a hierarchical axis.")

        result = self.copy()

        if axis == 0:
            assert isinstance(result.index, MultiIndex)
            result.index = result.index.reorder_levels(order)
        else:
            assert isinstance(result.columns, MultiIndex)
            result.columns = result.columns.reorder_levels(order)
        return result

    # ----------------------------------------------------------------------
    # Arithmetic Methods

    def _cmp_method(self, other, op):
        axis = 1  # only relevant for Series other case

        self, other = ops.align_method_FRAME(self, other, axis, flex=False, level=None)

        # See GH#4537 for discussion of scalar op behavior
        new_data = self._dispatch_frame_op(other, op, axis=axis)
        return self._construct_result(new_data)

    def _arith_method(self, other, op):
        if ops.should_reindex_frame_op(self, other, op, 1, 1, None, None):
            return ops.frame_arith_method_with_reindex(self, other, op)

        axis = 1  # only relevant for Series other case

        self, other = ops.align_method_FRAME(self, other, axis, flex=True, level=None)

        new_data = self._dispatch_frame_op(other, op, axis=axis)
        return self._construct_result(new_data)

    _logical_method = _arith_method

    def _dispatch_frame_op(self, right, func, axis: Optional[int] = None):
        """
        Evaluate the frame operation func(left, right) by evaluating
        column-by-column, dispatching to the Series implementation.

        Parameters
        ----------
        right : scalar, Series, or DataFrame
        func : arithmetic or comparison operator
        axis : {None, 0, 1}

        Returns
        -------
        DataFrame
        """
        # Get the appropriate array-op to apply to each column/block's values.
        array_op = ops.get_array_op(func)

        right = lib.item_from_zerodim(right)
        if not is_list_like(right):
            # i.e. scalar, faster than checking np.ndim(right) == 0
            bm = self._mgr.apply(array_op, right=right)
            return type(self)(bm)

        elif isinstance(right, DataFrame):
            assert self.index.equals(right.index)
            assert self.columns.equals(right.columns)
            # TODO: The previous assertion `assert right._indexed_same(self)`
            #  fails in cases with empty columns reached via
            #  _frame_arith_method_with_reindex

            # TODO operate_blockwise expects a manager of the same type
            bm = self._mgr.operate_blockwise(
                right._mgr, array_op  # type: ignore[arg-type]
            )
            return type(self)(bm)

        elif isinstance(right, Series) and axis == 1:
            # axis=1 means we want to operate row-by-row
            assert right.index.equals(self.columns)

            right = right._values
            # maybe_align_as_frame ensures we do not have an ndarray here
            assert not isinstance(right, np.ndarray)

            arrays = [
                array_op(_left, _right)
                for _left, _right in zip(self._iter_column_arrays(), right)
            ]

        elif isinstance(right, Series):
            assert right.index.equals(self.index)  # Handle other cases later
            right = right._values

            arrays = [array_op(left, right) for left in self._iter_column_arrays()]

        else:
            # Remaining cases have less-obvious dispatch rules
            raise NotImplementedError(right)

        return type(self)._from_arrays(
            arrays, self.columns, self.index, verify_integrity=False
        )

    def _combine_frame(self, other: DataFrame, func, fill_value=None):
        # at this point we have `self._indexed_same(other)`

        if fill_value is None:
            # since _arith_op may be called in a loop, avoid function call
            #  overhead if possible by doing this check once
            _arith_op = func

        else:

            def _arith_op(left, right):
                # for the mixed_type case where we iterate over columns,
                # _arith_op(left, right) is equivalent to
                # left._binop(right, func, fill_value=fill_value)
                left, right = ops.fill_binop(left, right, fill_value)
                return func(left, right)

        new_data = self._dispatch_frame_op(other, _arith_op)
        return new_data

    def _construct_result(self, result) -> DataFrame:
        """
        Wrap the result of an arithmetic, comparison, or logical operation.

        Parameters
        ----------
        result : DataFrame

        Returns
        -------
        DataFrame
        """
        out = self._constructor(result, copy=False)
        # Pin columns instead of passing to constructor for compat with
        #  non-unique columns case
        out.columns = self.columns
        out.index = self.index
        return out

    def __divmod__(self, other) -> Tuple[DataFrame, DataFrame]:
        # Naive implementation, room for optimization
        div = self // other
        mod = self - div * other
        return div, mod

    def __rdivmod__(self, other) -> Tuple[DataFrame, DataFrame]:
        # Naive implementation, room for optimization
        div = other // self
        mod = other - div * self
        return div, mod

    # ----------------------------------------------------------------------
    # Combination-Related

    @doc(
        _shared_docs["compare"],
        """
Returns
-------
DataFrame
    DataFrame that shows the differences stacked side by side.

    The resulting index will be a MultiIndex with 'self' and 'other'
    stacked alternately at the inner level.

Raises
------
ValueError
    When the two DataFrames don't have identical labels or shape.

See Also
--------
Series.compare : Compare with another Series and show differences.
DataFrame.equals : Test whether two objects contain the same elements.

Notes
-----
Matching NaNs will not appear as a difference.

Can only compare identically-labeled
(i.e. same shape, identical row and column labels) DataFrames

Examples
--------
>>> df = pd.DataFrame(
...     {{
...         "col1": ["a", "a", "b", "b", "a"],
...         "col2": [1.0, 2.0, 3.0, np.nan, 5.0],
...         "col3": [1.0, 2.0, 3.0, 4.0, 5.0]
...     }},
...     columns=["col1", "col2", "col3"],
... )
>>> df
  col1  col2  col3
0    a   1.0   1.0
1    a   2.0   2.0
2    b   3.0   3.0
3    b   NaN   4.0
4    a   5.0   5.0

>>> df2 = df.copy()
>>> df2.loc[0, 'col1'] = 'c'
>>> df2.loc[2, 'col3'] = 4.0
>>> df2
  col1  col2  col3
0    c   1.0   1.0
1    a   2.0   2.0
2    b   3.0   4.0
3    b   NaN   4.0
4    a   5.0   5.0

Align the differences on columns

>>> df.compare(df2)
  col1       col3
  self other self other
0    a     c  NaN   NaN
2  NaN   NaN  3.0   4.0

Stack the differences on rows

>>> df.compare(df2, align_axis=0)
        col1  col3
0 self     a   NaN
  other    c   NaN
2 self   NaN   3.0
  other  NaN   4.0

Keep the equal values

>>> df.compare(df2, keep_equal=True)
  col1       col3
  self other self other
0    a     c  1.0   1.0
2    b     b  3.0   4.0

Keep all original rows and columns

>>> df.compare(df2, keep_shape=True)
  col1       col2       col3
  self other self other self other
0    a     c  NaN   NaN  NaN   NaN
1  NaN   NaN  NaN   NaN  NaN   NaN
2  NaN   NaN  NaN   NaN  3.0   4.0
3  NaN   NaN  NaN   NaN  NaN   NaN
4  NaN   NaN  NaN   NaN  NaN   NaN

Keep all original rows and columns and also all original values

>>> df.compare(df2, keep_shape=True, keep_equal=True)
  col1       col2       col3
  self other self other self other
0    a     c  1.0   1.0  1.0   1.0
1    a     a  2.0   2.0  2.0   2.0
2    b     b  3.0   3.0  3.0   4.0
3    b     b  NaN   NaN  4.0   4.0
4    a     a  5.0   5.0  5.0   5.0
""",
        klass=_shared_doc_kwargs["klass"],
    )
    def compare(
        self,
        other: DataFrame,
        align_axis: Axis = 1,
        keep_shape: bool = False,
        keep_equal: bool = False,
    ) -> DataFrame:
        return super().compare(
            other=other,
            align_axis=align_axis,
            keep_shape=keep_shape,
            keep_equal=keep_equal,
        )

    def combine(
        self, other: DataFrame, func, fill_value=None, overwrite: bool = True
    ) -> DataFrame:
        """
        Perform column-wise combine with another DataFrame.

        Combines a DataFrame with `other` DataFrame using `func`
        to element-wise combine columns. The row and column indexes of the
        resulting DataFrame will be the union of the two.

        Parameters
        ----------
        other : DataFrame
            The DataFrame to merge column-wise.
        func : function
            Function that takes two series as inputs and return a Series or a
            scalar. Used to merge the two dataframes column by columns.
        fill_value : scalar value, default None
            The value to fill NaNs with prior to passing any column to the
            merge func.
        overwrite : bool, default True
            If True, columns in `self` that do not exist in `other` will be
            overwritten with NaNs.

        Returns
        -------
        DataFrame
            Combination of the provided DataFrames.

        See Also
        --------
        DataFrame.combine_first : Combine two DataFrame objects and default to
            non-null values in frame calling the method.

        Examples
        --------
        Combine using a simple function that chooses the smaller column.

        >>> df1 = pd.DataFrame({'A': [0, 0], 'B': [4, 4]})
        >>> df2 = pd.DataFrame({'A': [1, 1], 'B': [3, 3]})
        >>> take_smaller = lambda s1, s2: s1 if s1.sum() < s2.sum() else s2
        >>> df1.combine(df2, take_smaller)
           A  B
        0  0  3
        1  0  3

        Example using a true element-wise combine function.

        >>> df1 = pd.DataFrame({'A': [5, 0], 'B': [2, 4]})
        >>> df2 = pd.DataFrame({'A': [1, 1], 'B': [3, 3]})
        >>> df1.combine(df2, np.minimum)
           A  B
        0  1  2
        1  0  3

        Using `fill_value` fills Nones prior to passing the column to the
        merge function.

        >>> df1 = pd.DataFrame({'A': [0, 0], 'B': [None, 4]})
        >>> df2 = pd.DataFrame({'A': [1, 1], 'B': [3, 3]})
        >>> df1.combine(df2, take_smaller, fill_value=-5)
           A    B
        0  0 -5.0
        1  0  4.0

        However, if the same element in both dataframes is None, that None
        is preserved

        >>> df1 = pd.DataFrame({'A': [0, 0], 'B': [None, 4]})
        >>> df2 = pd.DataFrame({'A': [1, 1], 'B': [None, 3]})
        >>> df1.combine(df2, take_smaller, fill_value=-5)
            A    B
        0  0 -5.0
        1  0  3.0

        Example that demonstrates the use of `overwrite` and behavior when
        the axis differ between the dataframes.

        >>> df1 = pd.DataFrame({'A': [0, 0], 'B': [4, 4]})
        >>> df2 = pd.DataFrame({'B': [3, 3], 'C': [-10, 1], }, index=[1, 2])
        >>> df1.combine(df2, take_smaller)
             A    B     C
        0  NaN  NaN   NaN
        1  NaN  3.0 -10.0
        2  NaN  3.0   1.0

        >>> df1.combine(df2, take_smaller, overwrite=False)
             A    B     C
        0  0.0  NaN   NaN
        1  0.0  3.0 -10.0
        2  NaN  3.0   1.0

        Demonstrating the preference of the passed in dataframe.

        >>> df2 = pd.DataFrame({'B': [3, 3], 'C': [1, 1], }, index=[1, 2])
        >>> df2.combine(df1, take_smaller)
           A    B   C
        0  0.0  NaN NaN
        1  0.0  3.0 NaN
        2  NaN  3.0 NaN

        >>> df2.combine(df1, take_smaller, overwrite=False)
             A    B   C
        0  0.0  NaN NaN
        1  0.0  3.0 1.0
        2  NaN  3.0 1.0
        """
        other_idxlen = len(other.index)  # save for compare

        this, other = self.align(other, copy=False)
        new_index = this.index

        if other.empty and len(new_index) == len(self.index):
            return self.copy()

        if self.empty and len(other) == other_idxlen:
            return other.copy()

        # sorts if possible
        new_columns = this.columns.union(other.columns)
        do_fill = fill_value is not None
        result = {}
        for col in new_columns:
            series = this[col]
            otherSeries = other[col]

            this_dtype = series.dtype
            other_dtype = otherSeries.dtype

            this_mask = isna(series)
            other_mask = isna(otherSeries)

            # don't overwrite columns unnecessarily
            # DO propagate if this column is not in the intersection
            if not overwrite and other_mask.all():
                result[col] = this[col].copy()
                continue

            if do_fill:
                series = series.copy()
                otherSeries = otherSeries.copy()
                series[this_mask] = fill_value
                otherSeries[other_mask] = fill_value

            if col not in self.columns:
                # If self DataFrame does not have col in other DataFrame,
                # try to promote series, which is all NaN, as other_dtype.
                new_dtype = other_dtype
                try:
                    series = series.astype(new_dtype, copy=False)
                except ValueError:
                    # e.g. new_dtype is integer types
                    pass
            else:
                # if we have different dtypes, possibly promote
                new_dtype = find_common_type([this_dtype, other_dtype])
                if not is_dtype_equal(this_dtype, new_dtype):
                    series = series.astype(new_dtype)
                if not is_dtype_equal(other_dtype, new_dtype):
                    otherSeries = otherSeries.astype(new_dtype)

            arr = func(series, otherSeries)
            arr = maybe_downcast_to_dtype(arr, new_dtype)

            result[col] = arr

        # convert_objects just in case
        return self._constructor(result, index=new_index, columns=new_columns)

    def combine_first(self, other: DataFrame) -> DataFrame:
        """
        Update null elements with value in the same location in `other`.

        Combine two DataFrame objects by filling null values in one DataFrame
        with non-null values from other DataFrame. The row and column indexes
        of the resulting DataFrame will be the union of the two.

        Parameters
        ----------
        other : DataFrame
            Provided DataFrame to use to fill null values.

        Returns
        -------
        DataFrame

        See Also
        --------
        DataFrame.combine : Perform series-wise operation on two DataFrames
            using a given function.

        Examples
        --------
        >>> df1 = pd.DataFrame({'A': [None, 0], 'B': [None, 4]})
        >>> df2 = pd.DataFrame({'A': [1, 1], 'B': [3, 3]})
        >>> df1.combine_first(df2)
             A    B
        0  1.0  3.0
        1  0.0  4.0

        Null values still persist if the location of that null value
        does not exist in `other`

        >>> df1 = pd.DataFrame({'A': [None, 0], 'B': [4, None]})
        >>> df2 = pd.DataFrame({'B': [3, 3], 'C': [1, 1]}, index=[1, 2])
        >>> df1.combine_first(df2)
             A    B    C
        0  NaN  4.0  NaN
        1  0.0  3.0  1.0
        2  NaN  3.0  1.0
        """
        import pandas.core.computation.expressions as expressions

        def combiner(x, y):
            mask = extract_array(isna(x))

            x_values = extract_array(x, extract_numpy=True)
            y_values = extract_array(y, extract_numpy=True)

            # If the column y in other DataFrame is not in first DataFrame,
            # just return y_values.
            if y.name not in self.columns:
                return y_values

            return expressions.where(mask, y_values, x_values)

        combined = self.combine(other, combiner, overwrite=False)

        dtypes = {
            col: find_common_type([self.dtypes[col], other.dtypes[col]])
            for col in self.columns.intersection(other.columns)
            if not is_dtype_equal(combined.dtypes[col], self.dtypes[col])
        }

        if dtypes:
            combined = combined.astype(dtypes)

        return combined

    def update(
        self,
        other,
        join: str = "left",
        overwrite: bool = True,
        filter_func=None,
        errors: str = "ignore",
    ) -> None:
        """
        Modify in place using non-NA values from another DataFrame.

        Aligns on indices. There is no return value.

        Parameters
        ----------
        other : DataFrame, or object coercible into a DataFrame
            Should have at least one matching index/column label
            with the original DataFrame. If a Series is passed,
            its name attribute must be set, and that will be
            used as the column name to align with the original DataFrame.
        join : {'left'}, default 'left'
            Only left join is implemented, keeping the index and columns of the
            original object.
        overwrite : bool, default True
            How to handle non-NA values for overlapping keys:

            * True: overwrite original DataFrame's values
              with values from `other`.
            * False: only update values that are NA in
              the original DataFrame.

        filter_func : callable(1d-array) -> bool 1d-array, optional
            Can choose to replace values other than NA. Return True for values
            that should be updated.
        errors : {'raise', 'ignore'}, default 'ignore'
            If 'raise', will raise a ValueError if the DataFrame and `other`
            both contain non-NA data in the same place.

            .. versionchanged:: 0.24.0
               Changed from `raise_conflict=False|True`
               to `errors='ignore'|'raise'`.

        Returns
        -------
        None : method directly changes calling object

        Raises
        ------
        ValueError
            * When `errors='raise'` and there's overlapping non-NA data.
            * When `errors` is not either `'ignore'` or `'raise'`
        NotImplementedError
            * If `join != 'left'`

        See Also
        --------
        dict.update : Similar method for dictionaries.
        DataFrame.merge : For column(s)-on-column(s) operations.

        Examples
        --------
        >>> df = pd.DataFrame({'A': [1, 2, 3],
        ...                    'B': [400, 500, 600]})
        >>> new_df = pd.DataFrame({'B': [4, 5, 6],
        ...                        'C': [7, 8, 9]})
        >>> df.update(new_df)
        >>> df
           A  B
        0  1  4
        1  2  5
        2  3  6

        The DataFrame's length does not increase as a result of the update,
        only values at matching index/column labels are updated.

        >>> df = pd.DataFrame({'A': ['a', 'b', 'c'],
        ...                    'B': ['x', 'y', 'z']})
        >>> new_df = pd.DataFrame({'B': ['d', 'e', 'f', 'g', 'h', 'i']})
        >>> df.update(new_df)
        >>> df
           A  B
        0  a  d
        1  b  e
        2  c  f

        For Series, its name attribute must be set.

        >>> df = pd.DataFrame({'A': ['a', 'b', 'c'],
        ...                    'B': ['x', 'y', 'z']})
        >>> new_column = pd.Series(['d', 'e'], name='B', index=[0, 2])
        >>> df.update(new_column)
        >>> df
           A  B
        0  a  d
        1  b  y
        2  c  e
        >>> df = pd.DataFrame({'A': ['a', 'b', 'c'],
        ...                    'B': ['x', 'y', 'z']})
        >>> new_df = pd.DataFrame({'B': ['d', 'e']}, index=[1, 2])
        >>> df.update(new_df)
        >>> df
           A  B
        0  a  x
        1  b  d
        2  c  e

        If `other` contains NaNs the corresponding values are not updated
        in the original dataframe.

        >>> df = pd.DataFrame({'A': [1, 2, 3],
        ...                    'B': [400, 500, 600]})
        >>> new_df = pd.DataFrame({'B': [4, np.nan, 6]})
        >>> df.update(new_df)
        >>> df
           A      B
        0  1    4.0
        1  2  500.0
        2  3    6.0
        """
        import pandas.core.computation.expressions as expressions

        # TODO: Support other joins
        if join != "left":  # pragma: no cover
            raise NotImplementedError("Only left join is supported")
        if errors not in ["ignore", "raise"]:
            raise ValueError("The parameter errors must be either 'ignore' or 'raise'")

        if not isinstance(other, DataFrame):
            other = DataFrame(other)

        other = other.reindex_like(self)

        for col in self.columns:
            this = self[col]._values
            that = other[col]._values
            if filter_func is not None:
                with np.errstate(all="ignore"):
                    mask = ~filter_func(this) | isna(that)
            else:
                if errors == "raise":
                    mask_this = notna(that)
                    mask_that = notna(this)
                    if any(mask_this & mask_that):
                        raise ValueError("Data overlaps.")

                if overwrite:
                    mask = isna(that)
                else:
                    mask = notna(this)

            # don't overwrite columns unnecessarily
            if mask.all():
                continue

            self[col] = expressions.where(mask, this, that)

    # ----------------------------------------------------------------------
    # Data reshaping
    @Appender(
        """
Examples
--------
>>> df = pd.DataFrame({'Animal': ['Falcon', 'Falcon',
...                               'Parrot', 'Parrot'],
...                    'Max Speed': [380., 370., 24., 26.]})
>>> df
   Animal  Max Speed
0  Falcon      380.0
1  Falcon      370.0
2  Parrot       24.0
3  Parrot       26.0
>>> df.groupby(['Animal']).mean()
        Max Speed
Animal
Falcon      375.0
Parrot       25.0

**Hierarchical Indexes**

We can groupby different levels of a hierarchical index
using the `level` parameter:

>>> arrays = [['Falcon', 'Falcon', 'Parrot', 'Parrot'],
...           ['Captive', 'Wild', 'Captive', 'Wild']]
>>> index = pd.MultiIndex.from_arrays(arrays, names=('Animal', 'Type'))
>>> df = pd.DataFrame({'Max Speed': [390., 350., 30., 20.]},
...                   index=index)
>>> df
                Max Speed
Animal Type
Falcon Captive      390.0
       Wild         350.0
Parrot Captive       30.0
       Wild          20.0
>>> df.groupby(level=0).mean()
        Max Speed
Animal
Falcon      370.0
Parrot       25.0
>>> df.groupby(level="Type").mean()
         Max Speed
Type
Captive      210.0
Wild         185.0

We can also choose to include NA in group keys or not by setting
`dropna` parameter, the default setting is `True`:

>>> l = [[1, 2, 3], [1, None, 4], [2, 1, 3], [1, 2, 2]]
>>> df = pd.DataFrame(l, columns=["a", "b", "c"])

>>> df.groupby(by=["b"]).sum()
    a   c
b
1.0 2   3
2.0 2   5

>>> df.groupby(by=["b"], dropna=False).sum()
    a   c
b
1.0 2   3
2.0 2   5
NaN 1   4

>>> l = [["a", 12, 12], [None, 12.3, 33.], ["b", 12.3, 123], ["a", 1, 1]]
>>> df = pd.DataFrame(l, columns=["a", "b", "c"])

>>> df.groupby(by="a").sum()
    b     c
a
a   13.0   13.0
b   12.3  123.0

>>> df.groupby(by="a", dropna=False).sum()
    b     c
a
a   13.0   13.0
b   12.3  123.0
NaN 12.3   33.0
"""
    )
    @Appender(_shared_docs["groupby"] % _shared_doc_kwargs)
    def groupby(
        self,
        by=None,
        axis: Axis = 0,
        level: Optional[Level] = None,
        as_index: bool = True,
        sort: bool = True,
        group_keys: bool = True,
        squeeze: bool = no_default,
        observed: bool = False,
        dropna: bool = True,
    ) -> DataFrameGroupBy:
        from pandas.core.groupby.generic import DataFrameGroupBy

        if squeeze is not no_default:
            warnings.warn(
                (
                    "The `squeeze` parameter is deprecated and "
                    "will be removed in a future version."
                ),
                FutureWarning,
                stacklevel=2,
            )
        else:
            squeeze = False

        if level is None and by is None:
            raise TypeError("You have to supply one of 'by' and 'level'")
        axis = self._get_axis_number(axis)

        return DataFrameGroupBy(
            obj=self,
            keys=by,
            axis=axis,
            level=level,
            as_index=as_index,
            sort=sort,
            group_keys=group_keys,
            squeeze=squeeze,
            observed=observed,
            dropna=dropna,
        )

    _shared_docs[
        "pivot"
    ] = """
        Return reshaped DataFrame organized by given index / column values.

        Reshape data (produce a "pivot" table) based on column values. Uses
        unique values from specified `index` / `columns` to form axes of the
        resulting DataFrame. This function does not support data
        aggregation, multiple values will result in a MultiIndex in the
        columns. See the :ref:`User Guide <reshaping>` for more on reshaping.

        Parameters
        ----------%s
        index : str or object or a list of str, optional
            Column to use to make new frame's index. If None, uses
            existing index.

            .. versionchanged:: 1.1.0
               Also accept list of index names.

        columns : str or object or a list of str
            Column to use to make new frame's columns.

            .. versionchanged:: 1.1.0
               Also accept list of columns names.

        values : str, object or a list of the previous, optional
            Column(s) to use for populating new frame's values. If not
            specified, all remaining columns will be used and the result will
            have hierarchically indexed columns.

        Returns
        -------
        DataFrame
            Returns reshaped DataFrame.

        Raises
        ------
        ValueError:
            When there are any `index`, `columns` combinations with multiple
            values. `DataFrame.pivot_table` when you need to aggregate.

        See Also
        --------
        DataFrame.pivot_table : Generalization of pivot that can handle
            duplicate values for one index/column pair.
        DataFrame.unstack : Pivot based on the index values instead of a
            column.
        wide_to_long : Wide panel to long format. Less flexible but more
            user-friendly than melt.

        Notes
        -----
        For finer-tuned control, see hierarchical indexing documentation along
        with the related stack/unstack methods.

        Examples
        --------
        >>> df = pd.DataFrame({'foo': ['one', 'one', 'one', 'two', 'two',
        ...                            'two'],
        ...                    'bar': ['A', 'B', 'C', 'A', 'B', 'C'],
        ...                    'baz': [1, 2, 3, 4, 5, 6],
        ...                    'zoo': ['x', 'y', 'z', 'q', 'w', 't']})
        >>> df
            foo   bar  baz  zoo
        0   one   A    1    x
        1   one   B    2    y
        2   one   C    3    z
        3   two   A    4    q
        4   two   B    5    w
        5   two   C    6    t

        >>> df.pivot(index='foo', columns='bar', values='baz')
        bar  A   B   C
        foo
        one  1   2   3
        two  4   5   6

        >>> df.pivot(index='foo', columns='bar')['baz']
        bar  A   B   C
        foo
        one  1   2   3
        two  4   5   6

        >>> df.pivot(index='foo', columns='bar', values=['baz', 'zoo'])
              baz       zoo
        bar   A  B  C   A  B  C
        foo
        one   1  2  3   x  y  z
        two   4  5  6   q  w  t

        You could also assign a list of column names or a list of index names.

        >>> df = pd.DataFrame({
        ...        "lev1": [1, 1, 1, 2, 2, 2],
        ...        "lev2": [1, 1, 2, 1, 1, 2],
        ...        "lev3": [1, 2, 1, 2, 1, 2],
        ...        "lev4": [1, 2, 3, 4, 5, 6],
        ...        "values": [0, 1, 2, 3, 4, 5]})
        >>> df
            lev1 lev2 lev3 lev4 values
        0   1    1    1    1    0
        1   1    1    2    2    1
        2   1    2    1    3    2
        3   2    1    2    4    3
        4   2    1    1    5    4
        5   2    2    2    6    5

        >>> df.pivot(index="lev1", columns=["lev2", "lev3"],values="values")
        lev2    1         2
        lev3    1    2    1    2
        lev1
        1     0.0  1.0  2.0  NaN
        2     4.0  3.0  NaN  5.0

        >>> df.pivot(index=["lev1", "lev2"], columns=["lev3"],values="values")
              lev3    1    2
        lev1  lev2
           1     1  0.0  1.0
                 2  2.0  NaN
           2     1  4.0  3.0
                 2  NaN  5.0

        A ValueError is raised if there are any duplicates.

        >>> df = pd.DataFrame({"foo": ['one', 'one', 'two', 'two'],
        ...                    "bar": ['A', 'A', 'B', 'C'],
        ...                    "baz": [1, 2, 3, 4]})
        >>> df
           foo bar  baz
        0  one   A    1
        1  one   A    2
        2  two   B    3
        3  two   C    4

        Notice that the first two rows are the same for our `index`
        and `columns` arguments.

        >>> df.pivot(index='foo', columns='bar', values='baz')
        Traceback (most recent call last):
           ...
        ValueError: Index contains duplicate entries, cannot reshape
        """

    @Substitution("")
    @Appender(_shared_docs["pivot"])
    def pivot(self, index=None, columns=None, values=None) -> DataFrame:
        from pandas.core.reshape.pivot import pivot

        return pivot(self, index=index, columns=columns, values=values)

    _shared_docs[
        "pivot_table"
    ] = """
        Create a spreadsheet-style pivot table as a DataFrame.

        The levels in the pivot table will be stored in MultiIndex objects
        (hierarchical indexes) on the index and columns of the result DataFrame.

        Parameters
        ----------%s
        values : column to aggregate, optional
        index : column, Grouper, array, or list of the previous
            If an array is passed, it must be the same length as the data. The
            list can contain any of the other types (except list).
            Keys to group by on the pivot table index.  If an array is passed,
            it is being used as the same manner as column values.
        columns : column, Grouper, array, or list of the previous
            If an array is passed, it must be the same length as the data. The
            list can contain any of the other types (except list).
            Keys to group by on the pivot table column.  If an array is passed,
            it is being used as the same manner as column values.
        aggfunc : function, list of functions, dict, default numpy.mean
            If list of functions passed, the resulting pivot table will have
            hierarchical columns whose top level are the function names
            (inferred from the function objects themselves)
            If dict is passed, the key is column to aggregate and value
            is function or list of functions.
        fill_value : scalar, default None
            Value to replace missing values with (in the resulting pivot table,
            after aggregation).
        margins : bool, default False
            Add all row / columns (e.g. for subtotal / grand totals).
        dropna : bool, default True
            Do not include columns whose entries are all NaN.
        margins_name : str, default 'All'
            Name of the row / column that will contain the totals
            when margins is True.
        observed : bool, default False
            This only applies if any of the groupers are Categoricals.
            If True: only show observed values for categorical groupers.
            If False: show all values for categorical groupers.

            .. versionchanged:: 0.25.0

        Returns
        -------
        DataFrame
            An Excel style pivot table.

        See Also
        --------
        DataFrame.pivot : Pivot without aggregation that can handle
            non-numeric data.
        DataFrame.melt: Unpivot a DataFrame from wide to long format,
            optionally leaving identifiers set.
        wide_to_long : Wide panel to long format. Less flexible but more
            user-friendly than melt.

        Examples
        --------
        >>> df = pd.DataFrame({"A": ["foo", "foo", "foo", "foo", "foo",
        ...                          "bar", "bar", "bar", "bar"],
        ...                    "B": ["one", "one", "one", "two", "two",
        ...                          "one", "one", "two", "two"],
        ...                    "C": ["small", "large", "large", "small",
        ...                          "small", "large", "small", "small",
        ...                          "large"],
        ...                    "D": [1, 2, 2, 3, 3, 4, 5, 6, 7],
        ...                    "E": [2, 4, 5, 5, 6, 6, 8, 9, 9]})
        >>> df
             A    B      C  D  E
        0  foo  one  small  1  2
        1  foo  one  large  2  4
        2  foo  one  large  2  5
        3  foo  two  small  3  5
        4  foo  two  small  3  6
        5  bar  one  large  4  6
        6  bar  one  small  5  8
        7  bar  two  small  6  9
        8  bar  two  large  7  9

        This first example aggregates values by taking the sum.

        >>> table = pd.pivot_table(df, values='D', index=['A', 'B'],
        ...                     columns=['C'], aggfunc=np.sum)
        >>> table
        C        large  small
        A   B
        bar one    4.0    5.0
            two    7.0    6.0
        foo one    4.0    1.0
            two    NaN    6.0

        We can also fill missing values using the `fill_value` parameter.

        >>> table = pd.pivot_table(df, values='D', index=['A', 'B'],
        ...                     columns=['C'], aggfunc=np.sum, fill_value=0)
        >>> table
        C        large  small
        A   B
        bar one      4      5
            two      7      6
        foo one      4      1
            two      0      6

        The next example aggregates by taking the mean across multiple columns.

        >>> table = pd.pivot_table(df, values=['D', 'E'], index=['A', 'C'],
        ...                     aggfunc={'D': np.mean,
        ...                              'E': np.mean})
        >>> table
                        D         E
        A   C
        bar large  5.500000  7.500000
            small  5.500000  8.500000
        foo large  2.000000  4.500000
            small  2.333333  4.333333

        We can also calculate multiple types of aggregations for any given
        value column.

        >>> table = pd.pivot_table(df, values=['D', 'E'], index=['A', 'C'],
        ...                     aggfunc={'D': np.mean,
        ...                              'E': [min, max, np.mean]})
        >>> table
                        D    E
                    mean  max      mean  min
        A   C
        bar large  5.500000  9.0  7.500000  6.0
            small  5.500000  9.0  8.500000  8.0
        foo large  2.000000  5.0  4.500000  4.0
            small  2.333333  6.0  4.333333  2.0
        """

    @Substitution("")
    @Appender(_shared_docs["pivot_table"])
    def pivot_table(
        self,
        values=None,
        index=None,
        columns=None,
        aggfunc="mean",
        fill_value=None,
        margins=False,
        dropna=True,
        margins_name="All",
        observed=False,
    ) -> DataFrame:
        from pandas.core.reshape.pivot import pivot_table

        return pivot_table(
            self,
            values=values,
            index=index,
            columns=columns,
            aggfunc=aggfunc,
            fill_value=fill_value,
            margins=margins,
            dropna=dropna,
            margins_name=margins_name,
            observed=observed,
        )

    def stack(self, level: Level = -1, dropna: bool = True):
        """
        Stack the prescribed level(s) from columns to index.

        Return a reshaped DataFrame or Series having a multi-level
        index with one or more new inner-most levels compared to the current
        DataFrame. The new inner-most levels are created by pivoting the
        columns of the current dataframe:

          - if the columns have a single level, the output is a Series;
          - if the columns have multiple levels, the new index
            level(s) is (are) taken from the prescribed level(s) and
            the output is a DataFrame.

        Parameters
        ----------
        level : int, str, list, default -1
            Level(s) to stack from the column axis onto the index
            axis, defined as one index or label, or a list of indices
            or labels.
        dropna : bool, default True
            Whether to drop rows in the resulting Frame/Series with
            missing values. Stacking a column level onto the index
            axis can create combinations of index and column values
            that are missing from the original dataframe. See Examples
            section.

        Returns
        -------
        DataFrame or Series
            Stacked dataframe or series.

        See Also
        --------
        DataFrame.unstack : Unstack prescribed level(s) from index axis
             onto column axis.
        DataFrame.pivot : Reshape dataframe from long format to wide
             format.
        DataFrame.pivot_table : Create a spreadsheet-style pivot table
             as a DataFrame.

        Notes
        -----
        The function is named by analogy with a collection of books
        being reorganized from being side by side on a horizontal
        position (the columns of the dataframe) to being stacked
        vertically on top of each other (in the index of the
        dataframe).

        Examples
        --------
        **Single level columns**

        >>> df_single_level_cols = pd.DataFrame([[0, 1], [2, 3]],
        ...                                     index=['cat', 'dog'],
        ...                                     columns=['weight', 'height'])

        Stacking a dataframe with a single level column axis returns a Series:

        >>> df_single_level_cols
             weight height
        cat       0      1
        dog       2      3
        >>> df_single_level_cols.stack()
        cat  weight    0
             height    1
        dog  weight    2
             height    3
        dtype: int64

        **Multi level columns: simple case**

        >>> multicol1 = pd.MultiIndex.from_tuples([('weight', 'kg'),
        ...                                        ('weight', 'pounds')])
        >>> df_multi_level_cols1 = pd.DataFrame([[1, 2], [2, 4]],
        ...                                     index=['cat', 'dog'],
        ...                                     columns=multicol1)

        Stacking a dataframe with a multi-level column axis:

        >>> df_multi_level_cols1
             weight
                 kg    pounds
        cat       1        2
        dog       2        4
        >>> df_multi_level_cols1.stack()
                    weight
        cat kg           1
            pounds       2
        dog kg           2
            pounds       4

        **Missing values**

        >>> multicol2 = pd.MultiIndex.from_tuples([('weight', 'kg'),
        ...                                        ('height', 'm')])
        >>> df_multi_level_cols2 = pd.DataFrame([[1.0, 2.0], [3.0, 4.0]],
        ...                                     index=['cat', 'dog'],
        ...                                     columns=multicol2)

        It is common to have missing values when stacking a dataframe
        with multi-level columns, as the stacked dataframe typically
        has more values than the original dataframe. Missing values
        are filled with NaNs:

        >>> df_multi_level_cols2
            weight height
                kg      m
        cat    1.0    2.0
        dog    3.0    4.0
        >>> df_multi_level_cols2.stack()
                height  weight
        cat kg     NaN     1.0
            m      2.0     NaN
        dog kg     NaN     3.0
            m      4.0     NaN

        **Prescribing the level(s) to be stacked**

        The first parameter controls which level or levels are stacked:

        >>> df_multi_level_cols2.stack(0)
                     kg    m
        cat height  NaN  2.0
            weight  1.0  NaN
        dog height  NaN  4.0
            weight  3.0  NaN
        >>> df_multi_level_cols2.stack([0, 1])
        cat  height  m     2.0
             weight  kg    1.0
        dog  height  m     4.0
             weight  kg    3.0
        dtype: float64

        **Dropping missing values**

        >>> df_multi_level_cols3 = pd.DataFrame([[None, 1.0], [2.0, 3.0]],
        ...                                     index=['cat', 'dog'],
        ...                                     columns=multicol2)

        Note that rows where all values are missing are dropped by
        default but this behaviour can be controlled via the dropna
        keyword parameter:

        >>> df_multi_level_cols3
            weight height
                kg      m
        cat    NaN    1.0
        dog    2.0    3.0
        >>> df_multi_level_cols3.stack(dropna=False)
                height  weight
        cat kg     NaN     NaN
            m      1.0     NaN
        dog kg     NaN     2.0
            m      3.0     NaN
        >>> df_multi_level_cols3.stack(dropna=True)
                height  weight
        cat m      1.0     NaN
        dog kg     NaN     2.0
            m      3.0     NaN
        """
        from pandas.core.reshape.reshape import (
            stack,
            stack_multiple,
        )

        if isinstance(level, (tuple, list)):
            result = stack_multiple(self, level, dropna=dropna)
        else:
            result = stack(self, level, dropna=dropna)

        return result.__finalize__(self, method="stack")

    def explode(
        self, column: Union[str, Tuple], ignore_index: bool = False
    ) -> DataFrame:
        """
        Transform each element of a list-like to a row, replicating index values.

        .. versionadded:: 0.25.0

        Parameters
        ----------
        column : str or tuple
            Column to explode.
        ignore_index : bool, default False
            If True, the resulting index will be labeled 0, 1, …, n - 1.

            .. versionadded:: 1.1.0

        Returns
        -------
        DataFrame
            Exploded lists to rows of the subset columns;
            index will be duplicated for these rows.

        Raises
        ------
        ValueError :
            if columns of the frame are not unique.

        See Also
        --------
        DataFrame.unstack : Pivot a level of the (necessarily hierarchical)
            index labels.
        DataFrame.melt : Unpivot a DataFrame from wide format to long format.
        Series.explode : Explode a DataFrame from list-like columns to long format.

        Notes
        -----
        This routine will explode list-likes including lists, tuples, sets,
        Series, and np.ndarray. The result dtype of the subset rows will
        be object. Scalars will be returned unchanged, and empty list-likes will
        result in a np.nan for that row. In addition, the ordering of rows in the
        output will be non-deterministic when exploding sets.

        Examples
        --------
        >>> df = pd.DataFrame({'A': [[1, 2, 3], 'foo', [], [3, 4]], 'B': 1})
        >>> df
                   A  B
        0  [1, 2, 3]  1
        1        foo  1
        2         []  1
        3     [3, 4]  1

        >>> df.explode('A')
             A  B
        0    1  1
        0    2  1
        0    3  1
        1  foo  1
        2  NaN  1
        3    3  1
        3    4  1
        """
        if not (is_scalar(column) or isinstance(column, tuple)):
            raise ValueError("column must be a scalar")
        if not self.columns.is_unique:
            raise ValueError("columns must be unique")

        df = self.reset_index(drop=True)
        result = df[column].explode()
        result = df.drop([column], axis=1).join(result)
        if ignore_index:
            result.index = ibase.default_index(len(result))
        else:
            result.index = self.index.take(result.index)
        result = result.reindex(columns=self.columns, copy=False)

        return result

    def unstack(self, level=-1, fill_value=None):
        """
        Pivot a level of the (necessarily hierarchical) index labels.

        Returns a DataFrame having a new level of column labels whose inner-most level
        consists of the pivoted index labels.

        If the index is not a MultiIndex, the output will be a Series
        (the analogue of stack when the columns are not a MultiIndex).

        Parameters
        ----------
        level : int, str, or list of these, default -1 (last level)
            Level(s) of index to unstack, can pass level name.
        fill_value : int, str or dict
            Replace NaN with this value if the unstack produces missing values.

        Returns
        -------
        Series or DataFrame

        See Also
        --------
        DataFrame.pivot : Pivot a table based on column values.
        DataFrame.stack : Pivot a level of the column labels (inverse operation
            from `unstack`).

        Examples
        --------
        >>> index = pd.MultiIndex.from_tuples([('one', 'a'), ('one', 'b'),
        ...                                    ('two', 'a'), ('two', 'b')])
        >>> s = pd.Series(np.arange(1.0, 5.0), index=index)
        >>> s
        one  a   1.0
             b   2.0
        two  a   3.0
             b   4.0
        dtype: float64

        >>> s.unstack(level=-1)
             a   b
        one  1.0  2.0
        two  3.0  4.0

        >>> s.unstack(level=0)
           one  two
        a  1.0   3.0
        b  2.0   4.0

        >>> df = s.unstack(level=0)
        >>> df.unstack()
        one  a  1.0
             b  2.0
        two  a  3.0
             b  4.0
        dtype: float64
        """
        from pandas.core.reshape.reshape import unstack

        result = unstack(self, level, fill_value)

        return result.__finalize__(self, method="unstack")

    @Appender(_shared_docs["melt"] % {"caller": "df.melt(", "other": "melt"})
    def melt(
        self,
        id_vars=None,
        value_vars=None,
        var_name=None,
        value_name="value",
        col_level: Optional[Level] = None,
        ignore_index=True,
    ) -> DataFrame:

        return melt(
            self,
            id_vars=id_vars,
            value_vars=value_vars,
            var_name=var_name,
            value_name=value_name,
            col_level=col_level,
            ignore_index=ignore_index,
        )

    # ----------------------------------------------------------------------
    # Time series-related

    @doc(
        Series.diff,
        klass="Dataframe",
        extra_params="axis : {0 or 'index', 1 or 'columns'}, default 0\n    "
        "Take difference over rows (0) or columns (1).\n",
        other_klass="Series",
        examples=dedent(
            """
        Difference with previous row

        >>> df = pd.DataFrame({'a': [1, 2, 3, 4, 5, 6],
        ...                    'b': [1, 1, 2, 3, 5, 8],
        ...                    'c': [1, 4, 9, 16, 25, 36]})
        >>> df
           a  b   c
        0  1  1   1
        1  2  1   4
        2  3  2   9
        3  4  3  16
        4  5  5  25
        5  6  8  36

        >>> df.diff()
             a    b     c
        0  NaN  NaN   NaN
        1  1.0  0.0   3.0
        2  1.0  1.0   5.0
        3  1.0  1.0   7.0
        4  1.0  2.0   9.0
        5  1.0  3.0  11.0

        Difference with previous column

        >>> df.diff(axis=1)
            a  b   c
        0 NaN  0   0
        1 NaN -1   3
        2 NaN -1   7
        3 NaN -1  13
        4 NaN  0  20
        5 NaN  2  28

        Difference with 3rd previous row

        >>> df.diff(periods=3)
             a    b     c
        0  NaN  NaN   NaN
        1  NaN  NaN   NaN
        2  NaN  NaN   NaN
        3  3.0  2.0  15.0
        4  3.0  4.0  21.0
        5  3.0  6.0  27.0

        Difference with following row

        >>> df.diff(periods=-1)
             a    b     c
        0 -1.0  0.0  -3.0
        1 -1.0 -1.0  -5.0
        2 -1.0 -1.0  -7.0
        3 -1.0 -2.0  -9.0
        4 -1.0 -3.0 -11.0
        5  NaN  NaN   NaN

        Overflow in input dtype

        >>> df = pd.DataFrame({'a': [1, 0]}, dtype=np.uint8)
        >>> df.diff()
               a
        0    NaN
        1  255.0"""
        ),
    )
    def diff(self, periods: int = 1, axis: Axis = 0) -> DataFrame:
        if not isinstance(periods, int):
            if not (is_float(periods) and periods.is_integer()):
                raise ValueError("periods must be an integer")
            periods = int(periods)

        bm_axis = self._get_block_manager_axis(axis)

        if bm_axis == 0 and periods != 0:
            return self - self.shift(periods, axis=axis)

        new_data = self._mgr.diff(n=periods, axis=bm_axis)
        return self._constructor(new_data).__finalize__(self, "diff")

    # ----------------------------------------------------------------------
    # Function application

    def _gotitem(
        self,
        key: IndexLabel,
        ndim: int,
        subset: Optional[FrameOrSeriesUnion] = None,
    ) -> FrameOrSeriesUnion:
        """
        Sub-classes to define. Return a sliced object.

        Parameters
        ----------
        key : string / list of selections
        ndim : 1,2
            requested ndim of result
        subset : object, default None
            subset to act on
        """
        if subset is None:
            subset = self
        elif subset.ndim == 1:  # is Series
            return subset

        # TODO: _shallow_copy(subset)?
        return subset[key]

    _agg_summary_and_see_also_doc = dedent(
        """
    The aggregation operations are always performed over an axis, either the
    index (default) or the column axis. This behavior is different from
    `numpy` aggregation functions (`mean`, `median`, `prod`, `sum`, `std`,
    `var`), where the default is to compute the aggregation of the flattened
    array, e.g., ``numpy.mean(arr_2d)`` as opposed to
    ``numpy.mean(arr_2d, axis=0)``.

    `agg` is an alias for `aggregate`. Use the alias.

    See Also
    --------
    DataFrame.apply : Perform any type of operations.
    DataFrame.transform : Perform transformation type operations.
    core.groupby.GroupBy : Perform operations over groups.
    core.resample.Resampler : Perform operations over resampled bins.
    core.window.Rolling : Perform operations over rolling window.
    core.window.Expanding : Perform operations over expanding window.
    core.window.ExponentialMovingWindow : Perform operation over exponential weighted
        window.
    """
    )

    _agg_examples_doc = dedent(
        """
    Examples
    --------
    >>> df = pd.DataFrame([[1, 2, 3],
    ...                    [4, 5, 6],
    ...                    [7, 8, 9],
    ...                    [np.nan, np.nan, np.nan]],
    ...                   columns=['A', 'B', 'C'])

    Aggregate these functions over the rows.

    >>> df.agg(['sum', 'min'])
            A     B     C
    sum  12.0  15.0  18.0
    min   1.0   2.0   3.0

    Different aggregations per column.

    >>> df.agg({'A' : ['sum', 'min'], 'B' : ['min', 'max']})
            A    B
    sum  12.0  NaN
    min   1.0  2.0
    max   NaN  8.0

    Aggregate different functions over the columns and rename the index of the resulting
    DataFrame.

    >>> df.agg(x=('A', max), y=('B', 'min'), z=('C', np.mean))
         A    B    C
    x  7.0  NaN  NaN
    y  NaN  2.0  NaN
    z  NaN  NaN  6.0

    Aggregate over the columns.

    >>> df.agg("mean", axis="columns")
    0    2.0
    1    5.0
    2    8.0
    3    NaN
    dtype: float64
    """
    )

    @doc(
        _shared_docs["aggregate"],
        klass=_shared_doc_kwargs["klass"],
        axis=_shared_doc_kwargs["axis"],
        see_also=_agg_summary_and_see_also_doc,
        examples=_agg_examples_doc,
    )
    def aggregate(self, func=None, axis: Axis = 0, *args, **kwargs):
        from pandas.core.apply import frame_apply

        axis = self._get_axis_number(axis)

        relabeling, func, columns, order = reconstruct_func(func, **kwargs)

        op = frame_apply(self, func=func, axis=axis, args=args, kwargs=kwargs)
        result = op.agg()

        if relabeling:
            # This is to keep the order to columns occurrence unchanged, and also
            # keep the order of new columns occurrence unchanged

            # For the return values of reconstruct_func, if relabeling is
            # False, columns and order will be None.
            assert columns is not None
            assert order is not None

            result_in_dict = relabel_result(result, func, columns, order)
            result = DataFrame(result_in_dict, index=columns)

        return result

    agg = aggregate

    @doc(
        _shared_docs["transform"],
        klass=_shared_doc_kwargs["klass"],
        axis=_shared_doc_kwargs["axis"],
    )
    def transform(
        self, func: AggFuncType, axis: Axis = 0, *args, **kwargs
    ) -> DataFrame:
        from pandas.core.apply import frame_apply

        op = frame_apply(self, func=func, axis=axis, args=args, kwargs=kwargs)
        result = op.transform()
        assert isinstance(result, DataFrame)
        return result

    def apply(
        self,
        func: AggFuncType,
        axis: Axis = 0,
        raw: bool = False,
        result_type=None,
        args=(),
        **kwargs,
    ):
        """
        Apply a function along an axis of the DataFrame.

        Objects passed to the function are Series objects whose index is
        either the DataFrame's index (``axis=0``) or the DataFrame's columns
        (``axis=1``). By default (``result_type=None``), the final return type
        is inferred from the return type of the applied function. Otherwise,
        it depends on the `result_type` argument.

        Parameters
        ----------
        func : function
            Function to apply to each column or row.
        axis : {0 or 'index', 1 or 'columns'}, default 0
            Axis along which the function is applied:

            * 0 or 'index': apply function to each column.
            * 1 or 'columns': apply function to each row.

        raw : bool, default False
            Determines if row or column is passed as a Series or ndarray object:

            * ``False`` : passes each row or column as a Series to the
              function.
            * ``True`` : the passed function will receive ndarray objects
              instead.
              If you are just applying a NumPy reduction function this will
              achieve much better performance.

        result_type : {'expand', 'reduce', 'broadcast', None}, default None
            These only act when ``axis=1`` (columns):

            * 'expand' : list-like results will be turned into columns.
            * 'reduce' : returns a Series if possible rather than expanding
              list-like results. This is the opposite of 'expand'.
            * 'broadcast' : results will be broadcast to the original shape
              of the DataFrame, the original index and columns will be
              retained.

            The default behaviour (None) depends on the return value of the
            applied function: list-like results will be returned as a Series
            of those. However if the apply function returns a Series these
            are expanded to columns.
        args : tuple
            Positional arguments to pass to `func` in addition to the
            array/series.
        **kwargs
            Additional keyword arguments to pass as keywords arguments to
            `func`.

        Returns
        -------
        Series or DataFrame
            Result of applying ``func`` along the given axis of the
            DataFrame.

        See Also
        --------
        DataFrame.applymap: For elementwise operations.
        DataFrame.aggregate: Only perform aggregating type operations.
        DataFrame.transform: Only perform transforming type operations.

        Notes
        -----
        Functions that mutate the passed object can produce unexpected
        behavior or errors and are not supported. See :ref:`udf-mutation`
        for more details.

        Examples
        --------
        >>> df = pd.DataFrame([[4, 9]] * 3, columns=['A', 'B'])
        >>> df
           A  B
        0  4  9
        1  4  9
        2  4  9

        Using a numpy universal function (in this case the same as
        ``np.sqrt(df)``):

        >>> df.apply(np.sqrt)
             A    B
        0  2.0  3.0
        1  2.0  3.0
        2  2.0  3.0

        Using a reducing function on either axis

        >>> df.apply(np.sum, axis=0)
        A    12
        B    27
        dtype: int64

        >>> df.apply(np.sum, axis=1)
        0    13
        1    13
        2    13
        dtype: int64

        Returning a list-like will result in a Series

        >>> df.apply(lambda x: [1, 2], axis=1)
        0    [1, 2]
        1    [1, 2]
        2    [1, 2]
        dtype: object

        Passing ``result_type='expand'`` will expand list-like results
        to columns of a Dataframe

        >>> df.apply(lambda x: [1, 2], axis=1, result_type='expand')
           0  1
        0  1  2
        1  1  2
        2  1  2

        Returning a Series inside the function is similar to passing
        ``result_type='expand'``. The resulting column names
        will be the Series index.

        >>> df.apply(lambda x: pd.Series([1, 2], index=['foo', 'bar']), axis=1)
           foo  bar
        0    1    2
        1    1    2
        2    1    2

        Passing ``result_type='broadcast'`` will ensure the same shape
        result, whether list-like or scalar is returned by the function,
        and broadcast it along the axis. The resulting column names will
        be the originals.

        >>> df.apply(lambda x: [1, 2], axis=1, result_type='broadcast')
           A  B
        0  1  2
        1  1  2
        2  1  2
        """
        from pandas.core.apply import frame_apply

        op = frame_apply(
            self,
            func=func,
            axis=axis,
            raw=raw,
            result_type=result_type,
            args=args,
            kwargs=kwargs,
        )
        return op.apply()

    def applymap(
        self, func: PythonFuncType, na_action: Optional[str] = None
    ) -> DataFrame:
        """
        Apply a function to a Dataframe elementwise.

        This method applies a function that accepts and returns a scalar
        to every element of a DataFrame.

        Parameters
        ----------
        func : callable
            Python function, returns a single value from a single value.
        na_action : {None, 'ignore'}, default None
            If ‘ignore’, propagate NaN values, without passing them to func.

            .. versionadded:: 1.2

        Returns
        -------
        DataFrame
            Transformed DataFrame.

        See Also
        --------
        DataFrame.apply : Apply a function along input axis of DataFrame.

        Examples
        --------
        >>> df = pd.DataFrame([[1, 2.12], [3.356, 4.567]])
        >>> df
               0      1
        0  1.000  2.120
        1  3.356  4.567

        >>> df.applymap(lambda x: len(str(x)))
           0  1
        0  3  4
        1  5  5

        Like Series.map, NA values can be ignored:

        >>> df_copy = df.copy()
        >>> df_copy.iloc[0, 0] = pd.NA
        >>> df_copy.applymap(lambda x: len(str(x)), na_action='ignore')
              0  1
        0  <NA>  4
        1     5  5

        Note that a vectorized version of `func` often exists, which will
        be much faster. You could square each number elementwise.

        >>> df.applymap(lambda x: x**2)
                   0          1
        0   1.000000   4.494400
        1  11.262736  20.857489

        But it's better to avoid applymap in that case.

        >>> df ** 2
                   0          1
        0   1.000000   4.494400
        1  11.262736  20.857489
        """
        if na_action not in {"ignore", None}:
            raise ValueError(
                f"na_action must be 'ignore' or None. Got {repr(na_action)}"
            )
        ignore_na = na_action == "ignore"

        # if we have a dtype == 'M8[ns]', provide boxed values
        def infer(x):
            if x.empty:
                return lib.map_infer(x, func, ignore_na=ignore_na)
            return lib.map_infer(x.astype(object)._values, func, ignore_na=ignore_na)

        return self.apply(infer).__finalize__(self, "applymap")

    # ----------------------------------------------------------------------
    # Merging / joining methods

    def append(
        self,
        other,
        ignore_index: bool = False,
        verify_integrity: bool = False,
        sort: bool = False,
    ) -> DataFrame:
        """
        Append rows of `other` to the end of caller, returning a new object.

        Columns in `other` that are not in the caller are added as new columns.

        Parameters
        ----------
        other : DataFrame or Series/dict-like object, or list of these
            The data to append.
        ignore_index : bool, default False
            If True, the resulting axis will be labeled 0, 1, …, n - 1.
        verify_integrity : bool, default False
            If True, raise ValueError on creating index with duplicates.
        sort : bool, default False
            Sort columns if the columns of `self` and `other` are not aligned.

            .. versionchanged:: 1.0.0

                Changed to not sort by default.

        Returns
        -------
        DataFrame

        See Also
        --------
        concat : General function to concatenate DataFrame or Series objects.

        Notes
        -----
        If a list of dict/series is passed and the keys are all contained in
        the DataFrame's index, the order of the columns in the resulting
        DataFrame will be unchanged.

        Iteratively appending rows to a DataFrame can be more computationally
        intensive than a single concatenate. A better solution is to append
        those rows to a list and then concatenate the list with the original
        DataFrame all at once.

        Examples
        --------
        >>> df = pd.DataFrame([[1, 2], [3, 4]], columns=list('AB'))
        >>> df
           A  B
        0  1  2
        1  3  4
        >>> df2 = pd.DataFrame([[5, 6], [7, 8]], columns=list('AB'))
        >>> df.append(df2)
           A  B
        0  1  2
        1  3  4
        0  5  6
        1  7  8

        With `ignore_index` set to True:

        >>> df.append(df2, ignore_index=True)
           A  B
        0  1  2
        1  3  4
        2  5  6
        3  7  8

        The following, while not recommended methods for generating DataFrames,
        show two ways to generate a DataFrame from multiple data sources.

        Less efficient:

        >>> df = pd.DataFrame(columns=['A'])
        >>> for i in range(5):
        ...     df = df.append({'A': i}, ignore_index=True)
        >>> df
           A
        0  0
        1  1
        2  2
        3  3
        4  4

        More efficient:

        >>> pd.concat([pd.DataFrame([i], columns=['A']) for i in range(5)],
        ...           ignore_index=True)
           A
        0  0
        1  1
        2  2
        3  3
        4  4
        """
        if isinstance(other, (Series, dict)):
            if isinstance(other, dict):
                if not ignore_index:
                    raise TypeError("Can only append a dict if ignore_index=True")
                other = Series(other)
            if other.name is None and not ignore_index:
                raise TypeError(
                    "Can only append a Series if ignore_index=True "
                    "or if the Series has a name"
                )

            index = Index([other.name], name=self.index.name)
            idx_diff = other.index.difference(self.columns)
            try:
                combined_columns = self.columns.append(idx_diff)
            except TypeError:
                combined_columns = self.columns.astype(object).append(idx_diff)
            other = (
                other.reindex(combined_columns, copy=False)
                .to_frame()
                .T.infer_objects()
                .rename_axis(index.names, copy=False)
            )
            if not self.columns.equals(combined_columns):
                self = self.reindex(columns=combined_columns)
        elif isinstance(other, list):
            if not other:
                pass
            elif not isinstance(other[0], DataFrame):
                other = DataFrame(other)
                if (self.columns.get_indexer(other.columns) >= 0).all():
                    other = other.reindex(columns=self.columns)

        from pandas.core.reshape.concat import concat

        if isinstance(other, (list, tuple)):
            to_concat = [self, *other]
        else:
            to_concat = [self, other]
        return (
            concat(
                to_concat,
                ignore_index=ignore_index,
                verify_integrity=verify_integrity,
                sort=sort,
            )
        ).__finalize__(self, method="append")

    def join(
        self,
        other: FrameOrSeriesUnion,
        on: Optional[IndexLabel] = None,
        how: str = "left",
        lsuffix: str = "",
        rsuffix: str = "",
        sort: bool = False,
    ) -> DataFrame:
        """
        Join columns of another DataFrame.

        Join columns with `other` DataFrame either on index or on a key
        column. Efficiently join multiple DataFrame objects by index at once by
        passing a list.

        Parameters
        ----------
        other : DataFrame, Series, or list of DataFrame
            Index should be similar to one of the columns in this one. If a
            Series is passed, its name attribute must be set, and that will be
            used as the column name in the resulting joined DataFrame.
        on : str, list of str, or array-like, optional
            Column or index level name(s) in the caller to join on the index
            in `other`, otherwise joins index-on-index. If multiple
            values given, the `other` DataFrame must have a MultiIndex. Can
            pass an array as the join key if it is not already contained in
            the calling DataFrame. Like an Excel VLOOKUP operation.
        how : {'left', 'right', 'outer', 'inner'}, default 'left'
            How to handle the operation of the two objects.

            * left: use calling frame's index (or column if on is specified)
            * right: use `other`'s index.
            * outer: form union of calling frame's index (or column if on is
              specified) with `other`'s index, and sort it.
              lexicographically.
            * inner: form intersection of calling frame's index (or column if
              on is specified) with `other`'s index, preserving the order
              of the calling's one.
        lsuffix : str, default ''
            Suffix to use from left frame's overlapping columns.
        rsuffix : str, default ''
            Suffix to use from right frame's overlapping columns.
        sort : bool, default False
            Order result DataFrame lexicographically by the join key. If False,
            the order of the join key depends on the join type (how keyword).

        Returns
        -------
        DataFrame
            A dataframe containing columns from both the caller and `other`.

        See Also
        --------
        DataFrame.merge : For column(s)-on-column(s) operations.

        Notes
        -----
        Parameters `on`, `lsuffix`, and `rsuffix` are not supported when
        passing a list of `DataFrame` objects.

        Support for specifying index levels as the `on` parameter was added
        in version 0.23.0.

        Examples
        --------
        >>> df = pd.DataFrame({'key': ['K0', 'K1', 'K2', 'K3', 'K4', 'K5'],
        ...                    'A': ['A0', 'A1', 'A2', 'A3', 'A4', 'A5']})

        >>> df
          key   A
        0  K0  A0
        1  K1  A1
        2  K2  A2
        3  K3  A3
        4  K4  A4
        5  K5  A5

        >>> other = pd.DataFrame({'key': ['K0', 'K1', 'K2'],
        ...                       'B': ['B0', 'B1', 'B2']})

        >>> other
          key   B
        0  K0  B0
        1  K1  B1
        2  K2  B2

        Join DataFrames using their indexes.

        >>> df.join(other, lsuffix='_caller', rsuffix='_other')
          key_caller   A key_other    B
        0         K0  A0        K0   B0
        1         K1  A1        K1   B1
        2         K2  A2        K2   B2
        3         K3  A3       NaN  NaN
        4         K4  A4       NaN  NaN
        5         K5  A5       NaN  NaN

        If we want to join using the key columns, we need to set key to be
        the index in both `df` and `other`. The joined DataFrame will have
        key as its index.

        >>> df.set_index('key').join(other.set_index('key'))
              A    B
        key
        K0   A0   B0
        K1   A1   B1
        K2   A2   B2
        K3   A3  NaN
        K4   A4  NaN
        K5   A5  NaN

        Another option to join using the key columns is to use the `on`
        parameter. DataFrame.join always uses `other`'s index but we can use
        any column in `df`. This method preserves the original DataFrame's
        index in the result.

        >>> df.join(other.set_index('key'), on='key')
          key   A    B
        0  K0  A0   B0
        1  K1  A1   B1
        2  K2  A2   B2
        3  K3  A3  NaN
        4  K4  A4  NaN
        5  K5  A5  NaN
        """
        return self._join_compat(
            other, on=on, how=how, lsuffix=lsuffix, rsuffix=rsuffix, sort=sort
        )

    def _join_compat(
        self,
        other: FrameOrSeriesUnion,
        on: Optional[IndexLabel] = None,
        how: str = "left",
        lsuffix: str = "",
        rsuffix: str = "",
        sort: bool = False,
    ):
        from pandas.core.reshape.concat import concat
        from pandas.core.reshape.merge import merge

        if isinstance(other, Series):
            if other.name is None:
                raise ValueError("Other Series must have a name")
            other = DataFrame({other.name: other})

        if isinstance(other, DataFrame):
            if how == "cross":
                return merge(
                    self,
                    other,
                    how=how,
                    on=on,
                    suffixes=(lsuffix, rsuffix),
                    sort=sort,
                )
            return merge(
                self,
                other,
                left_on=on,
                how=how,
                left_index=on is None,
                right_index=True,
                suffixes=(lsuffix, rsuffix),
                sort=sort,
            )
        else:
            if on is not None:
                raise ValueError(
                    "Joining multiple DataFrames only supported for joining on index"
                )

            frames = [self] + list(other)

            can_concat = all(df.index.is_unique for df in frames)

            # join indexes only using concat
            if can_concat:
                if how == "left":
                    res = concat(
                        frames, axis=1, join="outer", verify_integrity=True, sort=sort
                    )
                    return res.reindex(self.index, copy=False)
                else:
                    return concat(
                        frames, axis=1, join=how, verify_integrity=True, sort=sort
                    )

            joined = frames[0]

            for frame in frames[1:]:
                joined = merge(
                    joined, frame, how=how, left_index=True, right_index=True
                )

            return joined

    @Substitution("")
    @Appender(_merge_doc, indents=2)
    def merge(
        self,
        right: FrameOrSeriesUnion,
        how: str = "inner",
        on: Optional[IndexLabel] = None,
        left_on: Optional[IndexLabel] = None,
        right_on: Optional[IndexLabel] = None,
        left_index: bool = False,
        right_index: bool = False,
        sort: bool = False,
        suffixes: Suffixes = ("_x", "_y"),
        copy: bool = True,
        indicator: bool = False,
        validate: Optional[str] = None,
    ) -> DataFrame:
        from pandas.core.reshape.merge import merge

        return merge(
            self,
            right,
            how=how,
            on=on,
            left_on=left_on,
            right_on=right_on,
            left_index=left_index,
            right_index=right_index,
            sort=sort,
            suffixes=suffixes,
            copy=copy,
            indicator=indicator,
            validate=validate,
        )

    def round(self, decimals=0, *args, **kwargs) -> DataFrame:
        """
        Round a DataFrame to a variable number of decimal places.

        Parameters
        ----------
        decimals : int, dict, Series
            Number of decimal places to round each column to. If an int is
            given, round each column to the same number of places.
            Otherwise dict and Series round to variable numbers of places.
            Column names should be in the keys if `decimals` is a
            dict-like, or in the index if `decimals` is a Series. Any
            columns not included in `decimals` will be left as is. Elements
            of `decimals` which are not columns of the input will be
            ignored.
        *args
            Additional keywords have no effect but might be accepted for
            compatibility with numpy.
        **kwargs
            Additional keywords have no effect but might be accepted for
            compatibility with numpy.

        Returns
        -------
        DataFrame
            A DataFrame with the affected columns rounded to the specified
            number of decimal places.

        See Also
        --------
        numpy.around : Round a numpy array to the given number of decimals.
        Series.round : Round a Series to the given number of decimals.

        Examples
        --------
        >>> df = pd.DataFrame([(.21, .32), (.01, .67), (.66, .03), (.21, .18)],
        ...                   columns=['dogs', 'cats'])
        >>> df
            dogs  cats
        0  0.21  0.32
        1  0.01  0.67
        2  0.66  0.03
        3  0.21  0.18

        By providing an integer each column is rounded to the same number
        of decimal places

        >>> df.round(1)
            dogs  cats
        0   0.2   0.3
        1   0.0   0.7
        2   0.7   0.0
        3   0.2   0.2

        With a dict, the number of places for specific columns can be
        specified with the column names as key and the number of decimal
        places as value

        >>> df.round({'dogs': 1, 'cats': 0})
            dogs  cats
        0   0.2   0.0
        1   0.0   1.0
        2   0.7   0.0
        3   0.2   0.0

        Using a Series, the number of places for specific columns can be
        specified with the column names as index and the number of
        decimal places as value

        >>> decimals = pd.Series([0, 1], index=['cats', 'dogs'])
        >>> df.round(decimals)
            dogs  cats
        0   0.2   0.0
        1   0.0   1.0
        2   0.7   0.0
        3   0.2   0.0
        """
        from pandas.core.reshape.concat import concat

        def _dict_round(df, decimals):
            for col, vals in df.items():
                try:
                    yield _series_round(vals, decimals[col])
                except KeyError:
                    yield vals

        def _series_round(s, decimals):
            if is_integer_dtype(s) or is_float_dtype(s):
                return s.round(decimals)
            return s

        nv.validate_round(args, kwargs)

        if isinstance(decimals, (dict, Series)):
            if isinstance(decimals, Series):
                if not decimals.index.is_unique:
                    raise ValueError("Index of decimals must be unique")
            new_cols = list(_dict_round(self, decimals))
        elif is_integer(decimals):
            # Dispatch to Series.round
            new_cols = [_series_round(v, decimals) for _, v in self.items()]
        else:
            raise TypeError("decimals must be an integer, a dict-like or a Series")

        if len(new_cols) > 0:
            return self._constructor(
                concat(new_cols, axis=1), index=self.index, columns=self.columns
            )
        else:
            return self

    # ----------------------------------------------------------------------
    # Statistical methods, etc.

    def corr(self, method="pearson", min_periods=1) -> DataFrame:
        """
        Compute pairwise correlation of columns, excluding NA/null values.

        Parameters
        ----------
        method : {'pearson', 'kendall', 'spearman'} or callable
            Method of correlation:

            * pearson : standard correlation coefficient
            * kendall : Kendall Tau correlation coefficient
            * spearman : Spearman rank correlation
            * callable: callable with input two 1d ndarrays
                and returning a float. Note that the returned matrix from corr
                will have 1 along the diagonals and will be symmetric
                regardless of the callable's behavior.

                .. versionadded:: 0.24.0

        min_periods : int, optional
            Minimum number of observations required per pair of columns
            to have a valid result.

        Returns
        -------
        DataFrame
            Correlation matrix.

        See Also
        --------
        DataFrame.corrwith : Compute pairwise correlation with another
            DataFrame or Series.
        Series.corr : Compute the correlation between two Series.

        Examples
        --------
        >>> def histogram_intersection(a, b):
        ...     v = np.minimum(a, b).sum().round(decimals=1)
        ...     return v
        >>> df = pd.DataFrame([(.2, .3), (.0, .6), (.6, .0), (.2, .1)],
        ...                   columns=['dogs', 'cats'])
        >>> df.corr(method=histogram_intersection)
              dogs  cats
        dogs   1.0   0.3
        cats   0.3   1.0
        """
        numeric_df = self._get_numeric_data()
        cols = numeric_df.columns
        idx = cols.copy()
        mat = numeric_df.to_numpy(dtype=float, na_value=np.nan, copy=False)

        if method == "pearson":
            correl = libalgos.nancorr(mat, minp=min_periods)
        elif method == "spearman":
            correl = libalgos.nancorr_spearman(mat, minp=min_periods)
        elif method == "kendall":
            correl = libalgos.nancorr_kendall(mat, minp=min_periods)
        elif callable(method):
            if min_periods is None:
                min_periods = 1
            mat = mat.T
            corrf = nanops.get_corr_func(method)
            K = len(cols)
            correl = np.empty((K, K), dtype=float)
            mask = np.isfinite(mat)
            for i, ac in enumerate(mat):
                for j, bc in enumerate(mat):
                    if i > j:
                        continue

                    valid = mask[i] & mask[j]
                    if valid.sum() < min_periods:
                        c = np.nan
                    elif i == j:
                        c = 1.0
                    elif not valid.all():
                        c = corrf(ac[valid], bc[valid])
                    else:
                        c = corrf(ac, bc)
                    correl[i, j] = c
                    correl[j, i] = c
        else:
            raise ValueError(
                "method must be either 'pearson', "
                "'spearman', 'kendall', or a callable, "
                f"'{method}' was supplied"
            )

        return self._constructor(correl, index=idx, columns=cols)

    def cov(
        self, min_periods: Optional[int] = None, ddof: Optional[int] = 1
    ) -> DataFrame:
        """
        Compute pairwise covariance of columns, excluding NA/null values.

        Compute the pairwise covariance among the series of a DataFrame.
        The returned data frame is the `covariance matrix
        <https://en.wikipedia.org/wiki/Covariance_matrix>`__ of the columns
        of the DataFrame.

        Both NA and null values are automatically excluded from the
        calculation. (See the note below about bias from missing values.)
        A threshold can be set for the minimum number of
        observations for each value created. Comparisons with observations
        below this threshold will be returned as ``NaN``.

        This method is generally used for the analysis of time series data to
        understand the relationship between different measures
        across time.

        Parameters
        ----------
        min_periods : int, optional
            Minimum number of observations required per pair of columns
            to have a valid result.

        ddof : int, default 1
            Delta degrees of freedom.  The divisor used in calculations
            is ``N - ddof``, where ``N`` represents the number of elements.

            .. versionadded:: 1.1.0

        Returns
        -------
        DataFrame
            The covariance matrix of the series of the DataFrame.

        See Also
        --------
        Series.cov : Compute covariance with another Series.
        core.window.ExponentialMovingWindow.cov: Exponential weighted sample covariance.
        core.window.Expanding.cov : Expanding sample covariance.
        core.window.Rolling.cov : Rolling sample covariance.

        Notes
        -----
        Returns the covariance matrix of the DataFrame's time series.
        The covariance is normalized by N-ddof.

        For DataFrames that have Series that are missing data (assuming that
        data is `missing at random
        <https://en.wikipedia.org/wiki/Missing_data#Missing_at_random>`__)
        the returned covariance matrix will be an unbiased estimate
        of the variance and covariance between the member Series.

        However, for many applications this estimate may not be acceptable
        because the estimate covariance matrix is not guaranteed to be positive
        semi-definite. This could lead to estimate correlations having
        absolute values which are greater than one, and/or a non-invertible
        covariance matrix. See `Estimation of covariance matrices
        <https://en.wikipedia.org/w/index.php?title=Estimation_of_covariance_
        matrices>`__ for more details.

        Examples
        --------
        >>> df = pd.DataFrame([(1, 2), (0, 3), (2, 0), (1, 1)],
        ...                   columns=['dogs', 'cats'])
        >>> df.cov()
                  dogs      cats
        dogs  0.666667 -1.000000
        cats -1.000000  1.666667

        >>> np.random.seed(42)
        >>> df = pd.DataFrame(np.random.randn(1000, 5),
        ...                   columns=['a', 'b', 'c', 'd', 'e'])
        >>> df.cov()
                  a         b         c         d         e
        a  0.998438 -0.020161  0.059277 -0.008943  0.014144
        b -0.020161  1.059352 -0.008543 -0.024738  0.009826
        c  0.059277 -0.008543  1.010670 -0.001486 -0.000271
        d -0.008943 -0.024738 -0.001486  0.921297 -0.013692
        e  0.014144  0.009826 -0.000271 -0.013692  0.977795

        **Minimum number of periods**

        This method also supports an optional ``min_periods`` keyword
        that specifies the required minimum number of non-NA observations for
        each column pair in order to have a valid result:

        >>> np.random.seed(42)
        >>> df = pd.DataFrame(np.random.randn(20, 3),
        ...                   columns=['a', 'b', 'c'])
        >>> df.loc[df.index[:5], 'a'] = np.nan
        >>> df.loc[df.index[5:10], 'b'] = np.nan
        >>> df.cov(min_periods=12)
                  a         b         c
        a  0.316741       NaN -0.150812
        b       NaN  1.248003  0.191417
        c -0.150812  0.191417  0.895202
        """
        numeric_df = self._get_numeric_data()
        cols = numeric_df.columns
        idx = cols.copy()
        mat = numeric_df.to_numpy(dtype=float, na_value=np.nan, copy=False)

        if notna(mat).all():
            if min_periods is not None and min_periods > len(mat):
                base_cov = np.empty((mat.shape[1], mat.shape[1]))
                base_cov.fill(np.nan)
            else:
                base_cov = np.cov(mat.T, ddof=ddof)
            base_cov = base_cov.reshape((len(cols), len(cols)))
        else:
            base_cov = libalgos.nancorr(mat, cov=True, minp=min_periods)

        return self._constructor(base_cov, index=idx, columns=cols)

    def corrwith(self, other, axis: Axis = 0, drop=False, method="pearson") -> Series:
        """
        Compute pairwise correlation.

        Pairwise correlation is computed between rows or columns of
        DataFrame with rows or columns of Series or DataFrame. DataFrames
        are first aligned along both axes before computing the
        correlations.

        Parameters
        ----------
        other : DataFrame, Series
            Object with which to compute correlations.
        axis : {0 or 'index', 1 or 'columns'}, default 0
            The axis to use. 0 or 'index' to compute column-wise, 1 or 'columns' for
            row-wise.
        drop : bool, default False
            Drop missing indices from result.
        method : {'pearson', 'kendall', 'spearman'} or callable
            Method of correlation:

            * pearson : standard correlation coefficient
            * kendall : Kendall Tau correlation coefficient
            * spearman : Spearman rank correlation
            * callable: callable with input two 1d ndarrays
                and returning a float.

            .. versionadded:: 0.24.0

        Returns
        -------
        Series
            Pairwise correlations.

        See Also
        --------
        DataFrame.corr : Compute pairwise correlation of columns.
        """
        axis = self._get_axis_number(axis)
        this = self._get_numeric_data()

        if isinstance(other, Series):
            return this.apply(lambda x: other.corr(x, method=method), axis=axis)

        other = other._get_numeric_data()
        left, right = this.align(other, join="inner", copy=False)

        if axis == 1:
            left = left.T
            right = right.T

        if method == "pearson":
            # mask missing values
            left = left + right * 0
            right = right + left * 0

            # demeaned data
            ldem = left - left.mean()
            rdem = right - right.mean()

            num = (ldem * rdem).sum()
            dom = (left.count() - 1) * left.std() * right.std()

            correl = num / dom

        elif method in ["kendall", "spearman"] or callable(method):

            def c(x):
                return nanops.nancorr(x[0], x[1], method=method)

            correl = self._constructor_sliced(
                map(c, zip(left.values.T, right.values.T)), index=left.columns
            )

        else:
            raise ValueError(
                f"Invalid method {method} was passed, "
                "valid methods are: 'pearson', 'kendall', "
                "'spearman', or callable"
            )

        if not drop:
            # Find non-matching labels along the given axis
            # and append missing correlations (GH 22375)
            raxis = 1 if axis == 0 else 0
            result_index = this._get_axis(raxis).union(other._get_axis(raxis))
            idx_diff = result_index.difference(correl.index)

            if len(idx_diff) > 0:
                correl = correl.append(Series([np.nan] * len(idx_diff), index=idx_diff))

        return correl

    # ----------------------------------------------------------------------
    # ndarray-like stats methods

    def count(
        self, axis: Axis = 0, level: Optional[Level] = None, numeric_only: bool = False
    ):
        """
        Count non-NA cells for each column or row.

        The values `None`, `NaN`, `NaT`, and optionally `numpy.inf` (depending
        on `pandas.options.mode.use_inf_as_na`) are considered NA.

        Parameters
        ----------
        axis : {0 or 'index', 1 or 'columns'}, default 0
            If 0 or 'index' counts are generated for each column.
            If 1 or 'columns' counts are generated for each row.
        level : int or str, optional
            If the axis is a `MultiIndex` (hierarchical), count along a
            particular `level`, collapsing into a `DataFrame`.
            A `str` specifies the level name.
        numeric_only : bool, default False
            Include only `float`, `int` or `boolean` data.

        Returns
        -------
        Series or DataFrame
            For each column/row the number of non-NA/null entries.
            If `level` is specified returns a `DataFrame`.

        See Also
        --------
        Series.count: Number of non-NA elements in a Series.
        DataFrame.value_counts: Count unique combinations of columns.
        DataFrame.shape: Number of DataFrame rows and columns (including NA
            elements).
        DataFrame.isna: Boolean same-sized DataFrame showing places of NA
            elements.

        Examples
        --------
        Constructing DataFrame from a dictionary:

        >>> df = pd.DataFrame({"Person":
        ...                    ["John", "Myla", "Lewis", "John", "Myla"],
        ...                    "Age": [24., np.nan, 21., 33, 26],
        ...                    "Single": [False, True, True, True, False]})
        >>> df
           Person   Age  Single
        0    John  24.0   False
        1    Myla   NaN    True
        2   Lewis  21.0    True
        3    John  33.0    True
        4    Myla  26.0   False

        Notice the uncounted NA values:

        >>> df.count()
        Person    5
        Age       4
        Single    5
        dtype: int64

        Counts for each **row**:

        >>> df.count(axis='columns')
        0    3
        1    2
        2    3
        3    3
        4    3
        dtype: int64

        Counts for one level of a `MultiIndex`:

        >>> df.set_index(["Person", "Single"]).count(level="Person")
                Age
        Person
        John      2
        Lewis     1
        Myla      1
        """
        axis = self._get_axis_number(axis)
        if level is not None:
            return self._count_level(level, axis=axis, numeric_only=numeric_only)

        if numeric_only:
            frame = self._get_numeric_data()
        else:
            frame = self

        # GH #423
        if len(frame._get_axis(axis)) == 0:
            result = self._constructor_sliced(0, index=frame._get_agg_axis(axis))
        else:
            if frame._is_mixed_type or frame._mgr.any_extension_types:
                # the or any_extension_types is really only hit for single-
                # column frames with an extension array
                result = notna(frame).sum(axis=axis)
            else:
                # GH13407
                series_counts = notna(frame).sum(axis=axis)
                counts = series_counts.values
                result = self._constructor_sliced(
                    counts, index=frame._get_agg_axis(axis)
                )

        return result.astype("int64")

    def _count_level(self, level: Level, axis: Axis = 0, numeric_only=False):
        if numeric_only:
            frame = self._get_numeric_data()
        else:
            frame = self

        count_axis = frame._get_axis(axis)
        agg_axis = frame._get_agg_axis(axis)

        if not isinstance(count_axis, MultiIndex):
            raise TypeError(
                f"Can only count levels on hierarchical {self._get_axis_name(axis)}."
            )

        # Mask NaNs: Mask rows or columns where the index level is NaN, and all
        # values in the DataFrame that are NaN
        if frame._is_mixed_type:
            # Since we have mixed types, calling notna(frame.values) might
            # upcast everything to object
            values_mask = notna(frame).values
        else:
            # But use the speedup when we have homogeneous dtypes
            values_mask = notna(frame.values)

        index_mask = notna(count_axis.get_level_values(level=level))
        if axis == 1:
            mask = index_mask & values_mask
        else:
            mask = index_mask.reshape(-1, 1) & values_mask

        if isinstance(level, str):
            level = count_axis._get_level_number(level)

        level_name = count_axis._names[level]
        level_index = count_axis.levels[level]._rename(name=level_name)
        level_codes = ensure_int64(count_axis.codes[level])
        counts = lib.count_level_2d(mask, level_codes, len(level_index), axis=axis)

        if axis == 1:
            result = self._constructor(counts, index=agg_axis, columns=level_index)
        else:
            result = self._constructor(counts, index=level_index, columns=agg_axis)

        return result

    def _reduce(
        self,
        op,
        name: str,
        *,
        axis: Axis = 0,
        skipna: bool = True,
        numeric_only: Optional[bool] = None,
        filter_type=None,
        **kwds,
    ):

        assert filter_type is None or filter_type == "bool", filter_type
        out_dtype = "bool" if filter_type == "bool" else None

        own_dtypes = [arr.dtype for arr in self._iter_column_arrays()]

        dtype_is_dt = np.array(
            [is_datetime64_any_dtype(dtype) for dtype in own_dtypes],
            dtype=bool,
        )
        if numeric_only is None and name in ["mean", "median"] and dtype_is_dt.any():
            warnings.warn(
                "DataFrame.mean and DataFrame.median with numeric_only=None "
                "will include datetime64 and datetime64tz columns in a "
                "future version.",
                FutureWarning,
                stacklevel=5,
            )
            cols = self.columns[~dtype_is_dt]
            self = self[cols]

        # TODO: Make other agg func handle axis=None properly GH#21597
        axis = self._get_axis_number(axis)
        labels = self._get_agg_axis(axis)
        assert axis in [0, 1]

        def func(values: np.ndarray):
            # We only use this in the case that operates on self.values
            return op(values, axis=axis, skipna=skipna, **kwds)

        def blk_func(values, axis=1):
            if isinstance(values, ExtensionArray):
                return values._reduce(name, skipna=skipna, **kwds)
            else:
                return op(values, axis=axis, skipna=skipna, **kwds)

        def _get_data() -> DataFrame:
            if filter_type is None:
                data = self._get_numeric_data()
            else:
                # GH#25101, GH#24434
                assert filter_type == "bool"
                data = self._get_bool_data()
            return data

        if numeric_only is not None or axis == 0:
            # For numeric_only non-None and axis non-None, we know
            #  which blocks to use and no try/except is needed.
            #  For numeric_only=None only the case with axis==0 and no object
            #  dtypes are unambiguous can be handled with BlockManager.reduce
            # Case with EAs see GH#35881
            df = self
            if numeric_only is True:
                df = _get_data()
            if axis == 1:
                df = df.T
                axis = 0

            ignore_failures = numeric_only is None

            # After possibly _get_data and transposing, we are now in the
            #  simple case where we can use BlockManager.reduce
            res, indexer = df._mgr.reduce(blk_func, ignore_failures=ignore_failures)
            out = df._constructor(res).iloc[0]
            if out_dtype is not None:
                out = out.astype(out_dtype)
            if axis == 0 and len(self) == 0 and name in ["sum", "prod"]:
                # Even if we are object dtype, follow numpy and return
                #  float64, see test_apply_funcs_over_empty
                out = out.astype(np.float64)
            return out

        assert numeric_only is None

        data = self
        values = data.values

        try:
            result = func(values)

        except TypeError:
            # e.g. in nanops trying to convert strs to float

            data = _get_data()
            labels = data._get_agg_axis(axis)

            values = data.values
            with np.errstate(all="ignore"):
                result = func(values)

        if filter_type == "bool" and notna(result).all():
            result = result.astype(np.bool_)
        elif filter_type is None and is_object_dtype(result.dtype):
            try:
                result = result.astype(np.float64)
            except (ValueError, TypeError):
                # try to coerce to the original dtypes item by item if we can
                pass

        result = self._constructor_sliced(result, index=labels)
        return result

    def nunique(self, axis: Axis = 0, dropna: bool = True) -> Series:
        """
        Count distinct observations over requested axis.

        Return Series with number of distinct observations. Can ignore NaN
        values.

        Parameters
        ----------
        axis : {0 or 'index', 1 or 'columns'}, default 0
            The axis to use. 0 or 'index' for row-wise, 1 or 'columns' for
            column-wise.
        dropna : bool, default True
            Don't include NaN in the counts.

        Returns
        -------
        Series

        See Also
        --------
        Series.nunique: Method nunique for Series.
        DataFrame.count: Count non-NA cells for each column or row.

        Examples
        --------
        >>> df = pd.DataFrame({'A': [1, 2, 3], 'B': [1, 1, 1]})
        >>> df.nunique()
        A    3
        B    1
        dtype: int64

        >>> df.nunique(axis=1)
        0    1
        1    2
        2    2
        dtype: int64
        """
        return self.apply(Series.nunique, axis=axis, dropna=dropna)

    def idxmin(self, axis: Axis = 0, skipna: bool = True) -> Series:
        """
        Return index of first occurrence of minimum over requested axis.

        NA/null values are excluded.

        Parameters
        ----------
        axis : {0 or 'index', 1 or 'columns'}, default 0
            The axis to use. 0 or 'index' for row-wise, 1 or 'columns' for column-wise.
        skipna : bool, default True
            Exclude NA/null values. If an entire row/column is NA, the result
            will be NA.

        Returns
        -------
        Series
            Indexes of minima along the specified axis.

        Raises
        ------
        ValueError
            * If the row/column is empty

        See Also
        --------
        Series.idxmin : Return index of the minimum element.

        Notes
        -----
        This method is the DataFrame version of ``ndarray.argmin``.

        Examples
        --------
        Consider a dataset containing food consumption in Argentina.

        >>> df = pd.DataFrame({'consumption': [10.51, 103.11, 55.48],
        ...                    'co2_emissions': [37.2, 19.66, 1712]},
        ...                    index=['Pork', 'Wheat Products', 'Beef'])

        >>> df
                        consumption  co2_emissions
        Pork                  10.51         37.20
        Wheat Products       103.11         19.66
        Beef                  55.48       1712.00

        By default, it returns the index for the minimum value in each column.

        >>> df.idxmin()
        consumption                Pork
        co2_emissions    Wheat Products
        dtype: object

        To return the index for the minimum value in each row, use ``axis="columns"``.

        >>> df.idxmin(axis="columns")
        Pork                consumption
        Wheat Products    co2_emissions
        Beef                consumption
        dtype: object
        """
        axis = self._get_axis_number(axis)

        res = self._reduce(
            nanops.nanargmin, "argmin", axis=axis, skipna=skipna, numeric_only=False
        )
        indices = res._values

        # indices will always be np.ndarray since axis is not None and
        # values is a 2d array for DataFrame
        # error: Item "int" of "Union[int, Any]" has no attribute "__iter__"
        assert isinstance(indices, np.ndarray)  # for mypy

        index = self._get_axis(axis)
        result = [index[i] if i >= 0 else np.nan for i in indices]
        return self._constructor_sliced(result, index=self._get_agg_axis(axis))

    def idxmax(self, axis: Axis = 0, skipna: bool = True) -> Series:
        """
        Return index of first occurrence of maximum over requested axis.

        NA/null values are excluded.

        Parameters
        ----------
        axis : {0 or 'index', 1 or 'columns'}, default 0
            The axis to use. 0 or 'index' for row-wise, 1 or 'columns' for column-wise.
        skipna : bool, default True
            Exclude NA/null values. If an entire row/column is NA, the result
            will be NA.

        Returns
        -------
        Series
            Indexes of maxima along the specified axis.

        Raises
        ------
        ValueError
            * If the row/column is empty

        See Also
        --------
        Series.idxmax : Return index of the maximum element.

        Notes
        -----
        This method is the DataFrame version of ``ndarray.argmax``.

        Examples
        --------
        Consider a dataset containing food consumption in Argentina.

        >>> df = pd.DataFrame({'consumption': [10.51, 103.11, 55.48],
        ...                    'co2_emissions': [37.2, 19.66, 1712]},
        ...                    index=['Pork', 'Wheat Products', 'Beef'])

        >>> df
                        consumption  co2_emissions
        Pork                  10.51         37.20
        Wheat Products       103.11         19.66
        Beef                  55.48       1712.00

        By default, it returns the index for the maximum value in each column.

        >>> df.idxmax()
        consumption     Wheat Products
        co2_emissions             Beef
        dtype: object

        To return the index for the maximum value in each row, use ``axis="columns"``.

        >>> df.idxmax(axis="columns")
        Pork              co2_emissions
        Wheat Products     consumption
        Beef              co2_emissions
        dtype: object
        """
        axis = self._get_axis_number(axis)

        res = self._reduce(
            nanops.nanargmax, "argmax", axis=axis, skipna=skipna, numeric_only=False
        )
        indices = res._values

        # indices will always be np.ndarray since axis is not None and
        # values is a 2d array for DataFrame
        # error: Item "int" of "Union[int, Any]" has no attribute "__iter__"
        assert isinstance(indices, np.ndarray)  # for mypy

        index = self._get_axis(axis)
        result = [index[i] if i >= 0 else np.nan for i in indices]
        return self._constructor_sliced(result, index=self._get_agg_axis(axis))

    def _get_agg_axis(self, axis_num: int) -> Index:
        """
        Let's be explicit about this.
        """
        if axis_num == 0:
            return self.columns
        elif axis_num == 1:
            return self.index
        else:
            raise ValueError(f"Axis must be 0 or 1 (got {repr(axis_num)})")

    def mode(
        self, axis: Axis = 0, numeric_only: bool = False, dropna: bool = True
    ) -> DataFrame:
        """
        Get the mode(s) of each element along the selected axis.

        The mode of a set of values is the value that appears most often.
        It can be multiple values.

        Parameters
        ----------
        axis : {0 or 'index', 1 or 'columns'}, default 0
            The axis to iterate over while searching for the mode:

            * 0 or 'index' : get mode of each column
            * 1 or 'columns' : get mode of each row.

        numeric_only : bool, default False
            If True, only apply to numeric columns.
        dropna : bool, default True
            Don't consider counts of NaN/NaT.

            .. versionadded:: 0.24.0

        Returns
        -------
        DataFrame
            The modes of each column or row.

        See Also
        --------
        Series.mode : Return the highest frequency value in a Series.
        Series.value_counts : Return the counts of values in a Series.

        Examples
        --------
        >>> df = pd.DataFrame([('bird', 2, 2),
        ...                    ('mammal', 4, np.nan),
        ...                    ('arthropod', 8, 0),
        ...                    ('bird', 2, np.nan)],
        ...                   index=('falcon', 'horse', 'spider', 'ostrich'),
        ...                   columns=('species', 'legs', 'wings'))
        >>> df
                   species  legs  wings
        falcon        bird     2    2.0
        horse       mammal     4    NaN
        spider   arthropod     8    0.0
        ostrich       bird     2    NaN

        By default, missing values are not considered, and the mode of wings
        are both 0 and 2. Because the resulting DataFrame has two rows,
        the second row of ``species`` and ``legs`` contains ``NaN``.

        >>> df.mode()
          species  legs  wings
        0    bird   2.0    0.0
        1     NaN   NaN    2.0

        Setting ``dropna=False`` ``NaN`` values are considered and they can be
        the mode (like for wings).

        >>> df.mode(dropna=False)
          species  legs  wings
        0    bird     2    NaN

        Setting ``numeric_only=True``, only the mode of numeric columns is
        computed, and columns of other types are ignored.

        >>> df.mode(numeric_only=True)
           legs  wings
        0   2.0    0.0
        1   NaN    2.0

        To compute the mode over columns and not rows, use the axis parameter:

        >>> df.mode(axis='columns', numeric_only=True)
                   0    1
        falcon   2.0  NaN
        horse    4.0  NaN
        spider   0.0  8.0
        ostrich  2.0  NaN
        """
        data = self if not numeric_only else self._get_numeric_data()

        def f(s):
            return s.mode(dropna=dropna)

        data = data.apply(f, axis=axis)
        # Ensure index is type stable (should always use int index)
        if data.empty:
            data.index = ibase.default_index(0)

        return data

    def quantile(
        self,
        q=0.5,
        axis: Axis = 0,
        numeric_only: bool = True,
        interpolation: str = "linear",
    ):
        """
        Return values at the given quantile over requested axis.

        Parameters
        ----------
        q : float or array-like, default 0.5 (50% quantile)
            Value between 0 <= q <= 1, the quantile(s) to compute.
        axis : {0, 1, 'index', 'columns'}, default 0
            Equals 0 or 'index' for row-wise, 1 or 'columns' for column-wise.
        numeric_only : bool, default True
            If False, the quantile of datetime and timedelta data will be
            computed as well.
        interpolation : {'linear', 'lower', 'higher', 'midpoint', 'nearest'}
            This optional parameter specifies the interpolation method to use,
            when the desired quantile lies between two data points `i` and `j`:

            * linear: `i + (j - i) * fraction`, where `fraction` is the
              fractional part of the index surrounded by `i` and `j`.
            * lower: `i`.
            * higher: `j`.
            * nearest: `i` or `j` whichever is nearest.
            * midpoint: (`i` + `j`) / 2.

        Returns
        -------
        Series or DataFrame

            If ``q`` is an array, a DataFrame will be returned where the
              index is ``q``, the columns are the columns of self, and the
              values are the quantiles.
            If ``q`` is a float, a Series will be returned where the
              index is the columns of self and the values are the quantiles.

        See Also
        --------
        core.window.Rolling.quantile: Rolling quantile.
        numpy.percentile: Numpy function to compute the percentile.

        Examples
        --------
        >>> df = pd.DataFrame(np.array([[1, 1], [2, 10], [3, 100], [4, 100]]),
        ...                   columns=['a', 'b'])
        >>> df.quantile(.1)
        a    1.3
        b    3.7
        Name: 0.1, dtype: float64
        >>> df.quantile([.1, .5])
               a     b
        0.1  1.3   3.7
        0.5  2.5  55.0

        Specifying `numeric_only=False` will also compute the quantile of
        datetime and timedelta data.

        >>> df = pd.DataFrame({'A': [1, 2],
        ...                    'B': [pd.Timestamp('2010'),
        ...                          pd.Timestamp('2011')],
        ...                    'C': [pd.Timedelta('1 days'),
        ...                          pd.Timedelta('2 days')]})
        >>> df.quantile(0.5, numeric_only=False)
        A                    1.5
        B    2010-07-02 12:00:00
        C        1 days 12:00:00
        Name: 0.5, dtype: object
        """
        validate_percentile(q)

        if not is_list_like(q):
            # BlockManager.quantile expects listlike, so we wrap and unwrap here
            res = self.quantile(
                [q], axis=axis, numeric_only=numeric_only, interpolation=interpolation
            )
            return res.iloc[0]

        q = Index(q, dtype=np.float64)
        data = self._get_numeric_data() if numeric_only else self
        axis = self._get_axis_number(axis)
        is_transposed = axis == 1

        if is_transposed:
            data = data.T

        if len(data.columns) == 0:
            # GH#23925 _get_numeric_data may have dropped all columns
            cols = Index([], name=self.columns.name)
            if is_list_like(q):
                return self._constructor([], index=q, columns=cols)
            return self._constructor_sliced([], index=cols, name=q, dtype=np.float64)

        result = data._mgr.quantile(
            qs=q, axis=1, interpolation=interpolation, transposed=is_transposed
        )

        result = self._constructor(result)

        if is_transposed:
            result = result.T

        return result

    @doc(NDFrame.asfreq, **_shared_doc_kwargs)
    def asfreq(
        self,
        freq: Frequency,
        method=None,
        how: Optional[str] = None,
        normalize: bool = False,
        fill_value=None,
    ) -> DataFrame:
        return super().asfreq(
            freq=freq,
            method=method,
            how=how,
            normalize=normalize,
            fill_value=fill_value,
        )

    @doc(NDFrame.resample, **_shared_doc_kwargs)
    def resample(
        self,
        rule,
        axis=0,
        closed: Optional[str] = None,
        label: Optional[str] = None,
        convention: str = "start",
        kind: Optional[str] = None,
        loffset=None,
        base: Optional[int] = None,
        on=None,
        level=None,
        origin: Union[str, TimestampConvertibleTypes] = "start_day",
        offset: Optional[TimedeltaConvertibleTypes] = None,
    ) -> Resampler:
        return super().resample(
            rule=rule,
            axis=axis,
            closed=closed,
            label=label,
            convention=convention,
            kind=kind,
            loffset=loffset,
            base=base,
            on=on,
            level=level,
            origin=origin,
            offset=offset,
        )

    def to_timestamp(
        self,
        freq: Optional[Frequency] = None,
        how: str = "start",
        axis: Axis = 0,
        copy: bool = True,
    ) -> DataFrame:
        """
        Cast to DatetimeIndex of timestamps, at *beginning* of period.

        Parameters
        ----------
        freq : str, default frequency of PeriodIndex
            Desired frequency.
        how : {'s', 'e', 'start', 'end'}
            Convention for converting period to timestamp; start of period
            vs. end.
        axis : {0 or 'index', 1 or 'columns'}, default 0
            The axis to convert (the index by default).
        copy : bool, default True
            If False then underlying input data is not copied.

        Returns
        -------
        DataFrame with DatetimeIndex
        """
        new_obj = self.copy(deep=copy)

        axis_name = self._get_axis_name(axis)
        old_ax = getattr(self, axis_name)
        if not isinstance(old_ax, PeriodIndex):
            raise TypeError(f"unsupported Type {type(old_ax).__name__}")

        new_ax = old_ax.to_timestamp(freq=freq, how=how)

        setattr(new_obj, axis_name, new_ax)
        return new_obj

    def to_period(
        self, freq: Optional[Frequency] = None, axis: Axis = 0, copy: bool = True
    ) -> DataFrame:
        """
        Convert DataFrame from DatetimeIndex to PeriodIndex.

        Convert DataFrame from DatetimeIndex to PeriodIndex with desired
        frequency (inferred from index if not passed).

        Parameters
        ----------
        freq : str, default
            Frequency of the PeriodIndex.
        axis : {0 or 'index', 1 or 'columns'}, default 0
            The axis to convert (the index by default).
        copy : bool, default True
            If False then underlying input data is not copied.

        Returns
        -------
        DataFrame with PeriodIndex
        """
        new_obj = self.copy(deep=copy)

        axis_name = self._get_axis_name(axis)
        old_ax = getattr(self, axis_name)
        if not isinstance(old_ax, DatetimeIndex):
            raise TypeError(f"unsupported Type {type(old_ax).__name__}")

        new_ax = old_ax.to_period(freq=freq)

        setattr(new_obj, axis_name, new_ax)
        return new_obj

    def isin(self, values) -> DataFrame:
        """
        Whether each element in the DataFrame is contained in values.

        Parameters
        ----------
        values : iterable, Series, DataFrame or dict
            The result will only be true at a location if all the
            labels match. If `values` is a Series, that's the index. If
            `values` is a dict, the keys must be the column names,
            which must match. If `values` is a DataFrame,
            then both the index and column labels must match.

        Returns
        -------
        DataFrame
            DataFrame of booleans showing whether each element in the DataFrame
            is contained in values.

        See Also
        --------
        DataFrame.eq: Equality test for DataFrame.
        Series.isin: Equivalent method on Series.
        Series.str.contains: Test if pattern or regex is contained within a
            string of a Series or Index.

        Examples
        --------
        >>> df = pd.DataFrame({'num_legs': [2, 4], 'num_wings': [2, 0]},
        ...                   index=['falcon', 'dog'])
        >>> df
                num_legs  num_wings
        falcon         2          2
        dog            4          0

        When ``values`` is a list check whether every value in the DataFrame
        is present in the list (which animals have 0 or 2 legs or wings)

        >>> df.isin([0, 2])
                num_legs  num_wings
        falcon      True       True
        dog        False       True

        When ``values`` is a dict, we can pass values to check for each
        column separately:

        >>> df.isin({'num_wings': [0, 3]})
                num_legs  num_wings
        falcon     False      False
        dog        False       True

        When ``values`` is a Series or DataFrame the index and column must
        match. Note that 'falcon' does not match based on the number of legs
        in df2.

        >>> other = pd.DataFrame({'num_legs': [8, 2], 'num_wings': [0, 2]},
        ...                      index=['spider', 'falcon'])
        >>> df.isin(other)
                num_legs  num_wings
        falcon      True       True
        dog        False      False
        """
        if isinstance(values, dict):
            from pandas.core.reshape.concat import concat

            values = collections.defaultdict(list, values)
            return concat(
                (
                    self.iloc[:, [i]].isin(values[col])
                    for i, col in enumerate(self.columns)
                ),
                axis=1,
            )
        elif isinstance(values, Series):
            if not values.index.is_unique:
                raise ValueError("cannot compute isin with a duplicate axis.")
            return self.eq(values.reindex_like(self), axis="index")
        elif isinstance(values, DataFrame):
            if not (values.columns.is_unique and values.index.is_unique):
                raise ValueError("cannot compute isin with a duplicate axis.")
            return self.eq(values.reindex_like(self))
        else:
            if not is_list_like(values):
                raise TypeError(
                    "only list-like or dict-like objects are allowed "
                    "to be passed to DataFrame.isin(), "
                    f"you passed a '{type(values).__name__}'"
                )
            return self._constructor(
                algorithms.isin(self.values.ravel(), values).reshape(self.shape),
                self.index,
                self.columns,
            )

    # ----------------------------------------------------------------------
    # Add index and columns
    _AXIS_ORDERS = ["index", "columns"]
    _AXIS_TO_AXIS_NUMBER: Dict[Axis, int] = {
        **NDFrame._AXIS_TO_AXIS_NUMBER,
        1: 1,
        "columns": 1,
    }
    _AXIS_REVERSED = True
    _AXIS_LEN = len(_AXIS_ORDERS)
    _info_axis_number = 1
    _info_axis_name = "columns"

    index: Index = properties.AxisProperty(
        axis=1, doc="The index (row labels) of the DataFrame."
    )
    columns: Index = properties.AxisProperty(
        axis=0, doc="The column labels of the DataFrame."
    )

    @property
    def _AXIS_NUMBERS(self) -> Dict[str, int]:
        """.. deprecated:: 1.1.0"""
        super()._AXIS_NUMBERS
        return {"index": 0, "columns": 1}

    @property
    def _AXIS_NAMES(self) -> Dict[int, str]:
        """.. deprecated:: 1.1.0"""
        super()._AXIS_NAMES
        return {0: "index", 1: "columns"}

    # ----------------------------------------------------------------------
    # Add plotting methods to DataFrame
    plot = CachedAccessor("plot", pandas.plotting.PlotAccessor)
    hist = pandas.plotting.hist_frame
    boxplot = pandas.plotting.boxplot_frame
    sparse = CachedAccessor("sparse", SparseFrameAccessor)


DataFrame._add_numeric_operations()

ops.add_flex_arithmetic_methods(DataFrame)


def _from_nested_dict(data) -> collections.defaultdict:
    new_data: collections.defaultdict = collections.defaultdict(dict)
    for index, s in data.items():
        for col, v in s.items():
            new_data[col][index] = v
    return new_data


def _reindex_for_setitem(value: FrameOrSeriesUnion, index: Index) -> ArrayLike:
    # reindex if necessary

    if value.index.equals(index) or not len(index):
        return value._values.copy()

    # GH#4107
    try:
        reindexed_value = value.reindex(index)._values
    except ValueError as err:
        # raised in MultiIndex.from_tuples, see test_insert_error_msmgs
        if not value.index.is_unique:
            # duplicate axis
            raise err

        raise TypeError(
            "incompatible index of inserted column with frame index"
        ) from err
    return reindexed_value<|MERGE_RESOLUTION|>--- conflicted
+++ resolved
@@ -580,13 +580,9 @@
             )
 
         elif isinstance(data, dict):
-<<<<<<< HEAD
             # GH#38939 de facto copy defaults to False only in non-dict cases
             copy = orig_copy if orig_copy is not None else True
-            mgr = init_dict(data, index, columns, dtype=dtype, copy=copy)
-=======
-            mgr = dict_to_mgr(data, index, columns, dtype=dtype)
->>>>>>> bfd8922a
+            mgr = dict_to_mgr(data, index, columns, dtype=dtype, copy=copy)
         elif isinstance(data, ma.MaskedArray):
             import numpy.ma.mrecords as mrecords
 
